--- conflicted
+++ resolved
@@ -2,12 +2,9 @@
 - Fixed Isnull check is not correct when the model field defaults to an empty string. [#12507](https://github.com/phalcon/cphalcon/issues/12507)
 - Fixed `Phalcon\Forms\Element::label` to accept 0 as label instead of validating it as empty. [#12148](https://github.com/phalcon/cphalcon/issues/12148)
 - Added Aliases for ciphers in `Phalcon\Crypt`
-<<<<<<< HEAD
-- Fixed except option in `Phalcon\Validation\Validator\Uniquenss` to allow using except fields other than unique fields
-=======
 - Fixed `Phalcon\Mvc\Model` return type ResultsetInterface
 - Fixed adding role after setting default action [#12573](https://github.com/phalcon/cphalcon/issues/12573)
->>>>>>> d943f969
+- Fixed except option in `Phalcon\Validation\Validator\Uniquenss` to allow using except fields other than unique fields
 
 # [3.0.3](https://github.com/phalcon/cphalcon/releases/tag/v3.0.3) (2016-12-24)
 - Fixed implementation of Iterator interface in a `Phalcon\Forms\Form` that could cause a run-time warning
