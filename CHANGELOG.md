--- conflicted
+++ resolved
@@ -6,11 +6,8 @@
 - Added the ability to set custom Resultset class returned by find() [#12166](https://github.com/phalcon/cphalcon/issues/12166)
 - Added the ability to clear appended and prepended title elements (Phalcon\Tag::appendTitle, Phalcon\Tag::prependTitle). Now you can use array to add multiple titles. For more details check [#12238](https://github.com/phalcon/cphalcon/issues/12238).
 - Added the ability to specify what empty means in the 'allowEmpty' option of the validators. Now it accepts as well an array specifying what's empty, for example ['', false]
-<<<<<<< HEAD
+- Added the ability to use `Phalcon\Validation` with `Phalcon\Mvc\Collection`, deprecated `Phalcon\Mvc\Collection::validationHasFailed`
 - Added service provider interface to configure services by context
-=======
-- Added the ability to use `Phalcon\Validation` with `Phalcon\Mvc\Collection`, deprecated `Phalcon\Mvc\Collection::validationHasFailed`
->>>>>>> a7574467
 
 # [3.0.4](https://github.com/phalcon/cphalcon/releases/tag/v3.0.4) (XXXX-XX-XX)
 - Fixed Isnull check is not correct when the model field defaults to an empty string. [#12507](https://github.com/phalcon/cphalcon/issues/12507)
