--- conflicted
+++ resolved
@@ -30,14 +30,11 @@
 - Added method getOption() in `Phalcon\Mvc\Model\RelationInterface`
 - Added ability to spoof HTTP request method
 - Added FULLTEXT index type to `Phalcon\Db\Adapter\Pdo\Mysql` 
-<<<<<<< HEAD
-- Added `Phalcon\Mvc\Controller\BindModelInterface` and associated model type hint loading through dispatcher.
-=======
 - Fixed the use of the annotation router with namespaced controllers
 - Added `Phalcon\Acl\RoleAware` and `Phalcon\Acl\ResourceAware` Interfaces, Now you can pass objects to `Phalcon\Acl\AdapterInterface::isAllowed` as `roleName` and `resourceName`, also they will be automatically passed to function defined in `Phalcon\Acl\AdapterInterface::allow` or `Phalcon\Acl\AdapterInterface::deny` by type
 - `Phalcon\Acl\AdapterInterface::allow` and `Phalcon\Acl\AdapterInterface::deny` have 4th argument - function, which will be called when using `Phalcon\Acl\AdapterInterface::isAllowed`
 - `Phalcon\Acl\AdapterInterface::isAllowed` have 4th argument - parameters, you can pass arguments for function defined in `Phalcon\Acl\AdapterInterface:allow` or `Phalcon\Acl\AdapterInterface::deny` as associative array where key is argument name
->>>>>>> 91b7d7aa
+- Added `Phalcon\Mvc\Controller\BindModelInterface` and associated model type hint loading through dispatcher.
 
 # [2.0.10](https://github.com/phalcon/cphalcon/releases/tag/phalcon-v2.0.10) (2015-XX-XX)
 - ORM: Added support for DATE columns in Oracle
