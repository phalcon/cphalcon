# [3.1.0](https://github.com/phalcon/cphalcon/releases/tag/v3.1.0) (2016-XX-XX)
- Added `Phalcon\Validation\Validator\Callback`, `Phalcon\Validation::getData`
- Added the ability to truncate database tables
- Added `Phalcon\Mvc\Model\Binder`, class used for binding models to parameters in dispatcher, micro, added `Phalcon\Dispatcher::getBoundModels` and `Phalcon\Mvc\Micro::getBoundModels` to getting bound models, added `Phalcon\Mvc\Micro\Collection\LazyLoader::callMethod`
- Added afterBinding event to `Phalcon\Dispatcher` and `Phalcon\Mvc\Micro`, added `Phalcon\Mvc\Micro::afterBinding`
- Added the ability to set custom Resultset class returned by find() [#12166](https://github.com/phalcon/cphalcon/issues/12166)
<<<<<<< HEAD
- Added the ability to set custom transaction to the query object as well as using a custom transaction calling Model::find(), Criteria::execute() [#12409](https://github.com/phalcon/cphalcon/pull/12409)
=======
- Added the ability to clear appended and prepended title elements (Phalcon\Tag::appendTitle, Phalcon\Tag::prependTitle). Now you can use array to add multiple titles. For more details check [#12238](https://github.com/phalcon/cphalcon/issues/12238).
>>>>>>> 344d5a1c

# [3.0.3](https://github.com/phalcon/cphalcon/releases/tag/v3.0.3) (201X-XX-XX)
- Fixed implementation of Iterator interface in a `Phalcon\Forms\Form` that could cause a run-time warning
- Fixed `Phalcon\Cache\Backend\Redis::get`, `Phalcon\Cache\Frontend\Data::afterRetrieve` to allow get empty strings from the Redis database [#12437](https://github.com/phalcon/cphalcon/issues/12437)
- Fixed `Phalcon\Cache\Backend\Redis::exists` to correct check if cache key exists for empty value in the Redis database [#12434](https://github.com/phalcon/cphalcon/pull/12434)
- Fixed `Phalcon\Security::checkToken` to prevent possible timing attack [#12418](https://github.com/phalcon/cphalcon/issues/12418)
- Fixed `Phalcon\Mvc\Model\Resultset\Simple` to save snapshot when caching

# [3.0.2](https://github.com/phalcon/cphalcon/releases/tag/v3.0.2) (2016-11-26)
- Fixed saving snapshot data while caching model [#12170](https://github.com/phalcon/cphalcon/issues/12170), [#12000](https://github.com/phalcon/cphalcon/issues/12000)
- Fixed `Phalcon\Http\Response\Headers::send` to send correct status header [#12179](https://github.com/phalcon/cphalcon/issues/12179)
- Fixed `Phalcon\Mvc\Model::setSnapshotData`, `Phalcon\Mvc\Model\Resultset\Simple::toArray` by fixing an issue like `fetch a, a[key]` using Zephir [#11205](https://github.com/phalcon/cphalcon/issues/11205), [#12147](https://github.com/phalcon/cphalcon/issues/12147)
- Fixed `Phalcon\Cache\Backend\Memcache::flush` to remove all query keys after flush memcached [#12182](https://github.com/phalcon/cphalcon/issues/12182)
- Fixed `Phalcon\Cache\Backend\Memory::delete` to correct remove items from  `Phalcon\Cache\Backend\Memory::$_data`
- Fixed `Phalcon\Cache\Frontend\Data::afterRetrieve`, `Phalcon\Cache\Frontend\Igbinary::afterRetrieve`, `Phalcon\Cache\Frontend\Msgpack::afterRetrieve` to unserialize only raw data [#12186](https://github.com/phalcon/cphalcon/issues/12186)
- Fixed `Phalcon\Mvc\Model::cloneResultMapHydrate` to correct create array/objects from data by column map with types [#12191](https://github.com/phalcon/cphalcon/issues/12191)
- Fixed `Phalcon\Validation\Validator\Confirmation::validate` to use `fieldWith` instead of `field` when looking up the value for labelWith.
- Fixed `Phalcon\Cache\Backend\Redis::_connect` to use `select` redis internal function only when the `index` is greater than zero.
- Fixed `Phalcon\Config\Adapter\Ini::_cast` to allow create extended config adapters [#12230](https://github.com/phalcon/cphalcon/issues/12230).
- Fixed `Phalcon\Tag::appendTitle`, `Phalcon\Tag::prependTitle` to stack title prepending and appending [#12233](https://github.com/phalcon/cphalcon/issues/12233).
- Fixed `Phalcon\Debug::getVersion` to provide valid link to the latest Phalcon major version [#12215](https://github.com/phalcon/cphalcon/issues/12215)
- Fixed `Phalcon\Session\Adapter\Libmemcached::read`, `Phalcon\Session\Adapter\Libmemcached::destroy`, `Phalcon\Session\Adapter\Memcache::read`, `Phalcon\Session\Adapter\Memcache::destroy`, `Phalcon\Session\Adapter\Redis::read` and `Phalcon\Session\Adapter\Redis::destroy` in accordance with the `session_set_save_handler` API [#12206](https://github.com/phalcon/cphalcon/pull/12206)
- Fixed `Phalcon\Validation::getValue()` to use filters when having entity
- Fixed `Phalcon\Db\Dialect\Mysql::describeReferences()` and `Phalcon\Db\Dialect\Postgresql::describeReferences()` to return proper sql
- Fixed `Phalcon\Db\Column::hasDefault` to return `false` for autoincrement columns [phalcon/phalcon-devtools#853](https://github.com/phalcon/phalcon-devtools/issues/853)
- Fixed `Phalcon\Db\Dialect\Postgresql::createTable`, `Phalcon\Db\Dialect\Postgresql::addColumn`, `Phalcon\Db\Dialect\Postgresql::modifyColumn` to correct escape default values [#12267](https://github.com/phalcon/cphalcon/issues/12267), [phalcon/phalcon-devtools#859](https://github.com/phalcon/phalcon-devtools/issues/859)
- Fixed `Phalcon\Forms\Form::bind` to clean form elements [#11978](https://github.com/phalcon/cphalcon/issues/11978), [#12165](https://github.com/phalcon/cphalcon/issues/12165), [#12099](https://github.com/phalcon/cphalcon/issues/12099), [#10044](https://github.com/phalcon/cphalcon/issues/10044)
- Fixed `Phalcon\Tag::resetInput` for proper use without attempts to clear `$_POST` [#12099](https://github.com/phalcon/cphalcon/issues/12099)
- Fixed `Phalcon\Db\Dialect\Mysql` and `Phalcon\Db\Dialect\Postresql` to correctly check schema in missing methods
- Fixed `Phalcon\Cache\Backend\Apc::flush` to remove only it's own keys by prefix [#12153](https://github.com/phalcon/cphalcon/issues/12153)
- Fixed `Phalcon\Acl\Adapter\Memory::isAllowed` to call closures when using wildcard [#12333](https://github.com/phalcon/cphalcon/issues/12333)
- Fixed `Phalcon\Validation\Validator\File` array to string conversion in `minResolution` and `maxResolution` [#12349](https://github.com/phalcon/cphalcon/issues/12349)
- Fixed `Phalcon\Cache\Backend\File::queryKeys()` to compare the filename against parsed prefix
- Database identifiers are now properly escaped [#12410](https://github.com/phalcon/cphalcon/issues/12410)

# [3.0.1](https://github.com/phalcon/cphalcon/releases/tag/v3.0.1) (2016-08-24)
- Fixed `Phalcon\Cache\Backend\Redis::flush` in order to flush cache correctly
- Fixed `Phalcon\Mvc\Model\Manager::getRelationRecords` to correct using multi relation column [#12035](https://github.com/phalcon/cphalcon/issues/12035)
- Fixed `Phalcon\Acl\Resource`. Now it implements `Phalcon\Acl\ResourceInterface` [#11959](https://github.com/phalcon/cphalcon/issues/11959)
- Fixed `save` method for all cache backends. Now it updates the `_lastKey` property correctly [#12050](https://github.com/phalcon/cphalcon/issues/12050)
- Fixed virtual foreign key check when having multiple keys [#12071](https://github.com/phalcon/cphalcon/issues/12071)
- `Phalcon\Config\Adapter\Ini` constructor can now specify `parse_ini_file()` scanner mode [#12079](https://github.com/phalcon/cphalcon/pull/12079)
- Fixed `Phalcon\Cache\Backend\Apc::save` due to which the `Apc::increment`/`Apc::decrement` could not be used properly [#12109](https://github.com/phalcon/cphalcon/issues/12109)
- Fixed `Phalcon\Mvc\Model\Criteria::inWhere` so that now the second parameter can be an empty array [#10676](https://github.com/phalcon/cphalcon/issues/10676)
- Fixed ORM related memory leak [#12115](https://github.com/phalcon/cphalcon/issues/12115), [#11995](https://github.com/phalcon/cphalcon/issues/11995), [#12116](https://github.com/phalcon/cphalcon/issues/12116)
- Fixed incorrect `Phalcon\Mvc\View::getActiveRenderPath` behavior [#12139](https://github.com/phalcon/cphalcon/issues/12139)
- Fixed `Phalcon\Security\Random::base64Safe` so that now the method returns correct safe string [#12141](https://github.com/phalcon/cphalcon/issues/12141)
- Fixed the `Phalcon\Translate\Adapter\Gettext::getOptionsDefault` visibility [#12157](https://github.com/phalcon/cphalcon/issues/12157)
- Enabled PHQL cache for PHP7 to improve performance and reuse plannings

# [3.0.0](https://github.com/phalcon/cphalcon/releases/tag/v3.0.0) (2016-07-29)
- PHP 5.3 and 5.4 are now fully deprecated
- `Phalcon\Mvc\Model\Validation` is now deprecated in favor of `Phalcon\Validation`
- Changed default hash algorithm in `Phalcon\Security` to `CRYPT_BLOWFISH_Y`
- Changed constructor of `Phalcon\Mvc\Model` to allow pass an array of initialization data
- Removed support for prefixes strategy in `Phalcon\Loader`
- Now `Phalcon\Mvc\View` supports many views directories at the same time
- An absolute path can now be used to `Mvc\View::setLayoutsDir`
- Fixed odd view behavior[#1933](https://github.com/phalcon/cphalcon/issues/1933) related to setLayout() and pick()
- `Phalcon\Di` is now bound to services closures allowing use `Phalcon\Di` as $this to access services within them
- If an object is returned after firing the event `beforeServiceResolve` in `Phalcon\Di` this overrides the
  default service localization process
- Placeholders `:controller` and `:action` in `Mvc\Router` now defaults to `/([\\w0-9\\_\\-]+)` instead of `/([\\a-zA-Z0-9\\_\\-]+)`
- Modifier `#u` (PCRE_UTF8) is now default in regex based routes in `Mvc\Router`
- Return 'false' from an action disables the view component (same as `$this->view->disable()`)
- Return a string from an action takes it as the body of the response (same as return `$this->response->setContent('Hello world')`)
- Return a string from an `Mvc\Micro` handler takes it as the body of the response
- `Mvc\Router\Route` now escapes characters such as . or + to avoid unexpected behaviors
- Closures used as handlers in` Mvc\Micro` are now bound to the $app instance
- Routes now can have an associated callback that can override the default dispatcher + view behavior
- `Phalcon\Mvc\Model` now implements `JsonSerializable` making easy serialize model instances
- When destructing a `Mvc\Model\Manager` PHQL cache is clean
- Method `isSetOption` in `Phalcon\Validation\ValidatorInterface` marked as deprecated, please use `hasOption`
- Added internal check "allowEmpty" before calling a validator. If it option is true and the value of empty, the validator is skipped
- Added default header: `Content-Type: "application/json; charset=UTF-8"` in method `Phalcon\Http\Response::setJsonContent`
- Now `Phalcon\Events\Event` implements `Phalcon\Events\EventInterface`
- `Phalcon\Events\Event::getCancelable` renamed to `Phalcon\Events\Event::isCancelable`
- Removed `Phalcon\Events\Manager::dettachAll` in favor of `Phalcon\Events\Manager::detachAll`
- `Phalcon\Mvc\Model\Criteria::getOrder` renamed to `Phalcon\Mvc\Model\Criteria::getOrderBy`
- Added method `getOption()` in `Phalcon\Mvc\Model\RelationInterface`
- Added ability to spoof HTTP request method
- Added FULLTEXT index type to `Phalcon\Db\Adapter\Pdo\Mysql`
- Fixed the use of the annotation router with namespaced controllers
- Added `Phalcon\Acl\RoleAware` and `Phalcon\Acl\ResourceAware` Interfaces, Now you can pass objects to `Phalcon\Acl\AdapterInterface::isAllowed` as `roleName` and `resourceName`, also they will be automatically passed to function defined in `Phalcon\Acl\AdapterInterface::allow` or `Phalcon\Acl\AdapterInterface::deny` by type
- `Phalcon\Acl\AdapterInterface::allow` and `Phalcon\Acl\AdapterInterface::deny` have 4th argument - function, which will be called when using `Phalcon\Acl\AdapterInterface::isAllowed`
- `Phalcon\Acl\AdapterInterface::isAllowed` have 4th argument - parameters, you can pass arguments for function defined in `Phalcon\Acl\AdapterInterface:allow` or `Phalcon\Acl\AdapterInterface::deny` as associative array where key is argument name
- Added method `getActionSuffix()` in `Phalcon\DispatcherInterface`
- CLI parameters are now handled consistently.
- Added `Phalcon\Mvc\Controller\BindModelInterface` and associated model type hint loading through dispatcher.
- Added `Phalcon\Dispatcher::hasParam()`.
- `Phalcon\Cli\Console` and `Phalcon\Mvc\Application` now inherit `Phalcon\Application`.
- Fixed `afterFetch` event not being sent to behaviors
- Fixed issue with radio not being checked when default value is 0 [#11358](https://github.com/phalcon/cphalcon/issues/11358)
- Fixed issue with `Model::__set` that was bypassing setters [#11286](https://github.com/phalcon/cphalcon/issues/11286)
- Fixed issue with `Model::__set` that was setting hidden attributes directly when setters are not declared [#11286](https://github.com/phalcon/cphalcon/issues/11286)
- Added `Phalcon\Cli\DispatcherInterface`, `Phalcon\Cli\TaskInterface`, `Phalcon\Cli\RouterInterface` and `Phalcon\Cli\Router\RouteInterface`.
- Added `Phalcon\Mvc\Collection::update`, `Phalcon\Mvc\Collection::create` and `Phalcon\Mvc\Collection::createIfNotExist`
- Removed `__construct` from all interfaces [#11410](https://github.com/phalcon/cphalcon/issues/11410)
- Fires the `dispatch:beforeException` event when there is any exception during dispatching [#11458](https://github.com/phalcon/cphalcon/issues/11458)
- Added `OR` operator for `Phalcon\Mvc\Model\Query\Builder` methods: `betweenWhere`, `notBetweenWhere`, `inWhere` and `notInWhere`
- Fixed bug of `destroy` method of `Phalcon\Session\Adapter\Libmemcached`
- Added `Phalcon\Cache\Backend\Memcache::addServers` to enable pool of servers for memcache
- Added `setLastModified` method to `Phalcon\Http\Response`
- Added `Phalcon\Validation\Validator\Date`
- Added `\Phalcon\Queue\Beanstalk::ignore()` It removes the named tube from the watch list for the current connection.
- Added `\Phalcon\Queue\Beanstalk::pauseTube()` Can delay any new job being reserved for a given time.
- Added `\Phalcon\Queue\Beanstalk::kick()` It moves jobs into the ready queue. If there are any buried jobs, it will only kick buried jobs. Otherwise it will kick delayed jobs.
- Added `\Phalcon\Queue\Beanstalk::listTubeUsed()` Returns the tube currently being used by the client.
- Added `\Phalcon\Queue\Beanstalk::listTubesWatched()` Returns a list tubes currently being watched by the client.
- Added `\Phalcon\Queue\Beanstalk::peekDelayed()` Return the delayed job with the shortest delay left.
- Added `\Phalcon\Queue\Beanstalk::jobPeek()` Return job.
- Mcrypt is replaced with openssl in `Phalcon\Crypt`
- Default encrypt algorithm in `Phalcon\Crypt` is now changed to `AES-256-CFB`
- Removed methods setMode(), getMode(), getAvailableModes() in `Phalcon\CryptInterface`
- Added `Phalcon\Assets\Manager::exists()` to check if collection exists
- `Phalcon\Mvc\Model\Manager::load()` now can load models from aliased namespaces
- `Phalcon\Mvc\Model\Transaction\Manager` now correctly keeps account of transactions [#11554](https://github.com/phalcon/cphalcon/issues/11554)
- `Phalcon\Db\Dialect\Sqlite` now maps additional column types to SQLite columns equivalents.
- `Phalcon\Security` is using now `Phalcon\Security\Random`
- Enforced that `Phalcon\Security::getToken()` and `Phalcon\Security::getTokenKey()` return a random value per request not per call
- `Phalcon\Security::getToken()` and `Phalcon\Security::getTokenKey()` are using now `Phalcon\Security::_numberBytes` instead of passed as a argument or hardcoded value
- `Phalcon\Security::hash()` corrected not working CRYPT_STD_DES, CRYPT_EXT_DES, MD5, CRYPT_SHA256
- `Phalcon\Security::hash()` CRYPT_SHA512 fixed wrong salt length
- Added missing unit-tests for `Phalcon\Security`
- Fixed `Filter::add` method handler [#11581](https://github.com/phalcon/cphalcon/issues/11581)
- Removed `Phalcon\Session` [#11340](https://github.com/phalcon/cphalcon/issues/11340)
- Phalcon\Tag::getTitle() shows a title depending on prependTitle and appendTitle
- Using a settable variable for the Mongo Connection Service name instead of a hard coded string [#11725](https://github.com/phalcon/cphalcon/issues/11725)
- Added new getter `Phalcon\Mvc\Model\Query\Builder::getJoins()` - to get join parts from query builder
- Fixed `Phalcon\Db\Dialect\Oracle::prepareTable()` to correctly generate SQL for table aliases [#11799](https://github.com/phalcon/cphalcon/issues/11799)
- Fixed `Phalcon\Mvc\Model\Resultset::update()` - removed endless loop queries
- The cache backend adapters now returns boolean on call `Phalcon\Cache\BackendInterface::save`
- Fixed the Session write callback [#11733](https://github.com/phalcon/cphalcon/issues/11733)
- Added '\Phalcon\Loader::registerFiles' & '\Phalcon\Loader::getFiles'. This allows you to add files to the autoloader
- Added `Phalcon\Security::hasLibreSsl` and `Phalcon\Security::getSslVersionNumber`
- Added new setter `Phalcon\Escaper::setDoubleEncode()` - to allow setting/disabling double encoding
- Added  `Phalcon\Cache\Frontend\Msgpack` - Added Msgpack Support for Frontend Cache
- `Phalcon\Debug\Dump` skip debugging di, fix detecting private/protected properties
- Added option to validate multiple fields with one validator(fix uniqueness validator as well), also removes unnecessary `model => $this` in `Phalcon\Validation\Validator\Uniqueness`.
- `Phalcon\Validation\Validator\Alpha` now correctly validates non-ASCII characters [#11386](https://github.com/phalcon/cphalcon/issues/11386)
- `Phalcon\Validation\Validator\Digit` now correctly validates digits [#11374](https://github.com/phalcon/cphalcon/issues/11374)
- Added `Phalcon\Validation\CombinedFieldsValidator`, validation will pass array of fields to this validator if needed
- Added ability to autoescape Flash messages [#11448](https://github.com/phalcon/cphalcon/issues/11448)
- Fixed `Phalcon\Config::merge` for working with php7
- Added ability to use custom delimiter for `Phalcon\Text::camelize` and `Phalcon\Text::uncamelize` [#10396](https://github.com/phalcon/cphalcon/issues/10396)
- Added support of `CONNECT`, `TRACE` and `PURGE`  HTTP methods
- Refactored `Phalcon\Http\Request::getHttpHost`. Now it always return host name or empty string. Optionally validates and clean host name [#2573](https://github.com/phalcon/cphalcon/issues/2573)
- Added `Phalcon\Http\Request::getPort`. To get information about the port on which the request is made.
- Added `Phalcon\Http\Request::setStrictHostCheck` and `Phalcon\Http\Request::isStrictHostCheck` to manage strict validation of host name.
- Fixed matching host name by `Phalcon\Mvc\Route::handle` when using port on current host name [#2573](https://github.com/phalcon/cphalcon/issues/2573)
- Fixed `Phalcon\Text:dynamic()` to allow custom separator [#11215](https://github.com/phalcon/cphalcon/issues/11215)
- Fixed `Phalcon\Validation::appendMessage` to allow append message to the empty stack [#10405](https://github.com/phalcon/cphalcon/issues/10405)
- Fixed `Phalcon\Session\Flash::getMessages`. Now it returns an empty array in case of non existent message type request [#11941](https://github.com/phalcon/cphalcon/issues/11941)
- Amended `Phalcon\Mvc\RouterInterface` and `Phalcon\Mvc\Router`. Added missed `addPurge`, `addTrace` and `addConnect` methods
- Fixed incorrect query when using NULL fields with `Phalcon\Validation\Validator\Uniqueness`
- Fixed `Phalcon\Forms\Form::getValue`. Now Elements can have names that match with the internal Form getters [#10398](https://github.com/phalcon/cphalcon/issues/10398)
- Add `setContentLength()` method to `Phalcon\Http\Response`
- Fixed `Phalcon\Mvc\Model\Manager::_mergeFindParameters` - Merging conditions [#11987](https://github.com/phalcon/cphalcon/issues/11987)
- Renamed `Phalcon\Http\Request::isSoapRequest` to `Phalcon\Http\Request::isSoap` and `Phalcon\Http\Request::isSecureRequest` to `Phalcon\Http\Request::isSecure`. Left the originals functions as aliases and marked them deprecated.
- Fixed wildcard inheritance in `Phalcon\Acl\Adapter\Memory` [#12004](https://github.com/phalcon/cphalcon/issues/12004)
- Dropped support of Oracle [#12008](https://github.com/phalcon/cphalcon/issues/12008)
- Improved `Phalcon\Mvc\Collection::findById`. Added check if a `id` in a valid format [#12010](https://github.com/phalcon/cphalcon/issues/12010)
- Added `convert` option to `Phalcon\Validation\Validator\Uniqueness` to convert values to do the database lookup [#12005](https://github.com/phalcon/cphalcon/issues/12005)

# [2.0.13](https://github.com/phalcon/cphalcon/releases/tag/phalcon-v2.0.13) (2016-05-19)
- Restored `Phalcon\Text::camelize` behavior [#11767](https://github.com/phalcon/cphalcon/issues/11767)
- Used Zephir v0.9.2

# [2.0.12](https://github.com/phalcon/cphalcon/releases/tag/phalcon-v2.0.12) (2016-05-16)
- Fixed regression changes for `Phalcon\Mvc\View\Engine\Volt::callMacro` [#11745](https://github.com/phalcon/cphalcon/issues/11745)
- Fixed the argument type of `Phalcon\Flash::success` [#11764](https://github.com/phalcon/cphalcon/pull/11764)
- Restored Phalcon\Text::camelize behavior [#11767](https://github.com/phalcon/cphalcon/issues/11767)

# [2.0.11](https://github.com/phalcon/cphalcon/releases/tag/phalcon-v2.0.11) (2016-05-04)
- Fix Model magic set functionality to maintain variable visibility and utilize setter methods.[#11286](https://github.com/phalcon/cphalcon/issues/11286)
- Added a `prepareSave` event to model saving
- Added support for OnUpdate and OnDelete foreign key events to the MySQL adapter
- Added ability to setLogLevel on multiple logs [#10429](https://github.com/phalcon/cphalcon/pull/10429)
- Fixed regression changes for `Phalcon\Translate\Adapter\Gettext::prepareOptions` [#11429](https://github.com/phalcon/cphalcon/issues/11429)
- Fixed `Phalcon\Mvc\View\Engine\Volt::callMacro` bug. Now it's correctly calling `call_user_func_array` instead of `call_user_func`
- Fixed undefined method call `Phalcon\Mvc\Collection\Manager::getConnectionService`. Now `Phalcon\Mvc\Collection::getConnectionService` works correctly in according to documentation

# [2.0.10](https://github.com/phalcon/cphalcon/releases/tag/phalcon-v2.0.10) (2016-02-04)
- ORM: Added support for DATE columns in Oracle
- Fixed wrong `total_items` and `total_pages` in `Paginator` when the query builder has set `groupBy()`
- Fixed `Phalcon\Acl\Memory::allow` bug[#11210](https://github.com/phalcon/cphalcon/issues/11210) related to the inconsistent behavior with access specified as string and array
- Added quoting column in `Phalcon\Db\Dialect\MySQL::addColumn` when define position of the column
- Added support to define position of the column in `Phalcon\Db\Dialect\MySQL::modifyColumn`
- Fixed `Phalcon\Mvc\Model\Query\Builder` bug[#11298](https://github.com/phalcon/cphalcon/issues/11298) related to resetting limit to null
- Fixed `Phalcon\Tag::getTitle` bug[#11185](https://github.com/phalcon/cphalcon/issues/11185). Now a title will be automatically escaped.
- Fixed `Phalcon\Translate\Adapter\Gettext::exists` bug[#11310](https://github.com/phalcon/cphalcon/issues/11310) related to the wrong returned value (always true)
- Fixed `Phalcon\Translate\Adapter\Gettext::setLocale` bug[#11311](https://github.com/phalcon/cphalcon/issues/11311) related to the incorrect setting locale
- Added ability to persistent connection in `Phalcon\Queue\Beanstalk::connect`
- Fixed `Phalcon\Http\Response::redirect` bug[#11324](https://github.com/phalcon/cphalcon/issues/11324). Incorrect initialization local array of status codes
- Fixed cache backends bug[#11322](https://github.com/phalcon/cphalcon/issues/11322) related to saving number 0
- Fixed `Phalcon\Db\Dialect::escape` bug[#11359](https://github.com/phalcon/cphalcon/issues/11359). Added ability to use the database name with dots.

# [2.0.9](https://github.com/phalcon/cphalcon/releases/tag/phalcon-v2.0.9) (2015-11-24)
- Fixed bug that double serializes data using Redis adapter
- Added `console:boot` event to allow the developer to perform initialization actions
- Added implementation options `allowEmpty` for `Phalcon\Mvc\Model\Validator\Ip`
- Fixed SQLite bug[#10997](https://github.com/phalcon/cphalcon/issues/10997) related to setting of index type
- Added `Phalcon\Db\Dialect\Sqlite::listIndexesSql` - to generate the SQL to get query list of indexes
- Fixed MySQL bug[#11036](https://github.com/phalcon/cphalcon/issues/11036) related to setting of index type
- Added missed `RouteInterface::setHostname`, `RouteInterface::getHostname`
- Added `strict` option for ExclusionIn validator
- Added `Phalcon\Text::underscore` - to make a phrase underscored instead of spaced
- Added `Phalcon\Text::humanize` - to make an underscored or dashed phrase human-readable
- Added ability to change document class to be returned in ODM through `class` option

# [2.0.8](https://github.com/phalcon/cphalcon/releases/tag/phalcon-v2.0.8) (2015-09-19)
- Added `Phalcon\Security\Random::base58` - to generate a random base58 string
- Added `Phalcon\Logger\Adapter::isTransaction()` to check whether the logger is currently in transaction
  mode or not (Phalcon 1.3 behavior)
- `Phalcon\Session\Adapter` now closes the session when the adapter is destroyed (Phalcon 1.3 behavior)
- Fixed fetching of data in modes FETCH_CLASS, FETCH_INTO and FETCH_FUNC in `Phalcon\Db`
- Added missing code property in `Phalcon\Validation\Message` available in Phalcon 1.3.x
- Added `Phalcon\Db\Column::TYPE_TIMESTAMP` to allow migrations on these kind of columns
- Added `Phalcon\Db\ColumnInterface::hasDefault` to check if a column has a default value declared in its database
  column definition
- Fixed determining of default value for column in `Phalcon\Db\Dialect\MySQL`, `Phalcon\Db\Dialect\Sqlite` and
  `Phalcon\Db\Dialect\Postgresql` classes
- Now `Phalcon\Mvc\Model::__call` invokes finders as in `__callStatic`
- Fixed `Phalcon\Db\Dialect\Postgresql::getColumnDefinition` for `BIGINT` and `BOOLEAN` data types
- Fixed `BOOLEAN` default value in `Phalcon\Db\Dialect\Postgresql`
- Added `Phalcon\Validation\Validator\CreditCard` - validation credit card number using luhn algorithm

# [2.0.7](https://github.com/phalcon/cphalcon/releases/tag/phalcon-v2.0.7) (2015-08-17)
- `Image\Adapter\Gd::save()` no longer fails if the method or the instance is created with a filename without an extension
- Fixed segfault in `Image\Adapter\Imagick::text()`
- Exceptions thrown in Volt compiler are now `Phalcon\Mvc\View\Engine\Exception`
- Now you can import macros from other files using `{% include "file.volt" %}`
- Undefined function calls fall back to macro calls in Volt
- Automatic bound parameters in `Mvc\Model\Criteria` now uses a different prefix
than `Mvc\Model\Query\Builder` to avoid collisions
- Added `Cache\Multiple::flush()` to flush the cache backends added to the multiple system
- Fixed `Session\Bag::remove()`
- `Session\Bag::destroy()` eliminates any temporary data in the variables bag
- `afterCreate`/`afterUpdate` are only called if saving related records was successful
- Added an optional parameter removeData to `Session\Adapter::remove()` to remove any data in `$_SESSION` that
belongs to the uniqueId or the whole session data
- Now session variables making use of unique prefixes use `#` as internal separator
- Added parameter the changing operator for conditions in method `Mvc\Model\Criteria::fromImput()` [#10749](https://github.com/phalcon/cphalcon/issues/10749)
- Added `\Phalcon\Queue\Beanstalk::listTubes()` to get list of a tubes
- Added a fix to avoid that a table present in many sub-queries causes invalid SQL generation
- Add `CookieInterface`, update `Cookie` and `Cookies` to use this interface - Decoupling `Cookies` and `Cookie` - Check `Session` state before using it in `Cookie`. [#10789](https://github.com/phalcon/cphalcon/issues/10789)
- Fixed merge of `Phalcon\Config` instances containing objects different than `Phalcon\Config` compatible instances
- When creating tables in Postgres, inline PRIMARY keys are now escaped properly[#10797](https://github.com/phalcon/cphalcon/pull/10797)
- Fixed incorrect generation of `SELECT COUNT(\*)` causing unexpected exceptions when `phqlLiterals` is disabled
- Added `Phalcon\Security\Random` - secure random number generator class. Provides secure random number generator which is suitable for generating session key in HTTP cookies, etc

# [2.0.6](https://github.com/phalcon/cphalcon/releases/tag/phalcon-v2.0.6) (2015-07-21)
- Builds in TravisCI now uses Docker to perform faster builds
- Added `Http\Response::setCache()` to easily set cache headers.
- When a beanstalkd connection is closed the adapter does not produce a notice anymore
- Default separator in `Text::increment` is now _ (underscore)
- Using `tel_field` in Volt now generates correct PHP code
- SQL generated by PostgreSQL dialect in dropTable and dropView is now correct
- Errors generated in `Cache\Backend\Memcached` now shows the result code to easily debug problems
- Fixed `LIMIT/OFFSET` SQL generation in `Mvc\Model\Query\Builder`
- Fixed `Logger\Formatter\Line` to match 1.3.x behavior
- Fixed warning when castOnHydrate' is true [#10648](https://github.com/phalcon/cphalcon/pull/10648)
- Added name before int/float/numeric/string/bool/null/other variables in Debug\Dump::output
- Now `Validation\Validator\Identical` allows both 'accepted' and 'value' as value to keep backwards compatibility
- Added `\Phalcon\Mvc\Model\MetaData\Redis` adapter.
- Added Redis Session adapter
- Fixed bug in `Mvc\Model\Criteria::fromInput` unallowing it to use renamed columns
- Fixed bug in `Http\Request` getRawBody()/getPut() clears input buffer [#10694](https://github.com/phalcon/cphalcon/issues/10694)

# [2.0.5](https://github.com/phalcon/cphalcon/releases/tag/phalcon-v2.0.5) (2015-07-14)
- Fixed a bug that makes that attaching an events manager to an Mvc\Application causes view->render() not being called
- Fixed bug that makes generated SQL statements using FOR UPDATE not being parsed correctly
- The email filter now no longer removes the ' character [#10603](https://github.com/phalcon/cphalcon/pull/10603)
- When an array is bound the cached representation in PHQL makes the SQL being incorrectly
  generated the second time.
- Added `\Phalcon\Mvc\Model\MetaData\Memcache` and `\Phalcon\Mvc\Model\MetaData\Libmemcached` adapters

# [2.0.4](https://github.com/phalcon/cphalcon/releases/tag/phalcon-v2.0.4) (2015-07-07)
- Fixed bug in `Phalcon\Mvc\Model::update()` that throws an exception when the record does exist
- Now links in `Phalcon\Debug` point to https://api.phalconphp.com instead of http://docs.phalconphp.com
- Implemented a more versatile way to assign variables in Volt allowing to assign properties and array indexes
- Improved generation of macros in Volt using anonymous functions instead of plain PHP functions
  This allow to bind the adapter object and inject services within them
- Fixed generation and validation of default parameters in Volt's macros
- Added `Phalcon\Assets\Manager::getCollections()` to return all collections registered [#2488](https://github.com/phalcon/cphalcon/pull/2488)
- Now `Phalcon\Mvc\Url::getStatic()` generates URLs from routes
- Introduced `Phalcon\Mvc\EntityInterface` to allow parameters receive both `Phalcon\Mvc\Model` and `Phalcon\Mvc\Collection` instances
- Added `Phalcon\Session\Adapter::setName()` to change the session name
- Added BIGINT support in `Phalcon\Db`
- Added new types `Phalcon\Db\Column::BLOB` and `Phalcon\Db\Column::DOUBLE` [#10506](https://github.com/phalcon/cphalcon/pull/10506)
- Automatic binding of Large Object data (LOB) in the ORM
- Support for BIT types in MySQL with binding as booleans
- Added `Phalcon\Flash\Direct::output()` allowing to place flash messages in a specific place of the view [#629](https://github.com/phalcon/cphalcon/pull/629)
- Added 'autoescape' option that allows to globally enable autoescape in any Volt template
- Added `readAttribute`/`writeAttribute` to `Phalcon\Mvc\Collection\Document`
- Added toArray to `Phalcon\Mvc\Collection\Document`
- Global setting `db.force_casting` now forces casting bound parameters to specified bind types
- Introduced new placeholders in PHQL enclosed in brackets that allow to set the type: {name:str} or {names:array}
- Now you can bind arrays in bound parameters in PHQL
- Global setting `orm.cast_on_hydrate` allow to cast hydrated attributes to the original types in the mapped tables instead of using strings
- Values in LIMIT/OFFSET clause are now passed using bound parameters in PHQL
- Allowing late state binding in both Simple/Complex results to allow override `Mvc\Model::cloneResultMap`
- Added method `distinct()` in `Phalcon\Mvc\Model\Criteria` [#10536](https://github.com/phalcon/cphalcon/issues/10536)
- Added global setting orm.ignore_unknown_columns to ignore unexpected columns when hydrating instances in the ORM
  This fixes extra auxiliar columns used in `Db\Adapter\Pdo\Oracle`
- Added support for afterFetch in `Mvc\Collection`
- Added `beforeMatch` parameter in `@Route` annotation of `Mvc\Router\Annotations`
- Added groupBy/getGroupBy/having/getHaving to `Mvc\Model\Criteria`
- `Phalcon\Mvc\Model::count()` now return values as integer
- Removed `__construct` from `Phalcon\Mvc\View\EngineInterface`
- Added `Phalcon\Debug\Dump::toJson()` to return an JSON string of information about a single variable
- Now instances in Phalcon\Di are built using internal optimizers instead of ReflectionClass (PHP 5.6)
- Added `Phalcon\Mvc\Model\Validator\Ip` from incubator
- Added parameter return `defaultValue` in `Phalcon\Mvc\Model\Validator::getOption()`
- Fixed in `Phalcon\Validation\Validator\Identical` the name of parameter `value` to `accepted` according docs
- Added method `Text:dynamic()` generate random text in accordance with the template, see [#10571](https://github.com/phalcon/cphalcon/pull/10571)
- Now Mvc\Router has default routes with unicode support [#10544](https://github.com/phalcon/cphalcon/pull/10544)

# [2.0.3](https://github.com/phalcon/cphalcon/releases/tag/phalcon-v2.0.3) (2015-06-10)
- Added support for Behaviors in `Phalcon\Mvc\Collection`
- Added `SoftDelete` and `Timestampable` behaviors to Collections
- Implemented Namespace aliases in PHQL
- Now you can define if a virtual foreign key must ignore null values or not
- Fixed bug that added two ? in `Mvc\Url::get()` when using query parameters ([#10421](https://github.com/phalcon/cphalcon/issues/10421))
- Now string attributes in models can be marked to allow empty string values ([#440](https://github.com/phalcon/cphalcon/issues/440))
- Added an option to return the SQL to be generated from a `Mvc\Model\Query` instance ([#1908](https://github.com/phalcon/cphalcon/issues/1908))
- Fix doesn't correct column domain in `Phalcon\Db\Dialect::select()` see [#10439](https://github.com/phalcon/cphalcon/pull/10439)
- Added support for DOUBLE type in MySQL
- `Phalcon\Tag\Select` now handles array values as strings avoiding that zero will be handled as empty string ([#2921](https://github.com/phalcon/cphalcon/issues/2921)
- PHQL now supports CASE/WHEN/ELSE expressions ([#651](https://github.com/phalcon/cphalcon/issues/651))
- Fixed bug that passes non-string values to `Phalcon\Crypt::encrypt` from `Phalcon\Http\Cookies`
- Fixed bug that didn't pass the schema name in the sequence name (PostgreSQL)
- Attribute persistent is now removed from the DNS attributes in PDO connections to avoid errors in PostgreSQL ([#10484](https://github.com/phalcon/cphalcon/issues/10484))

# [2.0.2](https://github.com/phalcon/cphalcon/releases/tag/phalcon-v2.0.2) (2015-05-26)
 - Added `stats()` methods to Beanstalk
 - Fixed segfault when a docblock does not have annotations [#10301](https://github.com/phalcon/cphalcon/issues/10301)
 - Fixed wrong number of parameters passed when triggering an event in Mvc\Collection
 - Now `Mvc\Model` checks if an attribute has a default value associated in the database and ignores it from the insert/update generated SQL
 - Readded `Http\Request::hasPut()` ([#10283](https://github.com/phalcon/cphalcon/issues/10283))
 - Phalcon\Text
   - Added method `reduceSlashes()` - Reduces multiple slashes in a string to single slashes
   - Added method `concat()` - Concatenates strings using the separator only once without duplication in places concatenation
 - Added conditional on Session adapter start() to check if the session has already been started
 - Added `status()` function in Session adapter to return the status of the session (disabled/none/started)

# [2.0.1](https://github.com/phalcon/cphalcon/releases/tag/phalcon-v2.0.1) (2015-05-10)
 - Added missing `Phalcon\Debug::listenLowSeverity`
 - Added new theme in `Phalcon\Debug`
 - Allow to count and iterate `Phalcon\Session\Bag` as in 1.3.x
 - Renamed `getEventsManager()` to `getInternalEventsManager()` in `Phalcon\Di` to avoid collision with existing services
 - Added constants FILTER_* to `Phalcon\Filter` for filters names
 - Fixed multibyte characters in cssmin/jsmin
 - Added `Phalcon\Security::destroyToken()` to remove current token key and value from session
   removed first argument (password), since it's not used in the function
 - Restored alternative hash algorithms in `Phalcon\Security` that were available in 1.3.x
 - Fixed bug that makes instances returned in Model::findFirst to be not completely initialized
 - Added support for general SELECT ALL/SELECT DISTINCT in PHQL
 - Added support for "not in" test in Volt
 - Phalcon\Debug\Dump
   - Renamed method `var()` to `variable()`
   - Renamed method `vars()` to `variables()`
 - `Phalcon\Mvc\Model::findFirst()` now allows hydration ([#10259](https://github.com/phalcon/cphalcon/issues/10259))

# [2.0.0](https://github.com/phalcon/cphalcon/releases/tag/phalcon-v2.0.0) (2015-04-17)
 - Full rewrite of most components in Zephir
 - `Added Phalcon\Mvc\Micro::error` for better handling of exceptions
 - `Phalcon\Forms\Form::label` does not share attributes with the ones that belong to the element
 - Added parameter 'params' to set default conditions when retrieving related records
 - Added filters "int!" and "float!" that cast values to the respective type
 - Filter "alphanum" now uses a regular expression instead of internal functions for better behaviour in 64bits
 - Added `allowEmpty` option in `Phalcon\Validation` validators to skip validation if the value is empty
 - Added `Phalcon\Validation::setDefaultMessages` to set default values in validators
 - Added `Phalcon\Validation\Validator\Numericality`
 - Added events in `Phalcon\Di`: beforeServiceResolve / afterServiceResolve
 - Mysql database introspector now uses DATABASE() as default schema
 - Added option to disable cache keys in `Cache\Backend\Memcache`
 - `Mvc\View component` is now disabled automatically when redirecting using Http\Response
 - `Mvc\Model::dynamicUpdate` now works better as it compares if every field has changed according to its data type
 - Added `Db\Adapter\Pdo::getErrorInfo()` to obtain the last error generated in a PDO connection

# [1.3.4](https://github.com/phalcon/cphalcon/releases/tag/phalcon-v1.3.4) (2014-10-28)
 - Fix improper access to `\Phalcon\Debug::$_charset` ([#2840](https://github.com/phalcon/cphalcon/issues/2840))
 - Fix segfault in Phalcon\Mvc\Collection when an invalid parameter is passed as conditions
 - Fix segfault when MongoClient does not return a valid collection in Phalcon\Mvc\Collection
 - Fix possible memory corruption when phalcon_concat_self does not properly separate values

# [1.3.3](https://github.com/phalcon/cphalcon/releases/tag/phalcon-v1.3.3) (2014-09-23)
 - Fix segmentation fault in zim_Phalcon_Http_Request_getBasicAuth ([#2819](https://github.com/phalcon/cphalcon/issues/2819))
 - Fix memory corruption on unclean shutdown ([#2829](https://github.com/phalcon/cphalcon/issues/2829))

# [1.3.2](https://github.com/phalcon/cphalcon/releases/tag/phalcon-v1.3.2) (2015-05-05)
 - fix inverted test in Model/setSnapshotData() (issue [#2466](https://github.com/phalcon/cphalcon/issues/2466))
 - Updated Phalcon\Queue\Beanstalk\Job::touch comment
 - Fixed use columns as referenced columns in mysql createTable() reference...
 - [#2414](https://github.com/phalcon/cphalcon/issues/2414)  - Removed check for DBG in session/adapter
 - Updated Model::__set
 - [#1989](https://github.com/phalcon/cphalcon/issues/1989) Supported \Phalcon\Db\Index: TYPE
 - Updated Phalcon\Mvc\Model\Query\Builder::groupBy
 - Validation, setDefaultMessages fix
 - Fix pagination nativeArray test-unit failed
 - Add Phalcon\Translate\Adapter\Gettext
 - Add Phalcon\Config\Adapter\Yaml
 - [#1803](https://github.com/phalcon/cphalcon/issues/1803) Bug join alias
 - Fix valid function for the first call
 - Acl bug
 - [#2402](https://github.com/phalcon/cphalcon/issues/2402) issue
 - Ignore "value" attribute in TextArea.
 - [#2394](https://github.com/phalcon/cphalcon/issues/2394) Add Phalcon\Validation\MessageInterface
 - Relative namespace
 - [#2386](https://github.com/phalcon/cphalcon/issues/2386)
 - Fixing a typo
 - [#2375](https://github.com/phalcon/cphalcon/issues/2375) Add check messages is object in Phalcon\Validation::appendMess...
 - Update affected rows for selects.
 - [#2196](https://github.com/phalcon/cphalcon/issues/2196): Declare missing functions
 - Fix broken condition
 - Add Phalcon\Mvc\Model\MetaData\Strategy
 - Fix offsetUnset
 - Changing "file_exists" function for "is_file".
 - Fix bug about updated property for Phalcon\Session\*
 - [#2291](https://github.com/phalcon/cphalcon/issues/2291) Middlewares do not stop operation when before event triggered in Micro as documented http://docs.…
 - [#1608](https://github.com/phalcon/cphalcon/issues/1608) about Phalcon\Mvc\Router\Annotations
 - [#2019](https://github.com/phalcon/cphalcon/issues/2019) and added tests
 - model: added methods arg infos
 - [#2319](https://github.com/phalcon/cphalcon/issues/2319) In `Model::_postSaveRelatedRecords` add check whether value is object
 - [#2321](https://github.com/phalcon/cphalcon/issues/2321): Fixed the null value for position
 - [#2313](https://github.com/phalcon/cphalcon/issues/2313) about Phalcon\Annotations\Annotation
 - [#2229](https://github.com/phalcon/cphalcon/issues/2229) (cast and convert not working)
 - Add method Phalcon\Assets\Collection::addFilter
 - Add Phalcon\Session\Adapter\memcache and Phalcon\Session\Adapter\Libmemcached
 - Add class Phalcon\Session\Adapter\Libmemcached
 - Add class Phalcon\Session\Adapter\Memcache
 - \Phalcon\Tag::XHTML5 was returning empty string
 - [#2278](https://github.com/phalcon/cphalcon/issues/2278) add Phalcon\Logger\Multiple::CRITICAL
 - Tag, add title separator to append/prepend title
 - [#2250](https://github.com/phalcon/cphalcon/issues/2250) Updated Phalcon\Db\Dialect::select
 - [#2270](https://github.com/phalcon/cphalcon/issues/2270) updated phalcon_camelize
 - Add namespace support for view
 - [#2259](https://github.com/phalcon/cphalcon/issues/2259) Updated \Phalcon\Image\Adapter::crop
 - [#2262](https://github.com/phalcon/cphalcon/issues/2262) `\Phalcon\Logger\Formatter\Json` Wrong number of parameters
 - [#2244](https://github.com/phalcon/cphalcon/issues/2244) add judge conditions in `Phalcon\Mvc\Model\Manager::getRelationRecords`
 - Removed final keyword from Model constructor
 - [#2111](https://github.com/phalcon/cphalcon/issues/2111) – replacing bindParam to bindValue to avoid unexpected reference changes
 - [#2002](https://github.com/phalcon/cphalcon/issues/2002) Tag::linkTo() to allow the addition of query string parameters
 - Added `allowEmpty` option to \Phalcon\Mvc\Model\Validator\*
 - Use phalcon_camelize for namespace Add \Phalcon\Session\Adapter::setId Fixed [#1932](https://github.com/phalcon/cphalcon/issues/1932) Phalcon\Http\…
 - [#2111](https://github.com/phalcon/cphalcon/issues/2111) – replacing bindParam to bindValue to avoid unexpected reference changes
 - Fix wrong issent() call on non Response objects
 - [#2236](https://github.com/phalcon/cphalcon/issues/2236)  - in mysql tinyint(1) is not boolean it's an int between 0 and 127
 - Add \Phalcon\Session\Adapter::setId
 - Fix BUG \Phalcon\Model\Validate\*
 - Travis fast-finish builds
 - [#2157](https://github.com/phalcon/cphalcon/issues/2157) and added tests
 - [#2196](https://github.com/phalcon/cphalcon/issues/2196) Declared missing functions
 - Add `allowEmpty` option to \Phalcon\Mvc\Model\Validator\*
 - [#2002](https://github.com/phalcon/cphalcon/issues/2002) Tag::linkTo() to allow the addition of query string parameters
 - [#2018](https://github.com/phalcon/cphalcon/issues/2018) add method \Phalcon\Db\Result\Pdo::nextRowset
 - Use phalcon_camelize for namespace
 - [#1932](https://github.com/phalcon/cphalcon/issues/1932) Phalcon\Http\Request\File extend SplFileInfo

# [1.3.1](https://github.com/phalcon/cphalcon/releases/tag/phalcon-v1.3.1) (2014-03-25)
 - Fixed segfault in Phalcon\Di\Service::resolve when string class does not exist ([#2205](https://github.com/phalcon/cphalcon/issues/2205))
 - Moved global zvals to RINIT/RSHUTDOWN to improve stability on Windows TS builds
 - Moved pre-allocated frames to RINIT/RSHUTDOWN to improve stability on Windows TS builds
 - Fixed segfault when replacing Phalcon\Session adapter by PHP userland adapter
 - Fixed zval invalid indirection in Phalcon\Security hash
 - Fixed segfault when passing an invalid number of arguments to Phalcon\Annotations\Reader::parseDocBlock
 - Private and Protected properties weren't unmangled in Phalcon\Annotations\Reader
 - First character of controller name was removed when isExactHandler flag is on

# [1.3.0](https://github.com/phalcon/cphalcon/releases/tag/phalcon-v1.3.0) (2014-03-19)
 - Make the source code compatible with PHP 5.6-dev and PHP 5.7-dev ([#1762](https://github.com/phalcon/cphalcon/issues/1762))
 - Code cleanup: get rid of compiler warnings, dead code elimination, code deduplication, use static code analysers to eliminate possible bugs
   ([#801](https://github.com/phalcon/cphalcon/issues/801), [#802](https://github.com/phalcon/cphalcon/issues/802), [#810](https://github.com/phalcon/cphalcon/issues/810), [#825](https://github.com/phalcon/cphalcon/issues/825), [#827](https://github.com/phalcon/cphalcon/issues/827), [#838](https://github.com/phalcon/cphalcon/issues/838), [#849](https://github.com/phalcon/cphalcon/issues/849), [#942](https://github.com/phalcon/cphalcon/issues/942), [#968](https://github.com/phalcon/cphalcon/issues/968), [#1001](https://github.com/phalcon/cphalcon/issues/1001), [#1093](https://github.com/phalcon/cphalcon/issues/1093), [#1169](https://github.com/phalcon/cphalcon/issues/1169), [#1214](https://github.com/phalcon/cphalcon/issues/1214), [#1223](https://github.com/phalcon/cphalcon/issues/1223), [#1224](https://github.com/phalcon/cphalcon/issues/1224), [#1375](https://github.com/phalcon/cphalcon/issues/1375), [#1430](https://github.com/phalcon/cphalcon/issues/1430), [#1787](https://github.com/phalcon/cphalcon/issues/1787), [#1794](https://github.com/phalcon/cphalcon/issues/1794), [#1828](https://github.com/phalcon/cphalcon/issues/1828))
 - Fixed various memory leaks ([#469](https://github.com/phalcon/cphalcon/issues/469), [#860](https://github.com/phalcon/cphalcon/issues/860), [#910](https://github.com/phalcon/cphalcon/issues/910), [#914](https://github.com/phalcon/cphalcon/issues/914), [#916](https://github.com/phalcon/cphalcon/issues/916), [#1031](https://github.com/phalcon/cphalcon/issues/1031), [#1067](https://github.com/phalcon/cphalcon/issues/1067), [#1249](https://github.com/phalcon/cphalcon/issues/1249), [#1273](https://github.com/phalcon/cphalcon/issues/1273), [#1291](https://github.com/phalcon/cphalcon/issues/1291), [#1309](https://github.com/phalcon/cphalcon/issues/1309), [#1345](https://github.com/phalcon/cphalcon/issues/1345), [#1455](https://github.com/phalcon/cphalcon/issues/1455), [#1470](https://github.com/phalcon/cphalcon/issues/1470), [#1700](https://github.com/phalcon/cphalcon/issues/1700))
 - Fixed memory access violations / segmentation faults / etc ([#469](https://github.com/phalcon/cphalcon/issues/469), [#849](https://github.com/phalcon/cphalcon/issues/849), [#851](https://github.com/phalcon/cphalcon/issues/851), [#852](https://github.com/phalcon/cphalcon/issues/852), [#858](https://github.com/phalcon/cphalcon/issues/858), [#860](https://github.com/phalcon/cphalcon/issues/860), [#861](https://github.com/phalcon/cphalcon/issues/861), [#895](https://github.com/phalcon/cphalcon/issues/895), [#911](https://github.com/phalcon/cphalcon/issues/911), [#918](https://github.com/phalcon/cphalcon/issues/918), [#927](https://github.com/phalcon/cphalcon/issues/927), [#928](https://github.com/phalcon/cphalcon/issues/928), [#1000](https://github.com/phalcon/cphalcon/issues/1000), [#1077](https://github.com/phalcon/cphalcon/issues/1077), [#1112](https://github.com/phalcon/cphalcon/issues/1112), [#1113](https://github.com/phalcon/cphalcon/issues/1113), [#1131](https://github.com/phalcon/cphalcon/issues/1131), [#1149](https://github.com/phalcon/cphalcon/issues/1149), [#1173](https://github.com/phalcon/cphalcon/issues/1173),
   [#1272](https://github.com/phalcon/cphalcon/issues/1272), [#1284](https://github.com/phalcon/cphalcon/issues/1284), [#1302](https://github.com/phalcon/cphalcon/issues/1302), [#1340](https://github.com/phalcon/cphalcon/issues/1340), [#1343](https://github.com/phalcon/cphalcon/issues/1343), [#1368](https://github.com/phalcon/cphalcon/issues/1368), [#1369](https://github.com/phalcon/cphalcon/issues/1369), [#1371](https://github.com/phalcon/cphalcon/issues/1371), [#1376](https://github.com/phalcon/cphalcon/issues/1376), [#1379](https://github.com/phalcon/cphalcon/issues/1379), [#1392](https://github.com/phalcon/cphalcon/issues/1392), [#1451](https://github.com/phalcon/cphalcon/issues/1451), [#1466](https://github.com/phalcon/cphalcon/issues/1466), [#1485](https://github.com/phalcon/cphalcon/issues/1485), [#1494](https://github.com/phalcon/cphalcon/issues/1494), [#1501](https://github.com/phalcon/cphalcon/issues/1501), [#1504](https://github.com/phalcon/cphalcon/issues/1504), [#1509](https://github.com/phalcon/cphalcon/issues/1509), [#1567](https://github.com/phalcon/cphalcon/issues/1567), [#1607](https://github.com/phalcon/cphalcon/issues/1607), [#1983](https://github.com/phalcon/cphalcon/issues/1983), [#1006](https://github.com/phalcon/cphalcon/issues/1006))
 - Fixed PHP notices, warnings and other incompatibilities ([#894](https://github.com/phalcon/cphalcon/issues/894), [#1222](https://github.com/phalcon/cphalcon/issues/1222), [#1315](https://github.com/phalcon/cphalcon/issues/1315), [#1413](https://github.com/phalcon/cphalcon/issues/1413), [#1427](https://github.com/phalcon/cphalcon/issues/1427), [#1428](https://github.com/phalcon/cphalcon/issues/1428), [#1529](https://github.com/phalcon/cphalcon/issues/1529), [#1988](https://github.com/phalcon/cphalcon/issues/1988), [#1998](https://github.com/phalcon/cphalcon/issues/1998))
 - Fixed inheritance chain for Phalcon\Forms\Exception, Phalcon\Loader\Exception, Phalcon\Http\Request\Exception ([#1770](https://github.com/phalcon/cphalcon/issues/1770))
 - Major source code optimizations ([#1785](https://github.com/phalcon/cphalcon/issues/1785), [#1972](https://github.com/phalcon/cphalcon/issues/1972), [#2003](https://github.com/phalcon/cphalcon/issues/2003))
 - Control Phalcon behavior via INI settings ([#1796](https://github.com/phalcon/cphalcon/issues/1796))
 - Security fixes:
   - Hardening fixes ([#1044](https://github.com/phalcon/cphalcon/issues/1044))
   - Interface validation ([#1043](https://github.com/phalcon/cphalcon/issues/1043), [#1048](https://github.com/phalcon/cphalcon/issues/1048))
   - Thorough data validation in __wakeup() ([#1043](https://github.com/phalcon/cphalcon/issues/1043), [#1634](https://github.com/phalcon/cphalcon/issues/1634), [#1635](https://github.com/phalcon/cphalcon/issues/1635))
   - Fixed XSS vulnerabilities ([#1216](https://github.com/phalcon/cphalcon/issues/1216), [#1190](https://github.com/phalcon/cphalcon/issues/1190))
   - Phalcon\Security::checkHash() allows to restrict the length of the password to avoid attacks like https://www.djangoproject.com/weblog/2013/sep/15/security/ ([#1261](https://github.com/phalcon/cphalcon/issues/1261))
   - Fixed crash while rendering element's label ([#1210](https://github.com/phalcon/cphalcon/issues/1210))
   - Prevent MongoDB Request Injection Attacks ([#1265](https://github.com/phalcon/cphalcon/issues/1265))
   - Do not allow to override superglobals in views ([#1617](https://github.com/phalcon/cphalcon/issues/1617))
 - Phalcon Kernel:
   - 32 and 64 bit hashes can be computed on the same CPU architecture ([#817](https://github.com/phalcon/cphalcon/issues/817))
   - Reduced overall memory usage ([#834](https://github.com/phalcon/cphalcon/issues/834), [#891](https://github.com/phalcon/cphalcon/issues/891), [#893](https://github.com/phalcon/cphalcon/issues/893))
   - Memory allocation optimizations ([#912](https://github.com/phalcon/cphalcon/issues/912), [#1220](https://github.com/phalcon/cphalcon/issues/1220), [#1987](https://github.com/phalcon/cphalcon/issues/1987))
   - Faster internal array and string manipulation ([#822](https://github.com/phalcon/cphalcon/issues/822), [#823](https://github.com/phalcon/cphalcon/issues/823), [#830](https://github.com/phalcon/cphalcon/issues/830), [#833](https://github.com/phalcon/cphalcon/issues/833), [#837](https://github.com/phalcon/cphalcon/issues/837), [#890](https://github.com/phalcon/cphalcon/issues/890), [#1972](https://github.com/phalcon/cphalcon/issues/1972))
   - Camelize does not ignore the last character of a string anymore ([#1436](https://github.com/phalcon/cphalcon/issues/1436))
   - Fixed bug in phalcon_fix_path() ([#1601](https://github.com/phalcon/cphalcon/issues/1601))
   - Use native counterparts for memory_get_usage(), gettype(), json_encode(), json_decode(), session_XXX(), header(), headers_sent(), debug_backtrace(),
     lcfirst(), ob_XXX(), array_unshift(), array_values(), array_keys(), htmlentities() ([#836](https://github.com/phalcon/cphalcon/issues/836), [#847](https://github.com/phalcon/cphalcon/issues/847), [#936](https://github.com/phalcon/cphalcon/issues/936), [#945](https://github.com/phalcon/cphalcon/issues/945), [#1099](https://github.com/phalcon/cphalcon/issues/1099))
   - Hash functions tailored for object handlers ([#842](https://github.com/phalcon/cphalcon/issues/842))
   - Optimization of calls to userland functions and methods ([#843](https://github.com/phalcon/cphalcon/issues/843), [#954](https://github.com/phalcon/cphalcon/issues/954))
   - Read/modify/update optimization on properties ([#848](https://github.com/phalcon/cphalcon/issues/848))
   - Added support for self/parent/static scopes in static properties ([#943](https://github.com/phalcon/cphalcon/issues/943))
   - Scope lookup optimizations ([#948](https://github.com/phalcon/cphalcon/issues/948))
   - Do not restore memory frames from kernel functions ([#960](https://github.com/phalcon/cphalcon/issues/960), [#976](https://github.com/phalcon/cphalcon/issues/976))
   - Diagnostic messages when Phalcon is compiled in dev mode ([#1009](https://github.com/phalcon/cphalcon/issues/1009), [#1054](https://github.com/phalcon/cphalcon/issues/1054), [#1097](https://github.com/phalcon/cphalcon/issues/1097))
   - Return Value Optimization ([#1046](https://github.com/phalcon/cphalcon/issues/1046), [#1047](https://github.com/phalcon/cphalcon/issues/1047), [#1075](https://github.com/phalcon/cphalcon/issues/1075))
   - Fixed locale issue ([#1095](https://github.com/phalcon/cphalcon/issues/1095))
   - Added support for interned strings (PHP 5.4+)
   - Static property fetch/update optimization ([#1293](https://github.com/phalcon/cphalcon/issues/1293))
   - Fix misleading diagnostics on exception ([#1297](https://github.com/phalcon/cphalcon/issues/1297))
   - Use preallocated permanent zvals instead of null, true, false, 0 and 1 ([#1302](https://github.com/phalcon/cphalcon/issues/1302))
   - Bug fix in phalcon_fix_path() ([#1591](https://github.com/phalcon/cphalcon/issues/1591))
   - Persistent function cache for Phalcon methods ([#1825](https://github.com/phalcon/cphalcon/issues/1825))
   - Function call optimization ([#1846](https://github.com/phalcon/cphalcon/issues/1846))
   - Use Native Reflection API ([#1957](https://github.com/phalcon/cphalcon/issues/1957))
 - Phalcon\Acl:
   - Fixed broken ACL inheritance ([#905](https://github.com/phalcon/cphalcon/issues/905))
   - Bug fix when ACL allowed access to forbidden resources ([#1303](https://github.com/phalcon/cphalcon/issues/1303))
   - Fixed bug with ACL * wildcard ([#1409](https://github.com/phalcon/cphalcon/issues/1409))
   - Fixed bug with numeric resources ([#1513](https://github.com/phalcon/cphalcon/issues/1513))
   - Phalcon\Acl\Adapter now implements Phalcon\Acl\AdapterInterface ([#1852](https://github.com/phalcon/cphalcon/issues/1852))
 - Phalcon\Annotations:
   - Fixed getProperty() bug in AnnotationsAdapter ([#996](https://github.com/phalcon/cphalcon/issues/996))
   - Phalcon\Annotations optimizations ([#1141](https://github.com/phalcon/cphalcon/issues/1141))
   - Fixed parsing of annotations containing / ([#1480](https://github.com/phalcon/cphalcon/issues/1480))
   - Phalcon\Annotations\Adapter now implements Phalcon\Annotations\AdapterInterface ([#1852](https://github.com/phalcon/cphalcon/issues/1852))
   - Annotation parser optimization ([#1957](https://github.com/phalcon/cphalcon/issues/1957))
 - Phalcon\Assets:
   - Fixed bugs when minifier produced no output at all ([#811](https://github.com/phalcon/cphalcon/issues/811), [#821](https://github.com/phalcon/cphalcon/issues/821))
   - Fixed joining issue ([#951](https://github.com/phalcon/cphalcon/issues/951))
   - Added support for UTF-8 characters in jsmin
   - Fixed chaining of CSS/JS filters ([#1198](https://github.com/phalcon/cphalcon/issues/1198))
   - Phalcon\Assets\Filters\CssMin and JsMin implement Phalcon\Assets\FilterInterface ([#1539](https://github.com/phalcon/cphalcon/issues/1539))
   - Added Phalcon\Assets\Collection::setTargetLocal() ([#1532](https://github.com/phalcon/cphalcon/issues/1532))
 - Phalcon\Cache:
   - Added Libmemcached cache backend ([#913](https://github.com/phalcon/cphalcon/issues/913))
   - Added support for APCu 4.0.2+ ([#1234](https://github.com/phalcon/cphalcon/issues/1234))
   - Implemented Phalcon\Cache\Backend\Memory::queryKeys() ([#1093](https://github.com/phalcon/cphalcon/issues/1093))
   - Bug fixes in Phalcon\Cache\Backend\Xcache ([#1406](https://github.com/phalcon/cphalcon/issues/1406))
   - Phalcon\Cache\Frontend\Data optimizations ([#1093](https://github.com/phalcon/cphalcon/issues/1093))
   - Phalcon\Cache\Frontend\None optimizations ([#1093](https://github.com/phalcon/cphalcon/issues/1093))
   - Phalcon\Cache\Frontend\Base64 optimizations ([#1093](https://github.com/phalcon/cphalcon/issues/1093))
   - Phalcon\Cache\Frontend\Igbinary optimizations ([#1093](https://github.com/phalcon/cphalcon/issues/1093))
   - Phalcon\Cache\Frontend\Output optimizations ([#1093](https://github.com/phalcon/cphalcon/issues/1093))
   - Phalcon\Cache\Frontend\Json optimizations ([#1093](https://github.com/phalcon/cphalcon/issues/1093))
   - Phalcon\Cache\Backend optimizations ([#1093](https://github.com/phalcon/cphalcon/issues/1093))
   - Phalcon\Cache\Backend\Memory optimizations ([#1093](https://github.com/phalcon/cphalcon/issues/1093))
   - Phalcon\Cache\Backend\File optimizations ([#1093](https://github.com/phalcon/cphalcon/issues/1093))
   - Phalcon\Cache\Backend\Apc optimizations ([#1093](https://github.com/phalcon/cphalcon/issues/1093))
   - Phalcon\Cache\Backend\Xcache optimizations ([#1093](https://github.com/phalcon/cphalcon/issues/1093))
   - Phalcon\Cache\Backend\Memcache optimizations ([#1093](https://github.com/phalcon/cphalcon/issues/1093))
   - Phalcon\Cache\Backend\Mongo optimizations ([#1093](https://github.com/phalcon/cphalcon/issues/1093))
   - Phalcon\Cache\Backend\Libmemcached optimizations and bug fixes ([#1093](https://github.com/phalcon/cphalcon/issues/1093))
   - Added increment() and decrement() methods ([#1374](https://github.com/phalcon/cphalcon/issues/1374))
   - Added flush() method ([#1352](https://github.com/phalcon/cphalcon/issues/1352))
   - Phalcon\Cache\Backend now implements Phalcon\Cache\BackendInterface ([#1852](https://github.com/phalcon/cphalcon/issues/1852))
   - Ability to disable key tracking for Memcache/Libmemcached backends ([#1550](https://github.com/phalcon/cphalcon/issues/1550))
 - Phalcon\Config:
   - Faster Phalcon\Config implementation using object handlers ([#837](https://github.com/phalcon/cphalcon/issues/837), [#1277](https://github.com/phalcon/cphalcon/issues/1277))
   - Phalcon\Config now support numeric properties as well ([#837](https://github.com/phalcon/cphalcon/issues/837))
   - Implemented Phalcon\Config::offsetUnset() ([#732](https://github.com/phalcon/cphalcon/issues/732))
   - Phalcon\Config\Adapter\Ini correctly handles empty sections and INI files without any sections ([#829](https://github.com/phalcon/cphalcon/issues/829), [#837](https://github.com/phalcon/cphalcon/issues/837))
   - Added Phalcon\Adapter\Config\Json class to read JSON configs ([#844](https://github.com/phalcon/cphalcon/issues/844))
   - Phalcon\Config::merge now works with derived classes ([#1024](https://github.com/phalcon/cphalcon/issues/1024))
   - Dot-delimited directives in INI-files are now prsed correctly ([#872](https://github.com/phalcon/cphalcon/issues/872))
   - Support for PHP arrays as config files ([#1439](https://github.com/phalcon/cphalcon/issues/1439))
 - Phalcon\Crypt:
   - Added support for various padding schemes (PKCS7, ANSI X.923, ISO 10126, ISO/IEC 7816-4, zero padding, space padding) to Phalcon\Crypt ([#864](https://github.com/phalcon/cphalcon/issues/864), [#887](https://github.com/phalcon/cphalcon/issues/887))
   - Reduced peak memory usage ([#1237](https://github.com/phalcon/cphalcon/issues/1237))
   - encryptBase64() and decryptBase64() can optionally use RFC 4648 flavor of BASE64 ([#1353](https://github.com/phalcon/cphalcon/issues/1353), [#1919](https://github.com/phalcon/cphalcon/issues/1919))
 - Phalcon\Db:
   - Added support for DECIMAL scale ([#940](https://github.com/phalcon/cphalcon/issues/940))
   - Fixed invalid sequence names for PostgreSQL ([#1022](https://github.com/phalcon/cphalcon/issues/1022))
   - Added support for MySQL DOUBLE type ([#1128](https://github.com/phalcon/cphalcon/issues/1128))
   - Database dialects now support BOOLEAN data type ([#816](https://github.com/phalcon/cphalcon/issues/816))
   - Added support for POINT type in MySQL ([#1536](https://github.com/phalcon/cphalcon/issues/1536))
   - Fixed issue with RawValue('default') on composite primary key ([#1534](https://github.com/phalcon/cphalcon/issues/1534))
   - Added support for AUTO_INCREMENT columns to addColumn() (MySQL, SQLite) and modifyColumn() (MySQL) ([#1695](https://github.com/phalcon/cphalcon/issues/1695))
   - Phalcon\Db\Dialect\Mysql::getColumnDefinition() now returns INT instead of INT(0) ([#1695](https://github.com/phalcon/cphalcon/issues/1695))
   - Added support for the following fetch modes from PDO: FETCH_LAZY, FETCH_BOUND, FETCH_COLUMN, FETCH_CLASS, FETCH_INTO, FETCH_FUNC, FETCH_NAMED, FETCH_KEY_PAIR ([#1642](https://github.com/phalcon/cphalcon/issues/1642))
   - Added support for the following fetch mode modifiers from PDO: FETCH_GROUP, FETCH_UNIQUE, FETCH_CLASSTYPE, FETCH_SERIALIZE, FETCH_PROPS_LATE ([#1642](https://github.com/phalcon/cphalcon/issues/1642))
   - Phalcon\Db optimizations ([#1693](https://github.com/phalcon/cphalcon/issues/1693))
   - Phalcon\Db\Adapter optimizations ([#1693](https://github.com/phalcon/cphalcon/issues/1693))
   - Phalcon\Db\Index optimizations ([#1693](https://github.com/phalcon/cphalcon/issues/1693))
   - Phalcon\Db\Profiler optimizations ([#1693](https://github.com/phalcon/cphalcon/issues/1693))
   - Phalcon\Db\Reference optimizations ([#1693](https://github.com/phalcon/cphalcon/issues/1693))
   - Phalcon\Db\Result\Pdo optimizations ([#1693](https://github.com/phalcon/cphalcon/issues/1693))
   - Phalcon\Db\Adapter now implements Phalcon\Db\AdapterInterface ([#1852](https://github.com/phalcon/cphalcon/issues/1852))
   - Phalcon\Db\Dialect now implements Phalcon\Db\DialectInterface ([#1852](https://github.com/phalcon/cphalcon/issues/1852))
 - Phalcon\Debug:
   - Added support for UTF-8 to \Phalcon\Debug ([#1099](https://github.com/phalcon/cphalcon/issues/1099))
   - Phalcon\Debug::uri now supports both http and https ([#987](https://github.com/phalcon/cphalcon/issues/987))
   - Fixed array to string conversion notice ([#1103](https://github.com/phalcon/cphalcon/issues/1103))
   - Add support for xdebug.file_link_format ([#1401](https://github.com/phalcon/cphalcon/issues/1401))
 - Phalcon\DI:
   - Phalcon\Di optimizations ([#1014](https://github.com/phalcon/cphalcon/issues/1014)) with workarounds for NuSphere DBG ([#1714](https://github.com/phalcon/cphalcon/issues/1714))
   - Added Phalcon\Di\Service::isResolved() method ([#1242](https://github.com/phalcon/cphalcon/issues/1242))
   - Make sure that 'persistent' is resolved only when accessed for the first time ([#1637](https://github.com/phalcon/cphalcon/issues/1637))
   - Faster DI implementation by using object handlers ([#1473](https://github.com/phalcon/cphalcon/issues/1473))
   - Changes to Phalcon\DiInterface ([#2034](https://github.com/phalcon/cphalcon/issues/2034))
     - removed setShared() method because it is a shorthand for set($name, $definition, true);
     - removed attempt() method because it is a shorthand for `has()` + `set()`
     - renamed setRaw() to setService() because getRaw() is actually getService() + $service->getDefinition()
     - setRaw() is now an alias for setService() but it will spit E_DEPRECATED
     - removed `getRaw()` because it is `getService()` + `$service->getDefinition()`
     - modified `setService($name, $raw_definition)` to `setService($raw_definition)` because service name can be retrieved from the definition
 - Phalcon\Dispatcher:
   - Dispatching parameters now can be modified in 'beforeExecuteRoute' events
   - 'beforeException' events can now handle exceptions occurred when executing actions ([#140](https://github.com/phalcon/cphalcon/issues/140))
   - Added Phalcon\Dispatcher::getHandlerClass and Phalcon\Dispatcher::getActionMethod
   - Implemented afterInitialize event ([#782](https://github.com/phalcon/cphalcon/issues/782))
   - Phalcon\Dispatcher optimizations ([#782](https://github.com/phalcon/cphalcon/issues/782))
   - Added getPreviousControllerName(), getPreviousActionName() ([#1462](https://github.com/phalcon/cphalcon/issues/1462))
   - If an event handler throws an exception, call dispatch:beforeException and break the dispatch loop ([#1763](https://github.com/phalcon/cphalcon/issues/1763))
   - Phalcon\Dispatcher::_handleException() is invoked regardless whether the event manager is present ([#1953](https://github.com/phalcon/cphalcon/issues/1953))
 - Phalcon\Element:
   - Phalcon\Element::addFilter() incorrectly prepends NULL as the first element ([#1019](https://github.com/phalcon/cphalcon/issues/1019))
 - Phalcon\Escaper:
   - Fixed bugs in Phalcon\Escaper ([#917](https://github.com/phalcon/cphalcon/issues/917))
   - Phalcon\Escaper optimizations ([#1015](https://github.com/phalcon/cphalcon/issues/1015))
   - Fix phalcon_escape_multi() to generate valid UTF-8 ([#1681](https://github.com/phalcon/cphalcon/issues/1681))
 - Phalcon\Events:
   - Added support for weak references ([#663](https://github.com/phalcon/cphalcon/issues/663))
   - Bug fix in Phalcon\Events\manager::attach() ([#1331](https://github.com/phalcon/cphalcon/issues/1331), [#1337](https://github.com/phalcon/cphalcon/issues/1337))
 - Phalcon\Flash:
   - Phalcon\Flash\Session::getMessage('key') returns now an empty array if the key is not found ([#908](https://github.com/phalcon/cphalcon/issues/908), [#920](https://github.com/phalcon/cphalcon/issues/920))
   - Phalcon\Flash\Session::getMessages() incorrectly removed all messages ([#1575](https://github.com/phalcon/cphalcon/issues/1575))
   - Implemented Phalcon\Flash\Session::isset() ([#1342](https://github.com/phalcon/cphalcon/issues/1342))
 - Phalcon\Forms:
   - Phalcon\Forms\Element\* classes now implement Phalcon\Form\ElementInterface
   - Added support for HTML attributes to Phalcon\Forms\Form::label() ([#1029](https://github.com/phalcon/cphalcon/issues/1029))
   - Phalcon\Forms\Form::getMessages() does not generate a fatal error if the form is valid ([#1349](https://github.com/phalcon/cphalcon/issues/1349))
   - Improvements to Phalcon\Forms\Form::add() ([#1386](https://github.com/phalcon/cphalcon/issues/1386))
   - Added Phalcon\Forms\Element\Radio class ([#1646](https://github.com/phalcon/cphalcon/issues/1646))
   - Phalcon\Forms\Form::hasMessagesFor() returns boolean ([#1764](https://github.com/phalcon/cphalcon/issues/1764))
   - Iterators for Phalcon\Forms\Form implemented via Zend API ([#1765](https://github.com/phalcon/cphalcon/issues/1765))
   - Phalcon\Forms\Form::count() implemented via Zend API ([#1765](https://github.com/phalcon/cphalcon/issues/1765))
   - Phalcon\Forms\Form optimizations ([#1765](https://github.com/phalcon/cphalcon/issues/1765))
   - Phalcon\Forms\Element now implements Phalcon\Forms\ElementInterface ([#1852](https://github.com/phalcon/cphalcon/issues/1852))
   - Fixed Phalcon\Forms\Element\Select::addOption() ([#1955](https://github.com/phalcon/cphalcon/issues/1955))
 - Phalcon\Http:
   - Phalcon\Http\Cookie can be used without sessions ([#875](https://github.com/phalcon/cphalcon/issues/875))
   - Phalcon\Http\Cookie does not ignore expire time ([#897](https://github.com/phalcon/cphalcon/issues/897))
   - Phalcon\Http\Request fully supports file arrays ([#884](https://github.com/phalcon/cphalcon/issues/884), [#888](https://github.com/phalcon/cphalcon/issues/888))
   - Phalcon\Http\Request optimizations ([#889](https://github.com/phalcon/cphalcon/issues/889))
   - Added getKey(), getError(), isUploadedFile() methods to Phalcon\Http\Request\File ([#878](https://github.com/phalcon/cphalcon/issues/878), [#888](https://github.com/phalcon/cphalcon/issues/888))
   - Fixed regression in \Phalcon\Http\Request::getRawBody() ([#1091](https://github.com/phalcon/cphalcon/issues/1091))
   - Bug fix in Phalcon\Http\Request::getQuery() ([#1226](https://github.com/phalcon/cphalcon/issues/1226))
   - Fixed broken Phalcon\Http\Response::setFileToSend() method ([#831](https://github.com/phalcon/cphalcon/issues/831), [#832](https://github.com/phalcon/cphalcon/issues/832))
   - Redirects use status descriptions from RFC 2616 ([#1175](https://github.com/phalcon/cphalcon/issues/1175))
   - Phalcon\Http\Response::setFileToSend() can now show the file in the browser instead of offering to download it ([#853](https://github.com/phalcon/cphalcon/issues/853))
   - Added Phalcon\Http\Response\Headers::toArray() ([#1008](https://github.com/phalcon/cphalcon/issues/1008))
   - getJsonRawBody() may return an associative array ([#1241](https://github.com/phalcon/cphalcon/issues/1241))
   - Added getURI(), getBasicAuth(), getDigestAuth() methods to Phalcon\Http\Request ([#1250](https://github.com/phalcon/cphalcon/issues/1250))
   - Added getPut()/hasPut() methods to Phalcon\Http\Request ([#680](https://github.com/phalcon/cphalcon/issues/680), [#1403](https://github.com/phalcon/cphalcon/issues/1403))
   - Implemented Phalcon\Http\Request\File::getRealType ([#1442](https://github.com/phalcon/cphalcon/issues/1442), [#1444](https://github.com/phalcon/cphalcon/issues/1444))
   - External URLs are now automatically detected by Phalcon\Http\Response::redirect() ([#1182](https://github.com/phalcon/cphalcon/issues/1182))
   - Fixed error in Phalcon\Http\Response\Headers::send() when no headers were set ([#2047](https://github.com/phalcon/cphalcon/issues/2047))
 - Phalcon\Image:
   - Added Phalcon\Image\Adapter, Phalcon\Image\Adapter\Gd, Phalcon\Image\Adapter\Imagick ([#902](https://github.com/phalcon/cphalcon/issues/902), [#1025](https://github.com/phalcon/cphalcon/issues/1025), [#1030](https://github.com/phalcon/cphalcon/issues/1030), [#1041](https://github.com/phalcon/cphalcon/issues/1041), [#1050](https://github.com/phalcon/cphalcon/issues/1050), [#1063](https://github.com/phalcon/cphalcon/issues/1063), [#1076](https://github.com/phalcon/cphalcon/issues/1076), [#1081](https://github.com/phalcon/cphalcon/issues/1081), [#1114](https://github.com/phalcon/cphalcon/issues/1114), [#1120](https://github.com/phalcon/cphalcon/issues/1120), [#1158](https://github.com/phalcon/cphalcon/issues/1158), [#1195](https://github.com/phalcon/cphalcon/issues/1195), [#1206](https://github.com/phalcon/cphalcon/issues/1206), [#1214](https://github.com/phalcon/cphalcon/issues/1214), [#1370](https://github.com/phalcon/cphalcon/issues/1370))
 - Phalcon\Logger:
   - Added FirePHP Log Adapter and Formatter ([#845](https://github.com/phalcon/cphalcon/issues/845), [#1333](https://github.com/phalcon/cphalcon/issues/1333), [#1483](https://github.com/phalcon/cphalcon/issues/1483))
   - Implemented Phalcon\Logger\Adapter::isTransaction() ([#1238](https://github.com/phalcon/cphalcon/issues/1238))
   - Fixed a bug preventing the EMERGENCY log type from being displayed correctly ([#1498](https://github.com/phalcon/cphalcon/issues/1498))
   - Added Phalcon\Logger\Adapter\File::getPath() ([#1495](https://github.com/phalcon/cphalcon/issues/1495), [#1508](https://github.com/phalcon/cphalcon/issues/1508))
   - Phalcon\Logger optimizations ([#1716](https://github.com/phalcon/cphalcon/issues/1716))
   - Phalcon\Logger\Adapter::setLogLevel() is honored by transactions ([#1716](https://github.com/phalcon/cphalcon/issues/1716))
   - Phalcon\Logger\Adapter::commit() now clears the queue ([#1742](https://github.com/phalcon/cphalcon/issues/1742))
   - Phalcon\Logger\Adapter now implements Phalcon\Logger\AdapterInterface ([#1852](https://github.com/phalcon/cphalcon/issues/1852))
   - Phalcon\Logger\Formatter now implements Phalcon\Logger\FormatterInterface ([#1852](https://github.com/phalcon/cphalcon/issues/1852))
   - Phalcon\Logger\Adapter and Phalcon\Logger\AdapterInterface are now PSR-3 compliant ([#1873](https://github.com/phalcon/cphalcon/issues/1873), [#1888](https://github.com/phalcon/cphalcon/issues/1888))
   - Added Phalcon\Logger\Adapter::critical() method ([#1888](https://github.com/phalcon/cphalcon/issues/1888))
   - For PHP 5.3.9+ when phalcon.register_psr3_classes php.ini option is set, Phalcon\Logger\Adapter implements Psr\Log\LoggerInterface ([#1888](https://github.com/phalcon/cphalcon/issues/1888))
   - When phalcon.register_psr3_classes php.ini option is set, Phalcon\Logger\Adapter and derived classes throw Psr\Log\InvalidArgumentException
     instead of Phalcon\Logger\Exception when the arguments are not valid ([#1888](https://github.com/phalcon/cphalcon/issues/1888))
 - Phalcon\Mvc:
   - Added support for route names in Phalcon\Mvc\Micro\Collection ([#1868](https://github.com/phalcon/cphalcon/issues/1868))
   - Phalcon\Mvc\Application::handle() now checks whether the class exists before include()'ing its file ([#812](https://github.com/phalcon/cphalcon/issues/812), [#818](https://github.com/phalcon/cphalcon/issues/818))
   - Phalcon\Mvc\Model\Criteria::fromInput() now sets _modelName ([#866](https://github.com/phalcon/cphalcon/issues/866), [#873](https://github.com/phalcon/cphalcon/issues/873))
   - Phalcon\Mvc\Model\Query\Builder may now use both integer and string placeholders ([#701](https://github.com/phalcon/cphalcon/issues/701))
   - Mvc\Model\getMessages() is filterable now ([#885](https://github.com/phalcon/cphalcon/issues/885))
   - Fixed hasManyToMany relation implementation ([#938](https://github.com/phalcon/cphalcon/issues/938))
   - Fixed regular expression in \Phalcon\Mvc\Model\Validator\Email ([#1243](https://github.com/phalcon/cphalcon/issues/1243))
   - Phalcon\Mvc\Model::hasOne/hasMany/belongsTo/hasManyToMany/addBehavior() are now public methods ([#1166](https://github.com/phalcon/cphalcon/issues/1166))
   - Added Phalcon\Mvc\Model\Row::toArray() method ([#1506](https://github.com/phalcon/cphalcon/issues/1506))
   - Phalcon\Mvc\Model\Validator::getOption() returns NULL if the option does not exist ([#1530](https://github.com/phalcon/cphalcon/issues/1530))
   - Bug with a custom Events Manager in Phalcon\Mvc\Models ([#1314](https://github.com/phalcon/cphalcon/issues/1314))
   - Phalcon\Mvc\Model\Query\Builder::__construct() does not ignore joins anymore ([#1327](https://github.com/phalcon/cphalcon/issues/1327))
   - Fixed HAVING handling in Phalcon\Mvc\Model\Query\Builder ([#1396](https://github.com/phalcon/cphalcon/issues/1396))
   - Micro Collections return Phalcon\Mvc\Micro\CollectionInterface ([#1130](https://github.com/phalcon/cphalcon/issues/1130))
   - Phalcon\Mvc\Url::get() can append query params ([#723](https://github.com/phalcon/cphalcon/issues/723), [#877](https://github.com/phalcon/cphalcon/issues/877))
   - Regular Expression Optimization for Phalcon\Mvc\Router ([#977](https://github.com/phalcon/cphalcon/issues/977))
   - PHQL: added placeholders support to LIMIT ([#1023](https://github.com/phalcon/cphalcon/issues/1023))
   - Added Phalcon\Mvc\Router::getDefautXXX() methods ([#1087](https://github.com/phalcon/cphalcon/issues/1087))
   - Allow HAVING without GROUP BY in query builder ([#1115](https://github.com/phalcon/cphalcon/issues/1115))
   - mvc/model/query.c optimizations ([#1129](https://github.com/phalcon/cphalcon/issues/1129), [#1132](https://github.com/phalcon/cphalcon/issues/1132))
   - Added support for array(limit, offset) as a 'limit' constructor key in Query Builder ([#1208](https://github.com/phalcon/cphalcon/issues/1208))
   - Added support for 'conditions' in Phalcon\Mvc\Model\Query\Builder::__construct() ([#1236](https://github.com/phalcon/cphalcon/issues/1236))
   - Added Phalcon\Mvc\View::isDisabled(), Phalcon\Mvc\View::getRenderLevel(), Phalcon\Mvc\View::getDisabledLevels() ([#907](https://github.com/phalcon/cphalcon/issues/907), [#1320](https://github.com/phalcon/cphalcon/issues/1320))
   - Added Phalcon\Mvc\View::getCurrentRenderLevel() ([#907](https://github.com/phalcon/cphalcon/issues/907), [#1326](https://github.com/phalcon/cphalcon/issues/1326))
   - Bug fix in Phalcon\Mvc\Model\Resultset\Simple::toArray() ([#1377](https://github.com/phalcon/cphalcon/issues/1377))
   - Bug fixes in Volt compiler ([#1387](https://github.com/phalcon/cphalcon/issues/1387))
   - Volt compiler optimizations ([#1729](https://github.com/phalcon/cphalcon/issues/1729))
   - Phalcon\Mvc\Model\Query\Builder optimizations ([#1414](https://github.com/phalcon/cphalcon/issues/1414))
   - Allow to set dirs without trailing slashes in Phalcon\Mvc\View ([#406](https://github.com/phalcon/cphalcon/issues/406), [#1440](https://github.com/phalcon/cphalcon/issues/1440))
   - Phalcon\Mvc\Model\Validator::getOption() returns null if option does not exists ([#1531](https://github.com/phalcon/cphalcon/issues/1531))
   - Added Phalcon\Mvc\Model::selectWriteConnection() ([#1519](https://github.com/phalcon/cphalcon/issues/1519))
   - Added Phalcon\Mvc\Router\Group::convert()/getConverters() ([#1555](https://github.com/phalcon/cphalcon/issues/1555), [#1572](https://github.com/phalcon/cphalcon/issues/1572))
   - Added Phalcon\Mvc\Router\Route::getGroup() ([#1682](https://github.com/phalcon/cphalcon/issues/1682))
   - Added Phalcon\Mvc\Router\Group::getName() and setName() ([#1682](https://github.com/phalcon/cphalcon/issues/1682))
   - Faster Phalcon\Mvc\Model\Row ([#1606](https://github.com/phalcon/cphalcon/issues/1606))
   - Optimized Phalcon\Mvc\Router\Group ([#1682](https://github.com/phalcon/cphalcon/issues/1682))
   - Bug fix: no arguments were passed to beforeMatch handler in Phalcon\Mvc\Router ([#1556](https://github.com/phalcon/cphalcon/issues/1556))
   - Added diagnostics when a validator returns false but does not call appendMessage() ([#1664](https://github.com/phalcon/cphalcon/issues/1664))
   - Fixed handling of numeric namespaces/modules/controllers/actions ([#1688](https://github.com/phalcon/cphalcon/issues/1688))
   - Added Phalcon\Mvc\View::exists() and Phalcon\Mvc\View(\Simple)::getRegisteredEngines() ([#1707](https://github.com/phalcon/cphalcon/issues/1707))
   - Volt: fixed bug in email_filed() ([#1723](https://github.com/phalcon/cphalcon/issues/1723))
   - Fixed deprecation warnings in Phalcon\Mvc\Collection::save() and Phalcon\Mvc\Collection::delete() ([#1783](https://github.com/phalcon/cphalcon/issues/1783))
   - Phalcon\Mvc\Model\Behavior now implements Phalcon\Mvc\Model\BehaviorInterface ([#1852](https://github.com/phalcon/cphalcon/issues/1852))
   - Phalcon\Mvc\Model\Metadata now implements Phalcon\Mvc\Model\MetadataInterface ([#1852](https://github.com/phalcon/cphalcon/issues/1852))
   - Phalcon\Mvc\Model\Validator now implements Phalcon\Mvc\Model\ValidatorInterface ([#1852](https://github.com/phalcon/cphalcon/issues/1852))
   - Phalcon\Mvc\View\Engine now implements Phalcon\Mvc\View\EngineInterface ([#1852](https://github.com/phalcon/cphalcon/issues/1852))
   - Phalcon\Mvc\Model\Validator::getOption()/getOptions()/isSetOption() methods are now public ([#1904](https://github.com/phalcon/cphalcon/issues/1904))
   - Phalcon\Mvc\Model::findFirst() now works when phqlLiterals is false ([#886](https://github.com/phalcon/cphalcon/issues/886))
   - Fixed notices when phalcon.orm.column_renaming is 0 ([#1801](https://github.com/phalcon/cphalcon/issues/1801))
   - Implemented reset() for metadata adapters other than memory ([#1934](https://github.com/phalcon/cphalcon/issues/1934))
   - Relaxed the requirement for the route to start with a slash ([#1938](https://github.com/phalcon/cphalcon/issues/1938))
   - Phalcon\Mvc\Router\Group: merge slashes when the route prefix ends and the route pattern starts with a slash ([#1938](https://github.com/phalcon/cphalcon/issues/1938))
   - Phalcon\Mvc\Model\Criteria::fromInput() now works with column maps ([#1903](https://github.com/phalcon/cphalcon/issues/1903))
 - Phalcon\Paginator:
   - Phalcon\Paginator\Adapter\Model returns correct results even when page number is incorrect ([#1654](https://github.com/phalcon/cphalcon/issues/1654))
   - Optimized Phalcon\Paginator\Adapter\QueryBuilder ([#1632](https://github.com/phalcon/cphalcon/issues/1632))
   - setCurrentPage() returns $this for all adapters ([#1633](https://github.com/phalcon/cphalcon/issues/1633))
   - Optimized Phalcon\Paginator\Adapter\NativeArray ([#1653](https://github.com/phalcon/cphalcon/issues/1653))
 - Phalcon\Queue:
   - Fixed bug in Phalcon\Queue\Beanstalk::read() ([#1348](https://github.com/phalcon/cphalcon/issues/1348), [#1612](https://github.com/phalcon/cphalcon/issues/1612))
   - Bug fixes in beanstalkd protocol implementation ([#1650](https://github.com/phalcon/cphalcon/issues/1650))
   - Optimizations ([#1621](https://github.com/phalcon/cphalcon/issues/1621))
   - Added peekDelayed() and peekburied() to Phalcon\Queue\Beanstalk ([#1650](https://github.com/phalcon/cphalcon/issues/1650))
   - Added kick(), bury(), release(), touch() to Phalcon\Queue\Beanstalk\Job ([#1650](https://github.com/phalcon/cphalcon/issues/1650))
 - Phalcon\Registry ([#1209](https://github.com/phalcon/cphalcon/issues/1209), [#1935](https://github.com/phalcon/cphalcon/issues/1935))
 - Phalcon\Security:
   - Phalcon\Security\Exception inherits from Phalcon\Exception, not from \Phalcon\DI\Exception
   - Added Phalcon\Security::computeHmac() ([#1347](https://github.com/phalcon/cphalcon/issues/1347))
   - Bug fixes ([#1347](https://github.com/phalcon/cphalcon/issues/1347))
   - Constant-time string comparison in Phalcon\Security::checkHash() to prevent timing attacks ([#1755](https://github.com/phalcon/cphalcon/issues/1755))
   - Phalcon\Security::checkHash() now correctly handles non-bcrypt hashes ([#1912](https://github.com/phalcon/cphalcon/issues/1912))
   - Support all hashes supported by crypt() in Phalcon\Security::hash() ([#1971](https://github.com/phalcon/cphalcon/issues/1971))
   - Phalcon\Security::getSaltBytes() dies not require OpenSSL anymore ([#1971](https://github.com/phalcon/cphalcon/issues/1971))
 - Phalcon\Session:
   - Fix Phalcon\Session\Bag::remove() ([#1637](https://github.com/phalcon/cphalcon/issues/1637))
   - Add remove() to Phalcon\Session\BagInterface ([#1917](https://github.com/phalcon/cphalcon/issues/1917))
   - Phalcon\Session\Adapter::get() may optionally remove the data from session ([#1358](https://github.com/phalcon/cphalcon/issues/1358))
   - Phalcon\Session\Adapter optimizations ([#1624](https://github.com/phalcon/cphalcon/issues/1624))
   - Phalcon\Session\Adapter::__destruct() now calls session_write_close() ([#1624](https://github.com/phalcon/cphalcon/issues/1624))
   - Phalcon\Session\AdapterInterface is compatible with SessionHandlerInterface ([#1108](https://github.com/phalcon/cphalcon/issues/1108))
   - Phalcon\Session\Adapter now implements Phalcon\Session\AdapterInterface ([#1852](https://github.com/phalcon/cphalcon/issues/1852))
   - Phalcon\Session\Bag::__get() now returns by reference (unlike get()) ([#1895](https://github.com/phalcon/cphalcon/issues/1895))
   - Phalcon\Session\Bag implements ArrayAccess, Countable, IteratorAggregate interfaces ([#1917](https://github.com/phalcon/cphalcon/issues/1917))
   - Phalcon\Session\Adapter implements ArrayAccess, Countable, IteratorAggregate interfaces ([#1917](https://github.com/phalcon/cphalcon/issues/1917))
   - Optimized Phalcon\Session\Adapter using object handlers ([#1917](https://github.com/phalcon/cphalcon/issues/1917))
 - Phalcon\Tag:
   - Fixed bugs ([#903](https://github.com/phalcon/cphalcon/issues/903))
   - Fixed radio button generation ([#947](https://github.com/phalcon/cphalcon/issues/947))
   - Fixed inconsistent behavior of setAutoescape() ([#1263](https://github.com/phalcon/cphalcon/issues/1263))
   - Added missing HTML5 input types ([#824](https://github.com/phalcon/cphalcon/issues/824), [#1323](https://github.com/phalcon/cphalcon/issues/1323))
   - Added Phalcon\Tag::setTitleSeparator() ([#1365](https://github.com/phalcon/cphalcon/issues/1365))
   - Added support for <optgroup> ([#1422](https://github.com/phalcon/cphalcon/issues/1422))
   - Fixed inconsistency in Tag::stylesheetLink/javascriptInclude w.r.t. local URLs ([#1486](https://github.com/phalcon/cphalcon/issues/1486))
 - Phalcon\Translate:
   - Optimized Phalcon\Translate\Adapter, Phalcon\Translate\Adapter\NativeArray by using object handlers ([#1668](https://github.com/phalcon/cphalcon/issues/1668))
   - Phalcon\Translate\Adapter\NativeArray::query() now replaces placeholders even if the string is not found in the language content ([#2044](https://github.com/phalcon/cphalcon/issues/2044))
 - Phalcon\Validation:
   - Added support for error codes ([#1171](https://github.com/phalcon/cphalcon/issues/1171))
   - Bug fixes ([#1399](https://github.com/phalcon/cphalcon/issues/1399))
   - Optimized Phalcon\Validation\Message\Group by using native iterators ([#1657](https://github.com/phalcon/cphalcon/issues/1657))
   - Optimized Phalcon\Validation\Message\Group by using object handlers ([#1765](https://github.com/phalcon/cphalcon/issues/1765))
   - Phalcon\Validation\Validator now implements Phalcon\Validation\ValidatorInterface ([#1852](https://github.com/phalcon/cphalcon/issues/1852))
 - Psr\Log:
   - when phalcon.register_psr3_classes php.ini option is set, Psr\Log\LoggerAwareInterface, Psr\Log\LoggerInterface,
     Psr\Log\AbstractLogger, Psr\Log\InvalidArgumentException, Psr\Log\LogLevel, Psr\Log\NullLogger,
     Psr\Log\LoggerAwareTrait (PHP 5.4+), Psr\Log\LoggerTrait (PHP 5.4+) are registered as internal interfaces/classes/traits
     by Phalcon ([#1888](https://github.com/phalcon/cphalcon/issues/1888))
 - Unit tests:
   - Travis CI imporvements ([#819](https://github.com/phalcon/cphalcon/issues/819), [#846](https://github.com/phalcon/cphalcon/issues/846), [#949](https://github.com/phalcon/cphalcon/issues/949))
   - Use markTestSkipped() instead of echo ([#862](https://github.com/phalcon/cphalcon/issues/862))
   - Do not run APC tests under CLI when apc.enable_cli is 0 ([#1449](https://github.com/phalcon/cphalcon/issues/1449))
   - Added new tests ([#865](https://github.com/phalcon/cphalcon/issues/865), [#1256](https://github.com/phalcon/cphalcon/issues/1256), [#1260](https://github.com/phalcon/cphalcon/issues/1260), [#1339](https://github.com/phalcon/cphalcon/issues/1339), [#1560](https://github.com/phalcon/cphalcon/issues/1560), [#1563](https://github.com/phalcon/cphalcon/issues/1563))
   - Skip database tests when the DBMS is not available ([#970](https://github.com/phalcon/cphalcon/issues/970))
   - Support for optional RVO ([#1147](https://github.com/phalcon/cphalcon/issues/1147))
   - Added support for test coverage visualization ([#1307](https://github.com/phalcon/cphalcon/issues/1307), [#1361](https://github.com/phalcon/cphalcon/issues/1361))
   - Bug fixes in tests ([#1313](https://github.com/phalcon/cphalcon/issues/1313), [#1334](https://github.com/phalcon/cphalcon/issues/1334), [#1335](https://github.com/phalcon/cphalcon/issues/1335), [#1449](https://github.com/phalcon/cphalcon/issues/1449), [#1467](https://github.com/phalcon/cphalcon/issues/1467))
 - Documentation bug fixes ([#1069](https://github.com/phalcon/cphalcon/issues/1069), [#1070](https://github.com/phalcon/cphalcon/issues/1070), [#1072](https://github.com/phalcon/cphalcon/issues/1072), [#1145](https://github.com/phalcon/cphalcon/issues/1145), [#1146](https://github.com/phalcon/cphalcon/issues/1146), [#1205](https://github.com/phalcon/cphalcon/issues/1205), [#1372](https://github.com/phalcon/cphalcon/issues/1372), [#1397](https://github.com/phalcon/cphalcon/issues/1397), [#1521](https://github.com/phalcon/cphalcon/issues/1521), [#1523](https://github.com/phalcon/cphalcon/issues/1523), [#1586](https://github.com/phalcon/cphalcon/issues/1586), lots of them)
 - Refactored, improved and optimized build script ([#1218](https://github.com/phalcon/cphalcon/issues/1218))
 - Other bug fixes ([#1051](https://github.com/phalcon/cphalcon/issues/1051), [#1131](https://github.com/phalcon/cphalcon/issues/1131), [#1040](https://github.com/phalcon/cphalcon/issues/1040), [#1275](https://github.com/phalcon/cphalcon/issues/1275), [#1392](https://github.com/phalcon/cphalcon/issues/1392), [#1396](https://github.com/phalcon/cphalcon/issues/1396), [#1399](https://github.com/phalcon/cphalcon/issues/1399), [#1425](https://github.com/phalcon/cphalcon/issues/1425), [#1426](https://github.com/phalcon/cphalcon/issues/1426)...)

# [1.2.6](https://github.com/phalcon/cphalcon/releases/tag/phalcon-v1.2.6) (2014-01-26)
 - Phalcon\Security::checkHash() now correctly handles non-bcrypt hashes ([#1912](https://github.com/phalcon/cphalcon/issues/1912))

# [1.2.5](https://github.com/phalcon/cphalcon/releases/tag/phalcon-v1.2.5) (2014-01-13)
 - Http\Cookie::__toString() will not throw exceptions ([#1427](https://github.com/phalcon/cphalcon/issues/1427))
 - Phalcon\Http\Cookie::__toString() will return a string value ([#1428](https://github.com/phalcon/cphalcon/issues/1428))
 - Camelize does not ignore the last character of a string anymore ([#1436](https://github.com/phalcon/cphalcon/issues/1436))
 - APC tests do not run under CLI when apc.enable_cli is 0 ([#1449](https://github.com/phalcon/cphalcon/issues/1449))
 - Phalcon\Debug::uri now supports both http and https ([#987](https://github.com/phalcon/cphalcon/issues/987))
 - Fixed inconsistency in Tag::stylesheetLink/javascriptInclude w.r.t. local URLs ([#1486](https://github.com/phalcon/cphalcon/issues/1486))
 - Fixed bug in Phalcon\Queue\Beanstalk::read() ([#1348](https://github.com/phalcon/cphalcon/issues/1348), [#1612](https://github.com/phalcon/cphalcon/issues/1612))
 - Phalcon\Flash\Session::getMessages() incorrectly removed all messages ([#1575](https://github.com/phalcon/cphalcon/issues/1575))
 - Fixed bug in phalcon_fix_path() ([#1601](https://github.com/phalcon/cphalcon/issues/1601))
 - Added Phalcon\Mvc\Model\Row::toArray() method ([#1506](https://github.com/phalcon/cphalcon/issues/1506))
 - Added support for POINT type in MySQL ([#1536](https://github.com/phalcon/cphalcon/issues/1536))
 - Phalcon\Mvc\Model\Validator::getOption() returns NULL if the option does not exist ([#1530](https://github.com/phalcon/cphalcon/issues/1530))
 - Fixed parsing of annotations containing / ([#1480](https://github.com/phalcon/cphalcon/issues/1480))
 - Make sure that 'persistent' is resolved only when accessed for the first time ([#1637](https://github.com/phalcon/cphalcon/issues/1637))
 - Fix Phalcon\Session\Bag::remove() ([#1637](https://github.com/phalcon/cphalcon/issues/1637))
 - Bug fixes in beanstalkd protocol implementation
 - Phalcon\Paginator\Adapter\Model returns correct results even when page number is incorrect ([#1654](https://github.com/phalcon/cphalcon/issues/1654))
 - Bug fix: no arguments were passed to beforeMatch handler in Phalcon\Mvc\Router ([#1556](https://github.com/phalcon/cphalcon/issues/1556))
 - Phalcon\Logger\Adapter::setLogLevel() is honored by transactions ([#1716](https://github.com/phalcon/cphalcon/issues/1716))
 - Bug fixes in Phalcon\Db\Adapter\Pdo::describeColumns() ([#1562](https://github.com/phalcon/cphalcon/issues/1562))
 - Phalcon\Session\Adapter::__destruct() now calls session_write_close() ([#1624](https://github.com/phalcon/cphalcon/issues/1624))
 - Volt: fixed bug in email_filed() ([#1723](https://github.com/phalcon/cphalcon/issues/1723))
 - Fixed PHP Notices in Phalcon\Debug::onUncaughtException() ([#1683](https://github.com/phalcon/cphalcon/issues/1683))
 - Phalcon\Logger\Adapter::commit() clears the queue ([#1748](https://github.com/phalcon/cphalcon/issues/1748))
 - Constant-time string comparison in Phalcon\Security::checkHash() ([#1755](https://github.com/phalcon/cphalcon/issues/1755))
 - Fix phalcon_escape_multi() to generate valid UTF-8 ([#1681](https://github.com/phalcon/cphalcon/issues/1681))

# [1.2.4](https://github.com/phalcon/cphalcon/releases/tag/phalcon-v1.2.4) (2013-10-23)
 - Fixed broken ACL inheritance ([#905](https://github.com/phalcon/cphalcon/issues/905))
 - Fixed crash while rendering element's label ([#1210](https://github.com/phalcon/cphalcon/issues/1210))
 - Fixed XSS vulnerabilities ([#1216](https://github.com/phalcon/cphalcon/issues/1216), [#1190](https://github.com/phalcon/cphalcon/issues/1190))
 - Added support for APCu 4.0.2+ ([#1234](https://github.com/phalcon/cphalcon/issues/1234))
 - Fixed chaining of CSS/JS filters ([#1198](https://github.com/phalcon/cphalcon/issues/1198))
 - Fixed notices and warnings with complex PHQL queries ([#1222](https://github.com/phalcon/cphalcon/issues/1222))
 - Memory allocation optimizations ([#1220](https://github.com/phalcon/cphalcon/issues/1220))
 - Fixed regular expression in \Phalcon\Mvc\Model\Validator\Email ([#1243](https://github.com/phalcon/cphalcon/issues/1243))
 - Documentation bug fixes
 - Phalcon\Mvc\Model::hasOne/hasMany/belongsTo/hasManyToMany/addBehavior() are now public methods ([#1166](https://github.com/phalcon/cphalcon/issues/1166))
 - Added support for MySQL DOUBLE type ([#1128](https://github.com/phalcon/cphalcon/issues/1128))
 - Added support for UTF-8 characters in jsmin
 - Added support for UTF-8 to \Phalcon\Debug ([#1099](https://github.com/phalcon/cphalcon/issues/1099))
 - Fixed regression in \Phalcon\Http\Request::getRawBody() ([#1091](https://github.com/phalcon/cphalcon/issues/1091))
 - Implemented \Phalcon\Cache\Backend\Memory::queryKeys() ([#1093](https://github.com/phalcon/cphalcon/issues/1093))
 - Redirects use status descriptions from RFC 2616 ([#1175](https://github.com/phalcon/cphalcon/issues/1175))
 - \Phalcon\Config::merge now works with derived classes ([#1024](https://github.com/phalcon/cphalcon/issues/1024))
 - \Phalcon\Security::checkHash() allows to restrict the length of the password to avoid attacks like https://www.djangoproject.com/weblog/2013/sep/15/security/
 - \Phalcon\Config can now be cloned ([#1277](https://github.com/phalcon/cphalcon/issues/1277))
 - \Phalcon\Mvc\Query\Builder::__construct() ignores joins ([#1327](https://github.com/phalcon/cphalcon/issues/1327))
 - Bug with a custom Events Manager in Phalcon\Mvc\Models ([#1314](https://github.com/phalcon/cphalcon/issues/1314))
 - Micro Collections return Phalcon\Mvc\Micro\CollectionInterface ([#1130](https://github.com/phalcon/cphalcon/issues/1130))
 - \Phalcon\Forms\Form::getMessages() does not generate a fatal error if the form is valid ([#1349](https://github.com/phalcon/cphalcon/issues/1349))
 - Fixed memory leaks ([#1345](https://github.com/phalcon/cphalcon/issues/1345))
 - Fixed invalid memory reads/writes across the code ([#1340](https://github.com/phalcon/cphalcon/issues/1340))
 - Fixed HAVING handling in Phalcon\Mvc\QueryBuilder ([#1396](https://github.com/phalcon/cphalcon/issues/1396))
 - Bug fixes in \Phalcon\Logger\{Adapter,Formatter}\FirePhp ([#1333](https://github.com/phalcon/cphalcon/issues/1333))
 - Bug fixes in Phalcon\Cache\Backend\Xcache ([#1406](https://github.com/phalcon/cphalcon/issues/1406))
 - Phalcon\Forms\Element::__toString() does not throw exceptions anymore ([#1413](https://github.com/phalcon/cphalcon/issues/1413))
 - Other bug fixes ([#947](https://github.com/phalcon/cphalcon/issues/947), [#1131](https://github.com/phalcon/cphalcon/issues/1131), [#1040](https://github.com/phalcon/cphalcon/issues/1040), [#1275](https://github.com/phalcon/cphalcon/issues/1275), [#1392](https://github.com/phalcon/cphalcon/issues/1392), [#1396](https://github.com/phalcon/cphalcon/issues/1396), [#1399](https://github.com/phalcon/cphalcon/issues/1399), backported patches from 1.3.0 etc)

# [1.2.3](https://github.com/phalcon/cphalcon/releases/tag/phalcon-v1.2.3) (2013-08-16)
 - Security fixes ([#1144](https://github.com/phalcon/cphalcon/issues/1144))

# [1.2.2](https://github.com/phalcon/cphalcon/releases/tag/phalcon-v1.2.2) (2013-08-06)
 - Phalcon\Mvc\Model\Query\Builder may now use both integer and string placeholders ([#701](https://github.com/phalcon/cphalcon/issues/701))
 - Fixed invalid memory reads when GC is on ([#469](https://github.com/phalcon/cphalcon/issues/469), [#927](https://github.com/phalcon/cphalcon/issues/927))
 - Phalcon\Flash\Session::getMessage('key') returns now an empty array if the key is not found ([#908](https://github.com/phalcon/cphalcon/issues/908), [#920](https://github.com/phalcon/cphalcon/issues/920))
 - Fixed bugs in Phalcon\Escaper ([#917](https://github.com/phalcon/cphalcon/issues/917))
 - Fixed memory leaks for PHP < 5.4 ([#910](https://github.com/phalcon/cphalcon/issues/910), [#914](https://github.com/phalcon/cphalcon/issues/914), [#916](https://github.com/phalcon/cphalcon/issues/916))
 - Fixed memory access violations ([#911](https://github.com/phalcon/cphalcon/issues/911), [#918](https://github.com/phalcon/cphalcon/issues/918), [#927](https://github.com/phalcon/cphalcon/issues/927), [#928](https://github.com/phalcon/cphalcon/issues/928))
 - Memory allocation optimizations ([#912](https://github.com/phalcon/cphalcon/issues/912))

# [1.2.1](https://github.com/phalcon/cphalcon/releases/tag/phalcon-v1.2.1) (2013-07-25)
 - Reduced overall memory usage ([#834](https://github.com/phalcon/cphalcon/issues/834), [#891](https://github.com/phalcon/cphalcon/issues/891), [#893](https://github.com/phalcon/cphalcon/issues/893))
 - Faster internal array and string manipulation ([#830](https://github.com/phalcon/cphalcon/issues/830), [#833](https://github.com/phalcon/cphalcon/issues/833), [#837](https://github.com/phalcon/cphalcon/issues/837))
 - Fixed PHP 5.5 compilation on Windows
 - Dispatching parameters now can be modified in 'beforeExecuteRoute' events
 - 'beforeException' events can now handle exceptions occurred when executing actions ([#140](https://github.com/phalcon/cphalcon/issues/140))
 - Added Phalcon\Dispatcher::getHandlerClass and Phalcon\Dispatch::getActionMethod
 - Phalcon\Form\Element\* classes now implement Phalcon\Form\ElementInterface
 - Phalcon\Config\Adapter\Ini correctly handles empty sections and INI files without any sections ([#829](https://github.com/phalcon/cphalcon/issues/829), [#837](https://github.com/phalcon/cphalcon/issues/837))
 - Phalcon\Http\Request fully supports file arrays ([#884](https://github.com/phalcon/cphalcon/issues/884), [#888](https://github.com/phalcon/cphalcon/issues/888))
 - Added support for various padding schemes (PKCS7, ANSI X.923, ISO 10126, ISO/IEC 7816-4, zero padding, space padding) to Phalcon\Crypt ([#864](https://github.com/phalcon/cphalcon/issues/864), [#887](https://github.com/phalcon/cphalcon/issues/887))
 - Added getKey(), getError(), isUploadedFile() methods to Phalcon\Http\Request\File ([#878](https://github.com/phalcon/cphalcon/issues/878), [#888](https://github.com/phalcon/cphalcon/issues/888))
 - Dot-delimited directives in INI-files are now prsed correctly ([#872](https://github.com/phalcon/cphalcon/issues/872))
 - Fixed memory leaks in cache backends ([#860](https://github.com/phalcon/cphalcon/issues/860))
 - Fixed various memory corruption issues ([#849](https://github.com/phalcon/cphalcon/issues/849), [#852](https://github.com/phalcon/cphalcon/issues/852), [#858](https://github.com/phalcon/cphalcon/issues/858), [#860](https://github.com/phalcon/cphalcon/issues/860), [#861](https://github.com/phalcon/cphalcon/issues/861))
 - Fixed broken Phalcon\Http\Response::setFileToSend() method ([#831](https://github.com/phalcon/cphalcon/issues/831), [#832](https://github.com/phalcon/cphalcon/issues/832))
 - Phalcon\Http\Response::setFileToSend() can now show the file in the browser instead of offering to download it ([#853](https://github.com/phalcon/cphalcon/issues/853))
 - Added Phalcon\Adapter\Config\Json class to read JSON configs ([#844](https://github.com/phalcon/cphalcon/issues/844))
 - Added FirePHP Log Adapter and Formatter ([#845](https://github.com/phalcon/cphalcon/issues/845))
 - Faster Phalcon\Config implementation ([#837](https://github.com/phalcon/cphalcon/issues/837))
 - Phalcon\Config now support numeric properties as well ([#837](https://github.com/phalcon/cphalcon/issues/837))
 - Database dialects now support BOOLEAN data type ([#816](https://github.com/phalcon/cphalcon/issues/816))
 - Phalcon\Mvc\Application::handle() now checks whether the class exists before include()'ing its file ([#812](https://github.com/phalcon/cphalcon/issues/812), [#818](https://github.com/phalcon/cphalcon/issues/818))

# [1.2.0](https://github.com/phalcon/cphalcon/releases/tag/phalcon-v1.2.0) (2013-07-10)
 - Now 'compiledPath' option accept a closure to dynamically create the compilation path in Volt
 - Volt now supports user extensions, these can be used to extend better Volt
 - Now Phalcon\Mvc\Url provides an internal separation for uris for static resources and uris to rewrite resources
 - Added Mvc\Model\Criteria::inWhere to append an IN expression to the criteria
 - Added Mvc\Model\Criteria::notInWhere to append a NOT IN expression to the criteria
 - Added Mvc\Model\Criteria::notBetweenWhere to append a NOT BETWEEN expression to the criteria
 - Added Mvc\Model\Criteria::betweenWhere to append a BETWEEN expression to the criteria
 - Phalcon\Tag::image accepts a second parameter to allow external URLs
 - Added Phalcon\Mvc\View\Simple as an alternative view component, this only have a single level of rendering and works better with Volt's inheritance
 - Better escaping of reserved words in internal PHQL generation
 - Added Phalcon\Http\Request::getJsonRawBody() to return the request body as a decoded JSON
 - Added Phalcon\Http\Request::getHeaders()
 - Support for many to many relations in the ORM
 - Added Phalcon\Assets\Filters\Jsmin to provide on-the-fly javascript minification
 - Added Phalcon\Assets\Filters\Cssmin to provide on-the-fly CSS minification
 - Support for real nested transactions in Phalcon\Db using database savepoints
 - Support for create/list/drop views in Phalcon\Db
 - Added event application:viewRender to Phalcon\Mvc\Application allowing the developer to call the $view->render method as he/she needs
 - Added option to disable literals in PHQL statements, this highly reduces the possibility
 to be attacked using SQL injections
 - Now you can pass an array of variables with virtual local scope in Phalcon\Mvc\View::partial()
 - Syntax CAST(expr AS datatype) is now supported by PHQL
 - Support for CONVERT(expr USING charset) in PHQL
 - Support for {% include "hello" with [var1, var2] %}
 - Phalcon\Mvc\Collection::find receives a parameter 'fields' to specify a list of fields
 - Added Phalcon\Forms\Element\Email and Phalcon\Tag::emailField
 - Support to define arrays using curly braces in Volt {'a': 'b', 'c': 'd'} in Volt
 - Support to make multiple assigments in a single set in Volt {% set a = b, c = d %} in Volt
 - Volt now support 'if'/'else' blocks with empty bodies
 - Support for 'cascade' action in addition to 'restrict' in Virtual Foreign Keys (ORM)
 - Added missing Phalcon\Http\Request\File::getType()
 - Phalcon\Tag is not abstract anymore allowing to create instances of it
 - Phalcon\Tag is now registered as 'tag' in Phalcon\DI\FactoryDefault
 - In a handler in Phalcon\Mvc\Micro returns an object that implements Phalcon\Http\ResponseInterface the response is automatically send()
 - Phalcon\Mvc\View now have a chaineable API
 - Phalcon\Mvc\Micro now can optionally receive the DI in its constructor
 - Now if a method receives an incorrect number of parameters an exception BadMethodCallException is thrown instead of a warning
 - Phalcon\Mvc\Model/Phalcon\Mvc\Collection now checks for a method 'onConstruct' allowing the developer to execute initialization stuff every time a model/collection instance is created
 - Phalcon\Mvc\Model/Phalcon\Mvc\Collection now checks for a method 'afterFetch' allowing the developer to execute initialization stuff every time a model/collection instance is created
 in a findFirst/find operation is created
 - Added Phalcon\Mvc\Collection::summatory easing the generation of this type of aggregation
 - Support for boolean literals in PHQL
 - Support for complex expressions in GROUP BY clauses in PHQL
 - Now PHQL exceptions include the PHQL statement itself
 - Aliases for namespaces are now supported in PHQL
 - Acl\Memory was rewritten to make it simpler and faster, you may regenerate your serialized ACLs
 - Support for assigment operators +=, -=, *=, /= in Volt
 - Support for Profile-Guided optimization installation scripts (See blog)
 - Added Phalcon\Annotations\Adapter\Xcache to store annotations in Xcache
 - Added Phalcon\Mvc\Model\Metadata\Xcache to store models meta-data in Xcache
 - Added
 - Now if a controller implements 'initialize' it only is called if 'beforeExecuteRoute' is not stopped
 - Listeners implementing 'beforeExecuteRoute'/'afterExecuteRoute' are executed first than the ones implemented as methods in the controller/task

# [1.1.0](https://github.com/phalcon/cphalcon/releases/tag/phalcon-v1.1.0) (2013-05-08)
 - Improvements to the query builder allowing to define bound parameters in the "where" methods
 - Added Mvc\Model\Query\Builder::inWhere to append an IN expression to the query
 - Added Mvc\Model\Query\Builder::notInWhere to append a NOT IN expression to the query
 - Added Mvc\Model\Query\Builder::betweenWhere to append a BETWEEN expression to the query
 - Now Phalcon\Session\Bag injects automatically the default DI if one hasn't beed manually assigned
 - Added Phalcon\Forms\Manager to reference forms and retrieve them from any part of the application
 - If an element in Phalcon\Forms doesn't have a label defined now returns the element's name as label
 - Now if a validator in Phalcon\Validator has defined the option 'cancelOnFail' => true the validation
 will be aborted if the validator fails
 - Added Phalcon\Validation\Validator\Between to check a value between a range of two values
 - Added Phalcon\Validation\Validator\Confirmation to check that a value match its confirmation value (another attribute in the data to validate)
 - Phalcon\Forms\Form now extends from Phalcon\DI\Injectable allowing developers to use application services in the form initialization
 - Now calls to Phalcon\Mvc\Router can be chained
 - Phalcon\Mvc\Router::getRewriteUri is now public
 - Added Phalcon\Mvc\Router\Route::beforeMatch to implement arbitrary conditions to unmatch a matched route
 - Phalcon\Mvc\Model can be now set up to throw an exception when the saving process fails
 - Added Phalcon\Assets component to manage CSS/Javascripts resources in an application
 - Added Phalcon\Annotations\Collection::getAll to return all the annotations in a collection that matches a name
 - Added Phalcon\Crypt component to provide encryption facilities to phalcon applications
 - Now Phalcon\Http\Request: get, getQuery y getPost returns the respective superglobals in case of no parameters
 - Now Phalcon\Mvc\Router supports simple/regex hostname restrictions
 - Added support for filtering/sanitizing in Phalcon\Validation
 - Added events beforeValidation/afterValidation to Phalcon\Validation and Phalcon\Forms\Form
 - Added ability to register user-options in Phalcon\Forms\Form elements
 - Fixed Phalcon\Mvc\Micro\Collections to register a controllers in Phalcon\Mvc\Micro
 - Added Phalcon\Tag::dateField and Phalcon\Tag::numericField
 - Added Phalcon\Forms\Element\Date and Phalcon\Forms\Element\Numeric
 - Added Phalcon\Cache\Frontend\Json to cache data as JSON
 - Added Phalcon\Tag::tagHtml and Phalcon\Tag::tagHtmlClose to generate any kind of HTML tags
 - Phalcon\Http\Response\Cookies is now fixed
 - Added support for automatic crypting of cookies in Phalcon\Http\Response\Cookies
 - Phalcon\DI\FactoryDefault now provides the 'crypt' service
 - Volt's paths are now automatically normalized to realpaths
 - Fixed bug in convert_encoding in Volt
 - Added Phalcon\Filter\UserFilterInterface to be used in custom filters
 - Added support for filters in Phalcon\Forms\Form elements
 - Added maximum recursion depth exceeded control in Phalcon\Kernel
 - Performance: Now Phalcon makes use of interned strings if PHP 5.4 to reduce memory usage
 - Performance: Implemented cache of visibility for all intern properties in 5.3/5.4 increasing performance
 - Performance: All hash keys are now pre-calculated in compilation time to read/write internal properties faster
 - Performance: Now all functions are static allowing the compiler to inline functions or remove those that aren't used by the framework
 - Performance: Now Phalcon provides specific optimizations when the extension is compiled for NTS modules
 - Performance: Implemented function to fetch parameters from the VM stack with minimum overhead
 - Performance: Implemented a global PHQL parser cache to avoid that a same statement be parsed more than one time
 - Performance: Events by priority are now disabled by default. A user must explicitly define that Phalcon\Events\Manager must use a PriorityQueue instead of a FIFF (First In-First Fired)
 - !! Phalcon\CLI\Router API have been changed. Check the manual to update your bootstrap

# [1.0.1](https://github.com/phalcon/cphalcon/releases/tag/phalcon-v1.0.1) (2013-04-08)
 - Paths aren't correctly normalized in Phalcon\Mvc\Model\MetaData\Files
 - Added extra class prefix to schema.table in Phalcon\Mvc\Model\MetaData to avoid multiple-database collisions
 - Now Phalcon\Mvc\Router ignores numeric paths in controller, namespace, module and action, avoiding that those will be passed to the dispatcher
 - Added Phalcon\Forms\Form::remove to remove an element from the form and Phalcon\Forms\Form::has to check if a form has an element

# [1.0.0](https://github.com/phalcon/cphalcon/releases/tag/phalcon-v1.0.0) (2013-03-22)
 - Added Phalcon\Mvc\Router::setUriSource to set if the URI source must be $_GET['_url'] or $_SERVER['REQUEST_URI']
 - Added a white-list parameter to Phalcon\Mvc\Model::save(), Phalcon\Mvc\Model::create() and
 Phalcon\Mvc\Model::update() to avoid possible mass-assigment attacks
 - Added leftJoin/rightJoin to QueryBuilder

# 1.0.0b1
 - Fixed bug with missing blocks in multiple inheritance in Volt
 - Support for ternary operator in Volt
 - Support for 'forelse' in Volt
 - Added support for loop variable context in Volt
 - Added whitespace control delimiters {%- -%} and {{- -}} to Volt
 - Support for 'in' and 'not in' operators in Volt
 - Added Phalcon\Mvc\Model::assign to assign an array of values to a model instance
 - Added Phalcon\Mvc\Model::refresh to refresh the state of a model
 - Added Phalcon\Logger\Adapter::setLogLevel to filter messages with greater or less priority
 - Removed constructor from Phalcon\Cache\BackendInterface
 - Added Phalcon\Cache\Multiple, this backend writes to several backends, and reads data according to the order in which backends were registered.
 - Now a model can use a separate connection to read and another to write, this makes horizontal sharding easy
 - Now, a model could implement a method selectReadConnection to dynamically return the correct database according to the current query conditions
 - Added Phalcon\Cache\Backend\Memory to cache data in the current request
 - Added Phalcon\Validation, this component allows the validate a set of data based on pre-defined rules
 - Added Phalcon\Forms, this component acts as a forms builder binding request data to entities, aiding in the validation of data, helping in the errors/messages generated in the validation process
 - Phalcon\Db is now case-folding independent
 - Phalcon\Mvc\Model uses column names keeping the case-folding as they were defined
 - Added Phalcon\Mvc\Router::notFound to define the paths the router must use if any route is matched
 - Improved \Phalcon\Mvc\Router\Annotations to work better with controllers in namespaces and modules
 - A model can be marked to keep record snapshots allowing to check what fields have been changed
 - The _source and _schema properties have been moved from Phalcon\Mvc\Model to Phalcon\Mvc\Model\Manager. This allow set source/schema in the model initializer
 - Added Phalcon\Session\Bag::remove to remove an specific variable from a session bag
 - Added support for complex expressions in PHQL ORDER BY clause
 - Added support for complex expressions in PHQL GROUP BY clause
 - Added support for $_SERVER['REQUEST_URI'] if $_GET['_url'] is not available in Phalcon\Mvc\Router
 - Added an option to set up specific models with dynamic update instead of all-fields update, every field is checked if it was changed to dynamically create a UPDATE SQL column only with those fields that changed
 - Added a minimalist client for the Beanstalk queue server

# 0.9.0b2
 - Support for reusable records. A relation can be marked to cache queried records in memory to speedup getting related records
 - Added 'elseif' statement to Volt
 - Changed static key in Volt's 'cache' to any valid expression
 - Added Phalcon\Logger\Adapter\Syslog and Phalcon\Logger\Adapter\Stream to Phalcon\Logger
 - Added Phalcon\Logger\Multiple to send logs to multiples adapters
 - Added formatters abstraction to Phalcon\Logger, now including: Phalcon\Logger\Formatter\Line, Phalcon\Logger\Formatter\Json and Phalcon\Logger\Formatter\Syslog
 - Added Phalcon\Annotations\Adapter\Files to Phalcon\Annotations, this adapter stores annotations in PHP files

# 0.9.0b1
 - Added Phalcon\Annotations, a general purpose component to read annotations from docblocks
 - Phalcon\Mvc\Model now supports saving related records using magic methods with a unique call to 'save'
 - Adding autoescaping option to Phalcon\Tag
 - Added andWhere/orWhere to Phalcon\Mvc\Model\Criteria
 - Added passing an HTTP body to the Phalcon\Http\Response's constructor
 - Phalcon\Mvc\View is now able to pass variables to the views using magic methods
 - Support for slice with filter and built-in syntax in Volt
 - Added magic methods in the ORM to find/findFirst by a single field
 - Improved XSS protection in Phalcon\Tag
 - Implemented queuing events with priorities in Phalcon\Events
 - Implemented collecting of returned responses in Phalcon\Events
 - Added toArray method to Phalcon\Mvc\Model\Resultset classes
 - Added hydration modes to Phalcon\Mvc\Model\Resultset (HYDRATE_RECORDS, HYDRATE_ARRAYS, HYDRATE_OBJECTS)

# 0.8.0b1
 - Improved Phalcon\Escaper, this component provides contextual escaping of different kinds of texts (CSS, Javascript, URL, HTML Attributes etc)
 - Added serialization of Mvc\Collection instances
 - Added Phalcon\Mvc\View::setLayout to change the layout instead of looking for a controller with the same name as the latest controller dispatched
 - Now is possible to pass an option called 'options' to any of the Phalcon\Db\Adapter\Pdo adapters to set extra
 PDO options in the connection
 - Removed filtering of keys from Phalcon\Cache\Backend\File
 - Support for creating groups of routes using Phalcon\Router\Route\Group
 - Added Phalcon\Mvc\Micro middleware events
 - Implemented virtual scopes in Phalcon\Mvc\View

# 0.8.0a2
 - Added support for behaviors in the ORM including: Phalcon\Mvc\Model\Behavior\Timestampable and Phalcon\Mvc\Model\Behavior\SoftDelete
 - Improved serialization of Mvc\Model instances and complex resultsets
 - Added an option to change the layouts directory and partials directory in Phalcon\Mvc\View
 - Added an option to disable an specific level of rendering in Phalcon\Mvc\View
 - Added Phalcon\Mvc\Model::setup to globally enable/disable specific features in the ORM
 - Added Phalcon\Db::setup to globally enable/disable specific features in the database component
 - Added Phalcon\Mvc\Model\Resultset::delete to delete every complete object returned in a resultset using a transaction
 - Added Phalcon\Mvc\Model\Resultset::update to update every complete object returned in a resultset using a transaction
 - Added support for converters in Phalcon\Mvc\Router
 - Added Phalcon\Mvc\View::getRender to return contents of a template into a string
 - Added methods to support HTTP method PATCH
 - Now Phalcon\Mvc\Model uses the last part of a namespaced class name as source name
 - Phalcon\DI now implements ArrayAccess to get/set services
 - Phalcon\Mvc\Micro now implements ArrayAccess to get services from the related services container
 - Improved building of complex service definitions in the DI
 - Added toArray method to Phalcon\Mvc\Model instances
 - Added autoescape mode in Volt

# 0.8.0a1
 - Removed unnecessary intermediate zvals when retrieving array items reducing overall memory comsumption
 - Removed unnecessary intermediate zvals when retrieving object members reducing overall memory comsumption
 - Removed PH_CHECK constant making simpler calling functions and methods internally
 - Added Phalcon\Text::increment, Phalcon\Text::random, Phalcon\Text::lower, Phalcon\Text::upper, Phalcon\Text::startsWith, Phalcon\Text::endsWith
 - Added Phalcon\Config::merge to merge recursively a configuration with another one
 - Added Phalcon\Config::toArray method to recursively convert an object to an array
 - Improved Volt runtime error/syntax error messages including always line and file
 - Added Phalcon\Security providing a set of functions to improve the security in Phalcon applications like bcrypt password hashing and CSRF protection
 - Added Phalcon\Mvc\View\Engine\Volt\Compiler::addFunction to register user functions
 - Added Phalcon\Mvc\View\Engine\Volt\Compiler::addFilter to register user filters
 - Added Phalcon\Mvc\Model\Relation as class for model relationships
 - Added '[' and ']' as delimiters to escape PHQL reserverd words
 - Reduced memory usage in PHQL parser/tokenizer
 - Added support for aliasing of model relationships in Phalcon\Mvc\Model
 - Relationships in Models are now case insensitive to be compliant with the PHP standard
 - Looking for a relationship in the models manager now performs a search in O(1) order
 - Added "cache" statement in Volt to cache view fragments
 - Added "do" statement to Volt to execute an expression without printing its evaluated value
 - Added "include" statement to Volt to perform a statical include of other views in compiling time
 - Added an internal method cache to speed up overall execution
 - Reduced memory allocation when reading/writing properties from objects
 - Added missing Phalcon\Mvc\Collection::getMessages() and Phalcon\Mvc\Collection::appendMessage
 - Added Phalcon\Config::get method to obtain a value from the configuration object setting a default value
 - Added an optional default value to Phalcon\Session\Adapter::get if this method returns a null value
 - Added OO methods to Phalcon\Session\Bag::get
 - Added an optional default value to Phalcon\Session\Bag::get if this method returns a null value
 - Added multiple inheritance and two-way replacement of blocks in Volt
 - Added evaluation of "tests" to Volt
 - Added support to call methods and read properties in sub-objects in Volt
 - Volt now checks if a variable name is a registered service and injects it to the views
 - The "For" statement in Volt now supports get the current key and add an optional if evaluation
 - Added support to read PHP constants in Volt
 - Added "prefix" option to Volt, allowing prefixing the resulting compiled paths
 - Now registerAutoloader in module definitions receives the services container (DI) as first parameter
 - Fixed skipAttributes methods in Phalcon\Mvc\Model
 - Fixed use of muliples databases in the ORM
 - Fixed use of a common events manager databases in the ORM
 - Now Phalcon\Mvc\Router can be configured to remove extra slashes passed in the URI
 - In Phalcon\Mvc\Router the default route is '/' when none is giving


# [0.7.0](https://github.com/phalcon/cphalcon/releases/tag/phalcon-v0.7.0) (2012-12-04)
 - Now the namespace can be set in a path of the route and it will passed automatically to the dispatcher
 - Implementing URL generation based on routes without regular expressions
 - Now is possible register a template engine in Phalcon\Mvc\View with an anonymous function
 - Passing 'compileAlways' => true as option for Volt makes that the templates will be always compiled instead of checking if they have changes
 - Now Phalcon\Cache\Backend adapters return false in the "exists" method if the cache has expired
 - Fixed bug in Phalcon\Db\Result\Pdo::seek when using bind parameters

# 0.7.0b1
 - Implemented a fast way to retrieve object's members without adding a memory frame
 - Now Phalcon\Mvc\Dispatcher checks for methods beforeExecuteRoute and afterExecuteRoute in the controller handler
 - Added phalcon_start_with to check if a zval string starts with other string avoiding substrs in PHP userland
 - Added interfaces to most classes helping the developer to easily create component replacements and add new adapters/classes
 - Implemented interfaces on their own components
 - Implemented event propagation, event cancelation and ability to stop events in EventsManager
 - Added Phalcon\Dispatcher::getDefaultNamespace
 - Added a $merge parameter to every Phalcon\Loader strategy to merge current values with a new array
 - Implemented registering services as "always shared"
 - Now Phalcon\Mvc\Model::save, Phalcon\Mvc\Model::create, Phalcon\Mvc\Model::update receives an array to assign the model's attributes from it
 - Support for UTF-8/UTF-16 characters on 32 bit platforms for PHQL/Volt parsers
 - Support for custom schemas in PHQL
 - Now is possible pass bound parameters to Phalcon\DB::fetchOne and Phalcon\Db::fetchAll
 - Implemented independent column map for models and a full escaping system for columns/tables/schemas according to the database system conventions
 - Added a $merge parameter to Phalcon\Mvc\Application::registerModules to merge new modules with current ones
 - Phalcon\Mvc\Application now allows registering a module using an anonymous function
 - Added Phalcon\Mvc\Model\Query\Builder aiding in the creation of PHQL queries using an OO interface
 - Support for COUNT(DISTINCT x) syntax in PHQL
 - Allowing user-defined messages in most Phalcon\Mvc\Model\Validators
 - Now Phalcon\Mvc\Model\Validator\StringLength uses mb_strlen when it is available
 - Allowed pass a URI manually to Phalcon\Mvc\Micro::handle()
 - Fixed missing json_encode filter in Volt
 - Moving cache implementation from Phalcon\Mvc\Model to Phalcon\Mvc\Model\Query, this allows caching both simple and complex resultsets
 - Added Phalcon\Paginator\Adapter\QueryBuilder to use a PHQL Query Builder as source of data
 - Added adapter for Oracle databases in Phalcon\Db

# [0.6.1](https://github.com/phalcon/cphalcon/releases/tag/phalcon-v0.6.1) (2012-11-15)
 - Fixed bug in Phalcon\Mvc\Micro's not-found handler
 - Fixed bug reading named-parameters with quantifiers in Phalcon\Mvc\Router
 - Now named-routes are processed without use regular expressions
 - Now $this->view->disable() disables the auto-rendering mode completely
 - Added Phalcon\Mvc\View::enable that re-enables the auto-rendering mode
 - Added Phalcon\Cache\Backend::stop() to stop the cache without store anything into the backend
 - Fixed bug in Phalcon\Mvc\View that saves an empty cached content when using a cache
 - Implemented Phalcon\Db::FETCH_OBJ to return objects instead of arrays

# 0.6.0
 - Added functions version, version_id, date and time to Volt
 - PHQL OFFSET complete implementation
 - Fixed bug in Phalcon\Mvc\Collection::find and Phalcon\Mvc\Collection::findFirst

# 0.6.0b1
 - Removing unnecessary duplications in zval PHALCON_GET_FOREACH_VALUE
 - Merging PHALCON_INIT_NVAR into PHALCON_GET_FOREACH_KEY
 - Added HTML/XHTML document type support in Phalcon\Tag
 - Added "exists" method to every backend in Phalcon\Cache\Backend
 - Now is required pass true as parameter to Phalcon\Http\Request::getClientAddress if the user want to check the client address in the $_SERVER['HTTP_X_FORWARDED_FOR'] header
 - Removed unnecessary duplication of function names when calling function and methods
 - Now Phalcon can call functions from the PHP userspace without use call_user_func_array/call_user_func increasing performance
 - Added beforeException event triggered from Phalcon\Dispatcher before launch an exception allowing injecting code before launch a real exception modifing the behavior of the component
 - Now is possible attach listeners directly to specific events in Phalcon\Event\Managers
 - Added Phalcon\Http\Request::get and Phalcon\Http\Request::has to read/check values from $_REQUEST
 - Added Phalcon\Cache\Backend\Mongo that uses a MongoDB collection as backend
 - Added options (compiled path, compiled separator, stat) for Volt

# 0.6.0a1
 - Concatenation on the same variable is now faster by using realloc instead of zval duplication
 - Some internal macros like PHALCON_INIT_VAR now produce fewer C-code making the extension lighter
 - Removed initialization of the memory stack frame when isn't needed
 - Inlining of scope locating functions to make read/write on objects faster
 - Array joins are now faster because a zval needle isn't needed anymore
 - Implemented fast copy/ctor to return_value reducing the overall memory usage
 - Added Phalcon\Tag::friendlyTitle to create friendly titles
 - Added a new C-based template engine highly coupled with Phalcon called Volt
 - Registered Phalcon\Mvc\Model\Transaction\Manager in Phalcon\DI\FactoryDefault as 'transactionManager'
 - Added Phalcon\Escaper to add contextual escaping of different kinds of texts
 - Registered Phalcon\Escaper in Phalcon\DI\FactoryDefault as 'escaper'
 - Phalcon\Tag now caches resolved services such as 'url' and 'dispatcher' making the view generation faster
 - Added support to the OFFSET clause in PHQL
 - Optimized Phalcon\Mvc\Model\Metadata to use fewer memory when using a high number of tables
 - Changed the use of strpos by phalcon_memnstr to search for strings into other strings reducing unnecessary zval allocations
 - Added faster camelize/uncamelize functions
 - Now a model can implement the method metaData to return the model meta-data insteaf of leave Phalcon do it automatically
 - Phalcon\Mvc\Model::skipAttributes allows setting a group of attributes that must be skipped from the INSERT/UPDATE SQL generation
 - Added Phalcon\Mvc\Collection to manage non-structured data models, for example: MongoDB

# 0.5.2
 - Fixed bug in Phalcon\Mvc\Model::_exists making PHQL inserts fail
 - Fixed bug passing extra parameters to Phalcon\Mvc\Model magic methods

# 0.5.1
 - Fixed bug in Phalcon\Loader producing that pathFound event wasn't triggered
 - Added throwing exception in Phalcon\Loader when trying to write in a read only file
 - Now Phalcon\Loader replaces _ by DIRECTORY_SEPARATOR in most strategies
 - Fixed bug in Phalcon\Mvc\Model\Resultset::seek that doesn't allow to paginate results in Phalcon\Paginator
 - Fixed bug in Phalcon\Mvc\Dispatcher that doesn't throws an exception when an infinite forward is produced
 - PDO error mode was changed to PDO::ERRMODE_EXCEPTION producing exceptions instead of silent error messages
 - Fixed wrong precedence in PHQL operators
 - Fixed bug that makes that the correct value for SERIAL columns wasn't filled for PostgreSQL
 - Added an extra parameter "data" to an event triggering in Phalcon\Events allowing getting more information about certain event
 - Added an extra parameter to Phalcon\Db::query and Phalcon\Db::execute to bind parameters by their data type
 - Added recognition of the related sequence for PostgreSQL when inserting data into tables with SERIAL columns Phalcon\Mvc\Model
 - Phalcon\Db\Adapter\*::describeColumns try to find the best bind param type for every column
 - Added bindType to Phalcon\Db\Column to know what its best bind param to cast according to its data type
 - Added getDefaultValue() to Phalcon\Db\Adapter\* in order the best value to insert in an auto-increment or serial column
 - Added bindTypes param to Phalcon\Mvc\Model::find and Phalcon\Mvc\Model::findFirst
 - Due to the new agressive type-casting when binding parameters, Phalcon\Mvc\Model isn't capable anymore of generate reliable automatic keys for the cache
 - Fixed bug that makes actions and events implemented in a parent class innaccessibles for Phalcon
 - Now Phalcon\Text::camelize checks for underscores and dashes
 - Added Phalcon\Mvc\Model::getRelated to return related relation models on namespaced models

# 0.5.0
- Added Phalcon\CLI components to create CLI applications
- Added SQLite support

# 0.5.0a4
- Removed support for Twig and Mustache
- Added PhalconQL (PHQL), a high level query language directly engaged with the Phalcon\Mvc\Model component
- Multiples refactorings removing unused code
- Added support to match routes on a determined individual or a set of HTTP methods
- Added support for named parameters without requiring a regular expression in Phalcon\Mvc\Router
- Added Phalcon\Mvc\Router\Route to encapsulate the information of a route
- Added Phalcon\Mvc\Micro to create applications in a micro-framework style
- Added Phalcon\Di\FactoryDefault that has the Phalcon Components registered as Default

# 0.5.0a3
 - Added Phalcon\DI as dependency injector container
 - Added Phalcon\Events as events management component
 - Removed Phalcon\Router\Rewrite
 - Phalcon\Router\Regex moved to Phalcon\Mvc\Router
 - Phalcon\Dispatcher moved to Phalcon\Mvc\Dispatcher
 - Phalcon\Mvc\Dispatcher::forward now only accepts an array parameter
 - Dispatcher events has been removed (beforeDispatch and afterDispatch) in favor of the new EventsManager component
 - Controller look up based on controllersDir has been removed in favor of autoloaders
 - Phalcon\Controller moved to Phalcon\Mvc\Controller
 - Phalcon\Model moved to Phalcon\Mvc\Model
 - Phalcon\Transaction moved to Phalcon\Mvc\Model\Transaction
 - Removed Phalcon\Db\Pool
 - ModelsManager look up based on modelsDir has been removed in favor of autoloaders
 - Phalcon\Db\Pdo::describeColumns return an array of Phalcon\Db\Columns
 - Removed Phalcon\Controller\Front
 - Most "Factories" and "Singletons" implementations were removed
 - Phalcon\Mvc\Model\Metadata adapters must be instantiated directly

# 0.5.0a2
 - Removed memory leaks when reading class constants
 - Replaced the database native adapters by PDO

# 0.5.0a1
 - Classes are now registered as PHP namespaces.
 - Improved stability running Phalcon with PHP versions lower or equal than 5.3.3
 - Thousand of unnecessary intermediate variables were removed improving stability
 - Phalcon now performs a reduced number of copy-on-write checks
 - Added class modifiers like Abstract or Final to Phalcon classes
 - Fixed memory leaks generated when throwing internal exceptions
 - Removed deprecated experimental function and method calls

# 0.4.4
 - Fixed problem with Phalcon_Session functions not registered

# 0.4.3
 - Fixed problem with partials, that removed any output previously generated
 - Added Phalcon_Session::destroy
 - Fixed memory leaks generated when throwing internal exceptions

# 0.4.2
 - Added support for PostgreSQL database
 - Phalcon_View is now fully integrated with Phalcon_Cache
 - Dropped unnecessary registration of arguments for exception classes
 - Dropped unnecessary zval copy-on-write checks
 - Fixed double registration of Phalcon_Config in MODULE_MINIT
 - Fixed method definition of __destruct adding ZEND_ACC_DTOR
 - Fixed bug in Phalcon_Model_Query making that the component does not apply quoting properly
 - Fixed segmentation fault in Phalcon_Loader
 - Fixed memory leaks generated when retreiving some static properties
 - Replaced PHP's str_replace for a slightly faster once
 - Improved stability working with static properties in multi-threaded web servers
 - Fixed bug in integration between Phalcon_Db and Phalcon_Logger

# 0.4.1
- Complex concatenations are now made without a lot of intermediate zvals improving the overall memory usage
- Improved throwing of simple exceptions with a unique string parameter
- Added Phalcon_Dispatcher::setParam to change a routing parameter
- Added Phalcon_Request::redirect to make HTTP redirections from controllers
- Phalcon_Model_* is now completely decoupled from Phalcon_Controller_Front
- Phalcon_Model_Base::_createSQLSelectMulti and Phalcon_Model_Base::_createSQLSelectOne has been joined into a single method
- Added Phalcon_Db::bindParams in order to avoid SQL injections
- Added "bind" parameter to Phalcon_Model_Base::find, Phalcon_Model_Base::findFirst, Phalcon_Model_Base::count,
Phalcon_Model_Base::sum, etc. to avoid SQL injections
- The database adapter Phalcon_Db_Adapter_Mysql was moved from mysql extension to mysqli
- Added Phalcon_Db_Result_Mysql to encapsulate the resultset functionality. Those methods were before in Phalcon_Db.
- Fixed bug rebuilding symbol table in Phalcon_View_Engine_Php::render
- Added Phalcon_View::pick to choose a view to show different than last-controller/last-action
- Now is possible to define routes with a shortened syntax in Regex
- Phalcon is now using Compare-and-Swap to reduce the number of writes to cache adapters like files or APC, also avoiding the unnecesary register of shutdown functions

# 0.4.0
- Fixed possible segmentation fault when releasing memory of zval strings that has constant values
- Fixed bug avoiding that auto-globals will jit-initialized inside Phalcon on some old versions of PHP
- Moved zval separation to phalcon_array_update_*
- Moved zval separation to phalcon_array_append_*
- Moved zval constructor to phalcon_array_update_*
- Implemented functions to avoid use arrays of zvals parameters for static and method calls
- Removed error reporting silence from the extension
- Removed thousands of unnecessary referencing/deferencing vars when calling functions/methods
- Moved multi-dimensional array updates to fewer complex functions
- Moved access to static properties to a function that controls possible invalid access to non existent properties
- Fixed memory leaks in Phalcon_Cache and Phalcon_Transaction_Manager
- Added virtual foreign keys to Phalcon_Model (ORM)
- Implemented the possibility to serialize Phalcon_Model_Resultset objects
- Implemented the possibility to access Phalcon_Model_Resultset as an array of objects
- Added Phalcon_Cache_Backend_Apc, Phalcon_Cache_Backend_Memcache, Phalcon_Cache_Frontend_None and Phalcon_Cache_Frontend_Data
- Added Phalcon_Request::hasPost and Phalcon_Request::hasQuery
- Added parameter "persistent" to Phalcon_Db allowing creating persistent connections
- Added alphanum to Phalcon_Filter to filter strings allowing filtering only alpha-numeric characters
- Refactored Phalcon_Tag::select and Phalcon_Tag::selectStatic, now uses the same code in Phalcon_Tag_Select
- Added Phalcon_Tag::checkField helper to create input[type="checkbox"] tags
- Added Phalcon_View::getParams to recover extra params sent to the request
- Sometimes when Phalcon throws an internal exception or E_ERROR the memory stack is not properly cleaned
  producing an unstable state, this situation was fixed
- Phalcon_View was refactored to allow other templating engines like Mustache or Twig
- Added Phalcon_Translate for multi-lingual translation messages based on adapters
- Added calculation functions to Phalcon_Model: count, sum, average, minimum and maximum
- Dispatcher exceptions now throws a HTTP 404 Not found status
- Added Phalcon_Router_Regex to define routes based on regular expressions
- Renamed Phalcon_Request::getBestQualityCharset() to Phalcon_Request::getBestCharset()
- Added Phalcon_Request::getBestLanguage()

# 0.3.5
 - Most of throw exception process has been rewrriten to use fewer instructions
 - Super global initialization is now slightly fast
 - Fixed bug in Phalcon_Db::close
 - Added logging capabilities to Phalcon_Db
 - Added Phalcon_Model_Metadata::getIdentityField allowing to know the identity (auto_increment) field
 - Added DDL and DML methods to Phalcon_Db
 - Added Phalcon_Db_Column to describe table columns
 - Added Phalcon_Db_Index to describe table indexes
 - Added Phalcon_Db_Reference to describe table references (foreign keys)

# 0.3.4
 - Fixed wrong implementation in Phalcon_Tag::javascriptInclude
 - Added Phalcon_Cache_Frontend_Output
 - Renamed Phalcon_Db_Mysql to Phalcon_Db_Adapter_Mysql
 - Renamed Phalcon_Cache_Adapter_File to Phalcon_Cache_Frontend_File
 - Added Phalcon_Request::setRawHeader
 - Added Phalcon_Paginator_Adapter_Array
 - Fixed bugs in model paginator
 - Added Phalcon_Tag::hiddenField
 - Added Phalcon_Tag::fileField
 - Added Phalcon_Loader to autoload classes based on some conventions
 - Added Phalcon_Db_Profiler to profile database operations and determine posible bottlenecks
 - Added methods to query table metadata: Phalcon_Db::describeTable, Phalcon_Db::describeIndexes and Phalcon_Db::describeReferences
 - Fixed segmentation fault in Phalcon_Db::tableExists
 - Fixed memory leak in Phalcon_Paginator
 - Adding Zend Thread Safety (ZTS) support to Phalcon Memory Manager

# 0.3.3
 - Added Phalcon_Tag::setDefault as an alias for Phalcon_Tag::displayTo
 - Added Phalcon_View::setVar as an alias for Phalcon_View::setParamToView
 - Added ACL managment with in-memory lists
 - Fixed segfaults on methods with array optional parameters
 - Fixed segfaults on some isset
 - Added built-in model attributes validators
 - Added Phalcon_ACL to manage access lists
 - Added missing Phalcon_Tag::passwordField

# 0.3.2
 - Fixed separation of super globals by mistake causing segmentation faults
 - Support for compilation on Visual C++ 6.0
 - Fixed segmentation faults when required parameters are not given for most methods

# 0.3.1
 - Phalcon garbage collector incrementally releases memory allocated after the end of a particular execution trace reducing memory fragmentation.

# 0.3.0
 - Refactored many code patterns as C macros, the total base code was reduced by about 8000 lines of code less.
 - Most function calls was rewriten to avoid any string length counting by avoiding potential use of strlen. Functions and methods names have fixed string lengths improving general performance. This improvement was also implemented for static string concatenation.
 - We have implemented some kind of Register Allocation to take advantage of processor registers. However, compiler will choose best register allocations when it compiles the extension.
 - Support for PHP 5.4. A number of issues when running Phalcon under PHP 5.4 were identified and corrected.
 - In some cases memory was copied without need when updating internal arrays, them were fixed.
 - A function cache was included to avoid potential function lookups on internal HashTables. This cache stores internal pointers to functions low level code improving performance.

# 0.2.6
 - Fixed segfault when reading _SESSION superglobal when no session_start has been made
 - Added Phalcon_Cache with adapter File
 - Added method Phalcon_Model_Manager::getHasOneRecords<|MERGE_RESOLUTION|>--- conflicted
+++ resolved
@@ -4,11 +4,8 @@
 - Added `Phalcon\Mvc\Model\Binder`, class used for binding models to parameters in dispatcher, micro, added `Phalcon\Dispatcher::getBoundModels` and `Phalcon\Mvc\Micro::getBoundModels` to getting bound models, added `Phalcon\Mvc\Micro\Collection\LazyLoader::callMethod`
 - Added afterBinding event to `Phalcon\Dispatcher` and `Phalcon\Mvc\Micro`, added `Phalcon\Mvc\Micro::afterBinding`
 - Added the ability to set custom Resultset class returned by find() [#12166](https://github.com/phalcon/cphalcon/issues/12166)
-<<<<<<< HEAD
+- Added the ability to clear appended and prepended title elements (Phalcon\Tag::appendTitle, Phalcon\Tag::prependTitle). Now you can use array to add multiple titles. For more details check [#12238](https://github.com/phalcon/cphalcon/issues/12238).
 - Added the ability to set custom transaction to the query object as well as using a custom transaction calling Model::find(), Criteria::execute() [#12409](https://github.com/phalcon/cphalcon/pull/12409)
-=======
-- Added the ability to clear appended and prepended title elements (Phalcon\Tag::appendTitle, Phalcon\Tag::prependTitle). Now you can use array to add multiple titles. For more details check [#12238](https://github.com/phalcon/cphalcon/issues/12238).
->>>>>>> 344d5a1c
 
 # [3.0.3](https://github.com/phalcon/cphalcon/releases/tag/v3.0.3) (201X-XX-XX)
 - Fixed implementation of Iterator interface in a `Phalcon\Forms\Form` that could cause a run-time warning
