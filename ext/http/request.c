
/*
  +------------------------------------------------------------------------+
  | Phalcon Framework                                                      |
  +------------------------------------------------------------------------+
  | Copyright (c) 2011-2013 Phalcon Team (http://www.phalconphp.com)       |
  +------------------------------------------------------------------------+
  | This source file is subject to the New BSD License that is bundled     |
  | with this package in the file docs/LICENSE.txt.                        |
  |                                                                        |
  | If you did not receive a copy of the license and are unable to         |
  | obtain it through the world-wide-web, please send an email             |
  | to license@phalconphp.com so we can send you a copy immediately.       |
  +------------------------------------------------------------------------+
  | Authors: Andres Gutierrez <andres@phalconphp.com>                      |
  |          Eduar Carvajal <eduar@phalconphp.com>                         |
  +------------------------------------------------------------------------+
*/

#ifdef HAVE_CONFIG_H
#include "config.h"
#endif

#include "php.h"
#include "php_phalcon.h"
#include "phalcon.h"

#include "Zend/zend_operators.h"
#include "Zend/zend_exceptions.h"
#include "Zend/zend_interfaces.h"

#include "kernel/main.h"
#include "kernel/memory.h"

#include "kernel/object.h"
#include "kernel/array.h"
#include "kernel/exception.h"
#include "kernel/fcall.h"
#include "kernel/concat.h"
#include "kernel/operators.h"
#include "kernel/string.h"
#include "kernel/file.h"
#include "kernel/hash.h"

/**
 * Phalcon\Http\Request
 *
 * <p>Encapsulates request information for easy and secure access from application controllers.</p>
 *
 * <p>The request object is a simple value object that is passed between the dispatcher and controller classes.
 * It packages the HTTP request environment.</p>
 *
 *<code>
 *	$request = new Phalcon\Http\Request();
 *	if ($request->isPost() == true) {
 *		if ($request->isAjax() == true) {
 *			echo 'Request was made using POST and AJAX';
 *		}
 *	}
 *</code>
 *
 */


/**
 * Phalcon\Http\Request initializer
 */
PHALCON_INIT_CLASS(Phalcon_Http_Request){

	PHALCON_REGISTER_CLASS(Phalcon\\Http, Request, http_request, phalcon_http_request_method_entry, 0);

	zend_declare_property_null(phalcon_http_request_ce, SL("_dependencyInjector"), ZEND_ACC_PROTECTED TSRMLS_CC);
	zend_declare_property_null(phalcon_http_request_ce, SL("_rawBody"), ZEND_ACC_PROTECTED TSRMLS_CC);
	zend_declare_property_null(phalcon_http_request_ce, SL("_filter"), ZEND_ACC_PROTECTED TSRMLS_CC);

	zend_class_implements(phalcon_http_request_ce TSRMLS_CC, 2, phalcon_http_requestinterface_ce, phalcon_di_injectionawareinterface_ce);

	return SUCCESS;
}

/**
 * Sets the dependency injector
 *
 * @param Phalcon\DiInterface $dependencyInjector
 */
PHP_METHOD(Phalcon_Http_Request, setDI){

	zval *dependency_injector;

	phalcon_fetch_params(0, 1, 0, &dependency_injector);
	
	phalcon_update_property_this(this_ptr, SL("_dependencyInjector"), dependency_injector TSRMLS_CC);
	
}

/**
 * Returns the internal dependency injector
 *
 * @return Phalcon\DiInterface
 */
PHP_METHOD(Phalcon_Http_Request, getDI){


	RETURN_MEMBER(this_ptr, "_dependencyInjector");
}

/**
 * Gets a variable from the $_REQUEST superglobal applying filters if needed.
 * If no parameters are given the $_REQUEST superglobal is returned
 *
 *<code>
 *	//Returns value from $_REQUEST["user_email"] without sanitizing
 *	$userEmail = $request->get("user_email");
 *
 *	//Returns value from $_REQUEST["user_email"] with sanitizing
 *	$userEmail = $request->get("user_email", "email");
 *</code>
 *
 * @param string $name
 * @param string|array $filters
 * @param mixed $defaultValue
 * @return mixed
 */
PHP_METHOD(Phalcon_Http_Request, get){

	zval *name = NULL, *filters = NULL, *default_value = NULL, *request = NULL;
	zval *_REQUEST, *value, *filter = NULL, *dependency_injector;
	zval *service;

	PHALCON_MM_GROW();

	phalcon_fetch_params(1, 0, 3, &name, &filters, &default_value);
	
	if (!name) {
		PHALCON_INIT_VAR(name);
	}
	
	if (!filters) {
		PHALCON_INIT_VAR(filters);
	}
	
	if (!default_value) {
		PHALCON_INIT_VAR(default_value);
	}
	
	phalcon_get_global(&_REQUEST, SS("_REQUEST") TSRMLS_CC);
	PHALCON_CPY_WRT(request, _REQUEST);
	if (Z_TYPE_P(name) != IS_NULL) {
		if (phalcon_array_isset(request, name)) {
	
			PHALCON_OBS_VAR(value);
			phalcon_array_fetch(&value, request, name, PH_NOISY);
			if (Z_TYPE_P(filters) != IS_NULL) {
	
				PHALCON_OBS_VAR(filter);
				phalcon_read_property_this(&filter, this_ptr, SL("_filter"), PH_NOISY_CC);
				if (Z_TYPE_P(filter) != IS_OBJECT) {
	
					PHALCON_OBS_VAR(dependency_injector);
					phalcon_read_property_this(&dependency_injector, this_ptr, SL("_dependencyInjector"), PH_NOISY_CC);
					if (Z_TYPE_P(dependency_injector) != IS_OBJECT) {
						PHALCON_THROW_EXCEPTION_STR(phalcon_http_request_exception_ce, "A dependency injection object is required to access the 'filter' service");
						return;
					}
	
					PHALCON_INIT_VAR(service);
					ZVAL_STRING(service, "filter", 1);
	
					PHALCON_INIT_NVAR(filter);
					phalcon_call_method_p1(filter, dependency_injector, "getshared", service);
					phalcon_update_property_this(this_ptr, SL("_filter"), filter TSRMLS_CC);
				}
	
				phalcon_call_method_p2(return_value, filter, "sanitize", value, filters);
				RETURN_MM();
			} else {
				RETURN_CCTOR(value);
			}
		}
	
		RETURN_CCTOR(default_value);
	}
	
	RETURN_CCTOR(request);
}

/**
 * Gets a variable from the $_POST superglobal applying filters if needed
 * If no parameters are given the $_POST superglobal is returned
 *
 *<code>
 *	//Returns value from $_POST["user_email"] without sanitizing
 *	$userEmail = $request->getPost("user_email");
 *
 *	//Returns value from $_POST["user_email"] with sanitizing
 *	$userEmail = $request->getPost("user_email", "email");
 *</code>
 *
 * @param string $name
 * @param string|array $filters
 * @param mixed $defaultValue
 * @return mixed
 */
PHP_METHOD(Phalcon_Http_Request, getPost){

	zval *name = NULL, *filters = NULL, *default_value = NULL, *post = NULL, *_POST;
	zval *value, *filter = NULL, *dependency_injector, *service;

	PHALCON_MM_GROW();

	phalcon_fetch_params(1, 0, 3, &name, &filters, &default_value);
	
	if (!name) {
		PHALCON_INIT_VAR(name);
	}
	
	if (!filters) {
		PHALCON_INIT_VAR(filters);
	}
	
	if (!default_value) {
		PHALCON_INIT_VAR(default_value);
	}
	
	phalcon_get_global(&_POST, SS("_POST") TSRMLS_CC);
	PHALCON_CPY_WRT(post, _POST);
	if (Z_TYPE_P(name) != IS_NULL) {
		if (phalcon_array_isset(post, name)) {
	
			PHALCON_OBS_VAR(value);
			phalcon_array_fetch(&value, post, name, PH_NOISY);
			if (Z_TYPE_P(filters) != IS_NULL) {
	
				PHALCON_OBS_VAR(filter);
				phalcon_read_property_this(&filter, this_ptr, SL("_filter"), PH_NOISY_CC);
				if (Z_TYPE_P(filter) != IS_OBJECT) {
	
					PHALCON_OBS_VAR(dependency_injector);
					phalcon_read_property_this(&dependency_injector, this_ptr, SL("_dependencyInjector"), PH_NOISY_CC);
					if (Z_TYPE_P(dependency_injector) != IS_OBJECT) {
						PHALCON_THROW_EXCEPTION_STR(phalcon_http_request_exception_ce, "A dependency injection object is required to access the 'filter' service");
						return;
					}
	
					PHALCON_INIT_VAR(service);
					ZVAL_STRING(service, "filter", 1);
	
					PHALCON_INIT_NVAR(filter);
					phalcon_call_method_p1(filter, dependency_injector, "getshared", service);
					phalcon_update_property_this(this_ptr, SL("_filter"), filter TSRMLS_CC);
				}
	
				phalcon_call_method_p2(return_value, filter, "sanitize", value, filters);
				RETURN_MM();
			} else {
				RETURN_CCTOR(value);
			}
		}
	
		RETURN_CCTOR(default_value);
	}
	
	RETURN_CCTOR(post);
}

/**
 * Gets variable from $_GET superglobal applying filters if needed
 * If no parameters are given the $_GET superglobal is returned
 *
 *<code>
 *	//Returns value from $_GET["id"] without sanitizing
 *	$id = $request->getQuery("id");
 *
 *	//Returns value from $_GET["id"] with sanitizing
 *	$id = $request->getQuery("id", "int");
 *
 *	//Returns value from $_GET["id"] with a default value
 *	$id = $request->getQuery("id", null, 150);
 *</code>
 *
 * @param string $name
 * @param string|array $filters
 * @param mixed $defaultValue
 * @return mixed
 */
PHP_METHOD(Phalcon_Http_Request, getQuery){

	zval *name = NULL, *filters = NULL, *default_value = NULL, *get = NULL, *_GET;
	zval *value, *filter = NULL, *dependency_injector, *service;

	PHALCON_MM_GROW();

	phalcon_fetch_params(1, 0, 3, &name, &filters, &default_value);
	
	if (!name) {
		PHALCON_INIT_VAR(name);
	}
	
	if (!filters) {
		PHALCON_INIT_VAR(filters);
	}
	
	if (!default_value) {
		PHALCON_INIT_VAR(default_value);
	}
	
	phalcon_get_global(&_GET, SS("_GET") TSRMLS_CC);
	PHALCON_CPY_WRT(get, _GET);
	if (Z_TYPE_P(name) != IS_NULL) {
		if (phalcon_array_isset(get, name)) {
	
			PHALCON_OBS_VAR(value);
			phalcon_array_fetch(&value, get, name, PH_NOISY);
			if (Z_TYPE_P(filters) != IS_NULL) {
	
				PHALCON_OBS_VAR(filter);
				phalcon_read_property_this(&filter, this_ptr, SL("_filter"), PH_NOISY_CC);
				if (Z_TYPE_P(filter) != IS_OBJECT) {
	
					PHALCON_OBS_VAR(dependency_injector);
					phalcon_read_property_this(&dependency_injector, this_ptr, SL("_dependencyInjector"), PH_NOISY_CC);
					if (Z_TYPE_P(dependency_injector) != IS_OBJECT) {
						PHALCON_THROW_EXCEPTION_STR(phalcon_http_request_exception_ce, "A dependency injection object is required to access the 'filter' service");
						return;
					}
	
					PHALCON_INIT_VAR(service);
					ZVAL_STRING(service, "filter", 1);
	
					PHALCON_INIT_NVAR(filter);
					phalcon_call_method_p1(filter, dependency_injector, "getshared", service);
					phalcon_update_property_this(this_ptr, SL("_filter"), filter TSRMLS_CC);
				}
	
				phalcon_call_method_p2(return_value, filter, "sanitize", value, filters);
				RETURN_MM();
			} else {
				RETURN_CCTOR(value);
			}
		}
	
		RETURN_CCTOR(default_value);
	}
	
	RETURN_CCTOR(get);
}

/**
 * Gets variable from $_SERVER superglobal
 *
 * @param string $name
 * @return mixed
 */
PHP_METHOD(Phalcon_Http_Request, getServer){

	zval *name, *_SERVER, *server_value;

	PHALCON_MM_GROW();

	phalcon_fetch_params(1, 1, 0, &name);
	
	phalcon_get_global(&_SERVER, SS("_SERVER") TSRMLS_CC);
	if (phalcon_array_isset(_SERVER, name)) {
		PHALCON_OBS_VAR(server_value);
		phalcon_array_fetch(&server_value, _SERVER, name, PH_NOISY);
		RETURN_CCTOR(server_value);
	}
	RETURN_MM_NULL();
}

/**
 * Checks whether $_REQUEST superglobal has certain index
 *
 * @param string $name
 * @return boolean
 */
PHP_METHOD(Phalcon_Http_Request, has){

	zval *name, *_REQUEST;

	phalcon_fetch_params(0, 1, 0, &name);
	
	phalcon_get_global(&_REQUEST, SS("_REQUEST") TSRMLS_CC);
	if (phalcon_array_isset(_REQUEST, name)) {
		RETURN_TRUE;
	}
	RETURN_FALSE;
}

/**
 * Checks whether $_POST superglobal has certain index
 *
 * @param string $name
 * @return boolean
 */
PHP_METHOD(Phalcon_Http_Request, hasPost){

	zval *name, *_POST;

	phalcon_fetch_params(0, 1, 0, &name);
	
	phalcon_get_global(&_POST, SS("_POST") TSRMLS_CC);
	if (phalcon_array_isset(_POST, name)) {
		RETURN_TRUE;
	}
	RETURN_FALSE;
}

/**
 * Checks whether $_GET superglobal has certain index
 *
 * @param string $name
 * @return boolean
 */
PHP_METHOD(Phalcon_Http_Request, hasQuery){

	zval *name, *_GET;

	phalcon_fetch_params(0, 1, 0, &name);
	
	phalcon_get_global(&_GET, SS("_GET") TSRMLS_CC);
	if (phalcon_array_isset(_GET, name)) {
		RETURN_TRUE;
	}
	RETURN_FALSE;
}

/**
 * Checks whether $_SERVER superglobal has certain index
 *
 * @param string $name
 * @return mixed
 */
PHP_METHOD(Phalcon_Http_Request, hasServer){

	zval *name, *_SERVER;

	phalcon_fetch_params(0, 1, 0, &name);
	
	phalcon_get_global(&_SERVER, SS("_SERVER") TSRMLS_CC);
	if (phalcon_array_isset(_SERVER, name)) {
		RETURN_TRUE;
	}
	RETURN_FALSE;
}

/**
 * Gets HTTP header from request data
 *
 * @param string $header
 * @return string
 */
PHP_METHOD(Phalcon_Http_Request, getHeader){

	zval *header, *_SERVER, *server_value = NULL, *key;

	PHALCON_MM_GROW();

	phalcon_fetch_params(1, 1, 0, &header);
	
	phalcon_get_global(&_SERVER, SS("_SERVER") TSRMLS_CC);
	if (phalcon_array_isset(_SERVER, header)) {
		PHALCON_OBS_VAR(server_value);
		phalcon_array_fetch(&server_value, _SERVER, header, PH_NOISY);
		RETURN_CCTOR(server_value);
	} else {
		PHALCON_INIT_VAR(key);
		PHALCON_CONCAT_SV(key, "HTTP_", header);
		if (phalcon_array_isset(_SERVER, key)) {
			PHALCON_OBS_NVAR(server_value);
			phalcon_array_fetch(&server_value, _SERVER, key, PH_NOISY);
			RETURN_CCTOR(server_value);
		}
	}
	RETURN_MM_EMPTY_STRING();
}

/**
 * Gets HTTP schema (http/https)
 *
 * @return string
 */
PHP_METHOD(Phalcon_Http_Request, getScheme){

	zval *https_header, *https, *scheme = NULL;

	PHALCON_MM_GROW();

	PHALCON_INIT_VAR(https_header);
	ZVAL_STRING(https_header, "HTTPS", 1);
	
	PHALCON_INIT_VAR(https);
	phalcon_call_method_p1(https, this_ptr, "getserver", https_header);
	if (zend_is_true(https)) {
		if (PHALCON_IS_STRING(https, "off")) {
			PHALCON_INIT_VAR(scheme);
			ZVAL_STRING(scheme, "http", 1);
		} else {
			PHALCON_INIT_NVAR(scheme);
			ZVAL_STRING(scheme, "https", 1);
		}
	} else {
		PHALCON_INIT_NVAR(scheme);
		ZVAL_STRING(scheme, "http", 1);
	}
	
	RETURN_CTOR(scheme);
}

/**
 * Checks whether request has been made using ajax. Checks if $_SERVER['HTTP_X_REQUESTED_WITH']=='XMLHttpRequest'
 *
 * @return boolean
 */
PHP_METHOD(Phalcon_Http_Request, isAjax){

	zval *requested_header, *xml_http_request;
	zval *requested_with;

	PHALCON_MM_GROW();

	PHALCON_INIT_VAR(requested_header);
	ZVAL_STRING(requested_header, "HTTP_X_REQUESTED_WITH", 1);
	
	PHALCON_INIT_VAR(xml_http_request);
	ZVAL_STRING(xml_http_request, "XMLHttpRequest", 1);
	
	PHALCON_INIT_VAR(requested_with);
	phalcon_call_method_p1(requested_with, this_ptr, "getheader", requested_header);
	is_equal_function(return_value, requested_with, xml_http_request TSRMLS_CC);
	RETURN_MM();
}

/**
 * Checks whether request has been made using SOAP
 *
 * @return boolean
 */
PHP_METHOD(Phalcon_Http_Request, isSoapRequested){

	zval *server = NULL, *_SERVER, *content_type;

	PHALCON_MM_GROW();

	phalcon_get_global(&_SERVER, SS("_SERVER") TSRMLS_CC);
	PHALCON_CPY_WRT(server, _SERVER);
	if (phalcon_array_isset_string(server, SS("HTTP_SOAPACTION"))) {
		RETURN_MM_TRUE;
	} else {
		if (phalcon_array_isset_string(server, SS("CONTENT_TYPE"))) {
	
			PHALCON_OBS_VAR(content_type);
			phalcon_array_fetch_string(&content_type, server, SL("CONTENT_TYPE"), PH_NOISY);
			if (phalcon_memnstr_str(content_type, SL("application/soap+xml"))) {
				RETURN_MM_TRUE;
			}
		}
	}
	
	RETURN_MM_FALSE;
}

/**
 * Checks whether request has been made using any secure layer
 *
 * @return boolean
 */
PHP_METHOD(Phalcon_Http_Request, isSecureRequest){

	zval *scheme, *https;

	PHALCON_MM_GROW();

	PHALCON_INIT_VAR(scheme);
	phalcon_call_method(scheme, this_ptr, "getscheme");
	
	PHALCON_INIT_VAR(https);
	ZVAL_STRING(https, "https", 1);
	is_identical_function(return_value, https, scheme TSRMLS_CC);
	RETURN_MM();
}

/**
 * Gets HTTP raw request body
 *
 * @return string
 */
PHP_METHOD(Phalcon_Http_Request, getRawBody){

	zval *raw_body, *input, *contents;

	PHALCON_MM_GROW();

	PHALCON_OBS_VAR(raw_body);
	phalcon_read_property_this(&raw_body, this_ptr, SL("_rawBody"), PH_NOISY_CC);
	if (PHALCON_IS_EMPTY(raw_body)) {
		PHALCON_INIT_VAR(input);
		ZVAL_STRING(input, "php://input", 1);
	
		PHALCON_INIT_VAR(contents);
		phalcon_file_get_contents(contents, input TSRMLS_CC);
	
		/** 
		 * We need store the read raw body because it can't be read again
		 */
		phalcon_update_property_this(this_ptr, SL("_rawBody"), contents TSRMLS_CC);
		RETURN_CCTOR(contents);
	}
	
	RETURN_CCTOR(raw_body);
}

/**
 * Gets decoded JSON HTTP raw request body
 *
 * @return string
 */
PHP_METHOD(Phalcon_Http_Request, getJsonRawBody){

	zval *raw_body;

	PHALCON_MM_GROW();

	PHALCON_INIT_VAR(raw_body);
	phalcon_call_method(raw_body, this_ptr, "getrawbody");
	if (Z_TYPE_P(raw_body) == IS_STRING) {
		phalcon_json_decode(return_value, raw_body, 0 TSRMLS_CC);
		RETURN_MM();
	}
	
	PHALCON_MM_RESTORE();
}

/**
 * Gets active server address IP
 *
 * @return string
 */
PHP_METHOD(Phalcon_Http_Request, getServerAddress){

	zval *server = NULL, *_SERVER, *server_addr, *localhost;

	PHALCON_MM_GROW();

	phalcon_get_global(&_SERVER, SS("_SERVER") TSRMLS_CC);
	PHALCON_CPY_WRT(server, _SERVER);
	if (phalcon_array_isset_string(server, SS("SERVER_ADDR"))) {
		PHALCON_OBS_VAR(server_addr);
		phalcon_array_fetch_string(&server_addr, server, SL("SERVER_ADDR"), PH_NOISY);
		RETURN_CCTOR(server_addr);
	}
	
	PHALCON_INIT_VAR(localhost);
	ZVAL_STRING(localhost, "localhost", 1);
	phalcon_call_func_p1(return_value, "gethostbyname", localhost);
	RETURN_MM();
}

/**
 * Gets active server name
 *
 * @return string
 */
PHP_METHOD(Phalcon_Http_Request, getServerName){

	zval *server = NULL, *_SERVER, *server_name = NULL;

	PHALCON_MM_GROW();

	phalcon_get_global(&_SERVER, SS("_SERVER") TSRMLS_CC);
	PHALCON_CPY_WRT(server, _SERVER);
	if (phalcon_array_isset_string(server, SS("SERVER_NAME"))) {
		PHALCON_OBS_VAR(server_name);
		phalcon_array_fetch_string(&server_name, server, SL("SERVER_NAME"), PH_NOISY);
		RETURN_CCTOR(server_name);
	}
	
	PHALCON_INIT_NVAR(server_name);
	ZVAL_STRING(server_name, "localhost", 1);
	
	RETURN_CCTOR(server_name);
}

/**
 * Gets information about schema, host and port used by the request
 *
 * @return string
 */
PHP_METHOD(Phalcon_Http_Request, getHttpHost){

	zval *host, *http_host, *scheme, *server_name, *name;
	zval *server_port, *port, *http, *standard_port;
	zval *is_std_name, *is_std_port, *is_std_http;
	zval *https, *secure_port, *is_secure_scheme;
	zval *is_secure_port, *is_secure_http;

	PHALCON_MM_GROW();

	/** 
	 * Get the server name from _SERVER['HTTP_HOST']
	 */
	PHALCON_INIT_VAR(host);
	ZVAL_STRING(host, "HTTP_HOST", 1);
	
	PHALCON_INIT_VAR(http_host);
	phalcon_call_method_p1(http_host, this_ptr, "getserver", host);
	if (zend_is_true(http_host)) {
		RETURN_CCTOR(http_host);
	}
	
	/** 
	 * Get current scheme
	 */
	PHALCON_INIT_VAR(scheme);
	phalcon_call_method(scheme, this_ptr, "getscheme");
	
	/** 
	 * Get the server name from _SERVER['SERVER_NAME']
	 */
	PHALCON_INIT_VAR(server_name);
	ZVAL_STRING(server_name, "SERVER_NAME", 1);
	
	PHALCON_INIT_VAR(name);
	phalcon_call_method_p1(name, this_ptr, "getserver", server_name);
	
	/** 
	 * Get the server port from _SERVER['SERVER_PORT']
	 */
	PHALCON_INIT_VAR(server_port);
	ZVAL_STRING(server_port, "SERVER_PORT", 1);
	
	PHALCON_INIT_VAR(port);
	phalcon_call_method_p1(port, this_ptr, "getserver", server_port);
	
	PHALCON_INIT_VAR(http);
	ZVAL_STRING(http, "http", 1);
	
	PHALCON_INIT_VAR(standard_port);
	ZVAL_LONG(standard_port, 80);
	
	/** 
	 * Check if the request is a standard http
	 */
	PHALCON_INIT_VAR(is_std_name);
	is_equal_function(is_std_name, scheme, http TSRMLS_CC);
	
	PHALCON_INIT_VAR(is_std_port);
	is_equal_function(is_std_port, port, standard_port TSRMLS_CC);
	
	PHALCON_INIT_VAR(is_std_http);
	phalcon_and_function(is_std_http, is_std_name, is_std_port);
	
	PHALCON_INIT_VAR(https);
	ZVAL_STRING(https, "https", 1);
	
	PHALCON_INIT_VAR(secure_port);
	ZVAL_LONG(secure_port, 443);
	
	/** 
	 * Check if the request is a secure http request
	 */
	PHALCON_INIT_VAR(is_secure_scheme);
	is_equal_function(is_secure_scheme, scheme, https TSRMLS_CC);
	
	PHALCON_INIT_VAR(is_secure_port);
	is_equal_function(is_secure_port, port, secure_port TSRMLS_CC);
	
	PHALCON_INIT_VAR(is_secure_http);
	phalcon_and_function(is_secure_http, is_secure_scheme, is_secure_port);
	
	/** 
	 * If is standard http we return the server name only
	 */
	if (PHALCON_IS_TRUE(is_std_http)) {
		RETURN_CCTOR(name);
	}
	
	/** 
	 * If is standard secure http we return the server name only
	 */
	if (PHALCON_IS_TRUE(is_secure_http)) {
		RETURN_CCTOR(name);
	}
	
	PHALCON_CONCAT_VSV(return_value, name, ":", port);
	
	RETURN_MM();
}

/**
 * Gets most possible client IPv4 Address. This method search in $_SERVER['REMOTE_ADDR'] and optionally in $_SERVER['HTTP_X_FORWARDED_FOR']
 *
 * @param boolean $trustForwardedHeader
 * @return string
 */
PHP_METHOD(Phalcon_Http_Request, getClientAddress){

	zval *trust_forwarded_header = NULL, *address = NULL, *_SERVER;
	zval *addresses, *first;

	PHALCON_MM_GROW();

	phalcon_fetch_params(1, 0, 1, &trust_forwarded_header);
	
	if (!trust_forwarded_header) {
		PHALCON_INIT_VAR(trust_forwarded_header);
		ZVAL_BOOL(trust_forwarded_header, 0);
	}
	
	PHALCON_INIT_VAR(address);
	
	/** 
	 * Proxies uses this IP
	 */
	phalcon_get_global(&_SERVER, SS("_SERVER") TSRMLS_CC);
	if (phalcon_array_isset_string(_SERVER, SS("HTTP_X_FORWARDED_FOR"))) {
		if (zend_is_true(trust_forwarded_header)) {
			PHALCON_OBS_NVAR(address);
			phalcon_array_fetch_string(&address, _SERVER, SL("HTTP_X_FORWARDED_FOR"), PH_NOISY);
		}
	}
	
	if (Z_TYPE_P(address) == IS_NULL) {
		if (phalcon_array_isset_string(_SERVER, SS("REMOTE_ADDR"))) {
			PHALCON_OBS_NVAR(address);
			phalcon_array_fetch_string(&address, _SERVER, SL("REMOTE_ADDR"), PH_NOISY);
		}
	}
	
	if (Z_TYPE_P(address) == IS_STRING) {
		if (phalcon_memnstr_str(address, SL(","))) {
			/** 
			 * The client address has multiples parts, only return the first part
			 */
			PHALCON_INIT_VAR(addresses);
			phalcon_fast_explode_str(addresses, SL(","), address);
	
			PHALCON_OBS_VAR(first);
			phalcon_array_fetch_long(&first, addresses, 0, PH_NOISY);
			RETURN_CCTOR(first);
		}
	
		RETURN_CCTOR(address);
	}
	
	RETURN_MM_FALSE;
}

/**
 * Gets HTTP method which request has been made
 *
 * @return string
 */
PHP_METHOD(Phalcon_Http_Request, getMethod){

	zval *server = NULL, *_SERVER, *request_method = NULL;

	PHALCON_MM_GROW();

	phalcon_get_global(&_SERVER, SS("_SERVER") TSRMLS_CC);
	PHALCON_CPY_WRT(server, _SERVER);
	if (phalcon_array_isset_string(server, SS("REQUEST_METHOD"))) {
		PHALCON_OBS_VAR(request_method);
		phalcon_array_fetch_string(&request_method, server, SL("REQUEST_METHOD"), PH_NOISY);
	} else {
		PHALCON_INIT_NVAR(request_method);
		ZVAL_STRING(request_method, "", 1);
	}
	
	RETURN_CCTOR(request_method);
}

/**
 * Gets HTTP user agent used to made the request
 *
 * @return string
 */
PHP_METHOD(Phalcon_Http_Request, getUserAgent){

	zval *server = NULL, *_SERVER, *user_agent = NULL;

	PHALCON_MM_GROW();

	phalcon_get_global(&_SERVER, SS("_SERVER") TSRMLS_CC);
	PHALCON_CPY_WRT(server, _SERVER);
	if (phalcon_array_isset_string(server, SS("HTTP_USER_AGENT"))) {
		PHALCON_OBS_VAR(user_agent);
		phalcon_array_fetch_string(&user_agent, server, SL("HTTP_USER_AGENT"), PH_NOISY);
	} else {
		PHALCON_INIT_NVAR(user_agent);
		ZVAL_STRING(user_agent, "", 1);
	}
	
	RETURN_CCTOR(user_agent);
}

/**
 * Check if HTTP method match any of the passed methods
 *
 * @param string|array $methods
 * @return boolean
 */
PHP_METHOD(Phalcon_Http_Request, isMethod){

	zval *methods, *http_method, *is_equals, *method = NULL;
	HashTable *ah0;
	HashPosition hp0;
	zval **hd;

	PHALCON_MM_GROW();

	phalcon_fetch_params(1, 1, 0, &methods);
	
	PHALCON_INIT_VAR(http_method);
	phalcon_call_method(http_method, this_ptr, "getmethod");
	if (Z_TYPE_P(methods) == IS_STRING) {
		PHALCON_INIT_VAR(is_equals);
		is_equal_function(is_equals, methods, http_method TSRMLS_CC);
		RETURN_NCTOR(is_equals);
	} else {
	
		phalcon_is_iterable(methods, &ah0, &hp0, 0, 0);
	
		while (zend_hash_get_current_data_ex(ah0, (void**) &hd, &hp0) == SUCCESS) {
	
			PHALCON_GET_HVALUE(method);
	
			if (PHALCON_IS_EQUAL(method, http_method)) {
				RETURN_MM_TRUE;
			}
	
			zend_hash_move_forward_ex(ah0, &hp0);
		}
	
	}
	
	RETURN_MM_FALSE;
}

/**
 * Checks whether HTTP method is POST. if $_SERVER['REQUEST_METHOD']=='POST'
 *
 * @return boolean
 */
PHP_METHOD(Phalcon_Http_Request, isPost){

	zval *post, *method;

	PHALCON_MM_GROW();

	PHALCON_INIT_VAR(post);
	ZVAL_STRING(post, "POST", 1);
	
	PHALCON_INIT_VAR(method);
	phalcon_call_method(method, this_ptr, "getmethod");
	is_equal_function(return_value, method, post TSRMLS_CC);
	RETURN_MM();
}

/**
 *
 * Checks whether HTTP method is GET. if $_SERVER['REQUEST_METHOD']=='GET'
 *
 * @return boolean
 */
PHP_METHOD(Phalcon_Http_Request, isGet){

	zval *get, *method;

	PHALCON_MM_GROW();

	PHALCON_INIT_VAR(get);
	ZVAL_STRING(get, "GET", 1);
	
	PHALCON_INIT_VAR(method);
	phalcon_call_method(method, this_ptr, "getmethod");
	is_equal_function(return_value, method, get TSRMLS_CC);
	RETURN_MM();
}

/**
 * Checks whether HTTP method is PUT. if $_SERVER['REQUEST_METHOD']=='PUT'
 *
 * @return boolean
 */
PHP_METHOD(Phalcon_Http_Request, isPut){

	zval *put, *method;

	PHALCON_MM_GROW();

	PHALCON_INIT_VAR(put);
	ZVAL_STRING(put, "PUT", 1);
	
	PHALCON_INIT_VAR(method);
	phalcon_call_method(method, this_ptr, "getmethod");
	is_equal_function(return_value, method, put TSRMLS_CC);
	RETURN_MM();
}

/**
 * Checks whether HTTP method is PATCH. if $_SERVER['REQUEST_METHOD']=='PATCH'
 *
 * @return boolean
 */
PHP_METHOD(Phalcon_Http_Request, isPatch){

	zval *patch, *method;

	PHALCON_MM_GROW();

	PHALCON_INIT_VAR(patch);
	ZVAL_STRING(patch, "PATCH", 1);
	
	PHALCON_INIT_VAR(method);
	phalcon_call_method(method, this_ptr, "getmethod");
	is_equal_function(return_value, method, patch TSRMLS_CC);
	RETURN_MM();
}

/**
 * Checks whether HTTP method is HEAD. if $_SERVER['REQUEST_METHOD']=='HEAD'
 *
 * @return boolean
 */
PHP_METHOD(Phalcon_Http_Request, isHead){

	zval *head, *method;

	PHALCON_MM_GROW();

	PHALCON_INIT_VAR(head);
	ZVAL_STRING(head, "HEAD", 1);
	
	PHALCON_INIT_VAR(method);
	phalcon_call_method(method, this_ptr, "getmethod");
	is_equal_function(return_value, method, head TSRMLS_CC);
	RETURN_MM();
}

/**
 * Checks whether HTTP method is DELETE. if $_SERVER['REQUEST_METHOD']=='DELETE'
 *
 * @return boolean
 */
PHP_METHOD(Phalcon_Http_Request, isDelete){

	zval *delete, *method;

	PHALCON_MM_GROW();

	PHALCON_INIT_VAR(delete);
	ZVAL_STRING(delete, "DELETE", 1);
	
	PHALCON_INIT_VAR(method);
	phalcon_call_method(method, this_ptr, "getmethod");
	is_equal_function(return_value, method, delete TSRMLS_CC);
	RETURN_MM();
}

/**
 * Checks whether HTTP method is OPTIONS. if $_SERVER['REQUEST_METHOD']=='OPTIONS'
 *
 * @return boolean
 */
PHP_METHOD(Phalcon_Http_Request, isOptions){

	zval *options, *method;

	PHALCON_MM_GROW();

	PHALCON_INIT_VAR(options);
	ZVAL_STRING(options, "OPTIONS", 1);
	
	PHALCON_INIT_VAR(method);
	phalcon_call_method(method, this_ptr, "getmethod");
	is_equal_function(return_value, method, options TSRMLS_CC);
	RETURN_MM();
}

static int phalcon_http_request_hasfiles_helper(zval *arr, int only_successful)
{
	HashTable *ah0;
	HashPosition hp0;
	zval **hd;
	int nfiles = 0;

	assert(Z_TYPE_P(arr) == IS_ARRAY);

	phalcon_is_iterable_ex(arr, &ah0, &hp0, 0, 0);
	while (zend_hash_get_current_data_ex(ah0, (void**) &hd, &hp0) == SUCCESS) {
		if (Z_TYPE_PP(hd) < IS_ARRAY) {
			if (!zend_is_true(*hd) || !only_successful) {
				++nfiles;
			}
		}
		else if (Z_TYPE_PP(hd) == IS_ARRAY) {
			nfiles += phalcon_http_request_hasfiles_helper(*hd, only_successful);
		}

		zend_hash_move_forward_ex(ah0, &hp0);
	}

	return nfiles;
}

/**
 * Checks whether request includes attached files
 *
 * @return boolean
 */
PHP_METHOD(Phalcon_Http_Request, hasFiles){

	zval *not_errored = NULL, *_FILES, *error = NULL;
	HashTable *ah0;
	HashPosition hp0;
	zval **hd;
	int nfiles = 0;
	int only_successful;

	phalcon_fetch_params(0, 0, 1, &not_errored);
	
	only_successful = not_errored ? phalcon_get_intval(not_errored) : 1;
	
	phalcon_get_global(&_FILES, SS("_FILES") TSRMLS_CC);
	if (unlikely(Z_TYPE_P(_FILES) != IS_ARRAY)) {
		RETURN_LONG(0);
	}

	phalcon_is_iterable(_FILES, &ah0, &hp0, 0, 0);

	while (zend_hash_get_current_data_ex(ah0, (void**) &hd, &hp0) == SUCCESS) {

		if (phalcon_array_isset_string(*hd, SS("error"))) {
			phalcon_array_fetch_string(&error, *hd, SL("error"), PH_NOISY);
			assert(Z_REFCOUNT_P(error) > 1);
			Z_DELREF_P(error);

			if (Z_TYPE_P(error) < IS_ARRAY) {
				if (!zend_is_true(error) || !only_successful) {
					++nfiles;
				}
			}
			else if (Z_TYPE_P(error) == IS_ARRAY) {
				nfiles += phalcon_http_request_hasfiles_helper(error, only_successful);
			}
		}

		zend_hash_move_forward_ex(ah0, &hp0);
	}

	RETURN_LONG(nfiles);
}

<<<<<<< HEAD
static void phalcon_http_request_getuploadedfiles_helper(zval **return_value, zval *key, zval *name, zval *type, zval *tmp_name, zval *error, zval *size, int only_successful TSRMLS_DC)
=======
static void phalcon_http_request_getuploadedfiles_helper(zval **return_value, zval *name, zval *type, zval *tmp_name, zval *error, zval *size, int only_successful TSRMLS_DC)
>>>>>>> 8d89c571
{
	if (
		   Z_TYPE_P(name) == IS_ARRAY && Z_TYPE_P(type) == IS_ARRAY
		&& Z_TYPE_P(tmp_name) == IS_ARRAY && Z_TYPE_P(error) == IS_ARRAY
		&& Z_TYPE_P(size) == IS_ARRAY
	) {
		HashPosition pos_name, pos_type, pos_tmp, pos_error, pos_size;
		zval **dname, **dtype, **dtmp, **derror, **dsize;
		zval *arr, *file;

		zend_hash_internal_pointer_reset_ex(Z_ARRVAL_P(name),     &pos_name);
		zend_hash_internal_pointer_reset_ex(Z_ARRVAL_P(type),     &pos_type);
		zend_hash_internal_pointer_reset_ex(Z_ARRVAL_P(tmp_name), &pos_tmp);
		zend_hash_internal_pointer_reset_ex(Z_ARRVAL_P(error),    &pos_error);
		zend_hash_internal_pointer_reset_ex(Z_ARRVAL_P(size),     &pos_size);

		while (
			   zend_hash_get_current_data_ex(Z_ARRVAL_P(name),     (void**)&dname,  &pos_name)  == SUCCESS
			&& zend_hash_get_current_data_ex(Z_ARRVAL_P(type),     (void**)&dtype,  &pos_type)  == SUCCESS
			&& zend_hash_get_current_data_ex(Z_ARRVAL_P(tmp_name), (void**)&dtmp,   &pos_tmp)   == SUCCESS
			&& zend_hash_get_current_data_ex(Z_ARRVAL_P(error),    (void**)&derror, &pos_error) == SUCCESS
			&& zend_hash_get_current_data_ex(Z_ARRVAL_P(size),     (void**)&dsize,  &pos_size)  == SUCCESS
		) {
			if (Z_TYPE_PP(derror) < IS_ARRAY) {
				if (!zend_is_true(*derror) || !only_successful) {
					Z_ADDREF_PP(dname);
					Z_ADDREF_PP(dtype);
					Z_ADDREF_PP(dtmp);
					Z_ADDREF_PP(derror);
					Z_ADDREF_PP(dsize);

					ALLOC_INIT_ZVAL(arr);
					array_init_size(arr, 5);
					add_assoc_zval_ex(arr, SS("name"),     *dname);
					add_assoc_zval_ex(arr, SS("type"),     *dtype);
					add_assoc_zval_ex(arr, SS("tmp_name"), *dtmp);
					add_assoc_zval_ex(arr, SS("error"),    *derror);
					add_assoc_zval_ex(arr, SS("size"),     *dsize);

					ALLOC_INIT_ZVAL(file);
					object_init_ex(file, phalcon_http_request_file_ce);
<<<<<<< HEAD
					phalcon_call_method_p2_noret(request_file, "__construct", arr, key);
=======
					phalcon_call_method_p1_noret(file, "__construct", arr);
>>>>>>> 8d89c571
					zval_ptr_dtor(&arr);

					add_next_index_zval(*return_value, file);
				}
			}
			else if (Z_TYPE_PP(derror) == IS_ARRAY) {
<<<<<<< HEAD
				phalcon_http_request_getuploadedfiles_helper(return_value, *key, *dname, *dtype, *dtmp, *derror, *dsize, only_successful TSRMLS_CC);
=======
				phalcon_http_request_getuploadedfiles_helper(return_value, *dname, *dtype, *dtmp, *derror, *dsize, only_successful TSRMLS_CC);
>>>>>>> 8d89c571
			}

			zend_hash_move_forward_ex(Z_ARRVAL_P(name),     &pos_name);
			zend_hash_move_forward_ex(Z_ARRVAL_P(type),     &pos_type);
			zend_hash_move_forward_ex(Z_ARRVAL_P(tmp_name), &pos_tmp);
			zend_hash_move_forward_ex(Z_ARRVAL_P(error),    &pos_error);
			zend_hash_move_forward_ex(Z_ARRVAL_P(size),     &pos_size);
		}
	}
}

/**
 * Gets attached files as Phalcon\Http\Request\File instances
 *
 * @param boolean $notErrored
 * @return Phalcon\Http\Request\File[]
 */
PHP_METHOD(Phalcon_Http_Request, getUploadedFiles){

<<<<<<< HEAD

	zval *key = NULL, *name = NULL, *type = NULL, *tmp_name = NULL, *error = NULL, *size = NULL;
	zval *not_errored = NULL, *_FILES, *request_file = NULL;

=======
	zval *name = NULL, *type = NULL, *tmp_name = NULL, *error = NULL, *size = NULL;
	zval *not_errored = NULL, *_FILES, *request_file = NULL;
>>>>>>> 8d89c571
	HashTable *ah0;
	HashPosition hp0;
	zval **hd;
	int only_successful;

	PHALCON_MM_GROW();

	phalcon_fetch_params(1, 0, 1, &not_errored);
	
	only_successful = not_errored ? phalcon_get_intval(not_errored) : 1;

	array_init(return_value);

	phalcon_get_global(&_FILES, SS("_FILES") TSRMLS_CC);
<<<<<<< HEAD

=======
>>>>>>> 8d89c571
	if (Z_TYPE_P(_FILES) != IS_ARRAY || !zend_hash_num_elements(Z_ARRVAL_P(_FILES))) {
		RETURN_MM();
	}

	phalcon_is_iterable(_FILES, &ah0, &hp0, 0, 0);

	while (zend_hash_get_current_data_ex(ah0, (void**) &hd, &hp0) == SUCCESS) {

<<<<<<< HEAD
		char *string_key;
		uint string_key_len;
		ulong num_key;
			
		PHALCON_INIT_NVAR(key);
			
		if (zend_hash_get_current_key_ex(ah0, &string_key, &string_key_len, &num_key, 0, &hp0) == HASH_KEY_IS_STRING) {
            ZVAL_STRINGL(key, string_key, string_key_len, 1);
		} else {
			ZVAL_LONG(key, num_key);
		}
			
=======
>>>>>>> 8d89c571
		if (phalcon_array_isset_string(*hd, SS("error"))) {
			PHALCON_OBS_NVAR(error);
			phalcon_array_fetch_string(&error, *hd, SL("error"), PH_NOISY);

			if (Z_TYPE_P(error) < IS_ARRAY) {
				if (!zend_is_true(error) || !only_successful) {
					PHALCON_INIT_NVAR(request_file);
					object_init_ex(request_file, phalcon_http_request_file_ce);
					Z_ADDREF_PP(hd);
<<<<<<< HEAD
					phalcon_call_method_p2_noret(request_file, "__construct", *hd, key);
=======
					phalcon_call_method_p1_noret(request_file, "__construct", *hd);
>>>>>>> 8d89c571

					phalcon_array_append(&return_value, request_file, 0);
				}
			}
			else if (Z_TYPE_P(error) == IS_ARRAY) {
				PHALCON_OBS_NVAR(name);
				PHALCON_OBS_NVAR(type);
				PHALCON_OBS_NVAR(tmp_name);
				PHALCON_OBS_NVAR(size);
				phalcon_array_fetch_string(&name,     *hd, SL("name"),     PH_NOISY);
				phalcon_array_fetch_string(&type,     *hd, SL("type"),     PH_NOISY);
				phalcon_array_fetch_string(&tmp_name, *hd, SL("tmp_name"), PH_NOISY);
				phalcon_array_fetch_string(&size,     *hd, SL("size"),     PH_NOISY);

<<<<<<< HEAD
				phalcon_http_request_getuploadedfiles_helper(&return_value, key, name, type, tmp_name, error, size, only_successful TSRMLS_CC);
=======
				phalcon_http_request_getuploadedfiles_helper(&return_value, name, type, tmp_name, error, size, only_successful TSRMLS_CC);
>>>>>>> 8d89c571
			}
		}

		zend_hash_move_forward_ex(ah0, &hp0);
	}
	
	RETURN_MM();
}

/**
 * Returns the available headers in the request
 *
 * @return array
 */
PHP_METHOD(Phalcon_Http_Request, getHeaders){

	zval *server = NULL, *_SERVER, *headers, *http, *empty_string;
	zval *value = NULL, *key = NULL, *header = NULL;
	HashTable *ah0;
	HashPosition hp0;
	zval **hd;

	PHALCON_MM_GROW();

	phalcon_get_global(&_SERVER, SS("_SERVER") TSRMLS_CC);
	PHALCON_CPY_WRT(server, _SERVER);
	
	PHALCON_INIT_VAR(headers);
	array_init(headers);
	
	PHALCON_INIT_VAR(http);
	ZVAL_STRING(http, "HTTP_", 1);
	
	PHALCON_INIT_VAR(empty_string);
	ZVAL_STRING(empty_string, "", 1);
	
	phalcon_is_iterable(server, &ah0, &hp0, 0, 0);
	
	while (zend_hash_get_current_data_ex(ah0, (void**) &hd, &hp0) == SUCCESS) {
	
		PHALCON_GET_HKEY(key, ah0, hp0);
		PHALCON_GET_HVALUE(value);
	
		if (phalcon_start_with(key, http, NULL)) {
			PHALCON_INIT_NVAR(header);
			phalcon_fast_str_replace(header, http, empty_string, key);
			phalcon_array_update_zval(&headers, key, &value, PH_COPY | PH_SEPARATE);
		}
	
		zend_hash_move_forward_ex(ah0, &hp0);
	}
	
	RETURN_CTOR(headers);
}

/**
 * Gets web page that refers active request. ie: http://www.google.com
 *
 * @return string
 */
PHP_METHOD(Phalcon_Http_Request, getHTTPReferer){

	zval *_SERVER, *http_referer;

	PHALCON_MM_GROW();

	phalcon_get_global(&_SERVER, SS("_SERVER") TSRMLS_CC);
	if (phalcon_array_isset_string(_SERVER, SS("HTTP_REFERER"))) {
		PHALCON_OBS_VAR(http_referer);
		phalcon_array_fetch_string(&http_referer, _SERVER, SL("HTTP_REFERER"), PH_NOISY);
		RETURN_CCTOR(http_referer);
	}
	RETURN_MM_EMPTY_STRING();
}

/**
 * Process a request header and return an array of values with their qualities
 *
 * @param string $serverIndex
 * @param string $name
 * @return array
 */
PHP_METHOD(Phalcon_Http_Request, _getQualityHeader){

	zval *server_index, *name, *quality_one, *returned_parts;
	zval *http_server, *pattern, *parts, *part = NULL, *header_parts = NULL;
	zval *quality_part = NULL, *quality = NULL, *header_name = NULL;
	HashTable *ah0;
	HashPosition hp0;
	zval **hd;

	PHALCON_MM_GROW();

	phalcon_fetch_params(1, 2, 0, &server_index, &name);
	
	PHALCON_INIT_VAR(quality_one);
	ZVAL_DOUBLE(quality_one, 1);
	
	PHALCON_INIT_VAR(returned_parts);
	array_init(returned_parts);
	
	PHALCON_INIT_VAR(http_server);
	phalcon_call_method_p1(http_server, this_ptr, "getserver", server_index);
	
	PHALCON_INIT_VAR(pattern);
	ZVAL_STRING(pattern, "/,\\s*/", 1);
	PHALCON_INIT_VAR(parts);
	phalcon_call_func_p2(parts, "preg_split", pattern, http_server);
	
	phalcon_is_iterable(parts, &ah0, &hp0, 0, 0);
	
	while (zend_hash_get_current_data_ex(ah0, (void**) &hd, &hp0) == SUCCESS) {
	
		PHALCON_GET_HVALUE(part);
	
		PHALCON_INIT_NVAR(header_parts);
		phalcon_fast_explode_str(header_parts, SL(";"), part);
		if (phalcon_array_isset_long(header_parts, 1)) {
			PHALCON_OBS_NVAR(quality_part);
			phalcon_array_fetch_long(&quality_part, header_parts, 1, PH_NOISY);
	
			PHALCON_INIT_NVAR(quality);
			phalcon_substr(quality, quality_part, 2, 0);
		} else {
			PHALCON_CPY_WRT(quality, quality_one);
		}
	
		PHALCON_OBS_NVAR(header_name);
		phalcon_array_fetch_long(&header_name, header_parts, 0, PH_NOISY);
	
		PHALCON_INIT_NVAR(quality_part);
		array_init_size(quality_part, 2);
		phalcon_array_update_zval(&quality_part, name, &header_name, PH_COPY | PH_SEPARATE);
		phalcon_array_update_string(&quality_part, SL("quality"), &quality, PH_COPY | PH_SEPARATE);
		phalcon_array_append(&returned_parts, quality_part, PH_SEPARATE);
	
		zend_hash_move_forward_ex(ah0, &hp0);
	}
	
	RETURN_CTOR(returned_parts);
}

/**
 * Process a request header and return the one with best quality
 *
 * @param array $qualityParts
 * @param string $name
 * @return string
 */
PHP_METHOD(Phalcon_Http_Request, _getBestQuality){

	zval *quality_parts, *name, *i, *quality = NULL, *selected_name = NULL;
	zval *accept = NULL, *accept_quality = NULL, *best_quality = NULL;
	HashTable *ah0;
	HashPosition hp0;
	zval **hd;

	PHALCON_MM_GROW();

	phalcon_fetch_params(1, 2, 0, &quality_parts, &name);
	
	PHALCON_INIT_VAR(i);
	ZVAL_LONG(i, 0);
	
	PHALCON_INIT_VAR(quality);
	ZVAL_LONG(quality, 0);
	
	PHALCON_INIT_VAR(selected_name);
	ZVAL_STRING(selected_name, "", 1);
	
	phalcon_is_iterable(quality_parts, &ah0, &hp0, 0, 0);
	
	while (zend_hash_get_current_data_ex(ah0, (void**) &hd, &hp0) == SUCCESS) {
	
		PHALCON_GET_HVALUE(accept);
	
		if (PHALCON_IS_LONG(i, 0)) {
			PHALCON_OBS_NVAR(quality);
			phalcon_array_fetch_string(&quality, accept, SL("quality"), PH_NOISY);
	
			PHALCON_OBS_NVAR(selected_name);
			phalcon_array_fetch(&selected_name, accept, name, PH_NOISY);
		} else {
			PHALCON_OBS_NVAR(accept_quality);
			phalcon_array_fetch_string(&accept_quality, accept, SL("quality"), PH_NOISY);
	
			PHALCON_INIT_NVAR(best_quality);
			is_smaller_function(best_quality, quality, accept_quality TSRMLS_CC);
			if (PHALCON_IS_TRUE(best_quality)) {
				PHALCON_CPY_WRT(quality, accept_quality);
	
				PHALCON_OBS_NVAR(selected_name);
				phalcon_array_fetch(&selected_name, accept, name, PH_NOISY);
			}
		}
		PHALCON_SEPARATE(i);
		phalcon_increment(i);
	
		zend_hash_move_forward_ex(ah0, &hp0);
	}
	
	RETURN_CCTOR(selected_name);
}

/**
 * Gets array with mime/types and their quality accepted by the browser/client from $_SERVER['HTTP_ACCEPT']
 *
 * @return array
 */
PHP_METHOD(Phalcon_Http_Request, getAcceptableContent){

	zval *accept_header, *quality_index;

	PHALCON_MM_GROW();

	PHALCON_INIT_VAR(accept_header);
	ZVAL_STRING(accept_header, "HTTP_ACCEPT", 1);
	
	PHALCON_INIT_VAR(quality_index);
	ZVAL_STRING(quality_index, "accept", 1);
	phalcon_call_method_p2(return_value, this_ptr, "_getqualityheader", accept_header, quality_index);
	RETURN_MM();
}

/**
 * Gets best mime/type accepted by the browser/client from $_SERVER['HTTP_ACCEPT']
 *
 * @return array
 */
PHP_METHOD(Phalcon_Http_Request, getBestAccept){

	zval *quality_index, *acceptable_content;

	PHALCON_MM_GROW();

	PHALCON_INIT_VAR(quality_index);
	ZVAL_STRING(quality_index, "accept", 1);
	
	PHALCON_INIT_VAR(acceptable_content);
	phalcon_call_method(acceptable_content, this_ptr, "getacceptablecontent");
	phalcon_call_method_p2(return_value, this_ptr, "_getbestquality", acceptable_content, quality_index);
	RETURN_MM();
}

/**
 * Gets charsets array and their quality accepted by the browser/client from $_SERVER['HTTP_ACCEPT_CHARSET']
 *
 * @return array
 */
PHP_METHOD(Phalcon_Http_Request, getClientCharsets){

	zval *charset_header, *quality_index;

	PHALCON_MM_GROW();

	PHALCON_INIT_VAR(charset_header);
	ZVAL_STRING(charset_header, "HTTP_ACCEPT_CHARSET", 1);
	
	PHALCON_INIT_VAR(quality_index);
	ZVAL_STRING(quality_index, "charset", 1);
	phalcon_call_method_p2(return_value, this_ptr, "_getqualityheader", charset_header, quality_index);
	RETURN_MM();
}

/**
 * Gets best charset accepted by the browser/client from $_SERVER['HTTP_ACCEPT_CHARSET']
 *
 * @return string
 */
PHP_METHOD(Phalcon_Http_Request, getBestCharset){

	zval *quality_index, *client_charsets;

	PHALCON_MM_GROW();

	PHALCON_INIT_VAR(quality_index);
	ZVAL_STRING(quality_index, "charset", 1);
	
	PHALCON_INIT_VAR(client_charsets);
	phalcon_call_method(client_charsets, this_ptr, "getclientcharsets");
	phalcon_call_method_p2(return_value, this_ptr, "_getbestquality", client_charsets, quality_index);
	RETURN_MM();
}

/**
 * Gets languages array and their quality accepted by the browser/client from $_SERVER['HTTP_ACCEPT_LANGUAGE']
 *
 * @return array
 */
PHP_METHOD(Phalcon_Http_Request, getLanguages){

	zval *language_header, *quality_index;

	PHALCON_MM_GROW();

	PHALCON_INIT_VAR(language_header);
	ZVAL_STRING(language_header, "HTTP_ACCEPT_LANGUAGE", 1);
	
	PHALCON_INIT_VAR(quality_index);
	ZVAL_STRING(quality_index, "language", 1);
	phalcon_call_method_p2(return_value, this_ptr, "_getqualityheader", language_header, quality_index);
	RETURN_MM();
}

/**
 * Gets best language accepted by the browser/client from $_SERVER['HTTP_ACCEPT_LANGUAGE']
 *
 * @return string
 */
PHP_METHOD(Phalcon_Http_Request, getBestLanguage){

	zval *languages, *quality_index;

	PHALCON_MM_GROW();

	PHALCON_INIT_VAR(languages);
	phalcon_call_method(languages, this_ptr, "getlanguages");
	
	PHALCON_INIT_VAR(quality_index);
	ZVAL_STRING(quality_index, "language", 1);
	phalcon_call_method_p2(return_value, this_ptr, "_getbestquality", languages, quality_index);
	RETURN_MM();
}
<|MERGE_RESOLUTION|>--- conflicted
+++ resolved
@@ -1152,11 +1152,7 @@
 	RETURN_LONG(nfiles);
 }
 
-<<<<<<< HEAD
 static void phalcon_http_request_getuploadedfiles_helper(zval **return_value, zval *key, zval *name, zval *type, zval *tmp_name, zval *error, zval *size, int only_successful TSRMLS_DC)
-=======
-static void phalcon_http_request_getuploadedfiles_helper(zval **return_value, zval *name, zval *type, zval *tmp_name, zval *error, zval *size, int only_successful TSRMLS_DC)
->>>>>>> 8d89c571
 {
 	if (
 		   Z_TYPE_P(name) == IS_ARRAY && Z_TYPE_P(type) == IS_ARRAY
@@ -1198,22 +1194,14 @@
 
 					ALLOC_INIT_ZVAL(file);
 					object_init_ex(file, phalcon_http_request_file_ce);
-<<<<<<< HEAD
-					phalcon_call_method_p2_noret(request_file, "__construct", arr, key);
-=======
-					phalcon_call_method_p1_noret(file, "__construct", arr);
->>>>>>> 8d89c571
+					phalcon_call_method_p2_noret(file, "__construct", arr, key);
 					zval_ptr_dtor(&arr);
 
 					add_next_index_zval(*return_value, file);
 				}
 			}
 			else if (Z_TYPE_PP(derror) == IS_ARRAY) {
-<<<<<<< HEAD
-				phalcon_http_request_getuploadedfiles_helper(return_value, *key, *dname, *dtype, *dtmp, *derror, *dsize, only_successful TSRMLS_CC);
-=======
-				phalcon_http_request_getuploadedfiles_helper(return_value, *dname, *dtype, *dtmp, *derror, *dsize, only_successful TSRMLS_CC);
->>>>>>> 8d89c571
+				phalcon_http_request_getuploadedfiles_helper(return_value, key, *dname, *dtype, *dtmp, *derror, *dsize, only_successful TSRMLS_CC);
 			}
 
 			zend_hash_move_forward_ex(Z_ARRVAL_P(name),     &pos_name);
@@ -1233,15 +1221,9 @@
  */
 PHP_METHOD(Phalcon_Http_Request, getUploadedFiles){
 
-<<<<<<< HEAD
-
 	zval *key = NULL, *name = NULL, *type = NULL, *tmp_name = NULL, *error = NULL, *size = NULL;
 	zval *not_errored = NULL, *_FILES, *request_file = NULL;
 
-=======
-	zval *name = NULL, *type = NULL, *tmp_name = NULL, *error = NULL, *size = NULL;
-	zval *not_errored = NULL, *_FILES, *request_file = NULL;
->>>>>>> 8d89c571
 	HashTable *ah0;
 	HashPosition hp0;
 	zval **hd;
@@ -1256,10 +1238,7 @@
 	array_init(return_value);
 
 	phalcon_get_global(&_FILES, SS("_FILES") TSRMLS_CC);
-<<<<<<< HEAD
-
-=======
->>>>>>> 8d89c571
+
 	if (Z_TYPE_P(_FILES) != IS_ARRAY || !zend_hash_num_elements(Z_ARRVAL_P(_FILES))) {
 		RETURN_MM();
 	}
@@ -1268,7 +1247,6 @@
 
 	while (zend_hash_get_current_data_ex(ah0, (void**) &hd, &hp0) == SUCCESS) {
 
-<<<<<<< HEAD
 		char *string_key;
 		uint string_key_len;
 		ulong num_key;
@@ -1280,9 +1258,7 @@
 		} else {
 			ZVAL_LONG(key, num_key);
 		}
-			
-=======
->>>>>>> 8d89c571
+
 		if (phalcon_array_isset_string(*hd, SS("error"))) {
 			PHALCON_OBS_NVAR(error);
 			phalcon_array_fetch_string(&error, *hd, SL("error"), PH_NOISY);
@@ -1292,12 +1268,7 @@
 					PHALCON_INIT_NVAR(request_file);
 					object_init_ex(request_file, phalcon_http_request_file_ce);
 					Z_ADDREF_PP(hd);
-<<<<<<< HEAD
 					phalcon_call_method_p2_noret(request_file, "__construct", *hd, key);
-=======
-					phalcon_call_method_p1_noret(request_file, "__construct", *hd);
->>>>>>> 8d89c571
-
 					phalcon_array_append(&return_value, request_file, 0);
 				}
 			}
@@ -1311,11 +1282,7 @@
 				phalcon_array_fetch_string(&tmp_name, *hd, SL("tmp_name"), PH_NOISY);
 				phalcon_array_fetch_string(&size,     *hd, SL("size"),     PH_NOISY);
 
-<<<<<<< HEAD
 				phalcon_http_request_getuploadedfiles_helper(&return_value, key, name, type, tmp_name, error, size, only_successful TSRMLS_CC);
-=======
-				phalcon_http_request_getuploadedfiles_helper(&return_value, name, type, tmp_name, error, size, only_successful TSRMLS_CC);
->>>>>>> 8d89c571
 			}
 		}
 
