--- conflicted
+++ resolved
@@ -287,27 +287,15 @@
 	if (Z_TYPE_P(type) == IS_NULL) {
 		PHALCON_INIT_NVAR(events);
 	} else {
-<<<<<<< HEAD
-		phalcon_array_unset(&events, type, PH_SEPARATE);
-=======
 		if (phalcon_array_isset(events, type)) {
 			phalcon_array_unset(&events, type, PH_SEPARATE);
 		}
->>>>>>> 726d814b
 	}
 
 	phalcon_update_property_this(this_ptr, SL("_events"), events TSRMLS_CC);
 	
 	PHALCON_MM_RESTORE();
 }
-
-/**
- * Removes all events from the EventsManager; alias of detachAll
- *
- * @deprecated
- * @param string $type
- */
-PHALCON_DOC_METHOD(Phalcon_Events_Manager, dettachAll)
 
 /**
  * Internal handler to call a queue of events
