--- conflicted
+++ resolved
@@ -97,11 +97,8 @@
 cryptinterface.c \
 db.c \
 text.c \
-<<<<<<< HEAD
 arr.c \
-=======
 date.c \
->>>>>>> d0a2b0d5
 debug.c \
 tag.c \
 mvc/controller.c \
