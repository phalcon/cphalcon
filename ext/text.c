
/*
  +------------------------------------------------------------------------+
  | Phalcon Framework                                                      |
  +------------------------------------------------------------------------+
  | Copyright (c) 2011-2014 Phalcon Team (http://www.phalconphp.com)       |
  +------------------------------------------------------------------------+
  | This source file is subject to the New BSD License that is bundled     |
  | with this package in the file docs/LICENSE.txt.                        |
  |                                                                        |
  | If you did not receive a copy of the license and are unable to         |
  | obtain it through the world-wide-web, please send an email             |
  | to license@phalconphp.com so we can send you a copy immediately.       |
  +------------------------------------------------------------------------+
  | Authors: Andres Gutierrez <andres@phalconphp.com>                      |
  |          Eduar Carvajal <eduar@phalconphp.com>                         |
  +------------------------------------------------------------------------+
*/

#include "text.h"

#include "kernel/main.h"
#include "kernel/memory.h"
#include "kernel/fcall.h"
#include "kernel/string.h"
#include "kernel/array.h"
#include "kernel/operators.h"
#include "kernel/concat.h"

/**
 * Phalcon\Text
 *
 * Provides utilities to work with texts
 */
zend_class_entry *phalcon_text_ce;

PHP_METHOD(Phalcon_Text, camelize);
PHP_METHOD(Phalcon_Text, uncamelize);
PHP_METHOD(Phalcon_Text, increment);
PHP_METHOD(Phalcon_Text, random);
PHP_METHOD(Phalcon_Text, startsWith);
PHP_METHOD(Phalcon_Text, endsWith);
PHP_METHOD(Phalcon_Text, lower);
PHP_METHOD(Phalcon_Text, upper);

ZEND_BEGIN_ARG_INFO_EX(arginfo_phalcon_text_camelize, 0, 0, 1)
	ZEND_ARG_INFO(0, str)
ZEND_END_ARG_INFO()

ZEND_BEGIN_ARG_INFO_EX(arginfo_phalcon_text_uncamelize, 0, 0, 1)
	ZEND_ARG_INFO(0, str)
ZEND_END_ARG_INFO()

ZEND_BEGIN_ARG_INFO_EX(arginfo_phalcon_text_increment, 0, 0, 1)
	ZEND_ARG_INFO(0, str)
	ZEND_ARG_INFO(0, separator)
ZEND_END_ARG_INFO()

ZEND_BEGIN_ARG_INFO_EX(arginfo_phalcon_text_random, 0, 0, 1)
	ZEND_ARG_INFO(0, type)
	ZEND_ARG_INFO(0, length)
ZEND_END_ARG_INFO()

ZEND_BEGIN_ARG_INFO_EX(arginfo_phalcon_text_startswith, 0, 0, 2)
	ZEND_ARG_INFO(0, str)
	ZEND_ARG_INFO(0, start)
	ZEND_ARG_INFO(0, ignoreCase)
ZEND_END_ARG_INFO()

ZEND_BEGIN_ARG_INFO_EX(arginfo_phalcon_text_endswith, 0, 0, 2)
	ZEND_ARG_INFO(0, str)
	ZEND_ARG_INFO(0, end)
	ZEND_ARG_INFO(0, ignoreCase)
ZEND_END_ARG_INFO()

ZEND_BEGIN_ARG_INFO_EX(arginfo_phalcon_text_lower, 0, 0, 1)
	ZEND_ARG_INFO(0, str)
ZEND_END_ARG_INFO()

ZEND_BEGIN_ARG_INFO_EX(arginfo_phalcon_text_upper, 0, 0, 1)
	ZEND_ARG_INFO(0, str)
ZEND_END_ARG_INFO()

static const zend_function_entry phalcon_text_method_entry[] = {
	PHP_ME(Phalcon_Text, camelize, arginfo_phalcon_text_camelize, ZEND_ACC_STATIC|ZEND_ACC_PUBLIC)
	PHP_ME(Phalcon_Text, uncamelize, arginfo_phalcon_text_uncamelize, ZEND_ACC_STATIC|ZEND_ACC_PUBLIC)
	PHP_ME(Phalcon_Text, increment, arginfo_phalcon_text_increment, ZEND_ACC_STATIC|ZEND_ACC_PUBLIC)
	PHP_ME(Phalcon_Text, random, arginfo_phalcon_text_random, ZEND_ACC_STATIC|ZEND_ACC_PUBLIC)
	PHP_ME(Phalcon_Text, startsWith, arginfo_phalcon_text_startswith, ZEND_ACC_STATIC|ZEND_ACC_PUBLIC)
	PHP_ME(Phalcon_Text, endsWith, arginfo_phalcon_text_endswith, ZEND_ACC_STATIC|ZEND_ACC_PUBLIC)
	PHP_ME(Phalcon_Text, lower, arginfo_phalcon_text_lower, ZEND_ACC_STATIC|ZEND_ACC_PUBLIC)
	PHP_ME(Phalcon_Text, upper, arginfo_phalcon_text_upper, ZEND_ACC_STATIC|ZEND_ACC_PUBLIC)
	PHP_FE_END
};

/**
 * Phalcon\Text initializer
 */
PHALCON_INIT_CLASS(Phalcon_Text){

	PHALCON_REGISTER_CLASS(Phalcon, Text, text, phalcon_text_method_entry, ZEND_ACC_EXPLICIT_ABSTRACT_CLASS);

	zend_declare_class_constant_long(phalcon_text_ce, SL("RANDOM_ALNUM"),   PHALCON_TEXT_RANDOM_ALNUM   TSRMLS_CC);
	zend_declare_class_constant_long(phalcon_text_ce, SL("RANDOM_ALPHA"),   PHALCON_TEXT_RANDOM_ALPHA   TSRMLS_CC);
	zend_declare_class_constant_long(phalcon_text_ce, SL("RANDOM_HEXDEC"),  PHALCON_TEXT_RANDOM_HEXDEC  TSRMLS_CC);
	zend_declare_class_constant_long(phalcon_text_ce, SL("RANDOM_NUMERIC"), PHALCON_TEXT_RANDOM_NUMERIC TSRMLS_CC);
	zend_declare_class_constant_long(phalcon_text_ce, SL("RANDOM_NOZERO"),  PHALCON_TEXT_RANDOM_NOZERO  TSRMLS_CC);

	return SUCCESS;
}

/**
 * Converts strings to camelize style
 *
 *<code>
 *	echo Phalcon\Text::camelize('coco_bongo'); //CocoBongo
 *</code>
 *
 * @param string $str
 * @return string
 */
PHP_METHOD(Phalcon_Text, camelize){

	zval *str;

	phalcon_fetch_params(0, 1, 0, &str);
	
	phalcon_camelize(return_value, str);
	return;
}

/**
 * Uncamelize strings which are camelized
 *
 *<code>
 *	echo Phalcon\Text::uncamelize('CocoBongo'); //coco_bongo
 *</code>
 *
 * @param string $str
 * @return string
 */
PHP_METHOD(Phalcon_Text, uncamelize){

	zval *str;

	phalcon_fetch_params(0, 1, 0, &str);
	
	phalcon_uncamelize(return_value, str);
	return;
}

/**
 * Adds a number to a string or increment that number if it already is defined
 *
 *<code>
 *	echo Phalcon\Text::increment("a"); // "a_1"
 *	echo Phalcon\Text::increment("a_1"); // "a_2"
 *</code>
 *
 * @param string $str
 * @param string $separator
 * @return string
 */
PHP_METHOD(Phalcon_Text, increment){

	zval *str, *separator = NULL, *parts, *number = NULL, *first_part;

	PHALCON_MM_GROW();

	phalcon_fetch_params(1, 1, 1, &str, &separator);
	
	if (!separator) {
		PHALCON_INIT_VAR(separator);
	} else {
		PHALCON_SEPARATE_PARAM(separator);
	}
	
	if (Z_TYPE_P(separator) == IS_NULL) {
		PHALCON_INIT_NVAR(separator);
		ZVAL_STRING(separator, "_", 1);
	}
	
	PHALCON_INIT_VAR(parts);
	phalcon_fast_explode(parts, separator, str);
	if (phalcon_array_isset_long(parts, 1)) {
		PHALCON_OBS_VAR(number);
		phalcon_array_fetch_long(&number, parts, 1, PH_NOISY);
		SEPARATE_ZVAL(&number);
		phalcon_increment(number);
	} else {
<<<<<<< HEAD
		PHALCON_INIT_VAR(number);
		ZVAL_LONG(number, 1);
=======
		number = PHALCON_GLOBAL(z_one);
>>>>>>> 726d814b
	}
	
	PHALCON_OBS_VAR(first_part);
	phalcon_array_fetch_long(&first_part, parts, 0, PH_NOISY);
	PHALCON_CONCAT_VVV(return_value, first_part, separator, number);
	
	RETURN_MM();
}

/**
 * Generates a random string based on the given type. Type is one of the RANDOM_* constants
 *
 *<code>
 *	echo Phalcon\Text::random(Phalcon\Text::RANDOM_ALNUM); //"aloiwkqz"
 *</code>
 *
 * @param int $type
 * @param int $length
 * @return string
 */
PHP_METHOD(Phalcon_Text, random){

	zval *type, *length = NULL;

	PHALCON_MM_GROW();

	phalcon_fetch_params(1, 1, 1, &type, &length);
	
	if (!length) {
		PHALCON_INIT_VAR(length);
		ZVAL_LONG(length, 8);
	}
	
	phalcon_random_string(return_value, type, length TSRMLS_CC);
	RETURN_MM();
}

/**
 * Check if a string starts with a given string
 *
 *<code>
 *	echo Phalcon\Text::startsWith("Hello", "He"); // true
 *	echo Phalcon\Text::startsWith("Hello", "he"); // false
 *	echo Phalcon\Text::startsWith("Hello", "he", false); // true
 *</code>
 *
 * @param string $str
 * @param string $start
 * @param boolean $ignoreCase
 * @return boolean
 */
PHP_METHOD(Phalcon_Text, startsWith){

	zval *str, *start, *ignore_case = NULL;
	zval *case_sensitive;

	phalcon_fetch_params(0, 2, 1, &str, &start, &ignore_case);
	
	if (!ignore_case) {
		case_sensitive = PHALCON_GLOBAL(z_false);
	}
	else {
		case_sensitive = zend_is_true(ignore_case) ? PHALCON_GLOBAL(z_false) : PHALCON_GLOBAL(z_true);
	}

	RETURN_BOOL(phalcon_start_with(str, start, case_sensitive));
}

/**
 * Check if a string ends with a given string
 *
 *<code>
 *	echo Phalcon\Text::endsWith("Hello", "llo"); // true
 *	echo Phalcon\Text::endsWith("Hello", "LLO"); // false
 *	echo Phalcon\Text::endsWith("Hello", "LLO", false); // true
 *</code>
 *
 * @param string $str
 * @param string $end
 * @param boolean $ignoreCase
 * @return boolean
 */
PHP_METHOD(Phalcon_Text, endsWith){

	zval *str, *end, *ignore_case = NULL;
	zval *case_sensitive;

	phalcon_fetch_params(0, 2, 1, &str, &end, &ignore_case);
	
	if (!ignore_case) {
		case_sensitive = PHALCON_GLOBAL(z_false);
	}
	else {
		case_sensitive = zend_is_true(ignore_case) ? PHALCON_GLOBAL(z_false) : PHALCON_GLOBAL(z_true);
	}

	RETURN_BOOL(phalcon_end_with(str, end, case_sensitive));
}

/**
 * Lowercases a string, this function makes use of the mbstring extension if available
 *
 * @param string $str
 * @return string
 */
PHP_METHOD(Phalcon_Text, lower){

	zval *str;

	phalcon_fetch_params(0, 1, 0, &str);
	
	/** 
	 * 'lower' checks for the mbstring extension to make a correct lowercase
	 * transformation
	 */
	if (phalcon_function_exists_ex(SS("mb_strtolower") TSRMLS_CC) == SUCCESS) {
		PHALCON_MM_GROW();
		PHALCON_RETURN_CALL_FUNCTION("mb_strtolower", str);
		RETURN_MM();
	}

	phalcon_fast_strtolower(return_value, str);
}

/**
 * Uppercases a string, this function makes use of the mbstring extension if available
 *
 * @param string $str
 * @return string
 */
PHP_METHOD(Phalcon_Text, upper){

	zval *str;

	phalcon_fetch_params(0, 1, 0, &str);
	
	/** 
	 * 'upper' checks for the mbstring extension to make a correct lowercase
	 * transformation
	 */
	if (phalcon_function_exists_ex(SS("mb_strtoupper") TSRMLS_CC) == SUCCESS) {
		PHALCON_MM_GROW();
		PHALCON_RETURN_CALL_FUNCTION("mb_strtoupper", str);
		RETURN_MM();
	}

	phalcon_fast_strtoupper(return_value, str);
}<|MERGE_RESOLUTION|>--- conflicted
+++ resolved
@@ -188,12 +188,7 @@
 		SEPARATE_ZVAL(&number);
 		phalcon_increment(number);
 	} else {
-<<<<<<< HEAD
-		PHALCON_INIT_VAR(number);
-		ZVAL_LONG(number, 1);
-=======
 		number = PHALCON_GLOBAL(z_one);
->>>>>>> 726d814b
 	}
 	
 	PHALCON_OBS_VAR(first_part);
