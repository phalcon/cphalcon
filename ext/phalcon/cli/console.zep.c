--- conflicted
+++ resolved
@@ -402,11 +402,7 @@
 				ZEPHIR_INIT_NVAR(&_3$$5);
 				ZVAL_STRING(&_3$$5, "--");
 				ZVAL_LONG(&_4$$5, 2);
-<<<<<<< HEAD
-				ZEPHIR_CALL_FUNCTION(&_5$$5, "strncmp", &_6, 169, &arg, &_3$$5, &_4$$5);
-=======
 				ZEPHIR_CALL_FUNCTION(&_5$$5, "strncmp", &_6, 171, &arg, &_3$$5, &_4$$5);
->>>>>>> f2a65a3d
 				zephir_check_call_status();
 				if (ZEPHIR_IS_LONG(&_5$$5, 0)) {
 					ZEPHIR_INIT_NVAR(&_7$$6);
@@ -438,11 +434,7 @@
 					ZEPHIR_INIT_NVAR(&_18$$9);
 					ZVAL_STRING(&_18$$9, "-");
 					ZVAL_LONG(&_19$$9, 1);
-<<<<<<< HEAD
-					ZEPHIR_CALL_FUNCTION(&_20$$9, "strncmp", &_6, 169, &arg, &_18$$9, &_19$$9);
-=======
 					ZEPHIR_CALL_FUNCTION(&_20$$9, "strncmp", &_6, 171, &arg, &_18$$9, &_19$$9);
->>>>>>> f2a65a3d
 					zephir_check_call_status();
 					if (ZEPHIR_IS_LONG(&_20$$9, 0)) {
 						ZVAL_LONG(&_21$$10, 1);
@@ -472,11 +464,7 @@
 					ZEPHIR_INIT_NVAR(&_23$$14);
 					ZVAL_STRING(&_23$$14, "--");
 					ZVAL_LONG(&_24$$14, 2);
-<<<<<<< HEAD
-					ZEPHIR_CALL_FUNCTION(&_25$$14, "strncmp", &_6, 169, &arg, &_23$$14, &_24$$14);
-=======
 					ZEPHIR_CALL_FUNCTION(&_25$$14, "strncmp", &_6, 171, &arg, &_23$$14, &_24$$14);
->>>>>>> f2a65a3d
 					zephir_check_call_status();
 					if (ZEPHIR_IS_LONG(&_25$$14, 0)) {
 						ZEPHIR_INIT_NVAR(&_26$$15);
@@ -508,11 +496,7 @@
 						ZEPHIR_INIT_NVAR(&_37$$18);
 						ZVAL_STRING(&_37$$18, "-");
 						ZVAL_LONG(&_38$$18, 1);
-<<<<<<< HEAD
-						ZEPHIR_CALL_FUNCTION(&_39$$18, "strncmp", &_6, 169, &arg, &_37$$18, &_38$$18);
-=======
 						ZEPHIR_CALL_FUNCTION(&_39$$18, "strncmp", &_6, 171, &arg, &_37$$18, &_38$$18);
->>>>>>> f2a65a3d
 						zephir_check_call_status();
 						if (ZEPHIR_IS_LONG(&_39$$18, 0)) {
 							ZVAL_LONG(&_40$$19, 1);
