
#ifdef HAVE_CONFIG_H
#include "../../ext_config.h"
#endif

#include <php.h>
#include "../../php_ext.h"
#include "../../ext.h"

#include <Zend/zend_operators.h>
#include <Zend/zend_exceptions.h>
#include <Zend/zend_interfaces.h>

#include "kernel/main.h"
#include "kernel/memory.h"
#include "kernel/object.h"
#include "kernel/exception.h"
#include "kernel/fcall.h"
#include "kernel/operators.h"
#include "kernel/array.h"
#include "kernel/concat.h"
#include "kernel/file.h"
#include "kernel/require.h"
#include "kernel/string.h"
#include "ext/spl/spl_exceptions.h"


/**
 * This file is part of the Phalcon Framework.
 *
 * (c) Phalcon Team <team@phalconphp.com>
 *
 * For the full copyright and license information, please view the LICENSE.txt
 * file that was distributed with this source code.
 */
/**
 * Phalcon\Cli\Console
 *
 * This component allows to create CLI applications using Phalcon
 */
ZEPHIR_INIT_CLASS(Phalcon_Cli_Console) {

	ZEPHIR_REGISTER_CLASS_EX(Phalcon\\Cli, Console, phalcon, cli_console, phalcon_application_ce, phalcon_cli_console_method_entry, 0);

	zend_declare_property_null(phalcon_cli_console_ce, SL("_arguments"), ZEND_ACC_PROTECTED TSRMLS_CC);

	zend_declare_property_null(phalcon_cli_console_ce, SL("_options"), ZEND_ACC_PROTECTED TSRMLS_CC);

	phalcon_cli_console_ce->create_object = zephir_init_properties_Phalcon_Cli_Console;
	return SUCCESS;

}

/**
 * Handle the whole command-line tasks
 */
PHP_METHOD(Phalcon_Cli_Console, handle) {

	zend_bool _5;
	zend_long ZEPHIR_LAST_CALL_STATUS;
	zval *arguments_param = NULL, __$false, dependencyInjector, router, eventsManager, moduleName, modules, module, path, className, moduleObject, dispatcher, task, _0, _3, _4, _15, _16, _17, _18, _1$$4, _2$$4, _6$$6, _7$$10, _8$$10, _9$$12, _10$$12, _11$$17, _12$$17, _13$$18, _14$$18, _19$$20, _20$$20, _21$$22;
	zval arguments;
	zval *this_ptr = getThis();

	ZVAL_UNDEF(&arguments);
	ZVAL_BOOL(&__$false, 0);
	ZVAL_UNDEF(&dependencyInjector);
	ZVAL_UNDEF(&router);
	ZVAL_UNDEF(&eventsManager);
	ZVAL_UNDEF(&moduleName);
	ZVAL_UNDEF(&modules);
	ZVAL_UNDEF(&module);
	ZVAL_UNDEF(&path);
	ZVAL_UNDEF(&className);
	ZVAL_UNDEF(&moduleObject);
	ZVAL_UNDEF(&dispatcher);
	ZVAL_UNDEF(&task);
	ZVAL_UNDEF(&_0);
	ZVAL_UNDEF(&_3);
	ZVAL_UNDEF(&_4);
	ZVAL_UNDEF(&_15);
	ZVAL_UNDEF(&_16);
	ZVAL_UNDEF(&_17);
	ZVAL_UNDEF(&_18);
	ZVAL_UNDEF(&_1$$4);
	ZVAL_UNDEF(&_2$$4);
	ZVAL_UNDEF(&_6$$6);
	ZVAL_UNDEF(&_7$$10);
	ZVAL_UNDEF(&_8$$10);
	ZVAL_UNDEF(&_9$$12);
	ZVAL_UNDEF(&_10$$12);
	ZVAL_UNDEF(&_11$$17);
	ZVAL_UNDEF(&_12$$17);
	ZVAL_UNDEF(&_13$$18);
	ZVAL_UNDEF(&_14$$18);
	ZVAL_UNDEF(&_19$$20);
	ZVAL_UNDEF(&_20$$20);
	ZVAL_UNDEF(&_21$$22);

	ZEPHIR_MM_GROW();
	zephir_fetch_params(1, 0, 1, &arguments_param);

	if (!arguments_param) {
		ZEPHIR_INIT_VAR(&arguments);
		array_init(&arguments);
	} else {
		zephir_get_arrval(&arguments, arguments_param);
	}


	ZEPHIR_OBS_VAR(&dependencyInjector);
	zephir_read_property(&dependencyInjector, this_ptr, SL("_dependencyInjector"), PH_NOISY_CC);
	if (Z_TYPE_P(&dependencyInjector) != IS_OBJECT) {
		ZEPHIR_THROW_EXCEPTION_DEBUG_STR(phalcon_cli_console_exception_ce, "A dependency injection object is required to access internal services", "phalcon/cli/console.zep", 42);
		return;
	}
	zephir_read_property(&_0, this_ptr, SL("_eventsManager"), PH_NOISY_CC | PH_READONLY);
	ZEPHIR_CPY_WRT(&eventsManager, &_0);
	if (Z_TYPE_P(&eventsManager) == IS_OBJECT) {
		ZEPHIR_INIT_VAR(&_2$$4);
		ZVAL_STRING(&_2$$4, "console:boot");
		ZEPHIR_CALL_METHOD(&_1$$4, &eventsManager, "fire", NULL, 0, &_2$$4, this_ptr);
		zephir_check_call_status();
		if (ZEPHIR_IS_FALSE_IDENTICAL(&_1$$4)) {
			RETURN_MM_BOOL(0);
		}
	}
	ZEPHIR_INIT_VAR(&_4);
	ZVAL_STRING(&_4, "router");
	ZEPHIR_CALL_METHOD(&_3, &dependencyInjector, "getshared", NULL, 0, &_4);
	zephir_check_call_status();
	ZEPHIR_CPY_WRT(&router, &_3);
	_5 = !(zephir_fast_count_int(&arguments TSRMLS_CC));
	if (_5) {
		zephir_read_property(&_0, this_ptr, SL("_arguments"), PH_NOISY_CC | PH_READONLY);
		_5 = zephir_is_true(&_0);
	}
	if (_5) {
		zephir_read_property(&_6$$6, this_ptr, SL("_arguments"), PH_NOISY_CC | PH_READONLY);
		ZEPHIR_CALL_METHOD(NULL, &router, "handle", NULL, 0, &_6$$6);
		zephir_check_call_status();
	} else {
		ZEPHIR_CALL_METHOD(NULL, &router, "handle", NULL, 0, &arguments);
		zephir_check_call_status();
	}
	ZEPHIR_CALL_METHOD(&moduleName, &router, "getmodulename", NULL, 0);
	zephir_check_call_status();
	if (!(zephir_is_true(&moduleName))) {
		ZEPHIR_OBS_NVAR(&moduleName);
		zephir_read_property(&moduleName, this_ptr, SL("_defaultModule"), PH_NOISY_CC);
	}
	if (zephir_is_true(&moduleName)) {
		if (Z_TYPE_P(&eventsManager) == IS_OBJECT) {
			ZEPHIR_INIT_VAR(&_8$$10);
			ZVAL_STRING(&_8$$10, "console:beforeStartModule");
			ZEPHIR_CALL_METHOD(&_7$$10, &eventsManager, "fire", NULL, 0, &_8$$10, this_ptr, &moduleName);
			zephir_check_call_status();
			if (ZEPHIR_IS_FALSE_IDENTICAL(&_7$$10)) {
				RETURN_MM_BOOL(0);
			}
		}
		ZEPHIR_OBS_VAR(&modules);
		zephir_read_property(&modules, this_ptr, SL("_modules"), PH_NOISY_CC);
		if (!(zephir_array_isset(&modules, &moduleName))) {
			ZEPHIR_INIT_VAR(&_9$$12);
			object_init_ex(&_9$$12, phalcon_cli_console_exception_ce);
			ZEPHIR_INIT_VAR(&_10$$12);
			ZEPHIR_CONCAT_SVS(&_10$$12, "Module '", &moduleName, "' isn't registered in the console container");
			ZEPHIR_CALL_METHOD(NULL, &_9$$12, "__construct", NULL, 4, &_10$$12);
			zephir_check_call_status();
			zephir_throw_exception_debug(&_9$$12, "phalcon/cli/console.zep", 82 TSRMLS_CC);
			ZEPHIR_MM_RESTORE();
			return;
		}
		ZEPHIR_OBS_VAR(&module);
		zephir_array_fetch(&module, &modules, &moduleName, PH_NOISY, "phalcon/cli/console.zep", 85 TSRMLS_CC);
		if (Z_TYPE_P(&module) != IS_ARRAY) {
			ZEPHIR_THROW_EXCEPTION_DEBUG_STR(phalcon_cli_console_exception_ce, "Invalid module definition path", "phalcon/cli/console.zep", 87);
			return;
		}
		ZEPHIR_OBS_VAR(&className);
		if (!(zephir_array_isset_string_fetch(&className, &module, SL("className"), 0))) {
			ZEPHIR_INIT_NVAR(&className);
			ZVAL_STRING(&className, "Module");
		}
		ZEPHIR_OBS_VAR(&path);
		if (zephir_array_isset_string_fetch(&path, &module, SL("path"), 0)) {
			if (!(zephir_class_exists(&className, zephir_is_true(&__$false)  TSRMLS_CC))) {
				if (!((zephir_file_exists(&path TSRMLS_CC) == SUCCESS))) {
					ZEPHIR_INIT_VAR(&_11$$17);
					object_init_ex(&_11$$17, phalcon_cli_console_exception_ce);
					ZEPHIR_INIT_VAR(&_12$$17);
					ZEPHIR_CONCAT_SVS(&_12$$17, "Module definition path '", &path, "' doesn't exist");
					ZEPHIR_CALL_METHOD(NULL, &_11$$17, "__construct", NULL, 4, &_12$$17);
					zephir_check_call_status();
					zephir_throw_exception_debug(&_11$$17, "phalcon/cli/console.zep", 97 TSRMLS_CC);
					ZEPHIR_MM_RESTORE();
					return;
				}
				if (zephir_require_zval(&path TSRMLS_CC) == FAILURE) {
					RETURN_MM_NULL();
				}
			}
		}
		ZEPHIR_CALL_METHOD(&moduleObject, &dependencyInjector, "get", NULL, 0, &className);
		zephir_check_call_status();
		ZEPHIR_CALL_METHOD(NULL, &moduleObject, "registerautoloaders", NULL, 0);
		zephir_check_call_status();
		ZEPHIR_CALL_METHOD(NULL, &moduleObject, "registerservices", NULL, 0, &dependencyInjector);
		zephir_check_call_status();
		if (Z_TYPE_P(&eventsManager) == IS_OBJECT) {
			ZEPHIR_INIT_VAR(&_14$$18);
			ZVAL_STRING(&_14$$18, "console:afterStartModule");
			ZEPHIR_CALL_METHOD(&_13$$18, &eventsManager, "fire", NULL, 0, &_14$$18, this_ptr, &moduleObject);
			zephir_check_call_status();
			if (ZEPHIR_IS_FALSE_IDENTICAL(&_13$$18)) {
				RETURN_MM_BOOL(0);
			}
		}
	}
	ZEPHIR_INIT_NVAR(&_4);
	ZVAL_STRING(&_4, "dispatcher");
	ZEPHIR_CALL_METHOD(&_3, &dependencyInjector, "getshared", NULL, 0, &_4);
	zephir_check_call_status();
	ZEPHIR_CPY_WRT(&dispatcher, &_3);
	ZEPHIR_CALL_METHOD(&_3, &router, "getmodulename", NULL, 0);
	zephir_check_call_status();
	ZEPHIR_CALL_METHOD(NULL, &dispatcher, "setmodulename", NULL, 0, &_3);
	zephir_check_call_status();
	ZEPHIR_CALL_METHOD(&_15, &router, "gettaskname", NULL, 0);
	zephir_check_call_status();
	ZEPHIR_CALL_METHOD(NULL, &dispatcher, "settaskname", NULL, 0, &_15);
	zephir_check_call_status();
	ZEPHIR_CALL_METHOD(&_16, &router, "getactionname", NULL, 0);
	zephir_check_call_status();
	ZEPHIR_CALL_METHOD(NULL, &dispatcher, "setactionname", NULL, 0, &_16);
	zephir_check_call_status();
	ZEPHIR_CALL_METHOD(&_17, &router, "getparams", NULL, 0);
	zephir_check_call_status();
	ZEPHIR_CALL_METHOD(NULL, &dispatcher, "setparams", NULL, 0, &_17);
	zephir_check_call_status();
	zephir_read_property(&_18, this_ptr, SL("_options"), PH_NOISY_CC | PH_READONLY);
	ZEPHIR_CALL_METHOD(NULL, &dispatcher, "setoptions", NULL, 0, &_18);
	zephir_check_call_status();
	if (Z_TYPE_P(&eventsManager) == IS_OBJECT) {
		ZEPHIR_INIT_VAR(&_20$$20);
		ZVAL_STRING(&_20$$20, "console:beforeHandleTask");
		ZEPHIR_CALL_METHOD(&_19$$20, &eventsManager, "fire", NULL, 0, &_20$$20, this_ptr, &dispatcher);
		zephir_check_call_status();
		if (ZEPHIR_IS_FALSE_IDENTICAL(&_19$$20)) {
			RETURN_MM_BOOL(0);
		}
	}
	ZEPHIR_CALL_METHOD(&task, &dispatcher, "dispatch", NULL, 0);
	zephir_check_call_status();
	if (Z_TYPE_P(&eventsManager) == IS_OBJECT) {
		ZEPHIR_INIT_VAR(&_21$$22);
		ZVAL_STRING(&_21$$22, "console:afterHandleTask");
		ZEPHIR_CALL_METHOD(NULL, &eventsManager, "fire", NULL, 0, &_21$$22, this_ptr, &task);
		zephir_check_call_status();
	}
	RETURN_CCTOR(&task);

}

/**
 * Set an specific argument
 */
PHP_METHOD(Phalcon_Cli_Console, setArgument) {

	zephir_fcall_cache_entry *_5 = NULL, *_24 = NULL;
	zend_long ZEPHIR_LAST_CALL_STATUS;
	zend_bool str, shift, _0;
	zval *arguments_param = NULL, *str_param = NULL, *shift_param = NULL, __$true, arg, pos, args, opts, handleArgs, *_1, _2$$5, _3$$5, _4$$5, _6$$6, _7$$7, _8$$7, _9$$7, _10$$7, _11$$7, _12$$7, _13$$7, _14$$8, _15$$8, _16$$8, _17$$9, _18$$9, _19$$9, _20$$10, _21$$10, _22$$13, _23$$13, _25$$15, _26$$16, _27$$17;
	zval arguments;
	zval *this_ptr = getThis();

	ZVAL_UNDEF(&arguments);
	ZVAL_BOOL(&__$true, 1);
	ZVAL_UNDEF(&arg);
	ZVAL_UNDEF(&pos);
	ZVAL_UNDEF(&args);
	ZVAL_UNDEF(&opts);
	ZVAL_UNDEF(&handleArgs);
	ZVAL_UNDEF(&_2$$5);
	ZVAL_UNDEF(&_3$$5);
	ZVAL_UNDEF(&_4$$5);
	ZVAL_UNDEF(&_6$$6);
	ZVAL_UNDEF(&_7$$7);
	ZVAL_UNDEF(&_8$$7);
	ZVAL_UNDEF(&_9$$7);
	ZVAL_UNDEF(&_10$$7);
	ZVAL_UNDEF(&_11$$7);
	ZVAL_UNDEF(&_12$$7);
	ZVAL_UNDEF(&_13$$7);
	ZVAL_UNDEF(&_14$$8);
	ZVAL_UNDEF(&_15$$8);
	ZVAL_UNDEF(&_16$$8);
	ZVAL_UNDEF(&_17$$9);
	ZVAL_UNDEF(&_18$$9);
	ZVAL_UNDEF(&_19$$9);
	ZVAL_UNDEF(&_20$$10);
	ZVAL_UNDEF(&_21$$10);
	ZVAL_UNDEF(&_22$$13);
	ZVAL_UNDEF(&_23$$13);
	ZVAL_UNDEF(&_25$$15);
	ZVAL_UNDEF(&_26$$16);
	ZVAL_UNDEF(&_27$$17);

	ZEPHIR_MM_GROW();
	zephir_fetch_params(1, 0, 3, &arguments_param, &str_param, &shift_param);

	if (!arguments_param) {
		ZEPHIR_INIT_VAR(&arguments);
		array_init(&arguments);
	} else {
	ZEPHIR_OBS_COPY_OR_DUP(&arguments, arguments_param);
	}
	if (!str_param) {
		str = 1;
	} else {
	if (UNEXPECTED(Z_TYPE_P(str_param) != IS_TRUE && Z_TYPE_P(str_param) != IS_FALSE)) {
		zephir_throw_exception_string(spl_ce_InvalidArgumentException, SL("Parameter 'str' must be of the type bool") TSRMLS_CC);
		RETURN_MM_NULL();
	}
	str = (Z_TYPE_P(str_param) == IS_TRUE);
	}
	if (!shift_param) {
		shift = 1;
	} else {
	if (UNEXPECTED(Z_TYPE_P(shift_param) != IS_TRUE && Z_TYPE_P(shift_param) != IS_FALSE)) {
		zephir_throw_exception_string(spl_ce_InvalidArgumentException, SL("Parameter 'shift' must be of the type bool") TSRMLS_CC);
		RETURN_MM_NULL();
	}
	shift = (Z_TYPE_P(shift_param) == IS_TRUE);
	}


	ZEPHIR_INIT_VAR(&args);
	array_init(&args);
	ZEPHIR_INIT_VAR(&opts);
	array_init(&opts);
	ZEPHIR_INIT_VAR(&handleArgs);
	array_init(&handleArgs);
	_0 = shift;
	if (_0) {
		_0 = ((zephir_fast_count_int(&arguments TSRMLS_CC)) ? 1 : 0);
	}
	if (_0) {
		ZEPHIR_MAKE_REF(&arguments);
		ZEPHIR_CALL_FUNCTION(NULL, "array_shift", NULL, 11, &arguments);
		ZEPHIR_UNREF(&arguments);
		zephir_check_call_status();
	}
	zephir_is_iterable(&arguments, 0, "phalcon/cli/console.zep", 176);
	ZEND_HASH_FOREACH_VAL(Z_ARRVAL_P(&arguments), _1)
	{
		ZEPHIR_INIT_NVAR(&arg);
		ZVAL_COPY(&arg, _1);
		if (Z_TYPE_P(&arg) == IS_STRING) {
			ZEPHIR_INIT_NVAR(&_2$$5);
			ZVAL_STRING(&_2$$5, "--");
			ZVAL_LONG(&_3$$5, 2);
<<<<<<< HEAD
			ZEPHIR_CALL_FUNCTION(&_4$$5, "strncmp", &_5, 134, &arg, &_2$$5, &_3$$5);
=======
			ZEPHIR_CALL_FUNCTION(&_4$$5, "strncmp", &_5, 119, &arg, &_2$$5, &_3$$5);
>>>>>>> f8defde8
			zephir_check_call_status();
			if (ZEPHIR_IS_LONG(&_4$$5, 0)) {
				ZEPHIR_INIT_NVAR(&_6$$6);
				ZVAL_STRING(&_6$$6, "=");
				ZEPHIR_INIT_NVAR(&pos);
				zephir_fast_strpos(&pos, &arg, &_6$$6, 0 );
				if (zephir_is_true(&pos)) {
					ZEPHIR_INIT_NVAR(&_7$$7);
					ZVAL_LONG(&_8$$7, (zephir_get_numberval(&pos) + 1));
					ZEPHIR_INIT_NVAR(&_9$$7);
					zephir_substr(&_9$$7, &arg, zephir_get_intval(&_8$$7), 0, ZEPHIR_SUBSTR_NO_LENGTH);
					zephir_fast_trim(&_7$$7, &_9$$7, NULL , ZEPHIR_TRIM_BOTH TSRMLS_CC);
					ZEPHIR_INIT_NVAR(&_10$$7);
					ZVAL_LONG(&_11$$7, 2);
					ZVAL_LONG(&_12$$7, (zephir_get_numberval(&pos) - 2));
					ZEPHIR_INIT_NVAR(&_13$$7);
					zephir_substr(&_13$$7, &arg, 2 , zephir_get_intval(&_12$$7), 0);
					zephir_fast_trim(&_10$$7, &_13$$7, NULL , ZEPHIR_TRIM_BOTH TSRMLS_CC);
					zephir_array_update_zval(&opts, &_10$$7, &_7$$7, PH_COPY | PH_SEPARATE);
				} else {
					ZEPHIR_INIT_NVAR(&_14$$8);
					ZVAL_LONG(&_15$$8, 2);
					ZEPHIR_INIT_NVAR(&_16$$8);
					zephir_substr(&_16$$8, &arg, 2 , 0, ZEPHIR_SUBSTR_NO_LENGTH);
					zephir_fast_trim(&_14$$8, &_16$$8, NULL , ZEPHIR_TRIM_BOTH TSRMLS_CC);
					zephir_array_update_zval(&opts, &_14$$8, &__$true, PH_COPY | PH_SEPARATE);
				}
			} else {
				ZEPHIR_INIT_NVAR(&_17$$9);
				ZVAL_STRING(&_17$$9, "-");
				ZVAL_LONG(&_18$$9, 1);
<<<<<<< HEAD
				ZEPHIR_CALL_FUNCTION(&_19$$9, "strncmp", &_5, 134, &arg, &_17$$9, &_18$$9);
=======
				ZEPHIR_CALL_FUNCTION(&_19$$9, "strncmp", &_5, 119, &arg, &_17$$9, &_18$$9);
>>>>>>> f8defde8
				zephir_check_call_status();
				if (ZEPHIR_IS_LONG(&_19$$9, 0)) {
					ZVAL_LONG(&_20$$10, 1);
					ZEPHIR_INIT_NVAR(&_21$$10);
					zephir_substr(&_21$$10, &arg, 1 , 0, ZEPHIR_SUBSTR_NO_LENGTH);
					zephir_array_update_zval(&opts, &_21$$10, &__$true, PH_COPY | PH_SEPARATE);
				} else {
					zephir_array_append(&args, &arg, PH_SEPARATE, "phalcon/cli/console.zep", 168);
				}
			}
		} else {
			zephir_array_append(&args, &arg, PH_SEPARATE, "phalcon/cli/console.zep", 172);
		}
	} ZEND_HASH_FOREACH_END();
	ZEPHIR_INIT_NVAR(&arg);
	if (str) {
		ZEPHIR_INIT_VAR(&_22$$13);
		ZEPHIR_CALL_CE_STATIC(&_23$$13, phalcon_cli_router_route_ce, "getdelimiter", &_24, 0);
		zephir_check_call_status();
		zephir_fast_join(&_22$$13, &_23$$13, &args TSRMLS_CC);
		zephir_update_property_zval(this_ptr, SL("_arguments"), &_22$$13);
	} else {
		if (zephir_fast_count_int(&args TSRMLS_CC)) {
			ZEPHIR_MAKE_REF(&args);
			ZEPHIR_CALL_FUNCTION(&_25$$15, "array_shift", NULL, 11, &args);
			ZEPHIR_UNREF(&args);
			zephir_check_call_status();
			zephir_array_update_string(&handleArgs, SL("task"), &_25$$15, PH_COPY | PH_SEPARATE);
		}
		if (zephir_fast_count_int(&args TSRMLS_CC)) {
			ZEPHIR_MAKE_REF(&args);
			ZEPHIR_CALL_FUNCTION(&_26$$16, "array_shift", NULL, 11, &args);
			ZEPHIR_UNREF(&args);
			zephir_check_call_status();
			zephir_array_update_string(&handleArgs, SL("action"), &_26$$16, PH_COPY | PH_SEPARATE);
		}
		if (zephir_fast_count_int(&args TSRMLS_CC)) {
			ZEPHIR_INIT_VAR(&_27$$17);
			zephir_fast_array_merge(&_27$$17, &handleArgs, &args TSRMLS_CC);
			ZEPHIR_CPY_WRT(&handleArgs, &_27$$17);
		}
		zephir_update_property_zval(this_ptr, SL("_arguments"), &handleArgs);
	}
	zephir_update_property_zval(this_ptr, SL("_options"), &opts);
	RETURN_THIS();

}

zend_object *zephir_init_properties_Phalcon_Cli_Console(zend_class_entry *class_type TSRMLS_DC) {

		zval _0, _2, _4, _1$$3, _3$$4, _5$$5;
		ZVAL_UNDEF(&_0);
	ZVAL_UNDEF(&_2);
	ZVAL_UNDEF(&_4);
	ZVAL_UNDEF(&_1$$3);
	ZVAL_UNDEF(&_3$$4);
	ZVAL_UNDEF(&_5$$5);

		ZEPHIR_MM_GROW();
	
	{
		zval local_this_ptr, *this_ptr = &local_this_ptr;
		ZEPHIR_CREATE_OBJECT(this_ptr, class_type);
		zephir_read_property(&_0, this_ptr, SL("_options"), PH_NOISY_CC | PH_READONLY);
		if (Z_TYPE_P(&_0) == IS_NULL) {
			ZEPHIR_INIT_VAR(&_1$$3);
			array_init(&_1$$3);
			zephir_update_property_zval(this_ptr, SL("_options"), &_1$$3);
		}
		zephir_read_property(&_2, this_ptr, SL("_modules"), PH_NOISY_CC | PH_READONLY);
		if (Z_TYPE_P(&_2) == IS_NULL) {
			ZEPHIR_INIT_VAR(&_3$$4);
			array_init(&_3$$4);
			zephir_update_property_zval(this_ptr, SL("_modules"), &_3$$4);
		}
		zephir_read_property(&_4, this_ptr, SL("_arguments"), PH_NOISY_CC | PH_READONLY);
		if (Z_TYPE_P(&_4) == IS_NULL) {
			ZEPHIR_INIT_VAR(&_5$$5);
			array_init(&_5$$5);
			zephir_update_property_zval(this_ptr, SL("_arguments"), &_5$$5);
		}
		ZEPHIR_MM_RESTORE();
		return Z_OBJ_P(this_ptr);
	}

}
<|MERGE_RESOLUTION|>--- conflicted
+++ resolved
@@ -361,11 +361,7 @@
 			ZEPHIR_INIT_NVAR(&_2$$5);
 			ZVAL_STRING(&_2$$5, "--");
 			ZVAL_LONG(&_3$$5, 2);
-<<<<<<< HEAD
-			ZEPHIR_CALL_FUNCTION(&_4$$5, "strncmp", &_5, 134, &arg, &_2$$5, &_3$$5);
-=======
 			ZEPHIR_CALL_FUNCTION(&_4$$5, "strncmp", &_5, 119, &arg, &_2$$5, &_3$$5);
->>>>>>> f8defde8
 			zephir_check_call_status();
 			if (ZEPHIR_IS_LONG(&_4$$5, 0)) {
 				ZEPHIR_INIT_NVAR(&_6$$6);
@@ -397,11 +393,7 @@
 				ZEPHIR_INIT_NVAR(&_17$$9);
 				ZVAL_STRING(&_17$$9, "-");
 				ZVAL_LONG(&_18$$9, 1);
-<<<<<<< HEAD
-				ZEPHIR_CALL_FUNCTION(&_19$$9, "strncmp", &_5, 134, &arg, &_17$$9, &_18$$9);
-=======
 				ZEPHIR_CALL_FUNCTION(&_19$$9, "strncmp", &_5, 119, &arg, &_17$$9, &_18$$9);
->>>>>>> f8defde8
 				zephir_check_call_status();
 				if (ZEPHIR_IS_LONG(&_19$$9, 0)) {
 					ZVAL_LONG(&_20$$10, 1);
