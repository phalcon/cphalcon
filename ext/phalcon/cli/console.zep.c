
#ifdef HAVE_CONFIG_H
#include "../../ext_config.h"
#endif

#include <php.h>
#include "../../php_ext.h"
#include "../../ext.h"

#include <Zend/zend_operators.h>
#include <Zend/zend_exceptions.h>
#include <Zend/zend_interfaces.h>

#include "kernel/main.h"
#include "kernel/memory.h"
#include "kernel/object.h"
#include "kernel/exception.h"
#include "kernel/fcall.h"
#include "kernel/operators.h"
#include "kernel/array.h"
#include "kernel/concat.h"
#include "kernel/file.h"
#include "kernel/require.h"
#include "kernel/string.h"
#include "ext/spl/spl_exceptions.h"


/**
 * Phalcon\Cli\Console
 *
 * This component allows to create CLI applications using Phalcon
 */
ZEPHIR_INIT_CLASS(Phalcon_Cli_Console) {

	ZEPHIR_REGISTER_CLASS_EX(Phalcon\\Cli, Console, phalcon, cli_console, phalcon_application_ce, phalcon_cli_console_method_entry, 0);

	zend_declare_property_null(phalcon_cli_console_ce, SL("_arguments"), ZEND_ACC_PROTECTED TSRMLS_CC);

	zend_declare_property_null(phalcon_cli_console_ce, SL("_options"), ZEND_ACC_PROTECTED TSRMLS_CC);

	phalcon_cli_console_ce->create_object = zephir_init_properties_Phalcon_Cli_Console;
	return SUCCESS;

}

/**
 * Handle the whole command-line tasks
 */
PHP_METHOD(Phalcon_Cli_Console, handle) {

	zend_bool _5;
	zend_long ZEPHIR_LAST_CALL_STATUS;
	zval *arguments_param = NULL, dependencyInjector, router, eventsManager, moduleName, modules, module, path, className, moduleObject, dispatcher, task, _0, _3, _4, _15, _16, _17, _1$$4, _2$$4, _6$$6, _7$$10, _8$$10, _9$$12, _10$$12, _11$$15, _12$$15, _13$$17, _14$$17, _18$$19, _19$$19, _20$$21;
	zval arguments;
	zval *this_ptr = getThis();

	ZVAL_UNDEF(&arguments);
	ZVAL_UNDEF(&dependencyInjector);
	ZVAL_UNDEF(&router);
	ZVAL_UNDEF(&eventsManager);
	ZVAL_UNDEF(&moduleName);
	ZVAL_UNDEF(&modules);
	ZVAL_UNDEF(&module);
	ZVAL_UNDEF(&path);
	ZVAL_UNDEF(&className);
	ZVAL_UNDEF(&moduleObject);
	ZVAL_UNDEF(&dispatcher);
	ZVAL_UNDEF(&task);
	ZVAL_UNDEF(&_0);
	ZVAL_UNDEF(&_3);
	ZVAL_UNDEF(&_4);
	ZVAL_UNDEF(&_15);
	ZVAL_UNDEF(&_16);
	ZVAL_UNDEF(&_17);
	ZVAL_UNDEF(&_1$$4);
	ZVAL_UNDEF(&_2$$4);
	ZVAL_UNDEF(&_6$$6);
	ZVAL_UNDEF(&_7$$10);
	ZVAL_UNDEF(&_8$$10);
	ZVAL_UNDEF(&_9$$12);
	ZVAL_UNDEF(&_10$$12);
	ZVAL_UNDEF(&_11$$15);
	ZVAL_UNDEF(&_12$$15);
	ZVAL_UNDEF(&_13$$17);
	ZVAL_UNDEF(&_14$$17);
	ZVAL_UNDEF(&_18$$19);
	ZVAL_UNDEF(&_19$$19);
	ZVAL_UNDEF(&_20$$21);

	ZEPHIR_MM_GROW();
	zephir_fetch_params(1, 0, 1, &arguments_param);

	if (!arguments_param) {
		ZEPHIR_INIT_VAR(&arguments);
		array_init(&arguments);
	} else {
		zephir_get_arrval(&arguments, arguments_param);
	}


	ZEPHIR_OBS_VAR(&dependencyInjector);
	zephir_read_property(&dependencyInjector, this_ptr, SL("_dependencyInjector"), PH_NOISY_CC);
	if (Z_TYPE_P(&dependencyInjector) != IS_OBJECT) {
		ZEPHIR_THROW_EXCEPTION_DEBUG_STR(phalcon_cli_console_exception_ce, "A dependency injection object is required to access internal services", "phalcon/cli/console.zep", 52);
		return;
	}
	zephir_read_property(&_0, this_ptr, SL("_eventsManager"), PH_NOISY_CC | PH_READONLY);
	ZEPHIR_CPY_WRT(&eventsManager, &_0);
	if (Z_TYPE_P(&eventsManager) == IS_OBJECT) {
		ZEPHIR_INIT_VAR(&_2$$4);
		ZVAL_STRING(&_2$$4, "console:boot");
		ZEPHIR_CALL_METHOD(&_1$$4, &eventsManager, "fire", NULL, 0, &_2$$4, this_ptr);
		zephir_check_call_status();
		if (ZEPHIR_IS_FALSE_IDENTICAL(&_1$$4)) {
			RETURN_MM_BOOL(0);
		}
	}
	ZEPHIR_INIT_VAR(&_4);
	ZVAL_STRING(&_4, "router");
	ZEPHIR_CALL_METHOD(&_3, &dependencyInjector, "getshared", NULL, 0, &_4);
	zephir_check_call_status();
	ZEPHIR_CPY_WRT(&router, &_3);
	_5 = !(zephir_fast_count_int(&arguments TSRMLS_CC));
	if (_5) {
		zephir_read_property(&_0, this_ptr, SL("_arguments"), PH_NOISY_CC | PH_READONLY);
		_5 = zephir_is_true(&_0);
	}
	if (_5) {
		zephir_read_property(&_6$$6, this_ptr, SL("_arguments"), PH_NOISY_CC | PH_READONLY);
		ZEPHIR_CALL_METHOD(NULL, &router, "handle", NULL, 0, &_6$$6);
		zephir_check_call_status();
	} else {
		ZEPHIR_CALL_METHOD(NULL, &router, "handle", NULL, 0, &arguments);
		zephir_check_call_status();
	}
	ZEPHIR_CALL_METHOD(&moduleName, &router, "getmodulename", NULL, 0);
	zephir_check_call_status();
	if (!(zephir_is_true(&moduleName))) {
		ZEPHIR_OBS_NVAR(&moduleName);
		zephir_read_property(&moduleName, this_ptr, SL("_defaultModule"), PH_NOISY_CC);
	}
	if (zephir_is_true(&moduleName)) {
		if (Z_TYPE_P(&eventsManager) == IS_OBJECT) {
			ZEPHIR_INIT_VAR(&_8$$10);
			ZVAL_STRING(&_8$$10, "console:beforeStartModule");
			ZEPHIR_CALL_METHOD(&_7$$10, &eventsManager, "fire", NULL, 0, &_8$$10, this_ptr, &moduleName);
			zephir_check_call_status();
			if (ZEPHIR_IS_FALSE_IDENTICAL(&_7$$10)) {
				RETURN_MM_BOOL(0);
			}
		}
		ZEPHIR_OBS_VAR(&modules);
		zephir_read_property(&modules, this_ptr, SL("_modules"), PH_NOISY_CC);
		if (!(zephir_array_isset(&modules, &moduleName))) {
			ZEPHIR_INIT_VAR(&_9$$12);
			object_init_ex(&_9$$12, phalcon_cli_console_exception_ce);
			ZEPHIR_INIT_VAR(&_10$$12);
			ZEPHIR_CONCAT_SVS(&_10$$12, "Module '", &moduleName, "' isn't registered in the console container");
			ZEPHIR_CALL_METHOD(NULL, &_9$$12, "__construct", NULL, 4, &_10$$12);
			zephir_check_call_status();
			zephir_throw_exception_debug(&_9$$12, "phalcon/cli/console.zep", 92 TSRMLS_CC);
			ZEPHIR_MM_RESTORE();
			return;
		}
		ZEPHIR_OBS_VAR(&module);
		zephir_array_fetch(&module, &modules, &moduleName, PH_NOISY, "phalcon/cli/console.zep", 95 TSRMLS_CC);
		if (Z_TYPE_P(&module) != IS_ARRAY) {
			ZEPHIR_THROW_EXCEPTION_DEBUG_STR(phalcon_cli_console_exception_ce, "Invalid module definition path", "phalcon/cli/console.zep", 97);
			return;
		}
		ZEPHIR_OBS_VAR(&path);
		if (zephir_array_isset_string_fetch(&path, &module, SL("path"), 0)) {
			if (!((zephir_file_exists(&path TSRMLS_CC) == SUCCESS))) {
				ZEPHIR_INIT_VAR(&_11$$15);
				object_init_ex(&_11$$15, phalcon_cli_console_exception_ce);
				ZEPHIR_INIT_VAR(&_12$$15);
				ZEPHIR_CONCAT_SVS(&_12$$15, "Module definition path '", &path, "' doesn't exist");
				ZEPHIR_CALL_METHOD(NULL, &_11$$15, "__construct", NULL, 4, &_12$$15);
				zephir_check_call_status();
				zephir_throw_exception_debug(&_11$$15, "phalcon/cli/console.zep", 102 TSRMLS_CC);
				ZEPHIR_MM_RESTORE();
				return;
			}
			if (zephir_require_zval(&path TSRMLS_CC) == FAILURE) {
				RETURN_MM_NULL();
			}
		}
		ZEPHIR_OBS_VAR(&className);
		if (!(zephir_array_isset_string_fetch(&className, &module, SL("className"), 0))) {
			ZEPHIR_INIT_NVAR(&className);
			ZVAL_STRING(&className, "Module");
		}
		ZEPHIR_CALL_METHOD(&moduleObject, &dependencyInjector, "get", NULL, 0, &className);
		zephir_check_call_status();
		ZEPHIR_CALL_METHOD(NULL, &moduleObject, "registerautoloaders", NULL, 0);
		zephir_check_call_status();
		ZEPHIR_CALL_METHOD(NULL, &moduleObject, "registerservices", NULL, 0, &dependencyInjector);
		zephir_check_call_status();
		if (Z_TYPE_P(&eventsManager) == IS_OBJECT) {
			ZEPHIR_INIT_VAR(&_14$$17);
			ZVAL_STRING(&_14$$17, "console:afterStartModule");
			ZEPHIR_CALL_METHOD(&_13$$17, &eventsManager, "fire", NULL, 0, &_14$$17, this_ptr, &moduleObject);
			zephir_check_call_status();
			if (ZEPHIR_IS_FALSE_IDENTICAL(&_13$$17)) {
				RETURN_MM_BOOL(0);
			}
		}
	}
	ZEPHIR_INIT_NVAR(&_4);
	ZVAL_STRING(&_4, "dispatcher");
	ZEPHIR_CALL_METHOD(&_3, &dependencyInjector, "getshared", NULL, 0, &_4);
	zephir_check_call_status();
	ZEPHIR_CPY_WRT(&dispatcher, &_3);
	ZEPHIR_CALL_METHOD(&_3, &router, "gettaskname", NULL, 0);
	zephir_check_call_status();
	ZEPHIR_CALL_METHOD(NULL, &dispatcher, "settaskname", NULL, 0, &_3);
	zephir_check_call_status();
	ZEPHIR_CALL_METHOD(&_15, &router, "getactionname", NULL, 0);
	zephir_check_call_status();
	ZEPHIR_CALL_METHOD(NULL, &dispatcher, "setactionname", NULL, 0, &_15);
	zephir_check_call_status();
	ZEPHIR_CALL_METHOD(&_16, &router, "getparams", NULL, 0);
	zephir_check_call_status();
	ZEPHIR_CALL_METHOD(NULL, &dispatcher, "setparams", NULL, 0, &_16);
	zephir_check_call_status();
	zephir_read_property(&_17, this_ptr, SL("_options"), PH_NOISY_CC | PH_READONLY);
	ZEPHIR_CALL_METHOD(NULL, &dispatcher, "setoptions", NULL, 0, &_17);
	zephir_check_call_status();
	if (Z_TYPE_P(&eventsManager) == IS_OBJECT) {
		ZEPHIR_INIT_VAR(&_19$$19);
		ZVAL_STRING(&_19$$19, "console:beforeHandleTask");
		ZEPHIR_CALL_METHOD(&_18$$19, &eventsManager, "fire", NULL, 0, &_19$$19, this_ptr, &dispatcher);
		zephir_check_call_status();
		if (ZEPHIR_IS_FALSE_IDENTICAL(&_18$$19)) {
			RETURN_MM_BOOL(0);
		}
	}
	ZEPHIR_CALL_METHOD(&task, &dispatcher, "dispatch", NULL, 0);
	zephir_check_call_status();
	if (Z_TYPE_P(&eventsManager) == IS_OBJECT) {
		ZEPHIR_INIT_VAR(&_20$$21);
		ZVAL_STRING(&_20$$21, "console:afterHandleTask");
		ZEPHIR_CALL_METHOD(NULL, &eventsManager, "fire", NULL, 0, &_20$$21, this_ptr, &task);
		zephir_check_call_status();
	}
	RETURN_CCTOR(&task);

}

/**
 * Set an specific argument
 */
PHP_METHOD(Phalcon_Cli_Console, setArgument) {

<<<<<<< HEAD
	zend_long ZEPHIR_LAST_CALL_STATUS;
	zephir_fcall_cache_entry *_1 = NULL, *_6 = NULL, *_25 = NULL;
	zend_bool str, shift, _0;
	zval *arguments_param = NULL, *str_param = NULL, *shift_param = NULL, __$true, arg, pos, args, opts, handleArgs, *_2, _3$$5, _4$$5, _5$$5, _7$$6, _8$$7, _9$$7, _10$$7, _11$$7, _12$$7, _13$$7, _14$$7, _15$$8, _16$$8, _17$$8, _18$$9, _19$$9, _20$$9, _21$$10, _22$$10, _23$$13, _24$$13, _26$$15, _27$$16, _28$$17;
=======
	zephir_fcall_cache_entry *_5 = NULL, *_24 = NULL;
	zend_long ZEPHIR_LAST_CALL_STATUS;
	zend_bool str, shift, _0;
	zval *arguments_param = NULL, *str_param = NULL, *shift_param = NULL, __$true, arg, pos, args, opts, handleArgs, *_1, _2$$5, _3$$5, _4$$5, _6$$6, _7$$7, _8$$7, _9$$7, _10$$7, _11$$7, _12$$7, _13$$7, _14$$8, _15$$8, _16$$8, _17$$9, _18$$9, _19$$9, _20$$10, _21$$10, _22$$13, _23$$13, _25$$15, _26$$16, _27$$17;
>>>>>>> b3b083d3
	zval arguments;
	zval *this_ptr = getThis();

	ZVAL_UNDEF(&arguments);
	ZVAL_BOOL(&__$true, 1);
	ZVAL_UNDEF(&arg);
	ZVAL_UNDEF(&pos);
	ZVAL_UNDEF(&args);
	ZVAL_UNDEF(&opts);
	ZVAL_UNDEF(&handleArgs);
<<<<<<< HEAD
	ZVAL_UNDEF(&_3$$5);
	ZVAL_UNDEF(&_4$$5);
	ZVAL_UNDEF(&_5$$5);
	ZVAL_UNDEF(&_7$$6);
=======
	ZVAL_UNDEF(&_2$$5);
	ZVAL_UNDEF(&_3$$5);
	ZVAL_UNDEF(&_4$$5);
	ZVAL_UNDEF(&_6$$6);
	ZVAL_UNDEF(&_7$$7);
>>>>>>> b3b083d3
	ZVAL_UNDEF(&_8$$7);
	ZVAL_UNDEF(&_9$$7);
	ZVAL_UNDEF(&_10$$7);
	ZVAL_UNDEF(&_11$$7);
	ZVAL_UNDEF(&_12$$7);
	ZVAL_UNDEF(&_13$$7);
<<<<<<< HEAD
	ZVAL_UNDEF(&_14$$7);
	ZVAL_UNDEF(&_15$$8);
	ZVAL_UNDEF(&_16$$8);
	ZVAL_UNDEF(&_17$$8);
	ZVAL_UNDEF(&_18$$9);
	ZVAL_UNDEF(&_19$$9);
	ZVAL_UNDEF(&_20$$9);
	ZVAL_UNDEF(&_21$$10);
	ZVAL_UNDEF(&_22$$10);
	ZVAL_UNDEF(&_23$$13);
	ZVAL_UNDEF(&_24$$13);
	ZVAL_UNDEF(&_26$$15);
	ZVAL_UNDEF(&_27$$16);
	ZVAL_UNDEF(&_28$$17);
=======
	ZVAL_UNDEF(&_14$$8);
	ZVAL_UNDEF(&_15$$8);
	ZVAL_UNDEF(&_16$$8);
	ZVAL_UNDEF(&_17$$9);
	ZVAL_UNDEF(&_18$$9);
	ZVAL_UNDEF(&_19$$9);
	ZVAL_UNDEF(&_20$$10);
	ZVAL_UNDEF(&_21$$10);
	ZVAL_UNDEF(&_22$$13);
	ZVAL_UNDEF(&_23$$13);
	ZVAL_UNDEF(&_25$$15);
	ZVAL_UNDEF(&_26$$16);
	ZVAL_UNDEF(&_27$$17);
>>>>>>> b3b083d3

	ZEPHIR_MM_GROW();
	zephir_fetch_params(1, 0, 3, &arguments_param, &str_param, &shift_param);

	if (!arguments_param) {
		ZEPHIR_INIT_VAR(&arguments);
		array_init(&arguments);
	} else {
	ZEPHIR_OBS_COPY_OR_DUP(&arguments, arguments_param);
	}
	if (!str_param) {
		str = 1;
	} else {
	if (UNEXPECTED(Z_TYPE_P(str_param) != IS_TRUE && Z_TYPE_P(str_param) != IS_FALSE)) {
		zephir_throw_exception_string(spl_ce_InvalidArgumentException, SL("Parameter 'str' must be a bool") TSRMLS_CC);
		RETURN_MM_NULL();
	}
	str = (Z_TYPE_P(str_param) == IS_TRUE);
	}
	if (!shift_param) {
		shift = 1;
	} else {
	if (UNEXPECTED(Z_TYPE_P(shift_param) != IS_TRUE && Z_TYPE_P(shift_param) != IS_FALSE)) {
		zephir_throw_exception_string(spl_ce_InvalidArgumentException, SL("Parameter 'shift' must be a bool") TSRMLS_CC);
		RETURN_MM_NULL();
	}
	shift = (Z_TYPE_P(shift_param) == IS_TRUE);
	}


	ZEPHIR_INIT_VAR(&args);
	array_init(&args);
	ZEPHIR_INIT_VAR(&opts);
	array_init(&opts);
	ZEPHIR_INIT_VAR(&handleArgs);
	array_init(&handleArgs);
	_0 = shift;
	if (_0) {
		_0 = ((zephir_fast_count_int(&arguments TSRMLS_CC)) ? 1 : 0);
	}
	if (_0) {
		ZEPHIR_MAKE_REF(&arguments);
<<<<<<< HEAD
		ZEPHIR_CALL_FUNCTION(NULL, "array_shift", &_1, 14, &arguments);
=======
		ZEPHIR_CALL_FUNCTION(NULL, "array_shift", NULL, 14, &arguments);
>>>>>>> b3b083d3
		ZEPHIR_UNREF(&arguments);
		zephir_check_call_status();
	}
	zephir_is_iterable(&arguments, 0, "phalcon/cli/console.zep", 182);
<<<<<<< HEAD
	ZEND_HASH_FOREACH_VAL(Z_ARRVAL_P(&arguments), _2)
	{
		ZEPHIR_INIT_NVAR(&arg);
		ZVAL_COPY(&arg, _2);
		if (Z_TYPE_P(&arg) == IS_STRING) {
			ZEPHIR_INIT_NVAR(&_3$$5);
			ZVAL_STRING(&_3$$5, "--");
			ZVAL_LONG(&_4$$5, 2);
			ZEPHIR_CALL_FUNCTION(&_5$$5, "strncmp", &_6, 128, &arg, &_3$$5, &_4$$5);
			zephir_check_call_status();
			if (ZEPHIR_IS_LONG(&_5$$5, 0)) {
				ZEPHIR_INIT_NVAR(&_7$$6);
				ZVAL_STRING(&_7$$6, "=");
				ZEPHIR_INIT_NVAR(&pos);
				zephir_fast_strpos(&pos, &arg, &_7$$6, 0 );
				if (zephir_is_true(&pos)) {
					ZEPHIR_INIT_NVAR(&_8$$7);
					ZVAL_LONG(&_9$$7, (zephir_get_numberval(&pos) + 1));
					ZEPHIR_INIT_NVAR(&_10$$7);
					zephir_substr(&_10$$7, &arg, zephir_get_intval(&_9$$7), 0, ZEPHIR_SUBSTR_NO_LENGTH);
					zephir_fast_trim(&_8$$7, &_10$$7, NULL , ZEPHIR_TRIM_BOTH TSRMLS_CC);
					ZEPHIR_INIT_NVAR(&_11$$7);
					ZVAL_LONG(&_12$$7, 2);
					ZVAL_LONG(&_13$$7, (zephir_get_numberval(&pos) - 2));
					ZEPHIR_INIT_NVAR(&_14$$7);
					zephir_substr(&_14$$7, &arg, 2 , zephir_get_intval(&_13$$7), 0);
					zephir_fast_trim(&_11$$7, &_14$$7, NULL , ZEPHIR_TRIM_BOTH TSRMLS_CC);
					zephir_array_update_zval(&opts, &_11$$7, &_8$$7, PH_COPY | PH_SEPARATE);
				} else {
					ZEPHIR_INIT_NVAR(&_15$$8);
					ZVAL_LONG(&_16$$8, 2);
					ZEPHIR_INIT_NVAR(&_17$$8);
					zephir_substr(&_17$$8, &arg, 2 , 0, ZEPHIR_SUBSTR_NO_LENGTH);
					zephir_fast_trim(&_15$$8, &_17$$8, NULL , ZEPHIR_TRIM_BOTH TSRMLS_CC);
					zephir_array_update_zval(&opts, &_15$$8, &__$true, PH_COPY | PH_SEPARATE);
				}
			} else {
				ZEPHIR_INIT_NVAR(&_18$$9);
				ZVAL_STRING(&_18$$9, "-");
				ZVAL_LONG(&_19$$9, 1);
				ZEPHIR_CALL_FUNCTION(&_20$$9, "strncmp", &_6, 128, &arg, &_18$$9, &_19$$9);
				zephir_check_call_status();
				if (ZEPHIR_IS_LONG(&_20$$9, 0)) {
					ZVAL_LONG(&_21$$10, 1);
					ZEPHIR_INIT_NVAR(&_22$$10);
					zephir_substr(&_22$$10, &arg, 1 , 0, ZEPHIR_SUBSTR_NO_LENGTH);
					zephir_array_update_zval(&opts, &_22$$10, &__$true, PH_COPY | PH_SEPARATE);
=======
	ZEND_HASH_FOREACH_VAL(Z_ARRVAL_P(&arguments), _1)
	{
		ZEPHIR_INIT_NVAR(&arg);
		ZVAL_COPY(&arg, _1);
		if (Z_TYPE_P(&arg) == IS_STRING) {
			ZEPHIR_INIT_NVAR(&_2$$5);
			ZVAL_STRING(&_2$$5, "--");
			ZVAL_LONG(&_3$$5, 2);
			ZEPHIR_CALL_FUNCTION(&_4$$5, "strncmp", &_5, 130, &arg, &_2$$5, &_3$$5);
			zephir_check_call_status();
			if (ZEPHIR_IS_LONG(&_4$$5, 0)) {
				ZEPHIR_INIT_NVAR(&_6$$6);
				ZVAL_STRING(&_6$$6, "=");
				ZEPHIR_INIT_NVAR(&pos);
				zephir_fast_strpos(&pos, &arg, &_6$$6, 0 );
				if (zephir_is_true(&pos)) {
					ZEPHIR_INIT_NVAR(&_7$$7);
					ZVAL_LONG(&_8$$7, (zephir_get_numberval(&pos) + 1));
					ZEPHIR_INIT_NVAR(&_9$$7);
					zephir_substr(&_9$$7, &arg, zephir_get_intval(&_8$$7), 0, ZEPHIR_SUBSTR_NO_LENGTH);
					zephir_fast_trim(&_7$$7, &_9$$7, NULL , ZEPHIR_TRIM_BOTH TSRMLS_CC);
					ZEPHIR_INIT_NVAR(&_10$$7);
					ZVAL_LONG(&_11$$7, 2);
					ZVAL_LONG(&_12$$7, (zephir_get_numberval(&pos) - 2));
					ZEPHIR_INIT_NVAR(&_13$$7);
					zephir_substr(&_13$$7, &arg, 2 , zephir_get_intval(&_12$$7), 0);
					zephir_fast_trim(&_10$$7, &_13$$7, NULL , ZEPHIR_TRIM_BOTH TSRMLS_CC);
					zephir_array_update_zval(&opts, &_10$$7, &_7$$7, PH_COPY | PH_SEPARATE);
				} else {
					ZEPHIR_INIT_NVAR(&_14$$8);
					ZVAL_LONG(&_15$$8, 2);
					ZEPHIR_INIT_NVAR(&_16$$8);
					zephir_substr(&_16$$8, &arg, 2 , 0, ZEPHIR_SUBSTR_NO_LENGTH);
					zephir_fast_trim(&_14$$8, &_16$$8, NULL , ZEPHIR_TRIM_BOTH TSRMLS_CC);
					zephir_array_update_zval(&opts, &_14$$8, &__$true, PH_COPY | PH_SEPARATE);
				}
			} else {
				ZEPHIR_INIT_NVAR(&_17$$9);
				ZVAL_STRING(&_17$$9, "-");
				ZVAL_LONG(&_18$$9, 1);
				ZEPHIR_CALL_FUNCTION(&_19$$9, "strncmp", &_5, 130, &arg, &_17$$9, &_18$$9);
				zephir_check_call_status();
				if (ZEPHIR_IS_LONG(&_19$$9, 0)) {
					ZVAL_LONG(&_20$$10, 1);
					ZEPHIR_INIT_NVAR(&_21$$10);
					zephir_substr(&_21$$10, &arg, 1 , 0, ZEPHIR_SUBSTR_NO_LENGTH);
					zephir_array_update_zval(&opts, &_21$$10, &__$true, PH_COPY | PH_SEPARATE);
>>>>>>> b3b083d3
				} else {
					zephir_array_append(&args, &arg, PH_SEPARATE, "phalcon/cli/console.zep", 174);
				}
			}
		} else {
			zephir_array_append(&args, &arg, PH_SEPARATE, "phalcon/cli/console.zep", 178);
		}
	} ZEND_HASH_FOREACH_END();
	ZEPHIR_INIT_NVAR(&arg);
	if (str) {
<<<<<<< HEAD
		ZEPHIR_INIT_VAR(&_23$$13);
		ZEPHIR_CALL_CE_STATIC(&_24$$13, phalcon_cli_router_route_ce, "getdelimiter", &_25, 0);
		zephir_check_call_status();
		zephir_fast_join(&_23$$13, &_24$$13, &args TSRMLS_CC);
		zephir_update_property_zval(this_ptr, SL("_arguments"), &_23$$13);
	} else {
		if (zephir_fast_count_int(&args TSRMLS_CC)) {
			ZEPHIR_MAKE_REF(&args);
			ZEPHIR_CALL_FUNCTION(&_26$$15, "array_shift", &_1, 14, &args);
			ZEPHIR_UNREF(&args);
			zephir_check_call_status();
			zephir_array_update_string(&handleArgs, SL("task"), &_26$$15, PH_COPY | PH_SEPARATE);
		}
		if (zephir_fast_count_int(&args TSRMLS_CC)) {
			ZEPHIR_MAKE_REF(&args);
			ZEPHIR_CALL_FUNCTION(&_27$$16, "array_shift", &_1, 14, &args);
			ZEPHIR_UNREF(&args);
			zephir_check_call_status();
			zephir_array_update_string(&handleArgs, SL("action"), &_27$$16, PH_COPY | PH_SEPARATE);
		}
		if (zephir_fast_count_int(&args TSRMLS_CC)) {
			ZEPHIR_INIT_VAR(&_28$$17);
			zephir_fast_array_merge(&_28$$17, &handleArgs, &args TSRMLS_CC);
			ZEPHIR_CPY_WRT(&handleArgs, &_28$$17);
=======
		ZEPHIR_INIT_VAR(&_22$$13);
		ZEPHIR_CALL_CE_STATIC(&_23$$13, phalcon_cli_router_route_ce, "getdelimiter", &_24, 0);
		zephir_check_call_status();
		zephir_fast_join(&_22$$13, &_23$$13, &args TSRMLS_CC);
		zephir_update_property_zval(this_ptr, SL("_arguments"), &_22$$13);
	} else {
		if (zephir_fast_count_int(&args TSRMLS_CC)) {
			ZEPHIR_MAKE_REF(&args);
			ZEPHIR_CALL_FUNCTION(&_25$$15, "array_shift", NULL, 14, &args);
			ZEPHIR_UNREF(&args);
			zephir_check_call_status();
			zephir_array_update_string(&handleArgs, SL("task"), &_25$$15, PH_COPY | PH_SEPARATE);
		}
		if (zephir_fast_count_int(&args TSRMLS_CC)) {
			ZEPHIR_MAKE_REF(&args);
			ZEPHIR_CALL_FUNCTION(&_26$$16, "array_shift", NULL, 14, &args);
			ZEPHIR_UNREF(&args);
			zephir_check_call_status();
			zephir_array_update_string(&handleArgs, SL("action"), &_26$$16, PH_COPY | PH_SEPARATE);
		}
		if (zephir_fast_count_int(&args TSRMLS_CC)) {
			ZEPHIR_INIT_VAR(&_27$$17);
			zephir_fast_array_merge(&_27$$17, &handleArgs, &args TSRMLS_CC);
			ZEPHIR_CPY_WRT(&handleArgs, &_27$$17);
>>>>>>> b3b083d3
		}
		zephir_update_property_zval(this_ptr, SL("_arguments"), &handleArgs);
	}
	zephir_update_property_zval(this_ptr, SL("_options"), &opts);
	RETURN_THIS();

}

zend_object *zephir_init_properties_Phalcon_Cli_Console(zend_class_entry *class_type TSRMLS_DC) {

		zval _0, _2, _4, _1$$3, _3$$4, _5$$5;
		ZVAL_UNDEF(&_0);
	ZVAL_UNDEF(&_2);
	ZVAL_UNDEF(&_4);
	ZVAL_UNDEF(&_1$$3);
	ZVAL_UNDEF(&_3$$4);
	ZVAL_UNDEF(&_5$$5);

		ZEPHIR_MM_GROW();
	
	{
		zval local_this_ptr, *this_ptr = &local_this_ptr;
		ZEPHIR_CREATE_OBJECT(this_ptr, class_type);
		zephir_read_property(&_0, this_ptr, SL("_options"), PH_NOISY_CC | PH_READONLY);
		if (Z_TYPE_P(&_0) == IS_NULL) {
			ZEPHIR_INIT_VAR(&_1$$3);
			array_init(&_1$$3);
			zephir_update_property_zval(this_ptr, SL("_options"), &_1$$3);
		}
		zephir_read_property(&_2, this_ptr, SL("_modules"), PH_NOISY_CC | PH_READONLY);
		if (Z_TYPE_P(&_2) == IS_NULL) {
			ZEPHIR_INIT_VAR(&_3$$4);
			array_init(&_3$$4);
			zephir_update_property_zval(this_ptr, SL("_modules"), &_3$$4);
		}
		zephir_read_property(&_4, this_ptr, SL("_arguments"), PH_NOISY_CC | PH_READONLY);
		if (Z_TYPE_P(&_4) == IS_NULL) {
			ZEPHIR_INIT_VAR(&_5$$5);
			array_init(&_5$$5);
			zephir_update_property_zval(this_ptr, SL("_arguments"), &_5$$5);
		}
		ZEPHIR_MM_RESTORE();
		return Z_OBJ_P(this_ptr);
	}

}
<|MERGE_RESOLUTION|>--- conflicted
+++ resolved
@@ -252,17 +252,10 @@
  */
 PHP_METHOD(Phalcon_Cli_Console, setArgument) {
 
-<<<<<<< HEAD
-	zend_long ZEPHIR_LAST_CALL_STATUS;
-	zephir_fcall_cache_entry *_1 = NULL, *_6 = NULL, *_25 = NULL;
-	zend_bool str, shift, _0;
-	zval *arguments_param = NULL, *str_param = NULL, *shift_param = NULL, __$true, arg, pos, args, opts, handleArgs, *_2, _3$$5, _4$$5, _5$$5, _7$$6, _8$$7, _9$$7, _10$$7, _11$$7, _12$$7, _13$$7, _14$$7, _15$$8, _16$$8, _17$$8, _18$$9, _19$$9, _20$$9, _21$$10, _22$$10, _23$$13, _24$$13, _26$$15, _27$$16, _28$$17;
-=======
 	zephir_fcall_cache_entry *_5 = NULL, *_24 = NULL;
 	zend_long ZEPHIR_LAST_CALL_STATUS;
 	zend_bool str, shift, _0;
 	zval *arguments_param = NULL, *str_param = NULL, *shift_param = NULL, __$true, arg, pos, args, opts, handleArgs, *_1, _2$$5, _3$$5, _4$$5, _6$$6, _7$$7, _8$$7, _9$$7, _10$$7, _11$$7, _12$$7, _13$$7, _14$$8, _15$$8, _16$$8, _17$$9, _18$$9, _19$$9, _20$$10, _21$$10, _22$$13, _23$$13, _25$$15, _26$$16, _27$$17;
->>>>>>> b3b083d3
 	zval arguments;
 	zval *this_ptr = getThis();
 
@@ -273,40 +266,17 @@
 	ZVAL_UNDEF(&args);
 	ZVAL_UNDEF(&opts);
 	ZVAL_UNDEF(&handleArgs);
-<<<<<<< HEAD
-	ZVAL_UNDEF(&_3$$5);
-	ZVAL_UNDEF(&_4$$5);
-	ZVAL_UNDEF(&_5$$5);
-	ZVAL_UNDEF(&_7$$6);
-=======
 	ZVAL_UNDEF(&_2$$5);
 	ZVAL_UNDEF(&_3$$5);
 	ZVAL_UNDEF(&_4$$5);
 	ZVAL_UNDEF(&_6$$6);
 	ZVAL_UNDEF(&_7$$7);
->>>>>>> b3b083d3
 	ZVAL_UNDEF(&_8$$7);
 	ZVAL_UNDEF(&_9$$7);
 	ZVAL_UNDEF(&_10$$7);
 	ZVAL_UNDEF(&_11$$7);
 	ZVAL_UNDEF(&_12$$7);
 	ZVAL_UNDEF(&_13$$7);
-<<<<<<< HEAD
-	ZVAL_UNDEF(&_14$$7);
-	ZVAL_UNDEF(&_15$$8);
-	ZVAL_UNDEF(&_16$$8);
-	ZVAL_UNDEF(&_17$$8);
-	ZVAL_UNDEF(&_18$$9);
-	ZVAL_UNDEF(&_19$$9);
-	ZVAL_UNDEF(&_20$$9);
-	ZVAL_UNDEF(&_21$$10);
-	ZVAL_UNDEF(&_22$$10);
-	ZVAL_UNDEF(&_23$$13);
-	ZVAL_UNDEF(&_24$$13);
-	ZVAL_UNDEF(&_26$$15);
-	ZVAL_UNDEF(&_27$$16);
-	ZVAL_UNDEF(&_28$$17);
-=======
 	ZVAL_UNDEF(&_14$$8);
 	ZVAL_UNDEF(&_15$$8);
 	ZVAL_UNDEF(&_16$$8);
@@ -320,7 +290,6 @@
 	ZVAL_UNDEF(&_25$$15);
 	ZVAL_UNDEF(&_26$$16);
 	ZVAL_UNDEF(&_27$$17);
->>>>>>> b3b083d3
 
 	ZEPHIR_MM_GROW();
 	zephir_fetch_params(1, 0, 3, &arguments_param, &str_param, &shift_param);
@@ -363,64 +332,11 @@
 	}
 	if (_0) {
 		ZEPHIR_MAKE_REF(&arguments);
-<<<<<<< HEAD
-		ZEPHIR_CALL_FUNCTION(NULL, "array_shift", &_1, 14, &arguments);
-=======
 		ZEPHIR_CALL_FUNCTION(NULL, "array_shift", NULL, 14, &arguments);
->>>>>>> b3b083d3
 		ZEPHIR_UNREF(&arguments);
 		zephir_check_call_status();
 	}
 	zephir_is_iterable(&arguments, 0, "phalcon/cli/console.zep", 182);
-<<<<<<< HEAD
-	ZEND_HASH_FOREACH_VAL(Z_ARRVAL_P(&arguments), _2)
-	{
-		ZEPHIR_INIT_NVAR(&arg);
-		ZVAL_COPY(&arg, _2);
-		if (Z_TYPE_P(&arg) == IS_STRING) {
-			ZEPHIR_INIT_NVAR(&_3$$5);
-			ZVAL_STRING(&_3$$5, "--");
-			ZVAL_LONG(&_4$$5, 2);
-			ZEPHIR_CALL_FUNCTION(&_5$$5, "strncmp", &_6, 128, &arg, &_3$$5, &_4$$5);
-			zephir_check_call_status();
-			if (ZEPHIR_IS_LONG(&_5$$5, 0)) {
-				ZEPHIR_INIT_NVAR(&_7$$6);
-				ZVAL_STRING(&_7$$6, "=");
-				ZEPHIR_INIT_NVAR(&pos);
-				zephir_fast_strpos(&pos, &arg, &_7$$6, 0 );
-				if (zephir_is_true(&pos)) {
-					ZEPHIR_INIT_NVAR(&_8$$7);
-					ZVAL_LONG(&_9$$7, (zephir_get_numberval(&pos) + 1));
-					ZEPHIR_INIT_NVAR(&_10$$7);
-					zephir_substr(&_10$$7, &arg, zephir_get_intval(&_9$$7), 0, ZEPHIR_SUBSTR_NO_LENGTH);
-					zephir_fast_trim(&_8$$7, &_10$$7, NULL , ZEPHIR_TRIM_BOTH TSRMLS_CC);
-					ZEPHIR_INIT_NVAR(&_11$$7);
-					ZVAL_LONG(&_12$$7, 2);
-					ZVAL_LONG(&_13$$7, (zephir_get_numberval(&pos) - 2));
-					ZEPHIR_INIT_NVAR(&_14$$7);
-					zephir_substr(&_14$$7, &arg, 2 , zephir_get_intval(&_13$$7), 0);
-					zephir_fast_trim(&_11$$7, &_14$$7, NULL , ZEPHIR_TRIM_BOTH TSRMLS_CC);
-					zephir_array_update_zval(&opts, &_11$$7, &_8$$7, PH_COPY | PH_SEPARATE);
-				} else {
-					ZEPHIR_INIT_NVAR(&_15$$8);
-					ZVAL_LONG(&_16$$8, 2);
-					ZEPHIR_INIT_NVAR(&_17$$8);
-					zephir_substr(&_17$$8, &arg, 2 , 0, ZEPHIR_SUBSTR_NO_LENGTH);
-					zephir_fast_trim(&_15$$8, &_17$$8, NULL , ZEPHIR_TRIM_BOTH TSRMLS_CC);
-					zephir_array_update_zval(&opts, &_15$$8, &__$true, PH_COPY | PH_SEPARATE);
-				}
-			} else {
-				ZEPHIR_INIT_NVAR(&_18$$9);
-				ZVAL_STRING(&_18$$9, "-");
-				ZVAL_LONG(&_19$$9, 1);
-				ZEPHIR_CALL_FUNCTION(&_20$$9, "strncmp", &_6, 128, &arg, &_18$$9, &_19$$9);
-				zephir_check_call_status();
-				if (ZEPHIR_IS_LONG(&_20$$9, 0)) {
-					ZVAL_LONG(&_21$$10, 1);
-					ZEPHIR_INIT_NVAR(&_22$$10);
-					zephir_substr(&_22$$10, &arg, 1 , 0, ZEPHIR_SUBSTR_NO_LENGTH);
-					zephir_array_update_zval(&opts, &_22$$10, &__$true, PH_COPY | PH_SEPARATE);
-=======
 	ZEND_HASH_FOREACH_VAL(Z_ARRVAL_P(&arguments), _1)
 	{
 		ZEPHIR_INIT_NVAR(&arg);
@@ -468,7 +384,6 @@
 					ZEPHIR_INIT_NVAR(&_21$$10);
 					zephir_substr(&_21$$10, &arg, 1 , 0, ZEPHIR_SUBSTR_NO_LENGTH);
 					zephir_array_update_zval(&opts, &_21$$10, &__$true, PH_COPY | PH_SEPARATE);
->>>>>>> b3b083d3
 				} else {
 					zephir_array_append(&args, &arg, PH_SEPARATE, "phalcon/cli/console.zep", 174);
 				}
@@ -479,32 +394,6 @@
 	} ZEND_HASH_FOREACH_END();
 	ZEPHIR_INIT_NVAR(&arg);
 	if (str) {
-<<<<<<< HEAD
-		ZEPHIR_INIT_VAR(&_23$$13);
-		ZEPHIR_CALL_CE_STATIC(&_24$$13, phalcon_cli_router_route_ce, "getdelimiter", &_25, 0);
-		zephir_check_call_status();
-		zephir_fast_join(&_23$$13, &_24$$13, &args TSRMLS_CC);
-		zephir_update_property_zval(this_ptr, SL("_arguments"), &_23$$13);
-	} else {
-		if (zephir_fast_count_int(&args TSRMLS_CC)) {
-			ZEPHIR_MAKE_REF(&args);
-			ZEPHIR_CALL_FUNCTION(&_26$$15, "array_shift", &_1, 14, &args);
-			ZEPHIR_UNREF(&args);
-			zephir_check_call_status();
-			zephir_array_update_string(&handleArgs, SL("task"), &_26$$15, PH_COPY | PH_SEPARATE);
-		}
-		if (zephir_fast_count_int(&args TSRMLS_CC)) {
-			ZEPHIR_MAKE_REF(&args);
-			ZEPHIR_CALL_FUNCTION(&_27$$16, "array_shift", &_1, 14, &args);
-			ZEPHIR_UNREF(&args);
-			zephir_check_call_status();
-			zephir_array_update_string(&handleArgs, SL("action"), &_27$$16, PH_COPY | PH_SEPARATE);
-		}
-		if (zephir_fast_count_int(&args TSRMLS_CC)) {
-			ZEPHIR_INIT_VAR(&_28$$17);
-			zephir_fast_array_merge(&_28$$17, &handleArgs, &args TSRMLS_CC);
-			ZEPHIR_CPY_WRT(&handleArgs, &_28$$17);
-=======
 		ZEPHIR_INIT_VAR(&_22$$13);
 		ZEPHIR_CALL_CE_STATIC(&_23$$13, phalcon_cli_router_route_ce, "getdelimiter", &_24, 0);
 		zephir_check_call_status();
@@ -529,7 +418,6 @@
 			ZEPHIR_INIT_VAR(&_27$$17);
 			zephir_fast_array_merge(&_27$$17, &handleArgs, &args TSRMLS_CC);
 			ZEPHIR_CPY_WRT(&handleArgs, &_27$$17);
->>>>>>> b3b083d3
 		}
 		zephir_update_property_zval(this_ptr, SL("_arguments"), &handleArgs);
 	}
