
#ifdef HAVE_CONFIG_H
#include "../../ext_config.h"
#endif

#include <php.h>
#include "../../php_ext.h"
#include "../../ext.h"

#include <Zend/zend_operators.h>
#include <Zend/zend_exceptions.h>
#include <Zend/zend_interfaces.h>

#include "kernel/main.h"
#include "kernel/memory.h"
#include "kernel/array.h"
#include "kernel/string.h"
#include "kernel/operators.h"
#include "kernel/fcall.h"
#include "kernel/exception.h"
#include "kernel/concat.h"
#include "kernel/iterator.h"
#include "kernel/object.h"


/**
 * Phalcon\Tag\Select
 *
 * Generates a SELECT html tag using a static array of values or a Phalcon\Mvc\Model resultset
 */
ZEPHIR_INIT_CLASS(Phalcon_Tag_Select) {

	ZEPHIR_REGISTER_CLASS(Phalcon\\Tag, Select, phalcon, tag_select, phalcon_tag_select_method_entry, ZEND_ACC_EXPLICIT_ABSTRACT_CLASS);

	return SUCCESS;

}

/**
 * Generates a SELECT tag
 *
 * @param array parameters
 * @param array data
 */
PHP_METHOD(Phalcon_Tag_Select, selectField) {

	zend_bool _2$$21;
	zend_long ZEPHIR_LAST_CALL_STATUS;
	zephir_fcall_cache_entry *_1 = NULL, *_4 = NULL, *_9 = NULL, *_13 = NULL;
	zval *parameters, parameters_sub, *data = NULL, data_sub, __$null, params, name, id, value, useEmpty, code, emptyValue, emptyText, options, using, _3, _5, _0$$5, _6$$23, _7$$23, _8$$24, _10$$24, _11$$24, _12$$26, _14$$26, _15$$26;
	zval *this_ptr = getThis();

	ZVAL_UNDEF(&parameters_sub);
	ZVAL_UNDEF(&data_sub);
	ZVAL_NULL(&__$null);
	ZVAL_UNDEF(&params);
	ZVAL_UNDEF(&name);
	ZVAL_UNDEF(&id);
	ZVAL_UNDEF(&value);
	ZVAL_UNDEF(&useEmpty);
	ZVAL_UNDEF(&code);
	ZVAL_UNDEF(&emptyValue);
	ZVAL_UNDEF(&emptyText);
	ZVAL_UNDEF(&options);
	ZVAL_UNDEF(&using);
	ZVAL_UNDEF(&_3);
	ZVAL_UNDEF(&_5);
	ZVAL_UNDEF(&_0$$5);
	ZVAL_UNDEF(&_6$$23);
	ZVAL_UNDEF(&_7$$23);
	ZVAL_UNDEF(&_8$$24);
	ZVAL_UNDEF(&_10$$24);
	ZVAL_UNDEF(&_11$$24);
	ZVAL_UNDEF(&_12$$26);
	ZVAL_UNDEF(&_14$$26);
	ZVAL_UNDEF(&_15$$26);

	ZEPHIR_MM_GROW();
	zephir_fetch_params(1, 1, 1, &parameters, &data);

	if (!data) {
		data = &data_sub;
		data = &__$null;
	}


	if (Z_TYPE_P(parameters) != IS_ARRAY) {
		ZEPHIR_INIT_VAR(&params);
		zephir_create_array(&params, 2, 0 TSRMLS_CC);
		zephir_array_fast_append(&params, parameters);
		zephir_array_fast_append(&params, data);
	} else {
		ZEPHIR_CPY_WRT(&params, parameters);
	}
	ZEPHIR_OBS_VAR(&id);
	if (!(zephir_array_isset_long_fetch(&id, &params, 0, 0 TSRMLS_CC))) {
		zephir_array_fetch_string(&_0$$5, &params, SL("id"), PH_NOISY | PH_READONLY, "phalcon/tag/select.zep", 53 TSRMLS_CC);
		zephir_array_update_long(&params, 0, &_0$$5, PH_COPY | PH_SEPARATE ZEPHIR_DEBUG_PARAMS_DUMMY);
	}
	if (!(zephir_memnstr_str(&id, SL("["), "phalcon/tag/select.zep", 59))) {
		if (!(zephir_array_isset_string(&params, SL("id")))) {
			zephir_array_update_string(&params, SL("id"), &id, PH_COPY | PH_SEPARATE);
		}
	}
	ZEPHIR_OBS_VAR(&name);
	if (!(zephir_array_isset_string_fetch(&name, &params, SL("name"), 0))) {
		zephir_array_update_string(&params, SL("name"), &id, PH_COPY | PH_SEPARATE);
	} else {
		if (!(zephir_is_true(&name))) {
			zephir_array_update_string(&params, SL("name"), &id, PH_COPY | PH_SEPARATE);
		}
	}
	ZEPHIR_OBS_VAR(&value);
	if (!(zephir_array_isset_string_fetch(&value, &params, SL("value"), 0))) {
		ZEPHIR_CALL_CE_STATIC(&value, phalcon_tag_ce, "getvalue", &_1, 0, &id, &params);
		zephir_check_call_status();
	} else {
		zephir_array_unset_string(&params, SL("value"), PH_SEPARATE);
	}
	ZEPHIR_OBS_VAR(&useEmpty);
	if (zephir_array_isset_string_fetch(&useEmpty, &params, SL("useEmpty"), 0)) {
		ZEPHIR_OBS_VAR(&emptyValue);
		if (!(zephir_array_isset_string_fetch(&emptyValue, &params, SL("emptyValue"), 0))) {
			ZEPHIR_INIT_NVAR(&emptyValue);
			ZVAL_STRING(&emptyValue, "");
		} else {
			zephir_array_unset_string(&params, SL("emptyValue"), PH_SEPARATE);
		}
		ZEPHIR_OBS_VAR(&emptyText);
		if (!(zephir_array_isset_string_fetch(&emptyText, &params, SL("emptyText"), 0))) {
			ZEPHIR_INIT_NVAR(&emptyText);
			ZVAL_STRING(&emptyText, "Choose...");
		} else {
			zephir_array_unset_string(&params, SL("emptyText"), PH_SEPARATE);
		}
		zephir_array_unset_string(&params, SL("useEmpty"), PH_SEPARATE);
	}
	ZEPHIR_OBS_VAR(&options);
	if (!(zephir_array_isset_long_fetch(&options, &params, 1, 0 TSRMLS_CC))) {
		ZEPHIR_CPY_WRT(&options, data);
	}
	if (Z_TYPE_P(&options) == IS_OBJECT) {
		ZEPHIR_OBS_VAR(&using);
		if (!(zephir_array_isset_string_fetch(&using, &params, SL("using"), 0))) {
			ZEPHIR_THROW_EXCEPTION_DEBUG_STR(phalcon_tag_exception_ce, "The 'using' parameter is required", "phalcon/tag/select.zep", 106);
			return;
		} else {
			_2$$21 = Z_TYPE_P(&using) != IS_ARRAY;
			if (_2$$21) {
				_2$$21 = Z_TYPE_P(&using) != IS_OBJECT;
			}
			if (_2$$21) {
				ZEPHIR_THROW_EXCEPTION_DEBUG_STR(phalcon_tag_exception_ce, "The 'using' parameter should be an array", "phalcon/tag/select.zep", 109);
				return;
			}
		}
	}
	zephir_array_unset_string(&params, SL("using"), PH_SEPARATE);
	ZEPHIR_INIT_VAR(&_5);
	ZVAL_STRING(&_5, "<select");
	ZEPHIR_CALL_CE_STATIC(&_3, phalcon_tag_ce, "renderattributes", &_4, 0, &_5, &params);
	zephir_check_call_status();
	ZEPHIR_INIT_NVAR(&_5);
	ZEPHIR_GET_CONSTANT(&_5, "PHP_EOL");
	ZEPHIR_INIT_VAR(&code);
	ZEPHIR_CONCAT_VSV(&code, &_3, ">", &_5);
	if (zephir_is_true(&useEmpty)) {
		ZEPHIR_INIT_VAR(&_6$$23);
		ZEPHIR_GET_CONSTANT(&_6$$23, "PHP_EOL");
		ZEPHIR_INIT_VAR(&_7$$23);
		ZEPHIR_CONCAT_SVSVSV(&_7$$23, "\t<option value=\"", &emptyValue, "\">", &emptyText, "</option>", &_6$$23);
		zephir_concat_self(&code, &_7$$23 TSRMLS_CC);
	}
	if (Z_TYPE_P(&options) == IS_OBJECT) {
		ZEPHIR_INIT_VAR(&_10$$24);
		ZEPHIR_GET_CONSTANT(&_10$$24, "PHP_EOL");
		ZEPHIR_INIT_VAR(&_11$$24);
		ZEPHIR_CONCAT_SV(&_11$$24, "</option>", &_10$$24);
<<<<<<< HEAD
		ZEPHIR_CALL_SELF(&_8$$24, "_optionsfromresultset", &_9, 414, &options, &using, &value, &_11$$24);
=======
		ZEPHIR_CALL_SELF(&_8$$24, "_optionsfromresultset", &_9, 417, &options, &using, &value, &_11$$24);
>>>>>>> b3b083d3
		zephir_check_call_status();
		zephir_concat_self(&code, &_8$$24 TSRMLS_CC);
	} else {
		if (Z_TYPE_P(&options) == IS_ARRAY) {
			ZEPHIR_INIT_VAR(&_14$$26);
			ZEPHIR_GET_CONSTANT(&_14$$26, "PHP_EOL");
			ZEPHIR_INIT_VAR(&_15$$26);
			ZEPHIR_CONCAT_SV(&_15$$26, "</option>", &_14$$26);
<<<<<<< HEAD
			ZEPHIR_CALL_SELF(&_12$$26, "_optionsfromarray", &_13, 415, &options, &value, &_15$$26);
=======
			ZEPHIR_CALL_SELF(&_12$$26, "_optionsfromarray", &_13, 418, &options, &value, &_15$$26);
>>>>>>> b3b083d3
			zephir_check_call_status();
			zephir_concat_self(&code, &_12$$26 TSRMLS_CC);
		} else {
			ZEPHIR_THROW_EXCEPTION_DEBUG_STR(phalcon_tag_exception_ce, "Invalid data provided to SELECT helper", "phalcon/tag/select.zep", 140);
			return;
		}
	}
	zephir_concat_self_str(&code, SL("</select>") TSRMLS_CC);
	RETURN_CCTOR(&code);

}

/**
 * Generate the OPTION tags based on a resultset
 *
 * @param array using
 */
PHP_METHOD(Phalcon_Tag_Select, _optionsFromResultset) {

	zend_object_iterator *_2;
	zend_long ZEPHIR_LAST_CALL_STATUS;
	zephir_fcall_cache_entry *_1 = NULL, *_4 = NULL, *_5 = NULL;
	zval closeOption, _8$$16, _9$$16;
	zval *resultset, resultset_sub, *using, using_sub, *value, value_sub, *closeOption_param = NULL, code, params, option, usingZero, usingOne, escaper, optionValue, optionText, strValue, strOptionValue, _0, _3$$6, _6$$14, _7$$15, _10$$17, _11$$18, _12$$20;
	zval *this_ptr = getThis();

	ZVAL_UNDEF(&resultset_sub);
	ZVAL_UNDEF(&using_sub);
	ZVAL_UNDEF(&value_sub);
	ZVAL_UNDEF(&code);
	ZVAL_UNDEF(&params);
	ZVAL_UNDEF(&option);
	ZVAL_UNDEF(&usingZero);
	ZVAL_UNDEF(&usingOne);
	ZVAL_UNDEF(&escaper);
	ZVAL_UNDEF(&optionValue);
	ZVAL_UNDEF(&optionText);
	ZVAL_UNDEF(&strValue);
	ZVAL_UNDEF(&strOptionValue);
	ZVAL_UNDEF(&_0);
	ZVAL_UNDEF(&_3$$6);
	ZVAL_UNDEF(&_6$$14);
	ZVAL_UNDEF(&_7$$15);
	ZVAL_UNDEF(&_10$$17);
	ZVAL_UNDEF(&_11$$18);
	ZVAL_UNDEF(&_12$$20);
	ZVAL_UNDEF(&closeOption);
	ZVAL_UNDEF(&_8$$16);
	ZVAL_UNDEF(&_9$$16);

	ZEPHIR_MM_GROW();
	zephir_fetch_params(1, 4, 0, &resultset, &using, &value, &closeOption_param);

	zephir_get_strval(&closeOption, closeOption_param);


	ZEPHIR_INIT_VAR(&code);
	ZVAL_STRING(&code, "");
	ZEPHIR_INIT_VAR(&params);
	ZVAL_NULL(&params);
	if (Z_TYPE_P(using) == IS_ARRAY) {
		if (zephir_fast_count_int(using TSRMLS_CC) != 2) {
			ZEPHIR_THROW_EXCEPTION_DEBUG_STR(phalcon_tag_exception_ce, "Parameter 'using' requires two values", "phalcon/tag/select.zep", 164);
			return;
		}
		ZEPHIR_OBS_VAR(&usingZero);
		zephir_array_fetch_long(&usingZero, using, 0, PH_NOISY, "phalcon/tag/select.zep", 166 TSRMLS_CC);
		ZEPHIR_OBS_VAR(&usingOne);
		zephir_array_fetch_long(&usingOne, using, 1, PH_NOISY, "phalcon/tag/select.zep", 166 TSRMLS_CC);
	}
	ZEPHIR_CALL_CE_STATIC(&_0, phalcon_tag_ce, "getescaperservice", &_1, 0);
	zephir_check_call_status();
	ZEPHIR_CPY_WRT(&escaper, &_0);
	_2 = zephir_get_iterator(resultset TSRMLS_CC);
	_2->funcs->rewind(_2 TSRMLS_CC);
	for (;_2->funcs->valid(_2 TSRMLS_CC) == SUCCESS && !EG(exception); _2->funcs->move_forward(_2 TSRMLS_CC)) {
		{
			ZEPHIR_ITERATOR_COPY(&option, _2);
		}
		if (Z_TYPE_P(using) == IS_ARRAY) {
			if (Z_TYPE_P(&option) == IS_OBJECT) {
				if ((zephir_method_exists_ex(&option, SL("readattribute") TSRMLS_CC) == SUCCESS)) {
					ZEPHIR_CALL_METHOD(&optionValue, &option, "readattribute", NULL, 0, &usingZero);
					zephir_check_call_status();
					ZEPHIR_CALL_METHOD(&optionText, &option, "readattribute", NULL, 0, &usingOne);
					zephir_check_call_status();
				} else {
					ZEPHIR_OBS_NVAR(&optionValue);
					zephir_read_property(&optionValue, &option, SL("usingZero"), PH_NOISY_CC);
					ZEPHIR_OBS_NVAR(&optionText);
					zephir_read_property(&optionText, &option, SL("usingOne"), PH_NOISY_CC);
				}
			} else {
				if (Z_TYPE_P(&option) == IS_ARRAY) {
					ZEPHIR_OBS_NVAR(&optionValue);
					zephir_array_fetch(&optionValue, &option, &usingZero, PH_NOISY, "phalcon/tag/select.zep", 185 TSRMLS_CC);
					ZEPHIR_OBS_NVAR(&optionText);
					zephir_array_fetch(&optionText, &option, &usingOne, PH_NOISY, "phalcon/tag/select.zep", 186 TSRMLS_CC);
				} else {
					ZEPHIR_THROW_EXCEPTION_DEBUG_STR(phalcon_tag_exception_ce, "Resultset returned an invalid value", "phalcon/tag/select.zep", 188);
					return;
				}
			}
			ZEPHIR_CALL_METHOD(&_3$$6, &escaper, "escapehtmlattr", &_4, 0, &optionValue);
			zephir_check_call_status();
			ZEPHIR_CPY_WRT(&optionValue, &_3$$6);
			ZEPHIR_CALL_METHOD(&_3$$6, &escaper, "escapehtml", &_5, 0, &optionText);
			zephir_check_call_status();
			ZEPHIR_CPY_WRT(&optionText, &_3$$6);
			if (Z_TYPE_P(value) == IS_ARRAY) {
				if (zephir_fast_in_array(&optionValue, value TSRMLS_CC)) {
					ZEPHIR_INIT_LNVAR(_6$$14);
					ZEPHIR_CONCAT_SVSVV(&_6$$14, "\t<option selected=\"selected\" value=\"", &optionValue, "\">", &optionText, &closeOption);
					zephir_concat_self(&code, &_6$$14 TSRMLS_CC);
				} else {
					ZEPHIR_INIT_LNVAR(_7$$15);
					ZEPHIR_CONCAT_SVSVV(&_7$$15, "\t<option value=\"", &optionValue, "\">", &optionText, &closeOption);
					zephir_concat_self(&code, &_7$$15 TSRMLS_CC);
				}
			} else {
				zephir_get_strval(&_8$$16, &optionValue);
				ZEPHIR_CPY_WRT(&strOptionValue, &_8$$16);
				zephir_get_strval(&_9$$16, value);
				ZEPHIR_CPY_WRT(&strValue, &_9$$16);
				if (ZEPHIR_IS_IDENTICAL(&strOptionValue, &strValue)) {
					ZEPHIR_INIT_LNVAR(_10$$17);
					ZEPHIR_CONCAT_SVSVV(&_10$$17, "\t<option selected=\"selected\" value=\"", &strOptionValue, "\">", &optionText, &closeOption);
					zephir_concat_self(&code, &_10$$17 TSRMLS_CC);
				} else {
					ZEPHIR_INIT_LNVAR(_11$$18);
					ZEPHIR_CONCAT_SVSVV(&_11$$18, "\t<option value=\"", &strOptionValue, "\">", &optionText, &closeOption);
					zephir_concat_self(&code, &_11$$18 TSRMLS_CC);
				}
			}
		} else {
			if (Z_TYPE_P(using) == IS_OBJECT) {
				if (Z_TYPE_P(&params) == IS_NULL) {
					ZEPHIR_INIT_NVAR(&params);
					array_init(&params);
				}
				zephir_array_update_long(&params, 0, &option, PH_COPY | PH_SEPARATE ZEPHIR_DEBUG_PARAMS_DUMMY);
				ZEPHIR_INIT_NVAR(&_12$$20);
				ZEPHIR_CALL_USER_FUNC_ARRAY(&_12$$20, using, &params);
				zephir_check_call_status();
				zephir_concat_self(&code, &_12$$20 TSRMLS_CC);
			}
		}
	}
	zend_iterator_dtor(_2);
	RETURN_CCTOR(&code);

}

/**
 * Generate the OPTION tags based on an array
 */
PHP_METHOD(Phalcon_Tag_Select, _optionsFromArray) {

	zend_string *_2;
	zend_ulong _1;
	zend_long ZEPHIR_LAST_CALL_STATUS;
	zephir_fcall_cache_entry *_3 = NULL, *_6 = NULL;
	zval closeOption, _11$$8, _12$$8;
	zval *data_param = NULL, *value, value_sub, *closeOption_param = NULL, strValue, strOptionValue, code, optionValue, optionText, escaped, *_0, _4$$4, _5$$4, _7$$4, _8$$4, _9$$6, _10$$7, _13$$9, _14$$10;
	zval data;
	zval *this_ptr = getThis();

	ZVAL_UNDEF(&data);
	ZVAL_UNDEF(&value_sub);
	ZVAL_UNDEF(&strValue);
	ZVAL_UNDEF(&strOptionValue);
	ZVAL_UNDEF(&code);
	ZVAL_UNDEF(&optionValue);
	ZVAL_UNDEF(&optionText);
	ZVAL_UNDEF(&escaped);
	ZVAL_UNDEF(&_4$$4);
	ZVAL_UNDEF(&_5$$4);
	ZVAL_UNDEF(&_7$$4);
	ZVAL_UNDEF(&_8$$4);
	ZVAL_UNDEF(&_9$$6);
	ZVAL_UNDEF(&_10$$7);
	ZVAL_UNDEF(&_13$$9);
	ZVAL_UNDEF(&_14$$10);
	ZVAL_UNDEF(&closeOption);
	ZVAL_UNDEF(&_11$$8);
	ZVAL_UNDEF(&_12$$8);

	ZEPHIR_MM_GROW();
	zephir_fetch_params(1, 3, 0, &data_param, &value, &closeOption_param);

	zephir_get_arrval(&data, data_param);
	zephir_get_strval(&closeOption, closeOption_param);


	ZEPHIR_INIT_VAR(&code);
	ZVAL_STRING(&code, "");
	zephir_is_iterable(&data, 0, "phalcon/tag/select.zep", 268);
	ZEND_HASH_FOREACH_KEY_VAL(Z_ARRVAL_P(&data), _1, _2, _0)
	{
		ZEPHIR_INIT_NVAR(&optionValue);
		if (_2 != NULL) { 
			ZVAL_STR_COPY(&optionValue, _2);
		} else {
			ZVAL_LONG(&optionValue, _1);
		}
		ZEPHIR_INIT_NVAR(&optionText);
		ZVAL_COPY(&optionText, _0);
<<<<<<< HEAD
		ZEPHIR_CALL_FUNCTION(&escaped, "htmlspecialchars", &_3, 179, &optionValue);
=======
		ZEPHIR_CALL_FUNCTION(&escaped, "htmlspecialchars", &_3, 186, &optionValue);
>>>>>>> b3b083d3
		zephir_check_call_status();
		if (Z_TYPE_P(&optionText) == IS_ARRAY) {
			ZEPHIR_INIT_NVAR(&_4$$4);
			ZEPHIR_GET_CONSTANT(&_4$$4, "PHP_EOL");
<<<<<<< HEAD
			ZEPHIR_CALL_SELF(&_5$$4, "_optionsfromarray", &_6, 415, &optionText, value, &closeOption);
=======
			ZEPHIR_CALL_SELF(&_5$$4, "_optionsfromarray", &_6, 418, &optionText, value, &closeOption);
>>>>>>> b3b083d3
			zephir_check_call_status();
			ZEPHIR_INIT_NVAR(&_7$$4);
			ZEPHIR_GET_CONSTANT(&_7$$4, "PHP_EOL");
			ZEPHIR_INIT_LNVAR(_8$$4);
			ZEPHIR_CONCAT_SVSVVSV(&_8$$4, "\t<optgroup label=\"", &escaped, "\">", &_4$$4, &_5$$4, "\t</optgroup>", &_7$$4);
			zephir_concat_self(&code, &_8$$4 TSRMLS_CC);
			continue;
		}
		if (Z_TYPE_P(value) == IS_ARRAY) {
			if (zephir_fast_in_array(&optionValue, value TSRMLS_CC)) {
				ZEPHIR_INIT_LNVAR(_9$$6);
				ZEPHIR_CONCAT_SVSVV(&_9$$6, "\t<option selected=\"selected\" value=\"", &escaped, "\">", &optionText, &closeOption);
				zephir_concat_self(&code, &_9$$6 TSRMLS_CC);
			} else {
				ZEPHIR_INIT_LNVAR(_10$$7);
				ZEPHIR_CONCAT_SVSVV(&_10$$7, "\t<option value=\"", &escaped, "\">", &optionText, &closeOption);
				zephir_concat_self(&code, &_10$$7 TSRMLS_CC);
			}
		} else {
			zephir_get_strval(&_11$$8, &optionValue);
			ZEPHIR_CPY_WRT(&strOptionValue, &_11$$8);
			zephir_get_strval(&_12$$8, value);
			ZEPHIR_CPY_WRT(&strValue, &_12$$8);
			if (ZEPHIR_IS_IDENTICAL(&strOptionValue, &strValue)) {
				ZEPHIR_INIT_LNVAR(_13$$9);
				ZEPHIR_CONCAT_SVSVV(&_13$$9, "\t<option selected=\"selected\" value=\"", &escaped, "\">", &optionText, &closeOption);
				zephir_concat_self(&code, &_13$$9 TSRMLS_CC);
			} else {
				ZEPHIR_INIT_LNVAR(_14$$10);
				ZEPHIR_CONCAT_SVSVV(&_14$$10, "\t<option value=\"", &escaped, "\">", &optionText, &closeOption);
				zephir_concat_self(&code, &_14$$10 TSRMLS_CC);
			}
		}
	} ZEND_HASH_FOREACH_END();
	ZEPHIR_INIT_NVAR(&optionText);
	ZEPHIR_INIT_NVAR(&optionValue);
	RETURN_CCTOR(&code);

}
<|MERGE_RESOLUTION|>--- conflicted
+++ resolved
@@ -176,11 +176,7 @@
 		ZEPHIR_GET_CONSTANT(&_10$$24, "PHP_EOL");
 		ZEPHIR_INIT_VAR(&_11$$24);
 		ZEPHIR_CONCAT_SV(&_11$$24, "</option>", &_10$$24);
-<<<<<<< HEAD
-		ZEPHIR_CALL_SELF(&_8$$24, "_optionsfromresultset", &_9, 414, &options, &using, &value, &_11$$24);
-=======
 		ZEPHIR_CALL_SELF(&_8$$24, "_optionsfromresultset", &_9, 417, &options, &using, &value, &_11$$24);
->>>>>>> b3b083d3
 		zephir_check_call_status();
 		zephir_concat_self(&code, &_8$$24 TSRMLS_CC);
 	} else {
@@ -189,11 +185,7 @@
 			ZEPHIR_GET_CONSTANT(&_14$$26, "PHP_EOL");
 			ZEPHIR_INIT_VAR(&_15$$26);
 			ZEPHIR_CONCAT_SV(&_15$$26, "</option>", &_14$$26);
-<<<<<<< HEAD
-			ZEPHIR_CALL_SELF(&_12$$26, "_optionsfromarray", &_13, 415, &options, &value, &_15$$26);
-=======
 			ZEPHIR_CALL_SELF(&_12$$26, "_optionsfromarray", &_13, 418, &options, &value, &_15$$26);
->>>>>>> b3b083d3
 			zephir_check_call_status();
 			zephir_concat_self(&code, &_12$$26 TSRMLS_CC);
 		} else {
@@ -401,20 +393,12 @@
 		}
 		ZEPHIR_INIT_NVAR(&optionText);
 		ZVAL_COPY(&optionText, _0);
-<<<<<<< HEAD
-		ZEPHIR_CALL_FUNCTION(&escaped, "htmlspecialchars", &_3, 179, &optionValue);
-=======
 		ZEPHIR_CALL_FUNCTION(&escaped, "htmlspecialchars", &_3, 186, &optionValue);
->>>>>>> b3b083d3
 		zephir_check_call_status();
 		if (Z_TYPE_P(&optionText) == IS_ARRAY) {
 			ZEPHIR_INIT_NVAR(&_4$$4);
 			ZEPHIR_GET_CONSTANT(&_4$$4, "PHP_EOL");
-<<<<<<< HEAD
-			ZEPHIR_CALL_SELF(&_5$$4, "_optionsfromarray", &_6, 415, &optionText, value, &closeOption);
-=======
 			ZEPHIR_CALL_SELF(&_5$$4, "_optionsfromarray", &_6, 418, &optionText, value, &closeOption);
->>>>>>> b3b083d3
 			zephir_check_call_status();
 			ZEPHIR_INIT_NVAR(&_7$$4);
 			ZEPHIR_GET_CONSTANT(&_7$$4, "PHP_EOL");
