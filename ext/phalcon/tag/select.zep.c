
#ifdef HAVE_CONFIG_H
#include "../../ext_config.h"
#endif

#include <php.h>
#include "../../php_ext.h"
#include "../../ext.h"

#include <Zend/zend_operators.h>
#include <Zend/zend_exceptions.h>
#include <Zend/zend_interfaces.h>

#include "kernel/main.h"
#include "kernel/memory.h"
#include "kernel/array.h"
#include "kernel/string.h"
#include "kernel/operators.h"
#include "kernel/fcall.h"
#include "kernel/exception.h"
#include "kernel/concat.h"
#include "kernel/iterator.h"
#include "kernel/object.h"
#include "kernel/hash.h"


/**
 * Phalcon\Tag\Select
 *
 * Generates a SELECT html tag using a static array of values or a Phalcon\Mvc\Model resultset
 */
ZEPHIR_INIT_CLASS(Phalcon_Tag_Select) {

	ZEPHIR_REGISTER_CLASS(Phalcon\\Tag, Select, phalcon, tag_select, phalcon_tag_select_method_entry, ZEND_ACC_EXPLICIT_ABSTRACT_CLASS);

	return SUCCESS;

}

/**
 * Generates a SELECT tag
 *
 * @param array parameters
 * @param array data
 */
PHP_METHOD(Phalcon_Tag_Select, selectField) {

	zend_bool _2;
	int ZEPHIR_LAST_CALL_STATUS;
	zephir_fcall_cache_entry *_1 = NULL, *_4 = NULL, *_9 = NULL, *_10 = NULL;
	zval *parameters, *data = NULL, *params = NULL, *name, *id, *value = NULL, *useEmpty, *code, *emptyValue = NULL, *emptyText = NULL, *options = NULL, *using, *_0, *_3 = NULL, *_5 = NULL, *_6 = NULL, *_7 = NULL, *_8 = NULL;

	ZEPHIR_MM_GROW();
	zephir_fetch_params(1, 1, 1, &parameters, &data);

	if (!data) {
		data = ZEPHIR_GLOBAL(global_null);
	}


	if (Z_TYPE_P(parameters) != IS_ARRAY) {
		ZEPHIR_INIT_VAR(params);
		zephir_create_array(params, 2, 0 TSRMLS_CC);
		zephir_array_fast_append(params, parameters);
		zephir_array_fast_append(params, data);
	} else {
		ZEPHIR_CPY_WRT(params, parameters);
	}
	ZEPHIR_OBS_VAR(id);
	if (!(zephir_array_isset_long_fetch(&id, params, 0, 0 TSRMLS_CC))) {
<<<<<<< HEAD
		zephir_array_fetch_string(&_0, params, SL("id"), PH_NOISY | PH_READONLY, "phalcon/tag/select.zep", 52 TSRMLS_CC);
		zephir_array_update_long(&params, 0, &_0, PH_COPY | PH_SEPARATE, "phalcon/tag/select.zep", 52);
=======
		zephir_array_fetch_string(&_0, params, SL("id"), PH_NOISY | PH_READONLY, "phalcon/tag/select.zep", 51 TSRMLS_CC);
		zephir_array_update_long(&params, 0, &_0, PH_COPY | PH_SEPARATE ZEPHIR_DEBUG_PARAMS_DUMMY);
>>>>>>> 58cb694b
	}
	if (!(zephir_memnstr_str(id, SL("["), "phalcon/tag/select.zep", 58))) {
		if (!(zephir_array_isset_string(params, SS("id")))) {
			zephir_array_update_string(&params, SL("id"), &id, PH_COPY | PH_SEPARATE);
		}
	}
	ZEPHIR_OBS_VAR(name);
	if (!(zephir_array_isset_string_fetch(&name, params, SS("name"), 0 TSRMLS_CC))) {
		zephir_array_update_string(&params, SL("name"), &id, PH_COPY | PH_SEPARATE);
	} else {
		if (!(zephir_is_true(name))) {
			zephir_array_update_string(&params, SL("name"), &id, PH_COPY | PH_SEPARATE);
		}
	}
	ZEPHIR_OBS_VAR(value);
	if (!(zephir_array_isset_string_fetch(&value, params, SS("value"), 0 TSRMLS_CC))) {
		ZEPHIR_CALL_CE_STATIC(&value, phalcon_tag_ce, "getvalue", &_1, 6, id, params);
		zephir_check_call_status();
	} else {
		zephir_array_unset_string(&params, SS("value"), PH_SEPARATE);
	}
	ZEPHIR_OBS_VAR(useEmpty);
	if (zephir_array_isset_string_fetch(&useEmpty, params, SS("useEmpty"), 0 TSRMLS_CC)) {
		ZEPHIR_OBS_VAR(emptyValue);
		if (!(zephir_array_isset_string_fetch(&emptyValue, params, SS("emptyValue"), 0 TSRMLS_CC))) {
			ZEPHIR_INIT_NVAR(emptyValue);
			ZVAL_STRING(emptyValue, "", 1);
		} else {
			zephir_array_unset_string(&params, SS("emptyValue"), PH_SEPARATE);
		}
		ZEPHIR_OBS_VAR(emptyText);
		if (!(zephir_array_isset_string_fetch(&emptyText, params, SS("emptyText"), 0 TSRMLS_CC))) {
			ZEPHIR_INIT_NVAR(emptyText);
			ZVAL_STRING(emptyText, "Choose...", 1);
		} else {
			zephir_array_unset_string(&params, SS("emptyText"), PH_SEPARATE);
		}
		zephir_array_unset_string(&params, SS("useEmpty"), PH_SEPARATE);
	}
	ZEPHIR_OBS_VAR(options);
	if (!(zephir_array_isset_long_fetch(&options, params, 1, 0 TSRMLS_CC))) {
		ZEPHIR_CPY_WRT(options, data);
	}
	if (Z_TYPE_P(options) == IS_OBJECT) {
		ZEPHIR_OBS_VAR(using);
		if (!(zephir_array_isset_string_fetch(&using, params, SS("using"), 0 TSRMLS_CC))) {
			ZEPHIR_THROW_EXCEPTION_DEBUG_STR(phalcon_tag_exception_ce, "The 'using' parameter is required", "phalcon/tag/select.zep", 105);
			return;
		} else {
			_2 = Z_TYPE_P(using) != IS_ARRAY;
			if (_2) {
				_2 = Z_TYPE_P(using) != IS_OBJECT;
			}
			if (_2) {
				ZEPHIR_THROW_EXCEPTION_DEBUG_STR(phalcon_tag_exception_ce, "The 'using' parameter should be an array", "phalcon/tag/select.zep", 108);
				return;
			}
		}
	}
	zephir_array_unset_string(&params, SS("using"), PH_SEPARATE);
	ZEPHIR_INIT_VAR(_5);
	ZVAL_STRING(_5, "<select", ZEPHIR_TEMP_PARAM_COPY);
	ZEPHIR_CALL_CE_STATIC(&_3, phalcon_tag_ce, "renderattributes", &_4, 4, _5, params);
	zephir_check_temp_parameter(_5);
	zephir_check_call_status();
	ZEPHIR_INIT_NVAR(_5);
	ZEPHIR_GET_CONSTANT(_5, "PHP_EOL");
	ZEPHIR_INIT_VAR(code);
	ZEPHIR_CONCAT_VSV(code, _3, ">", _5);
	if (zephir_is_true(useEmpty)) {
		ZEPHIR_INIT_VAR(_6);
		ZEPHIR_GET_CONSTANT(_6, "PHP_EOL");
		ZEPHIR_INIT_VAR(_7);
		ZEPHIR_CONCAT_SVSVSV(_7, "\t<option value=\"", emptyValue, "\">", emptyText, "</option>", _6);
		zephir_concat_self(&code, _7 TSRMLS_CC);
	}
	if (Z_TYPE_P(options) == IS_OBJECT) {
		ZEPHIR_INIT_NVAR(_6);
		ZEPHIR_GET_CONSTANT(_6, "PHP_EOL");
		ZEPHIR_INIT_LNVAR(_7);
		ZEPHIR_CONCAT_SV(_7, "</option>", _6);
<<<<<<< HEAD
		ZEPHIR_CALL_SELF(&_8, "_optionsfromresultset", &_9, 420, options, using, value, _7);
=======
		ZEPHIR_CALL_SELF(&_8, "_optionsfromresultset", &_9, 416, options, using, value, _7);
>>>>>>> 58cb694b
		zephir_check_call_status();
		zephir_concat_self(&code, _8 TSRMLS_CC);
	} else {
		if (Z_TYPE_P(options) == IS_ARRAY) {
			ZEPHIR_INIT_NVAR(_6);
			ZEPHIR_GET_CONSTANT(_6, "PHP_EOL");
			ZEPHIR_INIT_LNVAR(_7);
			ZEPHIR_CONCAT_SV(_7, "</option>", _6);
<<<<<<< HEAD
			ZEPHIR_CALL_SELF(&_8, "_optionsfromarray", &_10, 421, options, value, _7);
=======
			ZEPHIR_CALL_SELF(&_8, "_optionsfromarray", &_10, 417, options, value, _7);
>>>>>>> 58cb694b
			zephir_check_call_status();
			zephir_concat_self(&code, _8 TSRMLS_CC);
		} else {
			ZEPHIR_THROW_EXCEPTION_DEBUG_STR(phalcon_tag_exception_ce, "Invalid data provided to SELECT helper", "phalcon/tag/select.zep", 139);
			return;
		}
	}
	zephir_concat_self_str(&code, SL("</select>") TSRMLS_CC);
	RETURN_CCTOR(code);

}

/**
 * Generate the OPTION tags based on a resultset
 *
 * @param \Phalcon\Mvc\Model\Resultset resultset
 * @param array using
 * @param mixed value
 * @param string closeOption
 */
PHP_METHOD(Phalcon_Tag_Select, _optionsFromResultset) {

	zval *_6 = NULL, *_7 = NULL;
	zend_object_iterator *_2;
	int ZEPHIR_LAST_CALL_STATUS;
	zephir_fcall_cache_entry *_1 = NULL, *_3 = NULL, *_4 = NULL;
	zval *resultset, *using, *value, *closeOption, *code, *params = NULL, *option = NULL, *usingZero, *usingOne, *escaper = NULL, *optionValue = NULL, *optionText = NULL, *strValue = NULL, *strOptionValue = NULL, *_0 = NULL, *_5 = NULL, *_8 = NULL;

	ZEPHIR_MM_GROW();
	zephir_fetch_params(1, 4, 0, &resultset, &using, &value, &closeOption);



	ZEPHIR_INIT_VAR(code);
	ZVAL_STRING(code, "", 1);
	ZEPHIR_INIT_VAR(params);
	ZVAL_NULL(params);
	if (Z_TYPE_P(using) == IS_ARRAY) {
		if (zephir_fast_count_int(using TSRMLS_CC) != 2) {
			ZEPHIR_THROW_EXCEPTION_DEBUG_STR(phalcon_tag_exception_ce, "Parameter 'using' requires two values", "phalcon/tag/select.zep", 166);
			return;
		}
		ZEPHIR_OBS_VAR(usingZero);
		zephir_array_fetch_long(&usingZero, using, 0, PH_NOISY, "phalcon/tag/select.zep", 168 TSRMLS_CC);
		ZEPHIR_OBS_VAR(usingOne);
		zephir_array_fetch_long(&usingOne, using, 1, PH_NOISY, "phalcon/tag/select.zep", 168 TSRMLS_CC);
	}
	ZEPHIR_CALL_CE_STATIC(&_0, phalcon_tag_ce, "getescaperservice", &_1, 422);
	zephir_check_call_status();
	ZEPHIR_CPY_WRT(escaper, _0);
	_2 = zephir_get_iterator(resultset TSRMLS_CC);
	_2->funcs->rewind(_2 TSRMLS_CC);
	for (;_2->funcs->valid(_2 TSRMLS_CC) == SUCCESS && !EG(exception); _2->funcs->move_forward(_2 TSRMLS_CC)) {
		{
			zval **ZEPHIR_TMP_ITERATOR_PTR;
			_2->funcs->get_current_data(_2, &ZEPHIR_TMP_ITERATOR_PTR TSRMLS_CC);
			ZEPHIR_CPY_WRT(option, (*ZEPHIR_TMP_ITERATOR_PTR));
		}
		if (Z_TYPE_P(using) == IS_ARRAY) {
			if (Z_TYPE_P(option) == IS_OBJECT) {
				if ((zephir_method_exists_ex(option, SS("readattribute") TSRMLS_CC) == SUCCESS)) {
					ZEPHIR_CALL_METHOD(&optionValue, option, "readattribute", NULL, 0, usingZero);
					zephir_check_call_status();
					ZEPHIR_CALL_METHOD(&optionText, option, "readattribute", NULL, 0, usingOne);
					zephir_check_call_status();
				} else {
					ZEPHIR_OBS_NVAR(optionValue);
					zephir_read_property(&optionValue, option, SL("usingZero"), PH_NOISY_CC);
					ZEPHIR_OBS_NVAR(optionText);
					zephir_read_property(&optionText, option, SL("usingOne"), PH_NOISY_CC);
				}
			} else {
				if (Z_TYPE_P(option) == IS_ARRAY) {
					ZEPHIR_OBS_NVAR(optionValue);
					zephir_array_fetch(&optionValue, option, usingZero, PH_NOISY, "phalcon/tag/select.zep", 187 TSRMLS_CC);
					ZEPHIR_OBS_NVAR(optionText);
					zephir_array_fetch(&optionText, option, usingOne, PH_NOISY, "phalcon/tag/select.zep", 188 TSRMLS_CC);
				} else {
					ZEPHIR_THROW_EXCEPTION_DEBUG_STR(phalcon_tag_exception_ce, "Resultset returned an invalid value", "phalcon/tag/select.zep", 190);
					return;
				}
			}
			ZEPHIR_CALL_METHOD(&_0, escaper, "escapehtmlattr", &_3, 0, optionValue);
			zephir_check_call_status();
			ZEPHIR_CPY_WRT(optionValue, _0);
			ZEPHIR_CALL_METHOD(&_0, escaper, "escapehtml", &_4, 0, optionText);
			zephir_check_call_status();
			ZEPHIR_CPY_WRT(optionText, _0);
			if (Z_TYPE_P(value) == IS_ARRAY) {
				if (zephir_fast_in_array(optionValue, value TSRMLS_CC)) {
					ZEPHIR_INIT_LNVAR(_5);
					ZEPHIR_CONCAT_SVSVV(_5, "\t<option selected=\"selected\" value=\"", optionValue, "\">", optionText, closeOption);
					zephir_concat_self(&code, _5 TSRMLS_CC);
				} else {
					ZEPHIR_INIT_LNVAR(_5);
					ZEPHIR_CONCAT_SVSVV(_5, "\t<option value=\"", optionValue, "\">", optionText, closeOption);
					zephir_concat_self(&code, _5 TSRMLS_CC);
				}
			} else {
				zephir_get_strval(_6, optionValue);
				ZEPHIR_CPY_WRT(strOptionValue, _6);
				zephir_get_strval(_7, value);
				ZEPHIR_CPY_WRT(strValue, _7);
				if (ZEPHIR_IS_IDENTICAL(strOptionValue, strValue)) {
					ZEPHIR_INIT_LNVAR(_5);
					ZEPHIR_CONCAT_SVSVV(_5, "\t<option selected=\"selected\" value=\"", strOptionValue, "\">", optionText, closeOption);
					zephir_concat_self(&code, _5 TSRMLS_CC);
				} else {
					ZEPHIR_INIT_LNVAR(_5);
					ZEPHIR_CONCAT_SVSVV(_5, "\t<option value=\"", strOptionValue, "\">", optionText, closeOption);
					zephir_concat_self(&code, _5 TSRMLS_CC);
				}
			}
		} else {
			if (Z_TYPE_P(using) == IS_OBJECT) {
				if (Z_TYPE_P(params) == IS_NULL) {
					ZEPHIR_INIT_NVAR(params);
					array_init(params);
				}
<<<<<<< HEAD
				zephir_array_update_long(&params, 0, &option, PH_COPY | PH_SEPARATE, "phalcon/tag/select.zep", 224);
				ZEPHIR_INIT_NVAR(_8);
				ZEPHIR_CALL_USER_FUNC_ARRAY(_8, using, params);
=======
				zephir_array_update_long(&params, 0, &option, PH_COPY | PH_SEPARATE ZEPHIR_DEBUG_PARAMS_DUMMY);
				ZEPHIR_INIT_NVAR(_4);
				ZEPHIR_CALL_USER_FUNC_ARRAY(_4, using, params);
>>>>>>> 58cb694b
				zephir_check_call_status();
				zephir_concat_self(&code, _8 TSRMLS_CC);
			}
		}
	}
	_2->funcs->dtor(_2 TSRMLS_CC);
	RETURN_CCTOR(code);

}

/**
 * Generate the OPTION tags based on an array
 *
 * @param array data
 * @param mixed value
 * @param string closeOption
 */
PHP_METHOD(Phalcon_Tag_Select, _optionsFromArray) {

	zval *_10 = NULL, *_11 = NULL;
	int ZEPHIR_LAST_CALL_STATUS;
	zephir_fcall_cache_entry *_3 = NULL, *_6 = NULL;
	HashTable *_1;
	HashPosition _0;
	zval *data, *value, *closeOption, *strValue = NULL, *strOptionValue = NULL, *code, *optionValue = NULL, *optionText = NULL, *escaped = NULL, **_2, *_4 = NULL, *_5 = NULL, *_7 = NULL, *_8 = NULL, *_9 = NULL;

	ZEPHIR_MM_GROW();
	zephir_fetch_params(1, 3, 0, &data, &value, &closeOption);



	ZEPHIR_INIT_VAR(code);
	ZVAL_STRING(code, "", 1);
	zephir_is_iterable(data, &_1, &_0, 0, 0, "phalcon/tag/select.zep", 274);
	for (
	  ; zephir_hash_get_current_data_ex(_1, (void**) &_2, &_0) == SUCCESS
	  ; zephir_hash_move_forward_ex(_1, &_0)
	) {
		ZEPHIR_GET_HMKEY(optionValue, _1, _0);
		ZEPHIR_GET_HVALUE(optionText, _2);
<<<<<<< HEAD
		ZEPHIR_CALL_FUNCTION(&escaped, "htmlspecialchars", &_3, 181, optionValue);
=======
		ZEPHIR_CALL_FUNCTION(&escaped, "htmlspecialchars", &_3, 182, optionValue);
>>>>>>> 58cb694b
		zephir_check_call_status();
		if (Z_TYPE_P(optionText) == IS_ARRAY) {
			ZEPHIR_INIT_NVAR(_4);
			ZEPHIR_GET_CONSTANT(_4, "PHP_EOL");
<<<<<<< HEAD
			ZEPHIR_CALL_SELF(&_5, "_optionsfromarray", &_6, 421, optionText, value, closeOption);
=======
			ZEPHIR_CALL_SELF(&_5, "_optionsfromarray", &_6, 417, optionText, value, closeOption);
>>>>>>> 58cb694b
			zephir_check_call_status();
			ZEPHIR_INIT_NVAR(_7);
			ZEPHIR_GET_CONSTANT(_7, "PHP_EOL");
			ZEPHIR_INIT_LNVAR(_8);
			ZEPHIR_CONCAT_SVSVVSV(_8, "\t<optgroup label=\"", escaped, "\">", _4, _5, "\t</optgroup>", _7);
			zephir_concat_self(&code, _8 TSRMLS_CC);
			continue;
		}
		if (Z_TYPE_P(value) == IS_ARRAY) {
			if (zephir_fast_in_array(optionValue, value TSRMLS_CC)) {
				ZEPHIR_INIT_LNVAR(_8);
				ZEPHIR_CONCAT_SVSVV(_8, "\t<option selected=\"selected\" value=\"", escaped, "\">", optionText, closeOption);
				zephir_concat_self(&code, _8 TSRMLS_CC);
			} else {
				ZEPHIR_INIT_LNVAR(_9);
				ZEPHIR_CONCAT_SVSVV(_9, "\t<option value=\"", escaped, "\">", optionText, closeOption);
				zephir_concat_self(&code, _9 TSRMLS_CC);
			}
		} else {
			zephir_get_strval(_10, optionValue);
			ZEPHIR_CPY_WRT(strOptionValue, _10);
			zephir_get_strval(_11, value);
			ZEPHIR_CPY_WRT(strValue, _11);
			if (ZEPHIR_IS_IDENTICAL(strOptionValue, strValue)) {
				ZEPHIR_INIT_LNVAR(_8);
				ZEPHIR_CONCAT_SVSVV(_8, "\t<option selected=\"selected\" value=\"", escaped, "\">", optionText, closeOption);
				zephir_concat_self(&code, _8 TSRMLS_CC);
			} else {
				ZEPHIR_INIT_LNVAR(_9);
				ZEPHIR_CONCAT_SVSVV(_9, "\t<option value=\"", escaped, "\">", optionText, closeOption);
				zephir_concat_self(&code, _9 TSRMLS_CC);
			}
		}
	}
	RETURN_CCTOR(code);

}
<|MERGE_RESOLUTION|>--- conflicted
+++ resolved
@@ -68,13 +68,8 @@
 	}
 	ZEPHIR_OBS_VAR(id);
 	if (!(zephir_array_isset_long_fetch(&id, params, 0, 0 TSRMLS_CC))) {
-<<<<<<< HEAD
 		zephir_array_fetch_string(&_0, params, SL("id"), PH_NOISY | PH_READONLY, "phalcon/tag/select.zep", 52 TSRMLS_CC);
-		zephir_array_update_long(&params, 0, &_0, PH_COPY | PH_SEPARATE, "phalcon/tag/select.zep", 52);
-=======
-		zephir_array_fetch_string(&_0, params, SL("id"), PH_NOISY | PH_READONLY, "phalcon/tag/select.zep", 51 TSRMLS_CC);
 		zephir_array_update_long(&params, 0, &_0, PH_COPY | PH_SEPARATE ZEPHIR_DEBUG_PARAMS_DUMMY);
->>>>>>> 58cb694b
 	}
 	if (!(zephir_memnstr_str(id, SL("["), "phalcon/tag/select.zep", 58))) {
 		if (!(zephir_array_isset_string(params, SS("id")))) {
@@ -156,11 +151,7 @@
 		ZEPHIR_GET_CONSTANT(_6, "PHP_EOL");
 		ZEPHIR_INIT_LNVAR(_7);
 		ZEPHIR_CONCAT_SV(_7, "</option>", _6);
-<<<<<<< HEAD
-		ZEPHIR_CALL_SELF(&_8, "_optionsfromresultset", &_9, 420, options, using, value, _7);
-=======
-		ZEPHIR_CALL_SELF(&_8, "_optionsfromresultset", &_9, 416, options, using, value, _7);
->>>>>>> 58cb694b
+		ZEPHIR_CALL_SELF(&_8, "_optionsfromresultset", &_9, 419, options, using, value, _7);
 		zephir_check_call_status();
 		zephir_concat_self(&code, _8 TSRMLS_CC);
 	} else {
@@ -169,11 +160,7 @@
 			ZEPHIR_GET_CONSTANT(_6, "PHP_EOL");
 			ZEPHIR_INIT_LNVAR(_7);
 			ZEPHIR_CONCAT_SV(_7, "</option>", _6);
-<<<<<<< HEAD
-			ZEPHIR_CALL_SELF(&_8, "_optionsfromarray", &_10, 421, options, value, _7);
-=======
-			ZEPHIR_CALL_SELF(&_8, "_optionsfromarray", &_10, 417, options, value, _7);
->>>>>>> 58cb694b
+			ZEPHIR_CALL_SELF(&_8, "_optionsfromarray", &_10, 420, options, value, _7);
 			zephir_check_call_status();
 			zephir_concat_self(&code, _8 TSRMLS_CC);
 		} else {
@@ -221,7 +208,7 @@
 		ZEPHIR_OBS_VAR(usingOne);
 		zephir_array_fetch_long(&usingOne, using, 1, PH_NOISY, "phalcon/tag/select.zep", 168 TSRMLS_CC);
 	}
-	ZEPHIR_CALL_CE_STATIC(&_0, phalcon_tag_ce, "getescaperservice", &_1, 422);
+	ZEPHIR_CALL_CE_STATIC(&_0, phalcon_tag_ce, "getescaperservice", &_1, 421);
 	zephir_check_call_status();
 	ZEPHIR_CPY_WRT(escaper, _0);
 	_2 = zephir_get_iterator(resultset TSRMLS_CC);
@@ -293,15 +280,9 @@
 					ZEPHIR_INIT_NVAR(params);
 					array_init(params);
 				}
-<<<<<<< HEAD
-				zephir_array_update_long(&params, 0, &option, PH_COPY | PH_SEPARATE, "phalcon/tag/select.zep", 224);
+				zephir_array_update_long(&params, 0, &option, PH_COPY | PH_SEPARATE ZEPHIR_DEBUG_PARAMS_DUMMY);
 				ZEPHIR_INIT_NVAR(_8);
 				ZEPHIR_CALL_USER_FUNC_ARRAY(_8, using, params);
-=======
-				zephir_array_update_long(&params, 0, &option, PH_COPY | PH_SEPARATE ZEPHIR_DEBUG_PARAMS_DUMMY);
-				ZEPHIR_INIT_NVAR(_4);
-				ZEPHIR_CALL_USER_FUNC_ARRAY(_4, using, params);
->>>>>>> 58cb694b
 				zephir_check_call_status();
 				zephir_concat_self(&code, _8 TSRMLS_CC);
 			}
@@ -342,20 +323,12 @@
 	) {
 		ZEPHIR_GET_HMKEY(optionValue, _1, _0);
 		ZEPHIR_GET_HVALUE(optionText, _2);
-<<<<<<< HEAD
-		ZEPHIR_CALL_FUNCTION(&escaped, "htmlspecialchars", &_3, 181, optionValue);
-=======
-		ZEPHIR_CALL_FUNCTION(&escaped, "htmlspecialchars", &_3, 182, optionValue);
->>>>>>> 58cb694b
+		ZEPHIR_CALL_FUNCTION(&escaped, "htmlspecialchars", &_3, 180, optionValue);
 		zephir_check_call_status();
 		if (Z_TYPE_P(optionText) == IS_ARRAY) {
 			ZEPHIR_INIT_NVAR(_4);
 			ZEPHIR_GET_CONSTANT(_4, "PHP_EOL");
-<<<<<<< HEAD
-			ZEPHIR_CALL_SELF(&_5, "_optionsfromarray", &_6, 421, optionText, value, closeOption);
-=======
-			ZEPHIR_CALL_SELF(&_5, "_optionsfromarray", &_6, 417, optionText, value, closeOption);
->>>>>>> 58cb694b
+			ZEPHIR_CALL_SELF(&_5, "_optionsfromarray", &_6, 420, optionText, value, closeOption);
 			zephir_check_call_status();
 			ZEPHIR_INIT_NVAR(_7);
 			ZEPHIR_GET_CONSTANT(_7, "PHP_EOL");
