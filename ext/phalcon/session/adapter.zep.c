
#ifdef HAVE_CONFIG_H
#include "../../ext_config.h"
#endif

#include <php.h>
#include "../../php_ext.h"
#include "../../ext.h"

#include <Zend/zend_operators.h>
#include <Zend/zend_exceptions.h>
#include <Zend/zend_interfaces.h>

#include "kernel/main.h"
#include "kernel/fcall.h"
#include "kernel/memory.h"
#include "kernel/operators.h"
#include "kernel/object.h"
#include "kernel/array.h"
#include "ext/spl/spl_exceptions.h"
#include "kernel/exception.h"
#include "kernel/concat.h"
#include "kernel/string.h"


/**
 * Phalcon\Session\Adapter
 *
 * Base class for Phalcon\Session adapters
 */
ZEPHIR_INIT_CLASS(Phalcon_Session_Adapter) {

	ZEPHIR_REGISTER_CLASS(Phalcon\\Session, Adapter, phalcon, session_adapter, phalcon_session_adapter_method_entry, ZEND_ACC_EXPLICIT_ABSTRACT_CLASS);

	zend_declare_property_null(phalcon_session_adapter_ce, SL("_uniqueId"), ZEND_ACC_PROTECTED TSRMLS_CC);

	zend_declare_property_bool(phalcon_session_adapter_ce, SL("_started"), 0, ZEND_ACC_PROTECTED TSRMLS_CC);

	zend_declare_property_null(phalcon_session_adapter_ce, SL("_options"), ZEND_ACC_PROTECTED TSRMLS_CC);

	zephir_declare_class_constant_long(phalcon_session_adapter_ce, SL("SESSION_ACTIVE"), 2);

	zephir_declare_class_constant_long(phalcon_session_adapter_ce, SL("SESSION_NONE"), 1);

	zephir_declare_class_constant_long(phalcon_session_adapter_ce, SL("SESSION_DISABLED"), 0);

	zend_class_implements(phalcon_session_adapter_ce TSRMLS_CC, 1, phalcon_session_adapterinterface_ce);
	return SUCCESS;

}

/**
 * Phalcon\Session\Adapter constructor
 */
PHP_METHOD(Phalcon_Session_Adapter, __construct) {

	zend_long ZEPHIR_LAST_CALL_STATUS;
	zval *options_param = NULL;
	zval options;
	zval *this_ptr = getThis();

	ZVAL_UNDEF(&options);

	ZEPHIR_MM_GROW();
	zephir_fetch_params(1, 0, 1, &options_param);

	if (!options_param) {
		ZEPHIR_INIT_VAR(&options);
		array_init(&options);
	} else {
		zephir_get_arrval(&options, options_param);
	}


	ZEPHIR_CALL_METHOD(NULL, this_ptr, "setoptions", NULL, 0, &options);
	zephir_check_call_status();
	ZEPHIR_MM_RESTORE();

}

/**
 * Starts the session (if headers are already sent the session will not be started)
 */
PHP_METHOD(Phalcon_Session_Adapter, start) {

	zend_bool _2$$3;
	zval __$true, __$false, _0, _1$$3, _3$$3;
	zend_long ZEPHIR_LAST_CALL_STATUS;
	zval *this_ptr = getThis();

	ZVAL_BOOL(&__$true, 1);
	ZVAL_BOOL(&__$false, 0);
	ZVAL_UNDEF(&_0);
	ZVAL_UNDEF(&_1$$3);
	ZVAL_UNDEF(&_3$$3);

	ZEPHIR_MM_GROW();

	ZEPHIR_CALL_FUNCTION(&_0, "headers_sent", NULL, 23);
	zephir_check_call_status();
	if (!(zephir_is_true(&_0))) {
		zephir_read_property(&_1$$3, this_ptr, SL("_started"), PH_NOISY_CC | PH_READONLY);
		_2$$3 = !zephir_is_true(&_1$$3);
		if (_2$$3) {
			ZEPHIR_CALL_METHOD(&_3$$3, this_ptr, "status", NULL, 0);
			zephir_check_call_status();
			_2$$3 = !ZEPHIR_IS_LONG_IDENTICAL(&_3$$3, 2);
		}
		if (_2$$3) {
			ZEPHIR_CALL_FUNCTION(NULL, "session_start", NULL, 24);
			zephir_check_call_status();
			if (1) {
				zephir_update_property_zval(this_ptr, SL("_started"), &__$true);
			} else {
				zephir_update_property_zval(this_ptr, SL("_started"), &__$false);
			}
			RETURN_MM_BOOL(1);
		}
	}
	RETURN_MM_BOOL(0);

}

/**
 * Sets session's options
 *
 *<code>
 * $session->setOptions(
 *     [
 *         "uniqueId" => "my-private-app",
 *     ]
 * );
 *</code>
 */
PHP_METHOD(Phalcon_Session_Adapter, setOptions) {

	zval *options_param = NULL, uniqueId;
	zval options;
	zval *this_ptr = getThis();
<<<<<<< HEAD

	ZVAL_UNDEF(&options);
	ZVAL_UNDEF(&uniqueId);

	ZEPHIR_MM_GROW();
	zephir_fetch_params(1, 1, 0, &options_param);
=======

	ZVAL_UNDEF(&options);
	ZVAL_UNDEF(&uniqueId);

	ZEPHIR_MM_GROW();
	zephir_fetch_params(1, 1, 0, &options_param);

	ZEPHIR_OBS_COPY_OR_DUP(&options, options_param);
>>>>>>> b3b083d3

	ZEPHIR_OBS_COPY_OR_DUP(&options, options_param);

<<<<<<< HEAD

=======
>>>>>>> b3b083d3
	if (zephir_array_isset_string_fetch(&uniqueId, &options, SL("uniqueId"), 1)) {
		zephir_update_property_zval(this_ptr, SL("_uniqueId"), &uniqueId);
	}
	zephir_update_property_zval(this_ptr, SL("_options"), &options);
	ZEPHIR_MM_RESTORE();

}

/**
 * Get internal options
 */
PHP_METHOD(Phalcon_Session_Adapter, getOptions) {

	zval *this_ptr = getThis();


	RETURN_MEMBER(getThis(), "_options");

}

/**
 * Set session name
 */
PHP_METHOD(Phalcon_Session_Adapter, setName) {

	zend_long ZEPHIR_LAST_CALL_STATUS;
	zval *name_param = NULL;
	zval name;
	zval *this_ptr = getThis();

	ZVAL_UNDEF(&name);

	ZEPHIR_MM_GROW();
	zephir_fetch_params(1, 1, 0, &name_param);

	zephir_get_strval(&name, name_param);


	ZEPHIR_CALL_FUNCTION(NULL, "session_name", NULL, 25, &name);
	zephir_check_call_status();
	ZEPHIR_MM_RESTORE();

}

/**
 * Get session name
 */
PHP_METHOD(Phalcon_Session_Adapter, getName) {

	zend_long ZEPHIR_LAST_CALL_STATUS;
	zval *this_ptr = getThis();


	ZEPHIR_MM_GROW();

	ZEPHIR_RETURN_CALL_FUNCTION("session_name", NULL, 25);
	zephir_check_call_status();
	RETURN_MM();

}

/**
 * {@inheritdoc}
 */
PHP_METHOD(Phalcon_Session_Adapter, regenerateId) {

	zend_long ZEPHIR_LAST_CALL_STATUS;
	zval *deleteOldSession_param = NULL, _0;
	zend_bool deleteOldSession;
	zval *this_ptr = getThis();

	ZVAL_UNDEF(&_0);

	ZEPHIR_MM_GROW();
	zephir_fetch_params(1, 0, 1, &deleteOldSession_param);

	if (!deleteOldSession_param) {
		deleteOldSession = 1;
	} else {
		deleteOldSession = zephir_get_boolval(deleteOldSession_param);
	}


	ZVAL_BOOL(&_0, (deleteOldSession ? 1 : 0));
	ZEPHIR_CALL_FUNCTION(NULL, "session_regenerate_id", NULL, 26, &_0);
	zephir_check_call_status();
	RETURN_THIS();

}

/**
 * Gets a session variable from an application context
 *
 * <code>
 * $session->get("auth", "yes");
 * </code>
 */
PHP_METHOD(Phalcon_Session_Adapter, get) {

	zend_bool remove;
	zval *index_param = NULL, *defaultValue = NULL, defaultValue_sub, *remove_param = NULL, *_SESSION, __$null, value, key, uniqueId;
	zval index;
	zval *this_ptr = getThis();

	ZVAL_UNDEF(&index);
	ZVAL_UNDEF(&defaultValue_sub);
	ZVAL_NULL(&__$null);
	ZVAL_UNDEF(&value);
	ZVAL_UNDEF(&key);
	ZVAL_UNDEF(&uniqueId);

	ZEPHIR_MM_GROW();
	zephir_get_global(&_SESSION, SL("_SESSION"));
<<<<<<< HEAD
	if (!_SESSION) {
		ZEPHIR_THROW_EXCEPTION_STR(zend_exception_get_default(), "Invalid superglobal");
		return;
	}
=======
>>>>>>> b3b083d3
	zephir_fetch_params(1, 1, 2, &index_param, &defaultValue, &remove_param);

	zephir_get_strval(&index, index_param);
	if (!defaultValue) {
		defaultValue = &defaultValue_sub;
		defaultValue = &__$null;
	}
	if (!remove_param) {
		remove = 0;
	} else {
		remove = zephir_get_boolval(remove_param);
	}


	zephir_read_property(&uniqueId, this_ptr, SL("_uniqueId"), PH_NOISY_CC | PH_READONLY);
	if (!(ZEPHIR_IS_EMPTY(&uniqueId))) {
		ZEPHIR_INIT_VAR(&key);
		ZEPHIR_CONCAT_VSV(&key, &uniqueId, "#", &index);
	} else {
		ZEPHIR_CPY_WRT(&key, &index);
	}
	ZEPHIR_OBS_VAR(&value);
	if (zephir_array_isset_fetch(&value, _SESSION, &key, 0 TSRMLS_CC)) {
		if (remove) {
			zephir_array_unset(_SESSION, &key, PH_SEPARATE);
		}
		RETURN_CCTOR(&value);
	}
	RETVAL_ZVAL(defaultValue, 1, 0);
	RETURN_MM();

}

/**
 * Sets a session variable in an application context
 *
 *<code>
 * $session->set("auth", "yes");
 *</code>
 */
PHP_METHOD(Phalcon_Session_Adapter, set) {

	zval *index_param = NULL, *value, value_sub, *_SESSION, uniqueId, _0$$3;
	zval index;
	zval *this_ptr = getThis();

	ZVAL_UNDEF(&index);
	ZVAL_UNDEF(&value_sub);
	ZVAL_UNDEF(&uniqueId);
	ZVAL_UNDEF(&_0$$3);

	ZEPHIR_MM_GROW();
	zephir_get_global(&_SESSION, SL("_SESSION"));
<<<<<<< HEAD
	if (!_SESSION) {
		ZEPHIR_THROW_EXCEPTION_STR(zend_exception_get_default(), "Invalid superglobal");
		return;
	}
=======
>>>>>>> b3b083d3
	zephir_fetch_params(1, 2, 0, &index_param, &value);

	zephir_get_strval(&index, index_param);


	zephir_read_property(&uniqueId, this_ptr, SL("_uniqueId"), PH_NOISY_CC | PH_READONLY);
	if (!(ZEPHIR_IS_EMPTY(&uniqueId))) {
		ZEPHIR_INIT_VAR(&_0$$3);
		ZEPHIR_CONCAT_VSV(&_0$$3, &uniqueId, "#", &index);
		zephir_array_update_zval(_SESSION, &_0$$3, value, PH_COPY | PH_SEPARATE);
		RETURN_MM_NULL();
	}
	zephir_array_update_zval(_SESSION, &index, value, PH_COPY | PH_SEPARATE);
	ZEPHIR_MM_RESTORE();

}

/**
 * Check whether a session variable is set in an application context
 *
 *<code>
 * var_dump(
 *     $session->has("auth")
 * );
 *</code>
 */
PHP_METHOD(Phalcon_Session_Adapter, has) {

	zval *index_param = NULL, *_SESSION, uniqueId, _0$$3;
	zval index;
	zval *this_ptr = getThis();

	ZVAL_UNDEF(&index);
	ZVAL_UNDEF(&uniqueId);
	ZVAL_UNDEF(&_0$$3);

	ZEPHIR_MM_GROW();
	zephir_get_global(&_SESSION, SL("_SESSION"));
<<<<<<< HEAD
	if (!_SESSION) {
		ZEPHIR_THROW_EXCEPTION_STR(zend_exception_get_default(), "Invalid superglobal");
		return;
	}
=======
>>>>>>> b3b083d3
	zephir_fetch_params(1, 1, 0, &index_param);

	zephir_get_strval(&index, index_param);


	zephir_read_property(&uniqueId, this_ptr, SL("_uniqueId"), PH_NOISY_CC | PH_READONLY);
	if (!(ZEPHIR_IS_EMPTY(&uniqueId))) {
		ZEPHIR_INIT_VAR(&_0$$3);
		ZEPHIR_CONCAT_VSV(&_0$$3, &uniqueId, "#", &index);
		RETURN_MM_BOOL(zephir_array_isset(_SESSION, &_0$$3));
	}
	RETURN_MM_BOOL(zephir_array_isset(_SESSION, &index));

}

/**
 * Removes a session variable from an application context
 *
 * <code>
 * $session->remove("auth");
 * </code>
 */
PHP_METHOD(Phalcon_Session_Adapter, remove) {

	zval *index_param = NULL, *_SESSION, uniqueId, _0$$3;
	zval index;
	zval *this_ptr = getThis();

	ZVAL_UNDEF(&index);
	ZVAL_UNDEF(&uniqueId);
	ZVAL_UNDEF(&_0$$3);

	ZEPHIR_MM_GROW();
	zephir_get_global(&_SESSION, SL("_SESSION"));
<<<<<<< HEAD
	if (!_SESSION) {
		ZEPHIR_THROW_EXCEPTION_STR(zend_exception_get_default(), "Invalid superglobal");
		return;
	}
=======
>>>>>>> b3b083d3
	zephir_fetch_params(1, 1, 0, &index_param);

	zephir_get_strval(&index, index_param);


	zephir_read_property(&uniqueId, this_ptr, SL("_uniqueId"), PH_NOISY_CC | PH_READONLY);
	if (!(ZEPHIR_IS_EMPTY(&uniqueId))) {
		ZEPHIR_INIT_VAR(&_0$$3);
		ZEPHIR_CONCAT_VSV(&_0$$3, &uniqueId, "#", &index);
		zephir_array_unset(_SESSION, &_0$$3, PH_SEPARATE);
		RETURN_MM_NULL();
	}
	zephir_array_unset(_SESSION, &index, PH_SEPARATE);
	ZEPHIR_MM_RESTORE();

}

/**
 * Returns active session id
 *
 *<code>
 * echo $session->getId();
 *</code>
 */
PHP_METHOD(Phalcon_Session_Adapter, getId) {

	zend_long ZEPHIR_LAST_CALL_STATUS;
	zval *this_ptr = getThis();


	ZEPHIR_MM_GROW();

	ZEPHIR_RETURN_CALL_FUNCTION("session_id", NULL, 27);
	zephir_check_call_status();
	RETURN_MM();

}

/**
 * Set the current session id
 *
 *<code>
 * $session->setId($id);
 *</code>
 */
PHP_METHOD(Phalcon_Session_Adapter, setId) {

	zend_long ZEPHIR_LAST_CALL_STATUS;
	zval *id_param = NULL;
	zval id;
	zval *this_ptr = getThis();

	ZVAL_UNDEF(&id);

	ZEPHIR_MM_GROW();
	zephir_fetch_params(1, 1, 0, &id_param);

	zephir_get_strval(&id, id_param);


	ZEPHIR_CALL_FUNCTION(NULL, "session_id", NULL, 27, &id);
	zephir_check_call_status();
	ZEPHIR_MM_RESTORE();

}

/**
 * Check whether the session has been started
 *
 *<code>
 * var_dump(
 *     $session->isStarted()
 * );
 *</code>
 */
PHP_METHOD(Phalcon_Session_Adapter, isStarted) {

	zval *this_ptr = getThis();


	RETURN_MEMBER(getThis(), "_started");

}

/**
 * Destroys the active session
 *
 *<code>
 * var_dump(
 *     $session->destroy()
 * );
 *
 * var_dump(
 *     $session->destroy(true)
 * );
 *</code>
 */
PHP_METHOD(Phalcon_Session_Adapter, destroy) {

	zend_long ZEPHIR_LAST_CALL_STATUS;
	zval *removeData_param = NULL, __$true, __$false;
	zend_bool removeData;
	zval *this_ptr = getThis();

	ZVAL_BOOL(&__$true, 1);
	ZVAL_BOOL(&__$false, 0);

	ZEPHIR_MM_GROW();
	zephir_fetch_params(1, 0, 1, &removeData_param);

	if (!removeData_param) {
		removeData = 0;
	} else {
		removeData = zephir_get_boolval(removeData_param);
	}


	if (removeData) {
		ZEPHIR_CALL_METHOD(NULL, this_ptr, "removesessiondata", NULL, 0);
		zephir_check_call_status();
	}
	if (0) {
		zephir_update_property_zval(this_ptr, SL("_started"), &__$true);
	} else {
		zephir_update_property_zval(this_ptr, SL("_started"), &__$false);
	}
	ZEPHIR_RETURN_CALL_FUNCTION("session_destroy", NULL, 28);
	zephir_check_call_status();
	RETURN_MM();

}

/**
 * Returns the status of the current session.
 *
 *<code>
 * var_dump(
 *     $session->status()
 * );
 *
 * if ($session->status() !== $session::SESSION_ACTIVE) {
 *     $session->start();
 * }
 *</code>
 */
PHP_METHOD(Phalcon_Session_Adapter, status) {

	zval status;
	zend_long ZEPHIR_LAST_CALL_STATUS;
	zval *this_ptr = getThis();

	ZVAL_UNDEF(&status);

	ZEPHIR_MM_GROW();

	ZEPHIR_CALL_FUNCTION(&status, "session_status", NULL, 29);
	zephir_check_call_status();
	do {
		if (ZEPHIR_IS_LONG(&status, 0)) {
			RETURN_MM_LONG(0);
		}
		if (ZEPHIR_IS_LONG(&status, 2)) {
			RETURN_MM_LONG(2);
		}
	} while(0);

	RETURN_MM_LONG(1);

}

/**
 * Alias: Gets a session variable from an application context
 */
PHP_METHOD(Phalcon_Session_Adapter, __get) {

	zend_long ZEPHIR_LAST_CALL_STATUS;
	zval *index_param = NULL;
	zval index;
	zval *this_ptr = getThis();

	ZVAL_UNDEF(&index);

	ZEPHIR_MM_GROW();
	zephir_fetch_params(1, 1, 0, &index_param);

	zephir_get_strval(&index, index_param);


	ZEPHIR_RETURN_CALL_METHOD(this_ptr, "get", NULL, 0, &index);
	zephir_check_call_status();
	RETURN_MM();

}

/**
 * Alias: Sets a session variable in an application context
 */
PHP_METHOD(Phalcon_Session_Adapter, __set) {

	zend_long ZEPHIR_LAST_CALL_STATUS;
	zval *index_param = NULL, *value, value_sub;
	zval index;
	zval *this_ptr = getThis();

	ZVAL_UNDEF(&index);
	ZVAL_UNDEF(&value_sub);

	ZEPHIR_MM_GROW();
	zephir_fetch_params(1, 2, 0, &index_param, &value);

	zephir_get_strval(&index, index_param);


	ZEPHIR_RETURN_CALL_METHOD(this_ptr, "set", NULL, 0, &index, value);
	zephir_check_call_status();
	RETURN_MM();

}

/**
 * Alias: Check whether a session variable is set in an application context
 */
PHP_METHOD(Phalcon_Session_Adapter, __isset) {

	zend_long ZEPHIR_LAST_CALL_STATUS;
	zval *index_param = NULL;
	zval index;
	zval *this_ptr = getThis();

	ZVAL_UNDEF(&index);

	ZEPHIR_MM_GROW();
	zephir_fetch_params(1, 1, 0, &index_param);

	zephir_get_strval(&index, index_param);


	ZEPHIR_RETURN_CALL_METHOD(this_ptr, "has", NULL, 0, &index);
	zephir_check_call_status();
	RETURN_MM();

}

/**
 * Alias: Removes a session variable from an application context
 *
 * <code>
 * unset($session->auth);
 * </code>
 */
PHP_METHOD(Phalcon_Session_Adapter, __unset) {

	zend_long ZEPHIR_LAST_CALL_STATUS;
	zval *index_param = NULL;
	zval index;
	zval *this_ptr = getThis();

	ZVAL_UNDEF(&index);

	ZEPHIR_MM_GROW();
	zephir_fetch_params(1, 1, 0, &index_param);

	zephir_get_strval(&index, index_param);


	ZEPHIR_CALL_METHOD(NULL, this_ptr, "remove", NULL, 0, &index);
	zephir_check_call_status();
	ZEPHIR_MM_RESTORE();

}

PHP_METHOD(Phalcon_Session_Adapter, __destruct) {

	zval __$true, __$false, _0;
	zend_long ZEPHIR_LAST_CALL_STATUS;
	zval *this_ptr = getThis();

	ZVAL_BOOL(&__$true, 1);
	ZVAL_BOOL(&__$false, 0);
	ZVAL_UNDEF(&_0);

	ZEPHIR_MM_GROW();

	zephir_read_property(&_0, this_ptr, SL("_started"), PH_NOISY_CC | PH_READONLY);
	if (zephir_is_true(&_0)) {
		ZEPHIR_CALL_FUNCTION(NULL, "session_write_close", NULL, 30);
		zephir_check_call_status();
		if (0) {
			zephir_update_property_zval(this_ptr, SL("_started"), &__$true);
		} else {
			zephir_update_property_zval(this_ptr, SL("_started"), &__$false);
		}
	}
	ZEPHIR_MM_RESTORE();

}

PHP_METHOD(Phalcon_Session_Adapter, removeSessionData) {

	zend_string *_3$$4;
	zend_ulong _2$$4;
	zval *_SESSION = NULL, uniqueId, key, _0$$4, *_1$$4, _4$$5;
	zval *this_ptr = getThis();

	ZVAL_UNDEF(&uniqueId);
	ZVAL_UNDEF(&key);
	ZVAL_UNDEF(&_0$$4);
	ZVAL_UNDEF(&_4$$5);

	ZEPHIR_MM_GROW();
	zephir_get_global(&_SESSION, SL("_SESSION"));
<<<<<<< HEAD
	if (!_SESSION) {
		ZEPHIR_THROW_EXCEPTION_STR(zend_exception_get_default(), "Invalid superglobal");
		return;
	}
=======
>>>>>>> b3b083d3

	ZEPHIR_OBS_VAR(&uniqueId);
	zephir_read_property(&uniqueId, this_ptr, SL("_uniqueId"), PH_NOISY_CC);
	if (ZEPHIR_IS_EMPTY(_SESSION)) {
		RETURN_MM_NULL();
	}
	if (!(ZEPHIR_IS_EMPTY(&uniqueId))) {
		ZEPHIR_INIT_VAR(&_0$$4);
		zephir_is_iterable(_SESSION, 1, "phalcon/session/adapter.zep", 359);
		ZEND_HASH_FOREACH_KEY_VAL(Z_ARRVAL_P(_SESSION), _2$$4, _3$$4, _1$$4)
		{
			ZEPHIR_INIT_NVAR(&key);
			if (_3$$4 != NULL) { 
				ZVAL_STR_COPY(&key, _3$$4);
			} else {
				ZVAL_LONG(&key, _2$$4);
			}
			ZEPHIR_INIT_NVAR(&_0$$4);
			ZVAL_COPY(&_0$$4, _1$$4);
			ZEPHIR_INIT_LNVAR(_4$$5);
			ZEPHIR_CONCAT_VS(&_4$$5, &uniqueId, "#");
			if (zephir_start_with(&key, &_4$$5, NULL)) {
				zephir_array_unset(_SESSION, &key, PH_SEPARATE);
			}
		} ZEND_HASH_FOREACH_END();
		ZEPHIR_INIT_NVAR(&_0$$4);
		ZEPHIR_INIT_NVAR(&key);
	} else {
		ZEPHIR_INIT_NVAR(_SESSION);
		array_init(_SESSION);
	}
	ZEPHIR_MM_RESTORE();

}
<|MERGE_RESOLUTION|>--- conflicted
+++ resolved
@@ -137,30 +137,16 @@
 	zval *options_param = NULL, uniqueId;
 	zval options;
 	zval *this_ptr = getThis();
-<<<<<<< HEAD
 
 	ZVAL_UNDEF(&options);
 	ZVAL_UNDEF(&uniqueId);
 
 	ZEPHIR_MM_GROW();
 	zephir_fetch_params(1, 1, 0, &options_param);
-=======
-
-	ZVAL_UNDEF(&options);
-	ZVAL_UNDEF(&uniqueId);
-
-	ZEPHIR_MM_GROW();
-	zephir_fetch_params(1, 1, 0, &options_param);
 
 	ZEPHIR_OBS_COPY_OR_DUP(&options, options_param);
->>>>>>> b3b083d3
-
-	ZEPHIR_OBS_COPY_OR_DUP(&options, options_param);
-
-<<<<<<< HEAD
-
-=======
->>>>>>> b3b083d3
+
+
 	if (zephir_array_isset_string_fetch(&uniqueId, &options, SL("uniqueId"), 1)) {
 		zephir_update_property_zval(this_ptr, SL("_uniqueId"), &uniqueId);
 	}
@@ -274,13 +260,6 @@
 
 	ZEPHIR_MM_GROW();
 	zephir_get_global(&_SESSION, SL("_SESSION"));
-<<<<<<< HEAD
-	if (!_SESSION) {
-		ZEPHIR_THROW_EXCEPTION_STR(zend_exception_get_default(), "Invalid superglobal");
-		return;
-	}
-=======
->>>>>>> b3b083d3
 	zephir_fetch_params(1, 1, 2, &index_param, &defaultValue, &remove_param);
 
 	zephir_get_strval(&index, index_param);
@@ -334,13 +313,6 @@
 
 	ZEPHIR_MM_GROW();
 	zephir_get_global(&_SESSION, SL("_SESSION"));
-<<<<<<< HEAD
-	if (!_SESSION) {
-		ZEPHIR_THROW_EXCEPTION_STR(zend_exception_get_default(), "Invalid superglobal");
-		return;
-	}
-=======
->>>>>>> b3b083d3
 	zephir_fetch_params(1, 2, 0, &index_param, &value);
 
 	zephir_get_strval(&index, index_param);
@@ -379,13 +351,6 @@
 
 	ZEPHIR_MM_GROW();
 	zephir_get_global(&_SESSION, SL("_SESSION"));
-<<<<<<< HEAD
-	if (!_SESSION) {
-		ZEPHIR_THROW_EXCEPTION_STR(zend_exception_get_default(), "Invalid superglobal");
-		return;
-	}
-=======
->>>>>>> b3b083d3
 	zephir_fetch_params(1, 1, 0, &index_param);
 
 	zephir_get_strval(&index, index_param);
@@ -420,13 +385,6 @@
 
 	ZEPHIR_MM_GROW();
 	zephir_get_global(&_SESSION, SL("_SESSION"));
-<<<<<<< HEAD
-	if (!_SESSION) {
-		ZEPHIR_THROW_EXCEPTION_STR(zend_exception_get_default(), "Invalid superglobal");
-		return;
-	}
-=======
->>>>>>> b3b083d3
 	zephir_fetch_params(1, 1, 0, &index_param);
 
 	zephir_get_strval(&index, index_param);
@@ -738,13 +696,6 @@
 
 	ZEPHIR_MM_GROW();
 	zephir_get_global(&_SESSION, SL("_SESSION"));
-<<<<<<< HEAD
-	if (!_SESSION) {
-		ZEPHIR_THROW_EXCEPTION_STR(zend_exception_get_default(), "Invalid superglobal");
-		return;
-	}
-=======
->>>>>>> b3b083d3
 
 	ZEPHIR_OBS_VAR(&uniqueId);
 	zephir_read_property(&uniqueId, this_ptr, SL("_uniqueId"), PH_NOISY_CC);
