--- conflicted
+++ resolved
@@ -105,51 +105,31 @@
 	ZVAL_STRING(&_4, "host");
 	ZEPHIR_INIT_VAR(&_5);
 	ZVAL_STRING(&_5, "127.0.0.1");
-<<<<<<< HEAD
-	ZEPHIR_CALL_CE_STATIC(&_2, phalcon_helper_arr_ce, "get", &_3, 73, &options, &_4, &_5);
-=======
-	ZEPHIR_CALL_CE_STATIC(&_2, phalcon_helper_arr_ce, "get", &_3, 156, &options, &_4, &_5);
->>>>>>> b19d84a2
+	ZEPHIR_CALL_METHOD(&_2, this_ptr, "arraygetdefault", NULL, 0, &options, &_3, &_4);
 	zephir_check_call_status();
 	zephir_array_update_string(&params, SL("host"), &_2, PH_COPY | PH_SEPARATE);
 	ZEPHIR_INIT_NVAR(&_4);
 	ZVAL_STRING(&_4, "port");
 	ZVAL_LONG(&_1, 6379);
-<<<<<<< HEAD
-	ZEPHIR_CALL_CE_STATIC(&_6, phalcon_helper_arr_ce, "get", &_3, 73, &options, &_4, &_1);
-=======
-	ZEPHIR_CALL_CE_STATIC(&_6, phalcon_helper_arr_ce, "get", &_3, 156, &options, &_4, &_1);
->>>>>>> b19d84a2
+	ZEPHIR_CALL_METHOD(&_5, this_ptr, "arraygetdefault", NULL, 0, &options, &_3, &_1);
 	zephir_check_call_status();
 	zephir_array_update_string(&params, SL("port"), &_6, PH_COPY | PH_SEPARATE);
 	ZEPHIR_INIT_NVAR(&_4);
 	ZVAL_STRING(&_4, "index");
 	ZVAL_LONG(&_1, 0);
-<<<<<<< HEAD
-	ZEPHIR_CALL_CE_STATIC(&_7, phalcon_helper_arr_ce, "get", &_3, 73, &options, &_4, &_1);
-=======
-	ZEPHIR_CALL_CE_STATIC(&_7, phalcon_helper_arr_ce, "get", &_3, 156, &options, &_4, &_1);
->>>>>>> b19d84a2
+	ZEPHIR_CALL_METHOD(&_6, this_ptr, "arraygetdefault", NULL, 0, &options, &_3, &_1);
 	zephir_check_call_status();
 	zephir_array_update_string(&params, SL("index"), &_7, PH_COPY | PH_SEPARATE);
 	ZEPHIR_INIT_NVAR(&_4);
 	ZVAL_STRING(&_4, "persistent");
 	ZVAL_BOOL(&_1, 0);
-<<<<<<< HEAD
-	ZEPHIR_CALL_CE_STATIC(&_8, phalcon_helper_arr_ce, "get", &_3, 73, &options, &_4, &_1);
-=======
-	ZEPHIR_CALL_CE_STATIC(&_8, phalcon_helper_arr_ce, "get", &_3, 156, &options, &_4, &_1);
->>>>>>> b19d84a2
+	ZEPHIR_CALL_METHOD(&_7, this_ptr, "arraygetdefault", NULL, 0, &options, &_3, &_1);
 	zephir_check_call_status();
 	zephir_array_update_string(&params, SL("persistent"), &_8, PH_COPY | PH_SEPARATE);
 	zephir_read_property(&_1, this_ptr, SL("ttl"), PH_NOISY_CC | PH_READONLY);
 	ZEPHIR_INIT_NVAR(&_4);
 	ZVAL_STRING(&_4, "ttl");
-<<<<<<< HEAD
-	ZEPHIR_CALL_CE_STATIC(&_9, phalcon_helper_arr_ce, "get", &_3, 73, &options, &_4, &_1);
-=======
-	ZEPHIR_CALL_CE_STATIC(&_9, phalcon_helper_arr_ce, "get", &_3, 156, &options, &_4, &_1);
->>>>>>> b19d84a2
+	ZEPHIR_CALL_METHOD(&_8, this_ptr, "arraygetdefault", NULL, 0, &options, &_3, &_1);
 	zephir_check_call_status();
 	zephir_update_property_zval(this_ptr, SL("ttl"), &_9);
 	ZEPHIR_INIT_NVAR(&_4);
@@ -165,11 +145,7 @@
 		ZEPHIR_CALL_METHOD(NULL, &_5, "__construct", NULL, 0, &_10);
 		zephir_check_call_status();
 	}
-<<<<<<< HEAD
-	ZEPHIR_CALL_METHOD(NULL, &_4, "__construct", NULL, 378, &_5, &params);
-=======
-	ZEPHIR_CALL_METHOD(NULL, &_4, "__construct", NULL, 336, &_5, &params);
->>>>>>> b19d84a2
+	ZEPHIR_CALL_METHOD(NULL, &_3, "__construct", NULL, 336, &_4, &params);
 	zephir_check_call_status();
 	zephir_update_property_zval(this_ptr, SL("connection"), &_4);
 	ZEPHIR_MM_RESTORE();
