--- conflicted
+++ resolved
@@ -112,11 +112,7 @@
 		ZEPHIR_CALL_FUNCTION(&path, "ini_get", NULL, 0, &_2$$3);
 		zephir_check_call_status();
 	}
-<<<<<<< HEAD
-	ZEPHIR_CALL_FUNCTION(&_3, "is_writable", NULL, 344, &path);
-=======
 	ZEPHIR_CALL_FUNCTION(&_3, "is_writable", NULL, 346, &path);
->>>>>>> f2a65a3d
 	zephir_check_call_status();
 	if (UNEXPECTED(!zephir_is_true(&_3))) {
 		ZEPHIR_INIT_VAR(&_4$$4);
@@ -129,11 +125,7 @@
 		ZEPHIR_MM_RESTORE();
 		return;
 	}
-<<<<<<< HEAD
-	ZEPHIR_CALL_CE_STATIC(&_6, phalcon_helper_str_ce, "dirseparator", &_7, 126, &path);
-=======
 	ZEPHIR_CALL_CE_STATIC(&_6, phalcon_helper_str_ce, "dirseparator", &_7, 128, &path);
->>>>>>> f2a65a3d
 	zephir_check_call_status();
 	zephir_update_property_zval(this_ptr, SL("path"), &_6);
 	ZEPHIR_MM_RESTORE();
@@ -171,11 +163,7 @@
 		_2 = zephir_is_true(&_3);
 	}
 	if (_2) {
-<<<<<<< HEAD
-		ZEPHIR_CALL_FUNCTION(NULL, "unlink", NULL, 128, &file);
-=======
 		ZEPHIR_CALL_FUNCTION(NULL, "unlink", NULL, 130, &file);
->>>>>>> f2a65a3d
 		zephir_check_call_status();
 	}
 	RETURN_MM_BOOL(1);
@@ -239,11 +227,7 @@
 				_9$$3 = ZEPHIR_LT(&_10$$3, &time);
 			}
 			if (_9$$3) {
-<<<<<<< HEAD
-				ZEPHIR_CALL_FUNCTION(NULL, "unlink", &_11, 128, &file);
-=======
 				ZEPHIR_CALL_FUNCTION(NULL, "unlink", &_11, 130, &file);
->>>>>>> f2a65a3d
 				zephir_check_call_status();
 			}
 		} ZEND_HASH_FOREACH_END();
@@ -271,11 +255,7 @@
 					_14$$5 = ZEPHIR_LT(&_15$$5, &time);
 				}
 				if (_14$$5) {
-<<<<<<< HEAD
-					ZEPHIR_CALL_FUNCTION(NULL, "unlink", &_11, 128, &file);
-=======
 					ZEPHIR_CALL_FUNCTION(NULL, "unlink", &_11, 130, &file);
->>>>>>> f2a65a3d
 					zephir_check_call_status();
 				}
 			ZEPHIR_CALL_METHOD(NULL, &_3, "next", NULL, 0);
@@ -340,17 +320,10 @@
 	if ((zephir_file_exists(&name) == SUCCESS)) {
 		ZEPHIR_INIT_VAR(&_2$$3);
 		ZVAL_STRING(&_2$$3, "r");
-<<<<<<< HEAD
-		ZEPHIR_CALL_FUNCTION(&pointer, "fopen", NULL, 86, &name, &_2$$3);
-		zephir_check_call_status();
-		ZVAL_LONG(&_3$$3, 1);
-		ZEPHIR_CALL_FUNCTION(&_4$$3, "flock", NULL, 140, &pointer, &_3$$3);
-=======
 		ZEPHIR_CALL_FUNCTION(&pointer, "fopen", NULL, 87, &name, &_2$$3);
 		zephir_check_call_status();
 		ZVAL_LONG(&_3$$3, 1);
 		ZEPHIR_CALL_FUNCTION(&_4$$3, "flock", NULL, 142, &pointer, &_3$$3);
->>>>>>> f2a65a3d
 		zephir_check_call_status();
 		if (zephir_is_true(&_4$$3)) {
 			ZEPHIR_INIT_NVAR(&data);
@@ -391,11 +364,7 @@
 	ZEPHIR_INIT_VAR(&name);
 	ZEPHIR_CONCAT_VV(&name, &_0, &_1);
 	ZVAL_LONG(&_2, 2);
-<<<<<<< HEAD
-	ZEPHIR_CALL_FUNCTION(&_3, "file_put_contents", NULL, 135, &name, data, &_2);
-=======
 	ZEPHIR_CALL_FUNCTION(&_3, "file_put_contents", NULL, 137, &name, data, &_2);
->>>>>>> f2a65a3d
 	zephir_check_call_status();
 	RETURN_MM_BOOL(!ZEPHIR_IS_FALSE_IDENTICAL(&_3));
 
