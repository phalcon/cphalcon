
#ifdef HAVE_CONFIG_H
#include "../../../ext_config.h"
#endif

#include <php.h>
#include "../../../php_ext.h"
#include "../../../ext.h"

#include <Zend/zend_operators.h>
#include <Zend/zend_exceptions.h>
#include <Zend/zend_interfaces.h>

#include "kernel/main.h"
#include "kernel/fcall.h"
#include "kernel/memory.h"
#include "kernel/operators.h"
#include "kernel/exception.h"
#include "kernel/concat.h"
#include "kernel/object.h"
#include "ext/spl/spl_exceptions.h"
#include "kernel/file.h"
#include "kernel/time.h"
#include "kernel/array.h"
#include "kernel/string.h"


/**
 * This file is part of the Phalcon Framework.
 *
 * (c) Phalcon Team <team@phalcon.io>
 *
 * For the full copyright and license information, please view the LICENSE
 * file that was distributed with this source code.
 */
/**
 * Phalcon\Session\Adapter\Stream
 *
 * This is the file based adapter. It stores sessions in a file based system
 *
 * ```php
 * <?php
 *
 * use Phalcon\Session\Manager;
 * use Phalcon\Session\Adapter\Stream;
 *
 * $session = new Manager();
 * $files = new Stream(
 *     [
 *         'savePath' => '/tmp',
 *     ]
 * );
 * $session->setAdapter($files);
 * ```
 *
 * @property array  $options
 * @property string $prefix
 * @property string $path
 */
ZEPHIR_INIT_CLASS(Phalcon_Session_Adapter_Stream)
{
	ZEPHIR_REGISTER_CLASS_EX(Phalcon\\Session\\Adapter, Stream, phalcon, session_adapter_stream, phalcon_session_adapter_noop_ce, phalcon_session_adapter_stream_method_entry, 0);

	/**
	 * @var string
	 */
	zend_declare_property_string(phalcon_session_adapter_stream_ce, SL("path"), "", ZEND_ACC_PRIVATE);
	return SUCCESS;
}

/**
 * Constructor
 *
 * @param array $options = [
 *     'prefix' => '',
 *     'savePath' => ''
 * ]
 */
PHP_METHOD(Phalcon_Session_Adapter_Stream, __construct)
{
	zephir_method_globals *ZEPHIR_METHOD_GLOBALS_PTR = NULL;
	zend_long ZEPHIR_LAST_CALL_STATUS;
	zephir_fcall_cache_entry *_0 = NULL;
	zval *options_param = NULL, path, _1, _2, _3, _6, _4$$4, _5$$4;
	zval options;
	zval *this_ptr = getThis();

	ZVAL_UNDEF(&options);
	ZVAL_UNDEF(&path);
	ZVAL_UNDEF(&_1);
	ZVAL_UNDEF(&_2);
	ZVAL_UNDEF(&_3);
	ZVAL_UNDEF(&_6);
	ZVAL_UNDEF(&_4$$4);
	ZVAL_UNDEF(&_5$$4);
#if PHP_VERSION_ID >= 80000
	bool is_null_true = 1;
	ZEND_PARSE_PARAMETERS_START(0, 1)
		Z_PARAM_OPTIONAL
		Z_PARAM_ARRAY(options)
	ZEND_PARSE_PARAMETERS_END();
#endif


	ZEPHIR_MM_GROW();
	zephir_fetch_params(1, 0, 1, &options_param);
	if (!options_param) {
		ZEPHIR_INIT_VAR(&options);
		array_init(&options);
	} else {
	ZEPHIR_OBS_COPY_OR_DUP(&options, options_param);
	}


	ZEPHIR_CALL_PARENT(NULL, phalcon_session_adapter_stream_ce, getThis(), "__construct", &_0, 0, &options);
	zephir_check_call_status();
	ZEPHIR_INIT_VAR(&_2);
	ZVAL_STRING(&_2, "session.save_path");
	ZEPHIR_CALL_METHOD(&_1, this_ptr, "phpiniget", NULL, 0, &_2);
	zephir_check_call_status();
	ZEPHIR_INIT_NVAR(&_2);
	ZVAL_STRING(&_2, "savePath");
	ZEPHIR_CALL_METHOD(&path, this_ptr, "getarrval", NULL, 0, &options, &_2, &_1);
	zephir_check_call_status();
	if (UNEXPECTED(1 == ZEPHIR_IS_EMPTY(&path))) {
		ZEPHIR_THROW_EXCEPTION_DEBUG_STR(phalcon_session_exception_ce, "The session save path cannot be empty", "phalcon/Session/Adapter/Stream.zep", 67);
		return;
	}
	ZEPHIR_CALL_METHOD(&_3, this_ptr, "phpiswritable", NULL, 0, &path);
	zephir_check_call_status();
	if (UNEXPECTED(!ZEPHIR_IS_TRUE_IDENTICAL(&_3))) {
		ZEPHIR_INIT_VAR(&_4$$4);
		object_init_ex(&_4$$4, phalcon_session_exception_ce);
		ZEPHIR_INIT_VAR(&_5$$4);
		ZEPHIR_CONCAT_SVS(&_5$$4, "The session save path [", &path, "] is not writable");
		ZEPHIR_CALL_METHOD(NULL, &_4$$4, "__construct", NULL, 29, &_5$$4);
		zephir_check_call_status();
		zephir_throw_exception_debug(&_4$$4, "phalcon/Session/Adapter/Stream.zep", 71);
		ZEPHIR_MM_RESTORE();
		return;
	}
	ZEPHIR_CALL_METHOD(&_6, this_ptr, "getdirseparator", NULL, 507, &path);
	zephir_check_call_status();
	zephir_update_property_zval(this_ptr, ZEND_STRL("path"), &_6);
	ZEPHIR_MM_RESTORE();
}

PHP_METHOD(Phalcon_Session_Adapter_Stream, destroy)
{
	zend_bool _2;
	zephir_method_globals *ZEPHIR_METHOD_GLOBALS_PTR = NULL;
	zend_long ZEPHIR_LAST_CALL_STATUS;
	zval *sessionId, sessionId_sub, file, _0, _1, _3;
	zval *this_ptr = getThis();

	ZVAL_UNDEF(&sessionId_sub);
	ZVAL_UNDEF(&file);
	ZVAL_UNDEF(&_0);
	ZVAL_UNDEF(&_1);
	ZVAL_UNDEF(&_3);
#if PHP_VERSION_ID >= 80000
	bool is_null_true = 1;
	ZEND_PARSE_PARAMETERS_START(1, 1)
		Z_PARAM_ZVAL(sessionId)
	ZEND_PARSE_PARAMETERS_END();
#endif


	ZEPHIR_MM_GROW();
	zephir_fetch_params(1, 1, 0, &sessionId);


	zephir_read_property(&_0, this_ptr, ZEND_STRL("path"), PH_NOISY_CC | PH_READONLY);
	ZEPHIR_CALL_METHOD(&_1, this_ptr, "getprefixedname", NULL, 0, sessionId);
	zephir_check_call_status();
	ZEPHIR_INIT_VAR(&file);
	ZEPHIR_CONCAT_VV(&file, &_0, &_1);
	_2 = (zephir_file_exists(&file) == SUCCESS);
	if (_2) {
		ZEPHIR_CALL_FUNCTION(&_3, "is_file", NULL, 508, &file);
		zephir_check_call_status();
		_2 = zephir_is_true(&_3);
	}
	if (_2) {
		ZEPHIR_CALL_FUNCTION(NULL, "unlink", NULL, 118, &file);
		zephir_check_call_status();
	}
	RETURN_MM_BOOL(1);
}

/**
 * Garbage Collector
 *
 * @param int $maxlifetime
 * @return false|int
 */
PHP_METHOD(Phalcon_Session_Adapter_Stream, gc)
{
	zend_bool _6$$3, _9$$3, _12$$5, _14$$5;
	zephir_method_globals *ZEPHIR_METHOD_GLOBALS_PTR = NULL;
	zephir_fcall_cache_entry *_8 = NULL, *_11 = NULL;
	zval *maxlifetime_param = NULL, file, pattern, time, _0, _1, _2, _3, *_4, _5, _7$$3, _10$$3, _13$$5, _15$$5;
	zend_long maxlifetime, ZEPHIR_LAST_CALL_STATUS;
	zval *this_ptr = getThis();

	ZVAL_UNDEF(&file);
	ZVAL_UNDEF(&pattern);
	ZVAL_UNDEF(&time);
	ZVAL_UNDEF(&_0);
	ZVAL_UNDEF(&_1);
	ZVAL_UNDEF(&_2);
	ZVAL_UNDEF(&_3);
	ZVAL_UNDEF(&_5);
	ZVAL_UNDEF(&_7$$3);
	ZVAL_UNDEF(&_10$$3);
	ZVAL_UNDEF(&_13$$5);
	ZVAL_UNDEF(&_15$$5);
#if PHP_VERSION_ID >= 80000
	bool is_null_true = 1;
	ZEND_PARSE_PARAMETERS_START(1, 1)
		Z_PARAM_LONG(maxlifetime)
	ZEND_PARSE_PARAMETERS_END();
#endif


	ZEPHIR_MM_GROW();
	zephir_fetch_params(1, 1, 0, &maxlifetime_param);
	maxlifetime = zephir_get_intval(maxlifetime_param);


	zephir_read_property(&_0, this_ptr, ZEND_STRL("path"), PH_NOISY_CC | PH_READONLY);
	zephir_read_property(&_1, this_ptr, ZEND_STRL("prefix"), PH_NOISY_CC | PH_READONLY);
	ZEPHIR_INIT_VAR(&pattern);
	ZEPHIR_CONCAT_VVS(&pattern, &_0, &_1, "*");
	ZEPHIR_INIT_VAR(&_2);
	zephir_time(&_2);
	ZEPHIR_INIT_VAR(&time);
<<<<<<< HEAD
	ZVAL_LONG(&time, (zephir_get_numberval(&_2) - maxlifetime));
	ZEPHIR_CALL_FUNCTION(&_3, "glob", NULL, 0, &pattern);
=======
	zephir_sub_function(&time, &_2, maxlifetime);
	ZEPHIR_CALL_FUNCTION(&_3, "glob", NULL, 509, &pattern);
>>>>>>> 4728df6d
	zephir_check_call_status();
	zephir_is_iterable(&_3, 0, "phalcon/Session/Adapter/Stream.zep", 111);
	if (Z_TYPE_P(&_3) == IS_ARRAY) {
		ZEND_HASH_FOREACH_VAL(Z_ARRVAL_P(&_3), _4)
		{
			ZEPHIR_INIT_NVAR(&file);
			ZVAL_COPY(&file, _4);
			_6$$3 = 1 == (zephir_file_exists(&file) == SUCCESS);
			if (_6$$3) {
				ZEPHIR_CALL_FUNCTION(&_7$$3, "is_file", &_8, 508, &file);
				zephir_check_call_status();
				_6$$3 = ZEPHIR_IS_TRUE_IDENTICAL(&_7$$3);
			}
			_9$$3 = _6$$3;
			if (_9$$3) {
				ZEPHIR_INIT_NVAR(&_10$$3);
				zephir_filemtime(&_10$$3, &file);
				_9$$3 = ZEPHIR_LT(&_10$$3, &time);
			}
			if (_9$$3) {
				ZEPHIR_CALL_FUNCTION(NULL, "unlink", &_11, 118, &file);
				zephir_check_call_status();
			}
		} ZEND_HASH_FOREACH_END();
	} else {
		ZEPHIR_CALL_METHOD(NULL, &_3, "rewind", NULL, 0);
		zephir_check_call_status();
		while (1) {
			ZEPHIR_CALL_METHOD(&_5, &_3, "valid", NULL, 0);
			zephir_check_call_status();
			if (!zend_is_true(&_5)) {
				break;
			}
			ZEPHIR_CALL_METHOD(&file, &_3, "current", NULL, 0);
			zephir_check_call_status();
				_12$$5 = 1 == (zephir_file_exists(&file) == SUCCESS);
				if (_12$$5) {
					ZEPHIR_CALL_FUNCTION(&_13$$5, "is_file", &_8, 508, &file);
					zephir_check_call_status();
					_12$$5 = ZEPHIR_IS_TRUE_IDENTICAL(&_13$$5);
				}
				_14$$5 = _12$$5;
				if (_14$$5) {
					ZEPHIR_INIT_NVAR(&_15$$5);
					zephir_filemtime(&_15$$5, &file);
					_14$$5 = ZEPHIR_LT(&_15$$5, &time);
				}
				if (_14$$5) {
					ZEPHIR_CALL_FUNCTION(NULL, "unlink", &_11, 118, &file);
					zephir_check_call_status();
				}
			ZEPHIR_CALL_METHOD(NULL, &_3, "next", NULL, 0);
			zephir_check_call_status();
		}
	}
	ZEPHIR_INIT_NVAR(&file);
	RETURN_MM_BOOL(1);
}

/**
 * Ignore the savePath and use local defined path
 *
 * @return bool
 */
PHP_METHOD(Phalcon_Session_Adapter_Stream, open)
{
	zval *savePath, savePath_sub, *sessionName, sessionName_sub;
	zval *this_ptr = getThis();

	ZVAL_UNDEF(&savePath_sub);
	ZVAL_UNDEF(&sessionName_sub);
#if PHP_VERSION_ID >= 80000
	bool is_null_true = 1;
	ZEND_PARSE_PARAMETERS_START(2, 2)
		Z_PARAM_ZVAL(savePath)
		Z_PARAM_ZVAL(sessionName)
	ZEND_PARSE_PARAMETERS_END();
#endif


	zephir_fetch_params_without_memory_grow(2, 0, &savePath, &sessionName);


	RETURN_BOOL(1);
}

/**
 * Reads data from the adapter
 */
PHP_METHOD(Phalcon_Session_Adapter_Stream, read)
{
	zephir_method_globals *ZEPHIR_METHOD_GLOBALS_PTR = NULL;
	zend_long ZEPHIR_LAST_CALL_STATUS;
	zval *sessionId, sessionId_sub, data, name, pointer, _0, _1, _2, _3$$3, _4$$3, _5$$3;
	zval *this_ptr = getThis();

	ZVAL_UNDEF(&sessionId_sub);
	ZVAL_UNDEF(&data);
	ZVAL_UNDEF(&name);
	ZVAL_UNDEF(&pointer);
	ZVAL_UNDEF(&_0);
	ZVAL_UNDEF(&_1);
	ZVAL_UNDEF(&_2);
	ZVAL_UNDEF(&_3$$3);
	ZVAL_UNDEF(&_4$$3);
	ZVAL_UNDEF(&_5$$3);
#if PHP_VERSION_ID >= 80000
	bool is_null_true = 1;
	ZEND_PARSE_PARAMETERS_START(1, 1)
		Z_PARAM_ZVAL(sessionId)
	ZEND_PARSE_PARAMETERS_END();
#endif


	ZEPHIR_MM_GROW();
	zephir_fetch_params(1, 1, 0, &sessionId);


	zephir_read_property(&_0, this_ptr, ZEND_STRL("path"), PH_NOISY_CC | PH_READONLY);
	ZEPHIR_CALL_METHOD(&_1, this_ptr, "getprefixedname", NULL, 0, sessionId);
	zephir_check_call_status();
	ZEPHIR_INIT_VAR(&name);
	ZEPHIR_CONCAT_VV(&name, &_0, &_1);
	ZEPHIR_INIT_VAR(&data);
	ZVAL_STRING(&data, "");
	ZEPHIR_CALL_METHOD(&_2, this_ptr, "phpfileexists", NULL, 0, &name);
	zephir_check_call_status();
	if (ZEPHIR_IS_TRUE_IDENTICAL(&_2)) {
		ZEPHIR_INIT_VAR(&_3$$3);
		ZVAL_STRING(&_3$$3, "r");
		ZEPHIR_CALL_METHOD(&pointer, this_ptr, "phpfopen", NULL, 0, &name, &_3$$3);
		zephir_check_call_status();
		ZVAL_LONG(&_4$$3, 1);
		ZEPHIR_CALL_FUNCTION(&_5$$3, "flock", NULL, 126, &pointer, &_4$$3);
		zephir_check_call_status();
		if (zephir_is_true(&_5$$3)) {
			ZEPHIR_CALL_METHOD(&data, this_ptr, "phpfilegetcontents", NULL, 0, &name);
			zephir_check_call_status();
		}
		zephir_fclose(&pointer);
		if (ZEPHIR_IS_FALSE_IDENTICAL(&data)) {
			RETURN_MM_STRING("");
		}
	}
	RETURN_CCTOR(&data);
}

PHP_METHOD(Phalcon_Session_Adapter_Stream, write)
{
	zephir_method_globals *ZEPHIR_METHOD_GLOBALS_PTR = NULL;
	zend_long ZEPHIR_LAST_CALL_STATUS;
	zval *sessionId, sessionId_sub, *data, data_sub, name, _0, _1, _2, _3;
	zval *this_ptr = getThis();

	ZVAL_UNDEF(&sessionId_sub);
	ZVAL_UNDEF(&data_sub);
	ZVAL_UNDEF(&name);
	ZVAL_UNDEF(&_0);
	ZVAL_UNDEF(&_1);
	ZVAL_UNDEF(&_2);
	ZVAL_UNDEF(&_3);
#if PHP_VERSION_ID >= 80000
	bool is_null_true = 1;
	ZEND_PARSE_PARAMETERS_START(2, 2)
		Z_PARAM_ZVAL(sessionId)
		Z_PARAM_ZVAL(data)
	ZEND_PARSE_PARAMETERS_END();
#endif


	ZEPHIR_MM_GROW();
	zephir_fetch_params(1, 2, 0, &sessionId, &data);


	zephir_read_property(&_0, this_ptr, ZEND_STRL("path"), PH_NOISY_CC | PH_READONLY);
	ZEPHIR_CALL_METHOD(&_1, this_ptr, "getprefixedname", NULL, 0, sessionId);
	zephir_check_call_status();
	ZEPHIR_INIT_VAR(&name);
	ZEPHIR_CONCAT_VV(&name, &_0, &_1);
	ZVAL_LONG(&_3, 2);
	ZEPHIR_CALL_METHOD(&_2, this_ptr, "phpfileputcontents", NULL, 0, &name, data, &_3);
	zephir_check_call_status();
	RETURN_MM_BOOL(!ZEPHIR_IS_FALSE_IDENTICAL(&_2));
}

/**
 * @todo Remove this when we get traits
 */
PHP_METHOD(Phalcon_Session_Adapter_Stream, getArrVal)
{
	zephir_method_globals *ZEPHIR_METHOD_GLOBALS_PTR = NULL;
	zend_long ZEPHIR_LAST_CALL_STATUS;
	zval cast;
	zval *collection_param = NULL, *index, index_sub, *defaultValue = NULL, defaultValue_sub, *cast_param = NULL, __$null, value;
	zval collection;
	zval *this_ptr = getThis();

	ZVAL_UNDEF(&collection);
	ZVAL_UNDEF(&index_sub);
	ZVAL_UNDEF(&defaultValue_sub);
	ZVAL_NULL(&__$null);
	ZVAL_UNDEF(&value);
	ZVAL_UNDEF(&cast);
#if PHP_VERSION_ID >= 80000
	bool is_null_true = 1;
	ZEND_PARSE_PARAMETERS_START(2, 4)
		Z_PARAM_ARRAY(collection)
		Z_PARAM_ZVAL(index)
		Z_PARAM_OPTIONAL
		Z_PARAM_ZVAL_OR_NULL(defaultValue)
		Z_PARAM_STR_OR_NULL(cast)
	ZEND_PARSE_PARAMETERS_END();
#endif


	ZEPHIR_MM_GROW();
	zephir_fetch_params(1, 2, 2, &collection_param, &index, &defaultValue, &cast_param);
	ZEPHIR_OBS_COPY_OR_DUP(&collection, collection_param);
	if (!defaultValue) {
		defaultValue = &defaultValue_sub;
		defaultValue = &__$null;
	}
	if (!cast_param) {
		ZEPHIR_INIT_VAR(&cast);
	} else {
	if (UNEXPECTED(Z_TYPE_P(cast_param) != IS_STRING && Z_TYPE_P(cast_param) != IS_NULL)) {
		zephir_throw_exception_string(spl_ce_InvalidArgumentException, SL("Parameter 'cast' must be of the type string"));
		RETURN_MM_NULL();
	}
	if (EXPECTED(Z_TYPE_P(cast_param) == IS_STRING)) {
		zephir_get_strval(&cast, cast_param);
	} else {
		ZEPHIR_INIT_VAR(&cast);
	}
	}


	ZEPHIR_OBS_VAR(&value);
	if (UNEXPECTED(!(zephir_array_isset_fetch(&value, &collection, index, 0)))) {
		RETVAL_ZVAL(defaultValue, 1, 0);
		RETURN_MM();
	}
	if (UNEXPECTED(zephir_is_true(&cast))) {
		ZEPHIR_MAKE_REF(&value);
		ZEPHIR_CALL_FUNCTION(NULL, "settype", NULL, 12, &value, &cast);
		ZEPHIR_UNREF(&value);
		zephir_check_call_status();
	}
	RETURN_CCTOR(&value);
}

PHP_METHOD(Phalcon_Session_Adapter_Stream, getDirSeparator)
{
	zephir_method_globals *ZEPHIR_METHOD_GLOBALS_PTR = NULL;
	zval *directory_param = NULL, _0, _1;
	zval directory;
	zval *this_ptr = getThis();

	ZVAL_UNDEF(&directory);
	ZVAL_UNDEF(&_0);
	ZVAL_UNDEF(&_1);
#if PHP_VERSION_ID >= 80000
	bool is_null_true = 1;
	ZEND_PARSE_PARAMETERS_START(1, 1)
		Z_PARAM_STR(directory)
	ZEND_PARSE_PARAMETERS_END();
#endif


	ZEPHIR_MM_GROW();
	zephir_fetch_params(1, 1, 0, &directory_param);
	if (UNEXPECTED(Z_TYPE_P(directory_param) != IS_STRING && Z_TYPE_P(directory_param) != IS_NULL)) {
		zephir_throw_exception_string(spl_ce_InvalidArgumentException, SL("Parameter 'directory' must be of the type string"));
		RETURN_MM_NULL();
	}
	if (EXPECTED(Z_TYPE_P(directory_param) == IS_STRING)) {
		zephir_get_strval(&directory, directory_param);
	} else {
		ZEPHIR_INIT_VAR(&directory);
	}


	ZEPHIR_INIT_VAR(&_0);
	ZEPHIR_INIT_VAR(&_1);
	ZVAL_STRING(&_1, "/");
	zephir_fast_trim(&_0, &directory, &_1, ZEPHIR_TRIM_RIGHT);
	ZEPHIR_CONCAT_VS(return_value, &_0, "/");
	RETURN_MM();
}

/**
 * @param string $filename
 *
 * @return bool
 *
 * @link https://php.net/manual/en/function.file-exists.php
 */
PHP_METHOD(Phalcon_Session_Adapter_Stream, phpFileExists)
{
	zephir_method_globals *ZEPHIR_METHOD_GLOBALS_PTR = NULL;
	zval *filename_param = NULL;
	zval filename;
	zval *this_ptr = getThis();

	ZVAL_UNDEF(&filename);
#if PHP_VERSION_ID >= 80000
	bool is_null_true = 1;
	ZEND_PARSE_PARAMETERS_START(1, 1)
		Z_PARAM_STR(filename)
	ZEND_PARSE_PARAMETERS_END();
#endif


	ZEPHIR_MM_GROW();
	zephir_fetch_params(1, 1, 0, &filename_param);
	zephir_get_strval(&filename, filename_param);


	RETURN_MM_BOOL((zephir_file_exists(&filename) == SUCCESS));
}

/**
 * @param string $filename
 *
 * @return string|false
 *
 * @link https://php.net/manual/en/function.file-get-contents.php
 */
PHP_METHOD(Phalcon_Session_Adapter_Stream, phpFileGetContents)
{
	zephir_method_globals *ZEPHIR_METHOD_GLOBALS_PTR = NULL;
	zval *filename_param = NULL;
	zval filename;
	zval *this_ptr = getThis();

	ZVAL_UNDEF(&filename);
#if PHP_VERSION_ID >= 80000
	bool is_null_true = 1;
	ZEND_PARSE_PARAMETERS_START(1, 1)
		Z_PARAM_STR(filename)
	ZEND_PARSE_PARAMETERS_END();
#endif


	ZEPHIR_MM_GROW();
	zephir_fetch_params(1, 1, 0, &filename_param);
	zephir_get_strval(&filename, filename_param);


	zephir_file_get_contents(return_value, &filename);
	RETURN_MM();
}

/**
 * @param string   $filename
 * @param mixed    $data
 * @param int      $flags
 * @param resource $context
 *
 * @return int|false
 *
 * @link https://php.net/manual/en/function.file-put-contents.php
 */
PHP_METHOD(Phalcon_Session_Adapter_Stream, phpFilePutContents)
{
	zephir_method_globals *ZEPHIR_METHOD_GLOBALS_PTR = NULL;
	zend_long flags, ZEPHIR_LAST_CALL_STATUS;
	zval *filename_param = NULL, *data, data_sub, *flags_param = NULL, *context = NULL, context_sub, __$null, _0;
	zval filename;
	zval *this_ptr = getThis();

	ZVAL_UNDEF(&filename);
	ZVAL_UNDEF(&data_sub);
	ZVAL_UNDEF(&context_sub);
	ZVAL_NULL(&__$null);
	ZVAL_UNDEF(&_0);
#if PHP_VERSION_ID >= 80000
	bool is_null_true = 1;
	ZEND_PARSE_PARAMETERS_START(2, 4)
		Z_PARAM_STR(filename)
		Z_PARAM_ZVAL(data)
		Z_PARAM_OPTIONAL
		Z_PARAM_LONG(flags)
		Z_PARAM_ZVAL_OR_NULL(context)
	ZEND_PARSE_PARAMETERS_END();
#endif


	ZEPHIR_MM_GROW();
	zephir_fetch_params(1, 2, 2, &filename_param, &data, &flags_param, &context);
	zephir_get_strval(&filename, filename_param);
	if (!flags_param) {
		flags = 0;
	} else {
		flags = zephir_get_intval(flags_param);
	}
	if (!context) {
		context = &context_sub;
		context = &__$null;
	}


	ZVAL_LONG(&_0, flags);
	ZEPHIR_RETURN_CALL_FUNCTION("file_put_contents", NULL, 133, &filename, data, &_0, context);
	zephir_check_call_status();
	RETURN_MM();
}

/**
 * @param string $filename
 * @param string $mode
 *
 * @return resource|false
 *
 * @link https://php.net/manual/en/function.fopen.php
 */
PHP_METHOD(Phalcon_Session_Adapter_Stream, phpFopen)
{
	zephir_method_globals *ZEPHIR_METHOD_GLOBALS_PTR = NULL;
	zend_long ZEPHIR_LAST_CALL_STATUS;
	zval *filename_param = NULL, *mode_param = NULL;
	zval filename, mode;
	zval *this_ptr = getThis();

	ZVAL_UNDEF(&filename);
	ZVAL_UNDEF(&mode);
#if PHP_VERSION_ID >= 80000
	bool is_null_true = 1;
	ZEND_PARSE_PARAMETERS_START(2, 2)
		Z_PARAM_STR(filename)
		Z_PARAM_STR(mode)
	ZEND_PARSE_PARAMETERS_END();
#endif


	ZEPHIR_MM_GROW();
	zephir_fetch_params(1, 2, 0, &filename_param, &mode_param);
	zephir_get_strval(&filename, filename_param);
	zephir_get_strval(&mode, mode_param);


	ZEPHIR_RETURN_CALL_FUNCTION("fopen", NULL, 134, &filename, &mode);
	zephir_check_call_status();
	RETURN_MM();
}

/**
 * Gets the value of a configuration option
 *
 * @param string $varname
 *
 * @return string
 *
 * @link https://php.net/manual/en/function.ini-get.php
 * @link https://php.net/manual/en/ini.list.php
 */
PHP_METHOD(Phalcon_Session_Adapter_Stream, phpIniGet)
{
	zephir_method_globals *ZEPHIR_METHOD_GLOBALS_PTR = NULL;
	zend_long ZEPHIR_LAST_CALL_STATUS;
	zval *varname_param = NULL;
	zval varname;
	zval *this_ptr = getThis();

	ZVAL_UNDEF(&varname);
#if PHP_VERSION_ID >= 80000
	bool is_null_true = 1;
	ZEND_PARSE_PARAMETERS_START(1, 1)
		Z_PARAM_STR(varname)
	ZEND_PARSE_PARAMETERS_END();
#endif


	ZEPHIR_MM_GROW();
	zephir_fetch_params(1, 1, 0, &varname_param);
	zephir_get_strval(&varname, varname_param);


	ZEPHIR_RETURN_CALL_FUNCTION("ini_get", NULL, 510, &varname);
	zephir_check_call_status();
	RETURN_MM();
}

/**
 * Tells whether the filename is writable
 *
 * @param string $filename
 *
 * @return bool
 *
 * @link https://php.net/manual/en/function.is-writable.php
 */
PHP_METHOD(Phalcon_Session_Adapter_Stream, phpIsWritable)
{
	zephir_method_globals *ZEPHIR_METHOD_GLOBALS_PTR = NULL;
	zend_long ZEPHIR_LAST_CALL_STATUS;
	zval *filename_param = NULL;
	zval filename;
	zval *this_ptr = getThis();

	ZVAL_UNDEF(&filename);
#if PHP_VERSION_ID >= 80000
	bool is_null_true = 1;
	ZEND_PARSE_PARAMETERS_START(1, 1)
		Z_PARAM_STR(filename)
	ZEND_PARSE_PARAMETERS_END();
#endif


	ZEPHIR_MM_GROW();
	zephir_fetch_params(1, 1, 0, &filename_param);
	zephir_get_strval(&filename, filename_param);


	ZEPHIR_RETURN_CALL_FUNCTION("is_writable", NULL, 511, &filename);
	zephir_check_call_status();
	RETURN_MM();
}
<|MERGE_RESOLUTION|>--- conflicted
+++ resolved
@@ -190,19 +190,17 @@
 
 /**
  * Garbage Collector
- *
- * @param int $maxlifetime
- * @return false|int
  */
 PHP_METHOD(Phalcon_Session_Adapter_Stream, gc)
 {
 	zend_bool _6$$3, _9$$3, _12$$5, _14$$5;
 	zephir_method_globals *ZEPHIR_METHOD_GLOBALS_PTR = NULL;
 	zephir_fcall_cache_entry *_8 = NULL, *_11 = NULL;
-	zval *maxlifetime_param = NULL, file, pattern, time, _0, _1, _2, _3, *_4, _5, _7$$3, _10$$3, _13$$5, _15$$5;
-	zend_long maxlifetime, ZEPHIR_LAST_CALL_STATUS;
-	zval *this_ptr = getThis();
-
+	zend_long ZEPHIR_LAST_CALL_STATUS;
+	zval *maxlifetime, maxlifetime_sub, file, pattern, time, _0, _1, _2, _3, *_4, _5, _7$$3, _10$$3, _13$$5, _15$$5;
+	zval *this_ptr = getThis();
+
+	ZVAL_UNDEF(&maxlifetime_sub);
 	ZVAL_UNDEF(&file);
 	ZVAL_UNDEF(&pattern);
 	ZVAL_UNDEF(&time);
@@ -218,14 +216,13 @@
 #if PHP_VERSION_ID >= 80000
 	bool is_null_true = 1;
 	ZEND_PARSE_PARAMETERS_START(1, 1)
-		Z_PARAM_LONG(maxlifetime)
-	ZEND_PARSE_PARAMETERS_END();
-#endif
-
-
-	ZEPHIR_MM_GROW();
-	zephir_fetch_params(1, 1, 0, &maxlifetime_param);
-	maxlifetime = zephir_get_intval(maxlifetime_param);
+		Z_PARAM_ZVAL(maxlifetime)
+	ZEND_PARSE_PARAMETERS_END();
+#endif
+
+
+	ZEPHIR_MM_GROW();
+	zephir_fetch_params(1, 1, 0, &maxlifetime);
 
 
 	zephir_read_property(&_0, this_ptr, ZEND_STRL("path"), PH_NOISY_CC | PH_READONLY);
@@ -235,15 +232,10 @@
 	ZEPHIR_INIT_VAR(&_2);
 	zephir_time(&_2);
 	ZEPHIR_INIT_VAR(&time);
-<<<<<<< HEAD
-	ZVAL_LONG(&time, (zephir_get_numberval(&_2) - maxlifetime));
-	ZEPHIR_CALL_FUNCTION(&_3, "glob", NULL, 0, &pattern);
-=======
 	zephir_sub_function(&time, &_2, maxlifetime);
 	ZEPHIR_CALL_FUNCTION(&_3, "glob", NULL, 509, &pattern);
->>>>>>> 4728df6d
-	zephir_check_call_status();
-	zephir_is_iterable(&_3, 0, "phalcon/Session/Adapter/Stream.zep", 111);
+	zephir_check_call_status();
+	zephir_is_iterable(&_3, 0, "phalcon/Session/Adapter/Stream.zep", 108);
 	if (Z_TYPE_P(&_3) == IS_ARRAY) {
 		ZEND_HASH_FOREACH_VAL(Z_ARRVAL_P(&_3), _4)
 		{
