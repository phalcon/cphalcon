--- conflicted
+++ resolved
@@ -100,17 +100,10 @@
 	if (!(zephir_array_isset_string_fetch(&path, &options, SL("save_path"), 0))) {
 		ZEPHIR_INIT_VAR(&_2$$3);
 		ZVAL_STRING(&_2$$3, "session.save_path");
-<<<<<<< HEAD
-		ZEPHIR_CALL_FUNCTION(&path, "ini_get", NULL, 459, &_2$$3);
+		ZEPHIR_CALL_FUNCTION(&path, "ini_get", NULL, 425, &_2$$3);
 		zephir_check_call_status();
 	}
-	ZEPHIR_CALL_FUNCTION(&_3, "is_writable", NULL, 460, &path);
-=======
-		ZEPHIR_CALL_FUNCTION(&path, "ini_get", NULL, 424, &_2$$3);
-		zephir_check_call_status();
-	}
-	ZEPHIR_CALL_FUNCTION(&_3, "is_writable", NULL, 425, &path);
->>>>>>> 03694d80
+	ZEPHIR_CALL_FUNCTION(&_3, "is_writable", NULL, 426, &path);
 	zephir_check_call_status();
 	if (!ZEPHIR_IS_TRUE_IDENTICAL(&_3)) {
 		ZEPHIR_INIT_VAR(&_4$$4);
@@ -183,11 +176,7 @@
 	zephir_read_property(&_1, this_ptr, SL("prefix"), PH_NOISY_CC | PH_READONLY);
 	ZEPHIR_INIT_VAR(&pattern);
 	ZEPHIR_CONCAT_VVS(&pattern, &_0, &_1, "*");
-<<<<<<< HEAD
-	ZEPHIR_CALL_FUNCTION(&_2, "glob", NULL, 461, &pattern);
-=======
-	ZEPHIR_CALL_FUNCTION(&_2, "glob", NULL, 426, &pattern);
->>>>>>> 03694d80
+	ZEPHIR_CALL_FUNCTION(&_2, "glob", NULL, 427, &pattern);
 	zephir_check_call_status();
 	zephir_is_iterable(&_2, 0, "phalcon/session/adapter/files.zep", 90);
 	ZEND_HASH_FOREACH_VAL(Z_ARRVAL_P(&_2), _3)
