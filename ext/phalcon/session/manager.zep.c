
#ifdef HAVE_CONFIG_H
#include "../../ext_config.h"
#endif

#include <php.h>
#include "../../php_ext.h"
#include "../../ext.h"

#include <Zend/zend_operators.h>
#include <Zend/zend_exceptions.h>
#include <Zend/zend_interfaces.h>

#include "kernel/main.h"
#include "kernel/fcall.h"
#include "kernel/memory.h"
#include "kernel/operators.h"
#include "kernel/array.h"
#include "kernel/object.h"
#include "kernel/exception.h"
#include "ext/spl/spl_exceptions.h"
#include "kernel/concat.h"
#include "kernel/string.h"


/**
 * This file is part of the Phalcon.
 *
 * (c) Phalcon Team <team@phalcon.com>
 *
 * For the full copyright and license information, please view the LICENSE
 * file that was distributed with this source code.
 */
/**
 * Phalcon\Session\Manager
 *
 * Session manager class
 */
ZEPHIR_INIT_CLASS(Phalcon_Session_Manager) {

	ZEPHIR_REGISTER_CLASS(Phalcon\\Session, Manager, phalcon, session_manager, phalcon_session_manager_method_entry, 0);

	/**
	 * @var <DiInterface>
	 */
	zend_declare_property_null(phalcon_session_manager_ce, SL("container"), ZEND_ACC_PRIVATE TSRMLS_CC);

	/**
	 * @var <SessionHandlerInterface>|null
	 */
	zend_declare_property_null(phalcon_session_manager_ce, SL("handler"), ZEND_ACC_PRIVATE TSRMLS_CC);

	/**
	 * @var string
	 */
	zend_declare_property_string(phalcon_session_manager_ce, SL("name"), "", ZEND_ACC_PRIVATE TSRMLS_CC);

	/**
	 * @var array
	 */
	zend_declare_property_null(phalcon_session_manager_ce, SL("options"), ZEND_ACC_PRIVATE TSRMLS_CC);

	/**
	 * @var string
	 */
	zend_declare_property_string(phalcon_session_manager_ce, SL("uniqueId"), "", ZEND_ACC_PRIVATE TSRMLS_CC);

	phalcon_session_manager_ce->create_object = zephir_init_properties_Phalcon_Session_Manager;

	zend_class_implements(phalcon_session_manager_ce TSRMLS_CC, 1, phalcon_session_managerinterface_ce);
	zend_class_implements(phalcon_session_manager_ce TSRMLS_CC, 1, phalcon_di_injectionawareinterface_ce);
	return SUCCESS;

}

/**
 * Manager constructor.
 *
 * @param array options
 */
PHP_METHOD(Phalcon_Session_Manager, __construct) {

	zend_long ZEPHIR_LAST_CALL_STATUS;
	zval *options_param = NULL;
	zval options;
	zval *this_ptr = getThis();

	ZVAL_UNDEF(&options);

	ZEPHIR_MM_GROW();
	zephir_fetch_params(1, 0, 1, &options_param);

	if (!options_param) {
		ZEPHIR_INIT_VAR(&options);
		array_init(&options);
	} else {
		zephir_get_arrval(&options, options_param);
	}


	ZEPHIR_CALL_METHOD(NULL, this_ptr, "setoptions", NULL, 0, &options);
	zephir_check_call_status();
	ZEPHIR_MM_RESTORE();

}

/**
 * Alias: Gets a session variable from an application context
 */
PHP_METHOD(Phalcon_Session_Manager, __get) {

	zend_long ZEPHIR_LAST_CALL_STATUS;
	zval *key_param = NULL;
	zval key;
	zval *this_ptr = getThis();

	ZVAL_UNDEF(&key);

	ZEPHIR_MM_GROW();
	zephir_fetch_params(1, 1, 0, &key_param);

	zephir_get_strval(&key, key_param);


	ZEPHIR_RETURN_CALL_METHOD(this_ptr, "get", NULL, 0, &key);
	zephir_check_call_status();
	RETURN_MM();

}

/**
 * Alias: Check whether a session variable is set in an application context
 */
PHP_METHOD(Phalcon_Session_Manager, __isset) {

	zend_long ZEPHIR_LAST_CALL_STATUS;
	zval *key_param = NULL;
	zval key;
	zval *this_ptr = getThis();

	ZVAL_UNDEF(&key);

	ZEPHIR_MM_GROW();
	zephir_fetch_params(1, 1, 0, &key_param);

	zephir_get_strval(&key, key_param);


	ZEPHIR_RETURN_CALL_METHOD(this_ptr, "has", NULL, 0, &key);
	zephir_check_call_status();
	RETURN_MM();

}

/**
 * Alias: Sets a session variable in an application context
 */
PHP_METHOD(Phalcon_Session_Manager, __set) {

	zend_long ZEPHIR_LAST_CALL_STATUS;
	zval *key_param = NULL, *value, value_sub;
	zval key;
	zval *this_ptr = getThis();

	ZVAL_UNDEF(&key);
	ZVAL_UNDEF(&value_sub);

	ZEPHIR_MM_GROW();
	zephir_fetch_params(1, 2, 0, &key_param, &value);

	zephir_get_strval(&key, key_param);


	ZEPHIR_CALL_METHOD(NULL, this_ptr, "set", NULL, 0, &key, value);
	zephir_check_call_status();
	ZEPHIR_MM_RESTORE();

}

/**
 * Alias: Removes a session variable from an application context
 */
PHP_METHOD(Phalcon_Session_Manager, __unset) {

	zend_long ZEPHIR_LAST_CALL_STATUS;
	zval *key_param = NULL;
	zval key;
	zval *this_ptr = getThis();

	ZVAL_UNDEF(&key);

	ZEPHIR_MM_GROW();
	zephir_fetch_params(1, 1, 0, &key_param);

	zephir_get_strval(&key, key_param);


	ZEPHIR_CALL_METHOD(NULL, this_ptr, "remove", NULL, 0, &key);
	zephir_check_call_status();
	ZEPHIR_MM_RESTORE();

}

/**
 * Destroy/end a session
 */
PHP_METHOD(Phalcon_Session_Manager, destroy) {

	zval *_SESSION = NULL, _0;
	zend_long ZEPHIR_LAST_CALL_STATUS;
	zval *this_ptr = getThis();

	ZVAL_UNDEF(&_0);

	ZEPHIR_MM_GROW();
	zephir_get_global(&_SESSION, SL("_SESSION"));

	ZEPHIR_CALL_METHOD(&_0, this_ptr, "exists", NULL, 0);
	zephir_check_call_status();
	if (ZEPHIR_IS_TRUE_IDENTICAL(&_0)) {
<<<<<<< HEAD
		ZEPHIR_CALL_FUNCTION(NULL, "session_destroy", NULL, 468);
=======
		ZEPHIR_CALL_FUNCTION(NULL, "session_destroy", NULL, 429);
>>>>>>> b19d84a2
		zephir_check_call_status();
		ZEPHIR_INIT_NVAR(_SESSION);
		array_init(_SESSION);
	}
	ZEPHIR_MM_RESTORE();

}

/**
 * Check whether the session has been started
 */
PHP_METHOD(Phalcon_Session_Manager, exists) {

	zval _0;
	zend_long ZEPHIR_LAST_CALL_STATUS;
	zval *this_ptr = getThis();

	ZVAL_UNDEF(&_0);

	ZEPHIR_MM_GROW();

	ZEPHIR_CALL_FUNCTION(&_0, "session_status", NULL, 379);
	zephir_check_call_status();
	if (ZEPHIR_IS_LONG_IDENTICAL(&_0, 2)) {
		RETURN_MM_BOOL(1);
	}
	RETURN_MM_BOOL(0);

}

/**
 * Gets a session variable from an application context
 */
PHP_METHOD(Phalcon_Session_Manager, get) {

	zephir_fcall_cache_entry *_1 = NULL;
	zend_long ZEPHIR_LAST_CALL_STATUS;
	zend_bool remove;
	zval *key_param = NULL, *defaultValue = NULL, defaultValue_sub, *remove_param = NULL, *_SESSION, __$null, uniqueKey, value, _0;
	zval key;
	zval *this_ptr = getThis();

	ZVAL_UNDEF(&key);
	ZVAL_UNDEF(&defaultValue_sub);
	ZVAL_NULL(&__$null);
	ZVAL_UNDEF(&uniqueKey);
	ZVAL_UNDEF(&value);
	ZVAL_UNDEF(&_0);

	ZEPHIR_MM_GROW();
	zephir_get_global(&_SESSION, SL("_SESSION"));
	zephir_fetch_params(1, 1, 2, &key_param, &defaultValue, &remove_param);

	zephir_get_strval(&key, key_param);
	if (!defaultValue) {
		defaultValue = &defaultValue_sub;
		defaultValue = &__$null;
	}
	if (!remove_param) {
		remove = 0;
	} else {
		remove = zephir_get_boolval(remove_param);
	}


	ZEPHIR_INIT_VAR(&value);
	ZVAL_NULL(&value);
	ZEPHIR_CALL_METHOD(&_0, this_ptr, "exists", NULL, 0);
	zephir_check_call_status();
	if (ZEPHIR_IS_FALSE_IDENTICAL(&_0)) {
		RETURN_CCTOR(&value);
	}
<<<<<<< HEAD
	ZEPHIR_CALL_METHOD(&uniqueKey, this_ptr, "getuniquekey", NULL, 469, &key);
	zephir_check_call_status();
	ZEPHIR_CALL_CE_STATIC(&value, phalcon_helper_arr_ce, "get", &_1, 73, _SESSION, &uniqueKey, defaultValue);
=======
	ZEPHIR_CALL_METHOD(&uniqueKey, this_ptr, "getuniquekey", NULL, 430, &key);
	zephir_check_call_status();
	ZEPHIR_CALL_CE_STATIC(&value, phalcon_helper_arr_ce, "get", &_1, 156, _SESSION, &uniqueKey, defaultValue);
>>>>>>> b19d84a2
	zephir_check_call_status();
	if (remove == 1) {
		zephir_array_unset(_SESSION, &uniqueKey, PH_SEPARATE);
	}
	RETURN_CCTOR(&value);

}

/**
 * Returns the DependencyInjector container
 */
PHP_METHOD(Phalcon_Session_Manager, getDI) {

	zval *this_ptr = getThis();


	RETURN_MEMBER(getThis(), "container");

}

/**
 * Returns the stored session handler
 */
PHP_METHOD(Phalcon_Session_Manager, getHandler) {

	zval *this_ptr = getThis();


	RETURN_MEMBER(getThis(), "handler");

}

/**
 * Returns the session id
 */
PHP_METHOD(Phalcon_Session_Manager, getId) {

	zend_long ZEPHIR_LAST_CALL_STATUS;
	zval *this_ptr = getThis();


	ZEPHIR_MM_GROW();

<<<<<<< HEAD
	ZEPHIR_RETURN_CALL_FUNCTION("session_id", NULL, 470);
=======
	ZEPHIR_RETURN_CALL_FUNCTION("session_id", NULL, 431);
>>>>>>> b19d84a2
	zephir_check_call_status();
	RETURN_MM();

}

/**
 * Returns the name of the session
 */
PHP_METHOD(Phalcon_Session_Manager, getName) {

	zval _0, _1, _2$$3;
	zend_long ZEPHIR_LAST_CALL_STATUS;
	zval *this_ptr = getThis();

	ZVAL_UNDEF(&_0);
	ZVAL_UNDEF(&_1);
	ZVAL_UNDEF(&_2$$3);

	ZEPHIR_MM_GROW();

	zephir_read_property(&_0, this_ptr, SL("name"), PH_NOISY_CC | PH_READONLY);
	ZEPHIR_SINIT_VAR(_1);
	ZVAL_STRING(&_1, "");
	if (!ZEPHIR_IS_IDENTICAL(&_1, &_0)) {
<<<<<<< HEAD
		ZEPHIR_CALL_FUNCTION(&_2$$3, "session_name", NULL, 471);
=======
		ZEPHIR_CALL_FUNCTION(&_2$$3, "session_name", NULL, 432);
>>>>>>> b19d84a2
		zephir_check_call_status();
		zephir_update_property_zval(this_ptr, SL("name"), &_2$$3);
	}
	RETURN_MM_MEMBER(getThis(), "name");

}

/**
 * Check whether a session variable is set in an application context
 */
PHP_METHOD(Phalcon_Session_Manager, has) {

	zend_long ZEPHIR_LAST_CALL_STATUS;
	zval *key_param = NULL, *_SESSION, uniqueKey, _0;
	zval key;
	zval *this_ptr = getThis();

	ZVAL_UNDEF(&key);
	ZVAL_UNDEF(&uniqueKey);
	ZVAL_UNDEF(&_0);

	ZEPHIR_MM_GROW();
	zephir_get_global(&_SESSION, SL("_SESSION"));
	zephir_fetch_params(1, 1, 0, &key_param);

	zephir_get_strval(&key, key_param);


	ZEPHIR_CALL_METHOD(&_0, this_ptr, "exists", NULL, 0);
	zephir_check_call_status();
	if (ZEPHIR_IS_FALSE_IDENTICAL(&_0)) {
		RETURN_MM_BOOL(0);
	}
<<<<<<< HEAD
	ZEPHIR_CALL_METHOD(&uniqueKey, this_ptr, "getuniquekey", NULL, 469, &key);
=======
	ZEPHIR_CALL_METHOD(&uniqueKey, this_ptr, "getuniquekey", NULL, 430, &key);
>>>>>>> b19d84a2
	zephir_check_call_status();
	RETURN_MM_BOOL(zephir_array_isset(_SESSION, &uniqueKey));

}

/**
 * Get internal options
 */
PHP_METHOD(Phalcon_Session_Manager, getOptions) {

	zval *this_ptr = getThis();


	RETURN_MEMBER(getThis(), "options");

}

/**
 * Regenerates the session id using the handler.
 */
PHP_METHOD(Phalcon_Session_Manager, regenerateId) {

	zend_bool delete = 0;
	zend_long ZEPHIR_LAST_CALL_STATUS;
	zval *deleteOldSession = NULL, deleteOldSession_sub, __$true, _0, _1$$3;
	zval *this_ptr = getThis();

	ZVAL_UNDEF(&deleteOldSession_sub);
	ZVAL_BOOL(&__$true, 1);
	ZVAL_UNDEF(&_0);
	ZVAL_UNDEF(&_1$$3);

	ZEPHIR_MM_GROW();
	zephir_fetch_params(1, 0, 1, &deleteOldSession);

	if (!deleteOldSession) {
		deleteOldSession = &deleteOldSession_sub;
		deleteOldSession = &__$true;
	}


	delete = zephir_get_boolval(deleteOldSession);
	ZEPHIR_CALL_METHOD(&_0, this_ptr, "exists", NULL, 0);
	zephir_check_call_status();
	if (ZEPHIR_IS_TRUE_IDENTICAL(&_0)) {
		ZVAL_BOOL(&_1$$3, (delete ? 1 : 0));
<<<<<<< HEAD
		ZEPHIR_CALL_FUNCTION(NULL, "session_regenerate_id", NULL, 472, &_1$$3);
=======
		ZEPHIR_CALL_FUNCTION(NULL, "session_regenerate_id", NULL, 433, &_1$$3);
>>>>>>> b19d84a2
		zephir_check_call_status();
	}
	RETURN_THIS();

}

/**
 * Registers a handler with the session
 */
PHP_METHOD(Phalcon_Session_Manager, registerHandler) {

	zend_long ZEPHIR_LAST_CALL_STATUS;
	zval *handler, handler_sub;
	zval *this_ptr = getThis();

	ZVAL_UNDEF(&handler_sub);

	ZEPHIR_MM_GROW();
	zephir_fetch_params(1, 1, 0, &handler);



<<<<<<< HEAD
	ZEPHIR_RETURN_CALL_FUNCTION("session_set_save_handler", NULL, 473, handler);
=======
	ZEPHIR_RETURN_CALL_FUNCTION("session_set_save_handler", NULL, 434, handler);
>>>>>>> b19d84a2
	zephir_check_call_status();
	RETURN_MM();

}

/**
 * Removes a session variable from an application context
 */
PHP_METHOD(Phalcon_Session_Manager, remove) {

	zend_long ZEPHIR_LAST_CALL_STATUS;
	zval *key_param = NULL, *_SESSION, _0, uniqueKey;
	zval key;
	zval *this_ptr = getThis();

	ZVAL_UNDEF(&key);
	ZVAL_UNDEF(&_0);
	ZVAL_UNDEF(&uniqueKey);

	ZEPHIR_MM_GROW();
	zephir_get_global(&_SESSION, SL("_SESSION"));
	zephir_fetch_params(1, 1, 0, &key_param);

	zephir_get_strval(&key, key_param);


	ZEPHIR_CALL_METHOD(&_0, this_ptr, "exists", NULL, 0);
	zephir_check_call_status();
	if (ZEPHIR_IS_FALSE_IDENTICAL(&_0)) {
		RETURN_MM_NULL();
	}
<<<<<<< HEAD
	ZEPHIR_CALL_METHOD(&uniqueKey, this_ptr, "getuniquekey", NULL, 469, &key);
=======
	ZEPHIR_CALL_METHOD(&uniqueKey, this_ptr, "getuniquekey", NULL, 430, &key);
>>>>>>> b19d84a2
	zephir_check_call_status();
	zephir_array_unset(_SESSION, &uniqueKey, PH_SEPARATE);
	ZEPHIR_MM_RESTORE();

}

/**
 * Sets a session variable in an application context
 */
PHP_METHOD(Phalcon_Session_Manager, set) {

	zend_long ZEPHIR_LAST_CALL_STATUS;
	zval *key_param = NULL, *value, value_sub, *_SESSION, uniqueKey, _0;
	zval key;
	zval *this_ptr = getThis();

	ZVAL_UNDEF(&key);
	ZVAL_UNDEF(&value_sub);
	ZVAL_UNDEF(&uniqueKey);
	ZVAL_UNDEF(&_0);

	ZEPHIR_MM_GROW();
	zephir_get_global(&_SESSION, SL("_SESSION"));
	zephir_fetch_params(1, 2, 0, &key_param, &value);

	zephir_get_strval(&key, key_param);


	ZEPHIR_CALL_METHOD(&_0, this_ptr, "exists", NULL, 0);
	zephir_check_call_status();
	if (ZEPHIR_IS_FALSE_IDENTICAL(&_0)) {
		RETURN_MM_NULL();
	}
<<<<<<< HEAD
	ZEPHIR_CALL_METHOD(&uniqueKey, this_ptr, "getuniquekey", NULL, 469, &key);
=======
	ZEPHIR_CALL_METHOD(&uniqueKey, this_ptr, "getuniquekey", NULL, 430, &key);
>>>>>>> b19d84a2
	zephir_check_call_status();
	zephir_array_update_zval(_SESSION, &uniqueKey, value, PH_COPY | PH_SEPARATE);
	ZEPHIR_MM_RESTORE();

}

/**
 * Sets the DependencyInjector container
 */
PHP_METHOD(Phalcon_Session_Manager, setDI) {

	zval *container, container_sub;
	zval *this_ptr = getThis();

	ZVAL_UNDEF(&container_sub);

	zephir_fetch_params(0, 1, 0, &container);



	zephir_update_property_zval(this_ptr, SL("container"), container);

}

/**
 * Set the handler for the session
 */
PHP_METHOD(Phalcon_Session_Manager, setHandler) {

	zval *handler, handler_sub;
	zval *this_ptr = getThis();

	ZVAL_UNDEF(&handler_sub);

	zephir_fetch_params(0, 1, 0, &handler);



	zephir_update_property_zval(this_ptr, SL("handler"), handler);
	RETURN_THISW();

}

/**
 * Set session Id
 */
PHP_METHOD(Phalcon_Session_Manager, setId) {

	zend_long ZEPHIR_LAST_CALL_STATUS;
	zval *id_param = NULL, _0, _1$$3;
	zval id, _2$$3;
	zval *this_ptr = getThis();

	ZVAL_UNDEF(&id);
	ZVAL_UNDEF(&_2$$3);
	ZVAL_UNDEF(&_0);
	ZVAL_UNDEF(&_1$$3);

	ZEPHIR_MM_GROW();
	zephir_fetch_params(1, 1, 0, &id_param);

	zephir_get_strval(&id, id_param);


	ZEPHIR_CALL_METHOD(&_0, this_ptr, "exists", NULL, 0);
	zephir_check_call_status();
	if (ZEPHIR_IS_TRUE_IDENTICAL(&_0)) {
		ZEPHIR_INIT_VAR(&_1$$3);
		object_init_ex(&_1$$3, spl_ce_RuntimeException);
		ZEPHIR_INIT_VAR(&_2$$3);
		ZEPHIR_CONCAT_SS(&_2$$3, "The session has already been started. ", "To change the id, use regenerateId()");
<<<<<<< HEAD
		ZEPHIR_CALL_METHOD(NULL, &_1$$3, "__construct", NULL, 474, &_2$$3);
=======
		ZEPHIR_CALL_METHOD(NULL, &_1$$3, "__construct", NULL, 435, &_2$$3);
>>>>>>> b19d84a2
		zephir_check_call_status();
		zephir_throw_exception_debug(&_1$$3, "phalcon/session/manager.zep", 286 TSRMLS_CC);
		ZEPHIR_MM_RESTORE();
		return;
	}
<<<<<<< HEAD
	ZEPHIR_CALL_FUNCTION(NULL, "session_id", NULL, 470, &id);
=======
	ZEPHIR_CALL_FUNCTION(NULL, "session_id", NULL, 431, &id);
>>>>>>> b19d84a2
	zephir_check_call_status();
	RETURN_THIS();

}

/**
 * Set the session name. Throw exception if the session has started
 * and do not allow poop names
 *
 * @param  string name
 *
 * @throws InvalidArgumentException
 *
 * @return Manager
 */
PHP_METHOD(Phalcon_Session_Manager, setName) {

	zend_long ZEPHIR_LAST_CALL_STATUS;
	zval *name_param = NULL, _0, _1, _2, _3, _4;
	zval name;
	zval *this_ptr = getThis();

	ZVAL_UNDEF(&name);
	ZVAL_UNDEF(&_0);
	ZVAL_UNDEF(&_1);
	ZVAL_UNDEF(&_2);
	ZVAL_UNDEF(&_3);
	ZVAL_UNDEF(&_4);

	ZEPHIR_MM_GROW();
	zephir_fetch_params(1, 1, 0, &name_param);

	zephir_get_strval(&name, name_param);


	ZEPHIR_CALL_METHOD(&_0, this_ptr, "exists", NULL, 0);
	zephir_check_call_status();
	if (zephir_is_true(&_0)) {
		ZEPHIR_THROW_EXCEPTION_DEBUG_STR(spl_ce_InvalidArgumentException, "Cannot set session name after a session has started", "phalcon/session/manager.zep", 309);
		return;
	}
	ZEPHIR_INIT_VAR(&_1);
	ZEPHIR_INIT_VAR(&_2);
	ZVAL_STRING(&_2, "/^[\\p{L}\\p{N}_-]+$/u");
	ZEPHIR_INIT_VAR(&_3);
	ZEPHIR_INIT_VAR(&_4);
	ZVAL_STRING(&_4, "/^[\\p{L}\\p{N}_-]+$/u");
	zephir_preg_match(&_3, &_4, &name, &_1, 0, 0 , 0  TSRMLS_CC);
	if (!(zephir_is_true(&_3))) {
		ZEPHIR_THROW_EXCEPTION_DEBUG_STR(spl_ce_InvalidArgumentException, "The name contains non alphanum characters", "phalcon/session/manager.zep", 315);
		return;
	}
	zephir_update_property_zval(this_ptr, SL("name"), &name);
<<<<<<< HEAD
	ZEPHIR_CALL_FUNCTION(NULL, "session_name", NULL, 471, &name);
=======
	ZEPHIR_CALL_FUNCTION(NULL, "session_name", NULL, 432, &name);
>>>>>>> b19d84a2
	zephir_check_call_status();
	RETURN_THIS();

}

/**
 * Sets session's options
 *
 * @param array options
 */
PHP_METHOD(Phalcon_Session_Manager, setOptions) {

	zend_long ZEPHIR_LAST_CALL_STATUS;
	zephir_fcall_cache_entry *_1 = NULL;
	zval *options_param = NULL, _0, _2, _3;
	zval options;
	zval *this_ptr = getThis();

	ZVAL_UNDEF(&options);
	ZVAL_UNDEF(&_0);
	ZVAL_UNDEF(&_2);
	ZVAL_UNDEF(&_3);

	ZEPHIR_MM_GROW();
	zephir_fetch_params(1, 1, 0, &options_param);

	zephir_get_arrval(&options, options_param);


	ZEPHIR_INIT_VAR(&_2);
	ZVAL_STRING(&_2, "uniqueId");
	ZEPHIR_INIT_VAR(&_3);
	ZVAL_STRING(&_3, "");
<<<<<<< HEAD
	ZEPHIR_CALL_CE_STATIC(&_0, phalcon_helper_arr_ce, "get", &_1, 73, &options, &_2, &_3);
=======
	ZEPHIR_CALL_CE_STATIC(&_0, phalcon_helper_arr_ce, "get", &_1, 156, &options, &_2, &_3);
>>>>>>> b19d84a2
	zephir_check_call_status();
	zephir_update_property_zval(this_ptr, SL("uniqueId"), &_0);
	zephir_update_property_zval(this_ptr, SL("options"), &options);
	ZEPHIR_MM_RESTORE();

}

/**
 * Starts the session (if headers are already sent the session will not be
 * started)
 */
PHP_METHOD(Phalcon_Session_Manager, start) {

	zval _0, _1, _2, _3$$5;
	zend_long ZEPHIR_LAST_CALL_STATUS;
	zval *this_ptr = getThis();

	ZVAL_UNDEF(&_0);
	ZVAL_UNDEF(&_1);
	ZVAL_UNDEF(&_2);
	ZVAL_UNDEF(&_3$$5);

	ZEPHIR_MM_GROW();

	ZEPHIR_CALL_METHOD(&_0, this_ptr, "exists", NULL, 0);
	zephir_check_call_status();
	if (ZEPHIR_IS_TRUE_IDENTICAL(&_0)) {
		RETURN_MM_BOOL(1);
	}
	ZEPHIR_CALL_FUNCTION(&_1, "headers_sent", NULL, 279);
	zephir_check_call_status();
	if (ZEPHIR_IS_TRUE_IDENTICAL(&_1)) {
		RETURN_MM_BOOL(0);
	}
	ZEPHIR_OBS_VAR(&_2);
	zephir_read_property(&_2, this_ptr, SL("handler"), PH_NOISY_CC);
	if (zephir_is_instance_of(&_2, SL("SessionHandlerInterface") TSRMLS_CC)) {
		zephir_read_property(&_3$$5, this_ptr, SL("handler"), PH_NOISY_CC | PH_READONLY);
		ZEPHIR_CALL_METHOD(NULL, this_ptr, "registerhandler", NULL, 0, &_3$$5);
		zephir_check_call_status();
	} else {
		ZEPHIR_THROW_EXCEPTION_DEBUG_STR(phalcon_session_exception_ce, "The session handler is not valid", "phalcon/session/manager.zep", 361);
		return;
	}
<<<<<<< HEAD
	ZEPHIR_CALL_FUNCTION(NULL, "session_start", NULL, 475);
=======
	ZEPHIR_CALL_FUNCTION(NULL, "session_start", NULL, 436);
>>>>>>> b19d84a2
	zephir_check_call_status();
	RETURN_MM_BOOL(1);

}

/**
 * Returns the status of the current session.
 *
 * @return int
 */
PHP_METHOD(Phalcon_Session_Manager, status) {

	zval status;
	zend_long ZEPHIR_LAST_CALL_STATUS;
	zval *this_ptr = getThis();

	ZVAL_UNDEF(&status);

	ZEPHIR_MM_GROW();

	ZEPHIR_CALL_FUNCTION(&status, "session_status", NULL, 379);
	zephir_check_call_status();
	do {
		if (ZEPHIR_IS_LONG(&status, 0)) {
			RETURN_MM_LONG(0);
		}
		if (ZEPHIR_IS_LONG(&status, 2)) {
			RETURN_MM_LONG(2);
		}
	} while(0);

	RETURN_MM_LONG(1);

}

/**
 * Returns the key prefixed
 */
PHP_METHOD(Phalcon_Session_Manager, getUniqueKey) {

	zval *key_param = NULL, _0;
	zval key;
	zval *this_ptr = getThis();

	ZVAL_UNDEF(&key);
	ZVAL_UNDEF(&_0);

	ZEPHIR_MM_GROW();
	zephir_fetch_params(1, 1, 0, &key_param);

	zephir_get_strval(&key, key_param);


	zephir_read_property(&_0, this_ptr, SL("uniqueId"), PH_NOISY_CC | PH_READONLY);
	ZEPHIR_CONCAT_VSV(return_value, &_0, "#", &key);
	RETURN_MM();

}

zend_object *zephir_init_properties_Phalcon_Session_Manager(zend_class_entry *class_type TSRMLS_DC) {

		zval _0, _1$$3;
		ZVAL_UNDEF(&_0);
	ZVAL_UNDEF(&_1$$3);

		ZEPHIR_MM_GROW();
	
	{
		zval local_this_ptr, *this_ptr = &local_this_ptr;
		ZEPHIR_CREATE_OBJECT(this_ptr, class_type);
		zephir_read_property(&_0, this_ptr, SL("options"), PH_NOISY_CC | PH_READONLY);
		if (Z_TYPE_P(&_0) == IS_NULL) {
			ZEPHIR_INIT_VAR(&_1$$3);
			array_init(&_1$$3);
			zephir_update_property_zval(this_ptr, SL("options"), &_1$$3);
		}
		ZEPHIR_MM_RESTORE();
		return Z_OBJ_P(this_ptr);
	}

}
<|MERGE_RESOLUTION|>--- conflicted
+++ resolved
@@ -218,11 +218,7 @@
 	ZEPHIR_CALL_METHOD(&_0, this_ptr, "exists", NULL, 0);
 	zephir_check_call_status();
 	if (ZEPHIR_IS_TRUE_IDENTICAL(&_0)) {
-<<<<<<< HEAD
-		ZEPHIR_CALL_FUNCTION(NULL, "session_destroy", NULL, 468);
-=======
-		ZEPHIR_CALL_FUNCTION(NULL, "session_destroy", NULL, 429);
->>>>>>> b19d84a2
+		ZEPHIR_CALL_FUNCTION(NULL, "session_destroy", NULL, 430);
 		zephir_check_call_status();
 		ZEPHIR_INIT_NVAR(_SESSION);
 		array_init(_SESSION);
@@ -295,15 +291,9 @@
 	if (ZEPHIR_IS_FALSE_IDENTICAL(&_0)) {
 		RETURN_CCTOR(&value);
 	}
-<<<<<<< HEAD
-	ZEPHIR_CALL_METHOD(&uniqueKey, this_ptr, "getuniquekey", NULL, 469, &key);
-	zephir_check_call_status();
-	ZEPHIR_CALL_CE_STATIC(&value, phalcon_helper_arr_ce, "get", &_1, 73, _SESSION, &uniqueKey, defaultValue);
-=======
-	ZEPHIR_CALL_METHOD(&uniqueKey, this_ptr, "getuniquekey", NULL, 430, &key);
-	zephir_check_call_status();
-	ZEPHIR_CALL_CE_STATIC(&value, phalcon_helper_arr_ce, "get", &_1, 156, _SESSION, &uniqueKey, defaultValue);
->>>>>>> b19d84a2
+	ZEPHIR_CALL_METHOD(&uniqueKey, this_ptr, "getuniquekey", NULL, 431, &key);
+	zephir_check_call_status();
+	ZEPHIR_CALL_METHOD(&value, this_ptr, "arraygetdefault", NULL, 0, _SESSION, &uniqueKey, defaultValue);
 	zephir_check_call_status();
 	if (remove == 1) {
 		zephir_array_unset(_SESSION, &uniqueKey, PH_SEPARATE);
@@ -347,11 +337,7 @@
 
 	ZEPHIR_MM_GROW();
 
-<<<<<<< HEAD
-	ZEPHIR_RETURN_CALL_FUNCTION("session_id", NULL, 470);
-=======
-	ZEPHIR_RETURN_CALL_FUNCTION("session_id", NULL, 431);
->>>>>>> b19d84a2
+	ZEPHIR_RETURN_CALL_FUNCTION("session_id", NULL, 432);
 	zephir_check_call_status();
 	RETURN_MM();
 
@@ -376,11 +362,7 @@
 	ZEPHIR_SINIT_VAR(_1);
 	ZVAL_STRING(&_1, "");
 	if (!ZEPHIR_IS_IDENTICAL(&_1, &_0)) {
-<<<<<<< HEAD
-		ZEPHIR_CALL_FUNCTION(&_2$$3, "session_name", NULL, 471);
-=======
-		ZEPHIR_CALL_FUNCTION(&_2$$3, "session_name", NULL, 432);
->>>>>>> b19d84a2
+		ZEPHIR_CALL_FUNCTION(&_2$$3, "session_name", NULL, 433);
 		zephir_check_call_status();
 		zephir_update_property_zval(this_ptr, SL("name"), &_2$$3);
 	}
@@ -414,11 +396,7 @@
 	if (ZEPHIR_IS_FALSE_IDENTICAL(&_0)) {
 		RETURN_MM_BOOL(0);
 	}
-<<<<<<< HEAD
-	ZEPHIR_CALL_METHOD(&uniqueKey, this_ptr, "getuniquekey", NULL, 469, &key);
-=======
-	ZEPHIR_CALL_METHOD(&uniqueKey, this_ptr, "getuniquekey", NULL, 430, &key);
->>>>>>> b19d84a2
+	ZEPHIR_CALL_METHOD(&uniqueKey, this_ptr, "getuniquekey", NULL, 431, &key);
 	zephir_check_call_status();
 	RETURN_MM_BOOL(zephir_array_isset(_SESSION, &uniqueKey));
 
@@ -465,11 +443,7 @@
 	zephir_check_call_status();
 	if (ZEPHIR_IS_TRUE_IDENTICAL(&_0)) {
 		ZVAL_BOOL(&_1$$3, (delete ? 1 : 0));
-<<<<<<< HEAD
-		ZEPHIR_CALL_FUNCTION(NULL, "session_regenerate_id", NULL, 472, &_1$$3);
-=======
-		ZEPHIR_CALL_FUNCTION(NULL, "session_regenerate_id", NULL, 433, &_1$$3);
->>>>>>> b19d84a2
+		ZEPHIR_CALL_FUNCTION(NULL, "session_regenerate_id", NULL, 434, &_1$$3);
 		zephir_check_call_status();
 	}
 	RETURN_THIS();
@@ -492,11 +466,7 @@
 
 
 
-<<<<<<< HEAD
-	ZEPHIR_RETURN_CALL_FUNCTION("session_set_save_handler", NULL, 473, handler);
-=======
-	ZEPHIR_RETURN_CALL_FUNCTION("session_set_save_handler", NULL, 434, handler);
->>>>>>> b19d84a2
+	ZEPHIR_RETURN_CALL_FUNCTION("session_set_save_handler", NULL, 435, handler);
 	zephir_check_call_status();
 	RETURN_MM();
 
@@ -528,11 +498,7 @@
 	if (ZEPHIR_IS_FALSE_IDENTICAL(&_0)) {
 		RETURN_MM_NULL();
 	}
-<<<<<<< HEAD
-	ZEPHIR_CALL_METHOD(&uniqueKey, this_ptr, "getuniquekey", NULL, 469, &key);
-=======
-	ZEPHIR_CALL_METHOD(&uniqueKey, this_ptr, "getuniquekey", NULL, 430, &key);
->>>>>>> b19d84a2
+	ZEPHIR_CALL_METHOD(&uniqueKey, this_ptr, "getuniquekey", NULL, 431, &key);
 	zephir_check_call_status();
 	zephir_array_unset(_SESSION, &uniqueKey, PH_SEPARATE);
 	ZEPHIR_MM_RESTORE();
@@ -566,11 +532,7 @@
 	if (ZEPHIR_IS_FALSE_IDENTICAL(&_0)) {
 		RETURN_MM_NULL();
 	}
-<<<<<<< HEAD
-	ZEPHIR_CALL_METHOD(&uniqueKey, this_ptr, "getuniquekey", NULL, 469, &key);
-=======
-	ZEPHIR_CALL_METHOD(&uniqueKey, this_ptr, "getuniquekey", NULL, 430, &key);
->>>>>>> b19d84a2
+	ZEPHIR_CALL_METHOD(&uniqueKey, this_ptr, "getuniquekey", NULL, 431, &key);
 	zephir_check_call_status();
 	zephir_array_update_zval(_SESSION, &uniqueKey, value, PH_COPY | PH_SEPARATE);
 	ZEPHIR_MM_RESTORE();
@@ -642,21 +604,13 @@
 		object_init_ex(&_1$$3, spl_ce_RuntimeException);
 		ZEPHIR_INIT_VAR(&_2$$3);
 		ZEPHIR_CONCAT_SS(&_2$$3, "The session has already been started. ", "To change the id, use regenerateId()");
-<<<<<<< HEAD
-		ZEPHIR_CALL_METHOD(NULL, &_1$$3, "__construct", NULL, 474, &_2$$3);
-=======
-		ZEPHIR_CALL_METHOD(NULL, &_1$$3, "__construct", NULL, 435, &_2$$3);
->>>>>>> b19d84a2
+		ZEPHIR_CALL_METHOD(NULL, &_1$$3, "__construct", NULL, 436, &_2$$3);
 		zephir_check_call_status();
 		zephir_throw_exception_debug(&_1$$3, "phalcon/session/manager.zep", 286 TSRMLS_CC);
 		ZEPHIR_MM_RESTORE();
 		return;
 	}
-<<<<<<< HEAD
-	ZEPHIR_CALL_FUNCTION(NULL, "session_id", NULL, 470, &id);
-=======
-	ZEPHIR_CALL_FUNCTION(NULL, "session_id", NULL, 431, &id);
->>>>>>> b19d84a2
+	ZEPHIR_CALL_FUNCTION(NULL, "session_id", NULL, 432, &id);
 	zephir_check_call_status();
 	RETURN_THIS();
 
@@ -710,11 +664,7 @@
 		return;
 	}
 	zephir_update_property_zval(this_ptr, SL("name"), &name);
-<<<<<<< HEAD
-	ZEPHIR_CALL_FUNCTION(NULL, "session_name", NULL, 471, &name);
-=======
-	ZEPHIR_CALL_FUNCTION(NULL, "session_name", NULL, 432, &name);
->>>>>>> b19d84a2
+	ZEPHIR_CALL_FUNCTION(NULL, "session_name", NULL, 433, &name);
 	zephir_check_call_status();
 	RETURN_THIS();
 
@@ -748,11 +698,7 @@
 	ZVAL_STRING(&_2, "uniqueId");
 	ZEPHIR_INIT_VAR(&_3);
 	ZVAL_STRING(&_3, "");
-<<<<<<< HEAD
-	ZEPHIR_CALL_CE_STATIC(&_0, phalcon_helper_arr_ce, "get", &_1, 73, &options, &_2, &_3);
-=======
-	ZEPHIR_CALL_CE_STATIC(&_0, phalcon_helper_arr_ce, "get", &_1, 156, &options, &_2, &_3);
->>>>>>> b19d84a2
+	ZEPHIR_CALL_METHOD(&_0, this_ptr, "arraygetdefault", NULL, 0, &options, &_1, &_2);
 	zephir_check_call_status();
 	zephir_update_property_zval(this_ptr, SL("uniqueId"), &_0);
 	zephir_update_property_zval(this_ptr, SL("options"), &options);
@@ -797,11 +743,7 @@
 		ZEPHIR_THROW_EXCEPTION_DEBUG_STR(phalcon_session_exception_ce, "The session handler is not valid", "phalcon/session/manager.zep", 361);
 		return;
 	}
-<<<<<<< HEAD
-	ZEPHIR_CALL_FUNCTION(NULL, "session_start", NULL, 475);
-=======
-	ZEPHIR_CALL_FUNCTION(NULL, "session_start", NULL, 436);
->>>>>>> b19d84a2
+	ZEPHIR_CALL_FUNCTION(NULL, "session_start", NULL, 437);
 	zephir_check_call_status();
 	RETURN_MM_BOOL(1);
 
