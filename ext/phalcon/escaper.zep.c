
#ifdef HAVE_CONFIG_H
#include "../ext_config.h"
#endif

#include <php.h>
#include "../php_ext.h"
#include "../ext.h"

#include <Zend/zend_operators.h>
#include <Zend/zend_exceptions.h>
#include <Zend/zend_interfaces.h>

#include "kernel/main.h"
#include "kernel/object.h"
#include "kernel/fcall.h"
#include "kernel/memory.h"
#include "kernel/operators.h"
#include "kernel/filter.h"
#include "kernel/array.h"
#include "kernel/exception.h"


/**
 * This file is part of the Phalcon Framework.
 *
 * (c) Phalcon Team <team@phalcon.io>
 *
 * For the full copyright and license information, please view the LICENSE.txt
 * file that was distributed with this source code.
 */
/**
 * Phalcon\Escaper
 *
 * Escapes different kinds of text securing them. By using this component you
 * may prevent XSS attacks.
 *
 * This component only works with UTF-8. The PREG extension needs to be compiled
 * with UTF-8 support.
 *
 *```php
 * $escaper = new \Phalcon\Escaper();
 *
 * $escaped = $escaper->escapeCss("font-family: <Verdana>");
 *
 * echo $escaped; // font\2D family\3A \20 \3C Verdana\3E
 *```
 */
ZEPHIR_INIT_CLASS(Phalcon_Escaper) {

	ZEPHIR_REGISTER_CLASS(Phalcon, Escaper, phalcon, escaper, phalcon_escaper_method_entry, 0);

	/**
	 * @var bool
	 */
	zend_declare_property_bool(phalcon_escaper_ce, SL("doubleEncode"), 1, ZEND_ACC_PROTECTED);

	/**
	 * @var string
	 */
	zend_declare_property_string(phalcon_escaper_ce, SL("encoding"), "utf-8", ZEND_ACC_PROTECTED);

	/**
	 * @var int
	 */
	zend_declare_property_long(phalcon_escaper_ce, SL("flags"), 3, ZEND_ACC_PROTECTED);

	zend_class_implements(phalcon_escaper_ce, 1, phalcon_escaper_escaperinterface_ce);
	return SUCCESS;

}

/**
 * Escapes a HTML attribute string
 */
PHP_METHOD(Phalcon_Escaper, attributes) {

	zephir_method_globals *ZEPHIR_METHOD_GLOBALS_PTR = NULL;
	zend_long ZEPHIR_LAST_CALL_STATUS;
	zval *attribute_param = NULL, _0, _1, _2;
	zval attribute;
	zval *this_ptr = getThis();

	ZVAL_UNDEF(&attribute);
	ZVAL_UNDEF(&_0);
	ZVAL_UNDEF(&_1);
	ZVAL_UNDEF(&_2);

	ZEPHIR_MM_GROW();
	zephir_fetch_params(1, 0, 1, &attribute_param);

	if (!attribute_param) {
		ZEPHIR_INIT_VAR(&attribute);
		ZVAL_STRING(&attribute, "");
	} else {
		zephir_get_strval(&attribute, attribute_param);
	}


	zephir_read_property(&_0, this_ptr, SL("encoding"), PH_NOISY_CC | PH_READONLY);
	zephir_read_property(&_1, this_ptr, SL("doubleEncode"), PH_NOISY_CC | PH_READONLY);
	ZVAL_LONG(&_2, 3);
<<<<<<< HEAD
	ZEPHIR_RETURN_CALL_FUNCTION("htmlspecialchars", NULL, 229, &attribute, &_2, &_0, &_1);
=======
	ZEPHIR_RETURN_CALL_FUNCTION("htmlspecialchars", NULL, 244, &attribute, &_2, &_0, &_1);
>>>>>>> f2a65a3d
	zephir_check_call_status();
	RETURN_MM();

}

/**
 * Escape CSS strings by replacing non-alphanumeric chars by their
 * hexadecimal escaped representation
 */
PHP_METHOD(Phalcon_Escaper, css) {

	zephir_method_globals *ZEPHIR_METHOD_GLOBALS_PTR = NULL;
	zend_long ZEPHIR_LAST_CALL_STATUS;
	zval *input_param = NULL, _0;
	zval input;
	zval *this_ptr = getThis();

	ZVAL_UNDEF(&input);
	ZVAL_UNDEF(&_0);

	ZEPHIR_MM_GROW();
	zephir_fetch_params(1, 1, 0, &input_param);

	zephir_get_strval(&input, input_param);


<<<<<<< HEAD
	ZEPHIR_CALL_METHOD(&_0, this_ptr, "normalizeencoding", NULL, 230, &input);
=======
	ZEPHIR_CALL_METHOD(&_0, this_ptr, "normalizeencoding", NULL, 245, &input);
>>>>>>> f2a65a3d
	zephir_check_call_status();
	zephir_escape_css(return_value, &_0);
	RETURN_MM();

}

/**
 * Detect the character encoding of a string to be handled by an encoder.
 * Special-handling for chr(172) and chr(128) to chr(159) which fail to be
 * detected by mb_detect_encoding()
 */
PHP_METHOD(Phalcon_Escaper, detectEncoding) {

	zval _0;
	zephir_method_globals *ZEPHIR_METHOD_GLOBALS_PTR = NULL;
	zephir_fcall_cache_entry *_5 = NULL;
	zend_long ZEPHIR_LAST_CALL_STATUS;
	zval *str_param = NULL, __$true, charset, _1, *_2, _3, _4$$5, _6$$7;
	zval str;
	zval *this_ptr = getThis();

	ZVAL_UNDEF(&str);
	ZVAL_BOOL(&__$true, 1);
	ZVAL_UNDEF(&charset);
	ZVAL_UNDEF(&_1);
	ZVAL_UNDEF(&_3);
	ZVAL_UNDEF(&_4$$5);
	ZVAL_UNDEF(&_6$$7);
	ZVAL_UNDEF(&_0);

	ZEPHIR_MM_GROW();
	zephir_fetch_params(1, 1, 0, &str_param);

	zephir_get_strval(&str, str_param);


	ZEPHIR_INIT_VAR(&charset);
	zephir_is_basic_charset(&charset, &str);
	if (Z_TYPE_P(&charset) == IS_STRING) {
		RETURN_CCTOR(&charset);
	}
	if (!((zephir_function_exists_ex(ZEND_STRL("mb_detect_encoding")) == SUCCESS))) {
		RETURN_MM_NULL();
	}
	ZEPHIR_INIT_VAR(&_0);
	zephir_create_array(&_0, 4, 0);
	ZEPHIR_INIT_VAR(&_1);
	ZVAL_STRING(&_1, "UTF-32");
	zephir_array_fast_append(&_0, &_1);
	ZEPHIR_INIT_NVAR(&_1);
	ZVAL_STRING(&_1, "UTF-8");
	zephir_array_fast_append(&_0, &_1);
	ZEPHIR_INIT_NVAR(&_1);
	ZVAL_STRING(&_1, "ISO-8859-1");
	zephir_array_fast_append(&_0, &_1);
	ZEPHIR_INIT_NVAR(&_1);
	ZVAL_STRING(&_1, "ASCII");
	zephir_array_fast_append(&_0, &_1);
	zephir_is_iterable(&_0, 0, "phalcon/Escaper.zep", 117);
	if (Z_TYPE_P(&_0) == IS_ARRAY) {
		ZEND_HASH_FOREACH_VAL(Z_ARRVAL_P(&_0), _2)
		{
			ZEPHIR_INIT_NVAR(&charset);
			ZVAL_COPY(&charset, _2);
<<<<<<< HEAD
			ZEPHIR_CALL_FUNCTION(&_4$$5, "mb_detect_encoding", &_5, 231, &str, &charset, &__$true);
=======
			ZEPHIR_CALL_FUNCTION(&_4$$5, "mb_detect_encoding", &_5, 246, &str, &charset, &__$true);
>>>>>>> f2a65a3d
			zephir_check_call_status();
			if (zephir_is_true(&_4$$5)) {
				RETURN_CCTOR(&charset);
			}
		} ZEND_HASH_FOREACH_END();
	} else {
		ZEPHIR_CALL_METHOD(NULL, &_0, "rewind", NULL, 0);
		zephir_check_call_status();
		while (1) {
			ZEPHIR_CALL_METHOD(&_3, &_0, "valid", NULL, 0);
			zephir_check_call_status();
			if (!zend_is_true(&_3)) {
				break;
			}
			ZEPHIR_CALL_METHOD(&charset, &_0, "current", NULL, 0);
			zephir_check_call_status();
<<<<<<< HEAD
				ZEPHIR_CALL_FUNCTION(&_6$$7, "mb_detect_encoding", &_5, 231, &str, &charset, &__$true);
=======
				ZEPHIR_CALL_FUNCTION(&_6$$7, "mb_detect_encoding", &_5, 246, &str, &charset, &__$true);
>>>>>>> f2a65a3d
				zephir_check_call_status();
				if (zephir_is_true(&_6$$7)) {
					RETURN_CCTOR(&charset);
				}
			ZEPHIR_CALL_METHOD(NULL, &_0, "next", NULL, 0);
			zephir_check_call_status();
		}
	}
	ZEPHIR_INIT_NVAR(&charset);
<<<<<<< HEAD
	ZEPHIR_RETURN_CALL_FUNCTION("mb_detect_encoding", &_5, 231, &str);
=======
	ZEPHIR_RETURN_CALL_FUNCTION("mb_detect_encoding", &_5, 246, &str);
>>>>>>> f2a65a3d
	zephir_check_call_status();
	RETURN_MM();

}

/**
 * Escape CSS strings by replacing non-alphanumeric chars by their
 * hexadecimal escaped representation
 */
PHP_METHOD(Phalcon_Escaper, escapeCss) {

	zephir_method_globals *ZEPHIR_METHOD_GLOBALS_PTR = NULL;
	zend_long ZEPHIR_LAST_CALL_STATUS;
	zval *css_param = NULL;
	zval css;
	zval *this_ptr = getThis();

	ZVAL_UNDEF(&css);

	ZEPHIR_MM_GROW();
	zephir_fetch_params(1, 1, 0, &css_param);

	zephir_get_strval(&css, css_param);


	ZEPHIR_RETURN_CALL_METHOD(this_ptr, "css", NULL, 0, &css);
	zephir_check_call_status();
	RETURN_MM();

}

/**
 * Escape JavaScript strings by replacing non-alphanumeric chars by their
 * hexadecimal escaped representation
 */
PHP_METHOD(Phalcon_Escaper, escapeJs) {

	zephir_method_globals *ZEPHIR_METHOD_GLOBALS_PTR = NULL;
	zend_long ZEPHIR_LAST_CALL_STATUS;
	zval *js_param = NULL;
	zval js;
	zval *this_ptr = getThis();

	ZVAL_UNDEF(&js);

	ZEPHIR_MM_GROW();
	zephir_fetch_params(1, 1, 0, &js_param);

	zephir_get_strval(&js, js_param);


	ZEPHIR_RETURN_CALL_METHOD(this_ptr, "js", NULL, 0, &js);
	zephir_check_call_status();
	RETURN_MM();

}

/**
 * Escapes a HTML string. Internally uses htmlspecialchars
 */
PHP_METHOD(Phalcon_Escaper, escapeHtml) {

	zephir_method_globals *ZEPHIR_METHOD_GLOBALS_PTR = NULL;
	zend_long ZEPHIR_LAST_CALL_STATUS;
	zval *text_param = NULL;
	zval text;
	zval *this_ptr = getThis();

	ZVAL_UNDEF(&text);

	ZEPHIR_MM_GROW();
	zephir_fetch_params(1, 0, 1, &text_param);

	if (!text_param) {
		ZEPHIR_INIT_VAR(&text);
		ZVAL_STRING(&text, "");
	} else {
		zephir_get_strval(&text, text_param);
	}


	ZEPHIR_RETURN_CALL_METHOD(this_ptr, "html", NULL, 0, &text);
	zephir_check_call_status();
	RETURN_MM();

}

/**
 * Escapes a HTML attribute string
 */
PHP_METHOD(Phalcon_Escaper, escapeHtmlAttr) {

	zephir_method_globals *ZEPHIR_METHOD_GLOBALS_PTR = NULL;
	zend_long ZEPHIR_LAST_CALL_STATUS;
	zval *attribute_param = NULL;
	zval attribute;
	zval *this_ptr = getThis();

	ZVAL_UNDEF(&attribute);

	ZEPHIR_MM_GROW();
	zephir_fetch_params(1, 0, 1, &attribute_param);

	if (!attribute_param) {
		ZEPHIR_INIT_VAR(&attribute);
		ZVAL_STRING(&attribute, "");
	} else {
		zephir_get_strval(&attribute, attribute_param);
	}


	ZEPHIR_RETURN_CALL_METHOD(this_ptr, "attributes", NULL, 0, &attribute);
	zephir_check_call_status();
	RETURN_MM();

}

/**
 * Escapes a URL. Internally uses rawurlencode
 */
PHP_METHOD(Phalcon_Escaper, escapeUrl) {

	zephir_method_globals *ZEPHIR_METHOD_GLOBALS_PTR = NULL;
	zend_long ZEPHIR_LAST_CALL_STATUS;
	zval *url_param = NULL;
	zval url;
	zval *this_ptr = getThis();

	ZVAL_UNDEF(&url);

	ZEPHIR_MM_GROW();
	zephir_fetch_params(1, 1, 0, &url_param);

	zephir_get_strval(&url, url_param);


	ZEPHIR_RETURN_CALL_METHOD(this_ptr, "url", NULL, 0, &url);
	zephir_check_call_status();
	RETURN_MM();

}

/**
 * Returns the internal encoding used by the escaper
 */
PHP_METHOD(Phalcon_Escaper, getEncoding) {

	zval *this_ptr = getThis();


	RETURN_MEMBER(getThis(), "encoding");

}

/**
 * Returns the current flags for htmlspecialchars
 */
PHP_METHOD(Phalcon_Escaper, getFlags) {

	zval *this_ptr = getThis();


	RETURN_MEMBER(getThis(), "flags");

}

/**
 * Escapes a HTML string. Internally uses htmlspecialchars
 */
PHP_METHOD(Phalcon_Escaper, html) {

	zephir_method_globals *ZEPHIR_METHOD_GLOBALS_PTR = NULL;
	zend_long ZEPHIR_LAST_CALL_STATUS;
	zval *input_param = NULL, _0, _1, _2;
	zval input;
	zval *this_ptr = getThis();

	ZVAL_UNDEF(&input);
	ZVAL_UNDEF(&_0);
	ZVAL_UNDEF(&_1);
	ZVAL_UNDEF(&_2);

	ZEPHIR_MM_GROW();
	zephir_fetch_params(1, 0, 1, &input_param);

	if (!input_param) {
		ZEPHIR_INIT_VAR(&input);
		ZVAL_STRING(&input, "");
	} else {
		zephir_get_strval(&input, input_param);
	}


	zephir_read_property(&_0, this_ptr, SL("flags"), PH_NOISY_CC | PH_READONLY);
	zephir_read_property(&_1, this_ptr, SL("encoding"), PH_NOISY_CC | PH_READONLY);
	zephir_read_property(&_2, this_ptr, SL("doubleEncode"), PH_NOISY_CC | PH_READONLY);
<<<<<<< HEAD
	ZEPHIR_RETURN_CALL_FUNCTION("htmlspecialchars", NULL, 229, &input, &_0, &_1, &_2);
=======
	ZEPHIR_RETURN_CALL_FUNCTION("htmlspecialchars", NULL, 244, &input, &_0, &_1, &_2);
>>>>>>> f2a65a3d
	zephir_check_call_status();
	RETURN_MM();

}

/**
 * Escape javascript strings by replacing non-alphanumeric chars by their
 * hexadecimal escaped representation
 */
PHP_METHOD(Phalcon_Escaper, js) {

	zephir_method_globals *ZEPHIR_METHOD_GLOBALS_PTR = NULL;
	zend_long ZEPHIR_LAST_CALL_STATUS;
	zval *input_param = NULL, _0;
	zval input;
	zval *this_ptr = getThis();

	ZVAL_UNDEF(&input);
	ZVAL_UNDEF(&_0);

	ZEPHIR_MM_GROW();
	zephir_fetch_params(1, 1, 0, &input_param);

	zephir_get_strval(&input, input_param);


<<<<<<< HEAD
	ZEPHIR_CALL_METHOD(&_0, this_ptr, "normalizeencoding", NULL, 230, &input);
=======
	ZEPHIR_CALL_METHOD(&_0, this_ptr, "normalizeencoding", NULL, 245, &input);
>>>>>>> f2a65a3d
	zephir_check_call_status();
	zephir_escape_js(return_value, &_0);
	RETURN_MM();

}

/**
 * Utility to normalize a string's encoding to UTF-32.
 */
PHP_METHOD(Phalcon_Escaper, normalizeEncoding) {

	zephir_method_globals *ZEPHIR_METHOD_GLOBALS_PTR = NULL;
	zend_long ZEPHIR_LAST_CALL_STATUS;
	zval *str_param = NULL, _0, _1;
	zval str;
	zval *this_ptr = getThis();

	ZVAL_UNDEF(&str);
	ZVAL_UNDEF(&_0);
	ZVAL_UNDEF(&_1);

	ZEPHIR_MM_GROW();
	zephir_fetch_params(1, 1, 0, &str_param);

	zephir_get_strval(&str, str_param);


	if (UNEXPECTED(!((zephir_function_exists_ex(ZEND_STRL("mb_convert_encoding")) == SUCCESS)))) {
		ZEPHIR_THROW_EXCEPTION_DEBUG_STR(phalcon_escaper_exception_ce, "Extension 'mbstring' is required", "phalcon/Escaper.zep", 215);
		return;
	}
<<<<<<< HEAD
	ZEPHIR_CALL_METHOD(&_0, this_ptr, "detectencoding", NULL, 232, &str);
	zephir_check_call_status();
	ZEPHIR_INIT_VAR(&_1);
	ZVAL_STRING(&_1, "UTF-32");
	ZEPHIR_RETURN_CALL_FUNCTION("mb_convert_encoding", NULL, 233, &str, &_1, &_0);
=======
	ZEPHIR_CALL_METHOD(&_0, this_ptr, "detectencoding", NULL, 247, &str);
	zephir_check_call_status();
	ZEPHIR_INIT_VAR(&_1);
	ZVAL_STRING(&_1, "UTF-32");
	ZEPHIR_RETURN_CALL_FUNCTION("mb_convert_encoding", NULL, 248, &str, &_1, &_0);
>>>>>>> f2a65a3d
	zephir_check_call_status();
	RETURN_MM();

}

/**
 * Sets the double_encode to be used by the escaper
 *
 *```php
 * $escaper->setDoubleEncode(false);
 *```
 */
PHP_METHOD(Phalcon_Escaper, setDoubleEncode) {

	zval *doubleEncode_param = NULL, __$true, __$false;
	zend_bool doubleEncode;
	zval *this_ptr = getThis();

	ZVAL_BOOL(&__$true, 1);
	ZVAL_BOOL(&__$false, 0);

	zephir_fetch_params_without_memory_grow(1, 0, &doubleEncode_param);

	doubleEncode = zephir_get_boolval(doubleEncode_param);


	if (doubleEncode) {
		zephir_update_property_zval(this_ptr, SL("doubleEncode"), &__$true);
	} else {
		zephir_update_property_zval(this_ptr, SL("doubleEncode"), &__$false);
	}

}

/**
 * Sets the encoding to be used by the escaper
 *
 *```php
 * $escaper->setEncoding("utf-8");
 *```
 */
PHP_METHOD(Phalcon_Escaper, setEncoding) {

	zephir_method_globals *ZEPHIR_METHOD_GLOBALS_PTR = NULL;
	zval *encoding_param = NULL;
	zval encoding;
	zval *this_ptr = getThis();

	ZVAL_UNDEF(&encoding);

	ZEPHIR_MM_GROW();
	zephir_fetch_params(1, 1, 0, &encoding_param);

	zephir_get_strval(&encoding, encoding_param);


	zephir_update_property_zval(this_ptr, SL("encoding"), &encoding);
	ZEPHIR_MM_RESTORE();

}

/**
 * Sets the HTML quoting type for htmlspecialchars
 *
 *```php
 * $escaper->setFlags(ENT_XHTML);
 *```
 */
PHP_METHOD(Phalcon_Escaper, setFlags) {

	zval *flags_param = NULL, _0;
	zend_long flags;
	zval *this_ptr = getThis();

	ZVAL_UNDEF(&_0);

	zephir_fetch_params_without_memory_grow(1, 0, &flags_param);

	flags = zephir_get_intval(flags_param);


	ZEPHIR_INIT_ZVAL_NREF(_0);
	ZVAL_LONG(&_0, flags);
	zephir_update_property_zval(this_ptr, SL("flags"), &_0);
	RETURN_THISW();

}

/**
 * Sets the HTML quoting type for htmlspecialchars
 *
 *```php
 * $escaper->setHtmlQuoteType(ENT_XHTML);
 *```
 */
PHP_METHOD(Phalcon_Escaper, setHtmlQuoteType) {

	zval *flags_param = NULL, _0;
	zend_long flags;
	zval *this_ptr = getThis();

	ZVAL_UNDEF(&_0);

	zephir_fetch_params_without_memory_grow(1, 0, &flags_param);

	flags = zephir_get_intval(flags_param);


	ZEPHIR_INIT_ZVAL_NREF(_0);
	ZVAL_LONG(&_0, flags);
	zephir_update_property_zval(this_ptr, SL("flags"), &_0);

}

/**
 * Escapes a URL. Internally uses rawurlencode
 */
PHP_METHOD(Phalcon_Escaper, url) {

	zephir_method_globals *ZEPHIR_METHOD_GLOBALS_PTR = NULL;
	zend_long ZEPHIR_LAST_CALL_STATUS;
	zval *url_param = NULL;
	zval url;
	zval *this_ptr = getThis();

	ZVAL_UNDEF(&url);

	ZEPHIR_MM_GROW();
	zephir_fetch_params(1, 1, 0, &url_param);

	zephir_get_strval(&url, url_param);


<<<<<<< HEAD
	ZEPHIR_RETURN_CALL_FUNCTION("rawurlencode", NULL, 234, &url);
=======
	ZEPHIR_RETURN_CALL_FUNCTION("rawurlencode", NULL, 249, &url);
>>>>>>> f2a65a3d
	zephir_check_call_status();
	RETURN_MM();

}
<|MERGE_RESOLUTION|>--- conflicted
+++ resolved
@@ -100,11 +100,7 @@
 	zephir_read_property(&_0, this_ptr, SL("encoding"), PH_NOISY_CC | PH_READONLY);
 	zephir_read_property(&_1, this_ptr, SL("doubleEncode"), PH_NOISY_CC | PH_READONLY);
 	ZVAL_LONG(&_2, 3);
-<<<<<<< HEAD
-	ZEPHIR_RETURN_CALL_FUNCTION("htmlspecialchars", NULL, 229, &attribute, &_2, &_0, &_1);
-=======
 	ZEPHIR_RETURN_CALL_FUNCTION("htmlspecialchars", NULL, 244, &attribute, &_2, &_0, &_1);
->>>>>>> f2a65a3d
 	zephir_check_call_status();
 	RETURN_MM();
 
@@ -131,11 +127,7 @@
 	zephir_get_strval(&input, input_param);
 
 
-<<<<<<< HEAD
-	ZEPHIR_CALL_METHOD(&_0, this_ptr, "normalizeencoding", NULL, 230, &input);
-=======
 	ZEPHIR_CALL_METHOD(&_0, this_ptr, "normalizeencoding", NULL, 245, &input);
->>>>>>> f2a65a3d
 	zephir_check_call_status();
 	zephir_escape_css(return_value, &_0);
 	RETURN_MM();
@@ -200,11 +192,7 @@
 		{
 			ZEPHIR_INIT_NVAR(&charset);
 			ZVAL_COPY(&charset, _2);
-<<<<<<< HEAD
-			ZEPHIR_CALL_FUNCTION(&_4$$5, "mb_detect_encoding", &_5, 231, &str, &charset, &__$true);
-=======
 			ZEPHIR_CALL_FUNCTION(&_4$$5, "mb_detect_encoding", &_5, 246, &str, &charset, &__$true);
->>>>>>> f2a65a3d
 			zephir_check_call_status();
 			if (zephir_is_true(&_4$$5)) {
 				RETURN_CCTOR(&charset);
@@ -221,11 +209,7 @@
 			}
 			ZEPHIR_CALL_METHOD(&charset, &_0, "current", NULL, 0);
 			zephir_check_call_status();
-<<<<<<< HEAD
-				ZEPHIR_CALL_FUNCTION(&_6$$7, "mb_detect_encoding", &_5, 231, &str, &charset, &__$true);
-=======
 				ZEPHIR_CALL_FUNCTION(&_6$$7, "mb_detect_encoding", &_5, 246, &str, &charset, &__$true);
->>>>>>> f2a65a3d
 				zephir_check_call_status();
 				if (zephir_is_true(&_6$$7)) {
 					RETURN_CCTOR(&charset);
@@ -235,11 +219,7 @@
 		}
 	}
 	ZEPHIR_INIT_NVAR(&charset);
-<<<<<<< HEAD
-	ZEPHIR_RETURN_CALL_FUNCTION("mb_detect_encoding", &_5, 231, &str);
-=======
 	ZEPHIR_RETURN_CALL_FUNCTION("mb_detect_encoding", &_5, 246, &str);
->>>>>>> f2a65a3d
 	zephir_check_call_status();
 	RETURN_MM();
 
@@ -436,11 +416,7 @@
 	zephir_read_property(&_0, this_ptr, SL("flags"), PH_NOISY_CC | PH_READONLY);
 	zephir_read_property(&_1, this_ptr, SL("encoding"), PH_NOISY_CC | PH_READONLY);
 	zephir_read_property(&_2, this_ptr, SL("doubleEncode"), PH_NOISY_CC | PH_READONLY);
-<<<<<<< HEAD
-	ZEPHIR_RETURN_CALL_FUNCTION("htmlspecialchars", NULL, 229, &input, &_0, &_1, &_2);
-=======
 	ZEPHIR_RETURN_CALL_FUNCTION("htmlspecialchars", NULL, 244, &input, &_0, &_1, &_2);
->>>>>>> f2a65a3d
 	zephir_check_call_status();
 	RETURN_MM();
 
@@ -467,11 +443,7 @@
 	zephir_get_strval(&input, input_param);
 
 
-<<<<<<< HEAD
-	ZEPHIR_CALL_METHOD(&_0, this_ptr, "normalizeencoding", NULL, 230, &input);
-=======
 	ZEPHIR_CALL_METHOD(&_0, this_ptr, "normalizeencoding", NULL, 245, &input);
->>>>>>> f2a65a3d
 	zephir_check_call_status();
 	zephir_escape_js(return_value, &_0);
 	RETURN_MM();
@@ -503,19 +475,11 @@
 		ZEPHIR_THROW_EXCEPTION_DEBUG_STR(phalcon_escaper_exception_ce, "Extension 'mbstring' is required", "phalcon/Escaper.zep", 215);
 		return;
 	}
-<<<<<<< HEAD
-	ZEPHIR_CALL_METHOD(&_0, this_ptr, "detectencoding", NULL, 232, &str);
-	zephir_check_call_status();
-	ZEPHIR_INIT_VAR(&_1);
-	ZVAL_STRING(&_1, "UTF-32");
-	ZEPHIR_RETURN_CALL_FUNCTION("mb_convert_encoding", NULL, 233, &str, &_1, &_0);
-=======
 	ZEPHIR_CALL_METHOD(&_0, this_ptr, "detectencoding", NULL, 247, &str);
 	zephir_check_call_status();
 	ZEPHIR_INIT_VAR(&_1);
 	ZVAL_STRING(&_1, "UTF-32");
 	ZEPHIR_RETURN_CALL_FUNCTION("mb_convert_encoding", NULL, 248, &str, &_1, &_0);
->>>>>>> f2a65a3d
 	zephir_check_call_status();
 	RETURN_MM();
 
@@ -649,12 +613,8 @@
 	zephir_get_strval(&url, url_param);
 
 
-<<<<<<< HEAD
-	ZEPHIR_RETURN_CALL_FUNCTION("rawurlencode", NULL, 234, &url);
-=======
 	ZEPHIR_RETURN_CALL_FUNCTION("rawurlencode", NULL, 249, &url);
->>>>>>> f2a65a3d
-	zephir_check_call_status();
-	RETURN_MM();
-
-}
+	zephir_check_call_status();
+	RETURN_MM();
+
+}
