--- conflicted
+++ resolved
@@ -155,21 +155,13 @@
 	  ; zephir_hash_move_forward_ex(_3, &_2)
 	) {
 		ZEPHIR_GET_HVALUE(charset, _4);
-<<<<<<< HEAD
-		ZEPHIR_CALL_FUNCTION(&_5, "mb_detect_encoding", &_6, 177, str, charset, ZEPHIR_GLOBAL(global_true));
-=======
-		ZEPHIR_CALL_FUNCTION(&_5, "mb_detect_encoding", &_6, 180, str, charset, ZEPHIR_GLOBAL(global_true));
->>>>>>> 08711796
+		ZEPHIR_CALL_FUNCTION(&_5, "mb_detect_encoding", &_6, 178, str, charset, ZEPHIR_GLOBAL(global_true));
 		zephir_check_call_status();
 		if (zephir_is_true(_5)) {
 			RETURN_CCTOR(charset);
 		}
 	}
-<<<<<<< HEAD
-	ZEPHIR_RETURN_CALL_FUNCTION("mb_detect_encoding", &_6, 177, str);
-=======
-	ZEPHIR_RETURN_CALL_FUNCTION("mb_detect_encoding", &_6, 180, str);
->>>>>>> 08711796
+	ZEPHIR_RETURN_CALL_FUNCTION("mb_detect_encoding", &_6, 178, str);
 	zephir_check_call_status();
 	RETURN_MM();
 
@@ -194,19 +186,11 @@
 		ZEPHIR_THROW_EXCEPTION_DEBUG_STR(phalcon_escaper_exception_ce, "Extension 'mbstring' is required", "phalcon/escaper.zep", 128);
 		return;
 	}
-<<<<<<< HEAD
-	ZEPHIR_CALL_METHOD(&_0, this_ptr, "detectencoding", NULL, 178, str);
+	ZEPHIR_CALL_METHOD(&_0, this_ptr, "detectencoding", NULL, 179, str);
 	zephir_check_call_status();
 	ZEPHIR_SINIT_VAR(_1);
 	ZVAL_STRING(&_1, "UTF-32", 0);
-	ZEPHIR_RETURN_CALL_FUNCTION("mb_convert_encoding", NULL, 179, str, &_1, _0);
-=======
-	ZEPHIR_CALL_METHOD(&_0, this_ptr, "detectencoding", NULL, 181, str);
-	zephir_check_call_status();
-	ZEPHIR_SINIT_VAR(_1);
-	ZVAL_STRING(&_1, "UTF-32", 0);
-	ZEPHIR_RETURN_CALL_FUNCTION("mb_convert_encoding", NULL, 182, str, &_1, _0);
->>>>>>> 08711796
+	ZEPHIR_RETURN_CALL_FUNCTION("mb_convert_encoding", NULL, 180, str, &_1, _0);
 	zephir_check_call_status();
 	RETURN_MM();
 
@@ -229,11 +213,7 @@
 
 	_0 = zephir_fetch_nproperty_this(this_ptr, SL("_htmlQuoteType"), PH_NOISY_CC);
 	_1 = zephir_fetch_nproperty_this(this_ptr, SL("_encoding"), PH_NOISY_CC);
-<<<<<<< HEAD
-	ZEPHIR_RETURN_CALL_FUNCTION("htmlspecialchars", NULL, 180, text, _0, _1);
-=======
-	ZEPHIR_RETURN_CALL_FUNCTION("htmlspecialchars", NULL, 183, text, _0, _1);
->>>>>>> 08711796
+	ZEPHIR_RETURN_CALL_FUNCTION("htmlspecialchars", NULL, 181, text, _0, _1);
 	zephir_check_call_status();
 	RETURN_MM();
 
@@ -257,11 +237,7 @@
 	_0 = zephir_fetch_nproperty_this(this_ptr, SL("_encoding"), PH_NOISY_CC);
 	ZEPHIR_SINIT_VAR(_1);
 	ZVAL_LONG(&_1, 3);
-<<<<<<< HEAD
-	ZEPHIR_RETURN_CALL_FUNCTION("htmlspecialchars", NULL, 180, attribute, &_1, _0);
-=======
-	ZEPHIR_RETURN_CALL_FUNCTION("htmlspecialchars", NULL, 183, attribute, &_1, _0);
->>>>>>> 08711796
+	ZEPHIR_RETURN_CALL_FUNCTION("htmlspecialchars", NULL, 181, attribute, &_1, _0);
 	zephir_check_call_status();
 	RETURN_MM();
 
@@ -282,11 +258,7 @@
 	zephir_get_strval(css, css_param);
 
 
-<<<<<<< HEAD
-	ZEPHIR_CALL_METHOD(&_0, this_ptr, "normalizeencoding", NULL, 181, css);
-=======
-	ZEPHIR_CALL_METHOD(&_0, this_ptr, "normalizeencoding", NULL, 184, css);
->>>>>>> 08711796
+	ZEPHIR_CALL_METHOD(&_0, this_ptr, "normalizeencoding", NULL, 182, css);
 	zephir_check_call_status();
 	zephir_escape_css(return_value, _0);
 	RETURN_MM();
@@ -308,11 +280,7 @@
 	zephir_get_strval(js, js_param);
 
 
-<<<<<<< HEAD
-	ZEPHIR_CALL_METHOD(&_0, this_ptr, "normalizeencoding", NULL, 181, js);
-=======
-	ZEPHIR_CALL_METHOD(&_0, this_ptr, "normalizeencoding", NULL, 184, js);
->>>>>>> 08711796
+	ZEPHIR_CALL_METHOD(&_0, this_ptr, "normalizeencoding", NULL, 182, js);
 	zephir_check_call_status();
 	zephir_escape_js(return_value, _0);
 	RETURN_MM();
@@ -334,12 +302,8 @@
 	zephir_get_strval(url, url_param);
 
 
-<<<<<<< HEAD
-	ZEPHIR_RETURN_CALL_FUNCTION("rawurlencode", NULL, 182, url);
-=======
-	ZEPHIR_RETURN_CALL_FUNCTION("rawurlencode", NULL, 185, url);
->>>>>>> 08711796
-	zephir_check_call_status();
-	RETURN_MM();
-
-}
+	ZEPHIR_RETURN_CALL_FUNCTION("rawurlencode", NULL, 183, url);
+	zephir_check_call_status();
+	RETURN_MM();
+
+}
