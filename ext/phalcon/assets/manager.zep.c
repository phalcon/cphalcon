--- conflicted
+++ resolved
@@ -186,11 +186,7 @@
 
 	ZEPHIR_INIT_VAR(&_0);
 	object_init_ex(&_0, phalcon_assets_resource_css_ce);
-<<<<<<< HEAD
-	ZEPHIR_CALL_METHOD(NULL, &_0, "__construct", NULL, 94, &path, local, filter, attributes);
-=======
 	ZEPHIR_CALL_METHOD(NULL, &_0, "__construct", NULL, 96, &path, local, filter, attributes);
->>>>>>> b3b083d3
 	zephir_check_call_status();
 	ZEPHIR_INIT_VAR(&_1);
 	ZVAL_STRING(&_1, "css");
@@ -234,11 +230,7 @@
 
 	ZEPHIR_INIT_VAR(&_0);
 	object_init_ex(&_0, phalcon_assets_inline_css_ce);
-<<<<<<< HEAD
-	ZEPHIR_CALL_METHOD(NULL, &_0, "__construct", NULL, 95, &content, filter, attributes);
-=======
 	ZEPHIR_CALL_METHOD(NULL, &_0, "__construct", NULL, 97, &content, filter, attributes);
->>>>>>> b3b083d3
 	zephir_check_call_status();
 	ZEPHIR_INIT_VAR(&_1);
 	ZVAL_STRING(&_1, "css");
@@ -301,11 +293,7 @@
 
 	ZEPHIR_INIT_VAR(&_0);
 	object_init_ex(&_0, phalcon_assets_resource_js_ce);
-<<<<<<< HEAD
-	ZEPHIR_CALL_METHOD(NULL, &_0, "__construct", NULL, 96, &path, local, filter, attributes);
-=======
 	ZEPHIR_CALL_METHOD(NULL, &_0, "__construct", NULL, 98, &path, local, filter, attributes);
->>>>>>> b3b083d3
 	zephir_check_call_status();
 	ZEPHIR_INIT_VAR(&_1);
 	ZVAL_STRING(&_1, "js");
@@ -349,11 +337,7 @@
 
 	ZEPHIR_INIT_VAR(&_0);
 	object_init_ex(&_0, phalcon_assets_inline_js_ce);
-<<<<<<< HEAD
-	ZEPHIR_CALL_METHOD(NULL, &_0, "__construct", NULL, 97, &content, filter, attributes);
-=======
 	ZEPHIR_CALL_METHOD(NULL, &_0, "__construct", NULL, 99, &content, filter, attributes);
->>>>>>> b3b083d3
 	zephir_check_call_status();
 	ZEPHIR_INIT_VAR(&_1);
 	ZVAL_STRING(&_1, "js");
@@ -404,19 +388,11 @@
 	if (!(zephir_array_isset_fetch(&collection, &_0, &type, 0 TSRMLS_CC))) {
 		ZEPHIR_INIT_NVAR(&collection);
 		object_init_ex(&collection, phalcon_assets_collection_ce);
-<<<<<<< HEAD
-		ZEPHIR_CALL_METHOD(NULL, &collection, "__construct", NULL, 98);
+		ZEPHIR_CALL_METHOD(NULL, &collection, "__construct", NULL, 100);
 		zephir_check_call_status();
 		zephir_update_property_array(this_ptr, SL("_collections"), &type, &collection TSRMLS_CC);
 	}
-	ZEPHIR_CALL_METHOD(NULL, &collection, "add", NULL, 99, resource);
-=======
-		ZEPHIR_CALL_METHOD(NULL, &collection, "__construct", NULL, 100);
-		zephir_check_call_status();
-		zephir_update_property_array(this_ptr, SL("_collections"), &type, &collection TSRMLS_CC);
-	}
 	ZEPHIR_CALL_METHOD(NULL, &collection, "add", NULL, 101, resource);
->>>>>>> b3b083d3
 	zephir_check_call_status();
 	RETURN_THIS();
 
@@ -457,19 +433,11 @@
 	if (!(zephir_array_isset_fetch(&collection, &_0, &type, 0 TSRMLS_CC))) {
 		ZEPHIR_INIT_NVAR(&collection);
 		object_init_ex(&collection, phalcon_assets_collection_ce);
-<<<<<<< HEAD
-		ZEPHIR_CALL_METHOD(NULL, &collection, "__construct", NULL, 98);
+		ZEPHIR_CALL_METHOD(NULL, &collection, "__construct", NULL, 100);
 		zephir_check_call_status();
 		zephir_update_property_array(this_ptr, SL("_collections"), &type, &collection TSRMLS_CC);
 	}
-	ZEPHIR_CALL_METHOD(NULL, &collection, "addinline", NULL, 100, code);
-=======
-		ZEPHIR_CALL_METHOD(NULL, &collection, "__construct", NULL, 100);
-		zephir_check_call_status();
-		zephir_update_property_array(this_ptr, SL("_collections"), &type, &collection TSRMLS_CC);
-	}
 	ZEPHIR_CALL_METHOD(NULL, &collection, "addinline", NULL, 102, code);
->>>>>>> b3b083d3
 	zephir_check_call_status();
 	RETURN_THIS();
 
@@ -626,11 +594,7 @@
 	zephir_read_property(&_0, this_ptr, SL("_collections"), PH_NOISY_CC | PH_READONLY);
 	if (!(zephir_array_isset_string_fetch(&collection, &_0, SL("css"), 1))) {
 		object_init_ex(return_value, phalcon_assets_collection_ce);
-<<<<<<< HEAD
-		ZEPHIR_CALL_METHOD(NULL, return_value, "__construct", NULL, 98);
-=======
 		ZEPHIR_CALL_METHOD(NULL, return_value, "__construct", NULL, 100);
->>>>>>> b3b083d3
 		zephir_check_call_status();
 		RETURN_MM();
 	}
@@ -655,11 +619,7 @@
 	zephir_read_property(&_0, this_ptr, SL("_collections"), PH_NOISY_CC | PH_READONLY);
 	if (!(zephir_array_isset_string_fetch(&collection, &_0, SL("js"), 1))) {
 		object_init_ex(return_value, phalcon_assets_collection_ce);
-<<<<<<< HEAD
-		ZEPHIR_CALL_METHOD(NULL, return_value, "__construct", NULL, 98);
-=======
 		ZEPHIR_CALL_METHOD(NULL, return_value, "__construct", NULL, 100);
->>>>>>> b3b083d3
 		zephir_check_call_status();
 		RETURN_MM();
 	}
@@ -692,11 +652,7 @@
 	if (!(zephir_array_isset_fetch(&collection, &_0, &name, 0 TSRMLS_CC))) {
 		ZEPHIR_INIT_NVAR(&collection);
 		object_init_ex(&collection, phalcon_assets_collection_ce);
-<<<<<<< HEAD
-		ZEPHIR_CALL_METHOD(NULL, &collection, "__construct", NULL, 98);
-=======
 		ZEPHIR_CALL_METHOD(NULL, &collection, "__construct", NULL, 100);
->>>>>>> b3b083d3
 		zephir_check_call_status();
 		zephir_update_property_array(this_ptr, SL("_collections"), &name, &collection TSRMLS_CC);
 	}
@@ -868,11 +824,7 @@
 				ZEPHIR_MM_RESTORE();
 				return;
 			}
-<<<<<<< HEAD
-			ZEPHIR_CALL_FUNCTION(&_3$$9, "is_dir", NULL, 101, &completeTargetPath);
-=======
 			ZEPHIR_CALL_FUNCTION(&_3$$9, "is_dir", NULL, 103, &completeTargetPath);
->>>>>>> b3b083d3
 			zephir_check_call_status();
 			if (zephir_is_true(&_3$$9)) {
 				ZEPHIR_INIT_VAR(&_4$$11);
