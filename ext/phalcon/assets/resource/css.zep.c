--- conflicted
+++ resolved
@@ -78,9 +78,6 @@
 
 	ZEPHIR_INIT_VAR(_1);
 	ZVAL_STRING(_1, "css", ZEPHIR_TEMP_PARAM_COPY);
-<<<<<<< HEAD
-	ZEPHIR_CALL_PARENT(NULL, phalcon_assets_resource_css_ce, this_ptr, "__construct", &_0, 99, _1, path, (local ? ZEPHIR_GLOBAL(global_true) : ZEPHIR_GLOBAL(global_false)), (filter ? ZEPHIR_GLOBAL(global_true) : ZEPHIR_GLOBAL(global_false)), attributes);
-=======
 	ZEPHIR_INIT_VAR(_2);
 	if (local) {
 		ZVAL_BOOL(_2, 1);
@@ -93,8 +90,7 @@
 	} else {
 		ZVAL_BOOL(_3, 0);
 	}
-	ZEPHIR_CALL_PARENT(NULL, phalcon_assets_resource_css_ce, this_ptr, "__construct", &_0, 101, _1, path, _2, _3, attributes);
->>>>>>> 58cb694b
+	ZEPHIR_CALL_PARENT(NULL, phalcon_assets_resource_css_ce, this_ptr, "__construct", &_0, 99, _1, path, _2, _3, attributes);
 	zephir_check_temp_parameter(_1);
 	zephir_check_call_status();
 	ZEPHIR_MM_RESTORE();
