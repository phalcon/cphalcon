
#ifdef HAVE_CONFIG_H
#include "../../ext_config.h"
#endif

#include <php.h>
#include "../../php_ext.h"
#include "../../ext.h"

#include <Zend/zend_operators.h>
#include <Zend/zend_exceptions.h>
#include <Zend/zend_interfaces.h>

#include "kernel/main.h"
#include "kernel/object.h"
#include "kernel/operators.h"
#include "kernel/memory.h"
#include "kernel/concat.h"
#include "kernel/fcall.h"
#include "kernel/string.h"
#include "kernel/file.h"
#include "kernel/exception.h"


/**
 * This file is part of the Phalcon Framework.
 *
 * (c) Phalcon Team <team@phalcon.io>
 *
 * For the full copyright and license information, please view the LICENSE.txt
 * file that was distributed with this source code.
 */
/**
 * Represents an asset asset
 *
 *```php
 * $asset = new \Phalcon\Assets\Asset("js", "javascripts/jquery.js");
 *```
 */
ZEPHIR_INIT_CLASS(Phalcon_Assets_Asset) {

	ZEPHIR_REGISTER_CLASS(Phalcon\\Assets, Asset, phalcon, assets_asset, phalcon_assets_asset_method_entry, 0);

	/**
	 * @var array | null
	 */
	zend_declare_property_null(phalcon_assets_asset_ce, SL("attributes"), ZEND_ACC_PROTECTED);

	/**
	 * @var bool
	 */
	zend_declare_property_bool(phalcon_assets_asset_ce, SL("autoVersion"), 0, ZEND_ACC_PROTECTED);

	/**
	 * @var bool
	 */
	zend_declare_property_null(phalcon_assets_asset_ce, SL("filter"), ZEND_ACC_PROTECTED);

	/**
	 * @var bool
	 */
	zend_declare_property_null(phalcon_assets_asset_ce, SL("local"), ZEND_ACC_PROTECTED);

	/**
	 * @var string
	 */
	zend_declare_property_null(phalcon_assets_asset_ce, SL("path"), ZEND_ACC_PROTECTED);

	/**
	 * @var string
	 */
	zend_declare_property_null(phalcon_assets_asset_ce, SL("sourcePath"), ZEND_ACC_PROTECTED);

	/**
	 * @var string
	 */
	zend_declare_property_null(phalcon_assets_asset_ce, SL("targetPath"), ZEND_ACC_PROTECTED);

	/**
	 * @var string
	 */
	zend_declare_property_null(phalcon_assets_asset_ce, SL("targetUri"), ZEND_ACC_PROTECTED);

	/**
	 * @var string
	 */
	zend_declare_property_null(phalcon_assets_asset_ce, SL("type"), ZEND_ACC_PROTECTED);

	/**
	 * Version of resource
	 * @var string
	 */
	zend_declare_property_null(phalcon_assets_asset_ce, SL("version"), ZEND_ACC_PROTECTED);

	zend_class_implements(phalcon_assets_asset_ce, 1, phalcon_assets_assetinterface_ce);
	return SUCCESS;

}

/**
 */
PHP_METHOD(Phalcon_Assets_Asset, getAttributes) {

	zval *this_ptr = getThis();


	RETURN_MEMBER(getThis(), "attributes");

}

/**
 */
PHP_METHOD(Phalcon_Assets_Asset, setAutoVersion) {

	zval *autoVersion_param = NULL, __$true, __$false;
	zend_bool autoVersion;
	zval *this_ptr = getThis();

	ZVAL_BOOL(&__$true, 1);
	ZVAL_BOOL(&__$false, 0);

	zephir_fetch_params_without_memory_grow(1, 0, &autoVersion_param);

	autoVersion = zephir_get_boolval(autoVersion_param);


	if (autoVersion) {
		zephir_update_property_zval(this_ptr, SL("autoVersion"), &__$true);
	} else {
		zephir_update_property_zval(this_ptr, SL("autoVersion"), &__$false);
	}
	RETURN_THISW();

}

/**
 */
PHP_METHOD(Phalcon_Assets_Asset, getFilter) {

	zval *this_ptr = getThis();


	RETURN_MEMBER(getThis(), "filter");

}

/**
 */
PHP_METHOD(Phalcon_Assets_Asset, getLocal) {

	zval *this_ptr = getThis();


	RETURN_MEMBER(getThis(), "local");

}

/**
 */
PHP_METHOD(Phalcon_Assets_Asset, getPath) {

	zval *this_ptr = getThis();


	RETURN_MEMBER(getThis(), "path");

}

/**
 */
PHP_METHOD(Phalcon_Assets_Asset, getSourcePath) {

	zval *this_ptr = getThis();


	RETURN_MEMBER(getThis(), "sourcePath");

}

/**
 */
PHP_METHOD(Phalcon_Assets_Asset, getTargetPath) {

	zval *this_ptr = getThis();


	RETURN_MEMBER(getThis(), "targetPath");

}

/**
 */
PHP_METHOD(Phalcon_Assets_Asset, getTargetUri) {

	zval *this_ptr = getThis();


	RETURN_MEMBER(getThis(), "targetUri");

}

/**
 */
PHP_METHOD(Phalcon_Assets_Asset, getType) {

	zval *this_ptr = getThis();


	RETURN_MEMBER(getThis(), "type");

}

/**
 * Version of resource
 */
PHP_METHOD(Phalcon_Assets_Asset, getVersion) {

	zval *this_ptr = getThis();


	RETURN_MEMBER(getThis(), "version");

}

/**
 * Version of resource
 */
PHP_METHOD(Phalcon_Assets_Asset, setVersion) {

	zephir_method_globals *ZEPHIR_METHOD_GLOBALS_PTR = NULL;
	zval *version_param = NULL;
	zval version;
	zval *this_ptr = getThis();

	ZVAL_UNDEF(&version);

	ZEPHIR_MM_GROW();
	zephir_fetch_params(1, 1, 0, &version_param);

	zephir_get_strval(&version, version_param);


	zephir_update_property_zval(this_ptr, SL("version"), &version);
	RETURN_THIS();

}

/**
 * Phalcon\Assets\Asset constructor
 */
PHP_METHOD(Phalcon_Assets_Asset, __construct) {

	zephir_method_globals *ZEPHIR_METHOD_GLOBALS_PTR = NULL;
	zval attributes;
	zend_bool local, filter, autoVersion;
	zval *type_param = NULL, *path_param = NULL, *local_param = NULL, *filter_param = NULL, *attributes_param = NULL, *version_param = NULL, *autoVersion_param = NULL, __$true, __$false;
	zval type, path, version;
	zval *this_ptr = getThis();

	ZVAL_UNDEF(&type);
	ZVAL_UNDEF(&path);
	ZVAL_UNDEF(&version);
	ZVAL_BOOL(&__$true, 1);
	ZVAL_BOOL(&__$false, 0);
	ZVAL_UNDEF(&attributes);

	ZEPHIR_MM_GROW();
	zephir_fetch_params(1, 2, 5, &type_param, &path_param, &local_param, &filter_param, &attributes_param, &version_param, &autoVersion_param);

	zephir_get_strval(&type, type_param);
	zephir_get_strval(&path, path_param);
	if (!local_param) {
		local = 1;
	} else {
		local = zephir_get_boolval(local_param);
	}
	if (!filter_param) {
		filter = 1;
	} else {
		filter = zephir_get_boolval(filter_param);
	}
	if (!attributes_param) {
		ZEPHIR_INIT_VAR(&attributes);
		array_init(&attributes);
	} else {
		zephir_get_arrval(&attributes, attributes_param);
	}
	if (!version_param) {
		ZEPHIR_INIT_VAR(&version);
		ZVAL_STRING(&version, "");
	} else {
		zephir_get_strval(&version, version_param);
	}
	if (!autoVersion_param) {
		autoVersion = 0;
	} else {
		autoVersion = zephir_get_boolval(autoVersion_param);
	}


	zephir_update_property_zval(this_ptr, SL("type"), &type);
	zephir_update_property_zval(this_ptr, SL("path"), &path);
	if (local) {
		zephir_update_property_zval(this_ptr, SL("local"), &__$true);
	} else {
		zephir_update_property_zval(this_ptr, SL("local"), &__$false);
	}
	if (filter) {
		zephir_update_property_zval(this_ptr, SL("filter"), &__$true);
	} else {
		zephir_update_property_zval(this_ptr, SL("filter"), &__$false);
	}
	zephir_update_property_zval(this_ptr, SL("attributes"), &attributes);
	zephir_update_property_zval(this_ptr, SL("version"), &version);
	if (autoVersion) {
		zephir_update_property_zval(this_ptr, SL("autoVersion"), &__$true);
	} else {
		zephir_update_property_zval(this_ptr, SL("autoVersion"), &__$false);
	}
	ZEPHIR_MM_RESTORE();

}

/**
 * Gets the asset's key.
 */
PHP_METHOD(Phalcon_Assets_Asset, getAssetKey) {

	zval key, _0, _1;
	zephir_method_globals *ZEPHIR_METHOD_GLOBALS_PTR = NULL;
	zend_long ZEPHIR_LAST_CALL_STATUS;
	zval *this_ptr = getThis();

	ZVAL_UNDEF(&key);
	ZVAL_UNDEF(&_0);
	ZVAL_UNDEF(&_1);

	ZEPHIR_MM_GROW();

	ZEPHIR_CALL_METHOD(&_0, this_ptr, "gettype", NULL, 0);
	zephir_check_call_status();
	ZEPHIR_CALL_METHOD(&_1, this_ptr, "getpath", NULL, 0);
	zephir_check_call_status();
	ZEPHIR_INIT_VAR(&key);
	ZEPHIR_CONCAT_VSV(&key, &_0, ":", &_1);
	zephir_md5(return_value, &key);
	RETURN_MM();

}

/**
 * Returns the content of the asset as an string
 * Optionally a base path where the asset is located can be set
 */
PHP_METHOD(Phalcon_Assets_Asset, getContent) {

	zephir_method_globals *ZEPHIR_METHOD_GLOBALS_PTR = NULL;
	zend_long ZEPHIR_LAST_CALL_STATUS;
	zval *basePath_param = NULL, sourcePath, completePath, content, _0, _1$$5, _2$$5, _3$$6, _4$$6;
	zval basePath;
	zval *this_ptr = getThis();

	ZVAL_UNDEF(&basePath);
	ZVAL_UNDEF(&sourcePath);
	ZVAL_UNDEF(&completePath);
	ZVAL_UNDEF(&content);
	ZVAL_UNDEF(&_0);
	ZVAL_UNDEF(&_1$$5);
	ZVAL_UNDEF(&_2$$5);
	ZVAL_UNDEF(&_3$$6);
	ZVAL_UNDEF(&_4$$6);

	ZEPHIR_MM_GROW();
	zephir_fetch_params(1, 0, 1, &basePath_param);

	if (!basePath_param) {
		ZEPHIR_INIT_VAR(&basePath);
		ZVAL_STRING(&basePath, "");
	} else {
		zephir_get_strval(&basePath, basePath_param);
	}


	zephir_read_property(&_0, this_ptr, SL("sourcePath"), PH_NOISY_CC | PH_READONLY);
	ZEPHIR_CPY_WRT(&sourcePath, &_0);
	if (ZEPHIR_IS_EMPTY(&sourcePath)) {
		ZEPHIR_OBS_NVAR(&sourcePath);
		zephir_read_property(&sourcePath, this_ptr, SL("path"), PH_NOISY_CC);
	}
	ZEPHIR_INIT_VAR(&completePath);
	ZEPHIR_CONCAT_VV(&completePath, &basePath, &sourcePath);
	zephir_read_property(&_0, this_ptr, SL("local"), PH_NOISY_CC | PH_READONLY);
	if (zephir_is_true(&_0)) {
		if (UNEXPECTED(!((zephir_file_exists(&completePath) == SUCCESS)))) {
			ZEPHIR_INIT_VAR(&_1$$5);
			object_init_ex(&_1$$5, phalcon_assets_exception_ce);
			ZEPHIR_INIT_VAR(&_2$$5);
			ZEPHIR_CONCAT_SVS(&_2$$5, "Asset's content for '", &completePath, "' cannot be read");
			ZEPHIR_CALL_METHOD(NULL, &_1$$5, "__construct", NULL, 8, &_2$$5);
			zephir_check_call_status();
			zephir_throw_exception_debug(&_1$$5, "phalcon/Assets/Asset.zep", 135);
			ZEPHIR_MM_RESTORE();
			return;
		}
	}
	ZEPHIR_INIT_VAR(&content);
	zephir_file_get_contents(&content, &completePath);
	if (UNEXPECTED(ZEPHIR_IS_FALSE_IDENTICAL(&content))) {
		ZEPHIR_INIT_VAR(&_3$$6);
		object_init_ex(&_3$$6, phalcon_assets_exception_ce);
		ZEPHIR_INIT_VAR(&_4$$6);
		ZEPHIR_CONCAT_SVS(&_4$$6, "Asset's content for '", &completePath, "' cannot be read");
		ZEPHIR_CALL_METHOD(NULL, &_3$$6, "__construct", NULL, 8, &_4$$6);
		zephir_check_call_status();
		zephir_throw_exception_debug(&_3$$6, "phalcon/Assets/Asset.zep", 148);
		ZEPHIR_MM_RESTORE();
		return;
	}
	RETURN_CCTOR(&content);

}

/**
 * Returns the complete location where the asset is located
 */
PHP_METHOD(Phalcon_Assets_Asset, getRealSourcePath) {

	zephir_method_globals *ZEPHIR_METHOD_GLOBALS_PTR = NULL;
	zend_long ZEPHIR_LAST_CALL_STATUS;
	zval *basePath_param = NULL, sourcePath, _0, _1$$4;
	zval basePath;
	zval *this_ptr = getThis();

	ZVAL_UNDEF(&basePath);
	ZVAL_UNDEF(&sourcePath);
	ZVAL_UNDEF(&_0);
	ZVAL_UNDEF(&_1$$4);

	ZEPHIR_MM_GROW();
	zephir_fetch_params(1, 0, 1, &basePath_param);

	if (!basePath_param) {
		ZEPHIR_INIT_VAR(&basePath);
		ZVAL_STRING(&basePath, "");
	} else {
		zephir_get_strval(&basePath, basePath_param);
	}


	zephir_read_property(&_0, this_ptr, SL("sourcePath"), PH_NOISY_CC | PH_READONLY);
	ZEPHIR_CPY_WRT(&sourcePath, &_0);
	if (ZEPHIR_IS_EMPTY(&sourcePath)) {
		ZEPHIR_OBS_NVAR(&sourcePath);
		zephir_read_property(&sourcePath, this_ptr, SL("path"), PH_NOISY_CC);
	}
	zephir_read_property(&_0, this_ptr, SL("local"), PH_NOISY_CC | PH_READONLY);
	if (zephir_is_true(&_0)) {
		ZEPHIR_INIT_VAR(&_1$$4);
		ZEPHIR_CONCAT_VV(&_1$$4, &basePath, &sourcePath);
<<<<<<< HEAD
		ZEPHIR_RETURN_CALL_FUNCTION("realpath", NULL, 91, &_1$$4);
=======
		ZEPHIR_RETURN_CALL_FUNCTION("realpath", NULL, 92, &_1$$4);
>>>>>>> f2a65a3d
		zephir_check_call_status();
		RETURN_MM();
	}
	RETURN_CCTOR(&sourcePath);

}

/**
 * Returns the complete location where the asset must be written
 */
PHP_METHOD(Phalcon_Assets_Asset, getRealTargetPath) {

	zephir_method_globals *ZEPHIR_METHOD_GLOBALS_PTR = NULL;
	zend_long ZEPHIR_LAST_CALL_STATUS;
	zval *basePath_param = NULL, targetPath, completePath, _0;
	zval basePath;
	zval *this_ptr = getThis();

	ZVAL_UNDEF(&basePath);
	ZVAL_UNDEF(&targetPath);
	ZVAL_UNDEF(&completePath);
	ZVAL_UNDEF(&_0);

	ZEPHIR_MM_GROW();
	zephir_fetch_params(1, 0, 1, &basePath_param);

	if (!basePath_param) {
		ZEPHIR_INIT_VAR(&basePath);
		ZVAL_STRING(&basePath, "");
	} else {
		zephir_get_strval(&basePath, basePath_param);
	}


	zephir_read_property(&_0, this_ptr, SL("targetPath"), PH_NOISY_CC | PH_READONLY);
	ZEPHIR_CPY_WRT(&targetPath, &_0);
	if (ZEPHIR_IS_EMPTY(&targetPath)) {
		ZEPHIR_OBS_NVAR(&targetPath);
		zephir_read_property(&targetPath, this_ptr, SL("path"), PH_NOISY_CC);
	}
	zephir_read_property(&_0, this_ptr, SL("local"), PH_NOISY_CC | PH_READONLY);
	if (zephir_is_true(&_0)) {
		ZEPHIR_INIT_VAR(&completePath);
		ZEPHIR_CONCAT_VV(&completePath, &basePath, &targetPath);
		if ((zephir_file_exists(&completePath) == SUCCESS)) {
<<<<<<< HEAD
			ZEPHIR_RETURN_CALL_FUNCTION("realpath", NULL, 91, &completePath);
=======
			ZEPHIR_RETURN_CALL_FUNCTION("realpath", NULL, 92, &completePath);
>>>>>>> f2a65a3d
			zephir_check_call_status();
			RETURN_MM();
		}
		RETURN_CCTOR(&completePath);
	}
	RETURN_CCTOR(&targetPath);

}

/**
 * Returns the real target uri for the generated HTML
 */
PHP_METHOD(Phalcon_Assets_Asset, getRealTargetUri) {

	zend_bool _1;
	zval modificationTime, targetUri, version, _0, _2, _3$$4, _4$$4, _5$$5;
	zephir_method_globals *ZEPHIR_METHOD_GLOBALS_PTR = NULL;
	zend_long ZEPHIR_LAST_CALL_STATUS;
	zval *this_ptr = getThis();

	ZVAL_UNDEF(&modificationTime);
	ZVAL_UNDEF(&targetUri);
	ZVAL_UNDEF(&version);
	ZVAL_UNDEF(&_0);
	ZVAL_UNDEF(&_2);
	ZVAL_UNDEF(&_3$$4);
	ZVAL_UNDEF(&_4$$4);
	ZVAL_UNDEF(&_5$$5);

	ZEPHIR_MM_GROW();

	zephir_read_property(&_0, this_ptr, SL("targetUri"), PH_NOISY_CC | PH_READONLY);
	ZEPHIR_CPY_WRT(&targetUri, &_0);
	if (ZEPHIR_IS_EMPTY(&targetUri)) {
		ZEPHIR_OBS_NVAR(&targetUri);
		zephir_read_property(&targetUri, this_ptr, SL("path"), PH_NOISY_CC);
	}
	zephir_read_property(&_0, this_ptr, SL("version"), PH_NOISY_CC | PH_READONLY);
	ZEPHIR_CPY_WRT(&version, &_0);
	zephir_read_property(&_0, this_ptr, SL("autoVersion"), PH_NOISY_CC | PH_READONLY);
	_1 = zephir_is_true(&_0);
	if (_1) {
		zephir_read_property(&_2, this_ptr, SL("local"), PH_NOISY_CC | PH_READONLY);
		_1 = zephir_is_true(&_2);
	}
	if (_1) {
		ZEPHIR_CALL_METHOD(&_3$$4, this_ptr, "getrealsourcepath", NULL, 0);
		zephir_check_call_status();
		ZEPHIR_INIT_VAR(&modificationTime);
		zephir_filemtime(&modificationTime, &_3$$4);
		ZEPHIR_INIT_VAR(&_4$$4);
		if (zephir_is_true(&version)) {
			ZEPHIR_INIT_NVAR(&_4$$4);
			ZEPHIR_CONCAT_VSV(&_4$$4, &version, ".", &modificationTime);
		} else {
			ZEPHIR_CPY_WRT(&_4$$4, &modificationTime);
		}
		ZEPHIR_CPY_WRT(&version, &_4$$4);
	}
	if (zephir_is_true(&version)) {
		ZEPHIR_INIT_VAR(&_5$$5);
		ZEPHIR_CONCAT_VSV(&_5$$5, &targetUri, "?ver=", &version);
		ZEPHIR_CPY_WRT(&targetUri, &_5$$5);
	}
	RETURN_CCTOR(&targetUri);

}

/**
 * Checks if resource is using auto version
 */
PHP_METHOD(Phalcon_Assets_Asset, isAutoVersion) {

	zval *this_ptr = getThis();


	RETURN_MEMBER(getThis(), "autoVersion");

}

/**
 * Sets extra HTML attributes
 */
PHP_METHOD(Phalcon_Assets_Asset, setAttributes) {

	zephir_method_globals *ZEPHIR_METHOD_GLOBALS_PTR = NULL;
	zval *attributes_param = NULL;
	zval attributes;
	zval *this_ptr = getThis();

	ZVAL_UNDEF(&attributes);

	ZEPHIR_MM_GROW();
	zephir_fetch_params(1, 1, 0, &attributes_param);

	zephir_get_arrval(&attributes, attributes_param);


	zephir_update_property_zval(this_ptr, SL("attributes"), &attributes);
	RETURN_THIS();

}

/**
 * Sets if the asset must be filtered or not
 */
PHP_METHOD(Phalcon_Assets_Asset, setFilter) {

	zval *filter_param = NULL, __$true, __$false;
	zend_bool filter;
	zval *this_ptr = getThis();

	ZVAL_BOOL(&__$true, 1);
	ZVAL_BOOL(&__$false, 0);

	zephir_fetch_params_without_memory_grow(1, 0, &filter_param);

	filter = zephir_get_boolval(filter_param);


	if (filter) {
		zephir_update_property_zval(this_ptr, SL("filter"), &__$true);
	} else {
		zephir_update_property_zval(this_ptr, SL("filter"), &__$false);
	}
	RETURN_THISW();

}

/**
 * Sets if the asset is local or external
 */
PHP_METHOD(Phalcon_Assets_Asset, setLocal) {

	zval *local_param = NULL, __$true, __$false;
	zend_bool local;
	zval *this_ptr = getThis();

	ZVAL_BOOL(&__$true, 1);
	ZVAL_BOOL(&__$false, 0);

	zephir_fetch_params_without_memory_grow(1, 0, &local_param);

	local = zephir_get_boolval(local_param);


	if (local) {
		zephir_update_property_zval(this_ptr, SL("local"), &__$true);
	} else {
		zephir_update_property_zval(this_ptr, SL("local"), &__$false);
	}
	RETURN_THISW();

}

/**
 * Sets the asset's source path
 */
PHP_METHOD(Phalcon_Assets_Asset, setSourcePath) {

	zephir_method_globals *ZEPHIR_METHOD_GLOBALS_PTR = NULL;
	zval *sourcePath_param = NULL;
	zval sourcePath;
	zval *this_ptr = getThis();

	ZVAL_UNDEF(&sourcePath);

	ZEPHIR_MM_GROW();
	zephir_fetch_params(1, 1, 0, &sourcePath_param);

	zephir_get_strval(&sourcePath, sourcePath_param);


	zephir_update_property_zval(this_ptr, SL("sourcePath"), &sourcePath);
	RETURN_THIS();

}

/**
 * Sets the asset's target path
 */
PHP_METHOD(Phalcon_Assets_Asset, setTargetPath) {

	zephir_method_globals *ZEPHIR_METHOD_GLOBALS_PTR = NULL;
	zval *targetPath_param = NULL;
	zval targetPath;
	zval *this_ptr = getThis();

	ZVAL_UNDEF(&targetPath);

	ZEPHIR_MM_GROW();
	zephir_fetch_params(1, 1, 0, &targetPath_param);

	zephir_get_strval(&targetPath, targetPath_param);


	zephir_update_property_zval(this_ptr, SL("targetPath"), &targetPath);
	RETURN_THIS();

}

/**
 * Sets a target uri for the generated HTML
 */
PHP_METHOD(Phalcon_Assets_Asset, setTargetUri) {

	zephir_method_globals *ZEPHIR_METHOD_GLOBALS_PTR = NULL;
	zval *targetUri_param = NULL;
	zval targetUri;
	zval *this_ptr = getThis();

	ZVAL_UNDEF(&targetUri);

	ZEPHIR_MM_GROW();
	zephir_fetch_params(1, 1, 0, &targetUri_param);

	zephir_get_strval(&targetUri, targetUri_param);


	zephir_update_property_zval(this_ptr, SL("targetUri"), &targetUri);
	RETURN_THIS();

}

/**
 * Sets the asset's type
 */
PHP_METHOD(Phalcon_Assets_Asset, setType) {

	zephir_method_globals *ZEPHIR_METHOD_GLOBALS_PTR = NULL;
	zval *type_param = NULL;
	zval type;
	zval *this_ptr = getThis();

	ZVAL_UNDEF(&type);

	ZEPHIR_MM_GROW();
	zephir_fetch_params(1, 1, 0, &type_param);

	zephir_get_strval(&type, type_param);


	zephir_update_property_zval(this_ptr, SL("type"), &type);
	RETURN_THIS();

}

/**
 * Sets the asset's path
 */
PHP_METHOD(Phalcon_Assets_Asset, setPath) {

	zephir_method_globals *ZEPHIR_METHOD_GLOBALS_PTR = NULL;
	zval *path_param = NULL;
	zval path;
	zval *this_ptr = getThis();

	ZVAL_UNDEF(&path);

	ZEPHIR_MM_GROW();
	zephir_fetch_params(1, 1, 0, &path_param);

	zephir_get_strval(&path, path_param);


	zephir_update_property_zval(this_ptr, SL("path"), &path);
	RETURN_THIS();

}
<|MERGE_RESOLUTION|>--- conflicted
+++ resolved
@@ -457,11 +457,7 @@
 	if (zephir_is_true(&_0)) {
 		ZEPHIR_INIT_VAR(&_1$$4);
 		ZEPHIR_CONCAT_VV(&_1$$4, &basePath, &sourcePath);
-<<<<<<< HEAD
-		ZEPHIR_RETURN_CALL_FUNCTION("realpath", NULL, 91, &_1$$4);
-=======
 		ZEPHIR_RETURN_CALL_FUNCTION("realpath", NULL, 92, &_1$$4);
->>>>>>> f2a65a3d
 		zephir_check_call_status();
 		RETURN_MM();
 	}
@@ -507,11 +503,7 @@
 		ZEPHIR_INIT_VAR(&completePath);
 		ZEPHIR_CONCAT_VV(&completePath, &basePath, &targetPath);
 		if ((zephir_file_exists(&completePath) == SUCCESS)) {
-<<<<<<< HEAD
-			ZEPHIR_RETURN_CALL_FUNCTION("realpath", NULL, 91, &completePath);
-=======
 			ZEPHIR_RETURN_CALL_FUNCTION("realpath", NULL, 92, &completePath);
->>>>>>> f2a65a3d
 			zephir_check_call_status();
 			RETURN_MM();
 		}
