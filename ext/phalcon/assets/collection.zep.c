--- conflicted
+++ resolved
@@ -231,17 +231,13 @@
 	}
 	ZEPHIR_INIT_VAR(_0);
 	object_init_ex(_0, phalcon_assets_resource_css_ce);
-<<<<<<< HEAD
-	ZEPHIR_CALL_METHOD(NULL, _0, "__construct", NULL, 91, path, collectionLocal, (filter ? ZEPHIR_GLOBAL(global_true) : ZEPHIR_GLOBAL(global_false)), collectionAttributes);
-=======
 	ZEPHIR_INIT_VAR(_1);
 	if (filter) {
 		ZVAL_BOOL(_1, 1);
 	} else {
 		ZVAL_BOOL(_1, 0);
 	}
-	ZEPHIR_CALL_METHOD(NULL, _0, "__construct", NULL, 93, path, collectionLocal, _1, collectionAttributes);
->>>>>>> 58cb694b
+	ZEPHIR_CALL_METHOD(NULL, _0, "__construct", NULL, 91, path, collectionLocal, _1, collectionAttributes);
 	zephir_check_call_status();
 	zephir_update_property_array_append(this_ptr, SL("_resources"), _0 TSRMLS_CC);
 	RETURN_THIS();
@@ -280,17 +276,13 @@
 	}
 	ZEPHIR_INIT_VAR(_0);
 	object_init_ex(_0, phalcon_assets_inline_css_ce);
-<<<<<<< HEAD
-	ZEPHIR_CALL_METHOD(NULL, _0, "__construct", NULL, 92, content, (filter ? ZEPHIR_GLOBAL(global_true) : ZEPHIR_GLOBAL(global_false)), collectionAttributes);
-=======
 	ZEPHIR_INIT_VAR(_1);
 	if (filter) {
 		ZVAL_BOOL(_1, 1);
 	} else {
 		ZVAL_BOOL(_1, 0);
 	}
-	ZEPHIR_CALL_METHOD(NULL, _0, "__construct", NULL, 94, content, _1, collectionAttributes);
->>>>>>> 58cb694b
+	ZEPHIR_CALL_METHOD(NULL, _0, "__construct", NULL, 92, content, _1, collectionAttributes);
 	zephir_check_call_status();
 	zephir_update_property_array_append(this_ptr, SL("_codes"), _0 TSRMLS_CC);
 	RETURN_THIS();
@@ -353,17 +345,13 @@
 	}
 	ZEPHIR_INIT_VAR(_0);
 	object_init_ex(_0, phalcon_assets_resource_js_ce);
-<<<<<<< HEAD
-	ZEPHIR_CALL_METHOD(NULL, _0, "__construct", NULL, 93, path, collectionLocal, (filter ? ZEPHIR_GLOBAL(global_true) : ZEPHIR_GLOBAL(global_false)), collectionAttributes);
-=======
 	ZEPHIR_INIT_VAR(_1);
 	if (filter) {
 		ZVAL_BOOL(_1, 1);
 	} else {
 		ZVAL_BOOL(_1, 0);
 	}
-	ZEPHIR_CALL_METHOD(NULL, _0, "__construct", NULL, 95, path, collectionLocal, _1, collectionAttributes);
->>>>>>> 58cb694b
+	ZEPHIR_CALL_METHOD(NULL, _0, "__construct", NULL, 93, path, collectionLocal, _1, collectionAttributes);
 	zephir_check_call_status();
 	zephir_update_property_array_append(this_ptr, SL("_resources"), _0 TSRMLS_CC);
 	RETURN_THIS();
@@ -402,17 +390,13 @@
 	}
 	ZEPHIR_INIT_VAR(_0);
 	object_init_ex(_0, phalcon_assets_inline_js_ce);
-<<<<<<< HEAD
-	ZEPHIR_CALL_METHOD(NULL, _0, "__construct", NULL, 94, content, (filter ? ZEPHIR_GLOBAL(global_true) : ZEPHIR_GLOBAL(global_false)), collectionAttributes);
-=======
 	ZEPHIR_INIT_VAR(_1);
 	if (filter) {
 		ZVAL_BOOL(_1, 1);
 	} else {
 		ZVAL_BOOL(_1, 0);
 	}
-	ZEPHIR_CALL_METHOD(NULL, _0, "__construct", NULL, 96, content, _1, collectionAttributes);
->>>>>>> 58cb694b
+	ZEPHIR_CALL_METHOD(NULL, _0, "__construct", NULL, 94, content, _1, collectionAttributes);
 	zephir_check_call_status();
 	zephir_update_property_array_append(this_ptr, SL("_codes"), _0 TSRMLS_CC);
 	RETURN_THIS();
