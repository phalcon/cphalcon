
#ifdef HAVE_CONFIG_H
#include "../../ext_config.h"
#endif

#include <php.h>
#include "../../php_ext.h"
#include "../../ext.h"

#include <Zend/zend_operators.h>
#include <Zend/zend_exceptions.h>
#include <Zend/zend_interfaces.h>

#include "kernel/main.h"
#include "ext/spl/spl_iterators.h"
#include "kernel/object.h"
#include "kernel/operators.h"
#include "kernel/memory.h"
#include "kernel/fcall.h"
#include "ext/spl/spl_exceptions.h"
#include "kernel/exception.h"
#include "kernel/array.h"
#include "kernel/concat.h"
#include "kernel/file.h"


/**
 * This file is part of the Phalcon Framework.
 *
 * (c) Phalcon Team <team@phalcon.io>
 *
 * For the full copyright and license information, please view the LICENSE.txt
 * file that was distributed with this source code.
 */
/**
 * Represents a collection of assets
 */
ZEPHIR_INIT_CLASS(Phalcon_Assets_Collection) {

	ZEPHIR_REGISTER_CLASS(Phalcon\\Assets, Collection, phalcon, assets_collection, phalcon_assets_collection_method_entry, 0);

	/**
	 * @var array
	 */
	zend_declare_property_null(phalcon_assets_collection_ce, SL("assets"), ZEND_ACC_PROTECTED);

	/**
	 * @var array
	 */
	zend_declare_property_null(phalcon_assets_collection_ce, SL("attributes"), ZEND_ACC_PROTECTED);

	/**
	 * Should version be determined from file modification time
	 * @var bool
	 */
	zend_declare_property_bool(phalcon_assets_collection_ce, SL("autoVersion"), 0, ZEND_ACC_PROTECTED);

	/**
	 * @var array
	 */
	zend_declare_property_null(phalcon_assets_collection_ce, SL("codes"), ZEND_ACC_PROTECTED);

	/**
	 * @var array
	 */
	zend_declare_property_null(phalcon_assets_collection_ce, SL("filters"), ZEND_ACC_PROTECTED);

	/**
	 * @var array
	 */
	zend_declare_property_null(phalcon_assets_collection_ce, SL("includedAssets"), ZEND_ACC_PROTECTED);

	/**
	 * @var bool
	 */
	zend_declare_property_bool(phalcon_assets_collection_ce, SL("join"), 1, ZEND_ACC_PROTECTED);

	/**
	 * @var bool
	 */
	zend_declare_property_bool(phalcon_assets_collection_ce, SL("local"), 1, ZEND_ACC_PROTECTED);

	/**
	 * @var string
	 */
	zend_declare_property_null(phalcon_assets_collection_ce, SL("prefix"), ZEND_ACC_PROTECTED);

	/**
	 * @var int
	 */
	zend_declare_property_long(phalcon_assets_collection_ce, SL("position"), 0, ZEND_ACC_PROTECTED);

	/**
	 * @var string
	 */
	zend_declare_property_null(phalcon_assets_collection_ce, SL("sourcePath"), ZEND_ACC_PROTECTED);

	/**
	 * @var bool
	 */
	zend_declare_property_bool(phalcon_assets_collection_ce, SL("targetLocal"), 1, ZEND_ACC_PROTECTED);

	/**
	 * @var string
	 */
	zend_declare_property_null(phalcon_assets_collection_ce, SL("targetPath"), ZEND_ACC_PROTECTED);

	/**
	 * @var string
	 */
	zend_declare_property_null(phalcon_assets_collection_ce, SL("targetUri"), ZEND_ACC_PROTECTED);

	/**
	 * Version of resource
	 * @var string
	 */
	zend_declare_property_null(phalcon_assets_collection_ce, SL("version"), ZEND_ACC_PROTECTED);

	phalcon_assets_collection_ce->create_object = zephir_init_properties_Phalcon_Assets_Collection;

	zend_class_implements(phalcon_assets_collection_ce, 1, spl_ce_Countable);
	zend_class_implements(phalcon_assets_collection_ce, 1, zend_ce_iterator);
	return SUCCESS;

}

/**
 */
PHP_METHOD(Phalcon_Assets_Collection, getAssets) {

	zval *this_ptr = getThis();


	RETURN_MEMBER(getThis(), "assets");

}

/**
 */
PHP_METHOD(Phalcon_Assets_Collection, getAttributes) {

	zval *this_ptr = getThis();


	RETURN_MEMBER(getThis(), "attributes");

}

/**
 * Should version be determined from file modification time
 */
PHP_METHOD(Phalcon_Assets_Collection, setAutoVersion) {

	zval *autoVersion_param = NULL, __$true, __$false;
	zend_bool autoVersion;
	zval *this_ptr = getThis();

	ZVAL_BOOL(&__$true, 1);
	ZVAL_BOOL(&__$false, 0);

	zephir_fetch_params_without_memory_grow(1, 0, &autoVersion_param);

	autoVersion = zephir_get_boolval(autoVersion_param);


	if (autoVersion) {
		zephir_update_property_zval(this_ptr, SL("autoVersion"), &__$true);
	} else {
		zephir_update_property_zval(this_ptr, SL("autoVersion"), &__$false);
	}
	RETURN_THISW();

}

/**
 */
PHP_METHOD(Phalcon_Assets_Collection, getCodes) {

	zval *this_ptr = getThis();


	RETURN_MEMBER(getThis(), "codes");

}

/**
 */
PHP_METHOD(Phalcon_Assets_Collection, getFilters) {

	zval *this_ptr = getThis();


	RETURN_MEMBER(getThis(), "filters");

}

/**
 */
PHP_METHOD(Phalcon_Assets_Collection, getJoin) {

	zval *this_ptr = getThis();


	RETURN_MEMBER(getThis(), "join");

}

/**
 */
PHP_METHOD(Phalcon_Assets_Collection, getLocal) {

	zval *this_ptr = getThis();


	RETURN_MEMBER(getThis(), "local");

}

/**
 */
PHP_METHOD(Phalcon_Assets_Collection, getPrefix) {

	zval *this_ptr = getThis();


	RETURN_MEMBER(getThis(), "prefix");

}

/**
 */
PHP_METHOD(Phalcon_Assets_Collection, getPosition) {

	zval *this_ptr = getThis();


	RETURN_MEMBER(getThis(), "position");

}

/**
 */
PHP_METHOD(Phalcon_Assets_Collection, getSourcePath) {

	zval *this_ptr = getThis();


	RETURN_MEMBER(getThis(), "sourcePath");

}

/**
 */
PHP_METHOD(Phalcon_Assets_Collection, getTargetLocal) {

	zval *this_ptr = getThis();


	RETURN_MEMBER(getThis(), "targetLocal");

}

/**
 */
PHP_METHOD(Phalcon_Assets_Collection, getTargetPath) {

	zval *this_ptr = getThis();


	RETURN_MEMBER(getThis(), "targetPath");

}

/**
 */
PHP_METHOD(Phalcon_Assets_Collection, getTargetUri) {

	zval *this_ptr = getThis();


	RETURN_MEMBER(getThis(), "targetUri");

}

/**
 * Version of resource
 */
PHP_METHOD(Phalcon_Assets_Collection, getVersion) {

	zval *this_ptr = getThis();


	RETURN_MEMBER(getThis(), "version");

}

/**
 * Version of resource
 */
PHP_METHOD(Phalcon_Assets_Collection, setVersion) {

	zephir_method_globals *ZEPHIR_METHOD_GLOBALS_PTR = NULL;
	zval *version_param = NULL;
	zval version;
	zval *this_ptr = getThis();

	ZVAL_UNDEF(&version);

	ZEPHIR_MM_GROW();
	zephir_fetch_params(1, 1, 0, &version_param);

	zephir_get_strval(&version, version_param);


	zephir_update_property_zval(this_ptr, SL("version"), &version);
	RETURN_THIS();

}

/**
 * Phalcon\Assets\Collection constructor
 */
PHP_METHOD(Phalcon_Assets_Collection, __construct) {

	zval _0;
	zephir_method_globals *ZEPHIR_METHOD_GLOBALS_PTR = NULL;
	zval *this_ptr = getThis();

	ZVAL_UNDEF(&_0);

	ZEPHIR_MM_GROW();

	ZEPHIR_INIT_VAR(&_0);
	array_init(&_0);
	zephir_update_property_zval(this_ptr, SL("includedAssets"), &_0);
	ZEPHIR_MM_RESTORE();

}

/**
 * Adds a asset to the collection
 */
PHP_METHOD(Phalcon_Assets_Collection, add) {

	zephir_method_globals *ZEPHIR_METHOD_GLOBALS_PTR = NULL;
	zend_long ZEPHIR_LAST_CALL_STATUS;
	zval *asset, asset_sub;
	zval *this_ptr = getThis();

	ZVAL_UNDEF(&asset_sub);

	ZEPHIR_MM_GROW();
	zephir_fetch_params(1, 1, 0, &asset);



<<<<<<< HEAD
	ZEPHIR_CALL_METHOD(NULL, this_ptr, "addasset", NULL, 159, asset);
=======
	ZEPHIR_CALL_METHOD(NULL, this_ptr, "addasset", NULL, 161, asset);
>>>>>>> f2a65a3d
	zephir_check_call_status();
	RETURN_THIS();

}

/**
 * Adds a CSS asset to the collection
 */
PHP_METHOD(Phalcon_Assets_Collection, addCss) {

	zephir_method_globals *ZEPHIR_METHOD_GLOBALS_PTR = NULL;
	zend_long ZEPHIR_LAST_CALL_STATUS;
	zend_bool filter, autoVersion;
	zval *path_param = NULL, *local = NULL, local_sub, *filter_param = NULL, *attributes = NULL, attributes_sub, *version_param = NULL, *autoVersion_param = NULL, __$null, collectionLocal, collectionAttributes, _0, _1, _2;
	zval path, version;
	zval *this_ptr = getThis();

	ZVAL_UNDEF(&path);
	ZVAL_UNDEF(&version);
	ZVAL_UNDEF(&local_sub);
	ZVAL_UNDEF(&attributes_sub);
	ZVAL_NULL(&__$null);
	ZVAL_UNDEF(&collectionLocal);
	ZVAL_UNDEF(&collectionAttributes);
	ZVAL_UNDEF(&_0);
	ZVAL_UNDEF(&_1);
	ZVAL_UNDEF(&_2);

	ZEPHIR_MM_GROW();
	zephir_fetch_params(1, 1, 5, &path_param, &local, &filter_param, &attributes, &version_param, &autoVersion_param);

	if (UNEXPECTED(Z_TYPE_P(path_param) != IS_STRING && Z_TYPE_P(path_param) != IS_NULL)) {
		zephir_throw_exception_string(spl_ce_InvalidArgumentException, SL("Parameter 'path' must be of the type string"));
		RETURN_MM_NULL();
	}
	if (EXPECTED(Z_TYPE_P(path_param) == IS_STRING)) {
		zephir_get_strval(&path, path_param);
	} else {
		ZEPHIR_INIT_VAR(&path);
		ZVAL_EMPTY_STRING(&path);
	}
	if (!local) {
		local = &local_sub;
		local = &__$null;
	}
	if (!filter_param) {
		filter = 1;
	} else {
		filter = zephir_get_boolval(filter_param);
	}
	if (!attributes) {
		attributes = &attributes_sub;
		attributes = &__$null;
	}
	if (!version_param) {
		ZEPHIR_INIT_VAR(&version);
		ZVAL_STRING(&version, "");
	} else {
		zephir_get_strval(&version, version_param);
	}
	if (!autoVersion_param) {
		autoVersion = 0;
	} else {
		autoVersion = zephir_get_boolval(autoVersion_param);
	}


	if (((Z_TYPE_P(local) == IS_TRUE || Z_TYPE_P(local) == IS_FALSE) == 1)) {
		ZEPHIR_CPY_WRT(&collectionLocal, local);
	} else {
		ZEPHIR_OBS_NVAR(&collectionLocal);
		zephir_read_property(&collectionLocal, this_ptr, SL("local"), PH_NOISY_CC);
	}
	if (Z_TYPE_P(attributes) == IS_ARRAY) {
		ZEPHIR_CPY_WRT(&collectionAttributes, attributes);
	} else {
		ZEPHIR_OBS_NVAR(&collectionAttributes);
		zephir_read_property(&collectionAttributes, this_ptr, SL("attributes"), PH_NOISY_CC);
	}
	ZEPHIR_INIT_VAR(&_0);
	object_init_ex(&_0, phalcon_assets_asset_css_ce);
	if (filter) {
		ZVAL_BOOL(&_1, 1);
	} else {
		ZVAL_BOOL(&_1, 0);
	}
	if (autoVersion) {
		ZVAL_BOOL(&_2, 1);
	} else {
		ZVAL_BOOL(&_2, 0);
	}
<<<<<<< HEAD
	ZEPHIR_CALL_METHOD(NULL, &_0, "__construct", NULL, 160, &path, &collectionLocal, &_1, &collectionAttributes, &version, &_2);
=======
	ZEPHIR_CALL_METHOD(NULL, &_0, "__construct", NULL, 162, &path, &collectionLocal, &_1, &collectionAttributes, &version, &_2);
>>>>>>> f2a65a3d
	zephir_check_call_status();
	ZEPHIR_CALL_METHOD(NULL, this_ptr, "add", NULL, 0, &_0);
	zephir_check_call_status();
	RETURN_THIS();

}

/**
 * Adds a filter to the collection
 */
PHP_METHOD(Phalcon_Assets_Collection, addFilter) {

	zval *filter, filter_sub;
	zval *this_ptr = getThis();

	ZVAL_UNDEF(&filter_sub);

	zephir_fetch_params_without_memory_grow(1, 0, &filter);



	zephir_update_property_array_append(this_ptr, SL("filters"), filter);
	RETURN_THISW();

}

/**
 * Adds an inline code to the collection
 */
PHP_METHOD(Phalcon_Assets_Collection, addInline) {

	zephir_method_globals *ZEPHIR_METHOD_GLOBALS_PTR = NULL;
	zend_long ZEPHIR_LAST_CALL_STATUS;
	zval *code, code_sub;
	zval *this_ptr = getThis();

	ZVAL_UNDEF(&code_sub);

	ZEPHIR_MM_GROW();
	zephir_fetch_params(1, 1, 0, &code);



<<<<<<< HEAD
	ZEPHIR_CALL_METHOD(NULL, this_ptr, "addasset", NULL, 159, code);
=======
	ZEPHIR_CALL_METHOD(NULL, this_ptr, "addasset", NULL, 161, code);
>>>>>>> f2a65a3d
	zephir_check_call_status();
	RETURN_THIS();

}

/**
 * Adds an inline CSS to the collection
 */
PHP_METHOD(Phalcon_Assets_Collection, addInlineCss) {

	zephir_method_globals *ZEPHIR_METHOD_GLOBALS_PTR = NULL;
	zend_long ZEPHIR_LAST_CALL_STATUS;
	zend_bool filter;
	zval *content_param = NULL, *filter_param = NULL, *attributes = NULL, attributes_sub, __$null, collectionAttributes, _0, _1;
	zval content;
	zval *this_ptr = getThis();

	ZVAL_UNDEF(&content);
	ZVAL_UNDEF(&attributes_sub);
	ZVAL_NULL(&__$null);
	ZVAL_UNDEF(&collectionAttributes);
	ZVAL_UNDEF(&_0);
	ZVAL_UNDEF(&_1);

	ZEPHIR_MM_GROW();
	zephir_fetch_params(1, 1, 2, &content_param, &filter_param, &attributes);

	zephir_get_strval(&content, content_param);
	if (!filter_param) {
		filter = 1;
	} else {
		filter = zephir_get_boolval(filter_param);
	}
	if (!attributes) {
		attributes = &attributes_sub;
		attributes = &__$null;
	}


	if (Z_TYPE_P(attributes) == IS_ARRAY) {
		ZEPHIR_CPY_WRT(&collectionAttributes, attributes);
	} else {
		ZEPHIR_OBS_NVAR(&collectionAttributes);
		zephir_read_property(&collectionAttributes, this_ptr, SL("attributes"), PH_NOISY_CC);
	}
	ZEPHIR_INIT_VAR(&_0);
	object_init_ex(&_0, phalcon_assets_inline_css_ce);
	if (filter) {
		ZVAL_BOOL(&_1, 1);
	} else {
		ZVAL_BOOL(&_1, 0);
	}
<<<<<<< HEAD
	ZEPHIR_CALL_METHOD(NULL, &_0, "__construct", NULL, 161, &content, &_1, &collectionAttributes);
=======
	ZEPHIR_CALL_METHOD(NULL, &_0, "__construct", NULL, 163, &content, &_1, &collectionAttributes);
>>>>>>> f2a65a3d
	zephir_check_call_status();
	zephir_update_property_array_append(this_ptr, SL("codes"), &_0);
	RETURN_THIS();

}

/**
 * Adds an inline JavaScript to the collection
 */
PHP_METHOD(Phalcon_Assets_Collection, addInlineJs) {

	zephir_method_globals *ZEPHIR_METHOD_GLOBALS_PTR = NULL;
	zend_long ZEPHIR_LAST_CALL_STATUS;
	zend_bool filter;
	zval *content_param = NULL, *filter_param = NULL, *attributes = NULL, attributes_sub, __$null, collectionAttributes, _0, _1;
	zval content;
	zval *this_ptr = getThis();

	ZVAL_UNDEF(&content);
	ZVAL_UNDEF(&attributes_sub);
	ZVAL_NULL(&__$null);
	ZVAL_UNDEF(&collectionAttributes);
	ZVAL_UNDEF(&_0);
	ZVAL_UNDEF(&_1);

	ZEPHIR_MM_GROW();
	zephir_fetch_params(1, 1, 2, &content_param, &filter_param, &attributes);

	zephir_get_strval(&content, content_param);
	if (!filter_param) {
		filter = 1;
	} else {
		filter = zephir_get_boolval(filter_param);
	}
	if (!attributes) {
		attributes = &attributes_sub;
		attributes = &__$null;
	}


	if (Z_TYPE_P(attributes) == IS_ARRAY) {
		ZEPHIR_CPY_WRT(&collectionAttributes, attributes);
	} else {
		ZEPHIR_OBS_NVAR(&collectionAttributes);
		zephir_read_property(&collectionAttributes, this_ptr, SL("attributes"), PH_NOISY_CC);
	}
	ZEPHIR_INIT_VAR(&_0);
	object_init_ex(&_0, phalcon_assets_inline_js_ce);
	if (filter) {
		ZVAL_BOOL(&_1, 1);
	} else {
		ZVAL_BOOL(&_1, 0);
	}
<<<<<<< HEAD
	ZEPHIR_CALL_METHOD(NULL, &_0, "__construct", NULL, 162, &content, &_1, &collectionAttributes);
=======
	ZEPHIR_CALL_METHOD(NULL, &_0, "__construct", NULL, 164, &content, &_1, &collectionAttributes);
>>>>>>> f2a65a3d
	zephir_check_call_status();
	zephir_update_property_array_append(this_ptr, SL("codes"), &_0);
	RETURN_THIS();

}

/**
 * Adds a JavaScript asset to the collection
 *
 * @param array attributes
 */
PHP_METHOD(Phalcon_Assets_Collection, addJs) {

	zephir_method_globals *ZEPHIR_METHOD_GLOBALS_PTR = NULL;
	zend_long ZEPHIR_LAST_CALL_STATUS;
	zend_bool filter, autoVersion;
	zval *path_param = NULL, *local = NULL, local_sub, *filter_param = NULL, *attributes = NULL, attributes_sub, *version_param = NULL, *autoVersion_param = NULL, __$null, collectionLocal, collectionAttributes, _0, _1, _2;
	zval path, version;
	zval *this_ptr = getThis();

	ZVAL_UNDEF(&path);
	ZVAL_UNDEF(&version);
	ZVAL_UNDEF(&local_sub);
	ZVAL_UNDEF(&attributes_sub);
	ZVAL_NULL(&__$null);
	ZVAL_UNDEF(&collectionLocal);
	ZVAL_UNDEF(&collectionAttributes);
	ZVAL_UNDEF(&_0);
	ZVAL_UNDEF(&_1);
	ZVAL_UNDEF(&_2);

	ZEPHIR_MM_GROW();
	zephir_fetch_params(1, 1, 5, &path_param, &local, &filter_param, &attributes, &version_param, &autoVersion_param);

	if (UNEXPECTED(Z_TYPE_P(path_param) != IS_STRING && Z_TYPE_P(path_param) != IS_NULL)) {
		zephir_throw_exception_string(spl_ce_InvalidArgumentException, SL("Parameter 'path' must be of the type string"));
		RETURN_MM_NULL();
	}
	if (EXPECTED(Z_TYPE_P(path_param) == IS_STRING)) {
		zephir_get_strval(&path, path_param);
	} else {
		ZEPHIR_INIT_VAR(&path);
		ZVAL_EMPTY_STRING(&path);
	}
	if (!local) {
		local = &local_sub;
		local = &__$null;
	}
	if (!filter_param) {
		filter = 1;
	} else {
		filter = zephir_get_boolval(filter_param);
	}
	if (!attributes) {
		attributes = &attributes_sub;
		attributes = &__$null;
	}
	if (!version_param) {
		ZEPHIR_INIT_VAR(&version);
		ZVAL_STRING(&version, "");
	} else {
		zephir_get_strval(&version, version_param);
	}
	if (!autoVersion_param) {
		autoVersion = 0;
	} else {
		autoVersion = zephir_get_boolval(autoVersion_param);
	}


	if (((Z_TYPE_P(local) == IS_TRUE || Z_TYPE_P(local) == IS_FALSE) == 1)) {
		ZEPHIR_CPY_WRT(&collectionLocal, local);
	} else {
		ZEPHIR_OBS_NVAR(&collectionLocal);
		zephir_read_property(&collectionLocal, this_ptr, SL("local"), PH_NOISY_CC);
	}
	if (Z_TYPE_P(attributes) == IS_ARRAY) {
		ZEPHIR_CPY_WRT(&collectionAttributes, attributes);
	} else {
		ZEPHIR_OBS_NVAR(&collectionAttributes);
		zephir_read_property(&collectionAttributes, this_ptr, SL("attributes"), PH_NOISY_CC);
	}
	ZEPHIR_INIT_VAR(&_0);
	object_init_ex(&_0, phalcon_assets_asset_js_ce);
	if (filter) {
		ZVAL_BOOL(&_1, 1);
	} else {
		ZVAL_BOOL(&_1, 0);
	}
	if (autoVersion) {
		ZVAL_BOOL(&_2, 1);
	} else {
		ZVAL_BOOL(&_2, 0);
	}
<<<<<<< HEAD
	ZEPHIR_CALL_METHOD(NULL, &_0, "__construct", NULL, 163, &path, &collectionLocal, &_1, &collectionAttributes, &version, &_2);
=======
	ZEPHIR_CALL_METHOD(NULL, &_0, "__construct", NULL, 165, &path, &collectionLocal, &_1, &collectionAttributes, &version, &_2);
>>>>>>> f2a65a3d
	zephir_check_call_status();
	ZEPHIR_CALL_METHOD(NULL, this_ptr, "add", NULL, 0, &_0);
	zephir_check_call_status();
	RETURN_THIS();

}

/**
 * Returns the number of elements in the form
 */
PHP_METHOD(Phalcon_Assets_Collection, count) {

	zval _0;
	zval *this_ptr = getThis();

	ZVAL_UNDEF(&_0);


	zephir_read_property(&_0, this_ptr, SL("assets"), PH_NOISY_CC | PH_READONLY);
	RETURN_LONG(zephir_fast_count_int(&_0));

}

/**
 * Returns the current asset in the iterator
 */
PHP_METHOD(Phalcon_Assets_Collection, current) {

	zval _0, _1, _2;
	zephir_method_globals *ZEPHIR_METHOD_GLOBALS_PTR = NULL;
	zval *this_ptr = getThis();

	ZVAL_UNDEF(&_0);
	ZVAL_UNDEF(&_1);
	ZVAL_UNDEF(&_2);

	ZEPHIR_MM_GROW();

	zephir_read_property(&_0, this_ptr, SL("assets"), PH_NOISY_CC | PH_READONLY);
	ZEPHIR_OBS_VAR(&_2);
	zephir_read_property(&_2, this_ptr, SL("position"), PH_NOISY_CC);
	zephir_array_fetch(&_1, &_0, &_2, PH_NOISY | PH_READONLY, "phalcon/Assets/Collection.zep", 261);
	RETURN_CTOR(&_1);

}

/**
 * Returns the complete location where the joined/filtered collection must
 * be written
 */
PHP_METHOD(Phalcon_Assets_Collection, getRealTargetPath) {

	zephir_method_globals *ZEPHIR_METHOD_GLOBALS_PTR = NULL;
	zend_long ZEPHIR_LAST_CALL_STATUS;
	zval *basePath_param = NULL, targetPath, completePath, _0;
	zval basePath;
	zval *this_ptr = getThis();

	ZVAL_UNDEF(&basePath);
	ZVAL_UNDEF(&targetPath);
	ZVAL_UNDEF(&completePath);
	ZVAL_UNDEF(&_0);

	ZEPHIR_MM_GROW();
	zephir_fetch_params(1, 1, 0, &basePath_param);

	if (UNEXPECTED(Z_TYPE_P(basePath_param) != IS_STRING && Z_TYPE_P(basePath_param) != IS_NULL)) {
		zephir_throw_exception_string(spl_ce_InvalidArgumentException, SL("Parameter 'basePath' must be of the type string"));
		RETURN_MM_NULL();
	}
	if (EXPECTED(Z_TYPE_P(basePath_param) == IS_STRING)) {
		zephir_get_strval(&basePath, basePath_param);
	} else {
		ZEPHIR_INIT_VAR(&basePath);
		ZVAL_EMPTY_STRING(&basePath);
	}


	zephir_read_property(&_0, this_ptr, SL("targetPath"), PH_NOISY_CC | PH_READONLY);
	ZEPHIR_CPY_WRT(&targetPath, &_0);
	ZEPHIR_INIT_VAR(&completePath);
	ZEPHIR_CONCAT_VV(&completePath, &basePath, &targetPath);
	if ((zephir_file_exists(&completePath) == SUCCESS)) {
<<<<<<< HEAD
		ZEPHIR_RETURN_CALL_FUNCTION("realpath", NULL, 91, &completePath);
=======
		ZEPHIR_RETURN_CALL_FUNCTION("realpath", NULL, 92, &completePath);
>>>>>>> f2a65a3d
		zephir_check_call_status();
		RETURN_MM();
	}
	RETURN_CCTOR(&completePath);

}

/**
 * Checks this the asset is added to the collection.
 *
 * ```php
 * use Phalcon\Assets\Asset;
 * use Phalcon\Assets\Collection;
 *
 * $collection = new Collection();
 *
 * $asset = new Asset("js", "js/jquery.js");
 *
 * $collection->add($asset);
 * $collection->has($asset); // true
 * ```
 */
PHP_METHOD(Phalcon_Assets_Collection, has) {

	zephir_method_globals *ZEPHIR_METHOD_GLOBALS_PTR = NULL;
	zend_long ZEPHIR_LAST_CALL_STATUS;
	zval *asset, asset_sub, key, assets;
	zval *this_ptr = getThis();

	ZVAL_UNDEF(&asset_sub);
	ZVAL_UNDEF(&key);
	ZVAL_UNDEF(&assets);

	ZEPHIR_MM_GROW();
	zephir_fetch_params(1, 1, 0, &asset);



	ZEPHIR_CALL_METHOD(&key, asset, "getassetkey", NULL, 0);
	zephir_check_call_status();
	ZEPHIR_OBS_VAR(&assets);
	zephir_read_property(&assets, this_ptr, SL("includedAssets"), PH_NOISY_CC);
	RETURN_MM_BOOL(zephir_fast_in_array(&key, &assets));

}

/**
 * Checks if collection is using auto version
 */
PHP_METHOD(Phalcon_Assets_Collection, isAutoVersion) {

	zval *this_ptr = getThis();


	RETURN_MEMBER(getThis(), "autoVersion");

}

/**
 * Sets if all filtered assets in the collection must be joined in a single
 * result file
 */
PHP_METHOD(Phalcon_Assets_Collection, join) {

	zval *join_param = NULL, __$true, __$false;
	zend_bool join;
	zval *this_ptr = getThis();

	ZVAL_BOOL(&__$true, 1);
	ZVAL_BOOL(&__$false, 0);

	zephir_fetch_params_without_memory_grow(1, 0, &join_param);

	join = zephir_get_boolval(join_param);


	if (join) {
		zephir_update_property_zval(this_ptr, SL("join"), &__$true);
	} else {
		zephir_update_property_zval(this_ptr, SL("join"), &__$false);
	}
	RETURN_THISW();

}

/**
 * Returns the current position/key in the iterator
 */
PHP_METHOD(Phalcon_Assets_Collection, key) {

	zval *this_ptr = getThis();


	RETURN_MEMBER(getThis(), "position");

}

/**
 * Moves the internal iteration pointer to the next position
 */
PHP_METHOD(Phalcon_Assets_Collection, next) {

	zval *this_ptr = getThis();


	RETURN_ON_FAILURE(zephir_property_incr(this_ptr, SL("position")));

}

/**
 * Rewinds the internal iterator
 */
PHP_METHOD(Phalcon_Assets_Collection, rewind) {

	zval _0;
	zval *this_ptr = getThis();

	ZVAL_UNDEF(&_0);


	ZEPHIR_INIT_ZVAL_NREF(_0);
	ZVAL_LONG(&_0, 0);
	zephir_update_property_zval(this_ptr, SL("position"), &_0);

}

/**
 * Sets extra HTML attributes
 */
PHP_METHOD(Phalcon_Assets_Collection, setAttributes) {

	zephir_method_globals *ZEPHIR_METHOD_GLOBALS_PTR = NULL;
	zval *attributes_param = NULL;
	zval attributes;
	zval *this_ptr = getThis();

	ZVAL_UNDEF(&attributes);

	ZEPHIR_MM_GROW();
	zephir_fetch_params(1, 1, 0, &attributes_param);

	ZEPHIR_OBS_COPY_OR_DUP(&attributes, attributes_param);


	zephir_update_property_zval(this_ptr, SL("attributes"), &attributes);
	RETURN_THIS();

}

/**
 * Sets an array of filters in the collection
 */
PHP_METHOD(Phalcon_Assets_Collection, setFilters) {

	zephir_method_globals *ZEPHIR_METHOD_GLOBALS_PTR = NULL;
	zval *filters_param = NULL;
	zval filters;
	zval *this_ptr = getThis();

	ZVAL_UNDEF(&filters);

	ZEPHIR_MM_GROW();
	zephir_fetch_params(1, 1, 0, &filters_param);

	ZEPHIR_OBS_COPY_OR_DUP(&filters, filters_param);


	zephir_update_property_zval(this_ptr, SL("filters"), &filters);
	RETURN_THIS();

}

/**
 * Sets if the collection uses local assets by default
 */
PHP_METHOD(Phalcon_Assets_Collection, setLocal) {

	zval *local_param = NULL, __$true, __$false;
	zend_bool local;
	zval *this_ptr = getThis();

	ZVAL_BOOL(&__$true, 1);
	ZVAL_BOOL(&__$false, 0);

	zephir_fetch_params_without_memory_grow(1, 0, &local_param);

	if (UNEXPECTED(Z_TYPE_P(local_param) != IS_TRUE && Z_TYPE_P(local_param) != IS_FALSE)) {
		zephir_throw_exception_string(spl_ce_InvalidArgumentException, SL("Parameter 'local' must be of the type bool"));
		RETURN_NULL();
	}
	local = (Z_TYPE_P(local_param) == IS_TRUE);


	if (local) {
		zephir_update_property_zval(this_ptr, SL("local"), &__$true);
	} else {
		zephir_update_property_zval(this_ptr, SL("local"), &__$false);
	}
	RETURN_THISW();

}

/**
 * Sets a common prefix for all the assets
 */
PHP_METHOD(Phalcon_Assets_Collection, setPrefix) {

	zephir_method_globals *ZEPHIR_METHOD_GLOBALS_PTR = NULL;
	zval *prefix_param = NULL;
	zval prefix;
	zval *this_ptr = getThis();

	ZVAL_UNDEF(&prefix);

	ZEPHIR_MM_GROW();
	zephir_fetch_params(1, 1, 0, &prefix_param);

	if (UNEXPECTED(Z_TYPE_P(prefix_param) != IS_STRING && Z_TYPE_P(prefix_param) != IS_NULL)) {
		zephir_throw_exception_string(spl_ce_InvalidArgumentException, SL("Parameter 'prefix' must be of the type string"));
		RETURN_MM_NULL();
	}
	if (EXPECTED(Z_TYPE_P(prefix_param) == IS_STRING)) {
		zephir_get_strval(&prefix, prefix_param);
	} else {
		ZEPHIR_INIT_VAR(&prefix);
		ZVAL_EMPTY_STRING(&prefix);
	}


	zephir_update_property_zval(this_ptr, SL("prefix"), &prefix);
	RETURN_THIS();

}

/**
 * Sets the target local
 */
PHP_METHOD(Phalcon_Assets_Collection, setTargetLocal) {

	zval *targetLocal_param = NULL, __$true, __$false;
	zend_bool targetLocal;
	zval *this_ptr = getThis();

	ZVAL_BOOL(&__$true, 1);
	ZVAL_BOOL(&__$false, 0);

	zephir_fetch_params_without_memory_grow(1, 0, &targetLocal_param);

	if (UNEXPECTED(Z_TYPE_P(targetLocal_param) != IS_TRUE && Z_TYPE_P(targetLocal_param) != IS_FALSE)) {
		zephir_throw_exception_string(spl_ce_InvalidArgumentException, SL("Parameter 'targetLocal' must be of the type bool"));
		RETURN_NULL();
	}
	targetLocal = (Z_TYPE_P(targetLocal_param) == IS_TRUE);


	if (targetLocal) {
		zephir_update_property_zval(this_ptr, SL("targetLocal"), &__$true);
	} else {
		zephir_update_property_zval(this_ptr, SL("targetLocal"), &__$false);
	}
	RETURN_THISW();

}

/**
 * Sets the target path of the file for the filtered/join output
 */
PHP_METHOD(Phalcon_Assets_Collection, setTargetPath) {

	zephir_method_globals *ZEPHIR_METHOD_GLOBALS_PTR = NULL;
	zval *targetPath_param = NULL;
	zval targetPath;
	zval *this_ptr = getThis();

	ZVAL_UNDEF(&targetPath);

	ZEPHIR_MM_GROW();
	zephir_fetch_params(1, 1, 0, &targetPath_param);

	if (UNEXPECTED(Z_TYPE_P(targetPath_param) != IS_STRING && Z_TYPE_P(targetPath_param) != IS_NULL)) {
		zephir_throw_exception_string(spl_ce_InvalidArgumentException, SL("Parameter 'targetPath' must be of the type string"));
		RETURN_MM_NULL();
	}
	if (EXPECTED(Z_TYPE_P(targetPath_param) == IS_STRING)) {
		zephir_get_strval(&targetPath, targetPath_param);
	} else {
		ZEPHIR_INIT_VAR(&targetPath);
		ZVAL_EMPTY_STRING(&targetPath);
	}


	zephir_update_property_zval(this_ptr, SL("targetPath"), &targetPath);
	RETURN_THIS();

}

/**
 * Sets a target uri for the generated HTML
 */
PHP_METHOD(Phalcon_Assets_Collection, setTargetUri) {

	zephir_method_globals *ZEPHIR_METHOD_GLOBALS_PTR = NULL;
	zval *targetUri_param = NULL;
	zval targetUri;
	zval *this_ptr = getThis();

	ZVAL_UNDEF(&targetUri);

	ZEPHIR_MM_GROW();
	zephir_fetch_params(1, 1, 0, &targetUri_param);

	if (UNEXPECTED(Z_TYPE_P(targetUri_param) != IS_STRING && Z_TYPE_P(targetUri_param) != IS_NULL)) {
		zephir_throw_exception_string(spl_ce_InvalidArgumentException, SL("Parameter 'targetUri' must be of the type string"));
		RETURN_MM_NULL();
	}
	if (EXPECTED(Z_TYPE_P(targetUri_param) == IS_STRING)) {
		zephir_get_strval(&targetUri, targetUri_param);
	} else {
		ZEPHIR_INIT_VAR(&targetUri);
		ZVAL_EMPTY_STRING(&targetUri);
	}


	zephir_update_property_zval(this_ptr, SL("targetUri"), &targetUri);
	RETURN_THIS();

}

/**
 * Sets a base source path for all the assets in this collection
 */
PHP_METHOD(Phalcon_Assets_Collection, setSourcePath) {

	zephir_method_globals *ZEPHIR_METHOD_GLOBALS_PTR = NULL;
	zval *sourcePath_param = NULL;
	zval sourcePath;
	zval *this_ptr = getThis();

	ZVAL_UNDEF(&sourcePath);

	ZEPHIR_MM_GROW();
	zephir_fetch_params(1, 1, 0, &sourcePath_param);

	if (UNEXPECTED(Z_TYPE_P(sourcePath_param) != IS_STRING && Z_TYPE_P(sourcePath_param) != IS_NULL)) {
		zephir_throw_exception_string(spl_ce_InvalidArgumentException, SL("Parameter 'sourcePath' must be of the type string"));
		RETURN_MM_NULL();
	}
	if (EXPECTED(Z_TYPE_P(sourcePath_param) == IS_STRING)) {
		zephir_get_strval(&sourcePath, sourcePath_param);
	} else {
		ZEPHIR_INIT_VAR(&sourcePath);
		ZVAL_EMPTY_STRING(&sourcePath);
	}


	zephir_update_property_zval(this_ptr, SL("sourcePath"), &sourcePath);
	RETURN_THIS();

}

/**
 * Check if the current element in the iterator is valid
 */
PHP_METHOD(Phalcon_Assets_Collection, valid) {

	zval _0, _1;
	zval *this_ptr = getThis();

	ZVAL_UNDEF(&_0);
	ZVAL_UNDEF(&_1);


	zephir_read_property(&_0, this_ptr, SL("assets"), PH_NOISY_CC | PH_READONLY);
	zephir_read_property(&_1, this_ptr, SL("position"), PH_NOISY_CC | PH_READONLY);
	RETURN_BOOL(zephir_array_isset(&_0, &_1));

}

/**
 * Adds a asset or inline-code to the collection
 */
PHP_METHOD(Phalcon_Assets_Collection, addAsset) {

	zephir_method_globals *ZEPHIR_METHOD_GLOBALS_PTR = NULL;
	zend_long ZEPHIR_LAST_CALL_STATUS;
	zval *asset, asset_sub, _0, _1;
	zval *this_ptr = getThis();

	ZVAL_UNDEF(&asset_sub);
	ZVAL_UNDEF(&_0);
	ZVAL_UNDEF(&_1);

	ZEPHIR_MM_GROW();
	zephir_fetch_params(1, 1, 0, &asset);



	ZEPHIR_CALL_METHOD(&_0, this_ptr, "has", NULL, 0, asset);
	zephir_check_call_status();
	if (zephir_is_true(&_0)) {
		RETURN_MM_BOOL(0);
	}
	if (zephir_instance_of_ev(asset, phalcon_assets_asset_ce)) {
		zephir_update_property_array_append(this_ptr, SL("assets"), asset);
	} else {
		zephir_update_property_array_append(this_ptr, SL("codes"), asset);
	}
	ZEPHIR_CALL_METHOD(&_1, asset, "getassetkey", NULL, 0);
	zephir_check_call_status();
	zephir_update_property_array_append(this_ptr, SL("includedAssets"), &_1);
	RETURN_MM_BOOL(1);

}

zend_object *zephir_init_properties_Phalcon_Assets_Collection(zend_class_entry *class_type TSRMLS_DC) {

		zval _0, _2, _4, _6, _1$$3, _3$$4, _5$$5, _7$$6;
	zephir_method_globals *ZEPHIR_METHOD_GLOBALS_PTR = NULL;
		ZVAL_UNDEF(&_0);
	ZVAL_UNDEF(&_2);
	ZVAL_UNDEF(&_4);
	ZVAL_UNDEF(&_6);
	ZVAL_UNDEF(&_1$$3);
	ZVAL_UNDEF(&_3$$4);
	ZVAL_UNDEF(&_5$$5);
	ZVAL_UNDEF(&_7$$6);

		ZEPHIR_MM_GROW();
	
	{
		zval local_this_ptr, *this_ptr = &local_this_ptr;
		ZEPHIR_CREATE_OBJECT(this_ptr, class_type);
		zephir_read_property(&_0, this_ptr, SL("filters"), PH_NOISY_CC | PH_READONLY);
		if (Z_TYPE_P(&_0) == IS_NULL) {
			ZEPHIR_INIT_VAR(&_1$$3);
			array_init(&_1$$3);
			zephir_update_property_zval(this_ptr, SL("filters"), &_1$$3);
		}
		zephir_read_property(&_2, this_ptr, SL("codes"), PH_NOISY_CC | PH_READONLY);
		if (Z_TYPE_P(&_2) == IS_NULL) {
			ZEPHIR_INIT_VAR(&_3$$4);
			array_init(&_3$$4);
			zephir_update_property_zval(this_ptr, SL("codes"), &_3$$4);
		}
		zephir_read_property(&_4, this_ptr, SL("attributes"), PH_NOISY_CC | PH_READONLY);
		if (Z_TYPE_P(&_4) == IS_NULL) {
			ZEPHIR_INIT_VAR(&_5$$5);
			array_init(&_5$$5);
			zephir_update_property_zval(this_ptr, SL("attributes"), &_5$$5);
		}
		zephir_read_property(&_6, this_ptr, SL("assets"), PH_NOISY_CC | PH_READONLY);
		if (Z_TYPE_P(&_6) == IS_NULL) {
			ZEPHIR_INIT_VAR(&_7$$6);
			array_init(&_7$$6);
			zephir_update_property_zval(this_ptr, SL("assets"), &_7$$6);
		}
		ZEPHIR_MM_RESTORE();
		return Z_OBJ_P(this_ptr);
	}

}
<|MERGE_RESOLUTION|>--- conflicted
+++ resolved
@@ -354,11 +354,7 @@
 
 
 
-<<<<<<< HEAD
-	ZEPHIR_CALL_METHOD(NULL, this_ptr, "addasset", NULL, 159, asset);
-=======
 	ZEPHIR_CALL_METHOD(NULL, this_ptr, "addasset", NULL, 161, asset);
->>>>>>> f2a65a3d
 	zephir_check_call_status();
 	RETURN_THIS();
 
@@ -450,11 +446,7 @@
 	} else {
 		ZVAL_BOOL(&_2, 0);
 	}
-<<<<<<< HEAD
-	ZEPHIR_CALL_METHOD(NULL, &_0, "__construct", NULL, 160, &path, &collectionLocal, &_1, &collectionAttributes, &version, &_2);
-=======
 	ZEPHIR_CALL_METHOD(NULL, &_0, "__construct", NULL, 162, &path, &collectionLocal, &_1, &collectionAttributes, &version, &_2);
->>>>>>> f2a65a3d
 	zephir_check_call_status();
 	ZEPHIR_CALL_METHOD(NULL, this_ptr, "add", NULL, 0, &_0);
 	zephir_check_call_status();
@@ -498,11 +490,7 @@
 
 
 
-<<<<<<< HEAD
-	ZEPHIR_CALL_METHOD(NULL, this_ptr, "addasset", NULL, 159, code);
-=======
 	ZEPHIR_CALL_METHOD(NULL, this_ptr, "addasset", NULL, 161, code);
->>>>>>> f2a65a3d
 	zephir_check_call_status();
 	RETURN_THIS();
 
@@ -555,11 +543,7 @@
 	} else {
 		ZVAL_BOOL(&_1, 0);
 	}
-<<<<<<< HEAD
-	ZEPHIR_CALL_METHOD(NULL, &_0, "__construct", NULL, 161, &content, &_1, &collectionAttributes);
-=======
 	ZEPHIR_CALL_METHOD(NULL, &_0, "__construct", NULL, 163, &content, &_1, &collectionAttributes);
->>>>>>> f2a65a3d
 	zephir_check_call_status();
 	zephir_update_property_array_append(this_ptr, SL("codes"), &_0);
 	RETURN_THIS();
@@ -613,11 +597,7 @@
 	} else {
 		ZVAL_BOOL(&_1, 0);
 	}
-<<<<<<< HEAD
-	ZEPHIR_CALL_METHOD(NULL, &_0, "__construct", NULL, 162, &content, &_1, &collectionAttributes);
-=======
 	ZEPHIR_CALL_METHOD(NULL, &_0, "__construct", NULL, 164, &content, &_1, &collectionAttributes);
->>>>>>> f2a65a3d
 	zephir_check_call_status();
 	zephir_update_property_array_append(this_ptr, SL("codes"), &_0);
 	RETURN_THIS();
@@ -712,11 +692,7 @@
 	} else {
 		ZVAL_BOOL(&_2, 0);
 	}
-<<<<<<< HEAD
-	ZEPHIR_CALL_METHOD(NULL, &_0, "__construct", NULL, 163, &path, &collectionLocal, &_1, &collectionAttributes, &version, &_2);
-=======
 	ZEPHIR_CALL_METHOD(NULL, &_0, "__construct", NULL, 165, &path, &collectionLocal, &_1, &collectionAttributes, &version, &_2);
->>>>>>> f2a65a3d
 	zephir_check_call_status();
 	ZEPHIR_CALL_METHOD(NULL, this_ptr, "add", NULL, 0, &_0);
 	zephir_check_call_status();
@@ -800,11 +776,7 @@
 	ZEPHIR_INIT_VAR(&completePath);
 	ZEPHIR_CONCAT_VV(&completePath, &basePath, &targetPath);
 	if ((zephir_file_exists(&completePath) == SUCCESS)) {
-<<<<<<< HEAD
-		ZEPHIR_RETURN_CALL_FUNCTION("realpath", NULL, 91, &completePath);
-=======
 		ZEPHIR_RETURN_CALL_FUNCTION("realpath", NULL, 92, &completePath);
->>>>>>> f2a65a3d
 		zephir_check_call_status();
 		RETURN_MM();
 	}
