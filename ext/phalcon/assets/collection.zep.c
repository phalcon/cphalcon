
#ifdef HAVE_CONFIG_H
#include "../../ext_config.h"
#endif

#include <php.h>
#include "../../php_ext.h"
#include "../../ext.h"

#include <Zend/zend_operators.h>
#include <Zend/zend_exceptions.h>
#include <Zend/zend_interfaces.h>

#include "kernel/main.h"
#include "ext/spl/spl_iterators.h"
#include "kernel/object.h"
#include "kernel/memory.h"
#include "kernel/fcall.h"
#include "kernel/array.h"
#include "ext/spl/spl_exceptions.h"
#include "kernel/exception.h"
#include "kernel/operators.h"
#include "kernel/concat.h"
#include "kernel/file.h"


/**
 * This file is part of the Phalcon Framework.
 *
 * (c) Phalcon Team <team@phalconphp.com>
 *
 * For the full copyright and license information, please view the LICENSE.txt
 * file that was distributed with this source code.
 */
/**
 * Phalcon\Assets\Collection
 *
 * Represents a collection of assets
 */
ZEPHIR_INIT_CLASS(Phalcon_Assets_Collection) {

	ZEPHIR_REGISTER_CLASS(Phalcon\\Assets, Collection, phalcon, assets_collection, phalcon_assets_collection_method_entry, 0);

	/**
	 * @var string 
	 */
	zend_declare_property_null(phalcon_assets_collection_ce, SL("prefix"), ZEND_ACC_PROTECTED TSRMLS_CC);

	/**
	 * @var bool 
	 */
	zend_declare_property_bool(phalcon_assets_collection_ce, SL("local"), 1, ZEND_ACC_PROTECTED TSRMLS_CC);

	/**
	 * @var array 
	 */
	zend_declare_property_null(phalcon_assets_collection_ce, SL("assets"), ZEND_ACC_PROTECTED TSRMLS_CC);

	/**
	 * @var array 
	 */
	zend_declare_property_null(phalcon_assets_collection_ce, SL("codes"), ZEND_ACC_PROTECTED TSRMLS_CC);

	zend_declare_property_null(phalcon_assets_collection_ce, SL("position"), ZEND_ACC_PROTECTED TSRMLS_CC);

	/**
	 * @var array 
	 */
	zend_declare_property_null(phalcon_assets_collection_ce, SL("filters"), ZEND_ACC_PROTECTED TSRMLS_CC);

	/**
	 * @var array 
	 */
	zend_declare_property_null(phalcon_assets_collection_ce, SL("attributes"), ZEND_ACC_PROTECTED TSRMLS_CC);

	/**
	 * @var bool 
	 */
	zend_declare_property_bool(phalcon_assets_collection_ce, SL("join"), 1, ZEND_ACC_PROTECTED TSRMLS_CC);

	/**
	 * @var string 
	 */
	zend_declare_property_null(phalcon_assets_collection_ce, SL("targetUri"), ZEND_ACC_PROTECTED TSRMLS_CC);

	/**
	 * @var string 
	 */
	zend_declare_property_null(phalcon_assets_collection_ce, SL("targetPath"), ZEND_ACC_PROTECTED TSRMLS_CC);

	/**
	 * @var bool 
	 */
	zend_declare_property_bool(phalcon_assets_collection_ce, SL("targetLocal"), 1, ZEND_ACC_PROTECTED TSRMLS_CC);

	/**
	 * @var string 
	 */
	zend_declare_property_null(phalcon_assets_collection_ce, SL("sourcePath"), ZEND_ACC_PROTECTED TSRMLS_CC);

	zend_declare_property_null(phalcon_assets_collection_ce, SL("includedAssets"), ZEND_ACC_PROTECTED TSRMLS_CC);

	phalcon_assets_collection_ce->create_object = zephir_init_properties_Phalcon_Assets_Collection;

	zend_class_implements(phalcon_assets_collection_ce TSRMLS_CC, 1, spl_ce_Countable);
	zend_class_implements(phalcon_assets_collection_ce TSRMLS_CC, 1, zend_ce_iterator);
	return SUCCESS;

}

/**
 */
PHP_METHOD(Phalcon_Assets_Collection, getPrefix) {

	zval *this_ptr = getThis();


	RETURN_MEMBER(getThis(), "prefix");

}

/**
 */
PHP_METHOD(Phalcon_Assets_Collection, getLocal) {

	zval *this_ptr = getThis();


	RETURN_MEMBER(getThis(), "local");

}

/**
 */
PHP_METHOD(Phalcon_Assets_Collection, getAssets) {

	zval *this_ptr = getThis();


	RETURN_MEMBER(getThis(), "assets");

}

/**
 */
PHP_METHOD(Phalcon_Assets_Collection, getCodes) {

	zval *this_ptr = getThis();


	RETURN_MEMBER(getThis(), "codes");

}

PHP_METHOD(Phalcon_Assets_Collection, getPosition) {

	zval *this_ptr = getThis();


	RETURN_MEMBER(getThis(), "position");

}

/**
 */
PHP_METHOD(Phalcon_Assets_Collection, getFilters) {

	zval *this_ptr = getThis();


	RETURN_MEMBER(getThis(), "filters");

}

/**
 */
PHP_METHOD(Phalcon_Assets_Collection, getAttributes) {

	zval *this_ptr = getThis();


	RETURN_MEMBER(getThis(), "attributes");

}

/**
 */
PHP_METHOD(Phalcon_Assets_Collection, getJoin) {

	zval *this_ptr = getThis();


	RETURN_MEMBER(getThis(), "join");

}

/**
 */
PHP_METHOD(Phalcon_Assets_Collection, getTargetUri) {

	zval *this_ptr = getThis();


	RETURN_MEMBER(getThis(), "targetUri");

}

/**
 */
PHP_METHOD(Phalcon_Assets_Collection, getTargetPath) {

	zval *this_ptr = getThis();


	RETURN_MEMBER(getThis(), "targetPath");

}

/**
 */
PHP_METHOD(Phalcon_Assets_Collection, getTargetLocal) {

	zval *this_ptr = getThis();


	RETURN_MEMBER(getThis(), "targetLocal");

}

/**
 */
PHP_METHOD(Phalcon_Assets_Collection, getSourcePath) {

	zval *this_ptr = getThis();


	RETURN_MEMBER(getThis(), "sourcePath");

}

/**
 * Phalcon\Assets\Collection constructor
 */
PHP_METHOD(Phalcon_Assets_Collection, __construct) {

	zval _0;
	zval *this_ptr = getThis();

	ZVAL_UNDEF(&_0);

	ZEPHIR_MM_GROW();

	ZEPHIR_INIT_VAR(&_0);
	array_init(&_0);
	zephir_update_property_zval(this_ptr, SL("includedAssets"), &_0);
	ZEPHIR_MM_RESTORE();

}

/**
 * Adds a asset to the collection
 */
PHP_METHOD(Phalcon_Assets_Collection, add) {

	zend_long ZEPHIR_LAST_CALL_STATUS;
	zval *asset, asset_sub;
	zval *this_ptr = getThis();

	ZVAL_UNDEF(&asset_sub);

	ZEPHIR_MM_GROW();
	zephir_fetch_params(1, 1, 0, &asset);



<<<<<<< HEAD
	ZEPHIR_CALL_METHOD(NULL, this_ptr, "addasset", NULL, 104, asset);
=======
	ZEPHIR_CALL_METHOD(NULL, this_ptr, "addasset", NULL, 89, asset);
>>>>>>> f8defde8
	zephir_check_call_status();
	RETURN_THIS();

}

/**
 * Adds an inline code to the collection
 */
PHP_METHOD(Phalcon_Assets_Collection, addInline) {

	zend_long ZEPHIR_LAST_CALL_STATUS;
	zval *code, code_sub;
	zval *this_ptr = getThis();

	ZVAL_UNDEF(&code_sub);

	ZEPHIR_MM_GROW();
	zephir_fetch_params(1, 1, 0, &code);



<<<<<<< HEAD
	ZEPHIR_CALL_METHOD(NULL, this_ptr, "addasset", NULL, 104, code);
=======
	ZEPHIR_CALL_METHOD(NULL, this_ptr, "addasset", NULL, 89, code);
>>>>>>> f8defde8
	zephir_check_call_status();
	RETURN_THIS();

}

/**
 * Checks this the asset is added to the collection.
 *
 * <code>
 * use Phalcon\Assets\Asset;
 * use Phalcon\Assets\Collection;
 *
 * $collection = new Collection();
 * $asset = new Asset("js", "js/jquery.js");
 * $collection->add($asset);
 * $collection->has($asset); // true
 * </code>
 */
PHP_METHOD(Phalcon_Assets_Collection, has) {

	zend_long ZEPHIR_LAST_CALL_STATUS;
	zval *asset, asset_sub, key, assets;
	zval *this_ptr = getThis();

	ZVAL_UNDEF(&asset_sub);
	ZVAL_UNDEF(&key);
	ZVAL_UNDEF(&assets);

	ZEPHIR_MM_GROW();
	zephir_fetch_params(1, 1, 0, &asset);



	ZEPHIR_CALL_METHOD(&key, asset, "getassetkey", NULL, 0);
	zephir_check_call_status();
	ZEPHIR_OBS_VAR(&assets);
	zephir_read_property(&assets, this_ptr, SL("includedAssets"), PH_NOISY_CC);
	RETURN_MM_BOOL(zephir_fast_in_array(&key, &assets TSRMLS_CC));

}

/**
 * Adds a CSS asset to the collection
 */
PHP_METHOD(Phalcon_Assets_Collection, addCss) {

	zend_long ZEPHIR_LAST_CALL_STATUS;
	zend_bool filter;
	zval *path_param = NULL, *local = NULL, local_sub, *filter_param = NULL, *attributes = NULL, attributes_sub, __$null, collectionLocal, collectionAttributes, _0, _1;
	zval path;
	zval *this_ptr = getThis();

	ZVAL_UNDEF(&path);
	ZVAL_UNDEF(&local_sub);
	ZVAL_UNDEF(&attributes_sub);
	ZVAL_NULL(&__$null);
	ZVAL_UNDEF(&collectionLocal);
	ZVAL_UNDEF(&collectionAttributes);
	ZVAL_UNDEF(&_0);
	ZVAL_UNDEF(&_1);

	ZEPHIR_MM_GROW();
	zephir_fetch_params(1, 1, 3, &path_param, &local, &filter_param, &attributes);

	if (UNEXPECTED(Z_TYPE_P(path_param) != IS_STRING && Z_TYPE_P(path_param) != IS_NULL)) {
		zephir_throw_exception_string(spl_ce_InvalidArgumentException, SL("Parameter 'path' must be of the type string") TSRMLS_CC);
		RETURN_MM_NULL();
	}
	if (EXPECTED(Z_TYPE_P(path_param) == IS_STRING)) {
		zephir_get_strval(&path, path_param);
	} else {
		ZEPHIR_INIT_VAR(&path);
		ZVAL_EMPTY_STRING(&path);
	}
	if (!local) {
		local = &local_sub;
		local = &__$null;
	}
	if (!filter_param) {
		filter = 1;
	} else {
		filter = zephir_get_boolval(filter_param);
	}
	if (!attributes) {
		attributes = &attributes_sub;
		attributes = &__$null;
	}


	if (((Z_TYPE_P(local) == IS_TRUE || Z_TYPE_P(local) == IS_FALSE) == 1)) {
		ZEPHIR_CPY_WRT(&collectionLocal, local);
	} else {
		ZEPHIR_OBS_NVAR(&collectionLocal);
		zephir_read_property(&collectionLocal, this_ptr, SL("local"), PH_NOISY_CC);
	}
	if (Z_TYPE_P(attributes) == IS_ARRAY) {
		ZEPHIR_CPY_WRT(&collectionAttributes, attributes);
	} else {
		ZEPHIR_OBS_NVAR(&collectionAttributes);
		zephir_read_property(&collectionAttributes, this_ptr, SL("attributes"), PH_NOISY_CC);
	}
	ZEPHIR_INIT_VAR(&_0);
	object_init_ex(&_0, phalcon_assets_asset_css_ce);
	if (filter) {
		ZVAL_BOOL(&_1, 1);
	} else {
		ZVAL_BOOL(&_1, 0);
	}
<<<<<<< HEAD
	ZEPHIR_CALL_METHOD(NULL, &_0, "__construct", NULL, 105, &path, &collectionLocal, &_1, &collectionAttributes);
=======
	ZEPHIR_CALL_METHOD(NULL, &_0, "__construct", NULL, 90, &path, &collectionLocal, &_1, &collectionAttributes);
>>>>>>> f8defde8
	zephir_check_call_status();
	ZEPHIR_CALL_METHOD(NULL, this_ptr, "add", NULL, 0, &_0);
	zephir_check_call_status();
	RETURN_THIS();

}

/**
 * Adds an inline CSS to the collection
 */
PHP_METHOD(Phalcon_Assets_Collection, addInlineCss) {

	zend_long ZEPHIR_LAST_CALL_STATUS;
	zend_bool filter;
	zval *content_param = NULL, *filter_param = NULL, *attributes = NULL, attributes_sub, __$null, collectionAttributes, _0, _1;
	zval content;
	zval *this_ptr = getThis();

	ZVAL_UNDEF(&content);
	ZVAL_UNDEF(&attributes_sub);
	ZVAL_NULL(&__$null);
	ZVAL_UNDEF(&collectionAttributes);
	ZVAL_UNDEF(&_0);
	ZVAL_UNDEF(&_1);

	ZEPHIR_MM_GROW();
	zephir_fetch_params(1, 1, 2, &content_param, &filter_param, &attributes);

	zephir_get_strval(&content, content_param);
	if (!filter_param) {
		filter = 1;
	} else {
		filter = zephir_get_boolval(filter_param);
	}
	if (!attributes) {
		attributes = &attributes_sub;
		attributes = &__$null;
	}


	if (Z_TYPE_P(attributes) == IS_ARRAY) {
		ZEPHIR_CPY_WRT(&collectionAttributes, attributes);
	} else {
		ZEPHIR_OBS_NVAR(&collectionAttributes);
		zephir_read_property(&collectionAttributes, this_ptr, SL("attributes"), PH_NOISY_CC);
	}
	ZEPHIR_INIT_VAR(&_0);
	object_init_ex(&_0, phalcon_assets_inline_css_ce);
	if (filter) {
		ZVAL_BOOL(&_1, 1);
	} else {
		ZVAL_BOOL(&_1, 0);
	}
<<<<<<< HEAD
	ZEPHIR_CALL_METHOD(NULL, &_0, "__construct", NULL, 106, &content, &_1, &collectionAttributes);
=======
	ZEPHIR_CALL_METHOD(NULL, &_0, "__construct", NULL, 91, &content, &_1, &collectionAttributes);
>>>>>>> f8defde8
	zephir_check_call_status();
	zephir_update_property_array_append(this_ptr, SL("codes"), &_0 TSRMLS_CC);
	RETURN_THIS();

}

/**
 * Adds a javascript asset to the collection
 *
 * @param array attributes
 */
PHP_METHOD(Phalcon_Assets_Collection, addJs) {

	zend_long ZEPHIR_LAST_CALL_STATUS;
	zend_bool local, filter;
	zval *path_param = NULL, *local_param = NULL, *filter_param = NULL, *attributes = NULL, attributes_sub, __$null, collectionLocal, collectionAttributes, _0, _1;
	zval path;
	zval *this_ptr = getThis();

	ZVAL_UNDEF(&path);
	ZVAL_UNDEF(&attributes_sub);
	ZVAL_NULL(&__$null);
	ZVAL_UNDEF(&collectionLocal);
	ZVAL_UNDEF(&collectionAttributes);
	ZVAL_UNDEF(&_0);
	ZVAL_UNDEF(&_1);

	ZEPHIR_MM_GROW();
	zephir_fetch_params(1, 1, 3, &path_param, &local_param, &filter_param, &attributes);

	if (UNEXPECTED(Z_TYPE_P(path_param) != IS_STRING && Z_TYPE_P(path_param) != IS_NULL)) {
		zephir_throw_exception_string(spl_ce_InvalidArgumentException, SL("Parameter 'path' must be of the type string") TSRMLS_CC);
		RETURN_MM_NULL();
	}
	if (EXPECTED(Z_TYPE_P(path_param) == IS_STRING)) {
		zephir_get_strval(&path, path_param);
	} else {
		ZEPHIR_INIT_VAR(&path);
		ZVAL_EMPTY_STRING(&path);
	}
	if (!local_param) {
		local = 0;
	} else {
		local = zephir_get_boolval(local_param);
	}
	if (!filter_param) {
		filter = 1;
	} else {
		filter = zephir_get_boolval(filter_param);
	}
	if (!attributes) {
		attributes = &attributes_sub;
		attributes = &__$null;
	}


	if (1 == 1) {
		ZEPHIR_INIT_VAR(&collectionLocal);
		ZVAL_BOOL(&collectionLocal, local);
	} else {
		ZEPHIR_OBS_NVAR(&collectionLocal);
		zephir_read_property(&collectionLocal, this_ptr, SL("local"), PH_NOISY_CC);
	}
	if (Z_TYPE_P(attributes) == IS_ARRAY) {
		ZEPHIR_CPY_WRT(&collectionAttributes, attributes);
	} else {
		ZEPHIR_OBS_NVAR(&collectionAttributes);
		zephir_read_property(&collectionAttributes, this_ptr, SL("attributes"), PH_NOISY_CC);
	}
	ZEPHIR_INIT_VAR(&_0);
	object_init_ex(&_0, phalcon_assets_asset_js_ce);
	if (filter) {
		ZVAL_BOOL(&_1, 1);
	} else {
		ZVAL_BOOL(&_1, 0);
	}
<<<<<<< HEAD
	ZEPHIR_CALL_METHOD(NULL, &_0, "__construct", NULL, 107, &path, &collectionLocal, &_1, &collectionAttributes);
=======
	ZEPHIR_CALL_METHOD(NULL, &_0, "__construct", NULL, 92, &path, &collectionLocal, &_1, &collectionAttributes);
>>>>>>> f8defde8
	zephir_check_call_status();
	ZEPHIR_CALL_METHOD(NULL, this_ptr, "add", NULL, 0, &_0);
	zephir_check_call_status();
	RETURN_THIS();

}

/**
 * Adds an inline javascript to the collection
 */
PHP_METHOD(Phalcon_Assets_Collection, addInlineJs) {

	zend_long ZEPHIR_LAST_CALL_STATUS;
	zend_bool filter;
	zval *content_param = NULL, *filter_param = NULL, *attributes = NULL, attributes_sub, __$null, collectionAttributes, _0, _1;
	zval content;
	zval *this_ptr = getThis();

	ZVAL_UNDEF(&content);
	ZVAL_UNDEF(&attributes_sub);
	ZVAL_NULL(&__$null);
	ZVAL_UNDEF(&collectionAttributes);
	ZVAL_UNDEF(&_0);
	ZVAL_UNDEF(&_1);

	ZEPHIR_MM_GROW();
	zephir_fetch_params(1, 1, 2, &content_param, &filter_param, &attributes);

	zephir_get_strval(&content, content_param);
	if (!filter_param) {
		filter = 1;
	} else {
		filter = zephir_get_boolval(filter_param);
	}
	if (!attributes) {
		attributes = &attributes_sub;
		attributes = &__$null;
	}


	if (Z_TYPE_P(attributes) == IS_ARRAY) {
		ZEPHIR_CPY_WRT(&collectionAttributes, attributes);
	} else {
		ZEPHIR_OBS_NVAR(&collectionAttributes);
		zephir_read_property(&collectionAttributes, this_ptr, SL("attributes"), PH_NOISY_CC);
	}
	ZEPHIR_INIT_VAR(&_0);
	object_init_ex(&_0, phalcon_assets_inline_js_ce);
	if (filter) {
		ZVAL_BOOL(&_1, 1);
	} else {
		ZVAL_BOOL(&_1, 0);
	}
<<<<<<< HEAD
	ZEPHIR_CALL_METHOD(NULL, &_0, "__construct", NULL, 108, &content, &_1, &collectionAttributes);
=======
	ZEPHIR_CALL_METHOD(NULL, &_0, "__construct", NULL, 93, &content, &_1, &collectionAttributes);
>>>>>>> f8defde8
	zephir_check_call_status();
	zephir_update_property_array_append(this_ptr, SL("codes"), &_0 TSRMLS_CC);
	RETURN_THIS();

}

/**
 * Returns the number of elements in the form
 */
PHP_METHOD(Phalcon_Assets_Collection, count) {

	zval _0;
	zval *this_ptr = getThis();

	ZVAL_UNDEF(&_0);


	zephir_read_property(&_0, this_ptr, SL("assets"), PH_NOISY_CC | PH_READONLY);
	RETURN_LONG(zephir_fast_count_int(&_0 TSRMLS_CC));

}

/**
 * Rewinds the internal iterator
 */
PHP_METHOD(Phalcon_Assets_Collection, rewind) {

	zval _0;
	zval *this_ptr = getThis();

	ZVAL_UNDEF(&_0);


	ZEPHIR_INIT_ZVAL_NREF(_0);
	ZVAL_LONG(&_0, 0);
	zephir_update_property_zval(this_ptr, SL("position"), &_0);

}

/**
 * Returns the current asset in the iterator
 */
PHP_METHOD(Phalcon_Assets_Collection, current) {

	zval _0, _1, _2;
	zval *this_ptr = getThis();

	ZVAL_UNDEF(&_0);
	ZVAL_UNDEF(&_1);
	ZVAL_UNDEF(&_2);

	ZEPHIR_MM_GROW();

	zephir_read_property(&_0, this_ptr, SL("assets"), PH_NOISY_CC | PH_READONLY);
	ZEPHIR_OBS_VAR(&_2);
	zephir_read_property(&_2, this_ptr, SL("position"), PH_NOISY_CC);
	zephir_array_fetch(&_1, &_0, &_2, PH_NOISY | PH_READONLY, "phalcon/assets/collection.zep", 244 TSRMLS_CC);
	RETURN_CTOR(&_1);

}

/**
 * Returns the current position/key in the iterator
 */
PHP_METHOD(Phalcon_Assets_Collection, key) {

	zval *this_ptr = getThis();


	RETURN_MEMBER(getThis(), "position");

}

/**
 * Moves the internal iteration pointer to the next position
 */
PHP_METHOD(Phalcon_Assets_Collection, next) {

	zval *this_ptr = getThis();


	RETURN_ON_FAILURE(zephir_property_incr(this_ptr, SL("position") TSRMLS_CC));

}

/**
 * Check if the current element in the iterator is valid
 */
PHP_METHOD(Phalcon_Assets_Collection, valid) {

	zval _0, _1;
	zval *this_ptr = getThis();

	ZVAL_UNDEF(&_0);
	ZVAL_UNDEF(&_1);


	zephir_read_property(&_0, this_ptr, SL("assets"), PH_NOISY_CC | PH_READONLY);
	zephir_read_property(&_1, this_ptr, SL("position"), PH_NOISY_CC | PH_READONLY);
	RETURN_BOOL(zephir_array_isset(&_0, &_1));

}

/**
 * Sets the target path of the file for the filtered/join output
 */
PHP_METHOD(Phalcon_Assets_Collection, setTargetPath) {

	zval *targetPath_param = NULL;
	zval targetPath;
	zval *this_ptr = getThis();

	ZVAL_UNDEF(&targetPath);

	ZEPHIR_MM_GROW();
	zephir_fetch_params(1, 1, 0, &targetPath_param);

	if (UNEXPECTED(Z_TYPE_P(targetPath_param) != IS_STRING && Z_TYPE_P(targetPath_param) != IS_NULL)) {
		zephir_throw_exception_string(spl_ce_InvalidArgumentException, SL("Parameter 'targetPath' must be of the type string") TSRMLS_CC);
		RETURN_MM_NULL();
	}
	if (EXPECTED(Z_TYPE_P(targetPath_param) == IS_STRING)) {
		zephir_get_strval(&targetPath, targetPath_param);
	} else {
		ZEPHIR_INIT_VAR(&targetPath);
		ZVAL_EMPTY_STRING(&targetPath);
	}


	zephir_update_property_zval(this_ptr, SL("targetPath"), &targetPath);
	RETURN_THIS();

}

/**
 * Sets a base source path for all the assets in this collection
 */
PHP_METHOD(Phalcon_Assets_Collection, setSourcePath) {

	zval *sourcePath_param = NULL;
	zval sourcePath;
	zval *this_ptr = getThis();

	ZVAL_UNDEF(&sourcePath);

	ZEPHIR_MM_GROW();
	zephir_fetch_params(1, 1, 0, &sourcePath_param);

	if (UNEXPECTED(Z_TYPE_P(sourcePath_param) != IS_STRING && Z_TYPE_P(sourcePath_param) != IS_NULL)) {
		zephir_throw_exception_string(spl_ce_InvalidArgumentException, SL("Parameter 'sourcePath' must be of the type string") TSRMLS_CC);
		RETURN_MM_NULL();
	}
	if (EXPECTED(Z_TYPE_P(sourcePath_param) == IS_STRING)) {
		zephir_get_strval(&sourcePath, sourcePath_param);
	} else {
		ZEPHIR_INIT_VAR(&sourcePath);
		ZVAL_EMPTY_STRING(&sourcePath);
	}


	zephir_update_property_zval(this_ptr, SL("sourcePath"), &sourcePath);
	RETURN_THIS();

}

/**
 * Sets a target uri for the generated HTML
 */
PHP_METHOD(Phalcon_Assets_Collection, setTargetUri) {

	zval *targetUri_param = NULL;
	zval targetUri;
	zval *this_ptr = getThis();

	ZVAL_UNDEF(&targetUri);

	ZEPHIR_MM_GROW();
	zephir_fetch_params(1, 1, 0, &targetUri_param);

	if (UNEXPECTED(Z_TYPE_P(targetUri_param) != IS_STRING && Z_TYPE_P(targetUri_param) != IS_NULL)) {
		zephir_throw_exception_string(spl_ce_InvalidArgumentException, SL("Parameter 'targetUri' must be of the type string") TSRMLS_CC);
		RETURN_MM_NULL();
	}
	if (EXPECTED(Z_TYPE_P(targetUri_param) == IS_STRING)) {
		zephir_get_strval(&targetUri, targetUri_param);
	} else {
		ZEPHIR_INIT_VAR(&targetUri);
		ZVAL_EMPTY_STRING(&targetUri);
	}


	zephir_update_property_zval(this_ptr, SL("targetUri"), &targetUri);
	RETURN_THIS();

}

/**
 * Sets a common prefix for all the assets
 */
PHP_METHOD(Phalcon_Assets_Collection, setPrefix) {

	zval *prefix_param = NULL;
	zval prefix;
	zval *this_ptr = getThis();

	ZVAL_UNDEF(&prefix);

	ZEPHIR_MM_GROW();
	zephir_fetch_params(1, 1, 0, &prefix_param);

	if (UNEXPECTED(Z_TYPE_P(prefix_param) != IS_STRING && Z_TYPE_P(prefix_param) != IS_NULL)) {
		zephir_throw_exception_string(spl_ce_InvalidArgumentException, SL("Parameter 'prefix' must be of the type string") TSRMLS_CC);
		RETURN_MM_NULL();
	}
	if (EXPECTED(Z_TYPE_P(prefix_param) == IS_STRING)) {
		zephir_get_strval(&prefix, prefix_param);
	} else {
		ZEPHIR_INIT_VAR(&prefix);
		ZVAL_EMPTY_STRING(&prefix);
	}


	zephir_update_property_zval(this_ptr, SL("prefix"), &prefix);
	RETURN_THIS();

}

/**
 * Sets if the collection uses local assets by default
 */
PHP_METHOD(Phalcon_Assets_Collection, setLocal) {

	zval *local_param = NULL, __$true, __$false;
	zend_bool local;
	zval *this_ptr = getThis();

	ZVAL_BOOL(&__$true, 1);
	ZVAL_BOOL(&__$false, 0);

	zephir_fetch_params(0, 1, 0, &local_param);

	if (UNEXPECTED(Z_TYPE_P(local_param) != IS_TRUE && Z_TYPE_P(local_param) != IS_FALSE)) {
		zephir_throw_exception_string(spl_ce_InvalidArgumentException, SL("Parameter 'local' must be of the type bool") TSRMLS_CC);
		RETURN_NULL();
	}
	local = (Z_TYPE_P(local_param) == IS_TRUE);


	if (local) {
		zephir_update_property_zval(this_ptr, SL("local"), &__$true);
	} else {
		zephir_update_property_zval(this_ptr, SL("local"), &__$false);
	}
	RETURN_THISW();

}

/**
 * Sets extra HTML attributes
 */
PHP_METHOD(Phalcon_Assets_Collection, setAttributes) {

	zval *attributes_param = NULL;
	zval attributes;
	zval *this_ptr = getThis();

	ZVAL_UNDEF(&attributes);

	ZEPHIR_MM_GROW();
	zephir_fetch_params(1, 1, 0, &attributes_param);

	ZEPHIR_OBS_COPY_OR_DUP(&attributes, attributes_param);


	zephir_update_property_zval(this_ptr, SL("attributes"), &attributes);
	RETURN_THIS();

}

/**
 * Sets an array of filters in the collection
 */
PHP_METHOD(Phalcon_Assets_Collection, setFilters) {

	zval *filters_param = NULL;
	zval filters;
	zval *this_ptr = getThis();

	ZVAL_UNDEF(&filters);

	ZEPHIR_MM_GROW();
	zephir_fetch_params(1, 1, 0, &filters_param);

	ZEPHIR_OBS_COPY_OR_DUP(&filters, filters_param);


	zephir_update_property_zval(this_ptr, SL("filters"), &filters);
	RETURN_THIS();

}

/**
 * Sets the target local
 */
PHP_METHOD(Phalcon_Assets_Collection, setTargetLocal) {

	zval *targetLocal_param = NULL, __$true, __$false;
	zend_bool targetLocal;
	zval *this_ptr = getThis();

	ZVAL_BOOL(&__$true, 1);
	ZVAL_BOOL(&__$false, 0);

	zephir_fetch_params(0, 1, 0, &targetLocal_param);

	if (UNEXPECTED(Z_TYPE_P(targetLocal_param) != IS_TRUE && Z_TYPE_P(targetLocal_param) != IS_FALSE)) {
		zephir_throw_exception_string(spl_ce_InvalidArgumentException, SL("Parameter 'targetLocal' must be of the type bool") TSRMLS_CC);
		RETURN_NULL();
	}
	targetLocal = (Z_TYPE_P(targetLocal_param) == IS_TRUE);


	if (targetLocal) {
		zephir_update_property_zval(this_ptr, SL("targetLocal"), &__$true);
	} else {
		zephir_update_property_zval(this_ptr, SL("targetLocal"), &__$false);
	}
	RETURN_THISW();

}

/**
 * Sets if all filtered assets in the collection must be joined in a single result file
 */
PHP_METHOD(Phalcon_Assets_Collection, join) {

	zval *join_param = NULL, __$true, __$false;
	zend_bool join;
	zval *this_ptr = getThis();

	ZVAL_BOOL(&__$true, 1);
	ZVAL_BOOL(&__$false, 0);

	zephir_fetch_params(0, 1, 0, &join_param);

	join = zephir_get_boolval(join_param);


	if (join) {
		zephir_update_property_zval(this_ptr, SL("join"), &__$true);
	} else {
		zephir_update_property_zval(this_ptr, SL("join"), &__$false);
	}
	RETURN_THISW();

}

/**
 * Returns the complete location where the joined/filtered collection must be written
 */
PHP_METHOD(Phalcon_Assets_Collection, getRealTargetPath) {

	zend_long ZEPHIR_LAST_CALL_STATUS;
	zval *basePath_param = NULL, targetPath, completePath, _0;
	zval basePath;
	zval *this_ptr = getThis();

	ZVAL_UNDEF(&basePath);
	ZVAL_UNDEF(&targetPath);
	ZVAL_UNDEF(&completePath);
	ZVAL_UNDEF(&_0);

	ZEPHIR_MM_GROW();
	zephir_fetch_params(1, 1, 0, &basePath_param);

	if (UNEXPECTED(Z_TYPE_P(basePath_param) != IS_STRING && Z_TYPE_P(basePath_param) != IS_NULL)) {
		zephir_throw_exception_string(spl_ce_InvalidArgumentException, SL("Parameter 'basePath' must be of the type string") TSRMLS_CC);
		RETURN_MM_NULL();
	}
	if (EXPECTED(Z_TYPE_P(basePath_param) == IS_STRING)) {
		zephir_get_strval(&basePath, basePath_param);
	} else {
		ZEPHIR_INIT_VAR(&basePath);
		ZVAL_EMPTY_STRING(&basePath);
	}


	zephir_read_property(&_0, this_ptr, SL("targetPath"), PH_NOISY_CC | PH_READONLY);
	ZEPHIR_CPY_WRT(&targetPath, &_0);
	ZEPHIR_INIT_VAR(&completePath);
	ZEPHIR_CONCAT_VV(&completePath, &basePath, &targetPath);
	if ((zephir_file_exists(&completePath TSRMLS_CC) == SUCCESS)) {
		ZEPHIR_RETURN_CALL_FUNCTION("realpath", NULL, 67, &completePath);
		zephir_check_call_status();
		RETURN_MM();
	}
	RETURN_CCTOR(&completePath);

}

/**
 * Adds a filter to the collection
 */
PHP_METHOD(Phalcon_Assets_Collection, addFilter) {

	zval *filter, filter_sub;
	zval *this_ptr = getThis();

	ZVAL_UNDEF(&filter_sub);

	zephir_fetch_params(0, 1, 0, &filter);



	zephir_update_property_array_append(this_ptr, SL("filters"), filter TSRMLS_CC);
	RETURN_THISW();

}

/**
 * Adds a asset or inline-code to the collection
 */
PHP_METHOD(Phalcon_Assets_Collection, addAsset) {

	zend_long ZEPHIR_LAST_CALL_STATUS;
	zval *asset, asset_sub, _0, _1$$3;
	zval *this_ptr = getThis();

	ZVAL_UNDEF(&asset_sub);
	ZVAL_UNDEF(&_0);
	ZVAL_UNDEF(&_1$$3);

	ZEPHIR_MM_GROW();
	zephir_fetch_params(1, 1, 0, &asset);



	ZEPHIR_CALL_METHOD(&_0, this_ptr, "has", NULL, 0, asset);
	zephir_check_call_status();
	if (!(zephir_is_true(&_0))) {
		if (zephir_instance_of_ev(asset, phalcon_assets_asset_ce TSRMLS_CC)) {
			zephir_update_property_array_append(this_ptr, SL("assets"), asset TSRMLS_CC);
		} else {
			zephir_update_property_array_append(this_ptr, SL("codes"), asset TSRMLS_CC);
		}
		ZEPHIR_CALL_METHOD(&_1$$3, asset, "getassetkey", NULL, 0);
		zephir_check_call_status();
		zephir_update_property_array_append(this_ptr, SL("includedAssets"), &_1$$3 TSRMLS_CC);
		RETURN_MM_BOOL(1);
	}
	RETURN_MM_BOOL(0);

}

zend_object *zephir_init_properties_Phalcon_Assets_Collection(zend_class_entry *class_type TSRMLS_DC) {

		zval _0, _2, _4, _6, _1$$3, _3$$4, _5$$5, _7$$6;
		ZVAL_UNDEF(&_0);
	ZVAL_UNDEF(&_2);
	ZVAL_UNDEF(&_4);
	ZVAL_UNDEF(&_6);
	ZVAL_UNDEF(&_1$$3);
	ZVAL_UNDEF(&_3$$4);
	ZVAL_UNDEF(&_5$$5);
	ZVAL_UNDEF(&_7$$6);

		ZEPHIR_MM_GROW();
	
	{
		zval local_this_ptr, *this_ptr = &local_this_ptr;
		ZEPHIR_CREATE_OBJECT(this_ptr, class_type);
		zephir_read_property(&_0, this_ptr, SL("attributes"), PH_NOISY_CC | PH_READONLY);
		if (Z_TYPE_P(&_0) == IS_NULL) {
			ZEPHIR_INIT_VAR(&_1$$3);
			array_init(&_1$$3);
			zephir_update_property_zval(this_ptr, SL("attributes"), &_1$$3);
		}
		zephir_read_property(&_2, this_ptr, SL("filters"), PH_NOISY_CC | PH_READONLY);
		if (Z_TYPE_P(&_2) == IS_NULL) {
			ZEPHIR_INIT_VAR(&_3$$4);
			array_init(&_3$$4);
			zephir_update_property_zval(this_ptr, SL("filters"), &_3$$4);
		}
		zephir_read_property(&_4, this_ptr, SL("codes"), PH_NOISY_CC | PH_READONLY);
		if (Z_TYPE_P(&_4) == IS_NULL) {
			ZEPHIR_INIT_VAR(&_5$$5);
			array_init(&_5$$5);
			zephir_update_property_zval(this_ptr, SL("codes"), &_5$$5);
		}
		zephir_read_property(&_6, this_ptr, SL("assets"), PH_NOISY_CC | PH_READONLY);
		if (Z_TYPE_P(&_6) == IS_NULL) {
			ZEPHIR_INIT_VAR(&_7$$6);
			array_init(&_7$$6);
			zephir_update_property_zval(this_ptr, SL("assets"), &_7$$6);
		}
		ZEPHIR_MM_RESTORE();
		return Z_OBJ_P(this_ptr);
	}

}
<|MERGE_RESOLUTION|>--- conflicted
+++ resolved
@@ -273,11 +273,7 @@
 
 
 
-<<<<<<< HEAD
-	ZEPHIR_CALL_METHOD(NULL, this_ptr, "addasset", NULL, 104, asset);
-=======
 	ZEPHIR_CALL_METHOD(NULL, this_ptr, "addasset", NULL, 89, asset);
->>>>>>> f8defde8
 	zephir_check_call_status();
 	RETURN_THIS();
 
@@ -299,11 +295,7 @@
 
 
 
-<<<<<<< HEAD
-	ZEPHIR_CALL_METHOD(NULL, this_ptr, "addasset", NULL, 104, code);
-=======
 	ZEPHIR_CALL_METHOD(NULL, this_ptr, "addasset", NULL, 89, code);
->>>>>>> f8defde8
 	zephir_check_call_status();
 	RETURN_THIS();
 
@@ -412,11 +404,7 @@
 	} else {
 		ZVAL_BOOL(&_1, 0);
 	}
-<<<<<<< HEAD
-	ZEPHIR_CALL_METHOD(NULL, &_0, "__construct", NULL, 105, &path, &collectionLocal, &_1, &collectionAttributes);
-=======
 	ZEPHIR_CALL_METHOD(NULL, &_0, "__construct", NULL, 90, &path, &collectionLocal, &_1, &collectionAttributes);
->>>>>>> f8defde8
 	zephir_check_call_status();
 	ZEPHIR_CALL_METHOD(NULL, this_ptr, "add", NULL, 0, &_0);
 	zephir_check_call_status();
@@ -470,11 +458,7 @@
 	} else {
 		ZVAL_BOOL(&_1, 0);
 	}
-<<<<<<< HEAD
-	ZEPHIR_CALL_METHOD(NULL, &_0, "__construct", NULL, 106, &content, &_1, &collectionAttributes);
-=======
 	ZEPHIR_CALL_METHOD(NULL, &_0, "__construct", NULL, 91, &content, &_1, &collectionAttributes);
->>>>>>> f8defde8
 	zephir_check_call_status();
 	zephir_update_property_array_append(this_ptr, SL("codes"), &_0 TSRMLS_CC);
 	RETURN_THIS();
@@ -551,11 +535,7 @@
 	} else {
 		ZVAL_BOOL(&_1, 0);
 	}
-<<<<<<< HEAD
-	ZEPHIR_CALL_METHOD(NULL, &_0, "__construct", NULL, 107, &path, &collectionLocal, &_1, &collectionAttributes);
-=======
 	ZEPHIR_CALL_METHOD(NULL, &_0, "__construct", NULL, 92, &path, &collectionLocal, &_1, &collectionAttributes);
->>>>>>> f8defde8
 	zephir_check_call_status();
 	ZEPHIR_CALL_METHOD(NULL, this_ptr, "add", NULL, 0, &_0);
 	zephir_check_call_status();
@@ -609,11 +589,7 @@
 	} else {
 		ZVAL_BOOL(&_1, 0);
 	}
-<<<<<<< HEAD
-	ZEPHIR_CALL_METHOD(NULL, &_0, "__construct", NULL, 108, &content, &_1, &collectionAttributes);
-=======
 	ZEPHIR_CALL_METHOD(NULL, &_0, "__construct", NULL, 93, &content, &_1, &collectionAttributes);
->>>>>>> f8defde8
 	zephir_check_call_status();
 	zephir_update_property_array_append(this_ptr, SL("codes"), &_0 TSRMLS_CC);
 	RETURN_THIS();
@@ -1006,7 +982,7 @@
 	ZEPHIR_INIT_VAR(&completePath);
 	ZEPHIR_CONCAT_VV(&completePath, &basePath, &targetPath);
 	if ((zephir_file_exists(&completePath TSRMLS_CC) == SUCCESS)) {
-		ZEPHIR_RETURN_CALL_FUNCTION("realpath", NULL, 67, &completePath);
+		ZEPHIR_RETURN_CALL_FUNCTION("realpath", NULL, 51, &completePath);
 		zephir_check_call_status();
 		RETURN_MM();
 	}
