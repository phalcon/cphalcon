
#ifdef HAVE_CONFIG_H
#include "../../ext_config.h"
#endif

#include <php.h>
#include "../../php_ext.h"
#include "../../ext.h"

#include <Zend/zend_operators.h>
#include <Zend/zend_exceptions.h>
#include <Zend/zend_interfaces.h>

#include "kernel/main.h"
#include "kernel/object.h"
#include "kernel/operators.h"
#include "kernel/memory.h"
#include "kernel/concat.h"
#include "kernel/file.h"
#include "kernel/exception.h"
#include "kernel/fcall.h"
#include "kernel/string.h"


/**
 * Phalcon\Assets\Resource
 *
 * Represents an asset resource
 *
 *<code>
 * $resource = new \Phalcon\Assets\Resource("js", "javascripts/jquery.js");
 *</code>
 */
ZEPHIR_INIT_CLASS(Phalcon_Assets_Resource) {

	ZEPHIR_REGISTER_CLASS(Phalcon\\Assets, Resource, phalcon, assets_resource, phalcon_assets_resource_method_entry, 0);

	/**
	 * @var string
	 */
	zend_declare_property_null(phalcon_assets_resource_ce, SL("_type"), ZEND_ACC_PROTECTED TSRMLS_CC);

	/**
	 * @var string
	 */
	zend_declare_property_null(phalcon_assets_resource_ce, SL("_path"), ZEND_ACC_PROTECTED TSRMLS_CC);

	/**
	 * @var boolean
	 */
	zend_declare_property_null(phalcon_assets_resource_ce, SL("_local"), ZEND_ACC_PROTECTED TSRMLS_CC);

	/**
	 * @var boolean
	 */
	zend_declare_property_null(phalcon_assets_resource_ce, SL("_filter"), ZEND_ACC_PROTECTED TSRMLS_CC);

	/**
	 * @var array | null
	 */
	zend_declare_property_null(phalcon_assets_resource_ce, SL("_attributes"), ZEND_ACC_PROTECTED TSRMLS_CC);

	zend_declare_property_null(phalcon_assets_resource_ce, SL("_sourcePath"), ZEND_ACC_PROTECTED TSRMLS_CC);

	zend_declare_property_null(phalcon_assets_resource_ce, SL("_targetPath"), ZEND_ACC_PROTECTED TSRMLS_CC);

	zend_declare_property_null(phalcon_assets_resource_ce, SL("_targetUri"), ZEND_ACC_PROTECTED TSRMLS_CC);

	zend_class_implements(phalcon_assets_resource_ce TSRMLS_CC, 1, phalcon_assets_resourceinterface_ce);
	return SUCCESS;

}

/**
 */
PHP_METHOD(Phalcon_Assets_Resource, getType) {

	zval *this_ptr = getThis();


	RETURN_MEMBER(getThis(), "_type");

}

/**
 */
PHP_METHOD(Phalcon_Assets_Resource, getPath) {

	zval *this_ptr = getThis();


	RETURN_MEMBER(getThis(), "_path");

}

/**
 */
PHP_METHOD(Phalcon_Assets_Resource, getLocal) {

	zval *this_ptr = getThis();


	RETURN_MEMBER(getThis(), "_local");

}

/**
 */
PHP_METHOD(Phalcon_Assets_Resource, getFilter) {

	zval *this_ptr = getThis();


	RETURN_MEMBER(getThis(), "_filter");

}

/**
 */
PHP_METHOD(Phalcon_Assets_Resource, getAttributes) {

	zval *this_ptr = getThis();


	RETURN_MEMBER(getThis(), "_attributes");

}

PHP_METHOD(Phalcon_Assets_Resource, getSourcePath) {

	zval *this_ptr = getThis();


	RETURN_MEMBER(getThis(), "_sourcePath");

}

PHP_METHOD(Phalcon_Assets_Resource, getTargetPath) {

	zval *this_ptr = getThis();


	RETURN_MEMBER(getThis(), "_targetPath");

}

PHP_METHOD(Phalcon_Assets_Resource, getTargetUri) {

	zval *this_ptr = getThis();


	RETURN_MEMBER(getThis(), "_targetUri");

}

/**
 * Phalcon\Assets\Resource constructor
 */
PHP_METHOD(Phalcon_Assets_Resource, __construct) {

	zval attributes;
	zend_bool local, filter;
	zval *type_param = NULL, *path_param = NULL, *local_param = NULL, *filter_param = NULL, *attributes_param = NULL, __$true, __$false;
	zval type, path;
	zval *this_ptr = getThis();

	ZVAL_UNDEF(&type);
	ZVAL_UNDEF(&path);
	ZVAL_BOOL(&__$true, 1);
	ZVAL_BOOL(&__$false, 0);
	ZVAL_UNDEF(&attributes);

	ZEPHIR_MM_GROW();
	zephir_fetch_params(1, 2, 3, &type_param, &path_param, &local_param, &filter_param, &attributes_param);

	zephir_get_strval(&type, type_param);
	zephir_get_strval(&path, path_param);
	if (!local_param) {
		local = 1;
	} else {
		local = zephir_get_boolval(local_param);
	}
	if (!filter_param) {
		filter = 1;
	} else {
		filter = zephir_get_boolval(filter_param);
	}
	if (!attributes_param) {
		ZEPHIR_INIT_VAR(&attributes);
		array_init(&attributes);
	} else {
		zephir_get_arrval(&attributes, attributes_param);
	}


	zephir_update_property_zval(this_ptr, SL("_type"), &type);
	zephir_update_property_zval(this_ptr, SL("_path"), &path);
	if (local) {
		zephir_update_property_zval(this_ptr, SL("_local"), &__$true);
	} else {
		zephir_update_property_zval(this_ptr, SL("_local"), &__$false);
	}
	if (filter) {
		zephir_update_property_zval(this_ptr, SL("_filter"), &__$true);
	} else {
		zephir_update_property_zval(this_ptr, SL("_filter"), &__$false);
	}
	zephir_update_property_zval(this_ptr, SL("_attributes"), &attributes);
	ZEPHIR_MM_RESTORE();

}

/**
 * Sets the resource's type
 */
PHP_METHOD(Phalcon_Assets_Resource, setType) {

	zval *type_param = NULL;
	zval type;
	zval *this_ptr = getThis();

	ZVAL_UNDEF(&type);

	ZEPHIR_MM_GROW();
	zephir_fetch_params(1, 1, 0, &type_param);

	zephir_get_strval(&type, type_param);


	zephir_update_property_zval(this_ptr, SL("_type"), &type);
	RETURN_THIS();

}

/**
 * Sets the resource's path
 */
PHP_METHOD(Phalcon_Assets_Resource, setPath) {

	zval *path_param = NULL;
	zval path;
	zval *this_ptr = getThis();

	ZVAL_UNDEF(&path);

	ZEPHIR_MM_GROW();
	zephir_fetch_params(1, 1, 0, &path_param);

	zephir_get_strval(&path, path_param);


	zephir_update_property_zval(this_ptr, SL("_path"), &path);
	RETURN_THIS();

}

/**
 * Sets if the resource is local or external
 */
PHP_METHOD(Phalcon_Assets_Resource, setLocal) {

	zval *local_param = NULL, __$true, __$false;
	zend_bool local;
	zval *this_ptr = getThis();

	ZVAL_BOOL(&__$true, 1);
	ZVAL_BOOL(&__$false, 0);

	zephir_fetch_params(0, 1, 0, &local_param);

	local = zephir_get_boolval(local_param);


	if (local) {
		zephir_update_property_zval(this_ptr, SL("_local"), &__$true);
	} else {
		zephir_update_property_zval(this_ptr, SL("_local"), &__$false);
	}
	RETURN_THISW();

}

/**
 * Sets if the resource must be filtered or not
 */
PHP_METHOD(Phalcon_Assets_Resource, setFilter) {

	zval *filter_param = NULL, __$true, __$false;
	zend_bool filter;
	zval *this_ptr = getThis();

	ZVAL_BOOL(&__$true, 1);
	ZVAL_BOOL(&__$false, 0);

	zephir_fetch_params(0, 1, 0, &filter_param);

	filter = zephir_get_boolval(filter_param);


	if (filter) {
		zephir_update_property_zval(this_ptr, SL("_filter"), &__$true);
	} else {
		zephir_update_property_zval(this_ptr, SL("_filter"), &__$false);
	}
	RETURN_THISW();

}

/**
 * Sets extra HTML attributes
 */
PHP_METHOD(Phalcon_Assets_Resource, setAttributes) {

	zval *attributes_param = NULL;
	zval attributes;
	zval *this_ptr = getThis();

	ZVAL_UNDEF(&attributes);

	ZEPHIR_MM_GROW();
	zephir_fetch_params(1, 1, 0, &attributes_param);

	zephir_get_arrval(&attributes, attributes_param);


	zephir_update_property_zval(this_ptr, SL("_attributes"), &attributes);
	RETURN_THIS();

}

/**
 * Sets a target uri for the generated HTML
 */
PHP_METHOD(Phalcon_Assets_Resource, setTargetUri) {

	zval *targetUri_param = NULL;
	zval targetUri;
	zval *this_ptr = getThis();

	ZVAL_UNDEF(&targetUri);

	ZEPHIR_MM_GROW();
	zephir_fetch_params(1, 1, 0, &targetUri_param);

	zephir_get_strval(&targetUri, targetUri_param);


	zephir_update_property_zval(this_ptr, SL("_targetUri"), &targetUri);
	RETURN_THIS();

}

/**
 * Sets the resource's source path
 */
PHP_METHOD(Phalcon_Assets_Resource, setSourcePath) {

	zval *sourcePath_param = NULL;
	zval sourcePath;
	zval *this_ptr = getThis();

	ZVAL_UNDEF(&sourcePath);

	ZEPHIR_MM_GROW();
	zephir_fetch_params(1, 1, 0, &sourcePath_param);

	zephir_get_strval(&sourcePath, sourcePath_param);


	zephir_update_property_zval(this_ptr, SL("_sourcePath"), &sourcePath);
	RETURN_THIS();

}

/**
 * Sets the resource's target path
 */
PHP_METHOD(Phalcon_Assets_Resource, setTargetPath) {

	zval *targetPath_param = NULL;
	zval targetPath;
	zval *this_ptr = getThis();

	ZVAL_UNDEF(&targetPath);

	ZEPHIR_MM_GROW();
	zephir_fetch_params(1, 1, 0, &targetPath_param);

	zephir_get_strval(&targetPath, targetPath_param);


	zephir_update_property_zval(this_ptr, SL("_targetPath"), &targetPath);
	RETURN_THIS();

}

/**
 * Returns the content of the resource as an string
 * Optionally a base path where the resource is located can be set
 */
PHP_METHOD(Phalcon_Assets_Resource, getContent) {

	zend_long ZEPHIR_LAST_CALL_STATUS;
	zval *basePath_param = NULL, sourcePath, completePath, content, _0, _1$$5, _2$$5, _3$$6, _4$$6;
	zval basePath;
	zval *this_ptr = getThis();

	ZVAL_UNDEF(&basePath);
	ZVAL_UNDEF(&sourcePath);
	ZVAL_UNDEF(&completePath);
	ZVAL_UNDEF(&content);
	ZVAL_UNDEF(&_0);
	ZVAL_UNDEF(&_1$$5);
	ZVAL_UNDEF(&_2$$5);
	ZVAL_UNDEF(&_3$$6);
	ZVAL_UNDEF(&_4$$6);

	ZEPHIR_MM_GROW();
	zephir_fetch_params(1, 0, 1, &basePath_param);

	if (!basePath_param) {
		ZEPHIR_INIT_VAR(&basePath);
		ZVAL_STRING(&basePath, "");
	} else {
		zephir_get_strval(&basePath, basePath_param);
	}


	ZEPHIR_OBS_VAR(&sourcePath);
	zephir_read_property(&sourcePath, this_ptr, SL("_sourcePath"), PH_NOISY_CC);
	if (ZEPHIR_IS_EMPTY(&sourcePath)) {
		ZEPHIR_OBS_NVAR(&sourcePath);
		zephir_read_property(&sourcePath, this_ptr, SL("_path"), PH_NOISY_CC);
	}
	ZEPHIR_INIT_VAR(&completePath);
	ZEPHIR_CONCAT_VV(&completePath, &basePath, &sourcePath);
	zephir_read_property(&_0, this_ptr, SL("_local"), PH_NOISY_CC | PH_READONLY);
	if (zephir_is_true(&_0)) {
		if (!((zephir_file_exists(&completePath TSRMLS_CC) == SUCCESS))) {
			ZEPHIR_INIT_VAR(&_1$$5);
			object_init_ex(&_1$$5, phalcon_assets_exception_ce);
			ZEPHIR_INIT_VAR(&_2$$5);
			ZEPHIR_CONCAT_SVS(&_2$$5, "Resource's content for '", &completePath, "' cannot be read");
			ZEPHIR_CALL_METHOD(NULL, &_1$$5, "__construct", NULL, 4, &_2$$5);
			zephir_check_call_status();
			zephir_throw_exception_debug(&_1$$5, "phalcon/assets/resource.zep", 175 TSRMLS_CC);
			ZEPHIR_MM_RESTORE();
			return;
		}
	}
	ZEPHIR_INIT_VAR(&content);
	zephir_file_get_contents(&content, &completePath TSRMLS_CC);
	if (ZEPHIR_IS_FALSE_IDENTICAL(&content)) {
		ZEPHIR_INIT_VAR(&_3$$6);
		object_init_ex(&_3$$6, phalcon_assets_exception_ce);
		ZEPHIR_INIT_VAR(&_4$$6);
		ZEPHIR_CONCAT_SVS(&_4$$6, "Resource's content for '", &completePath, "' cannot be read");
		ZEPHIR_CALL_METHOD(NULL, &_3$$6, "__construct", NULL, 4, &_4$$6);
		zephir_check_call_status();
		zephir_throw_exception_debug(&_3$$6, "phalcon/assets/resource.zep", 184 TSRMLS_CC);
		ZEPHIR_MM_RESTORE();
		return;
	}
	RETURN_CCTOR(&content);

}

/**
 * Returns the real target uri for the generated HTML
 */
PHP_METHOD(Phalcon_Assets_Resource, getRealTargetUri) {

	zval targetUri;
	zval *this_ptr = getThis();

	ZVAL_UNDEF(&targetUri);

	ZEPHIR_MM_GROW();

	ZEPHIR_OBS_VAR(&targetUri);
	zephir_read_property(&targetUri, this_ptr, SL("_targetUri"), PH_NOISY_CC);
	if (ZEPHIR_IS_EMPTY(&targetUri)) {
		ZEPHIR_OBS_NVAR(&targetUri);
		zephir_read_property(&targetUri, this_ptr, SL("_path"), PH_NOISY_CC);
	}
	RETURN_CCTOR(&targetUri);

}

/**
 * Returns the complete location where the resource is located
 */
PHP_METHOD(Phalcon_Assets_Resource, getRealSourcePath) {

	zend_long ZEPHIR_LAST_CALL_STATUS;
	zval *basePath_param = NULL, sourcePath, _0, _1$$4;
	zval basePath;
	zval *this_ptr = getThis();

	ZVAL_UNDEF(&basePath);
	ZVAL_UNDEF(&sourcePath);
	ZVAL_UNDEF(&_0);
	ZVAL_UNDEF(&_1$$4);

	ZEPHIR_MM_GROW();
	zephir_fetch_params(1, 0, 1, &basePath_param);

	if (!basePath_param) {
		ZEPHIR_INIT_VAR(&basePath);
		ZVAL_STRING(&basePath, "");
	} else {
		zephir_get_strval(&basePath, basePath_param);
	}


	ZEPHIR_OBS_VAR(&sourcePath);
	zephir_read_property(&sourcePath, this_ptr, SL("_sourcePath"), PH_NOISY_CC);
	if (ZEPHIR_IS_EMPTY(&sourcePath)) {
		ZEPHIR_OBS_NVAR(&sourcePath);
		zephir_read_property(&sourcePath, this_ptr, SL("_path"), PH_NOISY_CC);
	}
	zephir_read_property(&_0, this_ptr, SL("_local"), PH_NOISY_CC | PH_READONLY);
	if (zephir_is_true(&_0)) {
		ZEPHIR_INIT_VAR(&_1$$4);
		ZEPHIR_CONCAT_VV(&_1$$4, &basePath, &sourcePath);
<<<<<<< HEAD
		ZEPHIR_RETURN_CALL_FUNCTION("realpath", NULL, 59, &_1$$4);
=======
		ZEPHIR_RETURN_CALL_FUNCTION("realpath", NULL, 61, &_1$$4);
>>>>>>> b3b083d3
		zephir_check_call_status();
		RETURN_MM();
	}
	RETURN_CCTOR(&sourcePath);

}

/**
 * Returns the complete location where the resource must be written
 */
PHP_METHOD(Phalcon_Assets_Resource, getRealTargetPath) {

	zend_long ZEPHIR_LAST_CALL_STATUS;
	zval *basePath_param = NULL, targetPath, completePath, _0;
	zval basePath;
	zval *this_ptr = getThis();

	ZVAL_UNDEF(&basePath);
	ZVAL_UNDEF(&targetPath);
	ZVAL_UNDEF(&completePath);
	ZVAL_UNDEF(&_0);

	ZEPHIR_MM_GROW();
	zephir_fetch_params(1, 0, 1, &basePath_param);

	if (!basePath_param) {
		ZEPHIR_INIT_VAR(&basePath);
		ZVAL_STRING(&basePath, "");
	} else {
		zephir_get_strval(&basePath, basePath_param);
	}


	ZEPHIR_OBS_VAR(&targetPath);
	zephir_read_property(&targetPath, this_ptr, SL("_targetPath"), PH_NOISY_CC);
	if (ZEPHIR_IS_EMPTY(&targetPath)) {
		ZEPHIR_OBS_NVAR(&targetPath);
		zephir_read_property(&targetPath, this_ptr, SL("_path"), PH_NOISY_CC);
	}
	zephir_read_property(&_0, this_ptr, SL("_local"), PH_NOISY_CC | PH_READONLY);
	if (zephir_is_true(&_0)) {
		ZEPHIR_INIT_VAR(&completePath);
		ZEPHIR_CONCAT_VV(&completePath, &basePath, &targetPath);
		if ((zephir_file_exists(&completePath TSRMLS_CC) == SUCCESS)) {
<<<<<<< HEAD
			ZEPHIR_RETURN_CALL_FUNCTION("realpath", NULL, 59, &completePath);
=======
			ZEPHIR_RETURN_CALL_FUNCTION("realpath", NULL, 61, &completePath);
>>>>>>> b3b083d3
			zephir_check_call_status();
			RETURN_MM();
		}
		RETURN_CCTOR(&completePath);
	}
	RETURN_CCTOR(&targetPath);

}

/**
 * Gets the resource's key.
 */
PHP_METHOD(Phalcon_Assets_Resource, getResourceKey) {

	zval key, _0, _1;
	zend_long ZEPHIR_LAST_CALL_STATUS;
	zval *this_ptr = getThis();

	ZVAL_UNDEF(&key);
	ZVAL_UNDEF(&_0);
	ZVAL_UNDEF(&_1);

	ZEPHIR_MM_GROW();

	ZEPHIR_CALL_METHOD(&_0, this_ptr, "gettype", NULL, 0);
	zephir_check_call_status();
	ZEPHIR_CALL_METHOD(&_1, this_ptr, "getpath", NULL, 0);
	zephir_check_call_status();
	ZEPHIR_INIT_VAR(&key);
	ZEPHIR_CONCAT_VSV(&key, &_0, ":", &_1);
	zephir_md5(return_value, &key);
	RETURN_MM();

}
<|MERGE_RESOLUTION|>--- conflicted
+++ resolved
@@ -523,11 +523,7 @@
 	if (zephir_is_true(&_0)) {
 		ZEPHIR_INIT_VAR(&_1$$4);
 		ZEPHIR_CONCAT_VV(&_1$$4, &basePath, &sourcePath);
-<<<<<<< HEAD
-		ZEPHIR_RETURN_CALL_FUNCTION("realpath", NULL, 59, &_1$$4);
-=======
 		ZEPHIR_RETURN_CALL_FUNCTION("realpath", NULL, 61, &_1$$4);
->>>>>>> b3b083d3
 		zephir_check_call_status();
 		RETURN_MM();
 	}
@@ -572,11 +568,7 @@
 		ZEPHIR_INIT_VAR(&completePath);
 		ZEPHIR_CONCAT_VV(&completePath, &basePath, &targetPath);
 		if ((zephir_file_exists(&completePath TSRMLS_CC) == SUCCESS)) {
-<<<<<<< HEAD
-			ZEPHIR_RETURN_CALL_FUNCTION("realpath", NULL, 59, &completePath);
-=======
 			ZEPHIR_RETURN_CALL_FUNCTION("realpath", NULL, 61, &completePath);
->>>>>>> b3b083d3
 			zephir_check_call_status();
 			RETURN_MM();
 		}
