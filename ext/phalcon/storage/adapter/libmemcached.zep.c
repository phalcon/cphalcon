
#ifdef HAVE_CONFIG_H
#include "../../../ext_config.h"
#endif

#include <php.h>
#include "../../../php_ext.h"
#include "../../../ext.h"

#include <Zend/zend_operators.h>
#include <Zend/zend_exceptions.h>
#include <Zend/zend_interfaces.h>

#include "kernel/main.h"
#include "kernel/array.h"
#include "kernel/memory.h"
#include "kernel/object.h"
#include "kernel/fcall.h"
#include "ext/spl/spl_exceptions.h"
#include "kernel/exception.h"
#include "kernel/operators.h"
#include "kernel/string.h"


/**
 * This file is part of the Phalcon Framework.
 *
 * (c) Phalcon Team <team@phalcon.io>
 *
 * For the full copyright and license information, please view the LICENSE.txt
 * file that was distributed with this source code.
 */
/**
 * Libmemcached adapter
 */
ZEPHIR_INIT_CLASS(Phalcon_Storage_Adapter_Libmemcached) {

	ZEPHIR_REGISTER_CLASS_EX(Phalcon\\Storage\\Adapter, Libmemcached, phalcon, storage_adapter_libmemcached, phalcon_storage_adapter_abstractadapter_ce, phalcon_storage_adapter_libmemcached_method_entry, 0);

	/**
	 * @var array
	 */
	zend_declare_property_null(phalcon_storage_adapter_libmemcached_ce, SL("options"), ZEND_ACC_PROTECTED);

	phalcon_storage_adapter_libmemcached_ce->create_object = zephir_init_properties_Phalcon_Storage_Adapter_Libmemcached;
	return SUCCESS;

}

/**
 * Libmemcached constructor.
 *
 * @param array options = [
 *     'servers' => [
 *         [
 *             'host' => '127.0.0.1',
 *             'port' => 11211,
 *             'weight' => 1
 *         ]
 *     ],
 *     'defaultSerializer' => 'Php',
 *     'lifetime' => 3600,
 *     'serializer' => null,
 *     'prefix' => ''
 * ]
 */
PHP_METHOD(Phalcon_Storage_Adapter_Libmemcached, __construct) {

	zephir_method_globals *ZEPHIR_METHOD_GLOBALS_PTR = NULL;
	zend_long ZEPHIR_LAST_CALL_STATUS;
	zephir_fcall_cache_entry *_3 = NULL;
	zval options, _0$$3, _1$$3;
	zval *factory, factory_sub, *options_param = NULL, _2;
	zval *this_ptr = getThis();

	ZVAL_UNDEF(&factory_sub);
	ZVAL_UNDEF(&_2);
	ZVAL_UNDEF(&options);
	ZVAL_UNDEF(&_0$$3);
	ZVAL_UNDEF(&_1$$3);

	ZEPHIR_MM_GROW();
	zephir_fetch_params(1, 1, 1, &factory, &options_param);

	if (!options_param) {
		ZEPHIR_INIT_VAR(&options);
		array_init(&options);
	} else {
	ZEPHIR_OBS_COPY_OR_DUP(&options, options_param);
	}


	if (!(zephir_array_isset_string(&options, SL("servers")))) {
		ZEPHIR_INIT_VAR(&_0$$3);
		zephir_create_array(&_0$$3, 1, 0);
		ZEPHIR_INIT_VAR(&_1$$3);
		zephir_create_array(&_1$$3, 3, 0);
		add_assoc_stringl_ex(&_1$$3, SL("host"), SL("127.0.0.1"));
		add_assoc_long_ex(&_1$$3, SL("port"), 11211);
		add_assoc_long_ex(&_1$$3, SL("weight"), 1);
		zephir_array_update_long(&_0$$3, 0, &_1$$3, PH_COPY ZEPHIR_DEBUG_PARAMS_DUMMY);
		zephir_array_update_string(&options, SL("servers"), &_0$$3, PH_COPY | PH_SEPARATE);
	}
	ZEPHIR_INIT_VAR(&_2);
	ZEPHIR_INIT_NVAR(&_2);
	ZVAL_STRING(&_2, "ph-memc-");
	zephir_update_property_zval(this_ptr, SL("prefix"), &_2);
	zephir_update_property_zval(this_ptr, SL("options"), &options);
	ZEPHIR_CALL_PARENT(NULL, phalcon_storage_adapter_libmemcached_ce, getThis(), "__construct", &_3, 0, factory, &options);
	zephir_check_call_status();
	ZEPHIR_MM_RESTORE();

}

/**
 * Flushes/clears the cache
 *
 * @return bool
 * @throws Exception
 */
PHP_METHOD(Phalcon_Storage_Adapter_Libmemcached, clear) {

	zval _0;
	zephir_method_globals *ZEPHIR_METHOD_GLOBALS_PTR = NULL;
	zend_long ZEPHIR_LAST_CALL_STATUS;
	zval *this_ptr = getThis();

	ZVAL_UNDEF(&_0);

	ZEPHIR_MM_GROW();

	ZEPHIR_CALL_METHOD(&_0, this_ptr, "getadapter", NULL, 0);
	zephir_check_call_status();
	ZEPHIR_RETURN_CALL_METHOD(&_0, "flush", NULL, 0);
	zephir_check_call_status();
	RETURN_MM();

}

/**
 * Decrements a stored number
 */
PHP_METHOD(Phalcon_Storage_Adapter_Libmemcached, decrement) {

	zephir_method_globals *ZEPHIR_METHOD_GLOBALS_PTR = NULL;
	zend_long value, ZEPHIR_LAST_CALL_STATUS;
	zval *key_param = NULL, *value_param = NULL, _0, _1;
	zval key;
	zval *this_ptr = getThis();

	ZVAL_UNDEF(&key);
	ZVAL_UNDEF(&_0);
	ZVAL_UNDEF(&_1);

	ZEPHIR_MM_GROW();
	zephir_fetch_params(1, 1, 1, &key_param, &value_param);

	if (UNEXPECTED(Z_TYPE_P(key_param) != IS_STRING && Z_TYPE_P(key_param) != IS_NULL)) {
		zephir_throw_exception_string(spl_ce_InvalidArgumentException, SL("Parameter 'key' must be of the type string"));
		RETURN_MM_NULL();
	}
	if (EXPECTED(Z_TYPE_P(key_param) == IS_STRING)) {
		zephir_get_strval(&key, key_param);
	} else {
		ZEPHIR_INIT_VAR(&key);
		ZVAL_EMPTY_STRING(&key);
	}
	if (!value_param) {
		value = 1;
	} else {
		value = zephir_get_intval(value_param);
	}


	ZEPHIR_CALL_METHOD(&_0, this_ptr, "getadapter", NULL, 0);
	zephir_check_call_status();
	ZVAL_LONG(&_1, value);
	ZEPHIR_RETURN_CALL_METHOD(&_0, "decrement", NULL, 0, &key, &_1);
	zephir_check_call_status();
	RETURN_MM();

}

/**
 * Reads data from the adapter
 *
 * @param string $key
 *
 * @return bool
 * @throws Exception
 */
PHP_METHOD(Phalcon_Storage_Adapter_Libmemcached, delete) {

	zephir_method_globals *ZEPHIR_METHOD_GLOBALS_PTR = NULL;
	zend_long ZEPHIR_LAST_CALL_STATUS;
	zval *key_param = NULL, _0, _1;
	zval key;
	zval *this_ptr = getThis();

	ZVAL_UNDEF(&key);
	ZVAL_UNDEF(&_0);
	ZVAL_UNDEF(&_1);

	ZEPHIR_MM_GROW();
	zephir_fetch_params(1, 1, 0, &key_param);

	if (UNEXPECTED(Z_TYPE_P(key_param) != IS_STRING && Z_TYPE_P(key_param) != IS_NULL)) {
		zephir_throw_exception_string(spl_ce_InvalidArgumentException, SL("Parameter 'key' must be of the type string"));
		RETURN_MM_NULL();
	}
	if (EXPECTED(Z_TYPE_P(key_param) == IS_STRING)) {
		zephir_get_strval(&key, key_param);
	} else {
		ZEPHIR_INIT_VAR(&key);
		ZVAL_EMPTY_STRING(&key);
	}


	ZEPHIR_CALL_METHOD(&_0, this_ptr, "getadapter", NULL, 0);
	zephir_check_call_status();
	ZVAL_LONG(&_1, 0);
	ZEPHIR_RETURN_CALL_METHOD(&_0, "delete", NULL, 0, &key, &_1);
	zephir_check_call_status();
	RETURN_MM();

}

/**
 * Reads data from the adapter
 *
 * @param string $key
 * @param null   $defaultValue
 *
 * @return mixed
 * @throws Exception
 */
PHP_METHOD(Phalcon_Storage_Adapter_Libmemcached, get) {

	zephir_method_globals *ZEPHIR_METHOD_GLOBALS_PTR = NULL;
	zend_long ZEPHIR_LAST_CALL_STATUS;
	zval *key_param = NULL, *defaultValue = NULL, defaultValue_sub, __$null, _0, _1;
	zval key;
	zval *this_ptr = getThis();

	ZVAL_UNDEF(&key);
	ZVAL_UNDEF(&defaultValue_sub);
	ZVAL_NULL(&__$null);
	ZVAL_UNDEF(&_0);
	ZVAL_UNDEF(&_1);

	ZEPHIR_MM_GROW();
	zephir_fetch_params(1, 1, 1, &key_param, &defaultValue);

	if (UNEXPECTED(Z_TYPE_P(key_param) != IS_STRING && Z_TYPE_P(key_param) != IS_NULL)) {
		zephir_throw_exception_string(spl_ce_InvalidArgumentException, SL("Parameter 'key' must be of the type string"));
		RETURN_MM_NULL();
	}
	if (EXPECTED(Z_TYPE_P(key_param) == IS_STRING)) {
		zephir_get_strval(&key, key_param);
	} else {
		ZEPHIR_INIT_VAR(&key);
		ZVAL_EMPTY_STRING(&key);
	}
	if (!defaultValue) {
		defaultValue = &defaultValue_sub;
		defaultValue = &__$null;
	}


	ZEPHIR_CALL_METHOD(&_0, this_ptr, "getadapter", NULL, 0);
	zephir_check_call_status();
	ZEPHIR_CALL_METHOD(&_1, &_0, "get", NULL, 0, &key);
	zephir_check_call_status();
	ZEPHIR_RETURN_CALL_METHOD(this_ptr, "getunserializeddata", NULL, 0, &_1, defaultValue);
	zephir_check_call_status();
	RETURN_MM();

}

/**
 * Returns the already connected adapter or connects to the Memcached
 * server(s)
 *
 * @return \Memcached
 * @throws Exception
 */
PHP_METHOD(Phalcon_Storage_Adapter_Libmemcached, getAdapter) {

	zephir_method_globals *ZEPHIR_METHOD_GLOBALS_PTR = NULL;
	zval __$true, client, connection, failover, options, persistentId, sasl, saslPass, saslUser, servers, serverList, _0, _1$$3, _3$$3, _4$$3, _5$$3, _6$$4, _7$$4, _8$$4, _9$$4, _10$$4, _11$$4;
	zend_long ZEPHIR_LAST_CALL_STATUS;
	zephir_fcall_cache_entry *_2 = NULL;
	zval *this_ptr = getThis();

	ZVAL_BOOL(&__$true, 1);
	ZVAL_UNDEF(&client);
	ZVAL_UNDEF(&connection);
	ZVAL_UNDEF(&failover);
	ZVAL_UNDEF(&options);
	ZVAL_UNDEF(&persistentId);
	ZVAL_UNDEF(&sasl);
	ZVAL_UNDEF(&saslPass);
	ZVAL_UNDEF(&saslUser);
	ZVAL_UNDEF(&servers);
	ZVAL_UNDEF(&serverList);
	ZVAL_UNDEF(&_0);
	ZVAL_UNDEF(&_1$$3);
	ZVAL_UNDEF(&_3$$3);
	ZVAL_UNDEF(&_4$$3);
	ZVAL_UNDEF(&_5$$3);
	ZVAL_UNDEF(&_6$$4);
	ZVAL_UNDEF(&_7$$4);
	ZVAL_UNDEF(&_8$$4);
	ZVAL_UNDEF(&_9$$4);
	ZVAL_UNDEF(&_10$$4);
	ZVAL_UNDEF(&_11$$4);

	ZEPHIR_MM_GROW();

	zephir_read_property(&_0, this_ptr, SL("adapter"), PH_NOISY_CC | PH_READONLY);
	if (Z_TYPE_P(&_0) == IS_NULL) {
		zephir_read_property(&_1$$3, this_ptr, SL("options"), PH_NOISY_CC | PH_READONLY);
		ZEPHIR_CPY_WRT(&options, &_1$$3);
		ZEPHIR_INIT_VAR(&_3$$3);
		ZVAL_STRING(&_3$$3, "persistentId");
		ZEPHIR_INIT_VAR(&_4$$3);
		ZVAL_STRING(&_4$$3, "ph-mcid-");
		ZEPHIR_CALL_CE_STATIC(&persistentId, phalcon_helper_arr_ce, "get", &_2, 16, &options, &_3$$3, &_4$$3);
		zephir_check_call_status();
		ZEPHIR_INIT_NVAR(&_3$$3);
		array_init(&_3$$3);
		ZEPHIR_INIT_NVAR(&_4$$3);
		ZVAL_STRING(&_4$$3, "saslAuthData");
		ZEPHIR_CALL_CE_STATIC(&sasl, phalcon_helper_arr_ce, "get", &_2, 16, &options, &_4$$3, &_3$$3);
		zephir_check_call_status();
		ZEPHIR_INIT_VAR(&connection);
		object_init_ex(&connection, zephir_get_internal_ce(SL("memcached")));
		ZEPHIR_CALL_METHOD(NULL, &connection, "__construct", NULL, 0, &persistentId);
		zephir_check_call_status();
		ZEPHIR_CALL_METHOD(&serverList, &connection, "getserverlist", NULL, 0);
		zephir_check_call_status();
		zephir_read_property(&_1$$3, this_ptr, SL("prefix"), PH_NOISY_CC | PH_READONLY);
		ZVAL_LONG(&_5$$3, -1002);
		ZEPHIR_CALL_METHOD(NULL, &connection, "setoption", NULL, 0, &_5$$3, &_1$$3);
		zephir_check_call_status();
		if (zephir_fast_count_int(&serverList) < 1) {
			ZEPHIR_INIT_VAR(&_6$$4);
			array_init(&_6$$4);
			ZEPHIR_INIT_VAR(&_7$$4);
			ZVAL_STRING(&_7$$4, "servers");
			ZEPHIR_CALL_CE_STATIC(&servers, phalcon_helper_arr_ce, "get", &_2, 16, &options, &_7$$4, &_6$$4);
			zephir_check_call_status();
			ZEPHIR_INIT_NVAR(&_7$$4);
			array_init(&_7$$4);
			ZEPHIR_INIT_VAR(&_8$$4);
			ZVAL_STRING(&_8$$4, "client");
			ZEPHIR_CALL_CE_STATIC(&client, phalcon_helper_arr_ce, "get", &_2, 16, &options, &_8$$4, &_7$$4);
			zephir_check_call_status();
			ZEPHIR_INIT_NVAR(&_8$$4);
			ZVAL_STRING(&_8$$4, "user");
			ZEPHIR_INIT_VAR(&_9$$4);
			ZVAL_STRING(&_9$$4, "");
			ZEPHIR_CALL_CE_STATIC(&saslUser, phalcon_helper_arr_ce, "get", &_2, 16, &sasl, &_8$$4, &_9$$4);
			zephir_check_call_status();
			ZEPHIR_INIT_NVAR(&_8$$4);
			ZVAL_STRING(&_8$$4, "pass");
			ZEPHIR_INIT_NVAR(&_9$$4);
			ZVAL_STRING(&_9$$4, "");
			ZEPHIR_CALL_CE_STATIC(&saslPass, phalcon_helper_arr_ce, "get", &_2, 16, &sasl, &_8$$4, &_9$$4);
			zephir_check_call_status();
			ZEPHIR_INIT_VAR(&failover);
			zephir_create_array(&failover, 5, 0);
			add_index_long(&failover, 14, 10);
			add_index_long(&failover, 9, 1);
			add_index_long(&failover, 21, 2);
			zephir_array_update_long(&failover, 35, &__$true, PH_COPY ZEPHIR_DEBUG_PARAMS_DUMMY);
			add_index_long(&failover, 15, 1);
			ZEPHIR_INIT_NVAR(&_8$$4);
			zephir_fast_array_merge(&_8$$4, &failover, &client);
			ZEPHIR_CPY_WRT(&client, &_8$$4);
			ZEPHIR_CALL_METHOD(&_10$$4, &connection, "setoptions", NULL, 0, &client);
			zephir_check_call_status();
			if (!(zephir_is_true(&_10$$4))) {
				ZEPHIR_THROW_EXCEPTION_DEBUG_STR(phalcon_storage_exception_ce, "Cannot set Memcached client options", "phalcon/Storage/Adapter/Libmemcached.zep", 148);
				return;
			}
			ZEPHIR_CALL_METHOD(&_11$$4, &connection, "addservers", NULL, 0, &servers);
			zephir_check_call_status();
			if (!(zephir_is_true(&_11$$4))) {
				ZEPHIR_THROW_EXCEPTION_DEBUG_STR(phalcon_storage_exception_ce, "Cannot connect to the Memcached server(s)", "phalcon/Storage/Adapter/Libmemcached.zep", 152);
				return;
			}
			if (!(ZEPHIR_IS_EMPTY(&saslUser))) {
				ZEPHIR_CALL_METHOD(NULL, &connection, "setsaslauthdata", NULL, 0, &saslUser, &saslPass);
				zephir_check_call_status();
			}
		}
<<<<<<< HEAD
		ZEPHIR_CALL_METHOD(NULL, this_ptr, "setserializer", NULL, 122, &connection);
=======
		ZEPHIR_CALL_METHOD(NULL, this_ptr, "setserializer", NULL, 124, &connection);
>>>>>>> f2a65a3d
		zephir_check_call_status();
		zephir_update_property_zval(this_ptr, SL("adapter"), &connection);
	}
	RETURN_MM_MEMBER(getThis(), "adapter");

}

/**
 * Stores data in the adapter
 *
 * @return array
 */
PHP_METHOD(Phalcon_Storage_Adapter_Libmemcached, getKeys) {

	zephir_method_globals *ZEPHIR_METHOD_GLOBALS_PTR = NULL;
	zend_long ZEPHIR_LAST_CALL_STATUS;
	zval *prefix_param = NULL, _0, _1;
	zval prefix;
	zval *this_ptr = getThis();

	ZVAL_UNDEF(&prefix);
	ZVAL_UNDEF(&_0);
	ZVAL_UNDEF(&_1);

	ZEPHIR_MM_GROW();
	zephir_fetch_params(1, 0, 1, &prefix_param);

	if (!prefix_param) {
		ZEPHIR_INIT_VAR(&prefix);
		ZVAL_STRING(&prefix, "");
	} else {
	if (UNEXPECTED(Z_TYPE_P(prefix_param) != IS_STRING && Z_TYPE_P(prefix_param) != IS_NULL)) {
		zephir_throw_exception_string(spl_ce_InvalidArgumentException, SL("Parameter 'prefix' must be of the type string"));
		RETURN_MM_NULL();
	}
	if (EXPECTED(Z_TYPE_P(prefix_param) == IS_STRING)) {
		zephir_get_strval(&prefix, prefix_param);
	} else {
		ZEPHIR_INIT_VAR(&prefix);
		ZVAL_EMPTY_STRING(&prefix);
	}
	}


	ZEPHIR_CALL_METHOD(&_0, this_ptr, "getadapter", NULL, 0);
	zephir_check_call_status();
	ZEPHIR_CALL_METHOD(&_1, &_0, "getallkeys", NULL, 0);
	zephir_check_call_status();
	ZEPHIR_RETURN_CALL_METHOD(this_ptr, "getfilteredkeys", NULL, 0, &_1, &prefix);
	zephir_check_call_status();
	RETURN_MM();

}

/**
 * Checks if an element exists in the cache
 *
 * @param string $key
 *
 * @return bool
 * @throws Exception
 */
PHP_METHOD(Phalcon_Storage_Adapter_Libmemcached, has) {

	zephir_method_globals *ZEPHIR_METHOD_GLOBALS_PTR = NULL;
	zend_long ZEPHIR_LAST_CALL_STATUS;
	zval *key_param = NULL, connection, result, _0;
	zval key;
	zval *this_ptr = getThis();

	ZVAL_UNDEF(&key);
	ZVAL_UNDEF(&connection);
	ZVAL_UNDEF(&result);
	ZVAL_UNDEF(&_0);

	ZEPHIR_MM_GROW();
	zephir_fetch_params(1, 1, 0, &key_param);

	if (UNEXPECTED(Z_TYPE_P(key_param) != IS_STRING && Z_TYPE_P(key_param) != IS_NULL)) {
		zephir_throw_exception_string(spl_ce_InvalidArgumentException, SL("Parameter 'key' must be of the type string"));
		RETURN_MM_NULL();
	}
	if (EXPECTED(Z_TYPE_P(key_param) == IS_STRING)) {
		zephir_get_strval(&key, key_param);
	} else {
		ZEPHIR_INIT_VAR(&key);
		ZVAL_EMPTY_STRING(&key);
	}


	ZEPHIR_CALL_METHOD(&connection, this_ptr, "getadapter", NULL, 0);
	zephir_check_call_status();
	ZEPHIR_CALL_METHOD(&result, &connection, "get", NULL, 0, &key);
	zephir_check_call_status();
	ZEPHIR_CALL_METHOD(&_0, &connection, "getresultcode", NULL, 0);
	zephir_check_call_status();
	RETURN_MM_BOOL(!ZEPHIR_IS_LONG_IDENTICAL(&_0, 16));

}

/**
 * Increments a stored number
 *
 * @param string $key
 * @param int    $value
 *
 * @return bool|int
 * @throws Exception
 */
PHP_METHOD(Phalcon_Storage_Adapter_Libmemcached, increment) {

	zephir_method_globals *ZEPHIR_METHOD_GLOBALS_PTR = NULL;
	zend_long value, ZEPHIR_LAST_CALL_STATUS;
	zval *key_param = NULL, *value_param = NULL, _0, _1;
	zval key;
	zval *this_ptr = getThis();

	ZVAL_UNDEF(&key);
	ZVAL_UNDEF(&_0);
	ZVAL_UNDEF(&_1);

	ZEPHIR_MM_GROW();
	zephir_fetch_params(1, 1, 1, &key_param, &value_param);

	if (UNEXPECTED(Z_TYPE_P(key_param) != IS_STRING && Z_TYPE_P(key_param) != IS_NULL)) {
		zephir_throw_exception_string(spl_ce_InvalidArgumentException, SL("Parameter 'key' must be of the type string"));
		RETURN_MM_NULL();
	}
	if (EXPECTED(Z_TYPE_P(key_param) == IS_STRING)) {
		zephir_get_strval(&key, key_param);
	} else {
		ZEPHIR_INIT_VAR(&key);
		ZVAL_EMPTY_STRING(&key);
	}
	if (!value_param) {
		value = 1;
	} else {
		value = zephir_get_intval(value_param);
	}


	ZEPHIR_CALL_METHOD(&_0, this_ptr, "getadapter", NULL, 0);
	zephir_check_call_status();
	ZVAL_LONG(&_1, value);
	ZEPHIR_RETURN_CALL_METHOD(&_0, "increment", NULL, 0, &key, &_1);
	zephir_check_call_status();
	RETURN_MM();

}

/**
 * Stores data in the adapter
 *
 * @param string $key
 * @param mixed  $value
 * @param null   $ttl
 *
 * @return bool
 * @throws Exception
 */
PHP_METHOD(Phalcon_Storage_Adapter_Libmemcached, set) {

	zephir_method_globals *ZEPHIR_METHOD_GLOBALS_PTR = NULL;
	zend_long ZEPHIR_LAST_CALL_STATUS;
	zval *key_param = NULL, *value, value_sub, *ttl = NULL, ttl_sub, __$null, _0, _1, _2;
	zval key;
	zval *this_ptr = getThis();

	ZVAL_UNDEF(&key);
	ZVAL_UNDEF(&value_sub);
	ZVAL_UNDEF(&ttl_sub);
	ZVAL_NULL(&__$null);
	ZVAL_UNDEF(&_0);
	ZVAL_UNDEF(&_1);
	ZVAL_UNDEF(&_2);

	ZEPHIR_MM_GROW();
	zephir_fetch_params(1, 2, 1, &key_param, &value, &ttl);

	if (UNEXPECTED(Z_TYPE_P(key_param) != IS_STRING && Z_TYPE_P(key_param) != IS_NULL)) {
		zephir_throw_exception_string(spl_ce_InvalidArgumentException, SL("Parameter 'key' must be of the type string"));
		RETURN_MM_NULL();
	}
	if (EXPECTED(Z_TYPE_P(key_param) == IS_STRING)) {
		zephir_get_strval(&key, key_param);
	} else {
		ZEPHIR_INIT_VAR(&key);
		ZVAL_EMPTY_STRING(&key);
	}
	if (!ttl) {
		ttl = &ttl_sub;
		ttl = &__$null;
	}


	ZEPHIR_CALL_METHOD(&_0, this_ptr, "getadapter", NULL, 0);
	zephir_check_call_status();
	ZEPHIR_CALL_METHOD(&_1, this_ptr, "getserializeddata", NULL, 0, value);
	zephir_check_call_status();
	ZEPHIR_CALL_METHOD(&_2, this_ptr, "getttl", NULL, 0, ttl);
	zephir_check_call_status();
	ZEPHIR_RETURN_CALL_METHOD(&_0, "set", NULL, 0, &key, &_1, &_2);
	zephir_check_call_status();
	RETURN_MM();

}

/**
 * Checks the serializer. If it is a supported one it is set, otherwise
 * the custom one is set.
 *
 * @param \Memcached $connection
 */
PHP_METHOD(Phalcon_Storage_Adapter_Libmemcached, setSerializer) {

	zval map;
	zephir_method_globals *ZEPHIR_METHOD_GLOBALS_PTR = NULL;
	zend_long ZEPHIR_LAST_CALL_STATUS;
	zval *connection, connection_sub, serializer, _0, _1$$3, _2$$3, _3$$3;
	zval *this_ptr = getThis();

	ZVAL_UNDEF(&connection_sub);
	ZVAL_UNDEF(&serializer);
	ZVAL_UNDEF(&_0);
	ZVAL_UNDEF(&_1$$3);
	ZVAL_UNDEF(&_2$$3);
	ZVAL_UNDEF(&_3$$3);
	ZVAL_UNDEF(&map);

	ZEPHIR_MM_GROW();
	zephir_fetch_params(1, 1, 0, &connection);



	ZEPHIR_INIT_VAR(&map);
	zephir_create_array(&map, 3, 0);
	add_assoc_long_ex(&map, SL("php"), 1);
	add_assoc_long_ex(&map, SL("json"), 3);
	add_assoc_long_ex(&map, SL("igbinary"), 2);
	zephir_read_property(&_0, this_ptr, SL("defaultSerializer"), PH_NOISY_CC | PH_READONLY);
	ZEPHIR_INIT_VAR(&serializer);
	zephir_fast_strtolower(&serializer, &_0);
	if (zephir_array_isset(&map, &serializer)) {
		ZEPHIR_INIT_VAR(&_1$$3);
		ZEPHIR_INIT_NVAR(&_1$$3);
		ZVAL_STRING(&_1$$3, "");
		zephir_update_property_zval(this_ptr, SL("defaultSerializer"), &_1$$3);
		zephir_array_fetch(&_2$$3, &map, &serializer, PH_NOISY | PH_READONLY, "phalcon/Storage/Adapter/Libmemcached.zep", 253);
		ZVAL_LONG(&_3$$3, -1003);
		ZEPHIR_CALL_METHOD(NULL, connection, "setoption", NULL, 0, &_3$$3, &_2$$3);
		zephir_check_call_status();
	} else {
		ZEPHIR_CALL_METHOD(NULL, this_ptr, "initserializer", NULL, 0);
		zephir_check_call_status();
	}
	ZEPHIR_MM_RESTORE();

}

zend_object *zephir_init_properties_Phalcon_Storage_Adapter_Libmemcached(zend_class_entry *class_type TSRMLS_DC) {

		zval _0, _1$$3;
	zephir_method_globals *ZEPHIR_METHOD_GLOBALS_PTR = NULL;
		ZVAL_UNDEF(&_0);
	ZVAL_UNDEF(&_1$$3);

		ZEPHIR_MM_GROW();
	
	{
		zval local_this_ptr, *this_ptr = &local_this_ptr;
		ZEPHIR_CREATE_OBJECT(this_ptr, class_type);
		zephir_read_property(&_0, this_ptr, SL("options"), PH_NOISY_CC | PH_READONLY);
		if (Z_TYPE_P(&_0) == IS_NULL) {
			ZEPHIR_INIT_VAR(&_1$$3);
			array_init(&_1$$3);
			zephir_update_property_zval(this_ptr, SL("options"), &_1$$3);
		}
		ZEPHIR_MM_RESTORE();
		return Z_OBJ_P(this_ptr);
	}

}
<|MERGE_RESOLUTION|>--- conflicted
+++ resolved
@@ -395,11 +395,7 @@
 				zephir_check_call_status();
 			}
 		}
-<<<<<<< HEAD
-		ZEPHIR_CALL_METHOD(NULL, this_ptr, "setserializer", NULL, 122, &connection);
-=======
 		ZEPHIR_CALL_METHOD(NULL, this_ptr, "setserializer", NULL, 124, &connection);
->>>>>>> f2a65a3d
 		zephir_check_call_status();
 		zephir_update_property_zval(this_ptr, SL("adapter"), &connection);
 	}
