
#ifdef HAVE_CONFIG_H
#include "../ext_config.h"
#endif

#include <php.h>
#include "../php_ext.h"
#include "../ext.h"

#include <Zend/zend_operators.h>
#include <Zend/zend_exceptions.h>
#include <Zend/zend_interfaces.h>

#include "kernel/main.h"
#include "kernel/array.h"
#include "kernel/memory.h"
#include "kernel/object.h"
#include "kernel/operators.h"
#include "kernel/fcall.h"
#include "ext/spl/spl_exceptions.h"
#include "kernel/exception.h"
#include "kernel/concat.h"
#include "kernel/string.h"


/**
 * This file is part of the Phalcon Framework.
 *
 * (c) Phalcon Team <team@phalconphp.com>
 *
 * For the full copyright and license information, please view the LICENSE.txt
 * file that was distributed with this source code.
 */
/**
 * Phalcon\Tag
 *
 * Phalcon\Tag is designed to simplify building of HTML tags.
 * It provides a set of helpers to generate HTML in a dynamic way.
 * This component is an abstract class that you can extend to add more helpers.
 */
ZEPHIR_INIT_CLASS(Phalcon_Tag) {

	ZEPHIR_REGISTER_CLASS(Phalcon, Tag, phalcon, tag, phalcon_tag_method_entry, 0);

	/**
	 * Pre-assigned values for components
	 */
	zend_declare_property_null(phalcon_tag_ce, SL("_displayValues"), ZEND_ACC_PROTECTED|ZEND_ACC_STATIC TSRMLS_CC);

	/**
	 * HTML document title
	 */
	zend_declare_property_null(phalcon_tag_ce, SL("_documentTitle"), ZEND_ACC_PROTECTED|ZEND_ACC_STATIC TSRMLS_CC);

	zend_declare_property_null(phalcon_tag_ce, SL("_documentAppendTitle"), ZEND_ACC_PROTECTED|ZEND_ACC_STATIC TSRMLS_CC);

	zend_declare_property_null(phalcon_tag_ce, SL("_documentPrependTitle"), ZEND_ACC_PROTECTED|ZEND_ACC_STATIC TSRMLS_CC);

	zend_declare_property_null(phalcon_tag_ce, SL("_documentTitleSeparator"), ZEND_ACC_PROTECTED|ZEND_ACC_STATIC TSRMLS_CC);

	zend_declare_property_long(phalcon_tag_ce, SL("_documentType"), 11, ZEND_ACC_PROTECTED|ZEND_ACC_STATIC TSRMLS_CC);

	/**
	 * Framework Dispatcher
	 */
	zend_declare_property_null(phalcon_tag_ce, SL("_dependencyInjector"), ZEND_ACC_PROTECTED|ZEND_ACC_STATIC TSRMLS_CC);

	zend_declare_property_null(phalcon_tag_ce, SL("_urlService"), ZEND_ACC_PROTECTED|ZEND_ACC_STATIC TSRMLS_CC);

	zend_declare_property_null(phalcon_tag_ce, SL("_dispatcherService"), ZEND_ACC_PROTECTED|ZEND_ACC_STATIC TSRMLS_CC);

	zend_declare_property_null(phalcon_tag_ce, SL("_escaperService"), ZEND_ACC_PROTECTED|ZEND_ACC_STATIC TSRMLS_CC);

	zend_declare_property_bool(phalcon_tag_ce, SL("_autoEscape"), 1, ZEND_ACC_PROTECTED|ZEND_ACC_STATIC TSRMLS_CC);

	zephir_declare_class_constant_long(phalcon_tag_ce, SL("HTML32"), 1);

	zephir_declare_class_constant_long(phalcon_tag_ce, SL("HTML401_STRICT"), 2);

	zephir_declare_class_constant_long(phalcon_tag_ce, SL("HTML401_TRANSITIONAL"), 3);

	zephir_declare_class_constant_long(phalcon_tag_ce, SL("HTML401_FRAMESET"), 4);

	zephir_declare_class_constant_long(phalcon_tag_ce, SL("HTML5"), 5);

	zephir_declare_class_constant_long(phalcon_tag_ce, SL("XHTML10_STRICT"), 6);

	zephir_declare_class_constant_long(phalcon_tag_ce, SL("XHTML10_TRANSITIONAL"), 7);

	zephir_declare_class_constant_long(phalcon_tag_ce, SL("XHTML10_FRAMESET"), 8);

	zephir_declare_class_constant_long(phalcon_tag_ce, SL("XHTML11"), 9);

	zephir_declare_class_constant_long(phalcon_tag_ce, SL("XHTML20"), 10);

	zephir_declare_class_constant_long(phalcon_tag_ce, SL("XHTML5"), 11);

	return SUCCESS;

}

/**
 * Obtains the 'escaper' service if required
 */
PHP_METHOD(Phalcon_Tag, getEscaper) {

	zend_long ZEPHIR_LAST_CALL_STATUS;
	zval *params_param = NULL, autoescape;
	zval params;
	zval *this_ptr = getThis();

	ZVAL_UNDEF(&params);
	ZVAL_UNDEF(&autoescape);

	ZEPHIR_MM_GROW();
	zephir_fetch_params(1, 1, 0, &params_param);

	ZEPHIR_OBS_COPY_OR_DUP(&params, params_param);


	ZEPHIR_OBS_VAR(&autoescape);
	if (!(zephir_array_isset_string_fetch(&autoescape, &params, SL("escape"), 0))) {
		ZEPHIR_OBS_NVAR(&autoescape);
		zephir_read_static_property_ce(&autoescape, phalcon_tag_ce, SL("_autoEscape"), PH_NOISY_CC);
	}
	if (!(zephir_is_true(&autoescape))) {
		RETURN_MM_NULL();
	}
	ZEPHIR_RETURN_CALL_SELF("getescaperservice", NULL, 0);
	zephir_check_call_status();
	RETURN_MM();

}

/**
 * Renders parameters keeping order in their HTML attributes
 */
PHP_METHOD(Phalcon_Tag, renderAttributes) {

	zend_bool _10$$7, _11$$8;
	zend_string *_2, *_5, *_9;
	zend_ulong _1, _4, _8;
	zephir_fcall_cache_entry *_15 = NULL, *_16 = NULL;
	zend_long ZEPHIR_LAST_CALL_STATUS;
	zval attributes;
	zval *code_param = NULL, *attributes_param = NULL, __$null, order, escaper, attrs, attribute, value, escaped, key, newCode, *_0, *_3, _6, *_7, _17$$8, _12$$9, _13$$9, _14$$9;
	zval code;
	zval *this_ptr = getThis();

	ZVAL_UNDEF(&code);
	ZVAL_NULL(&__$null);
	ZVAL_UNDEF(&order);
	ZVAL_UNDEF(&escaper);
	ZVAL_UNDEF(&attrs);
	ZVAL_UNDEF(&attribute);
	ZVAL_UNDEF(&value);
	ZVAL_UNDEF(&escaped);
	ZVAL_UNDEF(&key);
	ZVAL_UNDEF(&newCode);
	ZVAL_UNDEF(&_6);
	ZVAL_UNDEF(&_17$$8);
	ZVAL_UNDEF(&_12$$9);
	ZVAL_UNDEF(&_13$$9);
	ZVAL_UNDEF(&_14$$9);
	ZVAL_UNDEF(&attributes);

	ZEPHIR_MM_GROW();
	zephir_fetch_params(1, 2, 0, &code_param, &attributes_param);

	if (UNEXPECTED(Z_TYPE_P(code_param) != IS_STRING && Z_TYPE_P(code_param) != IS_NULL)) {
		zephir_throw_exception_string(spl_ce_InvalidArgumentException, SL("Parameter 'code' must be of the type string") TSRMLS_CC);
		RETURN_MM_NULL();
	}
	if (EXPECTED(Z_TYPE_P(code_param) == IS_STRING)) {
		zephir_get_strval(&code, code_param);
	} else {
		ZEPHIR_INIT_VAR(&code);
		ZVAL_EMPTY_STRING(&code);
	}
	ZEPHIR_OBS_COPY_OR_DUP(&attributes, attributes_param);


	ZEPHIR_INIT_VAR(&order);
	zephir_create_array(&order, 10, 0 TSRMLS_CC);
	zephir_array_update_string(&order, SL("rel"), &__$null, PH_COPY | PH_SEPARATE);
	zephir_array_update_string(&order, SL("type"), &__$null, PH_COPY | PH_SEPARATE);
	zephir_array_update_string(&order, SL("for"), &__$null, PH_COPY | PH_SEPARATE);
	zephir_array_update_string(&order, SL("src"), &__$null, PH_COPY | PH_SEPARATE);
	zephir_array_update_string(&order, SL("href"), &__$null, PH_COPY | PH_SEPARATE);
	zephir_array_update_string(&order, SL("action"), &__$null, PH_COPY | PH_SEPARATE);
	zephir_array_update_string(&order, SL("id"), &__$null, PH_COPY | PH_SEPARATE);
	zephir_array_update_string(&order, SL("name"), &__$null, PH_COPY | PH_SEPARATE);
	zephir_array_update_string(&order, SL("value"), &__$null, PH_COPY | PH_SEPARATE);
	zephir_array_update_string(&order, SL("class"), &__$null, PH_COPY | PH_SEPARATE);
	ZEPHIR_INIT_VAR(&attrs);
	array_init(&attrs);
	zephir_is_iterable(&order, 0, "phalcon/tag.zep", 124);
	ZEND_HASH_FOREACH_KEY_VAL(Z_ARRVAL_P(&order), _1, _2, _0)
	{
		ZEPHIR_INIT_NVAR(&key);
		if (_2 != NULL) { 
			ZVAL_STR_COPY(&key, _2);
		} else {
			ZVAL_LONG(&key, _1);
		}
		ZEPHIR_INIT_NVAR(&value);
		ZVAL_COPY(&value, _0);
		ZEPHIR_OBS_NVAR(&attribute);
		if (zephir_array_isset_fetch(&attribute, &attributes, &key, 0 TSRMLS_CC)) {
			zephir_array_update_zval(&attrs, &key, &attribute, PH_COPY | PH_SEPARATE);
		}
	} ZEND_HASH_FOREACH_END();
	ZEPHIR_INIT_NVAR(&value);
	ZEPHIR_INIT_NVAR(&key);
	zephir_is_iterable(&attributes, 0, "phalcon/tag.zep", 130);
	ZEND_HASH_FOREACH_KEY_VAL(Z_ARRVAL_P(&attributes), _4, _5, _3)
	{
		ZEPHIR_INIT_NVAR(&key);
		if (_5 != NULL) { 
			ZVAL_STR_COPY(&key, _5);
		} else {
			ZVAL_LONG(&key, _4);
		}
		ZEPHIR_INIT_NVAR(&value);
		ZVAL_COPY(&value, _3);
		if (!(zephir_array_isset(&attrs, &key))) {
			zephir_array_update_zval(&attrs, &key, &value, PH_COPY | PH_SEPARATE);
		}
	} ZEND_HASH_FOREACH_END();
	ZEPHIR_INIT_NVAR(&value);
	ZEPHIR_INIT_NVAR(&key);
	ZEPHIR_CALL_SELF(&_6, "getescaper", NULL, 0, &attributes);
	zephir_check_call_status();
	ZEPHIR_CPY_WRT(&escaper, &_6);
	zephir_array_unset_string(&attrs, SL("escape"), PH_SEPARATE);
	ZEPHIR_CPY_WRT(&newCode, &code);
	zephir_is_iterable(&attrs, 0, "phalcon/tag.zep", 149);
	ZEND_HASH_FOREACH_KEY_VAL(Z_ARRVAL_P(&attrs), _8, _9, _7)
	{
		ZEPHIR_INIT_NVAR(&key);
		if (_9 != NULL) { 
			ZVAL_STR_COPY(&key, _9);
		} else {
			ZVAL_LONG(&key, _8);
		}
		ZEPHIR_INIT_NVAR(&value);
		ZVAL_COPY(&value, _7);
		_10$$7 = Z_TYPE_P(&key) == IS_STRING;
		if (_10$$7) {
			_10$$7 = Z_TYPE_P(&value) != IS_NULL;
		}
		if (_10$$7) {
			_11$$8 = Z_TYPE_P(&value) == IS_ARRAY;
			if (!(_11$$8)) {
				_11$$8 = Z_TYPE_P(&value) == IS_RESOURCE;
			}
			if (_11$$8) {
				ZEPHIR_INIT_NVAR(&_12$$9);
				object_init_ex(&_12$$9, phalcon_tag_exception_ce);
				ZEPHIR_INIT_NVAR(&_13$$9);
				zephir_gettype(&_13$$9, &value TSRMLS_CC);
				ZEPHIR_INIT_LNVAR(_14$$9);
				ZEPHIR_CONCAT_SVSVS(&_14$$9, "Value at index: '", &key, "' type: '", &_13$$9, "' cannot be rendered");
				ZEPHIR_CALL_METHOD(NULL, &_12$$9, "__construct", &_15, 4, &_14$$9);
				zephir_check_call_status();
				zephir_throw_exception_debug(&_12$$9, "phalcon/tag.zep", 138 TSRMLS_CC);
				ZEPHIR_MM_RESTORE();
				return;
			}
			if (zephir_is_true(&escaper)) {
				ZEPHIR_CALL_METHOD(&escaped, &escaper, "escapehtmlattr", &_16, 0, &value);
				zephir_check_call_status();
			} else {
				ZEPHIR_CPY_WRT(&escaped, &value);
			}
			ZEPHIR_INIT_LNVAR(_17$$8);
			ZEPHIR_CONCAT_SVSVS(&_17$$8, " ", &key, "=\"", &escaped, "\"");
			zephir_concat_self(&newCode, &_17$$8 TSRMLS_CC);
		}
	} ZEND_HASH_FOREACH_END();
	ZEPHIR_INIT_NVAR(&value);
	ZEPHIR_INIT_NVAR(&key);
	RETURN_CCTOR(&newCode);

}

/**
 * Sets the dependency injector container.
 */
PHP_METHOD(Phalcon_Tag, setDI) {

	zval *dependencyInjector, dependencyInjector_sub;
	zval *this_ptr = getThis();

	ZVAL_UNDEF(&dependencyInjector_sub);

	zephir_fetch_params(0, 1, 0, &dependencyInjector);



	zend_update_static_property(phalcon_tag_ce, ZEND_STRL("_dependencyInjector"), dependencyInjector);

}

/**
 * Internally gets the request dispatcher
 */
PHP_METHOD(Phalcon_Tag, getDI) {

	zval di;
	zend_long ZEPHIR_LAST_CALL_STATUS;
	zephir_fcall_cache_entry *_0 = NULL;
	zval *this_ptr = getThis();

	ZVAL_UNDEF(&di);

	ZEPHIR_MM_GROW();

	ZEPHIR_OBS_VAR(&di);
	zephir_read_static_property_ce(&di, phalcon_tag_ce, SL("_dependencyInjector"), PH_NOISY_CC);
	if (Z_TYPE_P(&di) != IS_OBJECT) {
		ZEPHIR_CALL_CE_STATIC(&di, phalcon_di_ce, "getdefault", &_0, 0);
		zephir_check_call_status();
	}
	RETURN_CCTOR(&di);

}

/**
 * Returns a URL service from the default DI
 */
PHP_METHOD(Phalcon_Tag, getUrlService) {

	zval url, dependencyInjector, _0$$3, _1$$3;
	zend_long ZEPHIR_LAST_CALL_STATUS;
	zval *this_ptr = getThis();

	ZVAL_UNDEF(&url);
	ZVAL_UNDEF(&dependencyInjector);
	ZVAL_UNDEF(&_0$$3);
	ZVAL_UNDEF(&_1$$3);

	ZEPHIR_MM_GROW();

	ZEPHIR_OBS_VAR(&url);
	zephir_read_static_property_ce(&url, phalcon_tag_ce, SL("_urlService"), PH_NOISY_CC);
	if (Z_TYPE_P(&url) != IS_OBJECT) {
		ZEPHIR_CALL_SELF(&dependencyInjector, "getdi", NULL, 0);
		zephir_check_call_status();
		if (Z_TYPE_P(&dependencyInjector) != IS_OBJECT) {
			ZEPHIR_THROW_EXCEPTION_DEBUG_STR(phalcon_tag_exception_ce, "A dependency injector container is required to obtain the 'url' service", "phalcon/tag.zep", 186);
			return;
		}
		ZEPHIR_INIT_VAR(&_1$$3);
		ZVAL_STRING(&_1$$3, "url");
		ZEPHIR_CALL_METHOD(&_0$$3, &dependencyInjector, "getshared", NULL, 0, &_1$$3);
		zephir_check_call_status();
		ZEPHIR_CPY_WRT(&url, &_0$$3);
		zend_update_static_property(phalcon_tag_ce, ZEND_STRL("_urlService"), &url);
	}
	RETURN_CCTOR(&url);

}

/**
 * Returns an Escaper service from the default DI
 */
PHP_METHOD(Phalcon_Tag, getEscaperService) {

	zval escaper, dependencyInjector, _0$$3, _1$$3;
	zend_long ZEPHIR_LAST_CALL_STATUS;
	zval *this_ptr = getThis();

	ZVAL_UNDEF(&escaper);
	ZVAL_UNDEF(&dependencyInjector);
	ZVAL_UNDEF(&_0$$3);
	ZVAL_UNDEF(&_1$$3);

	ZEPHIR_MM_GROW();

	ZEPHIR_OBS_VAR(&escaper);
	zephir_read_static_property_ce(&escaper, phalcon_tag_ce, SL("_escaperService"), PH_NOISY_CC);
	if (Z_TYPE_P(&escaper) != IS_OBJECT) {
		ZEPHIR_CALL_SELF(&dependencyInjector, "getdi", NULL, 0);
		zephir_check_call_status();
		if (Z_TYPE_P(&dependencyInjector) != IS_OBJECT) {
			ZEPHIR_THROW_EXCEPTION_DEBUG_STR(phalcon_tag_exception_ce, "A dependency injector container is required to obtain the 'escaper' service", "phalcon/tag.zep", 208);
			return;
		}
		ZEPHIR_INIT_VAR(&_1$$3);
		ZVAL_STRING(&_1$$3, "escaper");
		ZEPHIR_CALL_METHOD(&_0$$3, &dependencyInjector, "getshared", NULL, 0, &_1$$3);
		zephir_check_call_status();
		ZEPHIR_CPY_WRT(&escaper, &_0$$3);
		zend_update_static_property(phalcon_tag_ce, ZEND_STRL("_escaperService"), &escaper);
	}
	RETURN_CCTOR(&escaper);

}

/**
 * Set autoescape mode in generated html
 */
PHP_METHOD(Phalcon_Tag, setAutoescape) {

	zval *autoescape_param = NULL, _0;
	zend_bool autoescape;
	zval *this_ptr = getThis();

	ZVAL_UNDEF(&_0);

	zephir_fetch_params(0, 1, 0, &autoescape_param);

	autoescape = zephir_get_boolval(autoescape_param);


	ZEPHIR_INIT_ZVAL_NREF(_0);
	ZVAL_BOOL(&_0, autoescape);
	zend_update_static_property(phalcon_tag_ce, ZEND_STRL("_autoEscape"), &_0);

}

/**
 * Assigns default values to generated tags by helpers
 *
 * <code>
 * // Assigning "peter" to "name" component
 * Phalcon\Tag::setDefault("name", "peter");
 *
 * // Later in the view
 * echo Phalcon\Tag::textField("name"); // Will have the value "peter" by default
 * </code>
 *
 * @param string value
 */
PHP_METHOD(Phalcon_Tag, setDefault) {

	zend_bool _0$$3;
	zval *id_param = NULL, *value, value_sub;
	zval id;
	zval *this_ptr = getThis();

	ZVAL_UNDEF(&id);
	ZVAL_UNDEF(&value_sub);

	ZEPHIR_MM_GROW();
	zephir_fetch_params(1, 2, 0, &id_param, &value);

	if (UNEXPECTED(Z_TYPE_P(id_param) != IS_STRING && Z_TYPE_P(id_param) != IS_NULL)) {
		zephir_throw_exception_string(spl_ce_InvalidArgumentException, SL("Parameter 'id' must be of the type string") TSRMLS_CC);
		RETURN_MM_NULL();
	}
	if (EXPECTED(Z_TYPE_P(id_param) == IS_STRING)) {
		zephir_get_strval(&id, id_param);
	} else {
		ZEPHIR_INIT_VAR(&id);
		ZVAL_EMPTY_STRING(&id);
	}


	if (Z_TYPE_P(value) != IS_NULL) {
		_0$$3 = Z_TYPE_P(value) == IS_ARRAY;
		if (!(_0$$3)) {
			_0$$3 = Z_TYPE_P(value) == IS_OBJECT;
		}
		if (_0$$3) {
			ZEPHIR_THROW_EXCEPTION_DEBUG_STR(phalcon_tag_exception_ce, "Only scalar values can be assigned to UI components", "phalcon/tag.zep", 242);
			return;
		}
	}
	zephir_update_static_property_array_multi_ce(phalcon_tag_ce, SL("_displayValues"), value TSRMLS_CC, SL("z"), 1, &id);
	ZEPHIR_MM_RESTORE();

}

/**
 * Assigns default values to generated tags by helpers
 *
 * <code>
 * // Assigning "peter" to "name" component
 * Phalcon\Tag::setDefaults(
 *     [
 *         "name" => "peter",
 *     ]
 * );
 *
 * // Later in the view
 * echo Phalcon\Tag::textField("name"); // Will have the value "peter" by default
 * </code>
 */
PHP_METHOD(Phalcon_Tag, setDefaults) {

	zend_bool merge, _0;
	zval *values_param = NULL, *merge_param = NULL, _1, _2$$3, _3$$3;
	zval values;
	zval *this_ptr = getThis();

	ZVAL_UNDEF(&values);
	ZVAL_UNDEF(&_1);
	ZVAL_UNDEF(&_2$$3);
	ZVAL_UNDEF(&_3$$3);

	ZEPHIR_MM_GROW();
	zephir_fetch_params(1, 1, 1, &values_param, &merge_param);

	ZEPHIR_OBS_COPY_OR_DUP(&values, values_param);
	if (!merge_param) {
		merge = 0;
	} else {
		merge = zephir_get_boolval(merge_param);
	}


	_0 = merge;
	if (_0) {
		ZEPHIR_OBS_VAR(&_1);
		zephir_read_static_property_ce(&_1, phalcon_tag_ce, SL("_displayValues"), PH_NOISY_CC);
		_0 = Z_TYPE_P(&_1) == IS_ARRAY;
	}
	if (_0) {
		ZEPHIR_INIT_VAR(&_2$$3);
		zephir_read_static_property_ce(&_3$$3, phalcon_tag_ce, SL("_displayValues"), PH_NOISY_CC | PH_READONLY);
		zephir_fast_array_merge(&_2$$3, &_3$$3, &values TSRMLS_CC);
		zend_update_static_property(phalcon_tag_ce, ZEND_STRL("_displayValues"), &_2$$3);
	} else {
		zend_update_static_property(phalcon_tag_ce, ZEND_STRL("_displayValues"), &values);
	}
	ZEPHIR_MM_RESTORE();

}

/**
 * Alias of Phalcon\Tag::setDefault
 *
 * @param string value
 */
PHP_METHOD(Phalcon_Tag, displayTo) {

	zend_long ZEPHIR_LAST_CALL_STATUS;
	zval *id_param = NULL, *value, value_sub;
	zval id;
	zval *this_ptr = getThis();

	ZVAL_UNDEF(&id);
	ZVAL_UNDEF(&value_sub);

	ZEPHIR_MM_GROW();
	zephir_fetch_params(1, 2, 0, &id_param, &value);

	if (UNEXPECTED(Z_TYPE_P(id_param) != IS_STRING && Z_TYPE_P(id_param) != IS_NULL)) {
		zephir_throw_exception_string(spl_ce_InvalidArgumentException, SL("Parameter 'id' must be of the type string") TSRMLS_CC);
		RETURN_MM_NULL();
	}
	if (EXPECTED(Z_TYPE_P(id_param) == IS_STRING)) {
		zephir_get_strval(&id, id_param);
	} else {
		ZEPHIR_INIT_VAR(&id);
		ZVAL_EMPTY_STRING(&id);
	}


	ZEPHIR_CALL_SELF(NULL, "setdefault", NULL, 0, &id, value);
	zephir_check_call_status();
	ZEPHIR_MM_RESTORE();

}

/**
 * Check if a helper has a default value set using Phalcon\Tag::setDefault or value from $_POST
 *
 * @param string name
 */
PHP_METHOD(Phalcon_Tag, hasValue) {

	zend_bool _1;
	zval *name, name_sub, *_POST, _0;
	zval *this_ptr = getThis();

	ZVAL_UNDEF(&name_sub);
	ZVAL_UNDEF(&_0);

	zephir_get_global(&_POST, SL("_POST"));
	zephir_fetch_params(0, 1, 0, &name);



	zephir_read_static_property_ce(&_0, phalcon_tag_ce, SL("_displayValues"), PH_NOISY_CC | PH_READONLY);
	_1 = zephir_array_isset(&_0, name);
	if (!(_1)) {
		_1 = zephir_array_isset(_POST, name);
	}
	RETURN_BOOL(_1);

}

/**
 * Every helper calls this function to check whether a component has a predefined
 * value using Phalcon\Tag::setDefault or value from $_POST
 *
 * @param string name
 * @return mixed
 */
PHP_METHOD(Phalcon_Tag, getValue) {

	zval params;
	zval *name, name_sub, *params_param = NULL, *_POST, value, _0$$3;
	zval *this_ptr = getThis();

	ZVAL_UNDEF(&name_sub);
	ZVAL_UNDEF(&value);
	ZVAL_UNDEF(&_0$$3);
	ZVAL_UNDEF(&params);

	ZEPHIR_MM_GROW();
	zephir_get_global(&_POST, SL("_POST"));
	zephir_fetch_params(1, 1, 1, &name, &params_param);

	if (!params_param) {
		ZEPHIR_INIT_VAR(&params);
		array_init(&params);
	} else {
		zephir_get_arrval(&params, params_param);
	}


	ZEPHIR_OBS_VAR(&value);
	if (!(zephir_array_isset_string_fetch(&value, &params, SL("value"), 0))) {
		ZEPHIR_OBS_NVAR(&value);
		zephir_read_static_property_ce(&_0$$3, phalcon_tag_ce, SL("_displayValues"), PH_NOISY_CC | PH_READONLY);
		if (!(zephir_array_isset_fetch(&value, &_0$$3, name, 0 TSRMLS_CC))) {
			ZEPHIR_OBS_NVAR(&value);
			if (!(zephir_array_isset_fetch(&value, _POST, name, 0 TSRMLS_CC))) {
				RETURN_MM_NULL();
			}
		}
	}
	RETURN_CCTOR(&value);

}

/**
 * Resets the request and internal values to avoid those fields will have any default value.
 * @deprecated Will be removed in 4.0.0
 */
PHP_METHOD(Phalcon_Tag, resetInput) {

	zval __$null, _0, _1, _2;
	zval *this_ptr = getThis();

	ZVAL_NULL(&__$null);
	ZVAL_UNDEF(&_0);
	ZVAL_UNDEF(&_1);
	ZVAL_UNDEF(&_2);

	ZEPHIR_MM_GROW();

	ZEPHIR_INIT_VAR(&_0);
	array_init(&_0);
	zend_update_static_property(phalcon_tag_ce, ZEND_STRL("_displayValues"), &_0);
	zend_update_static_property(phalcon_tag_ce, ZEND_STRL("_documentTitle"), &__$null);
	ZEPHIR_INIT_VAR(&_1);
	array_init(&_1);
	zend_update_static_property(phalcon_tag_ce, ZEND_STRL("_documentAppendTitle"), &_1);
	ZEPHIR_INIT_VAR(&_2);
	array_init(&_2);
	zend_update_static_property(phalcon_tag_ce, ZEND_STRL("_documentPrependTitle"), &_2);
	zend_update_static_property(phalcon_tag_ce, ZEND_STRL("_documentTitleSeparator"), &__$null);
	ZEPHIR_MM_RESTORE();

}

/**
 * Builds a HTML A tag using framework conventions
 *
 *<code>
 * echo Phalcon\Tag::linkTo("signup/register", "Register Here!");
 *
 * echo Phalcon\Tag::linkTo(
 *     [
 *         "signup/register",
 *         "Register Here!"
 *     ]
 * );
 *
 * echo Phalcon\Tag::linkTo(
 *     [
 *         "signup/register",
 *         "Register Here!",
 *         "class" => "btn-primary",
 *     ]
 * );
 *
 * echo Phalcon\Tag::linkTo("http://phalconphp.com/", "Phalcon", false);
 *
 * echo Phalcon\Tag::linkTo(
 *     [
 *         "http://phalconphp.com/",
 *         "Phalcon Home",
 *         false,
 *     ]
 * );
 *
 * echo Phalcon\Tag::linkTo(
 *     [
 *         "http://phalconphp.com/",
 *         "Phalcon Home",
 *         "local" => false,
 *     ]
 * );
 *
 * echo Phalcon\Tag::linkTo(
 *     [
 *         "action" => "http://phalconphp.com/",
 *         "text"   => "Phalcon Home",
 *         "local"  => false,
 *         "target" => "_new"
 *     ]
 * );
 *
 *</code>
 *
 * @param array|string parameters
 * @param string text
 * @param bool local
 */
PHP_METHOD(Phalcon_Tag, linkTo) {

	zend_long ZEPHIR_LAST_CALL_STATUS;
	zval *parameters, parameters_sub, *text = NULL, text_sub, *local = NULL, local_sub, __$null, __$true, params, action, query, url, code, _0, _1, _2;
	zval *this_ptr = getThis();

	ZVAL_UNDEF(&parameters_sub);
	ZVAL_UNDEF(&text_sub);
	ZVAL_UNDEF(&local_sub);
	ZVAL_NULL(&__$null);
	ZVAL_BOOL(&__$true, 1);
	ZVAL_UNDEF(&params);
	ZVAL_UNDEF(&action);
	ZVAL_UNDEF(&query);
	ZVAL_UNDEF(&url);
	ZVAL_UNDEF(&code);
	ZVAL_UNDEF(&_0);
	ZVAL_UNDEF(&_1);
	ZVAL_UNDEF(&_2);

	ZEPHIR_MM_GROW();
	zephir_fetch_params(1, 1, 2, &parameters, &text, &local);

	if (!text) {
		text = &text_sub;
		ZEPHIR_CPY_WRT(text, &__$null);
	} else {
		ZEPHIR_SEPARATE_PARAM(text);
	}
	if (!local) {
		local = &local_sub;
		ZEPHIR_CPY_WRT(local, &__$true);
	} else {
		ZEPHIR_SEPARATE_PARAM(local);
	}


	if (Z_TYPE_P(parameters) != IS_ARRAY) {
		ZEPHIR_INIT_VAR(&params);
		zephir_create_array(&params, 3, 0 TSRMLS_CC);
		zephir_array_fast_append(&params, parameters);
		zephir_array_fast_append(&params, text);
		zephir_array_fast_append(&params, local);
	} else {
		ZEPHIR_CPY_WRT(&params, parameters);
	}
	ZEPHIR_OBS_VAR(&action);
	if (!(zephir_array_isset_long_fetch(&action, &params, 0, 0 TSRMLS_CC))) {
		ZEPHIR_OBS_NVAR(&action);
		if (!(zephir_array_isset_string_fetch(&action, &params, SL("action"), 0))) {
			ZEPHIR_INIT_NVAR(&action);
			ZVAL_STRING(&action, "");
		} else {
			zephir_array_unset_string(&params, SL("action"), PH_SEPARATE);
		}
	}
	ZEPHIR_OBS_NVAR(text);
	if (!(zephir_array_isset_long_fetch(text, &params, 1, 0 TSRMLS_CC))) {
		ZEPHIR_OBS_NVAR(text);
		if (!(zephir_array_isset_string_fetch(text, &params, SL("text"), 0))) {
			ZEPHIR_INIT_NVAR(text);
			ZVAL_STRING(text, "");
		} else {
			zephir_array_unset_string(&params, SL("text"), PH_SEPARATE);
		}
	}
	ZEPHIR_OBS_NVAR(local);
	if (!(zephir_array_isset_long_fetch(local, &params, 2, 0 TSRMLS_CC))) {
		ZEPHIR_OBS_NVAR(local);
		if (!(zephir_array_isset_string_fetch(local, &params, SL("local"), 0))) {
			ZEPHIR_INIT_NVAR(local);
			ZVAL_BOOL(local, 1);
		} else {
			zephir_array_unset_string(&params, SL("local"), PH_SEPARATE);
		}
	}
	ZEPHIR_OBS_VAR(&query);
	if (zephir_array_isset_string_fetch(&query, &params, SL("query"), 0)) {
		zephir_array_unset_string(&params, SL("query"), PH_SEPARATE);
	} else {
		ZEPHIR_INIT_NVAR(&query);
		ZVAL_NULL(&query);
	}
	ZEPHIR_CALL_SELF(&url, "geturlservice", NULL, 0);
	zephir_check_call_status();
	ZEPHIR_CALL_METHOD(&_0, &url, "get", NULL, 0, &action, &query, local);
	zephir_check_call_status();
	zephir_array_update_string(&params, SL("href"), &_0, PH_COPY | PH_SEPARATE);
	ZEPHIR_INIT_VAR(&_1);
	ZVAL_STRING(&_1, "<a");
	ZEPHIR_CALL_SELF(&code, "renderattributes", NULL, 0, &_1, &params);
	zephir_check_call_status();
	ZEPHIR_INIT_VAR(&_2);
	ZEPHIR_CONCAT_SVS(&_2, ">", text, "</a>");
	zephir_concat_self(&code, &_2 TSRMLS_CC);
	RETURN_CCTOR(&code);

}

/**
 * Builds generic INPUT tags
 *
 * @param array parameters
 */
PHP_METHOD(Phalcon_Tag, _inputField) {

	zend_long ZEPHIR_LAST_CALL_STATUS;
	zend_bool asValue, _1$$10;
	zval *type_param = NULL, *parameters, parameters_sub, *asValue_param = NULL, params, id, value, code, name, _3, _4, _0$$6, _2$$5;
	zval type;
	zval *this_ptr = getThis();

	ZVAL_UNDEF(&type);
	ZVAL_UNDEF(&parameters_sub);
	ZVAL_UNDEF(&params);
	ZVAL_UNDEF(&id);
	ZVAL_UNDEF(&value);
	ZVAL_UNDEF(&code);
	ZVAL_UNDEF(&name);
	ZVAL_UNDEF(&_3);
	ZVAL_UNDEF(&_4);
	ZVAL_UNDEF(&_0$$6);
	ZVAL_UNDEF(&_2$$5);

	ZEPHIR_MM_GROW();
	zephir_fetch_params(1, 2, 1, &type_param, &parameters, &asValue_param);

	zephir_get_strval(&type, type_param);
	if (!asValue_param) {
		asValue = 0;
	} else {
		asValue = zephir_get_boolval(asValue_param);
	}


	ZEPHIR_INIT_VAR(&params);
	array_init(&params);
	if (Z_TYPE_P(parameters) != IS_ARRAY) {
		zephir_array_append(&params, parameters, PH_SEPARATE, "phalcon/tag.zep", 450);
	} else {
		ZEPHIR_CPY_WRT(&params, parameters);
	}
	if (asValue == 0) {
		ZEPHIR_OBS_VAR(&id);
		if (!(zephir_array_isset_long_fetch(&id, &params, 0, 0 TSRMLS_CC))) {
			zephir_array_fetch_string(&_0$$6, &params, SL("id"), PH_NOISY | PH_READONLY, "phalcon/tag.zep", 458 TSRMLS_CC);
			zephir_array_update_long(&params, 0, &_0$$6, PH_COPY | PH_SEPARATE ZEPHIR_DEBUG_PARAMS_DUMMY);
		}
		ZEPHIR_OBS_VAR(&name);
		if (zephir_array_isset_string_fetch(&name, &params, SL("name"), 0)) {
			if (ZEPHIR_IS_EMPTY(&name)) {
				zephir_array_update_string(&params, SL("name"), &id, PH_COPY | PH_SEPARATE);
			}
		} else {
			zephir_array_update_string(&params, SL("name"), &id, PH_COPY | PH_SEPARATE);
		}
		if (Z_TYPE_P(&id) == IS_STRING) {
			_1$$10 = !(zephir_memnstr_str(&id, SL("["), "phalcon/tag.zep", 473));
			if (_1$$10) {
				_1$$10 = !(zephir_array_isset_string(&params, SL("id")));
			}
			if (_1$$10) {
				zephir_array_update_string(&params, SL("id"), &id, PH_COPY | PH_SEPARATE);
			}
		}
		ZEPHIR_CALL_SELF(&_2$$5, "getvalue", NULL, 0, &id, &params);
		zephir_check_call_status();
		zephir_array_update_string(&params, SL("value"), &_2$$5, PH_COPY | PH_SEPARATE);
	} else {
		if (!(zephir_array_isset_string(&params, SL("value")))) {
			ZEPHIR_OBS_VAR(&value);
			if (zephir_array_isset_long_fetch(&value, &params, 0, 0 TSRMLS_CC)) {
				zephir_array_update_string(&params, SL("value"), &value, PH_COPY | PH_SEPARATE);
			}
		}
	}
	zephir_array_update_string(&params, SL("type"), &type, PH_COPY | PH_SEPARATE);
	ZEPHIR_INIT_VAR(&_3);
	ZVAL_STRING(&_3, "<input");
	ZEPHIR_CALL_SELF(&code, "renderattributes", NULL, 0, &_3, &params);
	zephir_check_call_status();
	zephir_read_static_property_ce(&_4, phalcon_tag_ce, SL("_documentType"), PH_NOISY_CC | PH_READONLY);
	if (ZEPHIR_GT_LONG(&_4, 5)) {
		zephir_concat_self_str(&code, SL(" />") TSRMLS_CC);
	} else {
		zephir_concat_self_str(&code, SL(">") TSRMLS_CC);
	}
	RETURN_CCTOR(&code);

}

/**
 * Builds INPUT tags that implements the checked attribute
 *
 * @param array parameters
 */
PHP_METHOD(Phalcon_Tag, _inputFieldChecked) {

	zend_bool _3$$11;
	zend_long ZEPHIR_LAST_CALL_STATUS;
	zval *type_param = NULL, *parameters, parameters_sub, params, value, id, code, name, currentValue, _1, _2, _6, _7, _0$$5, _4$$12, _5$$14;
	zval type;
	zval *this_ptr = getThis();

	ZVAL_UNDEF(&type);
	ZVAL_UNDEF(&parameters_sub);
	ZVAL_UNDEF(&params);
	ZVAL_UNDEF(&value);
	ZVAL_UNDEF(&id);
	ZVAL_UNDEF(&code);
	ZVAL_UNDEF(&name);
	ZVAL_UNDEF(&currentValue);
	ZVAL_UNDEF(&_1);
	ZVAL_UNDEF(&_2);
	ZVAL_UNDEF(&_6);
	ZVAL_UNDEF(&_7);
	ZVAL_UNDEF(&_0$$5);
	ZVAL_UNDEF(&_4$$12);
	ZVAL_UNDEF(&_5$$14);

	ZEPHIR_MM_GROW();
	zephir_fetch_params(1, 2, 0, &type_param, &parameters);

	zephir_get_strval(&type, type_param);


	if (Z_TYPE_P(parameters) != IS_ARRAY) {
		ZEPHIR_INIT_VAR(&params);
		zephir_create_array(&params, 1, 0 TSRMLS_CC);
		zephir_array_fast_append(&params, parameters);
	} else {
		ZEPHIR_CPY_WRT(&params, parameters);
	}
	if (!(zephir_array_isset_long(&params, 0))) {
		zephir_array_fetch_string(&_0$$5, &params, SL("id"), PH_NOISY | PH_READONLY, "phalcon/tag.zep", 522 TSRMLS_CC);
		zephir_array_update_long(&params, 0, &_0$$5, PH_COPY | PH_SEPARATE ZEPHIR_DEBUG_PARAMS_DUMMY);
	}
	ZEPHIR_OBS_VAR(&id);
	zephir_array_fetch_long(&id, &params, 0, PH_NOISY, "phalcon/tag.zep", 525 TSRMLS_CC);
	if (!(zephir_array_isset_string(&params, SL("name")))) {
		zephir_array_update_string(&params, SL("name"), &id, PH_COPY | PH_SEPARATE);
	} else {
		ZEPHIR_OBS_VAR(&name);
		zephir_array_fetch_string(&name, &params, SL("name"), PH_NOISY, "phalcon/tag.zep", 529 TSRMLS_CC);
		if (ZEPHIR_IS_EMPTY(&name)) {
			zephir_array_update_string(&params, SL("name"), &id, PH_COPY | PH_SEPARATE);
		}
	}
	ZEPHIR_INIT_VAR(&_1);
	ZVAL_STRING(&_1, "[");
	ZEPHIR_INIT_VAR(&_2);
	zephir_fast_strpos(&_2, &id, &_1, 0 );
	if (!(zephir_is_true(&_2))) {
		if (!(zephir_array_isset_string(&params, SL("id")))) {
			zephir_array_update_string(&params, SL("id"), &id, PH_COPY | PH_SEPARATE);
		}
	}
	ZEPHIR_OBS_VAR(&currentValue);
	if (zephir_array_isset_string_fetch(&currentValue, &params, SL("value"), 0)) {
		zephir_array_unset_string(&params, SL("value"), PH_SEPARATE);
		ZEPHIR_CALL_SELF(&value, "getvalue", NULL, 0, &id, &params);
		zephir_check_call_status();
		_3$$11 = Z_TYPE_P(&value) != IS_NULL;
		if (_3$$11) {
			_3$$11 = ZEPHIR_IS_EQUAL(&currentValue, &value);
		}
		if (_3$$11) {
			ZEPHIR_INIT_VAR(&_4$$12);
			ZVAL_STRING(&_4$$12, "checked");
			zephir_array_update_string(&params, SL("checked"), &_4$$12, PH_COPY | PH_SEPARATE);
		}
		zephir_array_update_string(&params, SL("value"), &currentValue, PH_COPY | PH_SEPARATE);
	} else {
		ZEPHIR_CALL_SELF(&value, "getvalue", NULL, 0, &id, &params);
		zephir_check_call_status();
		if (Z_TYPE_P(&value) != IS_NULL) {
			ZEPHIR_INIT_VAR(&_5$$14);
			ZVAL_STRING(&_5$$14, "checked");
			zephir_array_update_string(&params, SL("checked"), &_5$$14, PH_COPY | PH_SEPARATE);
		}
		zephir_array_update_string(&params, SL("value"), &value, PH_COPY | PH_SEPARATE);
	}
	zephir_array_update_string(&params, SL("type"), &type, PH_COPY | PH_SEPARATE);
	ZEPHIR_INIT_VAR(&_6);
	ZVAL_STRING(&_6, "<input");
	ZEPHIR_CALL_SELF(&code, "renderattributes", NULL, 0, &_6, &params);
	zephir_check_call_status();
	zephir_read_static_property_ce(&_7, phalcon_tag_ce, SL("_documentType"), PH_NOISY_CC | PH_READONLY);
	if (ZEPHIR_GT_LONG(&_7, 5)) {
		zephir_concat_self_str(&code, SL(" />") TSRMLS_CC);
	} else {
		zephir_concat_self_str(&code, SL(">") TSRMLS_CC);
	}
	RETURN_CCTOR(&code);

}

/**
 * Builds a HTML input[type="color"] tag
 *
 * @param array parameters
 */
PHP_METHOD(Phalcon_Tag, colorField) {

	zend_long ZEPHIR_LAST_CALL_STATUS;
	zephir_fcall_cache_entry *_0 = NULL;
	zval *parameters, parameters_sub, _1;
	zval *this_ptr = getThis();

	ZVAL_UNDEF(&parameters_sub);
	ZVAL_UNDEF(&_1);

	ZEPHIR_MM_GROW();
	zephir_fetch_params(1, 1, 0, &parameters);



	ZEPHIR_INIT_VAR(&_1);
	ZVAL_STRING(&_1, "color");
<<<<<<< HEAD
	ZEPHIR_RETURN_CALL_SELF("_inputfield", &_0, 479, &_1, parameters);
=======
	ZEPHIR_RETURN_CALL_SELF("_inputfield", &_0, 427, &_1, parameters);
>>>>>>> da2b94a2
	zephir_check_call_status();
	RETURN_MM();

}

/**
 * Builds a HTML input[type="text"] tag
 *
 * <code>
 * echo Phalcon\Tag::textField(
 *     [
 *         "name",
 *         "size" => 30,
 *     ]
 * );
 * </code>
 *
 * @param array parameters
 */
PHP_METHOD(Phalcon_Tag, textField) {

	zend_long ZEPHIR_LAST_CALL_STATUS;
	zephir_fcall_cache_entry *_0 = NULL;
	zval *parameters, parameters_sub, _1;
	zval *this_ptr = getThis();

	ZVAL_UNDEF(&parameters_sub);
	ZVAL_UNDEF(&_1);

	ZEPHIR_MM_GROW();
	zephir_fetch_params(1, 1, 0, &parameters);



	ZEPHIR_INIT_VAR(&_1);
	ZVAL_STRING(&_1, "text");
<<<<<<< HEAD
	ZEPHIR_RETURN_CALL_SELF("_inputfield", &_0, 479, &_1, parameters);
=======
	ZEPHIR_RETURN_CALL_SELF("_inputfield", &_0, 427, &_1, parameters);
>>>>>>> da2b94a2
	zephir_check_call_status();
	RETURN_MM();

}

/**
 * Builds a HTML input[type="number"] tag
 *
 * <code>
 * echo Phalcon\Tag::numericField(
 *     [
 *         "price",
 *         "min" => "1",
 *         "max" => "5",
 *     ]
 * );
 * </code>
 *
 * @param array parameters
 */
PHP_METHOD(Phalcon_Tag, numericField) {

	zend_long ZEPHIR_LAST_CALL_STATUS;
	zephir_fcall_cache_entry *_0 = NULL;
	zval *parameters, parameters_sub, _1;
	zval *this_ptr = getThis();

	ZVAL_UNDEF(&parameters_sub);
	ZVAL_UNDEF(&_1);

	ZEPHIR_MM_GROW();
	zephir_fetch_params(1, 1, 0, &parameters);



	ZEPHIR_INIT_VAR(&_1);
	ZVAL_STRING(&_1, "number");
<<<<<<< HEAD
	ZEPHIR_RETURN_CALL_SELF("_inputfield", &_0, 479, &_1, parameters);
=======
	ZEPHIR_RETURN_CALL_SELF("_inputfield", &_0, 427, &_1, parameters);
>>>>>>> da2b94a2
	zephir_check_call_status();
	RETURN_MM();

}

/**
 * Builds a HTML input[type="range"] tag
 *
 * @param array parameters
 */
PHP_METHOD(Phalcon_Tag, rangeField) {

	zend_long ZEPHIR_LAST_CALL_STATUS;
	zephir_fcall_cache_entry *_0 = NULL;
	zval *parameters, parameters_sub, _1;
	zval *this_ptr = getThis();

	ZVAL_UNDEF(&parameters_sub);
	ZVAL_UNDEF(&_1);

	ZEPHIR_MM_GROW();
	zephir_fetch_params(1, 1, 0, &parameters);



	ZEPHIR_INIT_VAR(&_1);
	ZVAL_STRING(&_1, "range");
<<<<<<< HEAD
	ZEPHIR_RETURN_CALL_SELF("_inputfield", &_0, 479, &_1, parameters);
=======
	ZEPHIR_RETURN_CALL_SELF("_inputfield", &_0, 427, &_1, parameters);
>>>>>>> da2b94a2
	zephir_check_call_status();
	RETURN_MM();

}

/**
 * Builds a HTML input[type="email"] tag
 *
 * <code>
 * echo Phalcon\Tag::emailField("email");
 * </code>
 *
 * @param array parameters
 */
PHP_METHOD(Phalcon_Tag, emailField) {

	zend_long ZEPHIR_LAST_CALL_STATUS;
	zephir_fcall_cache_entry *_0 = NULL;
	zval *parameters, parameters_sub, _1;
	zval *this_ptr = getThis();

	ZVAL_UNDEF(&parameters_sub);
	ZVAL_UNDEF(&_1);

	ZEPHIR_MM_GROW();
	zephir_fetch_params(1, 1, 0, &parameters);



	ZEPHIR_INIT_VAR(&_1);
	ZVAL_STRING(&_1, "email");
<<<<<<< HEAD
	ZEPHIR_RETURN_CALL_SELF("_inputfield", &_0, 479, &_1, parameters);
=======
	ZEPHIR_RETURN_CALL_SELF("_inputfield", &_0, 427, &_1, parameters);
>>>>>>> da2b94a2
	zephir_check_call_status();
	RETURN_MM();

}

/**
 * Builds a HTML input[type="date"] tag
 *
 * <code>
 * echo Phalcon\Tag::dateField(
 *     [
 *         "born",
 *         "value" => "14-12-1980",
 *     ]
 * );
 * </code>
 *
 * @param array parameters
 */
PHP_METHOD(Phalcon_Tag, dateField) {

	zend_long ZEPHIR_LAST_CALL_STATUS;
	zephir_fcall_cache_entry *_0 = NULL;
	zval *parameters, parameters_sub, _1;
	zval *this_ptr = getThis();

	ZVAL_UNDEF(&parameters_sub);
	ZVAL_UNDEF(&_1);

	ZEPHIR_MM_GROW();
	zephir_fetch_params(1, 1, 0, &parameters);



	ZEPHIR_INIT_VAR(&_1);
	ZVAL_STRING(&_1, "date");
<<<<<<< HEAD
	ZEPHIR_RETURN_CALL_SELF("_inputfield", &_0, 479, &_1, parameters);
=======
	ZEPHIR_RETURN_CALL_SELF("_inputfield", &_0, 427, &_1, parameters);
>>>>>>> da2b94a2
	zephir_check_call_status();
	RETURN_MM();

}

/**
 * Builds a HTML input[type="datetime"] tag
 *
 * @param array parameters
 */
PHP_METHOD(Phalcon_Tag, dateTimeField) {

	zend_long ZEPHIR_LAST_CALL_STATUS;
	zephir_fcall_cache_entry *_0 = NULL;
	zval *parameters, parameters_sub, _1;
	zval *this_ptr = getThis();

	ZVAL_UNDEF(&parameters_sub);
	ZVAL_UNDEF(&_1);

	ZEPHIR_MM_GROW();
	zephir_fetch_params(1, 1, 0, &parameters);



	ZEPHIR_INIT_VAR(&_1);
	ZVAL_STRING(&_1, "datetime");
<<<<<<< HEAD
	ZEPHIR_RETURN_CALL_SELF("_inputfield", &_0, 479, &_1, parameters);
=======
	ZEPHIR_RETURN_CALL_SELF("_inputfield", &_0, 427, &_1, parameters);
>>>>>>> da2b94a2
	zephir_check_call_status();
	RETURN_MM();

}

/**
 * Builds a HTML input[type="datetime-local"] tag
 *
 * @param array parameters
 */
PHP_METHOD(Phalcon_Tag, dateTimeLocalField) {

	zend_long ZEPHIR_LAST_CALL_STATUS;
	zephir_fcall_cache_entry *_0 = NULL;
	zval *parameters, parameters_sub, _1;
	zval *this_ptr = getThis();

	ZVAL_UNDEF(&parameters_sub);
	ZVAL_UNDEF(&_1);

	ZEPHIR_MM_GROW();
	zephir_fetch_params(1, 1, 0, &parameters);



	ZEPHIR_INIT_VAR(&_1);
	ZVAL_STRING(&_1, "datetime-local");
<<<<<<< HEAD
	ZEPHIR_RETURN_CALL_SELF("_inputfield", &_0, 479, &_1, parameters);
=======
	ZEPHIR_RETURN_CALL_SELF("_inputfield", &_0, 427, &_1, parameters);
>>>>>>> da2b94a2
	zephir_check_call_status();
	RETURN_MM();

}

/**
 * Builds a HTML input[type="month"] tag
 *
 * @param array parameters
 */
PHP_METHOD(Phalcon_Tag, monthField) {

	zend_long ZEPHIR_LAST_CALL_STATUS;
	zephir_fcall_cache_entry *_0 = NULL;
	zval *parameters, parameters_sub, _1;
	zval *this_ptr = getThis();

	ZVAL_UNDEF(&parameters_sub);
	ZVAL_UNDEF(&_1);

	ZEPHIR_MM_GROW();
	zephir_fetch_params(1, 1, 0, &parameters);



	ZEPHIR_INIT_VAR(&_1);
	ZVAL_STRING(&_1, "month");
<<<<<<< HEAD
	ZEPHIR_RETURN_CALL_SELF("_inputfield", &_0, 479, &_1, parameters);
=======
	ZEPHIR_RETURN_CALL_SELF("_inputfield", &_0, 427, &_1, parameters);
>>>>>>> da2b94a2
	zephir_check_call_status();
	RETURN_MM();

}

/**
 * Builds a HTML input[type="time"] tag
 *
 * @param array parameters
 */
PHP_METHOD(Phalcon_Tag, timeField) {

	zend_long ZEPHIR_LAST_CALL_STATUS;
	zephir_fcall_cache_entry *_0 = NULL;
	zval *parameters, parameters_sub, _1;
	zval *this_ptr = getThis();

	ZVAL_UNDEF(&parameters_sub);
	ZVAL_UNDEF(&_1);

	ZEPHIR_MM_GROW();
	zephir_fetch_params(1, 1, 0, &parameters);



	ZEPHIR_INIT_VAR(&_1);
	ZVAL_STRING(&_1, "time");
<<<<<<< HEAD
	ZEPHIR_RETURN_CALL_SELF("_inputfield", &_0, 479, &_1, parameters);
=======
	ZEPHIR_RETURN_CALL_SELF("_inputfield", &_0, 427, &_1, parameters);
>>>>>>> da2b94a2
	zephir_check_call_status();
	RETURN_MM();

}

/**
 * Builds a HTML input[type="week"] tag
 *
 * @param array parameters
 */
PHP_METHOD(Phalcon_Tag, weekField) {

	zend_long ZEPHIR_LAST_CALL_STATUS;
	zephir_fcall_cache_entry *_0 = NULL;
	zval *parameters, parameters_sub, _1;
	zval *this_ptr = getThis();

	ZVAL_UNDEF(&parameters_sub);
	ZVAL_UNDEF(&_1);

	ZEPHIR_MM_GROW();
	zephir_fetch_params(1, 1, 0, &parameters);



	ZEPHIR_INIT_VAR(&_1);
	ZVAL_STRING(&_1, "week");
<<<<<<< HEAD
	ZEPHIR_RETURN_CALL_SELF("_inputfield", &_0, 479, &_1, parameters);
=======
	ZEPHIR_RETURN_CALL_SELF("_inputfield", &_0, 427, &_1, parameters);
>>>>>>> da2b94a2
	zephir_check_call_status();
	RETURN_MM();

}

/**
 * Builds a HTML input[type="password"] tag
 *
 *<code>
 * echo Phalcon\Tag::passwordField(
 *     [
 *         "name",
 *         "size" => 30,
 *     ]
 * );
 *</code>
 *
 * @param array parameters
 */
PHP_METHOD(Phalcon_Tag, passwordField) {

	zend_long ZEPHIR_LAST_CALL_STATUS;
	zephir_fcall_cache_entry *_0 = NULL;
	zval *parameters, parameters_sub, _1;
	zval *this_ptr = getThis();

	ZVAL_UNDEF(&parameters_sub);
	ZVAL_UNDEF(&_1);

	ZEPHIR_MM_GROW();
	zephir_fetch_params(1, 1, 0, &parameters);



	ZEPHIR_INIT_VAR(&_1);
	ZVAL_STRING(&_1, "password");
<<<<<<< HEAD
	ZEPHIR_RETURN_CALL_SELF("_inputfield", &_0, 479, &_1, parameters);
=======
	ZEPHIR_RETURN_CALL_SELF("_inputfield", &_0, 427, &_1, parameters);
>>>>>>> da2b94a2
	zephir_check_call_status();
	RETURN_MM();

}

/**
 * Builds a HTML input[type="hidden"] tag
 *
 *<code>
 * echo Phalcon\Tag::hiddenField(
 *     [
 *         "name",
 *         "value" => "mike",
 *     ]
 * );
 *</code>
 *
 * @param array parameters
 */
PHP_METHOD(Phalcon_Tag, hiddenField) {

	zend_long ZEPHIR_LAST_CALL_STATUS;
	zephir_fcall_cache_entry *_0 = NULL;
	zval *parameters, parameters_sub, _1;
	zval *this_ptr = getThis();

	ZVAL_UNDEF(&parameters_sub);
	ZVAL_UNDEF(&_1);

	ZEPHIR_MM_GROW();
	zephir_fetch_params(1, 1, 0, &parameters);



	ZEPHIR_INIT_VAR(&_1);
	ZVAL_STRING(&_1, "hidden");
<<<<<<< HEAD
	ZEPHIR_RETURN_CALL_SELF("_inputfield", &_0, 479, &_1, parameters);
=======
	ZEPHIR_RETURN_CALL_SELF("_inputfield", &_0, 427, &_1, parameters);
>>>>>>> da2b94a2
	zephir_check_call_status();
	RETURN_MM();

}

/**
 * Builds a HTML input[type="file"] tag
 *
 *<code>
 * echo Phalcon\Tag::fileField("file");
 *</code>
 *
 * @param array parameters
 */
PHP_METHOD(Phalcon_Tag, fileField) {

	zend_long ZEPHIR_LAST_CALL_STATUS;
	zephir_fcall_cache_entry *_0 = NULL;
	zval *parameters, parameters_sub, _1;
	zval *this_ptr = getThis();

	ZVAL_UNDEF(&parameters_sub);
	ZVAL_UNDEF(&_1);

	ZEPHIR_MM_GROW();
	zephir_fetch_params(1, 1, 0, &parameters);



	ZEPHIR_INIT_VAR(&_1);
	ZVAL_STRING(&_1, "file");
<<<<<<< HEAD
	ZEPHIR_RETURN_CALL_SELF("_inputfield", &_0, 479, &_1, parameters);
=======
	ZEPHIR_RETURN_CALL_SELF("_inputfield", &_0, 427, &_1, parameters);
>>>>>>> da2b94a2
	zephir_check_call_status();
	RETURN_MM();

}

/**
 * Builds a HTML input[type="search"] tag
 *
 * @param array parameters
 */
PHP_METHOD(Phalcon_Tag, searchField) {

	zend_long ZEPHIR_LAST_CALL_STATUS;
	zephir_fcall_cache_entry *_0 = NULL;
	zval *parameters, parameters_sub, _1;
	zval *this_ptr = getThis();

	ZVAL_UNDEF(&parameters_sub);
	ZVAL_UNDEF(&_1);

	ZEPHIR_MM_GROW();
	zephir_fetch_params(1, 1, 0, &parameters);



	ZEPHIR_INIT_VAR(&_1);
	ZVAL_STRING(&_1, "search");
<<<<<<< HEAD
	ZEPHIR_RETURN_CALL_SELF("_inputfield", &_0, 479, &_1, parameters);
=======
	ZEPHIR_RETURN_CALL_SELF("_inputfield", &_0, 427, &_1, parameters);
>>>>>>> da2b94a2
	zephir_check_call_status();
	RETURN_MM();

}

/**
 * Builds a HTML input[type="tel"] tag
 *
 * @param array parameters
 */
PHP_METHOD(Phalcon_Tag, telField) {

	zend_long ZEPHIR_LAST_CALL_STATUS;
	zephir_fcall_cache_entry *_0 = NULL;
	zval *parameters, parameters_sub, _1;
	zval *this_ptr = getThis();

	ZVAL_UNDEF(&parameters_sub);
	ZVAL_UNDEF(&_1);

	ZEPHIR_MM_GROW();
	zephir_fetch_params(1, 1, 0, &parameters);



	ZEPHIR_INIT_VAR(&_1);
	ZVAL_STRING(&_1, "tel");
<<<<<<< HEAD
	ZEPHIR_RETURN_CALL_SELF("_inputfield", &_0, 479, &_1, parameters);
=======
	ZEPHIR_RETURN_CALL_SELF("_inputfield", &_0, 427, &_1, parameters);
>>>>>>> da2b94a2
	zephir_check_call_status();
	RETURN_MM();

}

/**
 * Builds a HTML input[type="url"] tag
 *
 * @param array parameters
 */
PHP_METHOD(Phalcon_Tag, urlField) {

	zend_long ZEPHIR_LAST_CALL_STATUS;
	zephir_fcall_cache_entry *_0 = NULL;
	zval *parameters, parameters_sub, _1;
	zval *this_ptr = getThis();

	ZVAL_UNDEF(&parameters_sub);
	ZVAL_UNDEF(&_1);

	ZEPHIR_MM_GROW();
	zephir_fetch_params(1, 1, 0, &parameters);



	ZEPHIR_INIT_VAR(&_1);
	ZVAL_STRING(&_1, "url");
<<<<<<< HEAD
	ZEPHIR_RETURN_CALL_SELF("_inputfield", &_0, 479, &_1, parameters);
=======
	ZEPHIR_RETURN_CALL_SELF("_inputfield", &_0, 427, &_1, parameters);
>>>>>>> da2b94a2
	zephir_check_call_status();
	RETURN_MM();

}

/**
 * Builds a HTML input[type="check"] tag
 *
 *<code>
 * echo Phalcon\Tag::checkField(
 *     [
 *         "terms",
 *         "value" => "Y",
 *     ]
 * );
 *</code>
 *
 * Volt syntax:
 *<code>
 * {{ check_field("terms") }}
 *</code>
 *
 * @param array parameters
 */
PHP_METHOD(Phalcon_Tag, checkField) {

	zend_long ZEPHIR_LAST_CALL_STATUS;
	zephir_fcall_cache_entry *_0 = NULL;
	zval *parameters, parameters_sub, _1;
	zval *this_ptr = getThis();

	ZVAL_UNDEF(&parameters_sub);
	ZVAL_UNDEF(&_1);

	ZEPHIR_MM_GROW();
	zephir_fetch_params(1, 1, 0, &parameters);



	ZEPHIR_INIT_VAR(&_1);
	ZVAL_STRING(&_1, "checkbox");
<<<<<<< HEAD
	ZEPHIR_RETURN_CALL_SELF("_inputfieldchecked", &_0, 480, &_1, parameters);
=======
	ZEPHIR_RETURN_CALL_SELF("_inputfieldchecked", &_0, 428, &_1, parameters);
>>>>>>> da2b94a2
	zephir_check_call_status();
	RETURN_MM();

}

/**
 * Builds a HTML input[type="radio"] tag
 *
 *<code>
 * echo Phalcon\Tag::radioField(
 *     [
 *         "weather",
 *         "value" => "hot",
 *     ]
 * );
 *</code>
 *
 * Volt syntax:
 *<code>
 * {{ radio_field("Save") }}
 *</code>
 *
 * @param array parameters
 */
PHP_METHOD(Phalcon_Tag, radioField) {

	zend_long ZEPHIR_LAST_CALL_STATUS;
	zephir_fcall_cache_entry *_0 = NULL;
	zval *parameters, parameters_sub, _1;
	zval *this_ptr = getThis();

	ZVAL_UNDEF(&parameters_sub);
	ZVAL_UNDEF(&_1);

	ZEPHIR_MM_GROW();
	zephir_fetch_params(1, 1, 0, &parameters);



	ZEPHIR_INIT_VAR(&_1);
	ZVAL_STRING(&_1, "radio");
<<<<<<< HEAD
	ZEPHIR_RETURN_CALL_SELF("_inputfieldchecked", &_0, 480, &_1, parameters);
=======
	ZEPHIR_RETURN_CALL_SELF("_inputfieldchecked", &_0, 428, &_1, parameters);
>>>>>>> da2b94a2
	zephir_check_call_status();
	RETURN_MM();

}

/**
 * Builds a HTML input[type="image"] tag
 *
 *<code>
 * echo Phalcon\Tag::imageInput(
 *     [
 *         "src" => "/img/button.png",
 *     ]
 * );
 *</code>
 *
 * Volt syntax:
 *<code>
 * {{ image_input("src": "/img/button.png") }}
 *</code>
 *
 * @param array parameters
 */
PHP_METHOD(Phalcon_Tag, imageInput) {

	zend_long ZEPHIR_LAST_CALL_STATUS;
	zephir_fcall_cache_entry *_0 = NULL;
	zval *parameters, parameters_sub, _1, _2;
	zval *this_ptr = getThis();

	ZVAL_UNDEF(&parameters_sub);
	ZVAL_UNDEF(&_1);
	ZVAL_UNDEF(&_2);

	ZEPHIR_MM_GROW();
	zephir_fetch_params(1, 1, 0, &parameters);



	ZEPHIR_INIT_VAR(&_1);
	ZVAL_STRING(&_1, "image");
	ZVAL_BOOL(&_2, 1);
<<<<<<< HEAD
	ZEPHIR_RETURN_CALL_SELF("_inputfield", &_0, 479, &_1, parameters, &_2);
=======
	ZEPHIR_RETURN_CALL_SELF("_inputfield", &_0, 427, &_1, parameters, &_2);
>>>>>>> da2b94a2
	zephir_check_call_status();
	RETURN_MM();

}

/**
 * Builds a HTML input[type="submit"] tag
 *
 *<code>
 * echo Phalcon\Tag::submitButton("Save")
 *</code>
 *
 * Volt syntax:
 *<code>
 * {{ submit_button("Save") }}
 *</code>
 *
 * @param array parameters
 */
PHP_METHOD(Phalcon_Tag, submitButton) {

	zend_long ZEPHIR_LAST_CALL_STATUS;
	zephir_fcall_cache_entry *_0 = NULL;
	zval *parameters, parameters_sub, _1, _2;
	zval *this_ptr = getThis();

	ZVAL_UNDEF(&parameters_sub);
	ZVAL_UNDEF(&_1);
	ZVAL_UNDEF(&_2);

	ZEPHIR_MM_GROW();
	zephir_fetch_params(1, 1, 0, &parameters);



	ZEPHIR_INIT_VAR(&_1);
	ZVAL_STRING(&_1, "submit");
	ZVAL_BOOL(&_2, 1);
<<<<<<< HEAD
	ZEPHIR_RETURN_CALL_SELF("_inputfield", &_0, 479, &_1, parameters, &_2);
=======
	ZEPHIR_RETURN_CALL_SELF("_inputfield", &_0, 427, &_1, parameters, &_2);
>>>>>>> da2b94a2
	zephir_check_call_status();
	RETURN_MM();

}

/**
 * Builds a HTML SELECT tag using a PHP array for options
 *
 *<code>
 * echo Phalcon\Tag::selectStatic(
 *     "status",
 *     [
 *         "A" => "Active",
 *         "I" => "Inactive",
 *     ]
 * );
 *</code>
 *
 * @param array parameters
 * @param array data
 */
PHP_METHOD(Phalcon_Tag, selectStatic) {

	zend_long ZEPHIR_LAST_CALL_STATUS;
	zephir_fcall_cache_entry *_0 = NULL;
	zval *parameters, parameters_sub, *data = NULL, data_sub, __$null;
	zval *this_ptr = getThis();

	ZVAL_UNDEF(&parameters_sub);
	ZVAL_UNDEF(&data_sub);
	ZVAL_NULL(&__$null);

	ZEPHIR_MM_GROW();
	zephir_fetch_params(1, 1, 1, &parameters, &data);

	if (!data) {
		data = &data_sub;
		data = &__$null;
	}


	ZEPHIR_RETURN_CALL_CE_STATIC(phalcon_tag_select_ce, "selectfield", &_0, 0, parameters, data);
	zephir_check_call_status();
	RETURN_MM();

}

/**
 * Builds a HTML SELECT tag using a Phalcon\Mvc\Model resultset as options
 *
 *<code>
 * echo Phalcon\Tag::select(
 *     [
 *         "robotId",
 *         Robots::find("type = "mechanical""),
 *         "using" => ["id", "name"],
 *     ]
 * );
 *</code>
 *
 * Volt syntax:
 *<code>
 * {{ select("robotId", robots, "using": ["id", "name"]) }}
 *</code>
 *
 * @param array parameters
 * @param array data
 */
PHP_METHOD(Phalcon_Tag, select) {

	zend_long ZEPHIR_LAST_CALL_STATUS;
	zephir_fcall_cache_entry *_0 = NULL;
	zval *parameters, parameters_sub, *data = NULL, data_sub, __$null;
	zval *this_ptr = getThis();

	ZVAL_UNDEF(&parameters_sub);
	ZVAL_UNDEF(&data_sub);
	ZVAL_NULL(&__$null);

	ZEPHIR_MM_GROW();
	zephir_fetch_params(1, 1, 1, &parameters, &data);

	if (!data) {
		data = &data_sub;
		data = &__$null;
	}


	ZEPHIR_RETURN_CALL_CE_STATIC(phalcon_tag_select_ce, "selectfield", &_0, 0, parameters, data);
	zephir_check_call_status();
	RETURN_MM();

}

/**
 * Builds a HTML TEXTAREA tag
 *
 *<code>
 * echo Phalcon\Tag::textArea(
 *     [
 *         "comments",
 *         "cols" => 10,
 *         "rows" => 4,
 *     ]
 * );
 *</code>
 *
 * Volt syntax:
 *<code>
 * {{ text_area("comments", "cols": 10, "rows": 4) }}
 *</code>
 *
 * @param array parameters
 */
PHP_METHOD(Phalcon_Tag, textArea) {

	zend_long ZEPHIR_LAST_CALL_STATUS;
	zval *parameters, parameters_sub, params, id, name, content, code, _1, _2, _3, _0$$6;
	zval *this_ptr = getThis();

	ZVAL_UNDEF(&parameters_sub);
	ZVAL_UNDEF(&params);
	ZVAL_UNDEF(&id);
	ZVAL_UNDEF(&name);
	ZVAL_UNDEF(&content);
	ZVAL_UNDEF(&code);
	ZVAL_UNDEF(&_1);
	ZVAL_UNDEF(&_2);
	ZVAL_UNDEF(&_3);
	ZVAL_UNDEF(&_0$$6);

	ZEPHIR_MM_GROW();
	zephir_fetch_params(1, 1, 0, &parameters);



	if (Z_TYPE_P(parameters) != IS_ARRAY) {
		ZEPHIR_INIT_VAR(&params);
		zephir_create_array(&params, 1, 0 TSRMLS_CC);
		zephir_array_fast_append(&params, parameters);
	} else {
		ZEPHIR_CPY_WRT(&params, parameters);
	}
	if (!(zephir_array_isset_long(&params, 0))) {
		if (zephir_array_isset_string(&params, SL("id"))) {
			zephir_array_fetch_string(&_0$$6, &params, SL("id"), PH_NOISY | PH_READONLY, "phalcon/tag.zep", 981 TSRMLS_CC);
			zephir_array_update_long(&params, 0, &_0$$6, PH_COPY | PH_SEPARATE ZEPHIR_DEBUG_PARAMS_DUMMY);
		}
	}
	ZEPHIR_OBS_VAR(&id);
	zephir_array_fetch_long(&id, &params, 0, PH_NOISY, "phalcon/tag.zep", 985 TSRMLS_CC);
	if (!(zephir_array_isset_string(&params, SL("name")))) {
		zephir_array_update_string(&params, SL("name"), &id, PH_COPY | PH_SEPARATE);
	} else {
		ZEPHIR_OBS_VAR(&name);
		zephir_array_fetch_string(&name, &params, SL("name"), PH_NOISY, "phalcon/tag.zep", 989 TSRMLS_CC);
		if (ZEPHIR_IS_EMPTY(&name)) {
			zephir_array_update_string(&params, SL("name"), &id, PH_COPY | PH_SEPARATE);
		}
	}
	if (!(zephir_array_isset_string(&params, SL("id")))) {
		zephir_array_update_string(&params, SL("id"), &id, PH_COPY | PH_SEPARATE);
	}
	if (zephir_array_isset_string(&params, SL("value"))) {
		ZEPHIR_OBS_VAR(&content);
		zephir_array_fetch_string(&content, &params, SL("value"), PH_NOISY, "phalcon/tag.zep", 1000 TSRMLS_CC);
		zephir_array_unset_string(&params, SL("value"), PH_SEPARATE);
	} else {
		ZEPHIR_CALL_SELF(&content, "getvalue", NULL, 0, &id, &params);
		zephir_check_call_status();
	}
	ZEPHIR_INIT_VAR(&_1);
	ZVAL_STRING(&_1, "<textarea");
	ZEPHIR_CALL_SELF(&code, "renderattributes", NULL, 0, &_1, &params);
	zephir_check_call_status();
	ZEPHIR_CALL_FUNCTION(&_2, "htmlspecialchars", NULL, 192, &content);
	zephir_check_call_status();
	ZEPHIR_INIT_VAR(&_3);
	ZEPHIR_CONCAT_SVS(&_3, ">", &_2, "</textarea>");
	zephir_concat_self(&code, &_3 TSRMLS_CC);
	RETURN_CCTOR(&code);

}

/**
 * Builds a HTML FORM tag
 *
 * <code>
 * echo Phalcon\Tag::form("posts/save");
 *
 * echo Phalcon\Tag::form(
 *     [
 *         "posts/save",
 *         "method" => "post",
 *     ]
 * );
 * </code>
 *
 * Volt syntax:
 * <code>
 * {{ form("posts/save") }}
 * {{ form("posts/save", "method": "post") }}
 * </code>
 *
 * @param array parameters
 */
PHP_METHOD(Phalcon_Tag, form) {

	zend_long ZEPHIR_LAST_CALL_STATUS;
	zval *parameters = NULL, parameters_sub, params, paramsAction, action, code, _3, _0$$6, _1$$7, _2$$8;
	zval *this_ptr = getThis();

	ZVAL_UNDEF(&parameters_sub);
	ZVAL_UNDEF(&params);
	ZVAL_UNDEF(&paramsAction);
	ZVAL_UNDEF(&action);
	ZVAL_UNDEF(&code);
	ZVAL_UNDEF(&_3);
	ZVAL_UNDEF(&_0$$6);
	ZVAL_UNDEF(&_1$$7);
	ZVAL_UNDEF(&_2$$8);

	ZEPHIR_MM_GROW();
	zephir_fetch_params(1, 1, 0, &parameters);

	ZEPHIR_SEPARATE_PARAM(parameters);


	if (Z_TYPE_P(parameters) != IS_ARRAY) {
		ZEPHIR_INIT_VAR(&params);
		zephir_create_array(&params, 1, 0 TSRMLS_CC);
		zephir_array_fast_append(&params, parameters);
	} else {
		ZEPHIR_CPY_WRT(&params, parameters);
	}
	ZEPHIR_OBS_VAR(&paramsAction);
	if (!(zephir_array_isset_long_fetch(&paramsAction, &params, 0, 0 TSRMLS_CC))) {
		ZEPHIR_OBS_NVAR(&paramsAction);
		zephir_array_isset_string_fetch(&paramsAction, &params, SL("action"), 0);
	}
	if (!(zephir_array_isset_string(&params, SL("method")))) {
		ZEPHIR_INIT_VAR(&_0$$6);
		ZVAL_STRING(&_0$$6, "post");
		zephir_array_update_string(&params, SL("method"), &_0$$6, PH_COPY | PH_SEPARATE);
	}
	ZEPHIR_INIT_VAR(&action);
	ZVAL_NULL(&action);
	if (!(ZEPHIR_IS_EMPTY(&paramsAction))) {
		ZEPHIR_CALL_SELF(&_1$$7, "geturlservice", NULL, 0);
		zephir_check_call_status();
		ZEPHIR_CALL_METHOD(&action, &_1$$7, "get", NULL, 0, &paramsAction);
		zephir_check_call_status();
	}
	ZEPHIR_OBS_NVAR(parameters);
	if (zephir_array_isset_string_fetch(parameters, &params, SL("parameters"), 0)) {
		ZEPHIR_INIT_VAR(&_2$$8);
		ZEPHIR_CONCAT_SV(&_2$$8, "?", parameters);
		zephir_concat_self(&action, &_2$$8 TSRMLS_CC);
	}
	if (!(ZEPHIR_IS_EMPTY(&action))) {
		zephir_array_update_string(&params, SL("action"), &action, PH_COPY | PH_SEPARATE);
	}
	ZEPHIR_INIT_VAR(&_3);
	ZVAL_STRING(&_3, "<form");
	ZEPHIR_CALL_SELF(&code, "renderattributes", NULL, 0, &_3, &params);
	zephir_check_call_status();
	zephir_concat_self_str(&code, SL(">") TSRMLS_CC);
	RETURN_CCTOR(&code);

}

/**
 * Builds a HTML close FORM tag
 */
PHP_METHOD(Phalcon_Tag, endForm) {

	zval *this_ptr = getThis();


	RETURN_STRING("</form>");

}

/**
 * Set the title of view content
 *
 *<code>
 * Phalcon\Tag::setTitle("Welcome to my Page");
 *</code>
 */
PHP_METHOD(Phalcon_Tag, setTitle) {

	zval *title_param = NULL;
	zval title;
	zval *this_ptr = getThis();

	ZVAL_UNDEF(&title);

	ZEPHIR_MM_GROW();
	zephir_fetch_params(1, 1, 0, &title_param);

	zephir_get_strval(&title, title_param);


	zend_update_static_property(phalcon_tag_ce, ZEND_STRL("_documentTitle"), &title);
	ZEPHIR_MM_RESTORE();

}

/**
 * Set the title separator of view content
 *
 *<code>
 * Phalcon\Tag::setTitleSeparator("-");
 *</code>
 */
PHP_METHOD(Phalcon_Tag, setTitleSeparator) {

	zval *titleSeparator_param = NULL;
	zval titleSeparator;
	zval *this_ptr = getThis();

	ZVAL_UNDEF(&titleSeparator);

	ZEPHIR_MM_GROW();
	zephir_fetch_params(1, 1, 0, &titleSeparator_param);

	zephir_get_strval(&titleSeparator, titleSeparator_param);


	zend_update_static_property(phalcon_tag_ce, ZEND_STRL("_documentTitleSeparator"), &titleSeparator);
	ZEPHIR_MM_RESTORE();

}

/**
 * Appends a text to current document title
 */
PHP_METHOD(Phalcon_Tag, appendTitle) {

	zval *title, title_sub, _0, _1$$3;
	zval *this_ptr = getThis();

	ZVAL_UNDEF(&title_sub);
	ZVAL_UNDEF(&_0);
	ZVAL_UNDEF(&_1$$3);

	ZEPHIR_MM_GROW();
	zephir_fetch_params(1, 1, 0, &title);



	ZEPHIR_OBS_VAR(&_0);
	zephir_read_static_property_ce(&_0, phalcon_tag_ce, SL("_documentAppendTitle"), PH_NOISY_CC);
	if (Z_TYPE_P(&_0) == IS_NULL) {
		ZEPHIR_INIT_VAR(&_1$$3);
		array_init(&_1$$3);
		zend_update_static_property(phalcon_tag_ce, ZEND_STRL("_documentAppendTitle"), &_1$$3);
	}
	if (Z_TYPE_P(title) == IS_ARRAY) {
		zend_update_static_property(phalcon_tag_ce, ZEND_STRL("_documentAppendTitle"), title);
	} else {
		zephir_update_static_property_array_multi_ce(phalcon_tag_ce, SL("_documentAppendTitle"), title TSRMLS_CC, SL("a"), 1);
	}
	ZEPHIR_MM_RESTORE();

}

/**
 * Prepends a text to current document title
 */
PHP_METHOD(Phalcon_Tag, prependTitle) {

	zval *title, title_sub, _0, _1$$3;
	zval *this_ptr = getThis();

	ZVAL_UNDEF(&title_sub);
	ZVAL_UNDEF(&_0);
	ZVAL_UNDEF(&_1$$3);

	ZEPHIR_MM_GROW();
	zephir_fetch_params(1, 1, 0, &title);



	ZEPHIR_OBS_VAR(&_0);
	zephir_read_static_property_ce(&_0, phalcon_tag_ce, SL("_documentPrependTitle"), PH_NOISY_CC);
	if (Z_TYPE_P(&_0) == IS_NULL) {
		ZEPHIR_INIT_VAR(&_1$$3);
		array_init(&_1$$3);
		zend_update_static_property(phalcon_tag_ce, ZEND_STRL("_documentPrependTitle"), &_1$$3);
	}
	if (Z_TYPE_P(title) == IS_ARRAY) {
		zend_update_static_property(phalcon_tag_ce, ZEND_STRL("_documentPrependTitle"), title);
	} else {
		zephir_update_static_property_array_multi_ce(phalcon_tag_ce, SL("_documentPrependTitle"), title TSRMLS_CC, SL("a"), 1);
	}
	ZEPHIR_MM_RESTORE();

}

/**
 * Gets the current document title.
 * The title will be automatically escaped.
 *
 * <code>
 * Tag::prependTitle('Hello');
 * Tag::setTitle('World');
 * Tag::appendTitle('from Phalcon');
 *
 * echo Tag::getTitle();             // Hello World from Phalcon
 * echo Tag::getTitle(false);        // World from Phalcon
 * echo Tag::getTitle(true, false);  // Hello World
 * echo Tag::getTitle(false, false); // World
 * </code>
 *
 * <code>
 * {{ get_title() }}
 * </code>
 */
PHP_METHOD(Phalcon_Tag, getTitle) {

	zval _1;
	zephir_fcall_cache_entry *_8 = NULL, *_13 = NULL;
	zend_long ZEPHIR_LAST_CALL_STATUS;
	zval *prepend_param = NULL, *append_param = NULL, __$true, items, output, title, documentTitle, documentAppendTitle, documentPrependTitle, documentTitleSeparator, escaper, _0, _2, _3, _4$$3, _5$$4, tmp$$5, *_6$$5, _7$$6, _9$$8, _10$$9, *_11$$10, _12$$11;
	zend_bool prepend, append;
	zval *this_ptr = getThis();

	ZVAL_BOOL(&__$true, 1);
	ZVAL_UNDEF(&items);
	ZVAL_UNDEF(&output);
	ZVAL_UNDEF(&title);
	ZVAL_UNDEF(&documentTitle);
	ZVAL_UNDEF(&documentAppendTitle);
	ZVAL_UNDEF(&documentPrependTitle);
	ZVAL_UNDEF(&documentTitleSeparator);
	ZVAL_UNDEF(&escaper);
	ZVAL_UNDEF(&_0);
	ZVAL_UNDEF(&_2);
	ZVAL_UNDEF(&_3);
	ZVAL_UNDEF(&_4$$3);
	ZVAL_UNDEF(&_5$$4);
	ZVAL_UNDEF(&tmp$$5);
	ZVAL_UNDEF(&_7$$6);
	ZVAL_UNDEF(&_9$$8);
	ZVAL_UNDEF(&_10$$9);
	ZVAL_UNDEF(&_12$$11);
	ZVAL_UNDEF(&_1);

	ZEPHIR_MM_GROW();
	zephir_fetch_params(1, 0, 2, &prepend_param, &append_param);

	if (!prepend_param) {
		prepend = 1;
	} else {
		prepend = zephir_get_boolval(prepend_param);
	}
	if (!append_param) {
		append = 1;
	} else {
		append = zephir_get_boolval(append_param);
	}


	ZEPHIR_INIT_VAR(&_1);
	zephir_create_array(&_1, 1, 0 TSRMLS_CC);
	zephir_array_update_string(&_1, SL("escape"), &__$true, PH_COPY | PH_SEPARATE);
	ZEPHIR_CALL_SELF(&_0, "getescaper", NULL, 0, &_1);
	zephir_check_call_status();
	ZEPHIR_CPY_WRT(&escaper, &_0);
	ZEPHIR_INIT_VAR(&items);
	array_init(&items);
	ZEPHIR_INIT_VAR(&output);
	ZVAL_STRING(&output, "");
	zephir_read_static_property_ce(&_2, phalcon_tag_ce, SL("_documentTitle"), PH_NOISY_CC | PH_READONLY);
	ZEPHIR_CALL_METHOD(&documentTitle, &escaper, "escapehtml", NULL, 0, &_2);
	zephir_check_call_status();
	zephir_read_static_property_ce(&_3, phalcon_tag_ce, SL("_documentTitleSeparator"), PH_NOISY_CC | PH_READONLY);
	ZEPHIR_CALL_METHOD(&documentTitleSeparator, &escaper, "escapehtml", NULL, 0, &_3);
	zephir_check_call_status();
	if (prepend) {
		ZEPHIR_OBS_VAR(&_4$$3);
		zephir_read_static_property_ce(&_4$$3, phalcon_tag_ce, SL("_documentPrependTitle"), PH_NOISY_CC);
		if (Z_TYPE_P(&_4$$3) == IS_NULL) {
			ZEPHIR_INIT_VAR(&_5$$4);
			array_init(&_5$$4);
			zend_update_static_property(phalcon_tag_ce, ZEND_STRL("_documentPrependTitle"), &_5$$4);
		}
		ZEPHIR_OBS_VAR(&documentPrependTitle);
		zephir_read_static_property_ce(&documentPrependTitle, phalcon_tag_ce, SL("_documentPrependTitle"), PH_NOISY_CC);
		if (!(ZEPHIR_IS_EMPTY(&documentPrependTitle))) {
			ZEPHIR_CALL_FUNCTION(&tmp$$5, "array_reverse", NULL, 221, &documentPrependTitle);
			zephir_check_call_status();
			zephir_is_iterable(&tmp$$5, 0, "phalcon/tag.zep", 1183);
			ZEND_HASH_FOREACH_VAL(Z_ARRVAL_P(&tmp$$5), _6$$5)
			{
				ZEPHIR_INIT_NVAR(&title);
				ZVAL_COPY(&title, _6$$5);
				ZEPHIR_CALL_METHOD(&_7$$6, &escaper, "escapehtml", &_8, 0, &title);
				zephir_check_call_status();
				zephir_array_append(&items, &_7$$6, PH_SEPARATE, "phalcon/tag.zep", 1181);
			} ZEND_HASH_FOREACH_END();
			ZEPHIR_INIT_NVAR(&title);
		}
	}
	if (!(ZEPHIR_IS_EMPTY(&documentTitle))) {
		zephir_array_append(&items, &documentTitle, PH_SEPARATE, "phalcon/tag.zep", 1187);
	}
	if (append) {
		ZEPHIR_OBS_VAR(&_9$$8);
		zephir_read_static_property_ce(&_9$$8, phalcon_tag_ce, SL("_documentAppendTitle"), PH_NOISY_CC);
		if (Z_TYPE_P(&_9$$8) == IS_NULL) {
			ZEPHIR_INIT_VAR(&_10$$9);
			array_init(&_10$$9);
			zend_update_static_property(phalcon_tag_ce, ZEND_STRL("_documentAppendTitle"), &_10$$9);
		}
		ZEPHIR_OBS_VAR(&documentAppendTitle);
		zephir_read_static_property_ce(&documentAppendTitle, phalcon_tag_ce, SL("_documentAppendTitle"), PH_NOISY_CC);
		if (!(ZEPHIR_IS_EMPTY(&documentAppendTitle))) {
			zephir_is_iterable(&documentAppendTitle, 0, "phalcon/tag.zep", 1201);
			ZEND_HASH_FOREACH_VAL(Z_ARRVAL_P(&documentAppendTitle), _11$$10)
			{
				ZEPHIR_INIT_NVAR(&title);
				ZVAL_COPY(&title, _11$$10);
				ZEPHIR_CALL_METHOD(&_12$$11, &escaper, "escapehtml", &_13, 0, &title);
				zephir_check_call_status();
				zephir_array_append(&items, &_12$$11, PH_SEPARATE, "phalcon/tag.zep", 1199);
			} ZEND_HASH_FOREACH_END();
			ZEPHIR_INIT_NVAR(&title);
		}
	}
	if (ZEPHIR_IS_EMPTY(&documentTitleSeparator)) {
		ZEPHIR_INIT_NVAR(&documentTitleSeparator);
		ZVAL_STRING(&documentTitleSeparator, "");
	}
	if (!(ZEPHIR_IS_EMPTY(&items))) {
		ZEPHIR_INIT_NVAR(&output);
		zephir_fast_join(&output, &documentTitleSeparator, &items TSRMLS_CC);
	}
	RETURN_CCTOR(&output);

}

/**
 * Renders the title with title tags. The title is automaticall escaped
 *
 * <code>
 * Tag::prependTitle('Hello');
 * Tag::setTitle('World');
 * Tag::appendTitle('from Phalcon');
 *
 * echo Tag::renderTitle();             // <title>Hello World from Phalcon</title>
 * echo Tag::renderTitle(false);        // <title>World from Phalcon</title>
 * echo Tag::renderTitle(true, false);  // <title>Hello World</title>
 * echo Tag::renderTitle(false, false); // <title>World</title>
 * </code>
 *
 * <code>
 * {{ render_title() }}
 * </code>
 */
PHP_METHOD(Phalcon_Tag, renderTitle) {

	zend_long ZEPHIR_LAST_CALL_STATUS;
	zval *prepend_param = NULL, *append_param = NULL, _0, _1, _2, _3;
	zend_bool prepend, append;
	zval *this_ptr = getThis();

	ZVAL_UNDEF(&_0);
	ZVAL_UNDEF(&_1);
	ZVAL_UNDEF(&_2);
	ZVAL_UNDEF(&_3);

	ZEPHIR_MM_GROW();
	zephir_fetch_params(1, 0, 2, &prepend_param, &append_param);

	if (!prepend_param) {
		prepend = 1;
	} else {
		prepend = zephir_get_boolval(prepend_param);
	}
	if (!append_param) {
		append = 1;
	} else {
		append = zephir_get_boolval(append_param);
	}


	if (prepend) {
		ZVAL_BOOL(&_1, 1);
	} else {
		ZVAL_BOOL(&_1, 0);
	}
	if (append) {
		ZVAL_BOOL(&_2, 1);
	} else {
		ZVAL_BOOL(&_2, 0);
	}
	ZEPHIR_CALL_SELF(&_0, "gettitle", NULL, 0, &_1, &_2);
	zephir_check_call_status();
	ZEPHIR_INIT_VAR(&_3);
	ZEPHIR_GET_CONSTANT(&_3, "PHP_EOL");
	ZEPHIR_CONCAT_SVSV(return_value, "<title>", &_0, "</title>", &_3);
	RETURN_MM();

}

/**
 * Gets the current document title separator
 *
 * <code>
 * echo Phalcon\Tag::getTitleSeparator();
 * </code>
 *
 * <code>
 * {{ get_title_separator() }}
 * </code>
 */
PHP_METHOD(Phalcon_Tag, getTitleSeparator) {

	zval _0;
	zval *this_ptr = getThis();

	ZVAL_UNDEF(&_0);


	zephir_read_static_property_ce(&_0, phalcon_tag_ce, SL("_documentTitleSeparator"), PH_NOISY_CC | PH_READONLY);
	RETURN_CTORW(&_0);

}

/**
 * Builds a LINK[rel="stylesheet"] tag
 *
 * <code>
 * echo Phalcon\Tag::stylesheetLink("http://fonts.googleapis.com/css?family=Rosario", false);
 * echo Phalcon\Tag::stylesheetLink("css/style.css");
 * </code>
 *
 * Volt Syntax:
 *<code>
 * {{ stylesheet_link("http://fonts.googleapis.com/css?family=Rosario", false) }}
 * {{ stylesheet_link("css/style.css") }}
 *</code>
 *
 * @param array parameters
 */
PHP_METHOD(Phalcon_Tag, stylesheetLink) {

	zend_long ZEPHIR_LAST_CALL_STATUS;
	zend_bool local;
	zval *parameters = NULL, parameters_sub, *local_param = NULL, __$null, params, code, _10, _11, _0$$3, _1$$5, _2$$7, _3$$8, _4$$10, _5$$11, _6$$12, _7$$12, _8$$12, _9$$13, _12$$14, _13$$14, _14$$15, _15$$15;
	zval *this_ptr = getThis();

	ZVAL_UNDEF(&parameters_sub);
	ZVAL_NULL(&__$null);
	ZVAL_UNDEF(&params);
	ZVAL_UNDEF(&code);
	ZVAL_UNDEF(&_10);
	ZVAL_UNDEF(&_11);
	ZVAL_UNDEF(&_0$$3);
	ZVAL_UNDEF(&_1$$5);
	ZVAL_UNDEF(&_2$$7);
	ZVAL_UNDEF(&_3$$8);
	ZVAL_UNDEF(&_4$$10);
	ZVAL_UNDEF(&_5$$11);
	ZVAL_UNDEF(&_6$$12);
	ZVAL_UNDEF(&_7$$12);
	ZVAL_UNDEF(&_8$$12);
	ZVAL_UNDEF(&_9$$13);
	ZVAL_UNDEF(&_12$$14);
	ZVAL_UNDEF(&_13$$14);
	ZVAL_UNDEF(&_14$$15);
	ZVAL_UNDEF(&_15$$15);

	ZEPHIR_MM_GROW();
	zephir_fetch_params(1, 0, 2, &parameters, &local_param);

	if (!parameters) {
		parameters = &parameters_sub;
		parameters = &__$null;
	}
	if (!local_param) {
		local = 1;
	} else {
		local = zephir_get_boolval(local_param);
	}


	if (Z_TYPE_P(parameters) != IS_ARRAY) {
		ZEPHIR_INIT_VAR(&params);
		zephir_create_array(&params, 2, 0 TSRMLS_CC);
		zephir_array_fast_append(&params, parameters);
		ZEPHIR_INIT_VAR(&_0$$3);
		ZVAL_BOOL(&_0$$3, local);
		zephir_array_fast_append(&params, &_0$$3);
	} else {
		ZEPHIR_CPY_WRT(&params, parameters);
	}
	if (zephir_array_isset_long(&params, 1)) {
		ZEPHIR_OBS_VAR(&_1$$5);
		zephir_array_fetch_long(&_1$$5, &params, 1, PH_NOISY, "phalcon/tag.zep", 1281 TSRMLS_CC);
		local = zephir_get_boolval(&_1$$5);
	} else {
		if (zephir_array_isset_string(&params, SL("local"))) {
			ZEPHIR_OBS_VAR(&_2$$7);
			zephir_array_fetch_string(&_2$$7, &params, SL("local"), PH_NOISY, "phalcon/tag.zep", 1284 TSRMLS_CC);
			local = zephir_get_boolval(&_2$$7);
			zephir_array_unset_string(&params, SL("local"), PH_SEPARATE);
		}
	}
	if (!(zephir_array_isset_string(&params, SL("type")))) {
		ZEPHIR_INIT_VAR(&_3$$8);
		ZVAL_STRING(&_3$$8, "text/css");
		zephir_array_update_string(&params, SL("type"), &_3$$8, PH_COPY | PH_SEPARATE);
	}
	if (!(zephir_array_isset_string(&params, SL("href")))) {
		if (zephir_array_isset_long(&params, 0)) {
			zephir_array_fetch_long(&_4$$10, &params, 0, PH_NOISY | PH_READONLY, "phalcon/tag.zep", 1295 TSRMLS_CC);
			zephir_array_update_string(&params, SL("href"), &_4$$10, PH_COPY | PH_SEPARATE);
		} else {
			ZEPHIR_INIT_VAR(&_5$$11);
			ZVAL_STRING(&_5$$11, "");
			zephir_array_update_string(&params, SL("href"), &_5$$11, PH_COPY | PH_SEPARATE);
		}
	}
	if (local == 1) {
		ZEPHIR_CALL_SELF(&_6$$12, "geturlservice", NULL, 0);
		zephir_check_call_status();
		zephir_array_fetch_string(&_8$$12, &params, SL("href"), PH_NOISY | PH_READONLY, "phalcon/tag.zep", 1305 TSRMLS_CC);
		ZEPHIR_CALL_METHOD(&_7$$12, &_6$$12, "getstatic", NULL, 0, &_8$$12);
		zephir_check_call_status();
		zephir_array_update_string(&params, SL("href"), &_7$$12, PH_COPY | PH_SEPARATE);
	}
	if (!(zephir_array_isset_string(&params, SL("rel")))) {
		ZEPHIR_INIT_VAR(&_9$$13);
		ZVAL_STRING(&_9$$13, "stylesheet");
		zephir_array_update_string(&params, SL("rel"), &_9$$13, PH_COPY | PH_SEPARATE);
	}
	ZEPHIR_INIT_VAR(&_10);
	ZVAL_STRING(&_10, "<link");
	ZEPHIR_CALL_SELF(&code, "renderattributes", NULL, 0, &_10, &params);
	zephir_check_call_status();
	zephir_read_static_property_ce(&_11, phalcon_tag_ce, SL("_documentType"), PH_NOISY_CC | PH_READONLY);
	if (ZEPHIR_GT_LONG(&_11, 5)) {
		ZEPHIR_INIT_VAR(&_12$$14);
		ZEPHIR_GET_CONSTANT(&_12$$14, "PHP_EOL");
		ZEPHIR_INIT_VAR(&_13$$14);
		ZEPHIR_CONCAT_SV(&_13$$14, " />", &_12$$14);
		zephir_concat_self(&code, &_13$$14 TSRMLS_CC);
	} else {
		ZEPHIR_INIT_VAR(&_14$$15);
		ZEPHIR_GET_CONSTANT(&_14$$15, "PHP_EOL");
		ZEPHIR_INIT_VAR(&_15$$15);
		ZEPHIR_CONCAT_SV(&_15$$15, ">", &_14$$15);
		zephir_concat_self(&code, &_15$$15 TSRMLS_CC);
	}
	RETURN_CCTOR(&code);

}

/**
 * Builds a SCRIPT[type="javascript"] tag
 *
 * <code>
 * echo Phalcon\Tag::javascriptInclude("http://ajax.googleapis.com/ajax/libs/jquery/2.2.3/jquery.min.js", false);
 * echo Phalcon\Tag::javascriptInclude("javascript/jquery.js");
 * </code>
 *
 * Volt syntax:
 * <code>
 * {{ javascript_include("http://ajax.googleapis.com/ajax/libs/jquery/2.2.3/jquery.min.js", false) }}
 * {{ javascript_include("javascript/jquery.js") }}
 * </code>
 *
 * @param array parameters
 */
PHP_METHOD(Phalcon_Tag, javascriptInclude) {

	zend_long ZEPHIR_LAST_CALL_STATUS;
	zend_bool local, _3;
	zval *parameters = NULL, parameters_sub, *local_param = NULL, __$null, params, code, _4, _11, _12, _0$$3, _1$$5, _2$$7, _5$$8, _6$$10, _7$$11, _8$$12, _9$$12, _10$$12;
	zval *this_ptr = getThis();

	ZVAL_UNDEF(&parameters_sub);
	ZVAL_NULL(&__$null);
	ZVAL_UNDEF(&params);
	ZVAL_UNDEF(&code);
	ZVAL_UNDEF(&_4);
	ZVAL_UNDEF(&_11);
	ZVAL_UNDEF(&_12);
	ZVAL_UNDEF(&_0$$3);
	ZVAL_UNDEF(&_1$$5);
	ZVAL_UNDEF(&_2$$7);
	ZVAL_UNDEF(&_5$$8);
	ZVAL_UNDEF(&_6$$10);
	ZVAL_UNDEF(&_7$$11);
	ZVAL_UNDEF(&_8$$12);
	ZVAL_UNDEF(&_9$$12);
	ZVAL_UNDEF(&_10$$12);

	ZEPHIR_MM_GROW();
	zephir_fetch_params(1, 0, 2, &parameters, &local_param);

	if (!parameters) {
		parameters = &parameters_sub;
		parameters = &__$null;
	}
	if (!local_param) {
		local = 1;
	} else {
		local = zephir_get_boolval(local_param);
	}


	if (Z_TYPE_P(parameters) != IS_ARRAY) {
		ZEPHIR_INIT_VAR(&params);
		zephir_create_array(&params, 2, 0 TSRMLS_CC);
		zephir_array_fast_append(&params, parameters);
		ZEPHIR_INIT_VAR(&_0$$3);
		ZVAL_BOOL(&_0$$3, local);
		zephir_array_fast_append(&params, &_0$$3);
	} else {
		ZEPHIR_CPY_WRT(&params, parameters);
	}
	if (zephir_array_isset_long(&params, 1)) {
		ZEPHIR_OBS_VAR(&_1$$5);
		zephir_array_fetch_long(&_1$$5, &params, 1, PH_NOISY, "phalcon/tag.zep", 1353 TSRMLS_CC);
		local = zephir_get_boolval(&_1$$5);
	} else {
		if (zephir_array_isset_string(&params, SL("local"))) {
			ZEPHIR_OBS_VAR(&_2$$7);
			zephir_array_fetch_string(&_2$$7, &params, SL("local"), PH_NOISY, "phalcon/tag.zep", 1356 TSRMLS_CC);
			local = zephir_get_boolval(&_2$$7);
			zephir_array_unset_string(&params, SL("local"), PH_SEPARATE);
		}
	}
	_3 = !(zephir_array_isset_string(&params, SL("type")));
	if (_3) {
		zephir_read_static_property_ce(&_4, phalcon_tag_ce, SL("_documentType"), PH_NOISY_CC | PH_READONLY);
		_3 = ZEPHIR_LT_LONG(&_4, 5);
	}
	if (_3) {
		ZEPHIR_INIT_VAR(&_5$$8);
		ZVAL_STRING(&_5$$8, "text/javascript");
		zephir_array_update_string(&params, SL("type"), &_5$$8, PH_COPY | PH_SEPARATE);
	}
	if (!(zephir_array_isset_string(&params, SL("src")))) {
		if (zephir_array_isset_long(&params, 0)) {
			zephir_array_fetch_long(&_6$$10, &params, 0, PH_NOISY | PH_READONLY, "phalcon/tag.zep", 1367 TSRMLS_CC);
			zephir_array_update_string(&params, SL("src"), &_6$$10, PH_COPY | PH_SEPARATE);
		} else {
			ZEPHIR_INIT_VAR(&_7$$11);
			ZVAL_STRING(&_7$$11, "");
			zephir_array_update_string(&params, SL("src"), &_7$$11, PH_COPY | PH_SEPARATE);
		}
	}
	if (local == 1) {
		ZEPHIR_CALL_SELF(&_8$$12, "geturlservice", NULL, 0);
		zephir_check_call_status();
		zephir_array_fetch_string(&_10$$12, &params, SL("src"), PH_NOISY | PH_READONLY, "phalcon/tag.zep", 1377 TSRMLS_CC);
		ZEPHIR_CALL_METHOD(&_9$$12, &_8$$12, "getstatic", NULL, 0, &_10$$12);
		zephir_check_call_status();
		zephir_array_update_string(&params, SL("src"), &_9$$12, PH_COPY | PH_SEPARATE);
	}
	ZEPHIR_INIT_VAR(&_11);
	ZVAL_STRING(&_11, "<script");
	ZEPHIR_CALL_SELF(&code, "renderattributes", NULL, 0, &_11, &params);
	zephir_check_call_status();
	ZEPHIR_INIT_NVAR(&_11);
	ZEPHIR_GET_CONSTANT(&_11, "PHP_EOL");
	ZEPHIR_INIT_VAR(&_12);
	ZEPHIR_CONCAT_SV(&_12, "></script>", &_11);
	zephir_concat_self(&code, &_12 TSRMLS_CC);
	RETURN_CCTOR(&code);

}

/**
 * Builds HTML IMG tags
 *
 * <code>
 * echo Phalcon\Tag::image("img/bg.png");
 *
 * echo Phalcon\Tag::image(
 *     [
 *         "img/photo.jpg",
 *         "alt" => "Some Photo",
 *     ]
 * );
 * </code>
 *
 * Volt Syntax:
 * <code>
 * {{ image("img/bg.png") }}
 * {{ image("img/photo.jpg", "alt": "Some Photo") }}
 * {{ image("http://static.mywebsite.com/img/bg.png", false) }}
 * </code>
 *
 * @param  array parameters
 */
PHP_METHOD(Phalcon_Tag, image) {

	zend_long ZEPHIR_LAST_CALL_STATUS;
	zend_bool local;
	zval *parameters = NULL, parameters_sub, *local_param = NULL, __$null, params, code, src, _5, _6, _0$$5, _1$$8, _2$$9, _3$$9, _4$$9;
	zval *this_ptr = getThis();

	ZVAL_UNDEF(&parameters_sub);
	ZVAL_NULL(&__$null);
	ZVAL_UNDEF(&params);
	ZVAL_UNDEF(&code);
	ZVAL_UNDEF(&src);
	ZVAL_UNDEF(&_5);
	ZVAL_UNDEF(&_6);
	ZVAL_UNDEF(&_0$$5);
	ZVAL_UNDEF(&_1$$8);
	ZVAL_UNDEF(&_2$$9);
	ZVAL_UNDEF(&_3$$9);
	ZVAL_UNDEF(&_4$$9);

	ZEPHIR_MM_GROW();
	zephir_fetch_params(1, 0, 2, &parameters, &local_param);

	if (!parameters) {
		parameters = &parameters_sub;
		parameters = &__$null;
	}
	if (!local_param) {
		local = 1;
	} else {
		local = zephir_get_boolval(local_param);
	}


	if (Z_TYPE_P(parameters) != IS_ARRAY) {
		ZEPHIR_INIT_VAR(&params);
		zephir_create_array(&params, 1, 0 TSRMLS_CC);
		zephir_array_fast_append(&params, parameters);
	} else {
		ZEPHIR_CPY_WRT(&params, parameters);
		if (zephir_array_isset_long(&params, 1)) {
			ZEPHIR_OBS_VAR(&_0$$5);
			zephir_array_fetch_long(&_0$$5, &params, 1, PH_NOISY, "phalcon/tag.zep", 1418 TSRMLS_CC);
			local = zephir_get_boolval(&_0$$5);
		}
	}
	if (!(zephir_array_isset_string(&params, SL("src")))) {
		ZEPHIR_OBS_VAR(&src);
		if (zephir_array_isset_long_fetch(&src, &params, 0, 0 TSRMLS_CC)) {
			zephir_array_update_string(&params, SL("src"), &src, PH_COPY | PH_SEPARATE);
		} else {
			ZEPHIR_INIT_VAR(&_1$$8);
			ZVAL_STRING(&_1$$8, "");
			zephir_array_update_string(&params, SL("src"), &_1$$8, PH_COPY | PH_SEPARATE);
		}
	}
	if (local) {
		ZEPHIR_CALL_SELF(&_2$$9, "geturlservice", NULL, 0);
		zephir_check_call_status();
		zephir_array_fetch_string(&_4$$9, &params, SL("src"), PH_NOISY | PH_READONLY, "phalcon/tag.zep", 1434 TSRMLS_CC);
		ZEPHIR_CALL_METHOD(&_3$$9, &_2$$9, "getstatic", NULL, 0, &_4$$9);
		zephir_check_call_status();
		zephir_array_update_string(&params, SL("src"), &_3$$9, PH_COPY | PH_SEPARATE);
	}
	ZEPHIR_INIT_VAR(&_5);
	ZVAL_STRING(&_5, "<img");
	ZEPHIR_CALL_SELF(&code, "renderattributes", NULL, 0, &_5, &params);
	zephir_check_call_status();
	zephir_read_static_property_ce(&_6, phalcon_tag_ce, SL("_documentType"), PH_NOISY_CC | PH_READONLY);
	if (ZEPHIR_GT_LONG(&_6, 5)) {
		zephir_concat_self_str(&code, SL(" />") TSRMLS_CC);
	} else {
		zephir_concat_self_str(&code, SL(">") TSRMLS_CC);
	}
	RETURN_CCTOR(&code);

}

/**
 * Converts texts into URL-friendly titles
 *
 *<code>
 * echo Phalcon\Tag::friendlyTitle("These are big important news", "-")
 *</code>
 */
PHP_METHOD(Phalcon_Tag, friendlyTitle) {

	zend_long ZEPHIR_LAST_CALL_STATUS;
	zend_bool lowercase, _6$$4;
	zval *text_param = NULL, *separator_param = NULL, *lowercase_param = NULL, *replace = NULL, replace_sub, __$null, friendly, locale, search, _0, _1, _12, _14, _2$$3, _3$$3, _4$$3, _5$$3, *_7$$6, _8$$7, _9$$7, _10$$8, _11$$8, _13$$9, _15$$10;
	zval text, separator;
	zval *this_ptr = getThis();

	ZVAL_UNDEF(&text);
	ZVAL_UNDEF(&separator);
	ZVAL_UNDEF(&replace_sub);
	ZVAL_NULL(&__$null);
	ZVAL_UNDEF(&friendly);
	ZVAL_UNDEF(&locale);
	ZVAL_UNDEF(&search);
	ZVAL_UNDEF(&_0);
	ZVAL_UNDEF(&_1);
	ZVAL_UNDEF(&_12);
	ZVAL_UNDEF(&_14);
	ZVAL_UNDEF(&_2$$3);
	ZVAL_UNDEF(&_3$$3);
	ZVAL_UNDEF(&_4$$3);
	ZVAL_UNDEF(&_5$$3);
	ZVAL_UNDEF(&_8$$7);
	ZVAL_UNDEF(&_9$$7);
	ZVAL_UNDEF(&_10$$8);
	ZVAL_UNDEF(&_11$$8);
	ZVAL_UNDEF(&_13$$9);
	ZVAL_UNDEF(&_15$$10);

	ZEPHIR_MM_GROW();
	zephir_fetch_params(1, 1, 3, &text_param, &separator_param, &lowercase_param, &replace);

	zephir_get_strval(&text, text_param);
	if (!separator_param) {
		ZEPHIR_INIT_VAR(&separator);
		ZVAL_STRING(&separator, "-");
	} else {
		zephir_get_strval(&separator, separator_param);
	}
	if (!lowercase_param) {
		lowercase = 1;
	} else {
		lowercase = zephir_get_boolval(lowercase_param);
	}
	if (!replace) {
		replace = &replace_sub;
		replace = &__$null;
	}


	ZEPHIR_INIT_VAR(&_0);
	ZVAL_STRING(&_0, "iconv");
	ZEPHIR_CALL_FUNCTION(&_1, "extension_loaded", NULL, 140, &_0);
	zephir_check_call_status();
	if (zephir_is_true(&_1)) {
		ZVAL_LONG(&_2$$3, 6);
		ZEPHIR_INIT_VAR(&_3$$3);
		ZVAL_STRING(&_3$$3, "en_US.UTF-8");
		ZEPHIR_CALL_FUNCTION(&locale, "setlocale", NULL, 218, &_2$$3, &_3$$3);
		zephir_check_call_status();
		ZEPHIR_INIT_NVAR(&_3$$3);
		ZVAL_STRING(&_3$$3, "UTF-8");
		ZEPHIR_INIT_VAR(&_4$$3);
		ZVAL_STRING(&_4$$3, "ASCII//TRANSLIT");
		ZEPHIR_CALL_FUNCTION(&_5$$3, "iconv", NULL, 219, &_3$$3, &_4$$3, &text);
		zephir_check_call_status();
		zephir_get_strval(&text, &_5$$3);
	}
	if (zephir_is_true(replace)) {
		_6$$4 = Z_TYPE_P(replace) != IS_ARRAY;
		if (_6$$4) {
			_6$$4 = Z_TYPE_P(replace) != IS_STRING;
		}
		if (_6$$4) {
			ZEPHIR_THROW_EXCEPTION_DEBUG_STR(phalcon_tag_exception_ce, "Parameter replace must be an array or a string", "phalcon/tag.zep", 1473);
			return;
		}
		if (Z_TYPE_P(replace) == IS_ARRAY) {
			zephir_is_iterable(replace, 0, "phalcon/tag.zep", 1479);
			ZEND_HASH_FOREACH_VAL(Z_ARRVAL_P(replace), _7$$6)
			{
				ZEPHIR_INIT_NVAR(&search);
				ZVAL_COPY(&search, _7$$6);
				ZEPHIR_INIT_NVAR(&_8$$7);
				ZEPHIR_INIT_NVAR(&_9$$7);
				ZVAL_STRING(&_9$$7, " ");
				zephir_fast_str_replace(&_8$$7, &search, &_9$$7, &text TSRMLS_CC);
				zephir_get_strval(&text, &_8$$7);
			} ZEND_HASH_FOREACH_END();
			ZEPHIR_INIT_NVAR(&search);
		} else {
			ZEPHIR_INIT_VAR(&_10$$8);
			ZEPHIR_INIT_VAR(&_11$$8);
			ZVAL_STRING(&_11$$8, " ");
			zephir_fast_str_replace(&_10$$8, replace, &_11$$8, &text TSRMLS_CC);
			zephir_get_strval(&text, &_10$$8);
		}
	}
	ZEPHIR_INIT_NVAR(&_0);
	ZVAL_STRING(&_0, "/[^a-zA-Z0-9\\/_|+ -]/");
	ZEPHIR_INIT_VAR(&_12);
	ZVAL_STRING(&_12, "");
	ZEPHIR_CALL_FUNCTION(&friendly, "preg_replace", NULL, 23, &_0, &_12, &text);
	zephir_check_call_status();
	if (lowercase) {
		ZEPHIR_INIT_VAR(&_13$$9);
		zephir_fast_strtolower(&_13$$9, &friendly);
		ZEPHIR_CPY_WRT(&friendly, &_13$$9);
	}
	ZEPHIR_INIT_NVAR(&_0);
	ZVAL_STRING(&_0, "/[\\/_|+ -]+/");
	ZEPHIR_CALL_FUNCTION(&_14, "preg_replace", NULL, 23, &_0, &separator, &friendly);
	zephir_check_call_status();
	ZEPHIR_CPY_WRT(&friendly, &_14);
	ZEPHIR_INIT_NVAR(&_0);
	zephir_fast_trim(&_0, &friendly, &separator, ZEPHIR_TRIM_BOTH TSRMLS_CC);
	ZEPHIR_CPY_WRT(&friendly, &_0);
	ZEPHIR_INIT_NVAR(&_0);
	ZVAL_STRING(&_0, "iconv");
	ZEPHIR_CALL_FUNCTION(&_14, "extension_loaded", NULL, 140, &_0);
	zephir_check_call_status();
	if (zephir_is_true(&_14)) {
		ZVAL_LONG(&_15$$10, 6);
		ZEPHIR_CALL_FUNCTION(NULL, "setlocale", NULL, 218, &_15$$10, &locale);
		zephir_check_call_status();
	}
	RETURN_CCTOR(&friendly);

}

/**
 * Set the document type of content
 */
PHP_METHOD(Phalcon_Tag, setDocType) {

	zend_bool _0;
	zval *doctype_param = NULL, _1$$3, _2$$4;
	zend_long doctype;
	zval *this_ptr = getThis();

	ZVAL_UNDEF(&_1$$3);
	ZVAL_UNDEF(&_2$$4);

	zephir_fetch_params(0, 1, 0, &doctype_param);

	doctype = zephir_get_intval(doctype_param);


	_0 = doctype < 1;
	if (!(_0)) {
		_0 = doctype > 11;
	}
	if (_0) {
		ZEPHIR_INIT_ZVAL_NREF(_1$$3);
		ZVAL_LONG(&_1$$3, 5);
		zend_update_static_property(phalcon_tag_ce, ZEND_STRL("_documentType"), &_1$$3);
	} else {
		ZEPHIR_INIT_ZVAL_NREF(_2$$4);
		ZVAL_LONG(&_2$$4, doctype);
		zend_update_static_property(phalcon_tag_ce, ZEND_STRL("_documentType"), &_2$$4);
	}

}

/**
 * Get the document type declaration of content
 */
PHP_METHOD(Phalcon_Tag, getDocType) {

	zval _0, _1$$3, _2$$4, _3$$4, _4$$5, _5$$5, _6$$6, _7$$6, _8$$7, _9$$7, _10$$8, _11$$8, _12$$9, _13$$9, _14$$10, _15$$10, _16$$11, _17$$11, _18$$12;
	zval *this_ptr = getThis();

	ZVAL_UNDEF(&_0);
	ZVAL_UNDEF(&_1$$3);
	ZVAL_UNDEF(&_2$$4);
	ZVAL_UNDEF(&_3$$4);
	ZVAL_UNDEF(&_4$$5);
	ZVAL_UNDEF(&_5$$5);
	ZVAL_UNDEF(&_6$$6);
	ZVAL_UNDEF(&_7$$6);
	ZVAL_UNDEF(&_8$$7);
	ZVAL_UNDEF(&_9$$7);
	ZVAL_UNDEF(&_10$$8);
	ZVAL_UNDEF(&_11$$8);
	ZVAL_UNDEF(&_12$$9);
	ZVAL_UNDEF(&_13$$9);
	ZVAL_UNDEF(&_14$$10);
	ZVAL_UNDEF(&_15$$10);
	ZVAL_UNDEF(&_16$$11);
	ZVAL_UNDEF(&_17$$11);
	ZVAL_UNDEF(&_18$$12);

	ZEPHIR_MM_GROW();

	zephir_read_static_property_ce(&_0, phalcon_tag_ce, SL("_documentType"), PH_NOISY_CC | PH_READONLY);
	do {
		if (ZEPHIR_IS_LONG(&_0, 1)) {
			ZEPHIR_INIT_VAR(&_1$$3);
			ZEPHIR_GET_CONSTANT(&_1$$3, "PHP_EOL");
			ZEPHIR_CONCAT_SV(return_value, "<!DOCTYPE html PUBLIC \"-//W3C//DTD HTML 3.2 Final//EN\">", &_1$$3);
			RETURN_MM();
		}
		if (ZEPHIR_IS_LONG(&_0, 2)) {
			ZEPHIR_INIT_VAR(&_2$$4);
			ZEPHIR_GET_CONSTANT(&_2$$4, "PHP_EOL");
			ZEPHIR_INIT_VAR(&_3$$4);
			ZEPHIR_GET_CONSTANT(&_3$$4, "PHP_EOL");
			ZEPHIR_CONCAT_SVSV(return_value, "<!DOCTYPE html PUBLIC \"-//W3C//DTD HTML 4.01//EN\"", &_2$$4, "\t\"http://www.w3.org/TR/html4/strict.dtd\">", &_3$$4);
			RETURN_MM();
		}
		if (ZEPHIR_IS_LONG(&_0, 3)) {
			ZEPHIR_INIT_VAR(&_4$$5);
			ZEPHIR_GET_CONSTANT(&_4$$5, "PHP_EOL");
			ZEPHIR_INIT_VAR(&_5$$5);
			ZEPHIR_GET_CONSTANT(&_5$$5, "PHP_EOL");
			ZEPHIR_CONCAT_SVSV(return_value, "<!DOCTYPE html PUBLIC \"-//W3C//DTD HTML 4.01 Transitional//EN\"", &_4$$5, "\t\"http://www.w3.org/TR/html4/loose.dtd\">", &_5$$5);
			RETURN_MM();
		}
		if (ZEPHIR_IS_LONG(&_0, 4)) {
			ZEPHIR_INIT_VAR(&_6$$6);
			ZEPHIR_GET_CONSTANT(&_6$$6, "PHP_EOL");
			ZEPHIR_INIT_VAR(&_7$$6);
			ZEPHIR_GET_CONSTANT(&_7$$6, "PHP_EOL");
			ZEPHIR_CONCAT_SVSV(return_value, "<!DOCTYPE html PUBLIC \"-//W3C//DTD HTML 4.01 Frameset//EN\"", &_6$$6, "\t\"http://www.w3.org/TR/html4/frameset.dtd\">", &_7$$6);
			RETURN_MM();
		}
		if (ZEPHIR_IS_LONG(&_0, 6)) {
			ZEPHIR_INIT_VAR(&_8$$7);
			ZEPHIR_GET_CONSTANT(&_8$$7, "PHP_EOL");
			ZEPHIR_INIT_VAR(&_9$$7);
			ZEPHIR_GET_CONSTANT(&_9$$7, "PHP_EOL");
			ZEPHIR_CONCAT_SVSV(return_value, "<!DOCTYPE html PUBLIC \"-//W3C//DTD XHTML 1.0 Strict//EN\"", &_8$$7, "\t\"http://www.w3.org/TR/xhtml1/DTD/xhtml1-strict.dtd\">", &_9$$7);
			RETURN_MM();
		}
		if (ZEPHIR_IS_LONG(&_0, 7)) {
			ZEPHIR_INIT_VAR(&_10$$8);
			ZEPHIR_GET_CONSTANT(&_10$$8, "PHP_EOL");
			ZEPHIR_INIT_VAR(&_11$$8);
			ZEPHIR_GET_CONSTANT(&_11$$8, "PHP_EOL");
			ZEPHIR_CONCAT_SVSV(return_value, "<!DOCTYPE html PUBLIC \"-//W3C//DTD XHTML 1.0 Transitional//EN\"", &_10$$8, "\t\"http://www.w3.org/TR/xhtml1/DTD/xhtml1-transitional.dtd\">", &_11$$8);
			RETURN_MM();
		}
		if (ZEPHIR_IS_LONG(&_0, 8)) {
			ZEPHIR_INIT_VAR(&_12$$9);
			ZEPHIR_GET_CONSTANT(&_12$$9, "PHP_EOL");
			ZEPHIR_INIT_VAR(&_13$$9);
			ZEPHIR_GET_CONSTANT(&_13$$9, "PHP_EOL");
			ZEPHIR_CONCAT_SVSV(return_value, "<!DOCTYPE html PUBLIC \"-//W3C//DTD XHTML 1.0 Frameset//EN\"", &_12$$9, "\t\"http://www.w3.org/TR/xhtml1/DTD/xhtml1-frameset.dtd\">", &_13$$9);
			RETURN_MM();
		}
		if (ZEPHIR_IS_LONG(&_0, 9)) {
			ZEPHIR_INIT_VAR(&_14$$10);
			ZEPHIR_GET_CONSTANT(&_14$$10, "PHP_EOL");
			ZEPHIR_INIT_VAR(&_15$$10);
			ZEPHIR_GET_CONSTANT(&_15$$10, "PHP_EOL");
			ZEPHIR_CONCAT_SVSV(return_value, "<!DOCTYPE html PUBLIC \"-//W3C//DTD XHTML 1.1//EN\"", &_14$$10, "\t\"http://www.w3.org/TR/xhtml11/DTD/xhtml11.dtd\">", &_15$$10);
			RETURN_MM();
		}
		if (ZEPHIR_IS_LONG(&_0, 10)) {
			ZEPHIR_INIT_VAR(&_16$$11);
			ZEPHIR_GET_CONSTANT(&_16$$11, "PHP_EOL");
			ZEPHIR_INIT_VAR(&_17$$11);
			ZEPHIR_GET_CONSTANT(&_17$$11, "PHP_EOL");
			ZEPHIR_CONCAT_SVSV(return_value, "<!DOCTYPE html PUBLIC \"-//W3C//DTD XHTML 2.0//EN\"", &_16$$11, "\t\"http://www.w3.org/MarkUp/DTD/xhtml2.dtd\">", &_17$$11);
			RETURN_MM();
		}
		if (ZEPHIR_IS_LONG(&_0, 5) || ZEPHIR_IS_LONG(&_0, 11)) {
			ZEPHIR_INIT_VAR(&_18$$12);
			ZEPHIR_GET_CONSTANT(&_18$$12, "PHP_EOL");
			ZEPHIR_CONCAT_SV(return_value, "<!DOCTYPE html>", &_18$$12);
			RETURN_MM();
		}
	} while(0);

	RETURN_MM_STRING("");

}

/**
 * Builds a HTML tag
 */
PHP_METHOD(Phalcon_Tag, tagHtml) {

	zend_long ZEPHIR_LAST_CALL_STATUS;
	zend_bool selfClose, onlyStart, useEol;
	zval *tagName_param = NULL, *parameters = NULL, parameters_sub, *selfClose_param = NULL, *onlyStart_param = NULL, *useEol_param = NULL, __$null, params, localCode, _1, _3$$11;
	zval tagName, _0, _2$$10;
	zval *this_ptr = getThis();

	ZVAL_UNDEF(&tagName);
	ZVAL_UNDEF(&_0);
	ZVAL_UNDEF(&_2$$10);
	ZVAL_UNDEF(&parameters_sub);
	ZVAL_NULL(&__$null);
	ZVAL_UNDEF(&params);
	ZVAL_UNDEF(&localCode);
	ZVAL_UNDEF(&_1);
	ZVAL_UNDEF(&_3$$11);

	ZEPHIR_MM_GROW();
	zephir_fetch_params(1, 1, 4, &tagName_param, &parameters, &selfClose_param, &onlyStart_param, &useEol_param);

	zephir_get_strval(&tagName, tagName_param);
	if (!parameters) {
		parameters = &parameters_sub;
		parameters = &__$null;
	}
	if (!selfClose_param) {
		selfClose = 0;
	} else {
		selfClose = zephir_get_boolval(selfClose_param);
	}
	if (!onlyStart_param) {
		onlyStart = 0;
	} else {
		onlyStart = zephir_get_boolval(onlyStart_param);
	}
	if (!useEol_param) {
		useEol = 0;
	} else {
		useEol = zephir_get_boolval(useEol_param);
	}


	if (Z_TYPE_P(parameters) != IS_ARRAY) {
		ZEPHIR_INIT_VAR(&params);
		zephir_create_array(&params, 1, 0 TSRMLS_CC);
		zephir_array_fast_append(&params, parameters);
	} else {
		ZEPHIR_CPY_WRT(&params, parameters);
	}
	ZEPHIR_INIT_VAR(&_0);
	ZEPHIR_CONCAT_SV(&_0, "<", &tagName);
	ZEPHIR_CALL_SELF(&localCode, "renderattributes", NULL, 0, &_0, &params);
	zephir_check_call_status();
	zephir_read_static_property_ce(&_1, phalcon_tag_ce, SL("_documentType"), PH_NOISY_CC | PH_READONLY);
	if (ZEPHIR_GT_LONG(&_1, 5)) {
		if (selfClose) {
			zephir_concat_self_str(&localCode, SL(" />") TSRMLS_CC);
		} else {
			zephir_concat_self_str(&localCode, SL(">") TSRMLS_CC);
		}
	} else {
		if (onlyStart) {
			zephir_concat_self_str(&localCode, SL(">") TSRMLS_CC);
		} else {
			ZEPHIR_INIT_VAR(&_2$$10);
			ZEPHIR_CONCAT_SVS(&_2$$10, "></", &tagName, ">");
			zephir_concat_self(&localCode, &_2$$10 TSRMLS_CC);
		}
	}
	if (useEol) {
		ZEPHIR_INIT_VAR(&_3$$11);
		ZEPHIR_GET_CONSTANT(&_3$$11, "PHP_EOL");
		zephir_concat_self(&localCode, &_3$$11 TSRMLS_CC);
	}
	RETURN_CCTOR(&localCode);

}

/**
 * Builds a HTML tag closing tag
 *
 *<code>
 * echo Phalcon\Tag::tagHtmlClose("script", true);
 *</code>
 */
PHP_METHOD(Phalcon_Tag, tagHtmlClose) {

	zend_bool useEol;
	zval *tagName_param = NULL, *useEol_param = NULL, _0$$3;
	zval tagName;
	zval *this_ptr = getThis();

	ZVAL_UNDEF(&tagName);
	ZVAL_UNDEF(&_0$$3);

	ZEPHIR_MM_GROW();
	zephir_fetch_params(1, 1, 1, &tagName_param, &useEol_param);

	zephir_get_strval(&tagName, tagName_param);
	if (!useEol_param) {
		useEol = 0;
	} else {
		useEol = zephir_get_boolval(useEol_param);
	}


	if (useEol) {
		ZEPHIR_INIT_VAR(&_0$$3);
		ZEPHIR_GET_CONSTANT(&_0$$3, "PHP_EOL");
		ZEPHIR_CONCAT_SVSV(return_value, "</", &tagName, ">", &_0$$3);
		RETURN_MM();
	}
	ZEPHIR_CONCAT_SVS(return_value, "</", &tagName, ">");
	RETURN_MM();

}
<|MERGE_RESOLUTION|>--- conflicted
+++ resolved
@@ -1042,11 +1042,7 @@
 
 	ZEPHIR_INIT_VAR(&_1);
 	ZVAL_STRING(&_1, "color");
-<<<<<<< HEAD
-	ZEPHIR_RETURN_CALL_SELF("_inputfield", &_0, 479, &_1, parameters);
-=======
 	ZEPHIR_RETURN_CALL_SELF("_inputfield", &_0, 427, &_1, parameters);
->>>>>>> da2b94a2
 	zephir_check_call_status();
 	RETURN_MM();
 
@@ -1083,11 +1079,7 @@
 
 	ZEPHIR_INIT_VAR(&_1);
 	ZVAL_STRING(&_1, "text");
-<<<<<<< HEAD
-	ZEPHIR_RETURN_CALL_SELF("_inputfield", &_0, 479, &_1, parameters);
-=======
 	ZEPHIR_RETURN_CALL_SELF("_inputfield", &_0, 427, &_1, parameters);
->>>>>>> da2b94a2
 	zephir_check_call_status();
 	RETURN_MM();
 
@@ -1125,11 +1117,7 @@
 
 	ZEPHIR_INIT_VAR(&_1);
 	ZVAL_STRING(&_1, "number");
-<<<<<<< HEAD
-	ZEPHIR_RETURN_CALL_SELF("_inputfield", &_0, 479, &_1, parameters);
-=======
 	ZEPHIR_RETURN_CALL_SELF("_inputfield", &_0, 427, &_1, parameters);
->>>>>>> da2b94a2
 	zephir_check_call_status();
 	RETURN_MM();
 
@@ -1157,11 +1145,7 @@
 
 	ZEPHIR_INIT_VAR(&_1);
 	ZVAL_STRING(&_1, "range");
-<<<<<<< HEAD
-	ZEPHIR_RETURN_CALL_SELF("_inputfield", &_0, 479, &_1, parameters);
-=======
 	ZEPHIR_RETURN_CALL_SELF("_inputfield", &_0, 427, &_1, parameters);
->>>>>>> da2b94a2
 	zephir_check_call_status();
 	RETURN_MM();
 
@@ -1193,11 +1177,7 @@
 
 	ZEPHIR_INIT_VAR(&_1);
 	ZVAL_STRING(&_1, "email");
-<<<<<<< HEAD
-	ZEPHIR_RETURN_CALL_SELF("_inputfield", &_0, 479, &_1, parameters);
-=======
 	ZEPHIR_RETURN_CALL_SELF("_inputfield", &_0, 427, &_1, parameters);
->>>>>>> da2b94a2
 	zephir_check_call_status();
 	RETURN_MM();
 
@@ -1234,11 +1214,7 @@
 
 	ZEPHIR_INIT_VAR(&_1);
 	ZVAL_STRING(&_1, "date");
-<<<<<<< HEAD
-	ZEPHIR_RETURN_CALL_SELF("_inputfield", &_0, 479, &_1, parameters);
-=======
 	ZEPHIR_RETURN_CALL_SELF("_inputfield", &_0, 427, &_1, parameters);
->>>>>>> da2b94a2
 	zephir_check_call_status();
 	RETURN_MM();
 
@@ -1266,11 +1242,7 @@
 
 	ZEPHIR_INIT_VAR(&_1);
 	ZVAL_STRING(&_1, "datetime");
-<<<<<<< HEAD
-	ZEPHIR_RETURN_CALL_SELF("_inputfield", &_0, 479, &_1, parameters);
-=======
 	ZEPHIR_RETURN_CALL_SELF("_inputfield", &_0, 427, &_1, parameters);
->>>>>>> da2b94a2
 	zephir_check_call_status();
 	RETURN_MM();
 
@@ -1298,11 +1270,7 @@
 
 	ZEPHIR_INIT_VAR(&_1);
 	ZVAL_STRING(&_1, "datetime-local");
-<<<<<<< HEAD
-	ZEPHIR_RETURN_CALL_SELF("_inputfield", &_0, 479, &_1, parameters);
-=======
 	ZEPHIR_RETURN_CALL_SELF("_inputfield", &_0, 427, &_1, parameters);
->>>>>>> da2b94a2
 	zephir_check_call_status();
 	RETURN_MM();
 
@@ -1330,11 +1298,7 @@
 
 	ZEPHIR_INIT_VAR(&_1);
 	ZVAL_STRING(&_1, "month");
-<<<<<<< HEAD
-	ZEPHIR_RETURN_CALL_SELF("_inputfield", &_0, 479, &_1, parameters);
-=======
 	ZEPHIR_RETURN_CALL_SELF("_inputfield", &_0, 427, &_1, parameters);
->>>>>>> da2b94a2
 	zephir_check_call_status();
 	RETURN_MM();
 
@@ -1362,11 +1326,7 @@
 
 	ZEPHIR_INIT_VAR(&_1);
 	ZVAL_STRING(&_1, "time");
-<<<<<<< HEAD
-	ZEPHIR_RETURN_CALL_SELF("_inputfield", &_0, 479, &_1, parameters);
-=======
 	ZEPHIR_RETURN_CALL_SELF("_inputfield", &_0, 427, &_1, parameters);
->>>>>>> da2b94a2
 	zephir_check_call_status();
 	RETURN_MM();
 
@@ -1394,11 +1354,7 @@
 
 	ZEPHIR_INIT_VAR(&_1);
 	ZVAL_STRING(&_1, "week");
-<<<<<<< HEAD
-	ZEPHIR_RETURN_CALL_SELF("_inputfield", &_0, 479, &_1, parameters);
-=======
 	ZEPHIR_RETURN_CALL_SELF("_inputfield", &_0, 427, &_1, parameters);
->>>>>>> da2b94a2
 	zephir_check_call_status();
 	RETURN_MM();
 
@@ -1435,11 +1391,7 @@
 
 	ZEPHIR_INIT_VAR(&_1);
 	ZVAL_STRING(&_1, "password");
-<<<<<<< HEAD
-	ZEPHIR_RETURN_CALL_SELF("_inputfield", &_0, 479, &_1, parameters);
-=======
 	ZEPHIR_RETURN_CALL_SELF("_inputfield", &_0, 427, &_1, parameters);
->>>>>>> da2b94a2
 	zephir_check_call_status();
 	RETURN_MM();
 
@@ -1476,11 +1428,7 @@
 
 	ZEPHIR_INIT_VAR(&_1);
 	ZVAL_STRING(&_1, "hidden");
-<<<<<<< HEAD
-	ZEPHIR_RETURN_CALL_SELF("_inputfield", &_0, 479, &_1, parameters);
-=======
 	ZEPHIR_RETURN_CALL_SELF("_inputfield", &_0, 427, &_1, parameters);
->>>>>>> da2b94a2
 	zephir_check_call_status();
 	RETURN_MM();
 
@@ -1512,11 +1460,7 @@
 
 	ZEPHIR_INIT_VAR(&_1);
 	ZVAL_STRING(&_1, "file");
-<<<<<<< HEAD
-	ZEPHIR_RETURN_CALL_SELF("_inputfield", &_0, 479, &_1, parameters);
-=======
 	ZEPHIR_RETURN_CALL_SELF("_inputfield", &_0, 427, &_1, parameters);
->>>>>>> da2b94a2
 	zephir_check_call_status();
 	RETURN_MM();
 
@@ -1544,11 +1488,7 @@
 
 	ZEPHIR_INIT_VAR(&_1);
 	ZVAL_STRING(&_1, "search");
-<<<<<<< HEAD
-	ZEPHIR_RETURN_CALL_SELF("_inputfield", &_0, 479, &_1, parameters);
-=======
 	ZEPHIR_RETURN_CALL_SELF("_inputfield", &_0, 427, &_1, parameters);
->>>>>>> da2b94a2
 	zephir_check_call_status();
 	RETURN_MM();
 
@@ -1576,11 +1516,7 @@
 
 	ZEPHIR_INIT_VAR(&_1);
 	ZVAL_STRING(&_1, "tel");
-<<<<<<< HEAD
-	ZEPHIR_RETURN_CALL_SELF("_inputfield", &_0, 479, &_1, parameters);
-=======
 	ZEPHIR_RETURN_CALL_SELF("_inputfield", &_0, 427, &_1, parameters);
->>>>>>> da2b94a2
 	zephir_check_call_status();
 	RETURN_MM();
 
@@ -1608,11 +1544,7 @@
 
 	ZEPHIR_INIT_VAR(&_1);
 	ZVAL_STRING(&_1, "url");
-<<<<<<< HEAD
-	ZEPHIR_RETURN_CALL_SELF("_inputfield", &_0, 479, &_1, parameters);
-=======
 	ZEPHIR_RETURN_CALL_SELF("_inputfield", &_0, 427, &_1, parameters);
->>>>>>> da2b94a2
 	zephir_check_call_status();
 	RETURN_MM();
 
@@ -1654,11 +1586,7 @@
 
 	ZEPHIR_INIT_VAR(&_1);
 	ZVAL_STRING(&_1, "checkbox");
-<<<<<<< HEAD
-	ZEPHIR_RETURN_CALL_SELF("_inputfieldchecked", &_0, 480, &_1, parameters);
-=======
 	ZEPHIR_RETURN_CALL_SELF("_inputfieldchecked", &_0, 428, &_1, parameters);
->>>>>>> da2b94a2
 	zephir_check_call_status();
 	RETURN_MM();
 
@@ -1700,11 +1628,7 @@
 
 	ZEPHIR_INIT_VAR(&_1);
 	ZVAL_STRING(&_1, "radio");
-<<<<<<< HEAD
-	ZEPHIR_RETURN_CALL_SELF("_inputfieldchecked", &_0, 480, &_1, parameters);
-=======
 	ZEPHIR_RETURN_CALL_SELF("_inputfieldchecked", &_0, 428, &_1, parameters);
->>>>>>> da2b94a2
 	zephir_check_call_status();
 	RETURN_MM();
 
@@ -1747,11 +1671,7 @@
 	ZEPHIR_INIT_VAR(&_1);
 	ZVAL_STRING(&_1, "image");
 	ZVAL_BOOL(&_2, 1);
-<<<<<<< HEAD
-	ZEPHIR_RETURN_CALL_SELF("_inputfield", &_0, 479, &_1, parameters, &_2);
-=======
 	ZEPHIR_RETURN_CALL_SELF("_inputfield", &_0, 427, &_1, parameters, &_2);
->>>>>>> da2b94a2
 	zephir_check_call_status();
 	RETURN_MM();
 
@@ -1790,11 +1710,7 @@
 	ZEPHIR_INIT_VAR(&_1);
 	ZVAL_STRING(&_1, "submit");
 	ZVAL_BOOL(&_2, 1);
-<<<<<<< HEAD
-	ZEPHIR_RETURN_CALL_SELF("_inputfield", &_0, 479, &_1, parameters, &_2);
-=======
 	ZEPHIR_RETURN_CALL_SELF("_inputfield", &_0, 427, &_1, parameters, &_2);
->>>>>>> da2b94a2
 	zephir_check_call_status();
 	RETURN_MM();
 
@@ -1970,7 +1886,7 @@
 	ZVAL_STRING(&_1, "<textarea");
 	ZEPHIR_CALL_SELF(&code, "renderattributes", NULL, 0, &_1, &params);
 	zephir_check_call_status();
-	ZEPHIR_CALL_FUNCTION(&_2, "htmlspecialchars", NULL, 192, &content);
+	ZEPHIR_CALL_FUNCTION(&_2, "htmlspecialchars", NULL, 178, &content);
 	zephir_check_call_status();
 	ZEPHIR_INIT_VAR(&_3);
 	ZEPHIR_CONCAT_SVS(&_3, ">", &_2, "</textarea>");
@@ -2287,7 +2203,7 @@
 		ZEPHIR_OBS_VAR(&documentPrependTitle);
 		zephir_read_static_property_ce(&documentPrependTitle, phalcon_tag_ce, SL("_documentPrependTitle"), PH_NOISY_CC);
 		if (!(ZEPHIR_IS_EMPTY(&documentPrependTitle))) {
-			ZEPHIR_CALL_FUNCTION(&tmp$$5, "array_reverse", NULL, 221, &documentPrependTitle);
+			ZEPHIR_CALL_FUNCTION(&tmp$$5, "array_reverse", NULL, 207, &documentPrependTitle);
 			zephir_check_call_status();
 			zephir_is_iterable(&tmp$$5, 0, "phalcon/tag.zep", 1183);
 			ZEND_HASH_FOREACH_VAL(Z_ARRVAL_P(&tmp$$5), _6$$5)
@@ -2835,19 +2751,19 @@
 
 	ZEPHIR_INIT_VAR(&_0);
 	ZVAL_STRING(&_0, "iconv");
-	ZEPHIR_CALL_FUNCTION(&_1, "extension_loaded", NULL, 140, &_0);
+	ZEPHIR_CALL_FUNCTION(&_1, "extension_loaded", NULL, 124, &_0);
 	zephir_check_call_status();
 	if (zephir_is_true(&_1)) {
 		ZVAL_LONG(&_2$$3, 6);
 		ZEPHIR_INIT_VAR(&_3$$3);
 		ZVAL_STRING(&_3$$3, "en_US.UTF-8");
-		ZEPHIR_CALL_FUNCTION(&locale, "setlocale", NULL, 218, &_2$$3, &_3$$3);
+		ZEPHIR_CALL_FUNCTION(&locale, "setlocale", NULL, 204, &_2$$3, &_3$$3);
 		zephir_check_call_status();
 		ZEPHIR_INIT_NVAR(&_3$$3);
 		ZVAL_STRING(&_3$$3, "UTF-8");
 		ZEPHIR_INIT_VAR(&_4$$3);
 		ZVAL_STRING(&_4$$3, "ASCII//TRANSLIT");
-		ZEPHIR_CALL_FUNCTION(&_5$$3, "iconv", NULL, 219, &_3$$3, &_4$$3, &text);
+		ZEPHIR_CALL_FUNCTION(&_5$$3, "iconv", NULL, 205, &_3$$3, &_4$$3, &text);
 		zephir_check_call_status();
 		zephir_get_strval(&text, &_5$$3);
 	}
@@ -2902,11 +2818,11 @@
 	ZEPHIR_CPY_WRT(&friendly, &_0);
 	ZEPHIR_INIT_NVAR(&_0);
 	ZVAL_STRING(&_0, "iconv");
-	ZEPHIR_CALL_FUNCTION(&_14, "extension_loaded", NULL, 140, &_0);
+	ZEPHIR_CALL_FUNCTION(&_14, "extension_loaded", NULL, 124, &_0);
 	zephir_check_call_status();
 	if (zephir_is_true(&_14)) {
 		ZVAL_LONG(&_15$$10, 6);
-		ZEPHIR_CALL_FUNCTION(NULL, "setlocale", NULL, 218, &_15$$10, &locale);
+		ZEPHIR_CALL_FUNCTION(NULL, "setlocale", NULL, 204, &_15$$10, &locale);
 		zephir_check_call_status();
 	}
 	RETURN_CCTOR(&friendly);
