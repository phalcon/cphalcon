
#ifdef HAVE_CONFIG_H
#include "../ext_config.h"
#endif

#include <php.h>
#include "../php_ext.h"
#include "../ext.h"

#include <Zend/zend_operators.h>
#include <Zend/zend_exceptions.h>
#include <Zend/zend_interfaces.h>

#include "kernel/main.h"
#include "kernel/array.h"
#include "kernel/memory.h"
#include "kernel/object.h"
#include "kernel/operators.h"
#include "kernel/fcall.h"
#include "ext/spl/spl_exceptions.h"
#include "kernel/exception.h"
#include "kernel/concat.h"
#include "kernel/string.h"


/**
 * Phalcon\Tag
 *
 * Phalcon\Tag is designed to simplify building of HTML tags.
 * It provides a set of helpers to generate HTML in a dynamic way.
 * This component is an abstract class that you can extend to add more helpers.
 */
ZEPHIR_INIT_CLASS(Phalcon_Tag) {

	ZEPHIR_REGISTER_CLASS(Phalcon, Tag, phalcon, tag, phalcon_tag_method_entry, 0);

	/**
	 * Pre-assigned values for components
	 */
	zend_declare_property_null(phalcon_tag_ce, SL("_displayValues"), ZEND_ACC_PROTECTED|ZEND_ACC_STATIC TSRMLS_CC);

	/**
	 * HTML document title
	 */
	zend_declare_property_null(phalcon_tag_ce, SL("_documentTitle"), ZEND_ACC_PROTECTED|ZEND_ACC_STATIC TSRMLS_CC);

	zend_declare_property_null(phalcon_tag_ce, SL("_documentAppendTitle"), ZEND_ACC_PROTECTED|ZEND_ACC_STATIC TSRMLS_CC);

	zend_declare_property_null(phalcon_tag_ce, SL("_documentPrependTitle"), ZEND_ACC_PROTECTED|ZEND_ACC_STATIC TSRMLS_CC);

	zend_declare_property_null(phalcon_tag_ce, SL("_documentTitleSeparator"), ZEND_ACC_PROTECTED|ZEND_ACC_STATIC TSRMLS_CC);

	zend_declare_property_long(phalcon_tag_ce, SL("_documentType"), 11, ZEND_ACC_PROTECTED|ZEND_ACC_STATIC TSRMLS_CC);

	/**
	 * Framework Dispatcher
	 */
	zend_declare_property_null(phalcon_tag_ce, SL("_dependencyInjector"), ZEND_ACC_PROTECTED|ZEND_ACC_STATIC TSRMLS_CC);

	zend_declare_property_null(phalcon_tag_ce, SL("_urlService"), ZEND_ACC_PROTECTED|ZEND_ACC_STATIC TSRMLS_CC);

	zend_declare_property_null(phalcon_tag_ce, SL("_dispatcherService"), ZEND_ACC_PROTECTED|ZEND_ACC_STATIC TSRMLS_CC);

	zend_declare_property_null(phalcon_tag_ce, SL("_escaperService"), ZEND_ACC_PROTECTED|ZEND_ACC_STATIC TSRMLS_CC);

	zend_declare_property_bool(phalcon_tag_ce, SL("_autoEscape"), 1, ZEND_ACC_PROTECTED|ZEND_ACC_STATIC TSRMLS_CC);

	zephir_declare_class_constant_long(phalcon_tag_ce, SL("HTML32"), 1);

	zephir_declare_class_constant_long(phalcon_tag_ce, SL("HTML401_STRICT"), 2);

	zephir_declare_class_constant_long(phalcon_tag_ce, SL("HTML401_TRANSITIONAL"), 3);

	zephir_declare_class_constant_long(phalcon_tag_ce, SL("HTML401_FRAMESET"), 4);

	zephir_declare_class_constant_long(phalcon_tag_ce, SL("HTML5"), 5);

	zephir_declare_class_constant_long(phalcon_tag_ce, SL("XHTML10_STRICT"), 6);

	zephir_declare_class_constant_long(phalcon_tag_ce, SL("XHTML10_TRANSITIONAL"), 7);

	zephir_declare_class_constant_long(phalcon_tag_ce, SL("XHTML10_FRAMESET"), 8);

	zephir_declare_class_constant_long(phalcon_tag_ce, SL("XHTML11"), 9);

	zephir_declare_class_constant_long(phalcon_tag_ce, SL("XHTML20"), 10);

	zephir_declare_class_constant_long(phalcon_tag_ce, SL("XHTML5"), 11);

	return SUCCESS;

}

/**
 * Obtains the 'escaper' service if required
 */
PHP_METHOD(Phalcon_Tag, getEscaper) {

	zend_long ZEPHIR_LAST_CALL_STATUS;
	zval *params_param = NULL, autoescape;
	zval params;
	zval *this_ptr = getThis();

	ZVAL_UNDEF(&params);
	ZVAL_UNDEF(&autoescape);

	ZEPHIR_MM_GROW();
	zephir_fetch_params(1, 1, 0, &params_param);

	ZEPHIR_OBS_COPY_OR_DUP(&params, params_param);


	ZEPHIR_OBS_VAR(&autoescape);
	if (!(zephir_array_isset_string_fetch(&autoescape, &params, SL("escape"), 0))) {
		ZEPHIR_OBS_NVAR(&autoescape);
		zephir_read_static_property_ce(&autoescape, phalcon_tag_ce, SL("_autoEscape"), PH_NOISY_CC);
	}
	if (!(zephir_is_true(&autoescape))) {
		RETURN_MM_NULL();
	}
	ZEPHIR_RETURN_CALL_SELF("getescaperservice", NULL, 0);
	zephir_check_call_status();
	RETURN_MM();

}

/**
 * Renders parameters keeping order in their HTML attributes
 */
PHP_METHOD(Phalcon_Tag, renderAttributes) {

	zend_bool _10$$7, _11$$8;
	zend_string *_2, *_5, *_9;
	zend_ulong _1, _4, _8;
	zephir_fcall_cache_entry *_15 = NULL, *_16 = NULL;
	zend_long ZEPHIR_LAST_CALL_STATUS;
	zval attributes;
	zval *code_param = NULL, *attributes_param = NULL, __$null, order, escaper, attrs, attribute, value, escaped, key, newCode, *_0, *_3, _6, *_7, _17$$8, _12$$9, _13$$9, _14$$9;
	zval code;
	zval *this_ptr = getThis();

	ZVAL_UNDEF(&code);
	ZVAL_NULL(&__$null);
	ZVAL_UNDEF(&order);
	ZVAL_UNDEF(&escaper);
	ZVAL_UNDEF(&attrs);
	ZVAL_UNDEF(&attribute);
	ZVAL_UNDEF(&value);
	ZVAL_UNDEF(&escaped);
	ZVAL_UNDEF(&key);
	ZVAL_UNDEF(&newCode);
	ZVAL_UNDEF(&_6);
	ZVAL_UNDEF(&_17$$8);
	ZVAL_UNDEF(&_12$$9);
	ZVAL_UNDEF(&_13$$9);
	ZVAL_UNDEF(&_14$$9);
	ZVAL_UNDEF(&attributes);

	ZEPHIR_MM_GROW();
	zephir_fetch_params(1, 2, 0, &code_param, &attributes_param);

	if (UNEXPECTED(Z_TYPE_P(code_param) != IS_STRING && Z_TYPE_P(code_param) != IS_NULL)) {
		zephir_throw_exception_string(spl_ce_InvalidArgumentException, SL("Parameter 'code' must be a string") TSRMLS_CC);
		RETURN_MM_NULL();
	}
	if (EXPECTED(Z_TYPE_P(code_param) == IS_STRING)) {
		zephir_get_strval(&code, code_param);
	} else {
		ZEPHIR_INIT_VAR(&code);
		ZVAL_EMPTY_STRING(&code);
	}
	ZEPHIR_OBS_COPY_OR_DUP(&attributes, attributes_param);


	ZEPHIR_INIT_VAR(&order);
	zephir_create_array(&order, 10, 0 TSRMLS_CC);
	zephir_array_update_string(&order, SL("rel"), &__$null, PH_COPY | PH_SEPARATE);
	zephir_array_update_string(&order, SL("type"), &__$null, PH_COPY | PH_SEPARATE);
	zephir_array_update_string(&order, SL("for"), &__$null, PH_COPY | PH_SEPARATE);
	zephir_array_update_string(&order, SL("src"), &__$null, PH_COPY | PH_SEPARATE);
	zephir_array_update_string(&order, SL("href"), &__$null, PH_COPY | PH_SEPARATE);
	zephir_array_update_string(&order, SL("action"), &__$null, PH_COPY | PH_SEPARATE);
	zephir_array_update_string(&order, SL("id"), &__$null, PH_COPY | PH_SEPARATE);
	zephir_array_update_string(&order, SL("name"), &__$null, PH_COPY | PH_SEPARATE);
	zephir_array_update_string(&order, SL("value"), &__$null, PH_COPY | PH_SEPARATE);
	zephir_array_update_string(&order, SL("class"), &__$null, PH_COPY | PH_SEPARATE);
	ZEPHIR_INIT_VAR(&attrs);
	array_init(&attrs);
	zephir_is_iterable(&order, 0, "phalcon/tag.zep", 134);
	ZEND_HASH_FOREACH_KEY_VAL(Z_ARRVAL_P(&order), _1, _2, _0)
	{
		ZEPHIR_INIT_NVAR(&key);
		if (_2 != NULL) { 
			ZVAL_STR_COPY(&key, _2);
		} else {
			ZVAL_LONG(&key, _1);
		}
		ZEPHIR_INIT_NVAR(&value);
		ZVAL_COPY(&value, _0);
		ZEPHIR_OBS_NVAR(&attribute);
		if (zephir_array_isset_fetch(&attribute, &attributes, &key, 0 TSRMLS_CC)) {
			zephir_array_update_zval(&attrs, &key, &attribute, PH_COPY | PH_SEPARATE);
		}
	} ZEND_HASH_FOREACH_END();
	ZEPHIR_INIT_NVAR(&value);
	ZEPHIR_INIT_NVAR(&key);
	zephir_is_iterable(&attributes, 0, "phalcon/tag.zep", 140);
	ZEND_HASH_FOREACH_KEY_VAL(Z_ARRVAL_P(&attributes), _4, _5, _3)
	{
		ZEPHIR_INIT_NVAR(&key);
		if (_5 != NULL) { 
			ZVAL_STR_COPY(&key, _5);
		} else {
			ZVAL_LONG(&key, _4);
		}
		ZEPHIR_INIT_NVAR(&value);
		ZVAL_COPY(&value, _3);
		if (!(zephir_array_isset(&attrs, &key))) {
			zephir_array_update_zval(&attrs, &key, &value, PH_COPY | PH_SEPARATE);
		}
	} ZEND_HASH_FOREACH_END();
	ZEPHIR_INIT_NVAR(&value);
	ZEPHIR_INIT_NVAR(&key);
	ZEPHIR_CALL_SELF(&_6, "getescaper", NULL, 0, &attributes);
	zephir_check_call_status();
	ZEPHIR_CPY_WRT(&escaper, &_6);
	zephir_array_unset_string(&attrs, SL("escape"), PH_SEPARATE);
	ZEPHIR_CPY_WRT(&newCode, &code);
	zephir_is_iterable(&attrs, 0, "phalcon/tag.zep", 159);
	ZEND_HASH_FOREACH_KEY_VAL(Z_ARRVAL_P(&attrs), _8, _9, _7)
	{
		ZEPHIR_INIT_NVAR(&key);
		if (_9 != NULL) { 
			ZVAL_STR_COPY(&key, _9);
		} else {
			ZVAL_LONG(&key, _8);
		}
		ZEPHIR_INIT_NVAR(&value);
		ZVAL_COPY(&value, _7);
		_10$$7 = Z_TYPE_P(&key) == IS_STRING;
		if (_10$$7) {
			_10$$7 = Z_TYPE_P(&value) != IS_NULL;
		}
		if (_10$$7) {
			_11$$8 = Z_TYPE_P(&value) == IS_ARRAY;
			if (!(_11$$8)) {
				_11$$8 = Z_TYPE_P(&value) == IS_RESOURCE;
			}
			if (_11$$8) {
				ZEPHIR_INIT_NVAR(&_12$$9);
				object_init_ex(&_12$$9, phalcon_tag_exception_ce);
				ZEPHIR_INIT_NVAR(&_13$$9);
				zephir_gettype(&_13$$9, &value TSRMLS_CC);
				ZEPHIR_INIT_LNVAR(_14$$9);
				ZEPHIR_CONCAT_SVSVS(&_14$$9, "Value at index: '", &key, "' type: '", &_13$$9, "' cannot be rendered");
				ZEPHIR_CALL_METHOD(NULL, &_12$$9, "__construct", &_15, 4, &_14$$9);
				zephir_check_call_status();
				zephir_throw_exception_debug(&_12$$9, "phalcon/tag.zep", 148 TSRMLS_CC);
				ZEPHIR_MM_RESTORE();
				return;
			}
			if (zephir_is_true(&escaper)) {
				ZEPHIR_CALL_METHOD(&escaped, &escaper, "escapehtmlattr", &_16, 0, &value);
				zephir_check_call_status();
			} else {
				ZEPHIR_CPY_WRT(&escaped, &value);
			}
			ZEPHIR_INIT_LNVAR(_17$$8);
			ZEPHIR_CONCAT_SVSVS(&_17$$8, " ", &key, "=\"", &escaped, "\"");
			zephir_concat_self(&newCode, &_17$$8 TSRMLS_CC);
		}
	} ZEND_HASH_FOREACH_END();
	ZEPHIR_INIT_NVAR(&value);
	ZEPHIR_INIT_NVAR(&key);
	RETURN_CCTOR(&newCode);

}

/**
 * Sets the dependency injector container.
 */
PHP_METHOD(Phalcon_Tag, setDI) {

	zval *dependencyInjector, dependencyInjector_sub;
	zval *this_ptr = getThis();

	ZVAL_UNDEF(&dependencyInjector_sub);

	zephir_fetch_params(0, 1, 0, &dependencyInjector);



	zend_update_static_property(phalcon_tag_ce, ZEND_STRL("_dependencyInjector"), dependencyInjector);

}

/**
 * Internally gets the request dispatcher
 */
PHP_METHOD(Phalcon_Tag, getDI) {

	zval di;
	zend_long ZEPHIR_LAST_CALL_STATUS;
	zephir_fcall_cache_entry *_0 = NULL;
	zval *this_ptr = getThis();

	ZVAL_UNDEF(&di);

	ZEPHIR_MM_GROW();

	ZEPHIR_OBS_VAR(&di);
	zephir_read_static_property_ce(&di, phalcon_tag_ce, SL("_dependencyInjector"), PH_NOISY_CC);
	if (Z_TYPE_P(&di) != IS_OBJECT) {
		ZEPHIR_CALL_CE_STATIC(&di, phalcon_di_ce, "getdefault", &_0, 0);
		zephir_check_call_status();
	}
	RETURN_CCTOR(&di);

}

/**
 * Returns a URL service from the default DI
 */
PHP_METHOD(Phalcon_Tag, getUrlService) {

	zval url, dependencyInjector, _0$$3, _1$$3;
	zend_long ZEPHIR_LAST_CALL_STATUS;
	zval *this_ptr = getThis();

	ZVAL_UNDEF(&url);
	ZVAL_UNDEF(&dependencyInjector);
	ZVAL_UNDEF(&_0$$3);
	ZVAL_UNDEF(&_1$$3);

	ZEPHIR_MM_GROW();

	ZEPHIR_OBS_VAR(&url);
	zephir_read_static_property_ce(&url, phalcon_tag_ce, SL("_urlService"), PH_NOISY_CC);
	if (Z_TYPE_P(&url) != IS_OBJECT) {
		ZEPHIR_CALL_SELF(&dependencyInjector, "getdi", NULL, 0);
		zephir_check_call_status();
		if (Z_TYPE_P(&dependencyInjector) != IS_OBJECT) {
			ZEPHIR_THROW_EXCEPTION_DEBUG_STR(phalcon_tag_exception_ce, "A dependency injector container is required to obtain the 'url' service", "phalcon/tag.zep", 196);
			return;
		}
		ZEPHIR_INIT_VAR(&_1$$3);
		ZVAL_STRING(&_1$$3, "url");
		ZEPHIR_CALL_METHOD(&_0$$3, &dependencyInjector, "getshared", NULL, 0, &_1$$3);
		zephir_check_call_status();
		ZEPHIR_CPY_WRT(&url, &_0$$3);
		zend_update_static_property(phalcon_tag_ce, ZEND_STRL("_urlService"), &url);
	}
	RETURN_CCTOR(&url);

}

/**
 * Returns an Escaper service from the default DI
 */
PHP_METHOD(Phalcon_Tag, getEscaperService) {

	zval escaper, dependencyInjector, _0$$3, _1$$3;
	zend_long ZEPHIR_LAST_CALL_STATUS;
	zval *this_ptr = getThis();

	ZVAL_UNDEF(&escaper);
	ZVAL_UNDEF(&dependencyInjector);
	ZVAL_UNDEF(&_0$$3);
	ZVAL_UNDEF(&_1$$3);

	ZEPHIR_MM_GROW();

	ZEPHIR_OBS_VAR(&escaper);
	zephir_read_static_property_ce(&escaper, phalcon_tag_ce, SL("_escaperService"), PH_NOISY_CC);
	if (Z_TYPE_P(&escaper) != IS_OBJECT) {
		ZEPHIR_CALL_SELF(&dependencyInjector, "getdi", NULL, 0);
		zephir_check_call_status();
		if (Z_TYPE_P(&dependencyInjector) != IS_OBJECT) {
			ZEPHIR_THROW_EXCEPTION_DEBUG_STR(phalcon_tag_exception_ce, "A dependency injector container is required to obtain the 'escaper' service", "phalcon/tag.zep", 218);
			return;
		}
		ZEPHIR_INIT_VAR(&_1$$3);
		ZVAL_STRING(&_1$$3, "escaper");
		ZEPHIR_CALL_METHOD(&_0$$3, &dependencyInjector, "getshared", NULL, 0, &_1$$3);
		zephir_check_call_status();
		ZEPHIR_CPY_WRT(&escaper, &_0$$3);
		zend_update_static_property(phalcon_tag_ce, ZEND_STRL("_escaperService"), &escaper);
	}
	RETURN_CCTOR(&escaper);

}

/**
 * Set autoescape mode in generated html
 */
PHP_METHOD(Phalcon_Tag, setAutoescape) {

	zval *autoescape_param = NULL, _0;
	zend_bool autoescape;
	zval *this_ptr = getThis();

	ZVAL_UNDEF(&_0);

	zephir_fetch_params(0, 1, 0, &autoescape_param);

	autoescape = zephir_get_boolval(autoescape_param);


	ZEPHIR_INIT_ZVAL_NREF(_0);
	ZVAL_BOOL(&_0, autoescape);
	zend_update_static_property(phalcon_tag_ce, ZEND_STRL("_autoEscape"), &_0);

}

/**
 * Assigns default values to generated tags by helpers
 *
 * <code>
 * // Assigning "peter" to "name" component
 * Phalcon\Tag::setDefault("name", "peter");
 *
 * // Later in the view
 * echo Phalcon\Tag::textField("name"); // Will have the value "peter" by default
 * </code>
 *
 * @param string value
 */
PHP_METHOD(Phalcon_Tag, setDefault) {

	zend_bool _0$$3;
	zval *id_param = NULL, *value, value_sub;
	zval id;
	zval *this_ptr = getThis();

	ZVAL_UNDEF(&id);
	ZVAL_UNDEF(&value_sub);

	ZEPHIR_MM_GROW();
	zephir_fetch_params(1, 2, 0, &id_param, &value);

	if (UNEXPECTED(Z_TYPE_P(id_param) != IS_STRING && Z_TYPE_P(id_param) != IS_NULL)) {
		zephir_throw_exception_string(spl_ce_InvalidArgumentException, SL("Parameter 'id' must be a string") TSRMLS_CC);
		RETURN_MM_NULL();
	}
	if (EXPECTED(Z_TYPE_P(id_param) == IS_STRING)) {
		zephir_get_strval(&id, id_param);
	} else {
		ZEPHIR_INIT_VAR(&id);
		ZVAL_EMPTY_STRING(&id);
	}


	if (Z_TYPE_P(value) != IS_NULL) {
		_0$$3 = Z_TYPE_P(value) == IS_ARRAY;
		if (!(_0$$3)) {
			_0$$3 = Z_TYPE_P(value) == IS_OBJECT;
		}
		if (_0$$3) {
			ZEPHIR_THROW_EXCEPTION_DEBUG_STR(phalcon_tag_exception_ce, "Only scalar values can be assigned to UI components", "phalcon/tag.zep", 252);
			return;
		}
	}
	zephir_update_static_property_array_multi_ce(phalcon_tag_ce, SL("_displayValues"), value TSRMLS_CC, SL("z"), 1, &id);
	ZEPHIR_MM_RESTORE();

}

/**
 * Assigns default values to generated tags by helpers
 *
 * <code>
 * // Assigning "peter" to "name" component
 * Phalcon\Tag::setDefaults(
 *     [
 *         "name" => "peter",
 *     ]
 * );
 *
 * // Later in the view
 * echo Phalcon\Tag::textField("name"); // Will have the value "peter" by default
 * </code>
 */
PHP_METHOD(Phalcon_Tag, setDefaults) {

	zend_bool merge, _0;
	zval *values_param = NULL, *merge_param = NULL, _1, _2$$3, _3$$3;
	zval values;
	zval *this_ptr = getThis();

	ZVAL_UNDEF(&values);
	ZVAL_UNDEF(&_1);
	ZVAL_UNDEF(&_2$$3);
	ZVAL_UNDEF(&_3$$3);

	ZEPHIR_MM_GROW();
	zephir_fetch_params(1, 1, 1, &values_param, &merge_param);

	ZEPHIR_OBS_COPY_OR_DUP(&values, values_param);
	if (!merge_param) {
		merge = 0;
	} else {
		merge = zephir_get_boolval(merge_param);
	}


	_0 = merge;
	if (_0) {
		ZEPHIR_OBS_VAR(&_1);
		zephir_read_static_property_ce(&_1, phalcon_tag_ce, SL("_displayValues"), PH_NOISY_CC);
		_0 = Z_TYPE_P(&_1) == IS_ARRAY;
	}
	if (_0) {
		ZEPHIR_INIT_VAR(&_2$$3);
		zephir_read_static_property_ce(&_3$$3, phalcon_tag_ce, SL("_displayValues"), PH_NOISY_CC | PH_READONLY);
		zephir_fast_array_merge(&_2$$3, &_3$$3, &values TSRMLS_CC);
		zend_update_static_property(phalcon_tag_ce, ZEND_STRL("_displayValues"), &_2$$3);
	} else {
		zend_update_static_property(phalcon_tag_ce, ZEND_STRL("_displayValues"), &values);
	}
	ZEPHIR_MM_RESTORE();

}

/**
 * Alias of Phalcon\Tag::setDefault
 *
 * @param string value
 */
PHP_METHOD(Phalcon_Tag, displayTo) {

	zend_long ZEPHIR_LAST_CALL_STATUS;
	zval *id_param = NULL, *value, value_sub;
	zval id;
	zval *this_ptr = getThis();

	ZVAL_UNDEF(&id);
	ZVAL_UNDEF(&value_sub);

	ZEPHIR_MM_GROW();
	zephir_fetch_params(1, 2, 0, &id_param, &value);

	if (UNEXPECTED(Z_TYPE_P(id_param) != IS_STRING && Z_TYPE_P(id_param) != IS_NULL)) {
		zephir_throw_exception_string(spl_ce_InvalidArgumentException, SL("Parameter 'id' must be a string") TSRMLS_CC);
		RETURN_MM_NULL();
	}
	if (EXPECTED(Z_TYPE_P(id_param) == IS_STRING)) {
		zephir_get_strval(&id, id_param);
	} else {
		ZEPHIR_INIT_VAR(&id);
		ZVAL_EMPTY_STRING(&id);
	}


	ZEPHIR_CALL_SELF(NULL, "setdefault", NULL, 0, &id, value);
	zephir_check_call_status();
	ZEPHIR_MM_RESTORE();

}

/**
 * Check if a helper has a default value set using Phalcon\Tag::setDefault or value from $_POST
 *
 * @param string name
 */
PHP_METHOD(Phalcon_Tag, hasValue) {

	zend_bool _1;
	zval *name, name_sub, *_POST, _0;
	zval *this_ptr = getThis();

	ZVAL_UNDEF(&name_sub);
	ZVAL_UNDEF(&_0);

	zephir_get_global(&_POST, SL("_POST"));
<<<<<<< HEAD
	if (!_POST) {
		ZEPHIR_THROW_EXCEPTION_STRW(zend_exception_get_default(), "Invalid superglobal");
		return;
	}
=======
>>>>>>> b3b083d3
	zephir_fetch_params(0, 1, 0, &name);



	zephir_read_static_property_ce(&_0, phalcon_tag_ce, SL("_displayValues"), PH_NOISY_CC | PH_READONLY);
	_1 = zephir_array_isset(&_0, name);
	if (!(_1)) {
		_1 = zephir_array_isset(_POST, name);
	}
	RETURN_BOOL(_1);

}

/**
 * Every helper calls this function to check whether a component has a predefined
 * value using Phalcon\Tag::setDefault or value from $_POST
 *
 * @param string name
 * @return mixed
 */
PHP_METHOD(Phalcon_Tag, getValue) {

	zval params;
	zval *name, name_sub, *params_param = NULL, *_POST, value, _0$$3;
	zval *this_ptr = getThis();

	ZVAL_UNDEF(&name_sub);
	ZVAL_UNDEF(&value);
	ZVAL_UNDEF(&_0$$3);
	ZVAL_UNDEF(&params);

	ZEPHIR_MM_GROW();
	zephir_get_global(&_POST, SL("_POST"));
<<<<<<< HEAD
	if (!_POST) {
		ZEPHIR_THROW_EXCEPTION_STR(zend_exception_get_default(), "Invalid superglobal");
		return;
	}
=======
>>>>>>> b3b083d3
	zephir_fetch_params(1, 1, 1, &name, &params_param);

	if (!params_param) {
		ZEPHIR_INIT_VAR(&params);
		array_init(&params);
	} else {
		zephir_get_arrval(&params, params_param);
	}


	ZEPHIR_OBS_VAR(&value);
	if (!(zephir_array_isset_string_fetch(&value, &params, SL("value"), 0))) {
		ZEPHIR_OBS_NVAR(&value);
		zephir_read_static_property_ce(&_0$$3, phalcon_tag_ce, SL("_displayValues"), PH_NOISY_CC | PH_READONLY);
		if (!(zephir_array_isset_fetch(&value, &_0$$3, name, 0 TSRMLS_CC))) {
			ZEPHIR_OBS_NVAR(&value);
			if (!(zephir_array_isset_fetch(&value, _POST, name, 0 TSRMLS_CC))) {
				RETURN_MM_NULL();
			}
		}
	}
	RETURN_CCTOR(&value);

}

/**
 * Resets the request and internal values to avoid those fields will have any default value.
 * @deprecated Will be removed in 4.0.0
 */
PHP_METHOD(Phalcon_Tag, resetInput) {

	zval __$null, _0, _1, _2;
	zval *this_ptr = getThis();

	ZVAL_NULL(&__$null);
	ZVAL_UNDEF(&_0);
	ZVAL_UNDEF(&_1);
	ZVAL_UNDEF(&_2);

	ZEPHIR_MM_GROW();

	ZEPHIR_INIT_VAR(&_0);
	array_init(&_0);
	zend_update_static_property(phalcon_tag_ce, ZEND_STRL("_displayValues"), &_0);
	zend_update_static_property(phalcon_tag_ce, ZEND_STRL("_documentTitle"), &__$null);
	ZEPHIR_INIT_VAR(&_1);
	array_init(&_1);
	zend_update_static_property(phalcon_tag_ce, ZEND_STRL("_documentAppendTitle"), &_1);
	ZEPHIR_INIT_VAR(&_2);
	array_init(&_2);
	zend_update_static_property(phalcon_tag_ce, ZEND_STRL("_documentPrependTitle"), &_2);
	zend_update_static_property(phalcon_tag_ce, ZEND_STRL("_documentTitleSeparator"), &__$null);
	ZEPHIR_MM_RESTORE();

}

/**
 * Builds a HTML A tag using framework conventions
 *
 *<code>
 * echo Phalcon\Tag::linkTo("signup/register", "Register Here!");
 *
 * echo Phalcon\Tag::linkTo(
 *     [
 *         "signup/register",
 *         "Register Here!"
 *     ]
 * );
 *
 * echo Phalcon\Tag::linkTo(
 *     [
 *         "signup/register",
 *         "Register Here!",
 *         "class" => "btn-primary",
 *     ]
 * );
 *
 * echo Phalcon\Tag::linkTo("http://phalconphp.com/", "Phalcon", false);
 *
 * echo Phalcon\Tag::linkTo(
 *     [
 *         "http://phalconphp.com/",
 *         "Phalcon Home",
 *         false,
 *     ]
 * );
 *
 * echo Phalcon\Tag::linkTo(
 *     [
 *         "http://phalconphp.com/",
 *         "Phalcon Home",
 *         "local" => false,
 *     ]
 * );
 *
 * echo Phalcon\Tag::linkTo(
 *     [
 *         "action" => "http://phalconphp.com/",
 *         "text"   => "Phalcon Home",
 *         "local"  => false,
 *         "target" => "_new"
 *     ]
 * );
 *
 *</code>
 *
 * @param array|string parameters
 * @param string text
 * @param boolean local
 */
PHP_METHOD(Phalcon_Tag, linkTo) {

	zend_long ZEPHIR_LAST_CALL_STATUS;
	zval *parameters, parameters_sub, *text = NULL, text_sub, *local = NULL, local_sub, __$null, __$true, params, action, query, url, code, _0, _1, _2;
	zval *this_ptr = getThis();

	ZVAL_UNDEF(&parameters_sub);
	ZVAL_UNDEF(&text_sub);
	ZVAL_UNDEF(&local_sub);
	ZVAL_NULL(&__$null);
	ZVAL_BOOL(&__$true, 1);
	ZVAL_UNDEF(&params);
	ZVAL_UNDEF(&action);
	ZVAL_UNDEF(&query);
	ZVAL_UNDEF(&url);
	ZVAL_UNDEF(&code);
	ZVAL_UNDEF(&_0);
	ZVAL_UNDEF(&_1);
	ZVAL_UNDEF(&_2);

	ZEPHIR_MM_GROW();
	zephir_fetch_params(1, 1, 2, &parameters, &text, &local);

	if (!text) {
		text = &text_sub;
		ZEPHIR_CPY_WRT(text, &__$null);
	} else {
		ZEPHIR_SEPARATE_PARAM(text);
	}
	if (!local) {
		local = &local_sub;
		ZEPHIR_CPY_WRT(local, &__$true);
	} else {
		ZEPHIR_SEPARATE_PARAM(local);
	}


	if (Z_TYPE_P(parameters) != IS_ARRAY) {
		ZEPHIR_INIT_VAR(&params);
		zephir_create_array(&params, 3, 0 TSRMLS_CC);
		zephir_array_fast_append(&params, parameters);
		zephir_array_fast_append(&params, text);
		zephir_array_fast_append(&params, local);
	} else {
		ZEPHIR_CPY_WRT(&params, parameters);
	}
	ZEPHIR_OBS_VAR(&action);
	if (!(zephir_array_isset_long_fetch(&action, &params, 0, 0 TSRMLS_CC))) {
		ZEPHIR_OBS_NVAR(&action);
		if (!(zephir_array_isset_string_fetch(&action, &params, SL("action"), 0))) {
			ZEPHIR_INIT_NVAR(&action);
			ZVAL_STRING(&action, "");
		} else {
			zephir_array_unset_string(&params, SL("action"), PH_SEPARATE);
		}
	}
	ZEPHIR_OBS_NVAR(text);
	if (!(zephir_array_isset_long_fetch(text, &params, 1, 0 TSRMLS_CC))) {
		ZEPHIR_OBS_NVAR(text);
		if (!(zephir_array_isset_string_fetch(text, &params, SL("text"), 0))) {
			ZEPHIR_INIT_NVAR(text);
			ZVAL_STRING(text, "");
		} else {
			zephir_array_unset_string(&params, SL("text"), PH_SEPARATE);
		}
	}
	ZEPHIR_OBS_NVAR(local);
	if (!(zephir_array_isset_long_fetch(local, &params, 2, 0 TSRMLS_CC))) {
		ZEPHIR_OBS_NVAR(local);
		if (!(zephir_array_isset_string_fetch(local, &params, SL("local"), 0))) {
			ZEPHIR_INIT_NVAR(local);
			ZVAL_BOOL(local, 1);
		} else {
			zephir_array_unset_string(&params, SL("local"), PH_SEPARATE);
		}
	}
	ZEPHIR_OBS_VAR(&query);
	if (zephir_array_isset_string_fetch(&query, &params, SL("query"), 0)) {
		zephir_array_unset_string(&params, SL("query"), PH_SEPARATE);
	} else {
		ZEPHIR_INIT_NVAR(&query);
		ZVAL_NULL(&query);
	}
	ZEPHIR_CALL_SELF(&url, "geturlservice", NULL, 0);
	zephir_check_call_status();
	ZEPHIR_CALL_METHOD(&_0, &url, "get", NULL, 0, &action, &query, local);
	zephir_check_call_status();
	zephir_array_update_string(&params, SL("href"), &_0, PH_COPY | PH_SEPARATE);
	ZEPHIR_INIT_VAR(&_1);
	ZVAL_STRING(&_1, "<a");
	ZEPHIR_CALL_SELF(&code, "renderattributes", NULL, 0, &_1, &params);
	zephir_check_call_status();
	ZEPHIR_INIT_VAR(&_2);
	ZEPHIR_CONCAT_SVS(&_2, ">", text, "</a>");
	zephir_concat_self(&code, &_2 TSRMLS_CC);
	RETURN_CCTOR(&code);

}

/**
 * Builds generic INPUT tags
 *
 * @param array parameters
 */
PHP_METHOD(Phalcon_Tag, _inputField) {

	zend_long ZEPHIR_LAST_CALL_STATUS;
	zend_bool asValue, _1$$10;
	zval *type_param = NULL, *parameters, parameters_sub, *asValue_param = NULL, params, id, value, code, name, _3, _4, _0$$6, _2$$5;
	zval type;
	zval *this_ptr = getThis();

	ZVAL_UNDEF(&type);
	ZVAL_UNDEF(&parameters_sub);
	ZVAL_UNDEF(&params);
	ZVAL_UNDEF(&id);
	ZVAL_UNDEF(&value);
	ZVAL_UNDEF(&code);
	ZVAL_UNDEF(&name);
	ZVAL_UNDEF(&_3);
	ZVAL_UNDEF(&_4);
	ZVAL_UNDEF(&_0$$6);
	ZVAL_UNDEF(&_2$$5);

	ZEPHIR_MM_GROW();
	zephir_fetch_params(1, 2, 1, &type_param, &parameters, &asValue_param);

	zephir_get_strval(&type, type_param);
	if (!asValue_param) {
		asValue = 0;
	} else {
		asValue = zephir_get_boolval(asValue_param);
	}


	ZEPHIR_INIT_VAR(&params);
	array_init(&params);
	if (Z_TYPE_P(parameters) != IS_ARRAY) {
		zephir_array_append(&params, parameters, PH_SEPARATE, "phalcon/tag.zep", 460);
	} else {
		ZEPHIR_CPY_WRT(&params, parameters);
	}
	if (asValue == 0) {
		ZEPHIR_OBS_VAR(&id);
		if (!(zephir_array_isset_long_fetch(&id, &params, 0, 0 TSRMLS_CC))) {
			zephir_array_fetch_string(&_0$$6, &params, SL("id"), PH_NOISY | PH_READONLY, "phalcon/tag.zep", 468 TSRMLS_CC);
			zephir_array_update_long(&params, 0, &_0$$6, PH_COPY | PH_SEPARATE ZEPHIR_DEBUG_PARAMS_DUMMY);
		}
		ZEPHIR_OBS_VAR(&name);
		if (zephir_array_isset_string_fetch(&name, &params, SL("name"), 0)) {
			if (ZEPHIR_IS_EMPTY(&name)) {
				zephir_array_update_string(&params, SL("name"), &id, PH_COPY | PH_SEPARATE);
			}
		} else {
			zephir_array_update_string(&params, SL("name"), &id, PH_COPY | PH_SEPARATE);
		}
		if (Z_TYPE_P(&id) == IS_STRING) {
			_1$$10 = !(zephir_memnstr_str(&id, SL("["), "phalcon/tag.zep", 483));
			if (_1$$10) {
				_1$$10 = !(zephir_array_isset_string(&params, SL("id")));
			}
			if (_1$$10) {
				zephir_array_update_string(&params, SL("id"), &id, PH_COPY | PH_SEPARATE);
			}
		}
		ZEPHIR_CALL_SELF(&_2$$5, "getvalue", NULL, 0, &id, &params);
		zephir_check_call_status();
		zephir_array_update_string(&params, SL("value"), &_2$$5, PH_COPY | PH_SEPARATE);
	} else {
		if (!(zephir_array_isset_string(&params, SL("value")))) {
			ZEPHIR_OBS_VAR(&value);
			if (zephir_array_isset_long_fetch(&value, &params, 0, 0 TSRMLS_CC)) {
				zephir_array_update_string(&params, SL("value"), &value, PH_COPY | PH_SEPARATE);
			}
		}
	}
	zephir_array_update_string(&params, SL("type"), &type, PH_COPY | PH_SEPARATE);
	ZEPHIR_INIT_VAR(&_3);
	ZVAL_STRING(&_3, "<input");
	ZEPHIR_CALL_SELF(&code, "renderattributes", NULL, 0, &_3, &params);
	zephir_check_call_status();
	zephir_read_static_property_ce(&_4, phalcon_tag_ce, SL("_documentType"), PH_NOISY_CC | PH_READONLY);
	if (ZEPHIR_GT_LONG(&_4, 5)) {
		zephir_concat_self_str(&code, SL(" />") TSRMLS_CC);
	} else {
		zephir_concat_self_str(&code, SL(">") TSRMLS_CC);
	}
	RETURN_CCTOR(&code);

}

/**
 * Builds INPUT tags that implements the checked attribute
 *
 * @param array parameters
 */
PHP_METHOD(Phalcon_Tag, _inputFieldChecked) {

	zend_bool _3$$11;
	zend_long ZEPHIR_LAST_CALL_STATUS;
	zval *type_param = NULL, *parameters, parameters_sub, params, value, id, code, name, currentValue, _1, _2, _6, _7, _0$$5, _4$$12, _5$$14;
	zval type;
	zval *this_ptr = getThis();

	ZVAL_UNDEF(&type);
	ZVAL_UNDEF(&parameters_sub);
	ZVAL_UNDEF(&params);
	ZVAL_UNDEF(&value);
	ZVAL_UNDEF(&id);
	ZVAL_UNDEF(&code);
	ZVAL_UNDEF(&name);
	ZVAL_UNDEF(&currentValue);
	ZVAL_UNDEF(&_1);
	ZVAL_UNDEF(&_2);
	ZVAL_UNDEF(&_6);
	ZVAL_UNDEF(&_7);
	ZVAL_UNDEF(&_0$$5);
	ZVAL_UNDEF(&_4$$12);
	ZVAL_UNDEF(&_5$$14);

	ZEPHIR_MM_GROW();
	zephir_fetch_params(1, 2, 0, &type_param, &parameters);

	zephir_get_strval(&type, type_param);


	if (Z_TYPE_P(parameters) != IS_ARRAY) {
		ZEPHIR_INIT_VAR(&params);
		zephir_create_array(&params, 1, 0 TSRMLS_CC);
		zephir_array_fast_append(&params, parameters);
	} else {
		ZEPHIR_CPY_WRT(&params, parameters);
	}
	if (!(zephir_array_isset_long(&params, 0))) {
		zephir_array_fetch_string(&_0$$5, &params, SL("id"), PH_NOISY | PH_READONLY, "phalcon/tag.zep", 532 TSRMLS_CC);
		zephir_array_update_long(&params, 0, &_0$$5, PH_COPY | PH_SEPARATE ZEPHIR_DEBUG_PARAMS_DUMMY);
	}
	ZEPHIR_OBS_VAR(&id);
	zephir_array_fetch_long(&id, &params, 0, PH_NOISY, "phalcon/tag.zep", 535 TSRMLS_CC);
	if (!(zephir_array_isset_string(&params, SL("name")))) {
		zephir_array_update_string(&params, SL("name"), &id, PH_COPY | PH_SEPARATE);
	} else {
		ZEPHIR_OBS_VAR(&name);
		zephir_array_fetch_string(&name, &params, SL("name"), PH_NOISY, "phalcon/tag.zep", 539 TSRMLS_CC);
		if (ZEPHIR_IS_EMPTY(&name)) {
			zephir_array_update_string(&params, SL("name"), &id, PH_COPY | PH_SEPARATE);
		}
	}
	ZEPHIR_INIT_VAR(&_1);
	ZVAL_STRING(&_1, "[");
	ZEPHIR_INIT_VAR(&_2);
	zephir_fast_strpos(&_2, &id, &_1, 0 );
	if (!(zephir_is_true(&_2))) {
		if (!(zephir_array_isset_string(&params, SL("id")))) {
			zephir_array_update_string(&params, SL("id"), &id, PH_COPY | PH_SEPARATE);
		}
	}
	ZEPHIR_OBS_VAR(&currentValue);
	if (zephir_array_isset_string_fetch(&currentValue, &params, SL("value"), 0)) {
		zephir_array_unset_string(&params, SL("value"), PH_SEPARATE);
		ZEPHIR_CALL_SELF(&value, "getvalue", NULL, 0, &id, &params);
		zephir_check_call_status();
		_3$$11 = Z_TYPE_P(&value) != IS_NULL;
		if (_3$$11) {
			_3$$11 = ZEPHIR_IS_EQUAL(&currentValue, &value);
		}
		if (_3$$11) {
			ZEPHIR_INIT_VAR(&_4$$12);
			ZVAL_STRING(&_4$$12, "checked");
			zephir_array_update_string(&params, SL("checked"), &_4$$12, PH_COPY | PH_SEPARATE);
		}
		zephir_array_update_string(&params, SL("value"), &currentValue, PH_COPY | PH_SEPARATE);
	} else {
		ZEPHIR_CALL_SELF(&value, "getvalue", NULL, 0, &id, &params);
		zephir_check_call_status();
		if (Z_TYPE_P(&value) != IS_NULL) {
			ZEPHIR_INIT_VAR(&_5$$14);
			ZVAL_STRING(&_5$$14, "checked");
			zephir_array_update_string(&params, SL("checked"), &_5$$14, PH_COPY | PH_SEPARATE);
		}
		zephir_array_update_string(&params, SL("value"), &value, PH_COPY | PH_SEPARATE);
	}
	zephir_array_update_string(&params, SL("type"), &type, PH_COPY | PH_SEPARATE);
	ZEPHIR_INIT_VAR(&_6);
	ZVAL_STRING(&_6, "<input");
	ZEPHIR_CALL_SELF(&code, "renderattributes", NULL, 0, &_6, &params);
	zephir_check_call_status();
	zephir_read_static_property_ce(&_7, phalcon_tag_ce, SL("_documentType"), PH_NOISY_CC | PH_READONLY);
	if (ZEPHIR_GT_LONG(&_7, 5)) {
		zephir_concat_self_str(&code, SL(" />") TSRMLS_CC);
	} else {
		zephir_concat_self_str(&code, SL(">") TSRMLS_CC);
	}
	RETURN_CCTOR(&code);

}

/**
 * Builds a HTML input[type="color"] tag
 *
 * @param array parameters
 */
PHP_METHOD(Phalcon_Tag, colorField) {

	zend_long ZEPHIR_LAST_CALL_STATUS;
	zephir_fcall_cache_entry *_0 = NULL;
	zval *parameters, parameters_sub, _1;
	zval *this_ptr = getThis();

	ZVAL_UNDEF(&parameters_sub);
	ZVAL_UNDEF(&_1);

	ZEPHIR_MM_GROW();
	zephir_fetch_params(1, 1, 0, &parameters);



	ZEPHIR_INIT_VAR(&_1);
	ZVAL_STRING(&_1, "color");
<<<<<<< HEAD
	ZEPHIR_RETURN_CALL_SELF("_inputfield", &_0, 410, &_1, parameters);
=======
	ZEPHIR_RETURN_CALL_SELF("_inputfield", &_0, 413, &_1, parameters);
>>>>>>> b3b083d3
	zephir_check_call_status();
	RETURN_MM();

}

/**
 * Builds a HTML input[type="text"] tag
 *
 * <code>
 * echo Phalcon\Tag::textField(
 *     [
 *         "name",
 *         "size" => 30,
 *     ]
 * );
 * </code>
 *
 * @param array parameters
 */
PHP_METHOD(Phalcon_Tag, textField) {

	zend_long ZEPHIR_LAST_CALL_STATUS;
	zephir_fcall_cache_entry *_0 = NULL;
	zval *parameters, parameters_sub, _1;
	zval *this_ptr = getThis();

	ZVAL_UNDEF(&parameters_sub);
	ZVAL_UNDEF(&_1);

	ZEPHIR_MM_GROW();
	zephir_fetch_params(1, 1, 0, &parameters);



	ZEPHIR_INIT_VAR(&_1);
	ZVAL_STRING(&_1, "text");
<<<<<<< HEAD
	ZEPHIR_RETURN_CALL_SELF("_inputfield", &_0, 410, &_1, parameters);
=======
	ZEPHIR_RETURN_CALL_SELF("_inputfield", &_0, 413, &_1, parameters);
>>>>>>> b3b083d3
	zephir_check_call_status();
	RETURN_MM();

}

/**
 * Builds a HTML input[type="number"] tag
 *
 * <code>
 * echo Phalcon\Tag::numericField(
 *     [
 *         "price",
 *         "min" => "1",
 *         "max" => "5",
 *     ]
 * );
 * </code>
 *
 * @param array parameters
 */
PHP_METHOD(Phalcon_Tag, numericField) {

	zend_long ZEPHIR_LAST_CALL_STATUS;
	zephir_fcall_cache_entry *_0 = NULL;
	zval *parameters, parameters_sub, _1;
	zval *this_ptr = getThis();

	ZVAL_UNDEF(&parameters_sub);
	ZVAL_UNDEF(&_1);

	ZEPHIR_MM_GROW();
	zephir_fetch_params(1, 1, 0, &parameters);



	ZEPHIR_INIT_VAR(&_1);
	ZVAL_STRING(&_1, "number");
<<<<<<< HEAD
	ZEPHIR_RETURN_CALL_SELF("_inputfield", &_0, 410, &_1, parameters);
=======
	ZEPHIR_RETURN_CALL_SELF("_inputfield", &_0, 413, &_1, parameters);
>>>>>>> b3b083d3
	zephir_check_call_status();
	RETURN_MM();

}

/**
 * Builds a HTML input[type="range"] tag
 *
 * @param array parameters
 */
PHP_METHOD(Phalcon_Tag, rangeField) {

	zend_long ZEPHIR_LAST_CALL_STATUS;
	zephir_fcall_cache_entry *_0 = NULL;
	zval *parameters, parameters_sub, _1;
	zval *this_ptr = getThis();

	ZVAL_UNDEF(&parameters_sub);
	ZVAL_UNDEF(&_1);

	ZEPHIR_MM_GROW();
	zephir_fetch_params(1, 1, 0, &parameters);



	ZEPHIR_INIT_VAR(&_1);
	ZVAL_STRING(&_1, "range");
<<<<<<< HEAD
	ZEPHIR_RETURN_CALL_SELF("_inputfield", &_0, 410, &_1, parameters);
=======
	ZEPHIR_RETURN_CALL_SELF("_inputfield", &_0, 413, &_1, parameters);
>>>>>>> b3b083d3
	zephir_check_call_status();
	RETURN_MM();

}

/**
 * Builds a HTML input[type="email"] tag
 *
 * <code>
 * echo Phalcon\Tag::emailField("email");
 * </code>
 *
 * @param array parameters
 */
PHP_METHOD(Phalcon_Tag, emailField) {

	zend_long ZEPHIR_LAST_CALL_STATUS;
	zephir_fcall_cache_entry *_0 = NULL;
	zval *parameters, parameters_sub, _1;
	zval *this_ptr = getThis();

	ZVAL_UNDEF(&parameters_sub);
	ZVAL_UNDEF(&_1);

	ZEPHIR_MM_GROW();
	zephir_fetch_params(1, 1, 0, &parameters);



	ZEPHIR_INIT_VAR(&_1);
	ZVAL_STRING(&_1, "email");
<<<<<<< HEAD
	ZEPHIR_RETURN_CALL_SELF("_inputfield", &_0, 410, &_1, parameters);
=======
	ZEPHIR_RETURN_CALL_SELF("_inputfield", &_0, 413, &_1, parameters);
>>>>>>> b3b083d3
	zephir_check_call_status();
	RETURN_MM();

}

/**
 * Builds a HTML input[type="date"] tag
 *
 * <code>
 * echo Phalcon\Tag::dateField(
 *     [
 *         "born",
 *         "value" => "14-12-1980",
 *     ]
 * );
 * </code>
 *
 * @param array parameters
 */
PHP_METHOD(Phalcon_Tag, dateField) {

	zend_long ZEPHIR_LAST_CALL_STATUS;
	zephir_fcall_cache_entry *_0 = NULL;
	zval *parameters, parameters_sub, _1;
	zval *this_ptr = getThis();

	ZVAL_UNDEF(&parameters_sub);
	ZVAL_UNDEF(&_1);

	ZEPHIR_MM_GROW();
	zephir_fetch_params(1, 1, 0, &parameters);



	ZEPHIR_INIT_VAR(&_1);
	ZVAL_STRING(&_1, "date");
<<<<<<< HEAD
	ZEPHIR_RETURN_CALL_SELF("_inputfield", &_0, 410, &_1, parameters);
=======
	ZEPHIR_RETURN_CALL_SELF("_inputfield", &_0, 413, &_1, parameters);
>>>>>>> b3b083d3
	zephir_check_call_status();
	RETURN_MM();

}

/**
 * Builds a HTML input[type="datetime"] tag
 *
 * @param array parameters
 */
PHP_METHOD(Phalcon_Tag, dateTimeField) {

	zend_long ZEPHIR_LAST_CALL_STATUS;
	zephir_fcall_cache_entry *_0 = NULL;
	zval *parameters, parameters_sub, _1;
	zval *this_ptr = getThis();

	ZVAL_UNDEF(&parameters_sub);
	ZVAL_UNDEF(&_1);

	ZEPHIR_MM_GROW();
	zephir_fetch_params(1, 1, 0, &parameters);



	ZEPHIR_INIT_VAR(&_1);
	ZVAL_STRING(&_1, "datetime");
<<<<<<< HEAD
	ZEPHIR_RETURN_CALL_SELF("_inputfield", &_0, 410, &_1, parameters);
=======
	ZEPHIR_RETURN_CALL_SELF("_inputfield", &_0, 413, &_1, parameters);
>>>>>>> b3b083d3
	zephir_check_call_status();
	RETURN_MM();

}

/**
 * Builds a HTML input[type="datetime-local"] tag
 *
 * @param array parameters
 */
PHP_METHOD(Phalcon_Tag, dateTimeLocalField) {

	zend_long ZEPHIR_LAST_CALL_STATUS;
	zephir_fcall_cache_entry *_0 = NULL;
	zval *parameters, parameters_sub, _1;
	zval *this_ptr = getThis();

	ZVAL_UNDEF(&parameters_sub);
	ZVAL_UNDEF(&_1);

	ZEPHIR_MM_GROW();
	zephir_fetch_params(1, 1, 0, &parameters);



	ZEPHIR_INIT_VAR(&_1);
	ZVAL_STRING(&_1, "datetime-local");
<<<<<<< HEAD
	ZEPHIR_RETURN_CALL_SELF("_inputfield", &_0, 410, &_1, parameters);
=======
	ZEPHIR_RETURN_CALL_SELF("_inputfield", &_0, 413, &_1, parameters);
>>>>>>> b3b083d3
	zephir_check_call_status();
	RETURN_MM();

}

/**
 * Builds a HTML input[type="month"] tag
 *
 * @param array parameters
 */
PHP_METHOD(Phalcon_Tag, monthField) {

	zend_long ZEPHIR_LAST_CALL_STATUS;
	zephir_fcall_cache_entry *_0 = NULL;
	zval *parameters, parameters_sub, _1;
	zval *this_ptr = getThis();

	ZVAL_UNDEF(&parameters_sub);
	ZVAL_UNDEF(&_1);

	ZEPHIR_MM_GROW();
	zephir_fetch_params(1, 1, 0, &parameters);



	ZEPHIR_INIT_VAR(&_1);
	ZVAL_STRING(&_1, "month");
<<<<<<< HEAD
	ZEPHIR_RETURN_CALL_SELF("_inputfield", &_0, 410, &_1, parameters);
=======
	ZEPHIR_RETURN_CALL_SELF("_inputfield", &_0, 413, &_1, parameters);
>>>>>>> b3b083d3
	zephir_check_call_status();
	RETURN_MM();

}

/**
 * Builds a HTML input[type="time"] tag
 *
 * @param array parameters
 */
PHP_METHOD(Phalcon_Tag, timeField) {

	zend_long ZEPHIR_LAST_CALL_STATUS;
	zephir_fcall_cache_entry *_0 = NULL;
	zval *parameters, parameters_sub, _1;
	zval *this_ptr = getThis();

	ZVAL_UNDEF(&parameters_sub);
	ZVAL_UNDEF(&_1);

	ZEPHIR_MM_GROW();
	zephir_fetch_params(1, 1, 0, &parameters);



	ZEPHIR_INIT_VAR(&_1);
	ZVAL_STRING(&_1, "time");
<<<<<<< HEAD
	ZEPHIR_RETURN_CALL_SELF("_inputfield", &_0, 410, &_1, parameters);
=======
	ZEPHIR_RETURN_CALL_SELF("_inputfield", &_0, 413, &_1, parameters);
>>>>>>> b3b083d3
	zephir_check_call_status();
	RETURN_MM();

}

/**
 * Builds a HTML input[type="week"] tag
 *
 * @param array parameters
 */
PHP_METHOD(Phalcon_Tag, weekField) {

	zend_long ZEPHIR_LAST_CALL_STATUS;
	zephir_fcall_cache_entry *_0 = NULL;
	zval *parameters, parameters_sub, _1;
	zval *this_ptr = getThis();

	ZVAL_UNDEF(&parameters_sub);
	ZVAL_UNDEF(&_1);

	ZEPHIR_MM_GROW();
	zephir_fetch_params(1, 1, 0, &parameters);



	ZEPHIR_INIT_VAR(&_1);
	ZVAL_STRING(&_1, "week");
<<<<<<< HEAD
	ZEPHIR_RETURN_CALL_SELF("_inputfield", &_0, 410, &_1, parameters);
=======
	ZEPHIR_RETURN_CALL_SELF("_inputfield", &_0, 413, &_1, parameters);
>>>>>>> b3b083d3
	zephir_check_call_status();
	RETURN_MM();

}

/**
 * Builds a HTML input[type="password"] tag
 *
 *<code>
 * echo Phalcon\Tag::passwordField(
 *     [
 *         "name",
 *         "size" => 30,
 *     ]
 * );
 *</code>
 *
 * @param array parameters
 */
PHP_METHOD(Phalcon_Tag, passwordField) {

	zend_long ZEPHIR_LAST_CALL_STATUS;
	zephir_fcall_cache_entry *_0 = NULL;
	zval *parameters, parameters_sub, _1;
	zval *this_ptr = getThis();

	ZVAL_UNDEF(&parameters_sub);
	ZVAL_UNDEF(&_1);

	ZEPHIR_MM_GROW();
	zephir_fetch_params(1, 1, 0, &parameters);



	ZEPHIR_INIT_VAR(&_1);
	ZVAL_STRING(&_1, "password");
<<<<<<< HEAD
	ZEPHIR_RETURN_CALL_SELF("_inputfield", &_0, 410, &_1, parameters);
=======
	ZEPHIR_RETURN_CALL_SELF("_inputfield", &_0, 413, &_1, parameters);
>>>>>>> b3b083d3
	zephir_check_call_status();
	RETURN_MM();

}

/**
 * Builds a HTML input[type="hidden"] tag
 *
 *<code>
 * echo Phalcon\Tag::hiddenField(
 *     [
 *         "name",
 *         "value" => "mike",
 *     ]
 * );
 *</code>
 *
 * @param array parameters
 */
PHP_METHOD(Phalcon_Tag, hiddenField) {

	zend_long ZEPHIR_LAST_CALL_STATUS;
	zephir_fcall_cache_entry *_0 = NULL;
	zval *parameters, parameters_sub, _1;
	zval *this_ptr = getThis();

	ZVAL_UNDEF(&parameters_sub);
	ZVAL_UNDEF(&_1);

	ZEPHIR_MM_GROW();
	zephir_fetch_params(1, 1, 0, &parameters);



	ZEPHIR_INIT_VAR(&_1);
	ZVAL_STRING(&_1, "hidden");
<<<<<<< HEAD
	ZEPHIR_RETURN_CALL_SELF("_inputfield", &_0, 410, &_1, parameters);
=======
	ZEPHIR_RETURN_CALL_SELF("_inputfield", &_0, 413, &_1, parameters);
>>>>>>> b3b083d3
	zephir_check_call_status();
	RETURN_MM();

}

/**
 * Builds a HTML input[type="file"] tag
 *
 *<code>
 * echo Phalcon\Tag::fileField("file");
 *</code>
 *
 * @param array parameters
 */
PHP_METHOD(Phalcon_Tag, fileField) {

	zend_long ZEPHIR_LAST_CALL_STATUS;
	zephir_fcall_cache_entry *_0 = NULL;
	zval *parameters, parameters_sub, _1;
	zval *this_ptr = getThis();

	ZVAL_UNDEF(&parameters_sub);
	ZVAL_UNDEF(&_1);

	ZEPHIR_MM_GROW();
	zephir_fetch_params(1, 1, 0, &parameters);



	ZEPHIR_INIT_VAR(&_1);
	ZVAL_STRING(&_1, "file");
<<<<<<< HEAD
	ZEPHIR_RETURN_CALL_SELF("_inputfield", &_0, 410, &_1, parameters);
=======
	ZEPHIR_RETURN_CALL_SELF("_inputfield", &_0, 413, &_1, parameters);
>>>>>>> b3b083d3
	zephir_check_call_status();
	RETURN_MM();

}

/**
 * Builds a HTML input[type="search"] tag
 *
 * @param array parameters
 */
PHP_METHOD(Phalcon_Tag, searchField) {

	zend_long ZEPHIR_LAST_CALL_STATUS;
	zephir_fcall_cache_entry *_0 = NULL;
	zval *parameters, parameters_sub, _1;
	zval *this_ptr = getThis();

	ZVAL_UNDEF(&parameters_sub);
	ZVAL_UNDEF(&_1);

	ZEPHIR_MM_GROW();
	zephir_fetch_params(1, 1, 0, &parameters);



	ZEPHIR_INIT_VAR(&_1);
	ZVAL_STRING(&_1, "search");
<<<<<<< HEAD
	ZEPHIR_RETURN_CALL_SELF("_inputfield", &_0, 410, &_1, parameters);
=======
	ZEPHIR_RETURN_CALL_SELF("_inputfield", &_0, 413, &_1, parameters);
>>>>>>> b3b083d3
	zephir_check_call_status();
	RETURN_MM();

}

/**
 * Builds a HTML input[type="tel"] tag
 *
 * @param array parameters
 */
PHP_METHOD(Phalcon_Tag, telField) {

	zend_long ZEPHIR_LAST_CALL_STATUS;
	zephir_fcall_cache_entry *_0 = NULL;
	zval *parameters, parameters_sub, _1;
	zval *this_ptr = getThis();

	ZVAL_UNDEF(&parameters_sub);
	ZVAL_UNDEF(&_1);

	ZEPHIR_MM_GROW();
	zephir_fetch_params(1, 1, 0, &parameters);



	ZEPHIR_INIT_VAR(&_1);
	ZVAL_STRING(&_1, "tel");
<<<<<<< HEAD
	ZEPHIR_RETURN_CALL_SELF("_inputfield", &_0, 410, &_1, parameters);
=======
	ZEPHIR_RETURN_CALL_SELF("_inputfield", &_0, 413, &_1, parameters);
>>>>>>> b3b083d3
	zephir_check_call_status();
	RETURN_MM();

}

/**
 * Builds a HTML input[type="url"] tag
 *
 * @param array parameters
 */
PHP_METHOD(Phalcon_Tag, urlField) {

	zend_long ZEPHIR_LAST_CALL_STATUS;
	zephir_fcall_cache_entry *_0 = NULL;
	zval *parameters, parameters_sub, _1;
	zval *this_ptr = getThis();

	ZVAL_UNDEF(&parameters_sub);
	ZVAL_UNDEF(&_1);

	ZEPHIR_MM_GROW();
	zephir_fetch_params(1, 1, 0, &parameters);



	ZEPHIR_INIT_VAR(&_1);
	ZVAL_STRING(&_1, "url");
<<<<<<< HEAD
	ZEPHIR_RETURN_CALL_SELF("_inputfield", &_0, 410, &_1, parameters);
=======
	ZEPHIR_RETURN_CALL_SELF("_inputfield", &_0, 413, &_1, parameters);
>>>>>>> b3b083d3
	zephir_check_call_status();
	RETURN_MM();

}

/**
 * Builds a HTML input[type="check"] tag
 *
 *<code>
 * echo Phalcon\Tag::checkField(
 *     [
 *         "terms",
 *         "value" => "Y",
 *     ]
 * );
 *</code>
 *
 * Volt syntax:
 *<code>
 * {{ check_field("terms") }}
 *</code>
 *
 * @param array parameters
 */
PHP_METHOD(Phalcon_Tag, checkField) {

	zend_long ZEPHIR_LAST_CALL_STATUS;
	zephir_fcall_cache_entry *_0 = NULL;
	zval *parameters, parameters_sub, _1;
	zval *this_ptr = getThis();

	ZVAL_UNDEF(&parameters_sub);
	ZVAL_UNDEF(&_1);

	ZEPHIR_MM_GROW();
	zephir_fetch_params(1, 1, 0, &parameters);



	ZEPHIR_INIT_VAR(&_1);
	ZVAL_STRING(&_1, "checkbox");
<<<<<<< HEAD
	ZEPHIR_RETURN_CALL_SELF("_inputfieldchecked", &_0, 411, &_1, parameters);
=======
	ZEPHIR_RETURN_CALL_SELF("_inputfieldchecked", &_0, 414, &_1, parameters);
>>>>>>> b3b083d3
	zephir_check_call_status();
	RETURN_MM();

}

/**
 * Builds a HTML input[type="radio"] tag
 *
 *<code>
 * echo Phalcon\Tag::radioField(
 *     [
 *         "weather",
 *         "value" => "hot",
 *     ]
 * );
 *</code>
 *
 * Volt syntax:
 *<code>
 * {{ radio_field("Save") }}
 *</code>
 *
 * @param array parameters
 */
PHP_METHOD(Phalcon_Tag, radioField) {

	zend_long ZEPHIR_LAST_CALL_STATUS;
	zephir_fcall_cache_entry *_0 = NULL;
	zval *parameters, parameters_sub, _1;
	zval *this_ptr = getThis();

	ZVAL_UNDEF(&parameters_sub);
	ZVAL_UNDEF(&_1);

	ZEPHIR_MM_GROW();
	zephir_fetch_params(1, 1, 0, &parameters);



	ZEPHIR_INIT_VAR(&_1);
	ZVAL_STRING(&_1, "radio");
<<<<<<< HEAD
	ZEPHIR_RETURN_CALL_SELF("_inputfieldchecked", &_0, 411, &_1, parameters);
=======
	ZEPHIR_RETURN_CALL_SELF("_inputfieldchecked", &_0, 414, &_1, parameters);
>>>>>>> b3b083d3
	zephir_check_call_status();
	RETURN_MM();

}

/**
 * Builds a HTML input[type="image"] tag
 *
 *<code>
 * echo Phalcon\Tag::imageInput(
 *     [
 *         "src" => "/img/button.png",
 *     ]
 * );
 *</code>
 *
 * Volt syntax:
 *<code>
 * {{ image_input("src": "/img/button.png") }}
 *</code>
 *
 * @param array parameters
 */
PHP_METHOD(Phalcon_Tag, imageInput) {

	zend_long ZEPHIR_LAST_CALL_STATUS;
	zephir_fcall_cache_entry *_0 = NULL;
	zval *parameters, parameters_sub, _1, _2;
	zval *this_ptr = getThis();

	ZVAL_UNDEF(&parameters_sub);
	ZVAL_UNDEF(&_1);
	ZVAL_UNDEF(&_2);

	ZEPHIR_MM_GROW();
	zephir_fetch_params(1, 1, 0, &parameters);



	ZEPHIR_INIT_VAR(&_1);
	ZVAL_STRING(&_1, "image");
	ZVAL_BOOL(&_2, 1);
<<<<<<< HEAD
	ZEPHIR_RETURN_CALL_SELF("_inputfield", &_0, 410, &_1, parameters, &_2);
=======
	ZEPHIR_RETURN_CALL_SELF("_inputfield", &_0, 413, &_1, parameters, &_2);
>>>>>>> b3b083d3
	zephir_check_call_status();
	RETURN_MM();

}

/**
 * Builds a HTML input[type="submit"] tag
 *
 *<code>
 * echo Phalcon\Tag::submitButton("Save")
 *</code>
 *
 * Volt syntax:
 *<code>
 * {{ submit_button("Save") }}
 *</code>
 *
 * @param array parameters
 */
PHP_METHOD(Phalcon_Tag, submitButton) {

	zend_long ZEPHIR_LAST_CALL_STATUS;
	zephir_fcall_cache_entry *_0 = NULL;
	zval *parameters, parameters_sub, _1, _2;
	zval *this_ptr = getThis();

	ZVAL_UNDEF(&parameters_sub);
	ZVAL_UNDEF(&_1);
	ZVAL_UNDEF(&_2);

	ZEPHIR_MM_GROW();
	zephir_fetch_params(1, 1, 0, &parameters);



	ZEPHIR_INIT_VAR(&_1);
	ZVAL_STRING(&_1, "submit");
	ZVAL_BOOL(&_2, 1);
<<<<<<< HEAD
	ZEPHIR_RETURN_CALL_SELF("_inputfield", &_0, 410, &_1, parameters, &_2);
=======
	ZEPHIR_RETURN_CALL_SELF("_inputfield", &_0, 413, &_1, parameters, &_2);
>>>>>>> b3b083d3
	zephir_check_call_status();
	RETURN_MM();

}

/**
 * Builds a HTML SELECT tag using a PHP array for options
 *
 *<code>
 * echo Phalcon\Tag::selectStatic(
 *     "status",
 *     [
 *         "A" => "Active",
 *         "I" => "Inactive",
 *     ]
 * );
 *</code>
 *
 * @param array parameters
 * @param array data
 */
PHP_METHOD(Phalcon_Tag, selectStatic) {

	zend_long ZEPHIR_LAST_CALL_STATUS;
	zephir_fcall_cache_entry *_0 = NULL;
	zval *parameters, parameters_sub, *data = NULL, data_sub, __$null;
	zval *this_ptr = getThis();

	ZVAL_UNDEF(&parameters_sub);
	ZVAL_UNDEF(&data_sub);
	ZVAL_NULL(&__$null);

	ZEPHIR_MM_GROW();
	zephir_fetch_params(1, 1, 1, &parameters, &data);

	if (!data) {
		data = &data_sub;
		data = &__$null;
	}


	ZEPHIR_RETURN_CALL_CE_STATIC(phalcon_tag_select_ce, "selectfield", &_0, 0, parameters, data);
	zephir_check_call_status();
	RETURN_MM();

}

/**
 * Builds a HTML SELECT tag using a Phalcon\Mvc\Model resultset as options
 *
 *<code>
 * echo Phalcon\Tag::select(
 *     [
 *         "robotId",
 *         Robots::find("type = "mechanical""),
 *         "using" => ["id", "name"],
 *     ]
 * );
 *</code>
 *
 * Volt syntax:
 *<code>
 * {{ select("robotId", robots, "using": ["id", "name"]) }}
 *</code>
 *
 * @param array parameters
 * @param array data
 */
PHP_METHOD(Phalcon_Tag, select) {

	zend_long ZEPHIR_LAST_CALL_STATUS;
	zephir_fcall_cache_entry *_0 = NULL;
	zval *parameters, parameters_sub, *data = NULL, data_sub, __$null;
	zval *this_ptr = getThis();

	ZVAL_UNDEF(&parameters_sub);
	ZVAL_UNDEF(&data_sub);
	ZVAL_NULL(&__$null);

	ZEPHIR_MM_GROW();
	zephir_fetch_params(1, 1, 1, &parameters, &data);

	if (!data) {
		data = &data_sub;
		data = &__$null;
	}


	ZEPHIR_RETURN_CALL_CE_STATIC(phalcon_tag_select_ce, "selectfield", &_0, 0, parameters, data);
	zephir_check_call_status();
	RETURN_MM();

}

/**
 * Builds a HTML TEXTAREA tag
 *
 *<code>
 * echo Phalcon\Tag::textArea(
 *     [
 *         "comments",
 *         "cols" => 10,
 *         "rows" => 4,
 *     ]
 * );
 *</code>
 *
 * Volt syntax:
 *<code>
 * {{ text_area("comments", "cols": 10, "rows": 4) }}
 *</code>
 *
 * @param array parameters
 */
PHP_METHOD(Phalcon_Tag, textArea) {

	zend_long ZEPHIR_LAST_CALL_STATUS;
	zval *parameters, parameters_sub, params, id, name, content, code, _1, _2, _0$$6;
	zval *this_ptr = getThis();

	ZVAL_UNDEF(&parameters_sub);
	ZVAL_UNDEF(&params);
	ZVAL_UNDEF(&id);
	ZVAL_UNDEF(&name);
	ZVAL_UNDEF(&content);
	ZVAL_UNDEF(&code);
	ZVAL_UNDEF(&_1);
	ZVAL_UNDEF(&_2);
	ZVAL_UNDEF(&_0$$6);

	ZEPHIR_MM_GROW();
	zephir_fetch_params(1, 1, 0, &parameters);



	if (Z_TYPE_P(parameters) != IS_ARRAY) {
		ZEPHIR_INIT_VAR(&params);
		zephir_create_array(&params, 1, 0 TSRMLS_CC);
		zephir_array_fast_append(&params, parameters);
	} else {
		ZEPHIR_CPY_WRT(&params, parameters);
	}
	if (!(zephir_array_isset_long(&params, 0))) {
		if (zephir_array_isset_string(&params, SL("id"))) {
			zephir_array_fetch_string(&_0$$6, &params, SL("id"), PH_NOISY | PH_READONLY, "phalcon/tag.zep", 991 TSRMLS_CC);
			zephir_array_update_long(&params, 0, &_0$$6, PH_COPY | PH_SEPARATE ZEPHIR_DEBUG_PARAMS_DUMMY);
		}
	}
	ZEPHIR_OBS_VAR(&id);
	zephir_array_fetch_long(&id, &params, 0, PH_NOISY, "phalcon/tag.zep", 995 TSRMLS_CC);
	if (!(zephir_array_isset_string(&params, SL("name")))) {
		zephir_array_update_string(&params, SL("name"), &id, PH_COPY | PH_SEPARATE);
	} else {
		ZEPHIR_OBS_VAR(&name);
		zephir_array_fetch_string(&name, &params, SL("name"), PH_NOISY, "phalcon/tag.zep", 999 TSRMLS_CC);
		if (ZEPHIR_IS_EMPTY(&name)) {
			zephir_array_update_string(&params, SL("name"), &id, PH_COPY | PH_SEPARATE);
		}
	}
	if (!(zephir_array_isset_string(&params, SL("id")))) {
		zephir_array_update_string(&params, SL("id"), &id, PH_COPY | PH_SEPARATE);
	}
	if (zephir_array_isset_string(&params, SL("value"))) {
		ZEPHIR_OBS_VAR(&content);
		zephir_array_fetch_string(&content, &params, SL("value"), PH_NOISY, "phalcon/tag.zep", 1010 TSRMLS_CC);
		zephir_array_unset_string(&params, SL("value"), PH_SEPARATE);
	} else {
		ZEPHIR_CALL_SELF(&content, "getvalue", NULL, 0, &id, &params);
		zephir_check_call_status();
	}
	ZEPHIR_INIT_VAR(&_1);
	ZVAL_STRING(&_1, "<textarea");
	ZEPHIR_CALL_SELF(&code, "renderattributes", NULL, 0, &_1, &params);
	zephir_check_call_status();
	ZEPHIR_INIT_VAR(&_2);
	ZEPHIR_CONCAT_SVS(&_2, ">", &content, "</textarea>");
	zephir_concat_self(&code, &_2 TSRMLS_CC);
	RETURN_CCTOR(&code);

}

/**
 * Builds a HTML FORM tag
 *
 * <code>
 * echo Phalcon\Tag::form("posts/save");
 *
 * echo Phalcon\Tag::form(
 *     [
 *         "posts/save",
 *         "method" => "post",
 *     ]
 * );
 * </code>
 *
 * Volt syntax:
 * <code>
 * {{ form("posts/save") }}
 * {{ form("posts/save", "method": "post") }}
 * </code>
 *
 * @param array parameters
 */
PHP_METHOD(Phalcon_Tag, form) {

	zend_long ZEPHIR_LAST_CALL_STATUS;
	zval *parameters = NULL, parameters_sub, params, paramsAction, action, code, _3, _0$$6, _1$$7, _2$$8;
	zval *this_ptr = getThis();

	ZVAL_UNDEF(&parameters_sub);
	ZVAL_UNDEF(&params);
	ZVAL_UNDEF(&paramsAction);
	ZVAL_UNDEF(&action);
	ZVAL_UNDEF(&code);
	ZVAL_UNDEF(&_3);
	ZVAL_UNDEF(&_0$$6);
	ZVAL_UNDEF(&_1$$7);
	ZVAL_UNDEF(&_2$$8);

	ZEPHIR_MM_GROW();
	zephir_fetch_params(1, 1, 0, &parameters);

	ZEPHIR_SEPARATE_PARAM(parameters);


	if (Z_TYPE_P(parameters) != IS_ARRAY) {
		ZEPHIR_INIT_VAR(&params);
		zephir_create_array(&params, 1, 0 TSRMLS_CC);
		zephir_array_fast_append(&params, parameters);
	} else {
		ZEPHIR_CPY_WRT(&params, parameters);
	}
	ZEPHIR_OBS_VAR(&paramsAction);
	if (!(zephir_array_isset_long_fetch(&paramsAction, &params, 0, 0 TSRMLS_CC))) {
		ZEPHIR_OBS_NVAR(&paramsAction);
		zephir_array_isset_string_fetch(&paramsAction, &params, SL("action"), 0);
	}
	if (!(zephir_array_isset_string(&params, SL("method")))) {
		ZEPHIR_INIT_VAR(&_0$$6);
		ZVAL_STRING(&_0$$6, "post");
		zephir_array_update_string(&params, SL("method"), &_0$$6, PH_COPY | PH_SEPARATE);
	}
	ZEPHIR_INIT_VAR(&action);
	ZVAL_NULL(&action);
	if (!(ZEPHIR_IS_EMPTY(&paramsAction))) {
		ZEPHIR_CALL_SELF(&_1$$7, "geturlservice", NULL, 0);
		zephir_check_call_status();
		ZEPHIR_CALL_METHOD(&action, &_1$$7, "get", NULL, 0, &paramsAction);
		zephir_check_call_status();
	}
	ZEPHIR_OBS_NVAR(parameters);
	if (zephir_array_isset_string_fetch(parameters, &params, SL("parameters"), 0)) {
		ZEPHIR_INIT_VAR(&_2$$8);
		ZEPHIR_CONCAT_SV(&_2$$8, "?", parameters);
		zephir_concat_self(&action, &_2$$8 TSRMLS_CC);
	}
	if (!(ZEPHIR_IS_EMPTY(&action))) {
		zephir_array_update_string(&params, SL("action"), &action, PH_COPY | PH_SEPARATE);
	}
	ZEPHIR_INIT_VAR(&_3);
	ZVAL_STRING(&_3, "<form");
	ZEPHIR_CALL_SELF(&code, "renderattributes", NULL, 0, &_3, &params);
	zephir_check_call_status();
	zephir_concat_self_str(&code, SL(">") TSRMLS_CC);
	RETURN_CCTOR(&code);

}

/**
 * Builds a HTML close FORM tag
 */
PHP_METHOD(Phalcon_Tag, endForm) {

	zval *this_ptr = getThis();
<<<<<<< HEAD


=======


>>>>>>> b3b083d3
	RETURN_STRING("</form>");

}

/**
 * Set the title of view content
 *
 *<code>
 * Phalcon\Tag::setTitle("Welcome to my Page");
 *</code>
 */
PHP_METHOD(Phalcon_Tag, setTitle) {

	zval *title_param = NULL;
	zval title;
	zval *this_ptr = getThis();

	ZVAL_UNDEF(&title);

	ZEPHIR_MM_GROW();
	zephir_fetch_params(1, 1, 0, &title_param);

	zephir_get_strval(&title, title_param);


	zend_update_static_property(phalcon_tag_ce, ZEND_STRL("_documentTitle"), &title);
	ZEPHIR_MM_RESTORE();

}

/**
 * Set the title separator of view content
 *
 *<code>
 * Phalcon\Tag::setTitleSeparator("-");
 *</code>
 */
PHP_METHOD(Phalcon_Tag, setTitleSeparator) {

	zval *titleSeparator_param = NULL;
	zval titleSeparator;
	zval *this_ptr = getThis();

	ZVAL_UNDEF(&titleSeparator);

	ZEPHIR_MM_GROW();
	zephir_fetch_params(1, 1, 0, &titleSeparator_param);

	zephir_get_strval(&titleSeparator, titleSeparator_param);


	zend_update_static_property(phalcon_tag_ce, ZEND_STRL("_documentTitleSeparator"), &titleSeparator);
	ZEPHIR_MM_RESTORE();

}

/**
 * Appends a text to current document title
 */
PHP_METHOD(Phalcon_Tag, appendTitle) {

	zval *title, title_sub, _0, _1$$3;
	zval *this_ptr = getThis();

	ZVAL_UNDEF(&title_sub);
	ZVAL_UNDEF(&_0);
	ZVAL_UNDEF(&_1$$3);

	ZEPHIR_MM_GROW();
	zephir_fetch_params(1, 1, 0, &title);



	ZEPHIR_OBS_VAR(&_0);
	zephir_read_static_property_ce(&_0, phalcon_tag_ce, SL("_documentAppendTitle"), PH_NOISY_CC);
	if (Z_TYPE_P(&_0) == IS_NULL) {
		ZEPHIR_INIT_VAR(&_1$$3);
		array_init(&_1$$3);
		zend_update_static_property(phalcon_tag_ce, ZEND_STRL("_documentAppendTitle"), &_1$$3);
	}
	if (Z_TYPE_P(title) == IS_ARRAY) {
		zend_update_static_property(phalcon_tag_ce, ZEND_STRL("_documentAppendTitle"), title);
	} else {
		zephir_update_static_property_array_multi_ce(phalcon_tag_ce, SL("_documentAppendTitle"), title TSRMLS_CC, SL("a"), 1);
	}
	ZEPHIR_MM_RESTORE();

}

/**
 * Prepends a text to current document title
 */
PHP_METHOD(Phalcon_Tag, prependTitle) {

	zval *title, title_sub, _0, _1$$3;
	zval *this_ptr = getThis();

	ZVAL_UNDEF(&title_sub);
	ZVAL_UNDEF(&_0);
	ZVAL_UNDEF(&_1$$3);

	ZEPHIR_MM_GROW();
	zephir_fetch_params(1, 1, 0, &title);



	ZEPHIR_OBS_VAR(&_0);
	zephir_read_static_property_ce(&_0, phalcon_tag_ce, SL("_documentPrependTitle"), PH_NOISY_CC);
	if (Z_TYPE_P(&_0) == IS_NULL) {
		ZEPHIR_INIT_VAR(&_1$$3);
		array_init(&_1$$3);
		zend_update_static_property(phalcon_tag_ce, ZEND_STRL("_documentPrependTitle"), &_1$$3);
	}
	if (Z_TYPE_P(title) == IS_ARRAY) {
		zend_update_static_property(phalcon_tag_ce, ZEND_STRL("_documentPrependTitle"), title);
	} else {
		zephir_update_static_property_array_multi_ce(phalcon_tag_ce, SL("_documentPrependTitle"), title TSRMLS_CC, SL("a"), 1);
	}
	ZEPHIR_MM_RESTORE();

}

/**
 * Gets the current document title.
 * The title will be automatically escaped.
 *
 * <code>
 * echo Phalcon\Tag::getTitle();
 * </code>
 *
 * <code>
 * {{ get_title() }}
 * </code>
 */
PHP_METHOD(Phalcon_Tag, getTitle) {

	zval _1;
	zephir_fcall_cache_entry *_10 = NULL, *_13 = NULL;
	zend_long ZEPHIR_LAST_CALL_STATUS;
	zval *tags_param = NULL, __$true, items, output, title, documentTitle, documentAppendTitle, documentPrependTitle, documentTitleSeparator, escaper, _0, _2, _3, _4, _6, _5$$3, _7$$4, tmp$$5, *_8$$5, _9$$6, *_11$$8, _12$$9, _14$$12;
	zend_bool tags;
	zval *this_ptr = getThis();

	ZVAL_BOOL(&__$true, 1);
	ZVAL_UNDEF(&items);
	ZVAL_UNDEF(&output);
	ZVAL_UNDEF(&title);
	ZVAL_UNDEF(&documentTitle);
	ZVAL_UNDEF(&documentAppendTitle);
	ZVAL_UNDEF(&documentPrependTitle);
	ZVAL_UNDEF(&documentTitleSeparator);
	ZVAL_UNDEF(&escaper);
	ZVAL_UNDEF(&_0);
	ZVAL_UNDEF(&_2);
	ZVAL_UNDEF(&_3);
	ZVAL_UNDEF(&_4);
	ZVAL_UNDEF(&_6);
	ZVAL_UNDEF(&_5$$3);
	ZVAL_UNDEF(&_7$$4);
	ZVAL_UNDEF(&tmp$$5);
	ZVAL_UNDEF(&_9$$6);
	ZVAL_UNDEF(&_12$$9);
	ZVAL_UNDEF(&_14$$12);
	ZVAL_UNDEF(&_1);

	ZEPHIR_MM_GROW();
	zephir_fetch_params(1, 0, 1, &tags_param);

	if (!tags_param) {
		tags = 1;
	} else {
		tags = zephir_get_boolval(tags_param);
	}


	ZEPHIR_INIT_VAR(&_1);
	zephir_create_array(&_1, 1, 0 TSRMLS_CC);
	zephir_array_update_string(&_1, SL("escape"), &__$true, PH_COPY | PH_SEPARATE);
	ZEPHIR_CALL_SELF(&_0, "getescaper", NULL, 0, &_1);
	zephir_check_call_status();
	ZEPHIR_CPY_WRT(&escaper, &_0);
	ZEPHIR_INIT_VAR(&items);
	array_init(&items);
	ZEPHIR_INIT_VAR(&output);
	ZVAL_STRING(&output, "");
	zephir_read_static_property_ce(&_2, phalcon_tag_ce, SL("_documentTitle"), PH_NOISY_CC | PH_READONLY);
	ZEPHIR_CALL_METHOD(&documentTitle, &escaper, "escapehtml", NULL, 0, &_2);
	zephir_check_call_status();
	zephir_read_static_property_ce(&_3, phalcon_tag_ce, SL("_documentTitleSeparator"), PH_NOISY_CC | PH_READONLY);
	ZEPHIR_CALL_METHOD(&documentTitleSeparator, &escaper, "escapehtml", NULL, 0, &_3);
	zephir_check_call_status();
	ZEPHIR_OBS_VAR(&_4);
	zephir_read_static_property_ce(&_4, phalcon_tag_ce, SL("_documentAppendTitle"), PH_NOISY_CC);
	if (Z_TYPE_P(&_4) == IS_NULL) {
		ZEPHIR_INIT_VAR(&_5$$3);
		array_init(&_5$$3);
		zend_update_static_property(phalcon_tag_ce, ZEND_STRL("_documentAppendTitle"), &_5$$3);
	}
	ZEPHIR_OBS_VAR(&documentAppendTitle);
	zephir_read_static_property_ce(&documentAppendTitle, phalcon_tag_ce, SL("_documentAppendTitle"), PH_NOISY_CC);
	ZEPHIR_OBS_VAR(&_6);
	zephir_read_static_property_ce(&_6, phalcon_tag_ce, SL("_documentPrependTitle"), PH_NOISY_CC);
	if (Z_TYPE_P(&_6) == IS_NULL) {
		ZEPHIR_INIT_VAR(&_7$$4);
		array_init(&_7$$4);
		zend_update_static_property(phalcon_tag_ce, ZEND_STRL("_documentPrependTitle"), &_7$$4);
	}
	ZEPHIR_OBS_VAR(&documentPrependTitle);
	zephir_read_static_property_ce(&documentPrependTitle, phalcon_tag_ce, SL("_documentPrependTitle"), PH_NOISY_CC);
	if (!(ZEPHIR_IS_EMPTY(&documentPrependTitle))) {
<<<<<<< HEAD
		ZEPHIR_CALL_FUNCTION(&tmp$$5, "array_reverse", NULL, 412, &documentPrependTitle);
=======
		ZEPHIR_CALL_FUNCTION(&tmp$$5, "array_reverse", NULL, 415, &documentPrependTitle);
>>>>>>> b3b083d3
		zephir_check_call_status();
		zephir_is_iterable(&tmp$$5, 0, "phalcon/tag.zep", 1191);
		ZEND_HASH_FOREACH_VAL(Z_ARRVAL_P(&tmp$$5), _8$$5)
		{
			ZEPHIR_INIT_NVAR(&title);
			ZVAL_COPY(&title, _8$$5);
			ZEPHIR_CALL_METHOD(&_9$$6, &escaper, "escapehtml", &_10, 0, &title);
			zephir_check_call_status();
			zephir_array_append(&items, &_9$$6, PH_SEPARATE, "phalcon/tag.zep", 1189);
		} ZEND_HASH_FOREACH_END();
		ZEPHIR_INIT_NVAR(&title);
	}
	if (!(ZEPHIR_IS_EMPTY(&documentTitle))) {
		zephir_array_append(&items, &documentTitle, PH_SEPARATE, "phalcon/tag.zep", 1194);
	}
	if (!(ZEPHIR_IS_EMPTY(&documentAppendTitle))) {
		zephir_is_iterable(&documentAppendTitle, 0, "phalcon/tag.zep", 1201);
		ZEND_HASH_FOREACH_VAL(Z_ARRVAL_P(&documentAppendTitle), _11$$8)
		{
			ZEPHIR_INIT_NVAR(&title);
			ZVAL_COPY(&title, _11$$8);
			ZEPHIR_CALL_METHOD(&_12$$9, &escaper, "escapehtml", &_13, 0, &title);
			zephir_check_call_status();
			zephir_array_append(&items, &_12$$9, PH_SEPARATE, "phalcon/tag.zep", 1199);
		} ZEND_HASH_FOREACH_END();
		ZEPHIR_INIT_NVAR(&title);
	}
	if (ZEPHIR_IS_EMPTY(&documentTitleSeparator)) {
		ZEPHIR_INIT_NVAR(&documentTitleSeparator);
		ZVAL_STRING(&documentTitleSeparator, "");
	}
	if (!(ZEPHIR_IS_EMPTY(&items))) {
		ZEPHIR_INIT_NVAR(&output);
		zephir_fast_join(&output, &documentTitleSeparator, &items TSRMLS_CC);
	}
	if (tags) {
		ZEPHIR_INIT_VAR(&_14$$12);
		ZEPHIR_GET_CONSTANT(&_14$$12, "PHP_EOL");
		ZEPHIR_CONCAT_SVSV(return_value, "<title>", &output, "</title>", &_14$$12);
		RETURN_MM();
	}
	RETURN_CCTOR(&output);

}

/**
 * Gets the current document title separator
 *
 * <code>
 * echo Phalcon\Tag::getTitleSeparator();
 * </code>
 *
 * <code>
 * {{ get_title_separator() }}
 * </code>
 */
PHP_METHOD(Phalcon_Tag, getTitleSeparator) {

	zval _0;
	zval *this_ptr = getThis();

	ZVAL_UNDEF(&_0);


	zephir_read_static_property_ce(&_0, phalcon_tag_ce, SL("_documentTitleSeparator"), PH_NOISY_CC | PH_READONLY);
	RETURN_CTORW(&_0);

}

/**
 * Builds a LINK[rel="stylesheet"] tag
 *
 * <code>
 * echo Phalcon\Tag::stylesheetLink("http://fonts.googleapis.com/css?family=Rosario", false);
 * echo Phalcon\Tag::stylesheetLink("css/style.css");
 * </code>
 *
 * Volt Syntax:
 *<code>
 * {{ stylesheet_link("http://fonts.googleapis.com/css?family=Rosario", false) }}
 * {{ stylesheet_link("css/style.css") }}
 *</code>
 *
 * @param array parameters
 */
PHP_METHOD(Phalcon_Tag, stylesheetLink) {

	zend_long ZEPHIR_LAST_CALL_STATUS;
	zend_bool local;
	zval *parameters = NULL, parameters_sub, *local_param = NULL, __$null, params, code, _10, _11, _0$$3, _1$$5, _2$$7, _3$$8, _4$$10, _5$$11, _6$$12, _7$$12, _8$$12, _9$$13, _12$$14, _13$$14, _14$$15, _15$$15;
	zval *this_ptr = getThis();

	ZVAL_UNDEF(&parameters_sub);
	ZVAL_NULL(&__$null);
	ZVAL_UNDEF(&params);
	ZVAL_UNDEF(&code);
	ZVAL_UNDEF(&_10);
	ZVAL_UNDEF(&_11);
	ZVAL_UNDEF(&_0$$3);
	ZVAL_UNDEF(&_1$$5);
	ZVAL_UNDEF(&_2$$7);
	ZVAL_UNDEF(&_3$$8);
	ZVAL_UNDEF(&_4$$10);
	ZVAL_UNDEF(&_5$$11);
	ZVAL_UNDEF(&_6$$12);
	ZVAL_UNDEF(&_7$$12);
	ZVAL_UNDEF(&_8$$12);
	ZVAL_UNDEF(&_9$$13);
	ZVAL_UNDEF(&_12$$14);
	ZVAL_UNDEF(&_13$$14);
	ZVAL_UNDEF(&_14$$15);
	ZVAL_UNDEF(&_15$$15);

	ZEPHIR_MM_GROW();
	zephir_fetch_params(1, 0, 2, &parameters, &local_param);

	if (!parameters) {
		parameters = &parameters_sub;
		parameters = &__$null;
	}
	if (!local_param) {
		local = 1;
	} else {
		local = zephir_get_boolval(local_param);
	}


	if (Z_TYPE_P(parameters) != IS_ARRAY) {
		ZEPHIR_INIT_VAR(&params);
		zephir_create_array(&params, 2, 0 TSRMLS_CC);
		zephir_array_fast_append(&params, parameters);
		ZEPHIR_INIT_VAR(&_0$$3);
		ZVAL_BOOL(&_0$$3, local);
		zephir_array_fast_append(&params, &_0$$3);
	} else {
		ZEPHIR_CPY_WRT(&params, parameters);
	}
	if (zephir_array_isset_long(&params, 1)) {
		ZEPHIR_OBS_VAR(&_1$$5);
		zephir_array_fetch_long(&_1$$5, &params, 1, PH_NOISY, "phalcon/tag.zep", 1261 TSRMLS_CC);
		local = zephir_get_boolval(&_1$$5);
	} else {
		if (zephir_array_isset_string(&params, SL("local"))) {
			ZEPHIR_OBS_VAR(&_2$$7);
			zephir_array_fetch_string(&_2$$7, &params, SL("local"), PH_NOISY, "phalcon/tag.zep", 1264 TSRMLS_CC);
			local = zephir_get_boolval(&_2$$7);
			zephir_array_unset_string(&params, SL("local"), PH_SEPARATE);
		}
	}
	if (!(zephir_array_isset_string(&params, SL("type")))) {
		ZEPHIR_INIT_VAR(&_3$$8);
		ZVAL_STRING(&_3$$8, "text/css");
		zephir_array_update_string(&params, SL("type"), &_3$$8, PH_COPY | PH_SEPARATE);
	}
	if (!(zephir_array_isset_string(&params, SL("href")))) {
		if (zephir_array_isset_long(&params, 0)) {
			zephir_array_fetch_long(&_4$$10, &params, 0, PH_NOISY | PH_READONLY, "phalcon/tag.zep", 1275 TSRMLS_CC);
			zephir_array_update_string(&params, SL("href"), &_4$$10, PH_COPY | PH_SEPARATE);
		} else {
			ZEPHIR_INIT_VAR(&_5$$11);
			ZVAL_STRING(&_5$$11, "");
			zephir_array_update_string(&params, SL("href"), &_5$$11, PH_COPY | PH_SEPARATE);
		}
	}
	if (local == 1) {
		ZEPHIR_CALL_SELF(&_6$$12, "geturlservice", NULL, 0);
		zephir_check_call_status();
		zephir_array_fetch_string(&_8$$12, &params, SL("href"), PH_NOISY | PH_READONLY, "phalcon/tag.zep", 1285 TSRMLS_CC);
		ZEPHIR_CALL_METHOD(&_7$$12, &_6$$12, "getstatic", NULL, 0, &_8$$12);
		zephir_check_call_status();
		zephir_array_update_string(&params, SL("href"), &_7$$12, PH_COPY | PH_SEPARATE);
	}
	if (!(zephir_array_isset_string(&params, SL("rel")))) {
		ZEPHIR_INIT_VAR(&_9$$13);
		ZVAL_STRING(&_9$$13, "stylesheet");
		zephir_array_update_string(&params, SL("rel"), &_9$$13, PH_COPY | PH_SEPARATE);
	}
	ZEPHIR_INIT_VAR(&_10);
	ZVAL_STRING(&_10, "<link");
	ZEPHIR_CALL_SELF(&code, "renderattributes", NULL, 0, &_10, &params);
	zephir_check_call_status();
	zephir_read_static_property_ce(&_11, phalcon_tag_ce, SL("_documentType"), PH_NOISY_CC | PH_READONLY);
	if (ZEPHIR_GT_LONG(&_11, 5)) {
		ZEPHIR_INIT_VAR(&_12$$14);
		ZEPHIR_GET_CONSTANT(&_12$$14, "PHP_EOL");
		ZEPHIR_INIT_VAR(&_13$$14);
		ZEPHIR_CONCAT_SV(&_13$$14, " />", &_12$$14);
		zephir_concat_self(&code, &_13$$14 TSRMLS_CC);
	} else {
		ZEPHIR_INIT_VAR(&_14$$15);
		ZEPHIR_GET_CONSTANT(&_14$$15, "PHP_EOL");
		ZEPHIR_INIT_VAR(&_15$$15);
		ZEPHIR_CONCAT_SV(&_15$$15, ">", &_14$$15);
		zephir_concat_self(&code, &_15$$15 TSRMLS_CC);
	}
	RETURN_CCTOR(&code);

}

/**
 * Builds a SCRIPT[type="javascript"] tag
 *
 * <code>
 * echo Phalcon\Tag::javascriptInclude("http://ajax.googleapis.com/ajax/libs/jquery/2.2.3/jquery.min.js", false);
 * echo Phalcon\Tag::javascriptInclude("javascript/jquery.js");
 * </code>
 *
 * Volt syntax:
 * <code>
 * {{ javascript_include("http://ajax.googleapis.com/ajax/libs/jquery/2.2.3/jquery.min.js", false) }}
 * {{ javascript_include("javascript/jquery.js") }}
 * </code>
 *
 * @param array parameters
 */
PHP_METHOD(Phalcon_Tag, javascriptInclude) {

	zend_long ZEPHIR_LAST_CALL_STATUS;
	zend_bool local;
	zval *parameters = NULL, parameters_sub, *local_param = NULL, __$null, params, code, _9, _10, _0$$3, _1$$5, _2$$7, _3$$8, _4$$10, _5$$11, _6$$12, _7$$12, _8$$12;
	zval *this_ptr = getThis();

	ZVAL_UNDEF(&parameters_sub);
	ZVAL_NULL(&__$null);
	ZVAL_UNDEF(&params);
	ZVAL_UNDEF(&code);
	ZVAL_UNDEF(&_9);
	ZVAL_UNDEF(&_10);
	ZVAL_UNDEF(&_0$$3);
	ZVAL_UNDEF(&_1$$5);
	ZVAL_UNDEF(&_2$$7);
	ZVAL_UNDEF(&_3$$8);
	ZVAL_UNDEF(&_4$$10);
	ZVAL_UNDEF(&_5$$11);
	ZVAL_UNDEF(&_6$$12);
	ZVAL_UNDEF(&_7$$12);
	ZVAL_UNDEF(&_8$$12);

	ZEPHIR_MM_GROW();
	zephir_fetch_params(1, 0, 2, &parameters, &local_param);

	if (!parameters) {
		parameters = &parameters_sub;
		parameters = &__$null;
	}
	if (!local_param) {
		local = 1;
	} else {
		local = zephir_get_boolval(local_param);
	}


	if (Z_TYPE_P(parameters) != IS_ARRAY) {
		ZEPHIR_INIT_VAR(&params);
		zephir_create_array(&params, 2, 0 TSRMLS_CC);
		zephir_array_fast_append(&params, parameters);
		ZEPHIR_INIT_VAR(&_0$$3);
		ZVAL_BOOL(&_0$$3, local);
		zephir_array_fast_append(&params, &_0$$3);
	} else {
		ZEPHIR_CPY_WRT(&params, parameters);
	}
	if (zephir_array_isset_long(&params, 1)) {
		ZEPHIR_OBS_VAR(&_1$$5);
		zephir_array_fetch_long(&_1$$5, &params, 1, PH_NOISY, "phalcon/tag.zep", 1333 TSRMLS_CC);
		local = zephir_get_boolval(&_1$$5);
	} else {
		if (zephir_array_isset_string(&params, SL("local"))) {
			ZEPHIR_OBS_VAR(&_2$$7);
			zephir_array_fetch_string(&_2$$7, &params, SL("local"), PH_NOISY, "phalcon/tag.zep", 1336 TSRMLS_CC);
			local = zephir_get_boolval(&_2$$7);
			zephir_array_unset_string(&params, SL("local"), PH_SEPARATE);
		}
	}
	if (!(zephir_array_isset_string(&params, SL("type")))) {
		ZEPHIR_INIT_VAR(&_3$$8);
		ZVAL_STRING(&_3$$8, "text/javascript");
		zephir_array_update_string(&params, SL("type"), &_3$$8, PH_COPY | PH_SEPARATE);
	}
	if (!(zephir_array_isset_string(&params, SL("src")))) {
		if (zephir_array_isset_long(&params, 0)) {
			zephir_array_fetch_long(&_4$$10, &params, 0, PH_NOISY | PH_READONLY, "phalcon/tag.zep", 1347 TSRMLS_CC);
			zephir_array_update_string(&params, SL("src"), &_4$$10, PH_COPY | PH_SEPARATE);
		} else {
			ZEPHIR_INIT_VAR(&_5$$11);
			ZVAL_STRING(&_5$$11, "");
			zephir_array_update_string(&params, SL("src"), &_5$$11, PH_COPY | PH_SEPARATE);
		}
	}
	if (local == 1) {
		ZEPHIR_CALL_SELF(&_6$$12, "geturlservice", NULL, 0);
		zephir_check_call_status();
		zephir_array_fetch_string(&_8$$12, &params, SL("src"), PH_NOISY | PH_READONLY, "phalcon/tag.zep", 1357 TSRMLS_CC);
		ZEPHIR_CALL_METHOD(&_7$$12, &_6$$12, "getstatic", NULL, 0, &_8$$12);
		zephir_check_call_status();
		zephir_array_update_string(&params, SL("src"), &_7$$12, PH_COPY | PH_SEPARATE);
	}
	ZEPHIR_INIT_VAR(&_9);
	ZVAL_STRING(&_9, "<script");
	ZEPHIR_CALL_SELF(&code, "renderattributes", NULL, 0, &_9, &params);
	zephir_check_call_status();
	ZEPHIR_INIT_NVAR(&_9);
	ZEPHIR_GET_CONSTANT(&_9, "PHP_EOL");
	ZEPHIR_INIT_VAR(&_10);
	ZEPHIR_CONCAT_SV(&_10, "></script>", &_9);
	zephir_concat_self(&code, &_10 TSRMLS_CC);
	RETURN_CCTOR(&code);

}

/**
 * Builds HTML IMG tags
 *
 * <code>
 * echo Phalcon\Tag::image("img/bg.png");
 *
 * echo Phalcon\Tag::image(
 *     [
 *         "img/photo.jpg",
 *         "alt" => "Some Photo",
 *     ]
 * );
 * </code>
 *
 * Volt Syntax:
 * <code>
 * {{ image("img/bg.png") }}
 * {{ image("img/photo.jpg", "alt": "Some Photo") }}
 * {{ image("http://static.mywebsite.com/img/bg.png", false) }}
 * </code>
 *
 * @param  array parameters
 */
PHP_METHOD(Phalcon_Tag, image) {

	zend_long ZEPHIR_LAST_CALL_STATUS;
	zend_bool local;
	zval *parameters = NULL, parameters_sub, *local_param = NULL, __$null, params, code, src, _5, _6, _0$$5, _1$$8, _2$$9, _3$$9, _4$$9;
	zval *this_ptr = getThis();

	ZVAL_UNDEF(&parameters_sub);
	ZVAL_NULL(&__$null);
	ZVAL_UNDEF(&params);
	ZVAL_UNDEF(&code);
	ZVAL_UNDEF(&src);
	ZVAL_UNDEF(&_5);
	ZVAL_UNDEF(&_6);
	ZVAL_UNDEF(&_0$$5);
	ZVAL_UNDEF(&_1$$8);
	ZVAL_UNDEF(&_2$$9);
	ZVAL_UNDEF(&_3$$9);
	ZVAL_UNDEF(&_4$$9);

	ZEPHIR_MM_GROW();
	zephir_fetch_params(1, 0, 2, &parameters, &local_param);

	if (!parameters) {
		parameters = &parameters_sub;
		parameters = &__$null;
	}
	if (!local_param) {
		local = 1;
	} else {
		local = zephir_get_boolval(local_param);
	}


	if (Z_TYPE_P(parameters) != IS_ARRAY) {
		ZEPHIR_INIT_VAR(&params);
		zephir_create_array(&params, 1, 0 TSRMLS_CC);
		zephir_array_fast_append(&params, parameters);
	} else {
		ZEPHIR_CPY_WRT(&params, parameters);
		if (zephir_array_isset_long(&params, 1)) {
			ZEPHIR_OBS_VAR(&_0$$5);
			zephir_array_fetch_long(&_0$$5, &params, 1, PH_NOISY, "phalcon/tag.zep", 1398 TSRMLS_CC);
			local = zephir_get_boolval(&_0$$5);
		}
	}
	if (!(zephir_array_isset_string(&params, SL("src")))) {
		ZEPHIR_OBS_VAR(&src);
		if (zephir_array_isset_long_fetch(&src, &params, 0, 0 TSRMLS_CC)) {
			zephir_array_update_string(&params, SL("src"), &src, PH_COPY | PH_SEPARATE);
		} else {
			ZEPHIR_INIT_VAR(&_1$$8);
			ZVAL_STRING(&_1$$8, "");
			zephir_array_update_string(&params, SL("src"), &_1$$8, PH_COPY | PH_SEPARATE);
		}
	}
	if (local) {
		ZEPHIR_CALL_SELF(&_2$$9, "geturlservice", NULL, 0);
		zephir_check_call_status();
		zephir_array_fetch_string(&_4$$9, &params, SL("src"), PH_NOISY | PH_READONLY, "phalcon/tag.zep", 1414 TSRMLS_CC);
		ZEPHIR_CALL_METHOD(&_3$$9, &_2$$9, "getstatic", NULL, 0, &_4$$9);
		zephir_check_call_status();
		zephir_array_update_string(&params, SL("src"), &_3$$9, PH_COPY | PH_SEPARATE);
	}
	ZEPHIR_INIT_VAR(&_5);
	ZVAL_STRING(&_5, "<img");
	ZEPHIR_CALL_SELF(&code, "renderattributes", NULL, 0, &_5, &params);
	zephir_check_call_status();
	zephir_read_static_property_ce(&_6, phalcon_tag_ce, SL("_documentType"), PH_NOISY_CC | PH_READONLY);
	if (ZEPHIR_GT_LONG(&_6, 5)) {
		zephir_concat_self_str(&code, SL(" />") TSRMLS_CC);
	} else {
		zephir_concat_self_str(&code, SL(">") TSRMLS_CC);
	}
	RETURN_CCTOR(&code);

}

/**
 * Converts texts into URL-friendly titles
 *
 *<code>
 * echo Phalcon\Tag::friendlyTitle("These are big important news", "-")
 *</code>
 */
PHP_METHOD(Phalcon_Tag, friendlyTitle) {

	zend_long ZEPHIR_LAST_CALL_STATUS;
<<<<<<< HEAD
	zephir_fcall_cache_entry *_2 = NULL, *_5 = NULL, *_15 = NULL;
	zend_bool lowercase, _8$$4;
	zval *text_param = NULL, *separator_param = NULL, *lowercase_param = NULL, *replace = NULL, replace_sub, __$null, friendly, locale, search, _0, _1, _14, _17, _3$$3, _4$$3, _6$$3, _7$$3, *_9$$6, _10$$7, _11$$7, _12$$8, _13$$8, _16$$9, _18$$10;
=======
	zend_bool lowercase, _6$$4;
	zval *text_param = NULL, *separator_param = NULL, *lowercase_param = NULL, *replace = NULL, replace_sub, __$null, friendly, locale, search, _0, _1, _12, _14, _2$$3, _3$$3, _4$$3, _5$$3, *_7$$6, _8$$7, _9$$7, _10$$8, _11$$8, _13$$9, _15$$10;
>>>>>>> b3b083d3
	zval text, separator;
	zval *this_ptr = getThis();

	ZVAL_UNDEF(&text);
	ZVAL_UNDEF(&separator);
	ZVAL_UNDEF(&replace_sub);
	ZVAL_NULL(&__$null);
	ZVAL_UNDEF(&friendly);
	ZVAL_UNDEF(&locale);
	ZVAL_UNDEF(&search);
	ZVAL_UNDEF(&_0);
	ZVAL_UNDEF(&_1);
<<<<<<< HEAD
	ZVAL_UNDEF(&_14);
	ZVAL_UNDEF(&_17);
	ZVAL_UNDEF(&_3$$3);
	ZVAL_UNDEF(&_4$$3);
	ZVAL_UNDEF(&_6$$3);
	ZVAL_UNDEF(&_7$$3);
	ZVAL_UNDEF(&_10$$7);
	ZVAL_UNDEF(&_11$$7);
	ZVAL_UNDEF(&_12$$8);
	ZVAL_UNDEF(&_13$$8);
	ZVAL_UNDEF(&_16$$9);
	ZVAL_UNDEF(&_18$$10);
=======
	ZVAL_UNDEF(&_12);
	ZVAL_UNDEF(&_14);
	ZVAL_UNDEF(&_2$$3);
	ZVAL_UNDEF(&_3$$3);
	ZVAL_UNDEF(&_4$$3);
	ZVAL_UNDEF(&_5$$3);
	ZVAL_UNDEF(&_8$$7);
	ZVAL_UNDEF(&_9$$7);
	ZVAL_UNDEF(&_10$$8);
	ZVAL_UNDEF(&_11$$8);
	ZVAL_UNDEF(&_13$$9);
	ZVAL_UNDEF(&_15$$10);
>>>>>>> b3b083d3

	ZEPHIR_MM_GROW();
	zephir_fetch_params(1, 1, 3, &text_param, &separator_param, &lowercase_param, &replace);

	zephir_get_strval(&text, text_param);
	if (!separator_param) {
		ZEPHIR_INIT_VAR(&separator);
		ZVAL_STRING(&separator, "-");
	} else {
		zephir_get_strval(&separator, separator_param);
	}
	if (!lowercase_param) {
		lowercase = 1;
	} else {
		lowercase = zephir_get_boolval(lowercase_param);
	}
	if (!replace) {
		replace = &replace_sub;
		replace = &__$null;
	}


	ZEPHIR_INIT_VAR(&_0);
	ZVAL_STRING(&_0, "iconv");
<<<<<<< HEAD
	ZEPHIR_CALL_FUNCTION(&_1, "extension_loaded", &_2, 133, &_0);
	zephir_check_call_status();
	if (zephir_is_true(&_1)) {
		ZVAL_LONG(&_3$$3, 6);
		ZEPHIR_INIT_VAR(&_4$$3);
		ZVAL_STRING(&_4$$3, "en_US.UTF-8");
		ZEPHIR_CALL_FUNCTION(&locale, "setlocale", &_5, 413, &_3$$3, &_4$$3);
		zephir_check_call_status();
		ZEPHIR_INIT_NVAR(&_4$$3);
		ZVAL_STRING(&_4$$3, "UTF-8");
		ZEPHIR_INIT_VAR(&_6$$3);
		ZVAL_STRING(&_6$$3, "ASCII//TRANSLIT");
		ZEPHIR_CALL_FUNCTION(&_7$$3, "iconv", NULL, 366, &_4$$3, &_6$$3, &text);
		zephir_check_call_status();
		zephir_get_strval(&text, &_7$$3);
	}
	if (zephir_is_true(replace)) {
		_8$$4 = Z_TYPE_P(replace) != IS_ARRAY;
		if (_8$$4) {
			_8$$4 = Z_TYPE_P(replace) != IS_STRING;
		}
		if (_8$$4) {
=======
	ZEPHIR_CALL_FUNCTION(&_1, "extension_loaded", NULL, 135, &_0);
	zephir_check_call_status();
	if (zephir_is_true(&_1)) {
		ZVAL_LONG(&_2$$3, 6);
		ZEPHIR_INIT_VAR(&_3$$3);
		ZVAL_STRING(&_3$$3, "en_US.UTF-8");
		ZEPHIR_CALL_FUNCTION(&locale, "setlocale", NULL, 416, &_2$$3, &_3$$3);
		zephir_check_call_status();
		ZEPHIR_INIT_NVAR(&_3$$3);
		ZVAL_STRING(&_3$$3, "UTF-8");
		ZEPHIR_INIT_VAR(&_4$$3);
		ZVAL_STRING(&_4$$3, "ASCII//TRANSLIT");
		ZEPHIR_CALL_FUNCTION(&_5$$3, "iconv", NULL, 371, &_3$$3, &_4$$3, &text);
		zephir_check_call_status();
		zephir_get_strval(&text, &_5$$3);
	}
	if (zephir_is_true(replace)) {
		_6$$4 = Z_TYPE_P(replace) != IS_ARRAY;
		if (_6$$4) {
			_6$$4 = Z_TYPE_P(replace) != IS_STRING;
		}
		if (_6$$4) {
>>>>>>> b3b083d3
			ZEPHIR_THROW_EXCEPTION_DEBUG_STR(phalcon_tag_exception_ce, "Parameter replace must be an array or a string", "phalcon/tag.zep", 1453);
			return;
		}
		if (Z_TYPE_P(replace) == IS_ARRAY) {
			zephir_is_iterable(replace, 0, "phalcon/tag.zep", 1459);
<<<<<<< HEAD
			ZEND_HASH_FOREACH_VAL(Z_ARRVAL_P(replace), _9$$6)
			{
				ZEPHIR_INIT_NVAR(&search);
				ZVAL_COPY(&search, _9$$6);
				ZEPHIR_INIT_NVAR(&_10$$7);
				ZEPHIR_INIT_NVAR(&_11$$7);
				ZVAL_STRING(&_11$$7, " ");
				zephir_fast_str_replace(&_10$$7, &search, &_11$$7, &text TSRMLS_CC);
				zephir_get_strval(&text, &_10$$7);
			} ZEND_HASH_FOREACH_END();
			ZEPHIR_INIT_NVAR(&search);
		} else {
			ZEPHIR_INIT_VAR(&_12$$8);
			ZEPHIR_INIT_VAR(&_13$$8);
			ZVAL_STRING(&_13$$8, " ");
			zephir_fast_str_replace(&_12$$8, replace, &_13$$8, &text TSRMLS_CC);
			zephir_get_strval(&text, &_12$$8);
=======
			ZEND_HASH_FOREACH_VAL(Z_ARRVAL_P(replace), _7$$6)
			{
				ZEPHIR_INIT_NVAR(&search);
				ZVAL_COPY(&search, _7$$6);
				ZEPHIR_INIT_NVAR(&_8$$7);
				ZEPHIR_INIT_NVAR(&_9$$7);
				ZVAL_STRING(&_9$$7, " ");
				zephir_fast_str_replace(&_8$$7, &search, &_9$$7, &text TSRMLS_CC);
				zephir_get_strval(&text, &_8$$7);
			} ZEND_HASH_FOREACH_END();
			ZEPHIR_INIT_NVAR(&search);
		} else {
			ZEPHIR_INIT_VAR(&_10$$8);
			ZEPHIR_INIT_VAR(&_11$$8);
			ZVAL_STRING(&_11$$8, " ");
			zephir_fast_str_replace(&_10$$8, replace, &_11$$8, &text TSRMLS_CC);
			zephir_get_strval(&text, &_10$$8);
>>>>>>> b3b083d3
		}
	}
	ZEPHIR_INIT_NVAR(&_0);
	ZVAL_STRING(&_0, "/[^a-zA-Z0-9\\/_|+ -]/");
<<<<<<< HEAD
	ZEPHIR_INIT_VAR(&_14);
	ZVAL_STRING(&_14, "");
	ZEPHIR_CALL_FUNCTION(&friendly, "preg_replace", &_15, 34, &_0, &_14, &text);
	zephir_check_call_status();
	if (lowercase) {
		ZEPHIR_INIT_VAR(&_16$$9);
		zephir_fast_strtolower(&_16$$9, &friendly);
		ZEPHIR_CPY_WRT(&friendly, &_16$$9);
	}
	ZEPHIR_INIT_NVAR(&_0);
	ZVAL_STRING(&_0, "/[\\/_|+ -]+/");
	ZEPHIR_CALL_FUNCTION(&_17, "preg_replace", &_15, 34, &_0, &separator, &friendly);
	zephir_check_call_status();
	ZEPHIR_CPY_WRT(&friendly, &_17);
=======
	ZEPHIR_INIT_VAR(&_12);
	ZVAL_STRING(&_12, "");
	ZEPHIR_CALL_FUNCTION(&friendly, "preg_replace", NULL, 36, &_0, &_12, &text);
	zephir_check_call_status();
	if (lowercase) {
		ZEPHIR_INIT_VAR(&_13$$9);
		zephir_fast_strtolower(&_13$$9, &friendly);
		ZEPHIR_CPY_WRT(&friendly, &_13$$9);
	}
	ZEPHIR_INIT_NVAR(&_0);
	ZVAL_STRING(&_0, "/[\\/_|+ -]+/");
	ZEPHIR_CALL_FUNCTION(&_14, "preg_replace", NULL, 36, &_0, &separator, &friendly);
	zephir_check_call_status();
	ZEPHIR_CPY_WRT(&friendly, &_14);
>>>>>>> b3b083d3
	ZEPHIR_INIT_NVAR(&_0);
	zephir_fast_trim(&_0, &friendly, &separator, ZEPHIR_TRIM_BOTH TSRMLS_CC);
	ZEPHIR_CPY_WRT(&friendly, &_0);
	ZEPHIR_INIT_NVAR(&_0);
	ZVAL_STRING(&_0, "iconv");
<<<<<<< HEAD
	ZEPHIR_CALL_FUNCTION(&_17, "extension_loaded", &_2, 133, &_0);
	zephir_check_call_status();
	if (zephir_is_true(&_17)) {
		ZVAL_LONG(&_18$$10, 6);
		ZEPHIR_CALL_FUNCTION(NULL, "setlocale", &_5, 413, &_18$$10, &locale);
=======
	ZEPHIR_CALL_FUNCTION(&_14, "extension_loaded", NULL, 135, &_0);
	zephir_check_call_status();
	if (zephir_is_true(&_14)) {
		ZVAL_LONG(&_15$$10, 6);
		ZEPHIR_CALL_FUNCTION(NULL, "setlocale", NULL, 416, &_15$$10, &locale);
>>>>>>> b3b083d3
		zephir_check_call_status();
	}
	RETURN_CCTOR(&friendly);

}

/**
 * Set the document type of content
 */
PHP_METHOD(Phalcon_Tag, setDocType) {

	zend_bool _0;
	zval *doctype_param = NULL, _1$$3, _2$$4;
	zend_long doctype;
	zval *this_ptr = getThis();

	ZVAL_UNDEF(&_1$$3);
	ZVAL_UNDEF(&_2$$4);

	zephir_fetch_params(0, 1, 0, &doctype_param);

	doctype = zephir_get_intval(doctype_param);


	_0 = doctype < 1;
	if (!(_0)) {
		_0 = doctype > 11;
	}
	if (_0) {
		ZEPHIR_INIT_ZVAL_NREF(_1$$3);
		ZVAL_LONG(&_1$$3, 5);
		zend_update_static_property(phalcon_tag_ce, ZEND_STRL("_documentType"), &_1$$3);
	} else {
		ZEPHIR_INIT_ZVAL_NREF(_2$$4);
		ZVAL_LONG(&_2$$4, doctype);
		zend_update_static_property(phalcon_tag_ce, ZEND_STRL("_documentType"), &_2$$4);
	}

}

/**
 * Get the document type declaration of content
 */
PHP_METHOD(Phalcon_Tag, getDocType) {

	zval _0, _1$$3, _2$$4, _3$$4, _4$$5, _5$$5, _6$$6, _7$$6, _8$$7, _9$$7, _10$$8, _11$$8, _12$$9, _13$$9, _14$$10, _15$$10, _16$$11, _17$$11, _18$$12;
	zval *this_ptr = getThis();

	ZVAL_UNDEF(&_0);
	ZVAL_UNDEF(&_1$$3);
	ZVAL_UNDEF(&_2$$4);
	ZVAL_UNDEF(&_3$$4);
	ZVAL_UNDEF(&_4$$5);
	ZVAL_UNDEF(&_5$$5);
	ZVAL_UNDEF(&_6$$6);
	ZVAL_UNDEF(&_7$$6);
	ZVAL_UNDEF(&_8$$7);
	ZVAL_UNDEF(&_9$$7);
	ZVAL_UNDEF(&_10$$8);
	ZVAL_UNDEF(&_11$$8);
	ZVAL_UNDEF(&_12$$9);
	ZVAL_UNDEF(&_13$$9);
	ZVAL_UNDEF(&_14$$10);
	ZVAL_UNDEF(&_15$$10);
	ZVAL_UNDEF(&_16$$11);
	ZVAL_UNDEF(&_17$$11);
	ZVAL_UNDEF(&_18$$12);

	ZEPHIR_MM_GROW();

	zephir_read_static_property_ce(&_0, phalcon_tag_ce, SL("_documentType"), PH_NOISY_CC | PH_READONLY);
	do {
		if (ZEPHIR_IS_LONG(&_0, 1)) {
			ZEPHIR_INIT_VAR(&_1$$3);
			ZEPHIR_GET_CONSTANT(&_1$$3, "PHP_EOL");
			ZEPHIR_CONCAT_SV(return_value, "<!DOCTYPE html PUBLIC \"-//W3C//DTD HTML 3.2 Final//EN\">", &_1$$3);
			RETURN_MM();
		}
		if (ZEPHIR_IS_LONG(&_0, 2)) {
			ZEPHIR_INIT_VAR(&_2$$4);
			ZEPHIR_GET_CONSTANT(&_2$$4, "PHP_EOL");
			ZEPHIR_INIT_VAR(&_3$$4);
			ZEPHIR_GET_CONSTANT(&_3$$4, "PHP_EOL");
			ZEPHIR_CONCAT_SVSV(return_value, "<!DOCTYPE html PUBLIC \"-//W3C//DTD HTML 4.01//EN\"", &_2$$4, "\t\"http://www.w3.org/TR/html4/strict.dtd\">", &_3$$4);
			RETURN_MM();
		}
		if (ZEPHIR_IS_LONG(&_0, 3)) {
			ZEPHIR_INIT_VAR(&_4$$5);
			ZEPHIR_GET_CONSTANT(&_4$$5, "PHP_EOL");
			ZEPHIR_INIT_VAR(&_5$$5);
			ZEPHIR_GET_CONSTANT(&_5$$5, "PHP_EOL");
			ZEPHIR_CONCAT_SVSV(return_value, "<!DOCTYPE html PUBLIC \"-//W3C//DTD HTML 4.01 Transitional//EN\"", &_4$$5, "\t\"http://www.w3.org/TR/html4/loose.dtd\">", &_5$$5);
			RETURN_MM();
		}
		if (ZEPHIR_IS_LONG(&_0, 4)) {
			ZEPHIR_INIT_VAR(&_6$$6);
			ZEPHIR_GET_CONSTANT(&_6$$6, "PHP_EOL");
			ZEPHIR_INIT_VAR(&_7$$6);
			ZEPHIR_GET_CONSTANT(&_7$$6, "PHP_EOL");
			ZEPHIR_CONCAT_SVSV(return_value, "<!DOCTYPE html PUBLIC \"-//W3C//DTD HTML 4.01 Frameset//EN\"", &_6$$6, "\t\"http://www.w3.org/TR/html4/frameset.dtd\">", &_7$$6);
			RETURN_MM();
		}
		if (ZEPHIR_IS_LONG(&_0, 6)) {
			ZEPHIR_INIT_VAR(&_8$$7);
			ZEPHIR_GET_CONSTANT(&_8$$7, "PHP_EOL");
			ZEPHIR_INIT_VAR(&_9$$7);
			ZEPHIR_GET_CONSTANT(&_9$$7, "PHP_EOL");
			ZEPHIR_CONCAT_SVSV(return_value, "<!DOCTYPE html PUBLIC \"-//W3C//DTD XHTML 1.0 Strict//EN\"", &_8$$7, "\t\"http://www.w3.org/TR/xhtml1/DTD/xhtml1-strict.dtd\">", &_9$$7);
			RETURN_MM();
		}
		if (ZEPHIR_IS_LONG(&_0, 7)) {
			ZEPHIR_INIT_VAR(&_10$$8);
			ZEPHIR_GET_CONSTANT(&_10$$8, "PHP_EOL");
			ZEPHIR_INIT_VAR(&_11$$8);
			ZEPHIR_GET_CONSTANT(&_11$$8, "PHP_EOL");
			ZEPHIR_CONCAT_SVSV(return_value, "<!DOCTYPE html PUBLIC \"-//W3C//DTD XHTML 1.0 Transitional//EN\"", &_10$$8, "\t\"http://www.w3.org/TR/xhtml1/DTD/xhtml1-transitional.dtd\">", &_11$$8);
			RETURN_MM();
		}
		if (ZEPHIR_IS_LONG(&_0, 8)) {
			ZEPHIR_INIT_VAR(&_12$$9);
			ZEPHIR_GET_CONSTANT(&_12$$9, "PHP_EOL");
			ZEPHIR_INIT_VAR(&_13$$9);
			ZEPHIR_GET_CONSTANT(&_13$$9, "PHP_EOL");
			ZEPHIR_CONCAT_SVSV(return_value, "<!DOCTYPE html PUBLIC \"-//W3C//DTD XHTML 1.0 Frameset//EN\"", &_12$$9, "\t\"http://www.w3.org/TR/xhtml1/DTD/xhtml1-frameset.dtd\">", &_13$$9);
			RETURN_MM();
		}
		if (ZEPHIR_IS_LONG(&_0, 9)) {
			ZEPHIR_INIT_VAR(&_14$$10);
			ZEPHIR_GET_CONSTANT(&_14$$10, "PHP_EOL");
			ZEPHIR_INIT_VAR(&_15$$10);
			ZEPHIR_GET_CONSTANT(&_15$$10, "PHP_EOL");
			ZEPHIR_CONCAT_SVSV(return_value, "<!DOCTYPE html PUBLIC \"-//W3C//DTD XHTML 1.1//EN\"", &_14$$10, "\t\"http://www.w3.org/TR/xhtml11/DTD/xhtml11.dtd\">", &_15$$10);
			RETURN_MM();
		}
		if (ZEPHIR_IS_LONG(&_0, 10)) {
			ZEPHIR_INIT_VAR(&_16$$11);
			ZEPHIR_GET_CONSTANT(&_16$$11, "PHP_EOL");
			ZEPHIR_INIT_VAR(&_17$$11);
			ZEPHIR_GET_CONSTANT(&_17$$11, "PHP_EOL");
			ZEPHIR_CONCAT_SVSV(return_value, "<!DOCTYPE html PUBLIC \"-//W3C//DTD XHTML 2.0//EN\"", &_16$$11, "\t\"http://www.w3.org/MarkUp/DTD/xhtml2.dtd\">", &_17$$11);
			RETURN_MM();
		}
		if (ZEPHIR_IS_LONG(&_0, 5) || ZEPHIR_IS_LONG(&_0, 11)) {
			ZEPHIR_INIT_VAR(&_18$$12);
			ZEPHIR_GET_CONSTANT(&_18$$12, "PHP_EOL");
			ZEPHIR_CONCAT_SV(return_value, "<!DOCTYPE html>", &_18$$12);
			RETURN_MM();
		}
	} while(0);

	RETURN_MM_STRING("");

}

/**
 * Builds a HTML tag
 */
PHP_METHOD(Phalcon_Tag, tagHtml) {

	zend_long ZEPHIR_LAST_CALL_STATUS;
	zend_bool selfClose, onlyStart, useEol;
	zval *tagName_param = NULL, *parameters = NULL, parameters_sub, *selfClose_param = NULL, *onlyStart_param = NULL, *useEol_param = NULL, __$null, params, localCode, _1, _3$$11;
	zval tagName, _0, _2$$10;
	zval *this_ptr = getThis();

	ZVAL_UNDEF(&tagName);
	ZVAL_UNDEF(&_0);
	ZVAL_UNDEF(&_2$$10);
	ZVAL_UNDEF(&parameters_sub);
	ZVAL_NULL(&__$null);
	ZVAL_UNDEF(&params);
	ZVAL_UNDEF(&localCode);
	ZVAL_UNDEF(&_1);
	ZVAL_UNDEF(&_3$$11);

	ZEPHIR_MM_GROW();
	zephir_fetch_params(1, 1, 4, &tagName_param, &parameters, &selfClose_param, &onlyStart_param, &useEol_param);

	zephir_get_strval(&tagName, tagName_param);
	if (!parameters) {
		parameters = &parameters_sub;
		parameters = &__$null;
	}
	if (!selfClose_param) {
		selfClose = 0;
	} else {
		selfClose = zephir_get_boolval(selfClose_param);
	}
	if (!onlyStart_param) {
		onlyStart = 0;
	} else {
		onlyStart = zephir_get_boolval(onlyStart_param);
	}
	if (!useEol_param) {
		useEol = 0;
	} else {
		useEol = zephir_get_boolval(useEol_param);
	}


	if (Z_TYPE_P(parameters) != IS_ARRAY) {
		ZEPHIR_INIT_VAR(&params);
		zephir_create_array(&params, 1, 0 TSRMLS_CC);
		zephir_array_fast_append(&params, parameters);
	} else {
		ZEPHIR_CPY_WRT(&params, parameters);
	}
	ZEPHIR_INIT_VAR(&_0);
	ZEPHIR_CONCAT_SV(&_0, "<", &tagName);
	ZEPHIR_CALL_SELF(&localCode, "renderattributes", NULL, 0, &_0, &params);
	zephir_check_call_status();
	zephir_read_static_property_ce(&_1, phalcon_tag_ce, SL("_documentType"), PH_NOISY_CC | PH_READONLY);
	if (ZEPHIR_GT_LONG(&_1, 5)) {
		if (selfClose) {
			zephir_concat_self_str(&localCode, SL(" />") TSRMLS_CC);
		} else {
			zephir_concat_self_str(&localCode, SL(">") TSRMLS_CC);
		}
	} else {
		if (onlyStart) {
			zephir_concat_self_str(&localCode, SL(">") TSRMLS_CC);
		} else {
			ZEPHIR_INIT_VAR(&_2$$10);
			ZEPHIR_CONCAT_SVS(&_2$$10, "></", &tagName, ">");
			zephir_concat_self(&localCode, &_2$$10 TSRMLS_CC);
		}
	}
	if (useEol) {
		ZEPHIR_INIT_VAR(&_3$$11);
		ZEPHIR_GET_CONSTANT(&_3$$11, "PHP_EOL");
		zephir_concat_self(&localCode, &_3$$11 TSRMLS_CC);
	}
	RETURN_CCTOR(&localCode);

}

/**
 * Builds a HTML tag closing tag
 *
 *<code>
 * echo Phalcon\Tag::tagHtmlClose("script", true);
 *</code>
 */
PHP_METHOD(Phalcon_Tag, tagHtmlClose) {

	zend_bool useEol;
	zval *tagName_param = NULL, *useEol_param = NULL, _0$$3;
	zval tagName;
	zval *this_ptr = getThis();

	ZVAL_UNDEF(&tagName);
	ZVAL_UNDEF(&_0$$3);

	ZEPHIR_MM_GROW();
	zephir_fetch_params(1, 1, 1, &tagName_param, &useEol_param);

	zephir_get_strval(&tagName, tagName_param);
	if (!useEol_param) {
		useEol = 0;
	} else {
		useEol = zephir_get_boolval(useEol_param);
	}


	if (useEol) {
		ZEPHIR_INIT_VAR(&_0$$3);
		ZEPHIR_GET_CONSTANT(&_0$$3, "PHP_EOL");
		ZEPHIR_CONCAT_SVSV(return_value, "</", &tagName, ">", &_0$$3);
		RETURN_MM();
	}
	ZEPHIR_CONCAT_SVS(return_value, "</", &tagName, ">");
	RETURN_MM();

}
<|MERGE_RESOLUTION|>--- conflicted
+++ resolved
@@ -572,13 +572,6 @@
 	ZVAL_UNDEF(&_0);
 
 	zephir_get_global(&_POST, SL("_POST"));
-<<<<<<< HEAD
-	if (!_POST) {
-		ZEPHIR_THROW_EXCEPTION_STRW(zend_exception_get_default(), "Invalid superglobal");
-		return;
-	}
-=======
->>>>>>> b3b083d3
 	zephir_fetch_params(0, 1, 0, &name);
 
 
@@ -612,13 +605,6 @@
 
 	ZEPHIR_MM_GROW();
 	zephir_get_global(&_POST, SL("_POST"));
-<<<<<<< HEAD
-	if (!_POST) {
-		ZEPHIR_THROW_EXCEPTION_STR(zend_exception_get_default(), "Invalid superglobal");
-		return;
-	}
-=======
->>>>>>> b3b083d3
 	zephir_fetch_params(1, 1, 1, &name, &params_param);
 
 	if (!params_param) {
@@ -1048,11 +1034,7 @@
 
 	ZEPHIR_INIT_VAR(&_1);
 	ZVAL_STRING(&_1, "color");
-<<<<<<< HEAD
-	ZEPHIR_RETURN_CALL_SELF("_inputfield", &_0, 410, &_1, parameters);
-=======
 	ZEPHIR_RETURN_CALL_SELF("_inputfield", &_0, 413, &_1, parameters);
->>>>>>> b3b083d3
 	zephir_check_call_status();
 	RETURN_MM();
 
@@ -1089,11 +1071,7 @@
 
 	ZEPHIR_INIT_VAR(&_1);
 	ZVAL_STRING(&_1, "text");
-<<<<<<< HEAD
-	ZEPHIR_RETURN_CALL_SELF("_inputfield", &_0, 410, &_1, parameters);
-=======
 	ZEPHIR_RETURN_CALL_SELF("_inputfield", &_0, 413, &_1, parameters);
->>>>>>> b3b083d3
 	zephir_check_call_status();
 	RETURN_MM();
 
@@ -1131,11 +1109,7 @@
 
 	ZEPHIR_INIT_VAR(&_1);
 	ZVAL_STRING(&_1, "number");
-<<<<<<< HEAD
-	ZEPHIR_RETURN_CALL_SELF("_inputfield", &_0, 410, &_1, parameters);
-=======
 	ZEPHIR_RETURN_CALL_SELF("_inputfield", &_0, 413, &_1, parameters);
->>>>>>> b3b083d3
 	zephir_check_call_status();
 	RETURN_MM();
 
@@ -1163,11 +1137,7 @@
 
 	ZEPHIR_INIT_VAR(&_1);
 	ZVAL_STRING(&_1, "range");
-<<<<<<< HEAD
-	ZEPHIR_RETURN_CALL_SELF("_inputfield", &_0, 410, &_1, parameters);
-=======
 	ZEPHIR_RETURN_CALL_SELF("_inputfield", &_0, 413, &_1, parameters);
->>>>>>> b3b083d3
 	zephir_check_call_status();
 	RETURN_MM();
 
@@ -1199,11 +1169,7 @@
 
 	ZEPHIR_INIT_VAR(&_1);
 	ZVAL_STRING(&_1, "email");
-<<<<<<< HEAD
-	ZEPHIR_RETURN_CALL_SELF("_inputfield", &_0, 410, &_1, parameters);
-=======
 	ZEPHIR_RETURN_CALL_SELF("_inputfield", &_0, 413, &_1, parameters);
->>>>>>> b3b083d3
 	zephir_check_call_status();
 	RETURN_MM();
 
@@ -1240,11 +1206,7 @@
 
 	ZEPHIR_INIT_VAR(&_1);
 	ZVAL_STRING(&_1, "date");
-<<<<<<< HEAD
-	ZEPHIR_RETURN_CALL_SELF("_inputfield", &_0, 410, &_1, parameters);
-=======
 	ZEPHIR_RETURN_CALL_SELF("_inputfield", &_0, 413, &_1, parameters);
->>>>>>> b3b083d3
 	zephir_check_call_status();
 	RETURN_MM();
 
@@ -1272,11 +1234,7 @@
 
 	ZEPHIR_INIT_VAR(&_1);
 	ZVAL_STRING(&_1, "datetime");
-<<<<<<< HEAD
-	ZEPHIR_RETURN_CALL_SELF("_inputfield", &_0, 410, &_1, parameters);
-=======
 	ZEPHIR_RETURN_CALL_SELF("_inputfield", &_0, 413, &_1, parameters);
->>>>>>> b3b083d3
 	zephir_check_call_status();
 	RETURN_MM();
 
@@ -1304,11 +1262,7 @@
 
 	ZEPHIR_INIT_VAR(&_1);
 	ZVAL_STRING(&_1, "datetime-local");
-<<<<<<< HEAD
-	ZEPHIR_RETURN_CALL_SELF("_inputfield", &_0, 410, &_1, parameters);
-=======
 	ZEPHIR_RETURN_CALL_SELF("_inputfield", &_0, 413, &_1, parameters);
->>>>>>> b3b083d3
 	zephir_check_call_status();
 	RETURN_MM();
 
@@ -1336,11 +1290,7 @@
 
 	ZEPHIR_INIT_VAR(&_1);
 	ZVAL_STRING(&_1, "month");
-<<<<<<< HEAD
-	ZEPHIR_RETURN_CALL_SELF("_inputfield", &_0, 410, &_1, parameters);
-=======
 	ZEPHIR_RETURN_CALL_SELF("_inputfield", &_0, 413, &_1, parameters);
->>>>>>> b3b083d3
 	zephir_check_call_status();
 	RETURN_MM();
 
@@ -1368,11 +1318,7 @@
 
 	ZEPHIR_INIT_VAR(&_1);
 	ZVAL_STRING(&_1, "time");
-<<<<<<< HEAD
-	ZEPHIR_RETURN_CALL_SELF("_inputfield", &_0, 410, &_1, parameters);
-=======
 	ZEPHIR_RETURN_CALL_SELF("_inputfield", &_0, 413, &_1, parameters);
->>>>>>> b3b083d3
 	zephir_check_call_status();
 	RETURN_MM();
 
@@ -1400,11 +1346,7 @@
 
 	ZEPHIR_INIT_VAR(&_1);
 	ZVAL_STRING(&_1, "week");
-<<<<<<< HEAD
-	ZEPHIR_RETURN_CALL_SELF("_inputfield", &_0, 410, &_1, parameters);
-=======
 	ZEPHIR_RETURN_CALL_SELF("_inputfield", &_0, 413, &_1, parameters);
->>>>>>> b3b083d3
 	zephir_check_call_status();
 	RETURN_MM();
 
@@ -1441,11 +1383,7 @@
 
 	ZEPHIR_INIT_VAR(&_1);
 	ZVAL_STRING(&_1, "password");
-<<<<<<< HEAD
-	ZEPHIR_RETURN_CALL_SELF("_inputfield", &_0, 410, &_1, parameters);
-=======
 	ZEPHIR_RETURN_CALL_SELF("_inputfield", &_0, 413, &_1, parameters);
->>>>>>> b3b083d3
 	zephir_check_call_status();
 	RETURN_MM();
 
@@ -1482,11 +1420,7 @@
 
 	ZEPHIR_INIT_VAR(&_1);
 	ZVAL_STRING(&_1, "hidden");
-<<<<<<< HEAD
-	ZEPHIR_RETURN_CALL_SELF("_inputfield", &_0, 410, &_1, parameters);
-=======
 	ZEPHIR_RETURN_CALL_SELF("_inputfield", &_0, 413, &_1, parameters);
->>>>>>> b3b083d3
 	zephir_check_call_status();
 	RETURN_MM();
 
@@ -1518,11 +1452,7 @@
 
 	ZEPHIR_INIT_VAR(&_1);
 	ZVAL_STRING(&_1, "file");
-<<<<<<< HEAD
-	ZEPHIR_RETURN_CALL_SELF("_inputfield", &_0, 410, &_1, parameters);
-=======
 	ZEPHIR_RETURN_CALL_SELF("_inputfield", &_0, 413, &_1, parameters);
->>>>>>> b3b083d3
 	zephir_check_call_status();
 	RETURN_MM();
 
@@ -1550,11 +1480,7 @@
 
 	ZEPHIR_INIT_VAR(&_1);
 	ZVAL_STRING(&_1, "search");
-<<<<<<< HEAD
-	ZEPHIR_RETURN_CALL_SELF("_inputfield", &_0, 410, &_1, parameters);
-=======
 	ZEPHIR_RETURN_CALL_SELF("_inputfield", &_0, 413, &_1, parameters);
->>>>>>> b3b083d3
 	zephir_check_call_status();
 	RETURN_MM();
 
@@ -1582,11 +1508,7 @@
 
 	ZEPHIR_INIT_VAR(&_1);
 	ZVAL_STRING(&_1, "tel");
-<<<<<<< HEAD
-	ZEPHIR_RETURN_CALL_SELF("_inputfield", &_0, 410, &_1, parameters);
-=======
 	ZEPHIR_RETURN_CALL_SELF("_inputfield", &_0, 413, &_1, parameters);
->>>>>>> b3b083d3
 	zephir_check_call_status();
 	RETURN_MM();
 
@@ -1614,11 +1536,7 @@
 
 	ZEPHIR_INIT_VAR(&_1);
 	ZVAL_STRING(&_1, "url");
-<<<<<<< HEAD
-	ZEPHIR_RETURN_CALL_SELF("_inputfield", &_0, 410, &_1, parameters);
-=======
 	ZEPHIR_RETURN_CALL_SELF("_inputfield", &_0, 413, &_1, parameters);
->>>>>>> b3b083d3
 	zephir_check_call_status();
 	RETURN_MM();
 
@@ -1660,11 +1578,7 @@
 
 	ZEPHIR_INIT_VAR(&_1);
 	ZVAL_STRING(&_1, "checkbox");
-<<<<<<< HEAD
-	ZEPHIR_RETURN_CALL_SELF("_inputfieldchecked", &_0, 411, &_1, parameters);
-=======
 	ZEPHIR_RETURN_CALL_SELF("_inputfieldchecked", &_0, 414, &_1, parameters);
->>>>>>> b3b083d3
 	zephir_check_call_status();
 	RETURN_MM();
 
@@ -1706,11 +1620,7 @@
 
 	ZEPHIR_INIT_VAR(&_1);
 	ZVAL_STRING(&_1, "radio");
-<<<<<<< HEAD
-	ZEPHIR_RETURN_CALL_SELF("_inputfieldchecked", &_0, 411, &_1, parameters);
-=======
 	ZEPHIR_RETURN_CALL_SELF("_inputfieldchecked", &_0, 414, &_1, parameters);
->>>>>>> b3b083d3
 	zephir_check_call_status();
 	RETURN_MM();
 
@@ -1753,11 +1663,7 @@
 	ZEPHIR_INIT_VAR(&_1);
 	ZVAL_STRING(&_1, "image");
 	ZVAL_BOOL(&_2, 1);
-<<<<<<< HEAD
-	ZEPHIR_RETURN_CALL_SELF("_inputfield", &_0, 410, &_1, parameters, &_2);
-=======
 	ZEPHIR_RETURN_CALL_SELF("_inputfield", &_0, 413, &_1, parameters, &_2);
->>>>>>> b3b083d3
 	zephir_check_call_status();
 	RETURN_MM();
 
@@ -1796,11 +1702,7 @@
 	ZEPHIR_INIT_VAR(&_1);
 	ZVAL_STRING(&_1, "submit");
 	ZVAL_BOOL(&_2, 1);
-<<<<<<< HEAD
-	ZEPHIR_RETURN_CALL_SELF("_inputfield", &_0, 410, &_1, parameters, &_2);
-=======
 	ZEPHIR_RETURN_CALL_SELF("_inputfield", &_0, 413, &_1, parameters, &_2);
->>>>>>> b3b083d3
 	zephir_check_call_status();
 	RETURN_MM();
 
@@ -2075,13 +1977,8 @@
 PHP_METHOD(Phalcon_Tag, endForm) {
 
 	zval *this_ptr = getThis();
-<<<<<<< HEAD
-
-
-=======
-
-
->>>>>>> b3b083d3
+
+
 	RETURN_STRING("</form>");
 
 }
@@ -2292,11 +2189,7 @@
 	ZEPHIR_OBS_VAR(&documentPrependTitle);
 	zephir_read_static_property_ce(&documentPrependTitle, phalcon_tag_ce, SL("_documentPrependTitle"), PH_NOISY_CC);
 	if (!(ZEPHIR_IS_EMPTY(&documentPrependTitle))) {
-<<<<<<< HEAD
-		ZEPHIR_CALL_FUNCTION(&tmp$$5, "array_reverse", NULL, 412, &documentPrependTitle);
-=======
 		ZEPHIR_CALL_FUNCTION(&tmp$$5, "array_reverse", NULL, 415, &documentPrependTitle);
->>>>>>> b3b083d3
 		zephir_check_call_status();
 		zephir_is_iterable(&tmp$$5, 0, "phalcon/tag.zep", 1191);
 		ZEND_HASH_FOREACH_VAL(Z_ARRVAL_P(&tmp$$5), _8$$5)
@@ -2718,14 +2611,8 @@
 PHP_METHOD(Phalcon_Tag, friendlyTitle) {
 
 	zend_long ZEPHIR_LAST_CALL_STATUS;
-<<<<<<< HEAD
-	zephir_fcall_cache_entry *_2 = NULL, *_5 = NULL, *_15 = NULL;
-	zend_bool lowercase, _8$$4;
-	zval *text_param = NULL, *separator_param = NULL, *lowercase_param = NULL, *replace = NULL, replace_sub, __$null, friendly, locale, search, _0, _1, _14, _17, _3$$3, _4$$3, _6$$3, _7$$3, *_9$$6, _10$$7, _11$$7, _12$$8, _13$$8, _16$$9, _18$$10;
-=======
 	zend_bool lowercase, _6$$4;
 	zval *text_param = NULL, *separator_param = NULL, *lowercase_param = NULL, *replace = NULL, replace_sub, __$null, friendly, locale, search, _0, _1, _12, _14, _2$$3, _3$$3, _4$$3, _5$$3, *_7$$6, _8$$7, _9$$7, _10$$8, _11$$8, _13$$9, _15$$10;
->>>>>>> b3b083d3
 	zval text, separator;
 	zval *this_ptr = getThis();
 
@@ -2738,20 +2625,6 @@
 	ZVAL_UNDEF(&search);
 	ZVAL_UNDEF(&_0);
 	ZVAL_UNDEF(&_1);
-<<<<<<< HEAD
-	ZVAL_UNDEF(&_14);
-	ZVAL_UNDEF(&_17);
-	ZVAL_UNDEF(&_3$$3);
-	ZVAL_UNDEF(&_4$$3);
-	ZVAL_UNDEF(&_6$$3);
-	ZVAL_UNDEF(&_7$$3);
-	ZVAL_UNDEF(&_10$$7);
-	ZVAL_UNDEF(&_11$$7);
-	ZVAL_UNDEF(&_12$$8);
-	ZVAL_UNDEF(&_13$$8);
-	ZVAL_UNDEF(&_16$$9);
-	ZVAL_UNDEF(&_18$$10);
-=======
 	ZVAL_UNDEF(&_12);
 	ZVAL_UNDEF(&_14);
 	ZVAL_UNDEF(&_2$$3);
@@ -2764,7 +2637,6 @@
 	ZVAL_UNDEF(&_11$$8);
 	ZVAL_UNDEF(&_13$$9);
 	ZVAL_UNDEF(&_15$$10);
->>>>>>> b3b083d3
 
 	ZEPHIR_MM_GROW();
 	zephir_fetch_params(1, 1, 3, &text_param, &separator_param, &lowercase_param, &replace);
@@ -2789,30 +2661,6 @@
 
 	ZEPHIR_INIT_VAR(&_0);
 	ZVAL_STRING(&_0, "iconv");
-<<<<<<< HEAD
-	ZEPHIR_CALL_FUNCTION(&_1, "extension_loaded", &_2, 133, &_0);
-	zephir_check_call_status();
-	if (zephir_is_true(&_1)) {
-		ZVAL_LONG(&_3$$3, 6);
-		ZEPHIR_INIT_VAR(&_4$$3);
-		ZVAL_STRING(&_4$$3, "en_US.UTF-8");
-		ZEPHIR_CALL_FUNCTION(&locale, "setlocale", &_5, 413, &_3$$3, &_4$$3);
-		zephir_check_call_status();
-		ZEPHIR_INIT_NVAR(&_4$$3);
-		ZVAL_STRING(&_4$$3, "UTF-8");
-		ZEPHIR_INIT_VAR(&_6$$3);
-		ZVAL_STRING(&_6$$3, "ASCII//TRANSLIT");
-		ZEPHIR_CALL_FUNCTION(&_7$$3, "iconv", NULL, 366, &_4$$3, &_6$$3, &text);
-		zephir_check_call_status();
-		zephir_get_strval(&text, &_7$$3);
-	}
-	if (zephir_is_true(replace)) {
-		_8$$4 = Z_TYPE_P(replace) != IS_ARRAY;
-		if (_8$$4) {
-			_8$$4 = Z_TYPE_P(replace) != IS_STRING;
-		}
-		if (_8$$4) {
-=======
 	ZEPHIR_CALL_FUNCTION(&_1, "extension_loaded", NULL, 135, &_0);
 	zephir_check_call_status();
 	if (zephir_is_true(&_1)) {
@@ -2835,31 +2683,11 @@
 			_6$$4 = Z_TYPE_P(replace) != IS_STRING;
 		}
 		if (_6$$4) {
->>>>>>> b3b083d3
 			ZEPHIR_THROW_EXCEPTION_DEBUG_STR(phalcon_tag_exception_ce, "Parameter replace must be an array or a string", "phalcon/tag.zep", 1453);
 			return;
 		}
 		if (Z_TYPE_P(replace) == IS_ARRAY) {
 			zephir_is_iterable(replace, 0, "phalcon/tag.zep", 1459);
-<<<<<<< HEAD
-			ZEND_HASH_FOREACH_VAL(Z_ARRVAL_P(replace), _9$$6)
-			{
-				ZEPHIR_INIT_NVAR(&search);
-				ZVAL_COPY(&search, _9$$6);
-				ZEPHIR_INIT_NVAR(&_10$$7);
-				ZEPHIR_INIT_NVAR(&_11$$7);
-				ZVAL_STRING(&_11$$7, " ");
-				zephir_fast_str_replace(&_10$$7, &search, &_11$$7, &text TSRMLS_CC);
-				zephir_get_strval(&text, &_10$$7);
-			} ZEND_HASH_FOREACH_END();
-			ZEPHIR_INIT_NVAR(&search);
-		} else {
-			ZEPHIR_INIT_VAR(&_12$$8);
-			ZEPHIR_INIT_VAR(&_13$$8);
-			ZVAL_STRING(&_13$$8, " ");
-			zephir_fast_str_replace(&_12$$8, replace, &_13$$8, &text TSRMLS_CC);
-			zephir_get_strval(&text, &_12$$8);
-=======
 			ZEND_HASH_FOREACH_VAL(Z_ARRVAL_P(replace), _7$$6)
 			{
 				ZEPHIR_INIT_NVAR(&search);
@@ -2877,27 +2705,10 @@
 			ZVAL_STRING(&_11$$8, " ");
 			zephir_fast_str_replace(&_10$$8, replace, &_11$$8, &text TSRMLS_CC);
 			zephir_get_strval(&text, &_10$$8);
->>>>>>> b3b083d3
 		}
 	}
 	ZEPHIR_INIT_NVAR(&_0);
 	ZVAL_STRING(&_0, "/[^a-zA-Z0-9\\/_|+ -]/");
-<<<<<<< HEAD
-	ZEPHIR_INIT_VAR(&_14);
-	ZVAL_STRING(&_14, "");
-	ZEPHIR_CALL_FUNCTION(&friendly, "preg_replace", &_15, 34, &_0, &_14, &text);
-	zephir_check_call_status();
-	if (lowercase) {
-		ZEPHIR_INIT_VAR(&_16$$9);
-		zephir_fast_strtolower(&_16$$9, &friendly);
-		ZEPHIR_CPY_WRT(&friendly, &_16$$9);
-	}
-	ZEPHIR_INIT_NVAR(&_0);
-	ZVAL_STRING(&_0, "/[\\/_|+ -]+/");
-	ZEPHIR_CALL_FUNCTION(&_17, "preg_replace", &_15, 34, &_0, &separator, &friendly);
-	zephir_check_call_status();
-	ZEPHIR_CPY_WRT(&friendly, &_17);
-=======
 	ZEPHIR_INIT_VAR(&_12);
 	ZVAL_STRING(&_12, "");
 	ZEPHIR_CALL_FUNCTION(&friendly, "preg_replace", NULL, 36, &_0, &_12, &text);
@@ -2912,25 +2723,16 @@
 	ZEPHIR_CALL_FUNCTION(&_14, "preg_replace", NULL, 36, &_0, &separator, &friendly);
 	zephir_check_call_status();
 	ZEPHIR_CPY_WRT(&friendly, &_14);
->>>>>>> b3b083d3
 	ZEPHIR_INIT_NVAR(&_0);
 	zephir_fast_trim(&_0, &friendly, &separator, ZEPHIR_TRIM_BOTH TSRMLS_CC);
 	ZEPHIR_CPY_WRT(&friendly, &_0);
 	ZEPHIR_INIT_NVAR(&_0);
 	ZVAL_STRING(&_0, "iconv");
-<<<<<<< HEAD
-	ZEPHIR_CALL_FUNCTION(&_17, "extension_loaded", &_2, 133, &_0);
-	zephir_check_call_status();
-	if (zephir_is_true(&_17)) {
-		ZVAL_LONG(&_18$$10, 6);
-		ZEPHIR_CALL_FUNCTION(NULL, "setlocale", &_5, 413, &_18$$10, &locale);
-=======
 	ZEPHIR_CALL_FUNCTION(&_14, "extension_loaded", NULL, 135, &_0);
 	zephir_check_call_status();
 	if (zephir_is_true(&_14)) {
 		ZVAL_LONG(&_15$$10, 6);
 		ZEPHIR_CALL_FUNCTION(NULL, "setlocale", NULL, 416, &_15$$10, &locale);
->>>>>>> b3b083d3
 		zephir_check_call_status();
 	}
 	RETURN_CCTOR(&friendly);
