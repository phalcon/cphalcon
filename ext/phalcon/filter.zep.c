
#ifdef HAVE_CONFIG_H
#include "../ext_config.h"
#endif

#include <php.h>
#include "../php_ext.h"
#include "../ext.h"

#include <Zend/zend_operators.h>
#include <Zend/zend_exceptions.h>
#include <Zend/zend_interfaces.h>

#include "kernel/main.h"
#include "kernel/fcall.h"
#include "kernel/memory.h"
#include "ext/spl/spl_exceptions.h"
#include "kernel/exception.h"
#include "kernel/object.h"
#include "kernel/array.h"
#include "kernel/concat.h"
#include "kernel/operators.h"


/**
 * This file is part of the Phalcon Framework.
 *
 * (c) Phalcon Team <team@phalcon.io>
 *
 * For the full copyright and license information, please view the LICENSE.txt
 * file that was distributed with this source code.
 */
/**
 * Lazy loads, stores and exposes sanitizer objects
 */
ZEPHIR_INIT_CLASS(Phalcon_Filter) {

	ZEPHIR_REGISTER_CLASS(Phalcon, Filter, phalcon, filter, phalcon_filter_method_entry, 0);

	/**
	 * @var array
	 */
	zend_declare_property_null(phalcon_filter_ce, SL("mapper"), ZEND_ACC_PROTECTED);

	/**
	 * @var array
	 */
	zend_declare_property_null(phalcon_filter_ce, SL("services"), ZEND_ACC_PROTECTED);

	phalcon_filter_ce->create_object = zephir_init_properties_Phalcon_Filter;
	zephir_declare_class_constant_string(phalcon_filter_ce, SL("FILTER_ABSINT"), "absint");

	zephir_declare_class_constant_string(phalcon_filter_ce, SL("FILTER_ALNUM"), "alnum");

	zephir_declare_class_constant_string(phalcon_filter_ce, SL("FILTER_ALPHA"), "alpha");

	zephir_declare_class_constant_string(phalcon_filter_ce, SL("FILTER_BOOL"), "bool");

	zephir_declare_class_constant_string(phalcon_filter_ce, SL("FILTER_EMAIL"), "email");

	zephir_declare_class_constant_string(phalcon_filter_ce, SL("FILTER_FLOAT"), "float");

	zephir_declare_class_constant_string(phalcon_filter_ce, SL("FILTER_INT"), "int");

	zephir_declare_class_constant_string(phalcon_filter_ce, SL("FILTER_LOWER"), "lower");

	zephir_declare_class_constant_string(phalcon_filter_ce, SL("FILTER_LOWERFIRST"), "lowerFirst");

	zephir_declare_class_constant_string(phalcon_filter_ce, SL("FILTER_REGEX"), "regex");

	zephir_declare_class_constant_string(phalcon_filter_ce, SL("FILTER_REMOVE"), "remove");

	zephir_declare_class_constant_string(phalcon_filter_ce, SL("FILTER_REPLACE"), "replace");

	zephir_declare_class_constant_string(phalcon_filter_ce, SL("FILTER_SPECIAL"), "special");

	zephir_declare_class_constant_string(phalcon_filter_ce, SL("FILTER_SPECIALFULL"), "specialFull");

	zephir_declare_class_constant_string(phalcon_filter_ce, SL("FILTER_STRING"), "string");

	zephir_declare_class_constant_string(phalcon_filter_ce, SL("FILTER_STRIPTAGS"), "striptags");

	zephir_declare_class_constant_string(phalcon_filter_ce, SL("FILTER_TRIM"), "trim");

	zephir_declare_class_constant_string(phalcon_filter_ce, SL("FILTER_UPPER"), "upper");

	zephir_declare_class_constant_string(phalcon_filter_ce, SL("FILTER_UPPERFIRST"), "upperFirst");

	zephir_declare_class_constant_string(phalcon_filter_ce, SL("FILTER_UPPERWORDS"), "upperWords");

	zephir_declare_class_constant_string(phalcon_filter_ce, SL("FILTER_URL"), "url");

	zend_class_implements(phalcon_filter_ce, 1, phalcon_filter_filterinterface_ce);
	return SUCCESS;

}

/**
 * Key value pairs with name as the key and a callable as the value for
 * the service object
 */
PHP_METHOD(Phalcon_Filter, __construct) {

	zephir_method_globals *ZEPHIR_METHOD_GLOBALS_PTR = NULL;
	zend_long ZEPHIR_LAST_CALL_STATUS;
	zval *mapper_param = NULL;
	zval mapper;
	zval *this_ptr = getThis();

	ZVAL_UNDEF(&mapper);

	ZEPHIR_MM_GROW();
	zephir_fetch_params(1, 0, 1, &mapper_param);

	if (!mapper_param) {
		ZEPHIR_INIT_VAR(&mapper);
		array_init(&mapper);
	} else {
	ZEPHIR_OBS_COPY_OR_DUP(&mapper, mapper_param);
	}


	ZEPHIR_CALL_METHOD(NULL, this_ptr, "init", NULL, 0, &mapper);
	zephir_check_call_status();
	ZEPHIR_MM_RESTORE();

}

/**
 * Get a service. If it is not in the mapper array, create a new object,
 * set it and then return it.
 */
PHP_METHOD(Phalcon_Filter, get) {

	zephir_method_globals *ZEPHIR_METHOD_GLOBALS_PTR = NULL;
	zend_long ZEPHIR_LAST_CALL_STATUS;
	zval *name_param = NULL, definition, _0, _3, _6, _7, _1$$3, _4$$4, _5$$5;
	zval name, _2$$3;
	zval *this_ptr = getThis();

	ZVAL_UNDEF(&name);
	ZVAL_UNDEF(&_2$$3);
	ZVAL_UNDEF(&definition);
	ZVAL_UNDEF(&_0);
	ZVAL_UNDEF(&_3);
	ZVAL_UNDEF(&_6);
	ZVAL_UNDEF(&_7);
	ZVAL_UNDEF(&_1$$3);
	ZVAL_UNDEF(&_4$$4);
	ZVAL_UNDEF(&_5$$5);

	ZEPHIR_MM_GROW();
	zephir_fetch_params(1, 1, 0, &name_param);

	if (UNEXPECTED(Z_TYPE_P(name_param) != IS_STRING && Z_TYPE_P(name_param) != IS_NULL)) {
		zephir_throw_exception_string(spl_ce_InvalidArgumentException, SL("Parameter 'name' must be of the type string"));
		RETURN_MM_NULL();
	}
	if (EXPECTED(Z_TYPE_P(name_param) == IS_STRING)) {
		zephir_get_strval(&name, name_param);
	} else {
		ZEPHIR_INIT_VAR(&name);
		ZVAL_EMPTY_STRING(&name);
	}


	zephir_read_property(&_0, this_ptr, SL("mapper"), PH_NOISY_CC | PH_READONLY);
	if (UNEXPECTED(!(zephir_array_isset(&_0, &name)))) {
		ZEPHIR_INIT_VAR(&_1$$3);
		object_init_ex(&_1$$3, phalcon_filter_exception_ce);
		ZEPHIR_INIT_VAR(&_2$$3);
		ZEPHIR_CONCAT_SVS(&_2$$3, "The service ", &name, " has not been found in the locator");
		ZEPHIR_CALL_METHOD(NULL, &_1$$3, "__construct", NULL, 8, &_2$$3);
		zephir_check_call_status();
		zephir_throw_exception_debug(&_1$$3, "phalcon/Filter.zep", 74);
		ZEPHIR_MM_RESTORE();
		return;
	}
	zephir_read_property(&_3, this_ptr, SL("services"), PH_NOISY_CC | PH_READONLY);
	if (!(zephir_array_isset(&_3, &name))) {
		zephir_read_property(&_4$$4, this_ptr, SL("mapper"), PH_NOISY_CC | PH_READONLY);
		ZEPHIR_OBS_VAR(&definition);
		zephir_array_fetch(&definition, &_4$$4, &name, PH_NOISY, "phalcon/Filter.zep", 78);
		if (Z_TYPE_P(&definition) == IS_STRING) {
			ZEPHIR_INIT_VAR(&_5$$5);
			ZEPHIR_LAST_CALL_STATUS = zephir_create_instance(&_5$$5, &definition);
			zephir_check_call_status();
			zephir_update_property_array(this_ptr, SL("services"), &name, &_5$$5);
		} else {
			zephir_update_property_array(this_ptr, SL("services"), &name, &definition);
		}
	}
	zephir_read_property(&_6, this_ptr, SL("services"), PH_NOISY_CC | PH_READONLY);
	zephir_array_fetch(&_7, &_6, &name, PH_NOISY | PH_READONLY, "phalcon/Filter.zep", 86);
	RETURN_CTOR(&_7);

}

/**
 * Checks if a service exists in the map array
 */
PHP_METHOD(Phalcon_Filter, has) {

	zephir_method_globals *ZEPHIR_METHOD_GLOBALS_PTR = NULL;
	zval *name_param = NULL, _0;
	zval name;
	zval *this_ptr = getThis();

	ZVAL_UNDEF(&name);
	ZVAL_UNDEF(&_0);

	ZEPHIR_MM_GROW();
	zephir_fetch_params(1, 1, 0, &name_param);

	if (UNEXPECTED(Z_TYPE_P(name_param) != IS_STRING && Z_TYPE_P(name_param) != IS_NULL)) {
		zephir_throw_exception_string(spl_ce_InvalidArgumentException, SL("Parameter 'name' must be of the type string"));
		RETURN_MM_NULL();
	}
	if (EXPECTED(Z_TYPE_P(name_param) == IS_STRING)) {
		zephir_get_strval(&name, name_param);
	} else {
		ZEPHIR_INIT_VAR(&name);
		ZVAL_EMPTY_STRING(&name);
	}


	zephir_read_property(&_0, this_ptr, SL("mapper"), PH_NOISY_CC | PH_READONLY);
	RETURN_MM_BOOL(zephir_array_isset(&_0, &name));

}

/**
 * Sanitizes a value with a specified single or set of sanitizers
 */
PHP_METHOD(Phalcon_Filter, sanitize) {

	zend_string *_3$$3;
	zend_ulong _2$$3;
	zephir_method_globals *ZEPHIR_METHOD_GLOBALS_PTR = NULL;
	zephir_fcall_cache_entry *_6 = NULL, *_8 = NULL;
	zend_long ZEPHIR_LAST_CALL_STATUS;
	zend_bool noRecursive, _12, _4$$5, _9$$10;
	zval *value = NULL, value_sub, *sanitizers, sanitizers_sub, *noRecursive_param = NULL, sanitizer, sanitizerKey, sanitizerName, sanitizerParams, *_0$$3, _1$$3, _5$$8, _7$$9, _10$$13, _11$$14;
	zval *this_ptr = getThis();

	ZVAL_UNDEF(&value_sub);
	ZVAL_UNDEF(&sanitizers_sub);
	ZVAL_UNDEF(&sanitizer);
	ZVAL_UNDEF(&sanitizerKey);
	ZVAL_UNDEF(&sanitizerName);
	ZVAL_UNDEF(&sanitizerParams);
	ZVAL_UNDEF(&_1$$3);
	ZVAL_UNDEF(&_5$$8);
	ZVAL_UNDEF(&_7$$9);
	ZVAL_UNDEF(&_10$$13);
	ZVAL_UNDEF(&_11$$14);

	ZEPHIR_MM_GROW();
	zephir_fetch_params(1, 2, 1, &value, &sanitizers, &noRecursive_param);

	ZEPHIR_SEPARATE_PARAM(value);
	if (!noRecursive_param) {
		noRecursive = 0;
	} else {
		noRecursive = zephir_get_boolval(noRecursive_param);
	}


	if (Z_TYPE_P(sanitizers) == IS_ARRAY) {
		if (Z_TYPE_P(value) == IS_NULL) {
			RETVAL_ZVAL(value, 1, 0);
			RETURN_MM();
		}
		zephir_is_iterable(sanitizers, 0, "phalcon/Filter.zep", 180);
		if (Z_TYPE_P(sanitizers) == IS_ARRAY) {
			ZEND_HASH_FOREACH_KEY_VAL(Z_ARRVAL_P(sanitizers), _2$$3, _3$$3, _0$$3)
			{
				ZEPHIR_INIT_NVAR(&sanitizerKey);
				if (_3$$3 != NULL) { 
					ZVAL_STR_COPY(&sanitizerKey, _3$$3);
				} else {
					ZVAL_LONG(&sanitizerKey, _2$$3);
				}
				ZEPHIR_INIT_NVAR(&sanitizer);
				ZVAL_COPY(&sanitizer, _0$$3);
				if (Z_TYPE_P(&sanitizer) == IS_ARRAY) {
					ZEPHIR_CPY_WRT(&sanitizerName, &sanitizerKey);
					ZEPHIR_CPY_WRT(&sanitizerParams, &sanitizer);
				} else {
					ZEPHIR_CPY_WRT(&sanitizerName, &sanitizer);
					ZEPHIR_INIT_NVAR(&sanitizerParams);
					array_init(&sanitizerParams);
				}
				_4$$5 = Z_TYPE_P(value) == IS_ARRAY;
				if (_4$$5) {
					_4$$5 = !noRecursive;
				}
				if (_4$$5) {
<<<<<<< HEAD
					ZEPHIR_CALL_METHOD(&_5$$8, this_ptr, "processarrayvalues", &_6, 239, value, &sanitizerName, &sanitizerParams);
					zephir_check_call_status();
					ZEPHIR_CPY_WRT(value, &_5$$8);
				} else {
					ZEPHIR_CALL_METHOD(&_7$$9, this_ptr, "sanitizer", &_8, 240, value, &sanitizerName, &sanitizerParams);
=======
					ZEPHIR_CALL_METHOD(&_5$$8, this_ptr, "processarrayvalues", &_6, 254, value, &sanitizerName, &sanitizerParams);
					zephir_check_call_status();
					ZEPHIR_CPY_WRT(value, &_5$$8);
				} else {
					ZEPHIR_CALL_METHOD(&_7$$9, this_ptr, "sanitizer", &_8, 255, value, &sanitizerName, &sanitizerParams);
>>>>>>> f2a65a3d
					zephir_check_call_status();
					ZEPHIR_CPY_WRT(value, &_7$$9);
				}
			} ZEND_HASH_FOREACH_END();
		} else {
			ZEPHIR_CALL_METHOD(NULL, sanitizers, "rewind", NULL, 0);
			zephir_check_call_status();
			while (1) {
				ZEPHIR_CALL_METHOD(&_1$$3, sanitizers, "valid", NULL, 0);
				zephir_check_call_status();
				if (!zend_is_true(&_1$$3)) {
					break;
				}
				ZEPHIR_CALL_METHOD(&sanitizerKey, sanitizers, "key", NULL, 0);
				zephir_check_call_status();
				ZEPHIR_CALL_METHOD(&sanitizer, sanitizers, "current", NULL, 0);
				zephir_check_call_status();
					if (Z_TYPE_P(&sanitizer) == IS_ARRAY) {
						ZEPHIR_CPY_WRT(&sanitizerName, &sanitizerKey);
						ZEPHIR_CPY_WRT(&sanitizerParams, &sanitizer);
					} else {
						ZEPHIR_CPY_WRT(&sanitizerName, &sanitizer);
						ZEPHIR_INIT_NVAR(&sanitizerParams);
						array_init(&sanitizerParams);
					}
					_9$$10 = Z_TYPE_P(value) == IS_ARRAY;
					if (_9$$10) {
						_9$$10 = !noRecursive;
					}
					if (_9$$10) {
<<<<<<< HEAD
						ZEPHIR_CALL_METHOD(&_10$$13, this_ptr, "processarrayvalues", &_6, 239, value, &sanitizerName, &sanitizerParams);
						zephir_check_call_status();
						ZEPHIR_CPY_WRT(value, &_10$$13);
					} else {
						ZEPHIR_CALL_METHOD(&_11$$14, this_ptr, "sanitizer", &_8, 240, value, &sanitizerName, &sanitizerParams);
=======
						ZEPHIR_CALL_METHOD(&_10$$13, this_ptr, "processarrayvalues", &_6, 254, value, &sanitizerName, &sanitizerParams);
						zephir_check_call_status();
						ZEPHIR_CPY_WRT(value, &_10$$13);
					} else {
						ZEPHIR_CALL_METHOD(&_11$$14, this_ptr, "sanitizer", &_8, 255, value, &sanitizerName, &sanitizerParams);
>>>>>>> f2a65a3d
						zephir_check_call_status();
						ZEPHIR_CPY_WRT(value, &_11$$14);
					}
				ZEPHIR_CALL_METHOD(NULL, sanitizers, "next", NULL, 0);
				zephir_check_call_status();
			}
		}
		ZEPHIR_INIT_NVAR(&sanitizer);
		ZEPHIR_INIT_NVAR(&sanitizerKey);
		RETVAL_ZVAL(value, 1, 0);
		RETURN_MM();
	}
	_12 = Z_TYPE_P(value) == IS_ARRAY;
	if (_12) {
		_12 = !noRecursive;
	}
	if (_12) {
<<<<<<< HEAD
		ZEPHIR_RETURN_CALL_METHOD(this_ptr, "processarrayvalues", &_6, 239, value, sanitizers);
		zephir_check_call_status();
		RETURN_MM();
	}
	ZEPHIR_RETURN_CALL_METHOD(this_ptr, "sanitizer", &_8, 240, value, sanitizers);
=======
		ZEPHIR_RETURN_CALL_METHOD(this_ptr, "processarrayvalues", &_6, 254, value, sanitizers);
		zephir_check_call_status();
		RETURN_MM();
	}
	ZEPHIR_RETURN_CALL_METHOD(this_ptr, "sanitizer", &_8, 255, value, sanitizers);
>>>>>>> f2a65a3d
	zephir_check_call_status();
	RETURN_MM();

}

/**
 * Set a new service to the mapper array
 */
PHP_METHOD(Phalcon_Filter, set) {

	zephir_method_globals *ZEPHIR_METHOD_GLOBALS_PTR = NULL;
	zval *name_param = NULL, *service, service_sub, _0;
	zval name;
	zval *this_ptr = getThis();

	ZVAL_UNDEF(&name);
	ZVAL_UNDEF(&service_sub);
	ZVAL_UNDEF(&_0);

	ZEPHIR_MM_GROW();
	zephir_fetch_params(1, 2, 0, &name_param, &service);

	if (UNEXPECTED(Z_TYPE_P(name_param) != IS_STRING && Z_TYPE_P(name_param) != IS_NULL)) {
		zephir_throw_exception_string(spl_ce_InvalidArgumentException, SL("Parameter 'name' must be of the type string"));
		RETURN_MM_NULL();
	}
	if (EXPECTED(Z_TYPE_P(name_param) == IS_STRING)) {
		zephir_get_strval(&name, name_param);
	} else {
		ZEPHIR_INIT_VAR(&name);
		ZVAL_EMPTY_STRING(&name);
	}


	zephir_update_property_array(this_ptr, SL("mapper"), &name, service);
	zephir_read_property(&_0, this_ptr, SL("services"), PH_NOISY_CC | PH_READONLY);
	zephir_array_unset(&_0, &name, PH_SEPARATE);
	ZEPHIR_MM_RESTORE();

}

/**
 * Loads the objects in the internal mapper array
 */
PHP_METHOD(Phalcon_Filter, init) {

	zend_string *_3;
	zend_ulong _2;
	zephir_method_globals *ZEPHIR_METHOD_GLOBALS_PTR = NULL;
	zephir_fcall_cache_entry *_4 = NULL;
	zend_long ZEPHIR_LAST_CALL_STATUS;
	zval *mapper_param = NULL, name, service, *_0, _1;
	zval mapper;
	zval *this_ptr = getThis();

	ZVAL_UNDEF(&mapper);
	ZVAL_UNDEF(&name);
	ZVAL_UNDEF(&service);
	ZVAL_UNDEF(&_1);

	ZEPHIR_MM_GROW();
	zephir_fetch_params(1, 1, 0, &mapper_param);

	ZEPHIR_OBS_COPY_OR_DUP(&mapper, mapper_param);


	zephir_is_iterable(&mapper, 0, "phalcon/Filter.zep", 217);
	if (Z_TYPE_P(&mapper) == IS_ARRAY) {
		ZEND_HASH_FOREACH_KEY_VAL(Z_ARRVAL_P(&mapper), _2, _3, _0)
		{
			ZEPHIR_INIT_NVAR(&name);
			if (_3 != NULL) { 
				ZVAL_STR_COPY(&name, _3);
			} else {
				ZVAL_LONG(&name, _2);
			}
			ZEPHIR_INIT_NVAR(&service);
			ZVAL_COPY(&service, _0);
			ZEPHIR_CALL_METHOD(NULL, this_ptr, "set", &_4, 0, &name, &service);
			zephir_check_call_status();
		} ZEND_HASH_FOREACH_END();
	} else {
		ZEPHIR_CALL_METHOD(NULL, &mapper, "rewind", NULL, 0);
		zephir_check_call_status();
		while (1) {
			ZEPHIR_CALL_METHOD(&_1, &mapper, "valid", NULL, 0);
			zephir_check_call_status();
			if (!zend_is_true(&_1)) {
				break;
			}
			ZEPHIR_CALL_METHOD(&name, &mapper, "key", NULL, 0);
			zephir_check_call_status();
			ZEPHIR_CALL_METHOD(&service, &mapper, "current", NULL, 0);
			zephir_check_call_status();
				ZEPHIR_CALL_METHOD(NULL, this_ptr, "set", &_4, 0, &name, &service);
				zephir_check_call_status();
			ZEPHIR_CALL_METHOD(NULL, &mapper, "next", NULL, 0);
			zephir_check_call_status();
		}
	}
	ZEPHIR_INIT_NVAR(&service);
	ZEPHIR_INIT_NVAR(&name);
	ZEPHIR_MM_RESTORE();

}

/**
 * Processes the array values with the relevant sanitizers
 */
PHP_METHOD(Phalcon_Filter, processArrayValues) {

	zend_string *_3;
	zend_ulong _2;
	zephir_method_globals *ZEPHIR_METHOD_GLOBALS_PTR = NULL;
	zephir_fcall_cache_entry *_5 = NULL;
	zend_long ZEPHIR_LAST_CALL_STATUS;
	zval sanitizerName;
	zval *values_param = NULL, *sanitizerName_param = NULL, *sanitizerParams_param = NULL, itemKey, itemValue, *_0, _1, _4$$3, _6$$4;
	zval values, sanitizerParams, arrayValue;
	zval *this_ptr = getThis();

	ZVAL_UNDEF(&values);
	ZVAL_UNDEF(&sanitizerParams);
	ZVAL_UNDEF(&arrayValue);
	ZVAL_UNDEF(&itemKey);
	ZVAL_UNDEF(&itemValue);
	ZVAL_UNDEF(&_1);
	ZVAL_UNDEF(&_4$$3);
	ZVAL_UNDEF(&_6$$4);
	ZVAL_UNDEF(&sanitizerName);

	ZEPHIR_MM_GROW();
	zephir_fetch_params(1, 2, 1, &values_param, &sanitizerName_param, &sanitizerParams_param);

	zephir_get_arrval(&values, values_param);
	zephir_get_strval(&sanitizerName, sanitizerName_param);
	if (!sanitizerParams_param) {
		ZEPHIR_INIT_VAR(&sanitizerParams);
		array_init(&sanitizerParams);
	} else {
		zephir_get_arrval(&sanitizerParams, sanitizerParams_param);
	}


	ZEPHIR_INIT_VAR(&arrayValue);
	array_init(&arrayValue);
	zephir_is_iterable(&values, 0, "phalcon/Filter.zep", 241);
	if (Z_TYPE_P(&values) == IS_ARRAY) {
		ZEND_HASH_FOREACH_KEY_VAL(Z_ARRVAL_P(&values), _2, _3, _0)
		{
			ZEPHIR_INIT_NVAR(&itemKey);
			if (_3 != NULL) { 
				ZVAL_STR_COPY(&itemKey, _3);
			} else {
				ZVAL_LONG(&itemKey, _2);
			}
			ZEPHIR_INIT_NVAR(&itemValue);
			ZVAL_COPY(&itemValue, _0);
<<<<<<< HEAD
			ZEPHIR_CALL_METHOD(&_4$$3, this_ptr, "sanitizer", &_5, 240, &itemValue, &sanitizerName, &sanitizerParams);
=======
			ZEPHIR_CALL_METHOD(&_4$$3, this_ptr, "sanitizer", &_5, 255, &itemValue, &sanitizerName, &sanitizerParams);
>>>>>>> f2a65a3d
			zephir_check_call_status();
			zephir_array_update_zval(&arrayValue, &itemKey, &_4$$3, PH_COPY | PH_SEPARATE);
		} ZEND_HASH_FOREACH_END();
	} else {
		ZEPHIR_CALL_METHOD(NULL, &values, "rewind", NULL, 0);
		zephir_check_call_status();
		while (1) {
			ZEPHIR_CALL_METHOD(&_1, &values, "valid", NULL, 0);
			zephir_check_call_status();
			if (!zend_is_true(&_1)) {
				break;
			}
			ZEPHIR_CALL_METHOD(&itemKey, &values, "key", NULL, 0);
			zephir_check_call_status();
			ZEPHIR_CALL_METHOD(&itemValue, &values, "current", NULL, 0);
			zephir_check_call_status();
<<<<<<< HEAD
				ZEPHIR_CALL_METHOD(&_6$$4, this_ptr, "sanitizer", &_5, 240, &itemValue, &sanitizerName, &sanitizerParams);
=======
				ZEPHIR_CALL_METHOD(&_6$$4, this_ptr, "sanitizer", &_5, 255, &itemValue, &sanitizerName, &sanitizerParams);
>>>>>>> f2a65a3d
				zephir_check_call_status();
				zephir_array_update_zval(&arrayValue, &itemKey, &_6$$4, PH_COPY | PH_SEPARATE);
			ZEPHIR_CALL_METHOD(NULL, &values, "next", NULL, 0);
			zephir_check_call_status();
		}
	}
	ZEPHIR_INIT_NVAR(&itemValue);
	ZEPHIR_INIT_NVAR(&itemKey);
	RETURN_CTOR(&arrayValue);

}

/**
 * Internal sanitize wrapper for recursion
 */
PHP_METHOD(Phalcon_Filter, sanitizer) {

	zephir_method_globals *ZEPHIR_METHOD_GLOBALS_PTR = NULL;
	zend_long ZEPHIR_LAST_CALL_STATUS;
	zval sanitizerParams, _3;
	zval sanitizerName, _1$$4;
	zval *value, value_sub, *sanitizerName_param = NULL, *sanitizerParams_param = NULL, sanitizerObject, params, _0, _2$$4;
	zval *this_ptr = getThis();

	ZVAL_UNDEF(&value_sub);
	ZVAL_UNDEF(&sanitizerObject);
	ZVAL_UNDEF(&params);
	ZVAL_UNDEF(&_0);
	ZVAL_UNDEF(&_2$$4);
	ZVAL_UNDEF(&sanitizerName);
	ZVAL_UNDEF(&_1$$4);
	ZVAL_UNDEF(&sanitizerParams);
	ZVAL_UNDEF(&_3);

	ZEPHIR_MM_GROW();
	zephir_fetch_params(1, 2, 1, &value, &sanitizerName_param, &sanitizerParams_param);

	if (UNEXPECTED(Z_TYPE_P(sanitizerName_param) != IS_STRING && Z_TYPE_P(sanitizerName_param) != IS_NULL)) {
		zephir_throw_exception_string(spl_ce_InvalidArgumentException, SL("Parameter 'sanitizerName' must be of the type string"));
		RETURN_MM_NULL();
	}
	if (EXPECTED(Z_TYPE_P(sanitizerName_param) == IS_STRING)) {
		zephir_get_strval(&sanitizerName, sanitizerName_param);
	} else {
		ZEPHIR_INIT_VAR(&sanitizerName);
		ZVAL_EMPTY_STRING(&sanitizerName);
	}
	if (!sanitizerParams_param) {
		ZEPHIR_INIT_VAR(&sanitizerParams);
		array_init(&sanitizerParams);
	} else {
		zephir_get_arrval(&sanitizerParams, sanitizerParams_param);
	}


	ZEPHIR_CALL_METHOD(&_0, this_ptr, "has", NULL, 0, &sanitizerName);
	zephir_check_call_status();
	if (!(zephir_is_true(&_0))) {
		if (UNEXPECTED(!(ZEPHIR_IS_EMPTY(&sanitizerName)))) {
			ZEPHIR_INIT_VAR(&_1$$4);
			ZEPHIR_CONCAT_SVS(&_1$$4, "Sanitizer '", &sanitizerName, "' is not registered");
			ZVAL_LONG(&_2$$4, 1024);
			ZEPHIR_CALL_FUNCTION(NULL, "trigger_error", NULL, 7, &_1$$4, &_2$$4);
			zephir_check_call_status();
		}
		RETVAL_ZVAL(value, 1, 0);
		RETURN_MM();
	}
	ZEPHIR_CALL_METHOD(&sanitizerObject, this_ptr, "get", NULL, 0, &sanitizerName);
	zephir_check_call_status();
	ZEPHIR_INIT_VAR(&_3);
	zephir_create_array(&_3, 1, 0);
	zephir_array_fast_append(&_3, value);
	ZEPHIR_INIT_VAR(&params);
	zephir_fast_array_merge(&params, &_3, &sanitizerParams);
	ZEPHIR_CALL_USER_FUNC_ARRAY(return_value, &sanitizerObject, &params);
	zephir_check_call_status();
	RETURN_MM();

}

zend_object *zephir_init_properties_Phalcon_Filter(zend_class_entry *class_type TSRMLS_DC) {

		zval _0, _2, _1$$3, _3$$4;
	zephir_method_globals *ZEPHIR_METHOD_GLOBALS_PTR = NULL;
		ZVAL_UNDEF(&_0);
	ZVAL_UNDEF(&_2);
	ZVAL_UNDEF(&_1$$3);
	ZVAL_UNDEF(&_3$$4);

		ZEPHIR_MM_GROW();
	
	{
		zval local_this_ptr, *this_ptr = &local_this_ptr;
		ZEPHIR_CREATE_OBJECT(this_ptr, class_type);
		zephir_read_property(&_0, this_ptr, SL("services"), PH_NOISY_CC | PH_READONLY);
		if (Z_TYPE_P(&_0) == IS_NULL) {
			ZEPHIR_INIT_VAR(&_1$$3);
			array_init(&_1$$3);
			zephir_update_property_zval(this_ptr, SL("services"), &_1$$3);
		}
		zephir_read_property(&_2, this_ptr, SL("mapper"), PH_NOISY_CC | PH_READONLY);
		if (Z_TYPE_P(&_2) == IS_NULL) {
			ZEPHIR_INIT_VAR(&_3$$4);
			array_init(&_3$$4);
			zephir_update_property_zval(this_ptr, SL("mapper"), &_3$$4);
		}
		ZEPHIR_MM_RESTORE();
		return Z_OBJ_P(this_ptr);
	}

}
<|MERGE_RESOLUTION|>--- conflicted
+++ resolved
@@ -296,19 +296,11 @@
 					_4$$5 = !noRecursive;
 				}
 				if (_4$$5) {
-<<<<<<< HEAD
-					ZEPHIR_CALL_METHOD(&_5$$8, this_ptr, "processarrayvalues", &_6, 239, value, &sanitizerName, &sanitizerParams);
-					zephir_check_call_status();
-					ZEPHIR_CPY_WRT(value, &_5$$8);
-				} else {
-					ZEPHIR_CALL_METHOD(&_7$$9, this_ptr, "sanitizer", &_8, 240, value, &sanitizerName, &sanitizerParams);
-=======
 					ZEPHIR_CALL_METHOD(&_5$$8, this_ptr, "processarrayvalues", &_6, 254, value, &sanitizerName, &sanitizerParams);
 					zephir_check_call_status();
 					ZEPHIR_CPY_WRT(value, &_5$$8);
 				} else {
 					ZEPHIR_CALL_METHOD(&_7$$9, this_ptr, "sanitizer", &_8, 255, value, &sanitizerName, &sanitizerParams);
->>>>>>> f2a65a3d
 					zephir_check_call_status();
 					ZEPHIR_CPY_WRT(value, &_7$$9);
 				}
@@ -339,19 +331,11 @@
 						_9$$10 = !noRecursive;
 					}
 					if (_9$$10) {
-<<<<<<< HEAD
-						ZEPHIR_CALL_METHOD(&_10$$13, this_ptr, "processarrayvalues", &_6, 239, value, &sanitizerName, &sanitizerParams);
-						zephir_check_call_status();
-						ZEPHIR_CPY_WRT(value, &_10$$13);
-					} else {
-						ZEPHIR_CALL_METHOD(&_11$$14, this_ptr, "sanitizer", &_8, 240, value, &sanitizerName, &sanitizerParams);
-=======
 						ZEPHIR_CALL_METHOD(&_10$$13, this_ptr, "processarrayvalues", &_6, 254, value, &sanitizerName, &sanitizerParams);
 						zephir_check_call_status();
 						ZEPHIR_CPY_WRT(value, &_10$$13);
 					} else {
 						ZEPHIR_CALL_METHOD(&_11$$14, this_ptr, "sanitizer", &_8, 255, value, &sanitizerName, &sanitizerParams);
->>>>>>> f2a65a3d
 						zephir_check_call_status();
 						ZEPHIR_CPY_WRT(value, &_11$$14);
 					}
@@ -369,19 +353,11 @@
 		_12 = !noRecursive;
 	}
 	if (_12) {
-<<<<<<< HEAD
-		ZEPHIR_RETURN_CALL_METHOD(this_ptr, "processarrayvalues", &_6, 239, value, sanitizers);
-		zephir_check_call_status();
-		RETURN_MM();
-	}
-	ZEPHIR_RETURN_CALL_METHOD(this_ptr, "sanitizer", &_8, 240, value, sanitizers);
-=======
 		ZEPHIR_RETURN_CALL_METHOD(this_ptr, "processarrayvalues", &_6, 254, value, sanitizers);
 		zephir_check_call_status();
 		RETURN_MM();
 	}
 	ZEPHIR_RETURN_CALL_METHOD(this_ptr, "sanitizer", &_8, 255, value, sanitizers);
->>>>>>> f2a65a3d
 	zephir_check_call_status();
 	RETURN_MM();
 
@@ -540,11 +516,7 @@
 			}
 			ZEPHIR_INIT_NVAR(&itemValue);
 			ZVAL_COPY(&itemValue, _0);
-<<<<<<< HEAD
-			ZEPHIR_CALL_METHOD(&_4$$3, this_ptr, "sanitizer", &_5, 240, &itemValue, &sanitizerName, &sanitizerParams);
-=======
 			ZEPHIR_CALL_METHOD(&_4$$3, this_ptr, "sanitizer", &_5, 255, &itemValue, &sanitizerName, &sanitizerParams);
->>>>>>> f2a65a3d
 			zephir_check_call_status();
 			zephir_array_update_zval(&arrayValue, &itemKey, &_4$$3, PH_COPY | PH_SEPARATE);
 		} ZEND_HASH_FOREACH_END();
@@ -561,11 +533,7 @@
 			zephir_check_call_status();
 			ZEPHIR_CALL_METHOD(&itemValue, &values, "current", NULL, 0);
 			zephir_check_call_status();
-<<<<<<< HEAD
-				ZEPHIR_CALL_METHOD(&_6$$4, this_ptr, "sanitizer", &_5, 240, &itemValue, &sanitizerName, &sanitizerParams);
-=======
 				ZEPHIR_CALL_METHOD(&_6$$4, this_ptr, "sanitizer", &_5, 255, &itemValue, &sanitizerName, &sanitizerParams);
->>>>>>> f2a65a3d
 				zephir_check_call_status();
 				zephir_array_update_zval(&arrayValue, &itemKey, &_6$$4, PH_COPY | PH_SEPARATE);
 			ZEPHIR_CALL_METHOD(NULL, &values, "next", NULL, 0);
