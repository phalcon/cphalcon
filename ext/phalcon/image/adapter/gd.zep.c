--- conflicted
+++ resolved
@@ -805,11 +805,7 @@
 
 	ZEPHIR_INIT_VAR(&_0);
 	ZVAL_LONG(&_1, (-18 + ((amount * 0.08))));
-<<<<<<< HEAD
-	ZEPHIR_CALL_FUNCTION(&_2, "abs", NULL, 204, &_1);
-=======
-	ZEPHIR_CALL_FUNCTION(&_2, "abs", NULL, 190, &_1);
->>>>>>> b19d84a2
+	ZEPHIR_CALL_FUNCTION(&_2, "abs", NULL, 189, &_1);
 	zephir_check_call_status();
 	ZVAL_LONG(&_1, 2);
 	zephir_round(&_0, &_2, &_1, NULL TSRMLS_CC);
@@ -920,11 +916,7 @@
 
 	ZEPHIR_INIT_VAR(&_0);
 	ZVAL_DOUBLE(&_1, ((zephir_safe_div_long_long((opacity * 127), 100 TSRMLS_CC)) - (double) (127)));
-<<<<<<< HEAD
-	ZEPHIR_CALL_FUNCTION(&_2, "abs", NULL, 204, &_1);
-=======
-	ZEPHIR_CALL_FUNCTION(&_2, "abs", NULL, 190, &_1);
->>>>>>> b19d84a2
+	ZEPHIR_CALL_FUNCTION(&_2, "abs", NULL, 189, &_1);
 	zephir_check_call_status();
 	zephir_round(&_0, &_2, NULL, NULL TSRMLS_CC);
 	opacity = zephir_get_intval(&_0);
@@ -1063,11 +1055,7 @@
 	if (opacity < 100) {
 		ZEPHIR_INIT_VAR(&_3$$3);
 		ZVAL_DOUBLE(&_4$$3, ((zephir_safe_div_long_long((opacity * 127), 100 TSRMLS_CC)) - (double) (127)));
-<<<<<<< HEAD
-		ZEPHIR_CALL_FUNCTION(&_5$$3, "abs", NULL, 204, &_4$$3);
-=======
-		ZEPHIR_CALL_FUNCTION(&_5$$3, "abs", NULL, 190, &_4$$3);
->>>>>>> b19d84a2
+		ZEPHIR_CALL_FUNCTION(&_5$$3, "abs", NULL, 189, &_4$$3);
 		zephir_check_call_status();
 		zephir_round(&_3$$3, &_5$$3, NULL, NULL TSRMLS_CC);
 		opacity = zephir_get_intval(&_3$$3);
@@ -1166,11 +1154,7 @@
 	s5 = 0;
 	ZEPHIR_INIT_VAR(&_0);
 	ZVAL_DOUBLE(&_1, ((zephir_safe_div_long_long((opacity * 127), 100 TSRMLS_CC)) - (double) (127)));
-<<<<<<< HEAD
-	ZEPHIR_CALL_FUNCTION(&_2, "abs", NULL, 204, &_1);
-=======
-	ZEPHIR_CALL_FUNCTION(&_2, "abs", NULL, 190, &_1);
->>>>>>> b19d84a2
+	ZEPHIR_CALL_FUNCTION(&_2, "abs", NULL, 189, &_1);
 	zephir_check_call_status();
 	zephir_round(&_0, &_2, NULL, NULL TSRMLS_CC);
 	opacity = zephir_get_intval(&_0);
@@ -1210,19 +1194,11 @@
 			return;
 		}
 		ZVAL_LONG(&_3$$3, (s4 - s0));
-<<<<<<< HEAD
-		ZEPHIR_CALL_FUNCTION(&_12$$3, "abs", NULL, 204, &_3$$3);
+		ZEPHIR_CALL_FUNCTION(&_12$$3, "abs", NULL, 189, &_3$$3);
 		zephir_check_call_status();
 		width = (zephir_get_numberval(&_12$$3) + 10);
 		ZVAL_LONG(&_3$$3, (s5 - s1));
-		ZEPHIR_CALL_FUNCTION(&_13$$3, "abs", NULL, 204, &_3$$3);
-=======
-		ZEPHIR_CALL_FUNCTION(&_12$$3, "abs", NULL, 190, &_3$$3);
-		zephir_check_call_status();
-		width = (zephir_get_numberval(&_12$$3) + 10);
-		ZVAL_LONG(&_3$$3, (s5 - s1));
-		ZEPHIR_CALL_FUNCTION(&_13$$3, "abs", NULL, 190, &_3$$3);
->>>>>>> b19d84a2
+		ZEPHIR_CALL_FUNCTION(&_13$$3, "abs", NULL, 189, &_3$$3);
 		zephir_check_call_status();
 		height = (zephir_get_numberval(&_13$$3) + 10);
 		if (offsetX < 0) {
