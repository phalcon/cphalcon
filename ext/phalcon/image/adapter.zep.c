--- conflicted
+++ resolved
@@ -282,31 +282,13 @@
 		} while(0);
 
 	}
-<<<<<<< HEAD
-	ZEPHIR_INIT_VAR(_8);
-	ZEPHIR_SINIT_VAR(_9);
-	ZVAL_LONG(&_9, width);
-	zephir_round(_8, &_9, NULL, NULL TSRMLS_CC);
-	ZEPHIR_INIT_VAR(_10);
-	ZVAL_LONG(_10, 1);
-	ZEPHIR_CALL_FUNCTION(&_11, "max", &_12, 66, _8, _10);
-	zephir_check_call_status();
-	width = zephir_get_intval(_11);
-	ZEPHIR_INIT_NVAR(_10);
-	ZEPHIR_SINIT_VAR(_13);
-	ZVAL_LONG(&_13, height);
-	zephir_round(_10, &_13, NULL, NULL TSRMLS_CC);
-	ZEPHIR_INIT_VAR(_14);
-	ZVAL_LONG(_14, 1);
-	ZEPHIR_CALL_FUNCTION(&_15, "max", &_12, 66, _10, _14);
-=======
 	ZEPHIR_INIT_VAR(_23);
 	ZEPHIR_SINIT_VAR(_24);
 	ZVAL_LONG(&_24, width);
 	zephir_round(_23, &_24, NULL, NULL TSRMLS_CC);
 	ZEPHIR_INIT_VAR(_25);
 	ZVAL_LONG(_25, 1);
-	ZEPHIR_CALL_FUNCTION(&_26, "max", &_27, 69, _23, _25);
+	ZEPHIR_CALL_FUNCTION(&_26, "max", &_27, 66, _23, _25);
 	zephir_check_call_status();
 	width = zephir_get_intval(_26);
 	ZEPHIR_INIT_NVAR(_25);
@@ -315,8 +297,7 @@
 	zephir_round(_25, &_28, NULL, NULL TSRMLS_CC);
 	ZEPHIR_INIT_VAR(_29);
 	ZVAL_LONG(_29, 1);
-	ZEPHIR_CALL_FUNCTION(&_30, "max", &_27, 69, _25, _29);
->>>>>>> 2682ae08
+	ZEPHIR_CALL_FUNCTION(&_30, "max", &_27, 66, _25, _29);
 	zephir_check_call_status();
 	height = zephir_get_intval(_30);
 	ZEPHIR_INIT_NVAR(_29);
@@ -750,23 +731,13 @@
 		zephir_check_call_status();
 		zephir_get_strval(color, _8$$7);
 	}
-<<<<<<< HEAD
-	ZEPHIR_SINIT_NVAR(_4);
-	ZVAL_LONG(&_4, 2);
-	ZEPHIR_CALL_FUNCTION(&_7, "str_split", NULL, 67, color, &_4);
-	zephir_check_call_status();
-	ZEPHIR_SINIT_NVAR(_4);
-	ZVAL_STRING(&_4, "hexdec", 0);
-	ZEPHIR_CALL_FUNCTION(&colors, "array_map", NULL, 68, &_4, _7);
-=======
 	ZEPHIR_SINIT_VAR(_9);
 	ZVAL_LONG(&_9, 2);
-	ZEPHIR_CALL_FUNCTION(&_10, "str_split", NULL, 70, color, &_9);
+	ZEPHIR_CALL_FUNCTION(&_10, "str_split", NULL, 67, color, &_9);
 	zephir_check_call_status();
 	ZEPHIR_SINIT_NVAR(_9);
 	ZVAL_STRING(&_9, "hexdec", 0);
-	ZEPHIR_CALL_FUNCTION(&colors, "array_map", NULL, 71, &_9, _10);
->>>>>>> 2682ae08
+	ZEPHIR_CALL_FUNCTION(&colors, "array_map", NULL, 68, &_9, _10);
 	zephir_check_call_status();
 	zephir_array_fetch_long(&_11, colors, 0, PH_NOISY | PH_READONLY, "phalcon/image/adapter.zep", 335 TSRMLS_CC);
 	zephir_array_fetch_long(&_12, colors, 1, PH_NOISY | PH_READONLY, "phalcon/image/adapter.zep", 335 TSRMLS_CC);
@@ -849,23 +820,13 @@
 		zephir_check_call_status();
 		zephir_get_strval(color, _8$$4);
 	}
-<<<<<<< HEAD
-	ZEPHIR_SINIT_NVAR(_4);
-	ZVAL_LONG(&_4, 2);
-	ZEPHIR_CALL_FUNCTION(&_7, "str_split", NULL, 67, color, &_4);
-	zephir_check_call_status();
-	ZEPHIR_SINIT_NVAR(_4);
-	ZVAL_STRING(&_4, "hexdec", 0);
-	ZEPHIR_CALL_FUNCTION(&colors, "array_map", NULL, 68, &_4, _7);
-=======
 	ZEPHIR_SINIT_VAR(_9);
 	ZVAL_LONG(&_9, 2);
-	ZEPHIR_CALL_FUNCTION(&_10, "str_split", NULL, 70, color, &_9);
+	ZEPHIR_CALL_FUNCTION(&_10, "str_split", NULL, 67, color, &_9);
 	zephir_check_call_status();
 	ZEPHIR_SINIT_NVAR(_9);
 	ZVAL_STRING(&_9, "hexdec", 0);
-	ZEPHIR_CALL_FUNCTION(&colors, "array_map", NULL, 71, &_9, _10);
->>>>>>> 2682ae08
+	ZEPHIR_CALL_FUNCTION(&colors, "array_map", NULL, 68, &_9, _10);
 	zephir_check_call_status();
 	zephir_array_fetch_long(&_11, colors, 0, PH_NOISY | PH_READONLY, "phalcon/image/adapter.zep", 366 TSRMLS_CC);
 	zephir_array_fetch_long(&_12, colors, 1, PH_NOISY | PH_READONLY, "phalcon/image/adapter.zep", 366 TSRMLS_CC);
@@ -995,17 +956,10 @@
 
 
 	if (!(!(!ext) && Z_STRLEN_P(ext))) {
-<<<<<<< HEAD
-		_0 = zephir_fetch_nproperty_this(this_ptr, SL("_file"), PH_NOISY_CC);
-		ZEPHIR_SINIT_VAR(_1);
-		ZVAL_LONG(&_1, 4);
-		ZEPHIR_CALL_FUNCTION(&_2, "pathinfo", NULL, 69, _0, &_1);
-=======
 		_0$$3 = zephir_fetch_nproperty_this(this_ptr, SL("_file"), PH_NOISY_CC);
 		ZEPHIR_SINIT_VAR(_1$$3);
 		ZVAL_LONG(&_1$$3, 4);
-		ZEPHIR_CALL_FUNCTION(&_2$$3, "pathinfo", NULL, 72, _0$$3, &_1$$3);
->>>>>>> 2682ae08
+		ZEPHIR_CALL_FUNCTION(&_2$$3, "pathinfo", NULL, 69, _0$$3, &_1$$3);
 		zephir_check_call_status();
 		zephir_get_strval(_3$$3, _2$$3);
 		ZEPHIR_CPY_WRT(ext, _3$$3);
