--- conflicted
+++ resolved
@@ -216,11 +216,7 @@
 	zephir_array_fetch_long(&specialNumber, &version, 4, PH_NOISY, "phalcon/version.zep", 131 TSRMLS_CC);
 	ZEPHIR_INIT_VAR(&result);
 	ZEPHIR_CONCAT_VSVSV(&result, &major, ".", &medium, ".", &minor);
-<<<<<<< HEAD
-	ZEPHIR_CALL_STATIC(&suffix, "_getspecial", &_0, 509, &special);
-=======
 	ZEPHIR_CALL_STATIC(&suffix, "_getspecial", &_0, 457, &special);
->>>>>>> da2b94a2
 	zephir_check_call_status();
 	if (!ZEPHIR_IS_STRING(&suffix, "")) {
 		ZEPHIR_INIT_VAR(&_1$$3);
@@ -275,11 +271,11 @@
 	zephir_array_fetch_long(&specialNumber, &version, 4, PH_NOISY, "phalcon/version.zep", 168 TSRMLS_CC);
 	ZEPHIR_INIT_VAR(&_0);
 	ZVAL_STRING(&_0, "%02s");
-	ZEPHIR_CALL_FUNCTION(&_1, "sprintf", NULL, 156, &_0, &medium);
+	ZEPHIR_CALL_FUNCTION(&_1, "sprintf", NULL, 140, &_0, &medium);
 	zephir_check_call_status();
 	ZEPHIR_INIT_NVAR(&_0);
 	ZVAL_STRING(&_0, "%02s");
-	ZEPHIR_CALL_FUNCTION(&_2, "sprintf", NULL, 156, &_0, &minor);
+	ZEPHIR_CALL_FUNCTION(&_2, "sprintf", NULL, 140, &_0, &minor);
 	zephir_check_call_status();
 	ZEPHIR_CONCAT_VVVVV(return_value, &major, &_1, &_2, &special, &specialNumber);
 	RETURN_MM();
@@ -323,11 +319,7 @@
 		}
 		if (part == 3) {
 			zephir_array_fetch_long(&_1$$4, &version, 3, PH_NOISY | PH_READONLY, "phalcon/version.zep", 198 TSRMLS_CC);
-<<<<<<< HEAD
-			ZEPHIR_CALL_STATIC(&result, "_getspecial", &_0, 509, &_1$$4);
-=======
 			ZEPHIR_CALL_STATIC(&result, "_getspecial", &_0, 457, &_1$$4);
->>>>>>> da2b94a2
 			zephir_check_call_status();
 			break;
 		}
