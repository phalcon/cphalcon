
#ifdef HAVE_CONFIG_H
#include "../ext_config.h"
#endif

#include <php.h>
#include "../php_ext.h"
#include "../ext.h"

#include <Zend/zend_operators.h>
#include <Zend/zend_exceptions.h>
#include <Zend/zend_interfaces.h>

#include "kernel/main.h"
#include "kernel/object.h"
#include "kernel/fcall.h"
#include "ext/spl/spl_exceptions.h"
#include "kernel/exception.h"
#include "kernel/operators.h"
#include "kernel/memory.h"
#include "kernel/array.h"
#include "kernel/time.h"
#include "kernel/string.h"


/**
 * This file is part of the Phalcon Framework.
 *
 * (c) Phalcon Team <team@phalcon.io>
 *
 * For the full copyright and license information, please view the LICENSE.txt
 * file that was distributed with this source code.
 */
/**
 * Phalcon\Logger
 *
 * This component offers logging capabilities for your application. The
 * component accepts multiple adapters, working also as a multiple logger.
 * Phalcon\Logger implements PSR-3.
 *
 *```php
 * use Phalcon\Logger;
 * use Phalcon\Logger\Adapter\Stream;
 *
 * $adapter1 = new Stream('/logs/first-log.log');
 * $adapter2 = new Stream('/remote/second-log.log');
 * $adapter3 = new Stream('/manager/third-log.log');
 *
 * $logger = new Logger(
 *         'messages',
 *         [
 *             'local'   => $adapter1,
 *             'remote'  => $adapter2,
 *             'manager' => $adapter3,
 *         ]
 *     );
 *
 * // Log to all adapters
 * $logger->error('Something went wrong');
 *
 * // Log to specific adapters
 * $logger
 *         ->excludeAdapters(['manager'])
 *         ->info('This does not go to the "manager" logger);
 *```
 */
ZEPHIR_INIT_CLASS(Phalcon_Logger) {

	ZEPHIR_REGISTER_CLASS(Phalcon, Logger, phalcon, logger, phalcon_logger_method_entry, 0);

	/**
	 * The adapter stack
	 *
	 * @var AdapterInterface[]
	 */
	zend_declare_property_null(phalcon_logger_ce, SL("adapters"), ZEND_ACC_PROTECTED);

	/**
	 * Minimum log level for the logger
	 *
	 * @var int
	 */
	zend_declare_property_long(phalcon_logger_ce, SL("logLevel"), 8, ZEND_ACC_PROTECTED);

	/**
	 * @var string
	 */
	zend_declare_property_string(phalcon_logger_ce, SL("name"), "", ZEND_ACC_PROTECTED);

	/**
	 * The excluded adapters for this log process
	 *
	 * @var AdapterInterface[]
	 */
	zend_declare_property_null(phalcon_logger_ce, SL("excluded"), ZEND_ACC_PROTECTED);

	phalcon_logger_ce->create_object = zephir_init_properties_Phalcon_Logger;
	zephir_declare_class_constant_long(phalcon_logger_ce, SL("ALERT"), 2);

	zephir_declare_class_constant_long(phalcon_logger_ce, SL("CRITICAL"), 1);

	zephir_declare_class_constant_long(phalcon_logger_ce, SL("CUSTOM"), 8);

	zephir_declare_class_constant_long(phalcon_logger_ce, SL("DEBUG"), 7);

	zephir_declare_class_constant_long(phalcon_logger_ce, SL("EMERGENCY"), 0);

	zephir_declare_class_constant_long(phalcon_logger_ce, SL("ERROR"), 3);

	zephir_declare_class_constant_long(phalcon_logger_ce, SL("INFO"), 6);

	zephir_declare_class_constant_long(phalcon_logger_ce, SL("NOTICE"), 5);

	zephir_declare_class_constant_long(phalcon_logger_ce, SL("WARNING"), 4);

	zend_class_implements(phalcon_logger_ce, 1, zephir_get_internal_ce(SL("psr\\log\\loggerinterface")));
	return SUCCESS;

}

/**
 * Minimum log level for the logger
 */
PHP_METHOD(Phalcon_Logger, getLogLevel) {

	zval *this_ptr = getThis();


	RETURN_MEMBER(getThis(), "logLevel");

}

/**
 * Constructor.
 *
 * @param string name     The name of the logger
 * @param array  adapters The collection of adapters to be used for logging (default [])
 */
PHP_METHOD(Phalcon_Logger, __construct) {

	zephir_method_globals *ZEPHIR_METHOD_GLOBALS_PTR = NULL;
	zend_long ZEPHIR_LAST_CALL_STATUS;
	zval adapters;
	zval *name_param = NULL, *adapters_param = NULL;
	zval name;
	zval *this_ptr = getThis();

	ZVAL_UNDEF(&name);
	ZVAL_UNDEF(&adapters);

	ZEPHIR_MM_GROW();
	zephir_fetch_params(1, 1, 1, &name_param, &adapters_param);

	if (UNEXPECTED(Z_TYPE_P(name_param) != IS_STRING && Z_TYPE_P(name_param) != IS_NULL)) {
		zephir_throw_exception_string(spl_ce_InvalidArgumentException, SL("Parameter 'name' must be of the type string"));
		RETURN_MM_NULL();
	}
	if (EXPECTED(Z_TYPE_P(name_param) == IS_STRING)) {
		zephir_get_strval(&name, name_param);
	} else {
		ZEPHIR_INIT_VAR(&name);
		ZVAL_EMPTY_STRING(&name);
	}
	if (!adapters_param) {
		ZEPHIR_INIT_VAR(&adapters);
		array_init(&adapters);
	} else {
	ZEPHIR_OBS_COPY_OR_DUP(&adapters, adapters_param);
	}


	zephir_update_property_zval(this_ptr, SL("name"), &name);
	ZEPHIR_CALL_METHOD(NULL, this_ptr, "setadapters", NULL, 0, &adapters);
	zephir_check_call_status();
	ZEPHIR_MM_RESTORE();

}

/**
 * Add an adapter to the stack. For processing we use FIFO
 *
 * @param string           name    The name of the adapter
 * @param AdapterInterface adapter The adapter to add to the stack
 */
PHP_METHOD(Phalcon_Logger, addAdapter) {

	zephir_method_globals *ZEPHIR_METHOD_GLOBALS_PTR = NULL;
	zval *name_param = NULL, *adapter, adapter_sub;
	zval name;
	zval *this_ptr = getThis();

	ZVAL_UNDEF(&name);
	ZVAL_UNDEF(&adapter_sub);

	ZEPHIR_MM_GROW();
	zephir_fetch_params(1, 2, 0, &name_param, &adapter);

	zephir_get_strval(&name, name_param);


	zephir_update_property_array(this_ptr, SL("adapters"), &name, adapter);
	RETURN_THIS();

}

/**
 * Action must be taken immediately.
 *
 * Example: Entire website down, database unavailable, etc. This should
 * trigger the SMS alerts and wake you up.
 *
 * @param string message
 */
PHP_METHOD(Phalcon_Logger, alert) {

	zval _0;
	zephir_method_globals *ZEPHIR_METHOD_GLOBALS_PTR = NULL;
	zend_long ZEPHIR_LAST_CALL_STATUS;
	zval context;
	zval *message, message_sub, *context_param = NULL, _1;
	zval *this_ptr = getThis();

	ZVAL_UNDEF(&message_sub);
	ZVAL_UNDEF(&_1);
	ZVAL_UNDEF(&context);
	ZVAL_UNDEF(&_0);

	ZEPHIR_MM_GROW();
	zephir_fetch_params(1, 1, 1, &message, &context_param);

	if (!context_param) {
		ZEPHIR_INIT_VAR(&context);
		array_init(&context);
	} else {
		zephir_get_arrval(&context, context_param);
	}


	zephir_get_strval(&_0, message);
	ZVAL_LONG(&_1, 2);
	ZEPHIR_CALL_METHOD(NULL, this_ptr, "addmessage", NULL, 0, &_1, &_0, &context);
	zephir_check_call_status();
	ZEPHIR_MM_RESTORE();

}

/**
 * Critical conditions.
 *
 * Example: Application component unavailable, unexpected exception.
 *
 * @param string message
 */
PHP_METHOD(Phalcon_Logger, critical) {

	zval _0;
	zephir_method_globals *ZEPHIR_METHOD_GLOBALS_PTR = NULL;
	zend_long ZEPHIR_LAST_CALL_STATUS;
	zval context;
	zval *message, message_sub, *context_param = NULL, _1;
	zval *this_ptr = getThis();

	ZVAL_UNDEF(&message_sub);
	ZVAL_UNDEF(&_1);
	ZVAL_UNDEF(&context);
	ZVAL_UNDEF(&_0);

	ZEPHIR_MM_GROW();
	zephir_fetch_params(1, 1, 1, &message, &context_param);

	if (!context_param) {
		ZEPHIR_INIT_VAR(&context);
		array_init(&context);
	} else {
		zephir_get_arrval(&context, context_param);
	}


	zephir_get_strval(&_0, message);
	ZVAL_LONG(&_1, 1);
	ZEPHIR_CALL_METHOD(NULL, this_ptr, "addmessage", NULL, 0, &_1, &_0, &context);
	zephir_check_call_status();
	ZEPHIR_MM_RESTORE();

}

/**
 * Detailed debug information.
 *
 * @param string message
 */
PHP_METHOD(Phalcon_Logger, debug) {

	zval _0;
	zephir_method_globals *ZEPHIR_METHOD_GLOBALS_PTR = NULL;
	zend_long ZEPHIR_LAST_CALL_STATUS;
	zval context;
	zval *message, message_sub, *context_param = NULL, _1;
	zval *this_ptr = getThis();

	ZVAL_UNDEF(&message_sub);
	ZVAL_UNDEF(&_1);
	ZVAL_UNDEF(&context);
	ZVAL_UNDEF(&_0);

	ZEPHIR_MM_GROW();
	zephir_fetch_params(1, 1, 1, &message, &context_param);

	if (!context_param) {
		ZEPHIR_INIT_VAR(&context);
		array_init(&context);
	} else {
		zephir_get_arrval(&context, context_param);
	}


	zephir_get_strval(&_0, message);
	ZVAL_LONG(&_1, 7);
	ZEPHIR_CALL_METHOD(NULL, this_ptr, "addmessage", NULL, 0, &_1, &_0, &context);
	zephir_check_call_status();
	ZEPHIR_MM_RESTORE();

}

/**
 * Runtime errors that do not require immediate action but should typically
 * be logged and monitored.
 *
 * @param string message
 */
PHP_METHOD(Phalcon_Logger, error) {

	zval _0;
	zephir_method_globals *ZEPHIR_METHOD_GLOBALS_PTR = NULL;
	zend_long ZEPHIR_LAST_CALL_STATUS;
	zval context;
	zval *message, message_sub, *context_param = NULL, _1;
	zval *this_ptr = getThis();

	ZVAL_UNDEF(&message_sub);
	ZVAL_UNDEF(&_1);
	ZVAL_UNDEF(&context);
	ZVAL_UNDEF(&_0);

	ZEPHIR_MM_GROW();
	zephir_fetch_params(1, 1, 1, &message, &context_param);

	if (!context_param) {
		ZEPHIR_INIT_VAR(&context);
		array_init(&context);
	} else {
		zephir_get_arrval(&context, context_param);
	}


	zephir_get_strval(&_0, message);
	ZVAL_LONG(&_1, 3);
	ZEPHIR_CALL_METHOD(NULL, this_ptr, "addmessage", NULL, 0, &_1, &_0, &context);
	zephir_check_call_status();
	ZEPHIR_MM_RESTORE();

}

/**
 * System is unusable.
 *
 * @param string message
 */
PHP_METHOD(Phalcon_Logger, emergency) {

	zval _0;
	zephir_method_globals *ZEPHIR_METHOD_GLOBALS_PTR = NULL;
	zend_long ZEPHIR_LAST_CALL_STATUS;
	zval context;
	zval *message, message_sub, *context_param = NULL, _1;
	zval *this_ptr = getThis();

	ZVAL_UNDEF(&message_sub);
	ZVAL_UNDEF(&_1);
	ZVAL_UNDEF(&context);
	ZVAL_UNDEF(&_0);

	ZEPHIR_MM_GROW();
	zephir_fetch_params(1, 1, 1, &message, &context_param);

	if (!context_param) {
		ZEPHIR_INIT_VAR(&context);
		array_init(&context);
	} else {
		zephir_get_arrval(&context, context_param);
	}


	zephir_get_strval(&_0, message);
	ZVAL_LONG(&_1, 0);
	ZEPHIR_CALL_METHOD(NULL, this_ptr, "addmessage", NULL, 0, &_1, &_0, &context);
	zephir_check_call_status();
	ZEPHIR_MM_RESTORE();

}

/**
 * Exclude certain adapters.
 */
PHP_METHOD(Phalcon_Logger, excludeAdapters) {

	zephir_method_globals *ZEPHIR_METHOD_GLOBALS_PTR = NULL;
	zend_long ZEPHIR_LAST_CALL_STATUS;
	zval *adapters_param = NULL, __$true, name, registered, *_0, _1;
	zval adapters;
	zval *this_ptr = getThis();

	ZVAL_UNDEF(&adapters);
	ZVAL_BOOL(&__$true, 1);
	ZVAL_UNDEF(&name);
	ZVAL_UNDEF(&registered);
	ZVAL_UNDEF(&_1);

	ZEPHIR_MM_GROW();
	zephir_fetch_params(1, 0, 1, &adapters_param);

	if (!adapters_param) {
		ZEPHIR_INIT_VAR(&adapters);
		array_init(&adapters);
	} else {
		zephir_get_arrval(&adapters, adapters_param);
	}


	zephir_read_property(&registered, this_ptr, SL("adapters"), PH_NOISY_CC | PH_READONLY);
	zephir_is_iterable(&adapters, 0, "phalcon/Logger.zep", 191);
	if (Z_TYPE_P(&adapters) == IS_ARRAY) {
		ZEND_HASH_FOREACH_VAL(Z_ARRVAL_P(&adapters), _0)
		{
			ZEPHIR_INIT_NVAR(&name);
			ZVAL_COPY(&name, _0);
			if (zephir_array_isset(&registered, &name)) {
				zephir_update_property_array(this_ptr, SL("excluded"), &name, &__$true);
			}
		} ZEND_HASH_FOREACH_END();
	} else {
		ZEPHIR_CALL_METHOD(NULL, &adapters, "rewind", NULL, 0);
		zephir_check_call_status();
		while (1) {
			ZEPHIR_CALL_METHOD(&_1, &adapters, "valid", NULL, 0);
			zephir_check_call_status();
			if (!zend_is_true(&_1)) {
				break;
			}
			ZEPHIR_CALL_METHOD(&name, &adapters, "current", NULL, 0);
			zephir_check_call_status();
				if (zephir_array_isset(&registered, &name)) {
					zephir_update_property_array(this_ptr, SL("excluded"), &name, &__$true);
				}
			ZEPHIR_CALL_METHOD(NULL, &adapters, "next", NULL, 0);
			zephir_check_call_status();
		}
	}
	ZEPHIR_INIT_NVAR(&name);
	RETURN_THIS();

}

/**
 * Returns an adapter from the stack
 *
 * @param string name The name of the adapter
 *
 * @throws Exception
 */
PHP_METHOD(Phalcon_Logger, getAdapter) {

	zephir_method_globals *ZEPHIR_METHOD_GLOBALS_PTR = NULL;
	zval *name_param = NULL, adapter, adapters, _0;
	zval name;
	zval *this_ptr = getThis();

	ZVAL_UNDEF(&name);
	ZVAL_UNDEF(&adapter);
	ZVAL_UNDEF(&adapters);
	ZVAL_UNDEF(&_0);

	ZEPHIR_MM_GROW();
	zephir_fetch_params(1, 1, 0, &name_param);

	zephir_get_strval(&name, name_param);


	zephir_read_property(&_0, this_ptr, SL("adapters"), PH_NOISY_CC | PH_READONLY);
	ZEPHIR_CPY_WRT(&adapters, &_0);
	ZEPHIR_OBS_VAR(&adapter);
	if (!(zephir_array_isset_fetch(&adapter, &adapters, &name, 0))) {
		ZEPHIR_THROW_EXCEPTION_DEBUG_STR(phalcon_logger_exception_ce, "Adapter does not exist for this logger", "phalcon/Logger.zep", 208);
		return;
	}
	RETURN_CCTOR(&adapter);

}

/**
 * Returns the adapter stack array
 *
 * @return AdapterInterface[]
 */
PHP_METHOD(Phalcon_Logger, getAdapters) {

	zval *this_ptr = getThis();


	RETURN_MEMBER(getThis(), "adapters");

}

/**
 * Returns the name of the logger
 */
PHP_METHOD(Phalcon_Logger, getName) {

	zval *this_ptr = getThis();


	RETURN_MEMBER(getThis(), "name");

}

/**
 * Interesting events.
 *
 * Example: User logs in, SQL logs.
 *
 * @param string message
 */
PHP_METHOD(Phalcon_Logger, info) {

	zval _0;
	zephir_method_globals *ZEPHIR_METHOD_GLOBALS_PTR = NULL;
	zend_long ZEPHIR_LAST_CALL_STATUS;
	zval context;
	zval *message, message_sub, *context_param = NULL, _1;
	zval *this_ptr = getThis();

	ZVAL_UNDEF(&message_sub);
	ZVAL_UNDEF(&_1);
	ZVAL_UNDEF(&context);
	ZVAL_UNDEF(&_0);

	ZEPHIR_MM_GROW();
	zephir_fetch_params(1, 1, 1, &message, &context_param);

	if (!context_param) {
		ZEPHIR_INIT_VAR(&context);
		array_init(&context);
	} else {
		zephir_get_arrval(&context, context_param);
	}


	zephir_get_strval(&_0, message);
	ZVAL_LONG(&_1, 6);
	ZEPHIR_CALL_METHOD(NULL, this_ptr, "addmessage", NULL, 0, &_1, &_0, &context);
	zephir_check_call_status();
	ZEPHIR_MM_RESTORE();

}

/**
 * Logs with an arbitrary level.
 *
 * @param mixed  level
 * @param string message
 */
PHP_METHOD(Phalcon_Logger, log) {

	zval _0;
	zephir_method_globals *ZEPHIR_METHOD_GLOBALS_PTR = NULL;
	zend_long ZEPHIR_LAST_CALL_STATUS;
	zval context;
	zval *level, level_sub, *message, message_sub, *context_param = NULL, intLevel;
	zval *this_ptr = getThis();

	ZVAL_UNDEF(&level_sub);
	ZVAL_UNDEF(&message_sub);
	ZVAL_UNDEF(&intLevel);
	ZVAL_UNDEF(&context);
	ZVAL_UNDEF(&_0);

	ZEPHIR_MM_GROW();
	zephir_fetch_params(1, 2, 1, &level, &message, &context_param);

	if (!context_param) {
		ZEPHIR_INIT_VAR(&context);
		array_init(&context);
	} else {
		zephir_get_arrval(&context, context_param);
	}


<<<<<<< HEAD
	ZEPHIR_CALL_METHOD(&intLevel, this_ptr, "getlevelnumber", NULL, 399, level);
=======
	ZEPHIR_CALL_METHOD(&intLevel, this_ptr, "getlevelnumber", NULL, 431, level);
>>>>>>> 9c5d0d84
	zephir_check_call_status();
	zephir_get_strval(&_0, message);
	ZEPHIR_CALL_METHOD(NULL, this_ptr, "addmessage", NULL, 0, level, &_0, &context);
	zephir_check_call_status();
	ZEPHIR_MM_RESTORE();

}

/**
 * Normal but significant events.
 *
 * @param string message
 */
PHP_METHOD(Phalcon_Logger, notice) {

	zval _0;
	zephir_method_globals *ZEPHIR_METHOD_GLOBALS_PTR = NULL;
	zend_long ZEPHIR_LAST_CALL_STATUS;
	zval context;
	zval *message, message_sub, *context_param = NULL, _1;
	zval *this_ptr = getThis();

	ZVAL_UNDEF(&message_sub);
	ZVAL_UNDEF(&_1);
	ZVAL_UNDEF(&context);
	ZVAL_UNDEF(&_0);

	ZEPHIR_MM_GROW();
	zephir_fetch_params(1, 1, 1, &message, &context_param);

	if (!context_param) {
		ZEPHIR_INIT_VAR(&context);
		array_init(&context);
	} else {
		zephir_get_arrval(&context, context_param);
	}


	zephir_get_strval(&_0, message);
	ZVAL_LONG(&_1, 5);
	ZEPHIR_CALL_METHOD(NULL, this_ptr, "addmessage", NULL, 0, &_1, &_0, &context);
	zephir_check_call_status();
	ZEPHIR_MM_RESTORE();

}

/**
 * Removes an adapter from the stack
 *
 * @param string name The name of the adapter
 *
 * @throws Logger\Exception
 */
PHP_METHOD(Phalcon_Logger, removeAdapter) {

	zephir_method_globals *ZEPHIR_METHOD_GLOBALS_PTR = NULL;
	zval *name_param = NULL, adapters, _0;
	zval name;
	zval *this_ptr = getThis();

	ZVAL_UNDEF(&name);
	ZVAL_UNDEF(&adapters);
	ZVAL_UNDEF(&_0);

	ZEPHIR_MM_GROW();
	zephir_fetch_params(1, 1, 0, &name_param);

	zephir_get_strval(&name, name_param);


	zephir_read_property(&_0, this_ptr, SL("adapters"), PH_NOISY_CC | PH_READONLY);
	ZEPHIR_CPY_WRT(&adapters, &_0);
	if (1 != zephir_array_isset(&adapters, &name)) {
		ZEPHIR_THROW_EXCEPTION_DEBUG_STR(phalcon_logger_exception_ce, "Adapter does not exist for this logger", "phalcon/Logger.zep", 283);
		return;
	}
	zephir_array_unset(&adapters, &name, PH_SEPARATE);
	zephir_update_property_zval(this_ptr, SL("adapters"), &adapters);
	RETURN_THIS();

}

/**
 * Sets the adapters stack overriding what is already there
 *
 * @param array adapters An array of adapters
 */
PHP_METHOD(Phalcon_Logger, setAdapters) {

	zephir_method_globals *ZEPHIR_METHOD_GLOBALS_PTR = NULL;
	zval *adapters_param = NULL;
	zval adapters;
	zval *this_ptr = getThis();

	ZVAL_UNDEF(&adapters);

	ZEPHIR_MM_GROW();
	zephir_fetch_params(1, 1, 0, &adapters_param);

	ZEPHIR_OBS_COPY_OR_DUP(&adapters, adapters_param);


	zephir_update_property_zval(this_ptr, SL("adapters"), &adapters);
	RETURN_THIS();

}

/**
 * Sets the log level above which we can log
 */
PHP_METHOD(Phalcon_Logger, setLogLevel) {

	zephir_method_globals *ZEPHIR_METHOD_GLOBALS_PTR = NULL;
	zval *level_param = NULL, levels, _0;
	zend_long level, ZEPHIR_LAST_CALL_STATUS;
	zval *this_ptr = getThis();

	ZVAL_UNDEF(&levels);
	ZVAL_UNDEF(&_0);

	ZEPHIR_MM_GROW();
	zephir_fetch_params(1, 1, 0, &level_param);

	level = zephir_get_intval(level_param);


	ZEPHIR_CALL_METHOD(&levels, this_ptr, "getlevels", NULL, 0);
	zephir_check_call_status();
	if (!(zephir_array_isset_long(&levels, level))) {
		level = 8;
	}
	ZEPHIR_INIT_ZVAL_NREF(_0);
	ZVAL_LONG(&_0, level);
	zephir_update_property_zval(this_ptr, SL("logLevel"), &_0);
	RETURN_THIS();

}

/**
 * Exceptional occurrences that are not errors.
 *
 * Example: Use of deprecated APIs, poor use of an API, undesirable things
 * that are not necessarily wrong.
 *
 * @param string message
 */
PHP_METHOD(Phalcon_Logger, warning) {

	zval _0;
	zephir_method_globals *ZEPHIR_METHOD_GLOBALS_PTR = NULL;
	zend_long ZEPHIR_LAST_CALL_STATUS;
	zval context;
	zval *message, message_sub, *context_param = NULL, _1;
	zval *this_ptr = getThis();

	ZVAL_UNDEF(&message_sub);
	ZVAL_UNDEF(&_1);
	ZVAL_UNDEF(&context);
	ZVAL_UNDEF(&_0);

	ZEPHIR_MM_GROW();
	zephir_fetch_params(1, 1, 1, &message, &context_param);

	if (!context_param) {
		ZEPHIR_INIT_VAR(&context);
		array_init(&context);
	} else {
		zephir_get_arrval(&context, context_param);
	}


	zephir_get_strval(&_0, message);
	ZVAL_LONG(&_1, 4);
	ZEPHIR_CALL_METHOD(NULL, this_ptr, "addmessage", NULL, 0, &_1, &_0, &context);
	zephir_check_call_status();
	ZEPHIR_MM_RESTORE();

}

/**
 * Adds a message to each handler for processing
 *
 * @param int    level
 * @param string message
 *
 * @throws Logger\Exception
 */
PHP_METHOD(Phalcon_Logger, addMessage) {

	zend_string *_6$$3;
	zend_ulong _5$$3;
	zephir_method_globals *ZEPHIR_METHOD_GLOBALS_PTR = NULL;
	zval context;
	zval message;
	zval *level_param = NULL, *message_param = NULL, *context_param = NULL, adapter, key, excluded, levelName, levels, item, registered, _0, _1$$3, _2$$3, *_3$$3, _4$$3, _9$$3, _7$$7, _8$$11;
	zend_long level, ZEPHIR_LAST_CALL_STATUS;
	zval *this_ptr = getThis();

	ZVAL_UNDEF(&adapter);
	ZVAL_UNDEF(&key);
	ZVAL_UNDEF(&excluded);
	ZVAL_UNDEF(&levelName);
	ZVAL_UNDEF(&levels);
	ZVAL_UNDEF(&item);
	ZVAL_UNDEF(&registered);
	ZVAL_UNDEF(&_0);
	ZVAL_UNDEF(&_1$$3);
	ZVAL_UNDEF(&_2$$3);
	ZVAL_UNDEF(&_4$$3);
	ZVAL_UNDEF(&_9$$3);
	ZVAL_UNDEF(&_7$$7);
	ZVAL_UNDEF(&_8$$11);
	ZVAL_UNDEF(&message);
	ZVAL_UNDEF(&context);

	ZEPHIR_MM_GROW();
	zephir_fetch_params(1, 2, 1, &level_param, &message_param, &context_param);

	level = zephir_get_intval(level_param);
	zephir_get_strval(&message, message_param);
	if (!context_param) {
		ZEPHIR_INIT_VAR(&context);
		array_init(&context);
	} else {
		zephir_get_arrval(&context, context_param);
	}


	zephir_read_property(&_0, this_ptr, SL("logLevel"), PH_NOISY_CC | PH_READONLY);
	if (ZEPHIR_GE_LONG(&_0, level)) {
		ZEPHIR_OBS_VAR(&registered);
		zephir_read_property(&registered, this_ptr, SL("adapters"), PH_NOISY_CC);
		zephir_read_property(&_1$$3, this_ptr, SL("excluded"), PH_NOISY_CC | PH_READONLY);
		ZEPHIR_CPY_WRT(&excluded, &_1$$3);
		if (zephir_fast_count_int(&registered) == 0) {
			ZEPHIR_THROW_EXCEPTION_DEBUG_STR(phalcon_logger_exception_ce, "No adapters specified", "phalcon/Logger.zep", 352);
			return;
		}
		ZEPHIR_CALL_METHOD(&levels, this_ptr, "getlevels", NULL, 0);
		zephir_check_call_status();
		ZEPHIR_OBS_VAR(&levelName);
		if (!(zephir_array_isset_long_fetch(&levelName, &levels, level, 0))) {
			ZEPHIR_OBS_NVAR(&levelName);
			zephir_array_fetch_long(&levelName, &levels, 8, PH_NOISY, "phalcon/Logger.zep", 358);
		}
		ZEPHIR_INIT_VAR(&item);
		object_init_ex(&item, phalcon_logger_item_ce);
		ZEPHIR_INIT_VAR(&_2$$3);
		zephir_time(&_2$$3);
		ZVAL_LONG(&_1$$3, level);
<<<<<<< HEAD
		ZEPHIR_CALL_METHOD(NULL, &item, "__construct", NULL, 400, &message, &levelName, &_1$$3, &_2$$3, &context);
=======
		ZEPHIR_CALL_METHOD(NULL, &item, "__construct", NULL, 432, &message, &levelName, &_1$$3, &_2$$3, &context);
>>>>>>> 9c5d0d84
		zephir_check_call_status();
		zephir_is_iterable(&registered, 0, "phalcon/Logger.zep", 379);
		if (Z_TYPE_P(&registered) == IS_ARRAY) {
			ZEND_HASH_FOREACH_KEY_VAL(Z_ARRVAL_P(&registered), _5$$3, _6$$3, _3$$3)
			{
				ZEPHIR_INIT_NVAR(&key);
				if (_6$$3 != NULL) { 
					ZVAL_STR_COPY(&key, _6$$3);
				} else {
					ZVAL_LONG(&key, _5$$3);
				}
				ZEPHIR_INIT_NVAR(&adapter);
				ZVAL_COPY(&adapter, _3$$3);
				if (!(zephir_array_isset(&excluded, &key))) {
					ZEPHIR_CALL_METHOD(&_7$$7, &adapter, "intransaction", NULL, 0);
					zephir_check_call_status();
					if (UNEXPECTED(zephir_is_true(&_7$$7))) {
						ZEPHIR_CALL_METHOD(NULL, &adapter, "add", NULL, 0, &item);
						zephir_check_call_status();
					} else {
						ZEPHIR_CALL_METHOD(NULL, &adapter, "process", NULL, 0, &item);
						zephir_check_call_status();
					}
				}
			} ZEND_HASH_FOREACH_END();
		} else {
			ZEPHIR_CALL_METHOD(NULL, &registered, "rewind", NULL, 0);
			zephir_check_call_status();
			while (1) {
				ZEPHIR_CALL_METHOD(&_4$$3, &registered, "valid", NULL, 0);
				zephir_check_call_status();
				if (!zend_is_true(&_4$$3)) {
					break;
				}
				ZEPHIR_CALL_METHOD(&key, &registered, "key", NULL, 0);
				zephir_check_call_status();
				ZEPHIR_CALL_METHOD(&adapter, &registered, "current", NULL, 0);
				zephir_check_call_status();
					if (!(zephir_array_isset(&excluded, &key))) {
						ZEPHIR_CALL_METHOD(&_8$$11, &adapter, "intransaction", NULL, 0);
						zephir_check_call_status();
						if (UNEXPECTED(zephir_is_true(&_8$$11))) {
							ZEPHIR_CALL_METHOD(NULL, &adapter, "add", NULL, 0, &item);
							zephir_check_call_status();
						} else {
							ZEPHIR_CALL_METHOD(NULL, &adapter, "process", NULL, 0, &item);
							zephir_check_call_status();
						}
					}
				ZEPHIR_CALL_METHOD(NULL, &registered, "next", NULL, 0);
				zephir_check_call_status();
			}
		}
		ZEPHIR_INIT_NVAR(&adapter);
		ZEPHIR_INIT_NVAR(&key);
		ZEPHIR_INIT_VAR(&_9$$3);
		array_init(&_9$$3);
		zephir_update_property_zval(this_ptr, SL("excluded"), &_9$$3);
	}
	RETURN_MM_BOOL(1);

}

/**
 * Returns an array of log levels with integer to string conversion
 */
PHP_METHOD(Phalcon_Logger, getLevels) {

	zval *this_ptr = getThis();


	zephir_create_array(return_value, 9, 0);
	add_index_stringl(return_value, 2, SL("alert"));
	add_index_stringl(return_value, 1, SL("critical"));
	add_index_stringl(return_value, 7, SL("debug"));
	add_index_stringl(return_value, 0, SL("emergency"));
	add_index_stringl(return_value, 3, SL("error"));
	add_index_stringl(return_value, 6, SL("info"));
	add_index_stringl(return_value, 5, SL("notice"));
	add_index_stringl(return_value, 4, SL("warning"));
	add_index_stringl(return_value, 8, SL("custom"));
	return;

}

/**
 * Converts the level from string/word to an integer
 *
 * @param string|int level
 */
PHP_METHOD(Phalcon_Logger, getLevelNumber) {

	zephir_method_globals *ZEPHIR_METHOD_GLOBALS_PTR = NULL;
	zend_long ZEPHIR_LAST_CALL_STATUS;
	zval *level, level_sub, levelName, numberLevel, levels, _0$$3;
	zval *this_ptr = getThis();

	ZVAL_UNDEF(&level_sub);
	ZVAL_UNDEF(&levelName);
	ZVAL_UNDEF(&numberLevel);
	ZVAL_UNDEF(&levels);
	ZVAL_UNDEF(&_0$$3);

	ZEPHIR_MM_GROW();
	zephir_fetch_params(1, 1, 0, &level);



	if (Z_TYPE_P(level) == IS_STRING) {
		ZEPHIR_INIT_VAR(&levelName);
		zephir_fast_strtolower(&levelName, level);
		ZEPHIR_CALL_METHOD(&_0$$3, this_ptr, "getlevels", NULL, 0);
		zephir_check_call_status();
		ZEPHIR_CALL_FUNCTION(&levels, "array_flip", NULL, 173, &_0$$3);
		zephir_check_call_status();
		if (zephir_array_isset_fetch(&numberLevel, &levels, &levelName, 1)) {
			RETURN_CTOR(&numberLevel);
		}
	} else if (zephir_is_numeric(level)) {
		ZEPHIR_CALL_METHOD(&levels, this_ptr, "getlevels", NULL, 0);
		zephir_check_call_status();
		ZEPHIR_OBS_VAR(&numberLevel);
		if (zephir_array_isset_fetch(&numberLevel, &levels, level, 0)) {
			RETURN_CTOR(&numberLevel);
		}
	}
	RETURN_MM_LONG(8);

}

zend_object *zephir_init_properties_Phalcon_Logger(zend_class_entry *class_type TSRMLS_DC) {

		zval _0, _2, _1$$3, _3$$4;
	zephir_method_globals *ZEPHIR_METHOD_GLOBALS_PTR = NULL;
		ZVAL_UNDEF(&_0);
	ZVAL_UNDEF(&_2);
	ZVAL_UNDEF(&_1$$3);
	ZVAL_UNDEF(&_3$$4);

		ZEPHIR_MM_GROW();
	
	{
		zval local_this_ptr, *this_ptr = &local_this_ptr;
		ZEPHIR_CREATE_OBJECT(this_ptr, class_type);
		zephir_read_property(&_0, this_ptr, SL("excluded"), PH_NOISY_CC | PH_READONLY);
		if (Z_TYPE_P(&_0) == IS_NULL) {
			ZEPHIR_INIT_VAR(&_1$$3);
			array_init(&_1$$3);
			zephir_update_property_zval(this_ptr, SL("excluded"), &_1$$3);
		}
		zephir_read_property(&_2, this_ptr, SL("adapters"), PH_NOISY_CC | PH_READONLY);
		if (Z_TYPE_P(&_2) == IS_NULL) {
			ZEPHIR_INIT_VAR(&_3$$4);
			array_init(&_3$$4);
			zephir_update_property_zval(this_ptr, SL("adapters"), &_3$$4);
		}
		ZEPHIR_MM_RESTORE();
		return Z_OBJ_P(this_ptr);
	}

}
<|MERGE_RESOLUTION|>--- conflicted
+++ resolved
@@ -595,11 +595,7 @@
 	}
 
 
-<<<<<<< HEAD
-	ZEPHIR_CALL_METHOD(&intLevel, this_ptr, "getlevelnumber", NULL, 399, level);
-=======
 	ZEPHIR_CALL_METHOD(&intLevel, this_ptr, "getlevelnumber", NULL, 431, level);
->>>>>>> 9c5d0d84
 	zephir_check_call_status();
 	zephir_get_strval(&_0, message);
 	ZEPHIR_CALL_METHOD(NULL, this_ptr, "addmessage", NULL, 0, level, &_0, &context);
@@ -850,11 +846,7 @@
 		ZEPHIR_INIT_VAR(&_2$$3);
 		zephir_time(&_2$$3);
 		ZVAL_LONG(&_1$$3, level);
-<<<<<<< HEAD
-		ZEPHIR_CALL_METHOD(NULL, &item, "__construct", NULL, 400, &message, &levelName, &_1$$3, &_2$$3, &context);
-=======
 		ZEPHIR_CALL_METHOD(NULL, &item, "__construct", NULL, 432, &message, &levelName, &_1$$3, &_2$$3, &context);
->>>>>>> 9c5d0d84
 		zephir_check_call_status();
 		zephir_is_iterable(&registered, 0, "phalcon/Logger.zep", 379);
 		if (Z_TYPE_P(&registered) == IS_ARRAY) {
