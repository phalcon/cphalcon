
#ifdef HAVE_CONFIG_H
#include "../ext_config.h"
#endif

#include <php.h>
#include "../php_ext.h"
#include "../ext.h"

#include <Zend/zend_operators.h>
#include <Zend/zend_exceptions.h>
#include <Zend/zend_interfaces.h>

#include "kernel/main.h"
#include "kernel/object.h"
#include "kernel/fcall.h"
#include "ext/spl/spl_exceptions.h"
#include "kernel/exception.h"
#include "kernel/operators.h"
#include "kernel/memory.h"
#include "kernel/array.h"
#include "kernel/time.h"
#include "kernel/string.h"


/**
 * This file is part of the Phalcon Framework.
 *
 * (c) Phalcon Team <team@phalconphp.com>
 *
 * For the full copyright and license information, please view the LICENSE.txt
 * file that was distributed with this source code.
 */
/**
 * Phalcon\Logger
 *
 * This component offers logging capabilities for your application. The component
 * accepts multiple adapters, working also as a multiple logger. Phalcon\Logger
 * implements PSR-3.
 *
 *<code>
 * use Phalcon\Logger;
 * use Phalcon\Logger\Adapter\Stream;
 *
 * $adapter1 = new Stream('/logs/first-log.log');
 * $adapter2 = new Stream('/remote/second-log.log');
 * $adapter3 = new Stream('/manager/third-log.log');
 *
 * $logger = new Logger(
 * 		'messages',
 * 		[
 * 			'local'   => $adapter1,
 * 			'remote'  => $adapter2,
 * 			'manager' => $adapter3,
 * 		]
 * 	);
 *
 * // Log to all adapters
 * $logger->error('Something went wrong');
 *
 * // Log to specific adapters
 * $logger
 * 		->excludeAdapters(['manager'])
 * 		->info('This does not go to the "manager" logger);
 *</code>
 */
ZEPHIR_INIT_CLASS(Phalcon_Logger) {

	ZEPHIR_REGISTER_CLASS(Phalcon, Logger, phalcon, logger, phalcon_logger_method_entry, 0);

	/**
	 * The adapter stack
	 *
	 * @var AdapterInterface[]
	 */
	zend_declare_property_null(phalcon_logger_ce, SL("adapters"), ZEND_ACC_PROTECTED TSRMLS_CC);

	/**
	 * @var string
	 */
	zend_declare_property_string(phalcon_logger_ce, SL("name"), "", ZEND_ACC_PROTECTED TSRMLS_CC);

	/**
	 * The excluded adapters for this log process
	 *
	 * @var AdapterInterface[]
	 */
	zend_declare_property_null(phalcon_logger_ce, SL("excluded"), ZEND_ACC_PROTECTED TSRMLS_CC);

	phalcon_logger_ce->create_object = zephir_init_properties_Phalcon_Logger;
	zephir_declare_class_constant_long(phalcon_logger_ce, SL("ALERT"), 2);

	zephir_declare_class_constant_long(phalcon_logger_ce, SL("CRITICAL"), 1);

	zephir_declare_class_constant_long(phalcon_logger_ce, SL("CUSTOM"), 8);

	zephir_declare_class_constant_long(phalcon_logger_ce, SL("DEBUG"), 7);

	zephir_declare_class_constant_long(phalcon_logger_ce, SL("EMERGENCY"), 0);

	zephir_declare_class_constant_long(phalcon_logger_ce, SL("ERROR"), 3);

	zephir_declare_class_constant_long(phalcon_logger_ce, SL("INFO"), 6);

	zephir_declare_class_constant_long(phalcon_logger_ce, SL("NOTICE"), 5);

	zephir_declare_class_constant_long(phalcon_logger_ce, SL("WARNING"), 4);

	zend_class_implements(phalcon_logger_ce TSRMLS_CC, 1, zephir_get_internal_ce(SL("psr\\log\\loggerinterface")));
	return SUCCESS;

}

/**
 * Constructor.
 *
 * @param string name     The name of the logger
 * @param array  adapters The collection of adapters to be used for logging (default [])
 */
PHP_METHOD(Phalcon_Logger, __construct) {

	zend_long ZEPHIR_LAST_CALL_STATUS;
	zval adapters;
	zval *name_param = NULL, *adapters_param = NULL;
	zval name;
	zval *this_ptr = getThis();

	ZVAL_UNDEF(&name);
	ZVAL_UNDEF(&adapters);

	ZEPHIR_MM_GROW();
	zephir_fetch_params(1, 1, 1, &name_param, &adapters_param);

	if (UNEXPECTED(Z_TYPE_P(name_param) != IS_STRING && Z_TYPE_P(name_param) != IS_NULL)) {
		zephir_throw_exception_string(spl_ce_InvalidArgumentException, SL("Parameter 'name' must be of the type string") TSRMLS_CC);
		RETURN_MM_NULL();
	}
	if (EXPECTED(Z_TYPE_P(name_param) == IS_STRING)) {
		zephir_get_strval(&name, name_param);
	} else {
		ZEPHIR_INIT_VAR(&name);
		ZVAL_EMPTY_STRING(&name);
	}
	if (!adapters_param) {
		ZEPHIR_INIT_VAR(&adapters);
		array_init(&adapters);
	} else {
	ZEPHIR_OBS_COPY_OR_DUP(&adapters, adapters_param);
	}


	zephir_update_property_zval(this_ptr, SL("name"), &name);
	ZEPHIR_CALL_METHOD(NULL, this_ptr, "setadapters", NULL, 0, &adapters);
	zephir_check_call_status();
	ZEPHIR_MM_RESTORE();

}

/**
 * Add an adapter to the stack. For processing we use FIFO
 *
 * @param string             name    The name of the adapter
 * @param <AdapterInterface> adapter The adapter to add to the stack
 *
 * @return <Logger>
 */
PHP_METHOD(Phalcon_Logger, addAdapter) {

	zval *name_param = NULL, *adapter, adapter_sub;
	zval name;
	zval *this_ptr = getThis();

	ZVAL_UNDEF(&name);
	ZVAL_UNDEF(&adapter_sub);

	ZEPHIR_MM_GROW();
	zephir_fetch_params(1, 2, 0, &name_param, &adapter);

	zephir_get_strval(&name, name_param);


	zephir_update_property_array(this_ptr, SL("adapters"), &name, adapter TSRMLS_CC);
	RETURN_THIS();

}

/**
 * Action must be taken immediately.
 *
 * Example: Entire website down, database unavailable, etc. This should
 * trigger the SMS alerts and wake you up.
 *
 * @param string message
 * @param array  context
 *
 * @return void
 */
PHP_METHOD(Phalcon_Logger, alert) {

	zval _0;
	zend_long ZEPHIR_LAST_CALL_STATUS;
	zval context;
	zval *message, message_sub, *context_param = NULL, _1;
	zval *this_ptr = getThis();

	ZVAL_UNDEF(&message_sub);
	ZVAL_UNDEF(&_1);
	ZVAL_UNDEF(&context);
	ZVAL_UNDEF(&_0);

	ZEPHIR_MM_GROW();
	zephir_fetch_params(1, 1, 1, &message, &context_param);

	if (!context_param) {
		ZEPHIR_INIT_VAR(&context);
		array_init(&context);
	} else {
		zephir_get_arrval(&context, context_param);
	}


	zephir_get_strval(&_0, message);
	ZVAL_LONG(&_1, 2);
	ZEPHIR_CALL_METHOD(NULL, this_ptr, "addmessage", NULL, 0, &_1, &_0, &context);
	zephir_check_call_status();
	ZEPHIR_MM_RESTORE();

}

/**
 * Critical conditions.
 *
 * Example: Application component unavailable, unexpected exception.
 *
 * @param string message
 * @param array  context
 *
 * @return void
 */
PHP_METHOD(Phalcon_Logger, critical) {

	zval _0;
	zend_long ZEPHIR_LAST_CALL_STATUS;
	zval context;
	zval *message, message_sub, *context_param = NULL, _1;
	zval *this_ptr = getThis();

	ZVAL_UNDEF(&message_sub);
	ZVAL_UNDEF(&_1);
	ZVAL_UNDEF(&context);
	ZVAL_UNDEF(&_0);

	ZEPHIR_MM_GROW();
	zephir_fetch_params(1, 1, 1, &message, &context_param);

	if (!context_param) {
		ZEPHIR_INIT_VAR(&context);
		array_init(&context);
	} else {
		zephir_get_arrval(&context, context_param);
	}


	zephir_get_strval(&_0, message);
	ZVAL_LONG(&_1, 1);
	ZEPHIR_CALL_METHOD(NULL, this_ptr, "addmessage", NULL, 0, &_1, &_0, &context);
	zephir_check_call_status();
	ZEPHIR_MM_RESTORE();

}

/**
 * Detailed debug information.
 *
 * @param string message
 * @param array  context
 *
 * @return void
 */
PHP_METHOD(Phalcon_Logger, debug) {

	zval _0;
	zend_long ZEPHIR_LAST_CALL_STATUS;
	zval context;
	zval *message, message_sub, *context_param = NULL, _1;
	zval *this_ptr = getThis();

	ZVAL_UNDEF(&message_sub);
	ZVAL_UNDEF(&_1);
	ZVAL_UNDEF(&context);
	ZVAL_UNDEF(&_0);

	ZEPHIR_MM_GROW();
	zephir_fetch_params(1, 1, 1, &message, &context_param);

	if (!context_param) {
		ZEPHIR_INIT_VAR(&context);
		array_init(&context);
	} else {
		zephir_get_arrval(&context, context_param);
	}


	zephir_get_strval(&_0, message);
	ZVAL_LONG(&_1, 7);
	ZEPHIR_CALL_METHOD(NULL, this_ptr, "addmessage", NULL, 0, &_1, &_0, &context);
	zephir_check_call_status();
	ZEPHIR_MM_RESTORE();

}

/**
 * Runtime errors that do not require immediate action but should typically
 * be logged and monitored.
 *
 * @param string message
 * @param array  context
 *
 * @return void
 */
PHP_METHOD(Phalcon_Logger, error) {

	zval _0;
	zend_long ZEPHIR_LAST_CALL_STATUS;
	zval context;
	zval *message, message_sub, *context_param = NULL, _1;
	zval *this_ptr = getThis();

	ZVAL_UNDEF(&message_sub);
	ZVAL_UNDEF(&_1);
	ZVAL_UNDEF(&context);
	ZVAL_UNDEF(&_0);

	ZEPHIR_MM_GROW();
	zephir_fetch_params(1, 1, 1, &message, &context_param);

	if (!context_param) {
		ZEPHIR_INIT_VAR(&context);
		array_init(&context);
	} else {
		zephir_get_arrval(&context, context_param);
	}


	zephir_get_strval(&_0, message);
	ZVAL_LONG(&_1, 3);
	ZEPHIR_CALL_METHOD(NULL, this_ptr, "addmessage", NULL, 0, &_1, &_0, &context);
	zephir_check_call_status();
	ZEPHIR_MM_RESTORE();

}

/**
 * System is unusable.
 *
 * @param string message
 * @param array  context
 *
 * @return void
 */
PHP_METHOD(Phalcon_Logger, emergency) {

	zval _0;
	zend_long ZEPHIR_LAST_CALL_STATUS;
	zval context;
	zval *message, message_sub, *context_param = NULL, _1;
	zval *this_ptr = getThis();

	ZVAL_UNDEF(&message_sub);
	ZVAL_UNDEF(&_1);
	ZVAL_UNDEF(&context);
	ZVAL_UNDEF(&_0);

	ZEPHIR_MM_GROW();
	zephir_fetch_params(1, 1, 1, &message, &context_param);

	if (!context_param) {
		ZEPHIR_INIT_VAR(&context);
		array_init(&context);
	} else {
		zephir_get_arrval(&context, context_param);
	}


	zephir_get_strval(&_0, message);
	ZVAL_LONG(&_1, 0);
	ZEPHIR_CALL_METHOD(NULL, this_ptr, "addmessage", NULL, 0, &_1, &_0, &context);
	zephir_check_call_status();
	ZEPHIR_MM_RESTORE();

}

/**
 * System is unusable.
 *
 * @param string message
 * @param array  context
 *
 * @return void
 */
PHP_METHOD(Phalcon_Logger, excludeAdapters) {

	zend_string *_3;
	zend_ulong _2;
	zend_long ZEPHIR_LAST_CALL_STATUS;
	zval *adapters_param = NULL, name, registered, _0, *_1;
	zval adapters;
	zval *this_ptr = getThis();

	ZVAL_UNDEF(&adapters);
	ZVAL_UNDEF(&name);
	ZVAL_UNDEF(&registered);
	ZVAL_UNDEF(&_0);

	ZEPHIR_MM_GROW();
	zephir_fetch_params(1, 0, 1, &adapters_param);

	if (!adapters_param) {
		ZEPHIR_INIT_VAR(&adapters);
		array_init(&adapters);
	} else {
		zephir_get_arrval(&adapters, adapters_param);
	}


	ZEPHIR_CALL_METHOD(&registered, this_ptr, "getadapters", NULL, 0);
	zephir_check_call_status();
	ZEPHIR_INIT_VAR(&_0);
	zephir_is_iterable(&adapters, 0, "phalcon/logger.zep", 206);
	ZEND_HASH_FOREACH_KEY_VAL(Z_ARRVAL_P(&adapters), _2, _3, _1)
	{
		ZEPHIR_INIT_NVAR(&name);
		if (_3 != NULL) { 
			ZVAL_STR_COPY(&name, _3);
		} else {
			ZVAL_LONG(&name, _2);
		}
		ZEPHIR_INIT_NVAR(&_0);
		ZVAL_COPY(&_0, _1);
		if (zephir_array_isset(&registered, &name)) {
			zephir_update_property_array_append(this_ptr, SL("excluded"), &name TSRMLS_CC);
		}
	} ZEND_HASH_FOREACH_END();
	ZEPHIR_INIT_NVAR(&_0);
	ZEPHIR_INIT_NVAR(&name);
	RETURN_THIS();

}

/**
 * Returns an adapter from the stack
 *
 * @param string name The name of the adapter
 *
 * @return <AdapterInterface>
 * @throws <Exception>
 */
PHP_METHOD(Phalcon_Logger, getAdapter) {

	zend_long ZEPHIR_LAST_CALL_STATUS;
	zval *name_param = NULL, adapter, adapters;
	zval name;
	zval *this_ptr = getThis();

	ZVAL_UNDEF(&name);
	ZVAL_UNDEF(&adapter);
	ZVAL_UNDEF(&adapters);

	ZEPHIR_MM_GROW();
	zephir_fetch_params(1, 1, 0, &name_param);

	zephir_get_strval(&name, name_param);


	ZEPHIR_CALL_METHOD(&adapters, this_ptr, "getadapters", NULL, 0);
	zephir_check_call_status();
	ZEPHIR_OBS_VAR(&adapter);
	if (!(zephir_array_isset_fetch(&adapter, &adapters, &name, 0 TSRMLS_CC))) {
		ZEPHIR_THROW_EXCEPTION_DEBUG_STR(phalcon_logger_exception_ce, "Adapter does not exist for this logger", "phalcon/logger.zep", 224);
		return;
	}
	RETURN_CCTOR(&adapter);

}

/**
 * Returns the adapter stack array
 *
 * @return AdapterInterface[]
 */
PHP_METHOD(Phalcon_Logger, getAdapters) {

	zval *this_ptr = getThis();


	RETURN_MEMBER(getThis(), "adapters");

}

/**
 * Returns the name of the logger
 *
 * @return string
 */
PHP_METHOD(Phalcon_Logger, getName) {

	zval *this_ptr = getThis();


	RETURN_MEMBER(getThis(), "name");

}

/**
 * Interesting events.
 *
 * Example: User logs in, SQL logs.
 *
 * @param string message
 * @param array  context
 *
 * @return void
 */
PHP_METHOD(Phalcon_Logger, info) {

	zval _0;
	zend_long ZEPHIR_LAST_CALL_STATUS;
	zval context;
	zval *message, message_sub, *context_param = NULL, _1;
	zval *this_ptr = getThis();

	ZVAL_UNDEF(&message_sub);
	ZVAL_UNDEF(&_1);
	ZVAL_UNDEF(&context);
	ZVAL_UNDEF(&_0);

	ZEPHIR_MM_GROW();
	zephir_fetch_params(1, 1, 1, &message, &context_param);

	if (!context_param) {
		ZEPHIR_INIT_VAR(&context);
		array_init(&context);
	} else {
		zephir_get_arrval(&context, context_param);
	}


	zephir_get_strval(&_0, message);
	ZVAL_LONG(&_1, 6);
	ZEPHIR_CALL_METHOD(NULL, this_ptr, "addmessage", NULL, 0, &_1, &_0, &context);
	zephir_check_call_status();
	ZEPHIR_MM_RESTORE();

}

/**
 * Logs with an arbitrary level.
 *
 * @param mixed  $level
 * @param string message
 * @param array  context
 *
 * @return void
 */
PHP_METHOD(Phalcon_Logger, log) {

	zval _0;
	zend_long ZEPHIR_LAST_CALL_STATUS;
	zval context;
	zval *level, level_sub, *message, message_sub, *context_param = NULL, intLevel;
	zval *this_ptr = getThis();

	ZVAL_UNDEF(&level_sub);
	ZVAL_UNDEF(&message_sub);
	ZVAL_UNDEF(&intLevel);
	ZVAL_UNDEF(&context);
	ZVAL_UNDEF(&_0);

	ZEPHIR_MM_GROW();
	zephir_fetch_params(1, 2, 1, &level, &message, &context_param);

	if (!context_param) {
		ZEPHIR_INIT_VAR(&context);
		array_init(&context);
	} else {
		zephir_get_arrval(&context, context_param);
	}


<<<<<<< HEAD
	ZEPHIR_CALL_METHOD(&intLevel, this_ptr, "getlevelnumber", NULL, 334, level);
=======
	ZEPHIR_CALL_METHOD(&intLevel, this_ptr, "getlevelnumber", NULL, 290, level);
>>>>>>> f8defde8
	zephir_check_call_status();
	zephir_get_strval(&_0, message);
	ZEPHIR_CALL_METHOD(NULL, this_ptr, "addmessage", NULL, 0, level, &_0, &context);
	zephir_check_call_status();
	ZEPHIR_MM_RESTORE();

}

/**
 * Normal but significant events.
 *
 * @param string message
 * @param array  context
 *
 * @return void
 */
PHP_METHOD(Phalcon_Logger, notice) {

	zval _0;
	zend_long ZEPHIR_LAST_CALL_STATUS;
	zval context;
	zval *message, message_sub, *context_param = NULL, _1;
	zval *this_ptr = getThis();

	ZVAL_UNDEF(&message_sub);
	ZVAL_UNDEF(&_1);
	ZVAL_UNDEF(&context);
	ZVAL_UNDEF(&_0);

	ZEPHIR_MM_GROW();
	zephir_fetch_params(1, 1, 1, &message, &context_param);

	if (!context_param) {
		ZEPHIR_INIT_VAR(&context);
		array_init(&context);
	} else {
		zephir_get_arrval(&context, context_param);
	}


	zephir_get_strval(&_0, message);
	ZVAL_LONG(&_1, 5);
	ZEPHIR_CALL_METHOD(NULL, this_ptr, "addmessage", NULL, 0, &_1, &_0, &context);
	zephir_check_call_status();
	ZEPHIR_MM_RESTORE();

}

/**
 * Removes an adapter from the stack
 *
 * @param string name The name of the adapter
 *
 * @return <Logger>
 * @throws <Logger\Exception>
 */
PHP_METHOD(Phalcon_Logger, removeAdapter) {

	zval *name_param = NULL, adapters, _0;
	zval name;
	zval *this_ptr = getThis();

	ZVAL_UNDEF(&name);
	ZVAL_UNDEF(&adapters);
	ZVAL_UNDEF(&_0);

	ZEPHIR_MM_GROW();
	zephir_fetch_params(1, 1, 0, &name_param);

	zephir_get_strval(&name, name_param);


	zephir_read_property(&_0, this_ptr, SL("adapters"), PH_NOISY_CC | PH_READONLY);
	ZEPHIR_CPY_WRT(&adapters, &_0);
	if (1 != zephir_array_isset(&adapters, &name)) {
		ZEPHIR_THROW_EXCEPTION_DEBUG_STR(phalcon_logger_exception_ce, "Adapter does not exist for this logger", "phalcon/logger.zep", 311);
		return;
	}
	zephir_array_unset(&adapters, &name, PH_SEPARATE);
	zephir_update_property_zval(this_ptr, SL("adapters"), &adapters);
	RETURN_THIS();

}

/**
 * Sets the adapters stack overriding what is already there
 *
 * @param array adapters An array of adapters
 *
 * @return <Logger>
 */
PHP_METHOD(Phalcon_Logger, setAdapters) {

	zval *adapters_param = NULL;
	zval adapters;
	zval *this_ptr = getThis();

	ZVAL_UNDEF(&adapters);

	ZEPHIR_MM_GROW();
	zephir_fetch_params(1, 1, 0, &adapters_param);

	ZEPHIR_OBS_COPY_OR_DUP(&adapters, adapters_param);


	zephir_update_property_zval(this_ptr, SL("adapters"), &adapters);
	RETURN_THIS();

}

/**
 * Exceptional occurrences that are not errors.
 *
 * Example: Use of deprecated APIs, poor use of an API, undesirable things
 * that are not necessarily wrong.
 *
 * @param string message
 * @param array  context
 *
 * @return void
 */
PHP_METHOD(Phalcon_Logger, warning) {

	zval _0;
	zend_long ZEPHIR_LAST_CALL_STATUS;
	zval context;
	zval *message, message_sub, *context_param = NULL, _1;
	zval *this_ptr = getThis();

	ZVAL_UNDEF(&message_sub);
	ZVAL_UNDEF(&_1);
	ZVAL_UNDEF(&context);
	ZVAL_UNDEF(&_0);

	ZEPHIR_MM_GROW();
	zephir_fetch_params(1, 1, 1, &message, &context_param);

	if (!context_param) {
		ZEPHIR_INIT_VAR(&context);
		array_init(&context);
	} else {
		zephir_get_arrval(&context, context_param);
	}


	zephir_get_strval(&_0, message);
	ZVAL_LONG(&_1, 4);
	ZEPHIR_CALL_METHOD(NULL, this_ptr, "addmessage", NULL, 0, &_1, &_0, &context);
	zephir_check_call_status();
	ZEPHIR_MM_RESTORE();

}

/**
 * Adds a message to each handler for processing
 *
 * @param int    level
 * @param string message
 * @param array  context
 *
 * @return bool
 * @throws <Logger\Exception>
 */
PHP_METHOD(Phalcon_Logger, addMessage) {

	zval context;
	zval message;
	zval *level_param = NULL, *message_param = NULL, *context_param = NULL, adapter, key, keys, excluded, levelName, levels, item, registered, _0, _1, _2, *_3, _4;
	zend_long level, ZEPHIR_LAST_CALL_STATUS;
	zval *this_ptr = getThis();

	ZVAL_UNDEF(&adapter);
	ZVAL_UNDEF(&key);
	ZVAL_UNDEF(&keys);
	ZVAL_UNDEF(&excluded);
	ZVAL_UNDEF(&levelName);
	ZVAL_UNDEF(&levels);
	ZVAL_UNDEF(&item);
	ZVAL_UNDEF(&registered);
	ZVAL_UNDEF(&_0);
	ZVAL_UNDEF(&_1);
	ZVAL_UNDEF(&_2);
	ZVAL_UNDEF(&_4);
	ZVAL_UNDEF(&message);
	ZVAL_UNDEF(&context);

	ZEPHIR_MM_GROW();
	zephir_fetch_params(1, 2, 1, &level_param, &message_param, &context_param);

	level = zephir_get_intval(level_param);
	zephir_get_strval(&message, message_param);
	if (!context_param) {
		ZEPHIR_INIT_VAR(&context);
		array_init(&context);
	} else {
		zephir_get_arrval(&context, context_param);
	}


	ZEPHIR_OBS_VAR(&registered);
	zephir_read_property(&registered, this_ptr, SL("adapters"), PH_NOISY_CC);
	zephir_read_property(&_0, this_ptr, SL("excluded"), PH_NOISY_CC | PH_READONLY);
	ZEPHIR_CPY_WRT(&excluded, &_0);
	if (zephir_fast_count_int(&registered TSRMLS_CC) == 0) {
		ZEPHIR_THROW_EXCEPTION_DEBUG_STR(phalcon_logger_exception_ce, "No adapters specified", "phalcon/logger.zep", 369);
		return;
	}
	ZEPHIR_CALL_METHOD(&levels, this_ptr, "getlevels", NULL, 0);
	zephir_check_call_status();
	ZEPHIR_OBS_VAR(&levelName);
	if (!(zephir_array_isset_long_fetch(&levelName, &levels, level, 0 TSRMLS_CC))) {
		ZEPHIR_OBS_NVAR(&levelName);
		zephir_array_fetch_long(&levelName, &levels, 8, PH_NOISY, "phalcon/logger.zep", 374 TSRMLS_CC);
	}
	ZEPHIR_INIT_VAR(&item);
	object_init_ex(&item, phalcon_logger_item_ce);
	ZEPHIR_INIT_VAR(&_1);
	zephir_time(&_1);
	ZVAL_LONG(&_0, level);
<<<<<<< HEAD
	ZEPHIR_CALL_METHOD(NULL, &item, "__construct", NULL, 335, &message, &levelName, &_0, &_1, &context);
	zephir_check_call_status();
	ZEPHIR_INIT_VAR(&_2);
	zephir_array_keys(&_2, &registered TSRMLS_CC);
	ZEPHIR_CALL_FUNCTION(&keys, "array_diff", NULL, 336, &_2, &excluded);
=======
	ZEPHIR_CALL_METHOD(NULL, &item, "__construct", NULL, 291, &message, &levelName, &_0, &_1, &context);
	zephir_check_call_status();
	ZEPHIR_INIT_VAR(&_2);
	zephir_array_keys(&_2, &registered TSRMLS_CC);
	ZEPHIR_CALL_FUNCTION(&keys, "array_diff", NULL, 292, &_2, &excluded);
>>>>>>> f8defde8
	zephir_check_call_status();
	zephir_is_iterable(&keys, 0, "phalcon/logger.zep", 395);
	ZEND_HASH_FOREACH_VAL(Z_ARRVAL_P(&keys), _3)
	{
		ZEPHIR_INIT_NVAR(&key);
		ZVAL_COPY(&key, _3);
		ZEPHIR_OBS_NVAR(&adapter);
		zephir_array_fetch(&adapter, &registered, &key, PH_NOISY, "phalcon/logger.zep", 388 TSRMLS_CC);
		ZEPHIR_CALL_METHOD(NULL, &adapter, "process", NULL, 0, &item);
		zephir_check_call_status();
	} ZEND_HASH_FOREACH_END();
	ZEPHIR_INIT_NVAR(&key);
	ZEPHIR_INIT_VAR(&_4);
	array_init(&_4);
	zephir_update_property_zval(this_ptr, SL("excluded"), &_4);
	RETURN_MM_BOOL(1);

}

/**
 * Returns an array of log levels with integer to string conversion
 *
 * @return array
 */
PHP_METHOD(Phalcon_Logger, getLevels) {

	zval *this_ptr = getThis();


	zephir_create_array(return_value, 9, 0 TSRMLS_CC);
	add_index_stringl(return_value, 2, SL("alert"));
	add_index_stringl(return_value, 1, SL("critical"));
	add_index_stringl(return_value, 7, SL("debug"));
	add_index_stringl(return_value, 0, SL("emergency"));
	add_index_stringl(return_value, 3, SL("error"));
	add_index_stringl(return_value, 6, SL("info"));
	add_index_stringl(return_value, 5, SL("notice"));
	add_index_stringl(return_value, 4, SL("warning"));
	add_index_stringl(return_value, 8, SL("custom"));
	return;

}

/**
 * Converts the level from string/word to an integer
 *
 * @param string|int level
 *
 * @return int
 */
PHP_METHOD(Phalcon_Logger, getLevelNumber) {

	zend_long ZEPHIR_LAST_CALL_STATUS;
	zval *level, level_sub, levelName, numberLevel, levels, _0$$3;
	zval *this_ptr = getThis();

	ZVAL_UNDEF(&level_sub);
	ZVAL_UNDEF(&levelName);
	ZVAL_UNDEF(&numberLevel);
	ZVAL_UNDEF(&levels);
	ZVAL_UNDEF(&_0$$3);

	ZEPHIR_MM_GROW();
	zephir_fetch_params(1, 1, 0, &level);



	if (Z_TYPE_P(level) == IS_STRING) {
		ZEPHIR_INIT_VAR(&levelName);
		zephir_fast_strtolower(&levelName, level);
		ZEPHIR_CALL_METHOD(&_0$$3, this_ptr, "getlevels", NULL, 0);
		zephir_check_call_status();
<<<<<<< HEAD
		ZEPHIR_CALL_FUNCTION(&levels, "array_flip", NULL, 337, &_0$$3);
=======
		ZEPHIR_CALL_FUNCTION(&levels, "array_flip", NULL, 293, &_0$$3);
>>>>>>> f8defde8
		zephir_check_call_status();
		if (zephir_array_isset_fetch(&numberLevel, &levels, &levelName, 1 TSRMLS_CC)) {
			RETURN_CTOR(&numberLevel);
		}
	} else if (zephir_is_numeric(level)) {
		ZEPHIR_CALL_METHOD(&levels, this_ptr, "getlevels", NULL, 0);
		zephir_check_call_status();
		ZEPHIR_OBS_VAR(&numberLevel);
		if (zephir_array_isset_fetch(&numberLevel, &levels, level, 0 TSRMLS_CC)) {
			RETURN_CTOR(&numberLevel);
		}
	}
	RETURN_MM_LONG(8);

}

zend_object *zephir_init_properties_Phalcon_Logger(zend_class_entry *class_type TSRMLS_DC) {

		zval _0, _2, _1$$3, _3$$4;
		ZVAL_UNDEF(&_0);
	ZVAL_UNDEF(&_2);
	ZVAL_UNDEF(&_1$$3);
	ZVAL_UNDEF(&_3$$4);

		ZEPHIR_MM_GROW();
	
	{
		zval local_this_ptr, *this_ptr = &local_this_ptr;
		ZEPHIR_CREATE_OBJECT(this_ptr, class_type);
		zephir_read_property(&_0, this_ptr, SL("excluded"), PH_NOISY_CC | PH_READONLY);
		if (Z_TYPE_P(&_0) == IS_NULL) {
			ZEPHIR_INIT_VAR(&_1$$3);
			array_init(&_1$$3);
			zephir_update_property_zval(this_ptr, SL("excluded"), &_1$$3);
		}
		zephir_read_property(&_2, this_ptr, SL("adapters"), PH_NOISY_CC | PH_READONLY);
		if (Z_TYPE_P(&_2) == IS_NULL) {
			ZEPHIR_INIT_VAR(&_3$$4);
			array_init(&_3$$4);
			zephir_update_property_zval(this_ptr, SL("adapters"), &_3$$4);
		}
		ZEPHIR_MM_RESTORE();
		return Z_OBJ_P(this_ptr);
	}

}
<|MERGE_RESOLUTION|>--- conflicted
+++ resolved
@@ -587,11 +587,7 @@
 	}
 
 
-<<<<<<< HEAD
-	ZEPHIR_CALL_METHOD(&intLevel, this_ptr, "getlevelnumber", NULL, 334, level);
-=======
 	ZEPHIR_CALL_METHOD(&intLevel, this_ptr, "getlevelnumber", NULL, 290, level);
->>>>>>> f8defde8
 	zephir_check_call_status();
 	zephir_get_strval(&_0, message);
 	ZEPHIR_CALL_METHOD(NULL, this_ptr, "addmessage", NULL, 0, level, &_0, &context);
@@ -811,19 +807,11 @@
 	ZEPHIR_INIT_VAR(&_1);
 	zephir_time(&_1);
 	ZVAL_LONG(&_0, level);
-<<<<<<< HEAD
-	ZEPHIR_CALL_METHOD(NULL, &item, "__construct", NULL, 335, &message, &levelName, &_0, &_1, &context);
-	zephir_check_call_status();
-	ZEPHIR_INIT_VAR(&_2);
-	zephir_array_keys(&_2, &registered TSRMLS_CC);
-	ZEPHIR_CALL_FUNCTION(&keys, "array_diff", NULL, 336, &_2, &excluded);
-=======
 	ZEPHIR_CALL_METHOD(NULL, &item, "__construct", NULL, 291, &message, &levelName, &_0, &_1, &context);
 	zephir_check_call_status();
 	ZEPHIR_INIT_VAR(&_2);
 	zephir_array_keys(&_2, &registered TSRMLS_CC);
 	ZEPHIR_CALL_FUNCTION(&keys, "array_diff", NULL, 292, &_2, &excluded);
->>>>>>> f8defde8
 	zephir_check_call_status();
 	zephir_is_iterable(&keys, 0, "phalcon/logger.zep", 395);
 	ZEND_HASH_FOREACH_VAL(Z_ARRVAL_P(&keys), _3)
@@ -896,11 +884,7 @@
 		zephir_fast_strtolower(&levelName, level);
 		ZEPHIR_CALL_METHOD(&_0$$3, this_ptr, "getlevels", NULL, 0);
 		zephir_check_call_status();
-<<<<<<< HEAD
-		ZEPHIR_CALL_FUNCTION(&levels, "array_flip", NULL, 337, &_0$$3);
-=======
 		ZEPHIR_CALL_FUNCTION(&levels, "array_flip", NULL, 293, &_0$$3);
->>>>>>> f8defde8
 		zephir_check_call_status();
 		if (zephir_array_isset_fetch(&numberLevel, &levels, &levelName, 1 TSRMLS_CC)) {
 			RETURN_CTOR(&numberLevel);
