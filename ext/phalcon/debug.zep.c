--- conflicted
+++ resolved
@@ -129,11 +129,7 @@
 	ZEPHIR_INIT_VAR(&_0);
 	zephir_create_array(&_0, 3, 0);
 	zephir_array_fast_append(&_0, varz);
-<<<<<<< HEAD
-	ZEPHIR_CALL_FUNCTION(&_1, "debug_backtrace", NULL, 205);
-=======
 	ZEPHIR_CALL_FUNCTION(&_1, "debug_backtrace", NULL, 221);
->>>>>>> f2a65a3d
 	zephir_check_call_status();
 	zephir_array_fast_append(&_0, &_1);
 	ZEPHIR_INIT_VAR(&_2);
@@ -308,11 +304,7 @@
 	ZEPHIR_INIT_VAR(&_1);
 	ZVAL_STRING(&_1, "onUncaughtException");
 	zephir_array_fast_append(&_0, &_1);
-<<<<<<< HEAD
-	ZEPHIR_CALL_FUNCTION(NULL, "set_exception_handler", NULL, 206, &_0);
-=======
 	ZEPHIR_CALL_FUNCTION(NULL, "set_exception_handler", NULL, 222, &_0);
->>>>>>> f2a65a3d
 	zephir_check_call_status();
 	RETURN_THIS();
 
@@ -341,11 +333,7 @@
 	ZEPHIR_INIT_VAR(&_1);
 	ZVAL_STRING(&_1, "onUncaughtLowSeverity");
 	zephir_array_fast_append(&_0, &_1);
-<<<<<<< HEAD
-	ZEPHIR_CALL_FUNCTION(NULL, "set_error_handler", NULL, 85, &_0);
-=======
 	ZEPHIR_CALL_FUNCTION(NULL, "set_error_handler", NULL, 86, &_0);
->>>>>>> f2a65a3d
 	zephir_check_call_status();
 	ZEPHIR_INIT_VAR(&_2);
 	zephir_create_array(&_2, 2, 0);
@@ -353,11 +341,7 @@
 	ZEPHIR_INIT_NVAR(&_1);
 	ZVAL_STRING(&_1, "onUncaughtException");
 	zephir_array_fast_append(&_2, &_1);
-<<<<<<< HEAD
-	ZEPHIR_CALL_FUNCTION(NULL, "set_exception_handler", NULL, 206, &_2);
-=======
 	ZEPHIR_CALL_FUNCTION(NULL, "set_exception_handler", NULL, 222, &_2);
->>>>>>> f2a65a3d
 	zephir_check_call_status();
 	RETURN_THIS();
 
@@ -386,17 +370,10 @@
 
 
 
-<<<<<<< HEAD
-	ZEPHIR_CALL_FUNCTION(&obLevel, "ob_get_level", NULL, 207);
-	zephir_check_call_status();
-	if (ZEPHIR_GT_LONG(&obLevel, 0)) {
-		ZEPHIR_CALL_FUNCTION(NULL, "ob_end_clean", NULL, 208);
-=======
 	ZEPHIR_CALL_FUNCTION(&obLevel, "ob_get_level", NULL, 223);
 	zephir_check_call_status();
 	if (ZEPHIR_GT_LONG(&obLevel, 0)) {
 		ZEPHIR_CALL_FUNCTION(NULL, "ob_end_clean", NULL, 224);
->>>>>>> f2a65a3d
 		zephir_check_call_status();
 	}
 	zephir_read_static_property_ce(&_0, phalcon_debug_ce, SL("isActive"), PH_NOISY_CC | PH_READONLY);
@@ -407,320 +384,7 @@
 		RETURN_MM_NULL();
 	}
 	zephir_update_static_property_ce(phalcon_debug_ce, ZEND_STRL("isActive"), &__$true);
-<<<<<<< HEAD
-	ZEPHIR_INIT_VAR(&className);
-	zephir_get_class(&className, exception, 0);
-	ZEPHIR_CALL_METHOD(&_2, exception, "getmessage", NULL, 0);
-	zephir_check_call_status();
-	ZEPHIR_CALL_METHOD(&escapedMessage, this_ptr, "escapestring", NULL, 0, &_2);
-	zephir_check_call_status();
-	ZEPHIR_CALL_METHOD(&_3, this_ptr, "getcsssources", NULL, 0);
-	zephir_check_call_status();
-	ZEPHIR_INIT_VAR(&html);
-	ZEPHIR_CONCAT_SSVSVSVS(&html, "<html><head>", "<title>", &className, ": ", &escapedMessage, "</title>", &_3, "</head><body>");
-	ZEPHIR_CALL_METHOD(&_4, this_ptr, "getversion", NULL, 0);
-	zephir_check_call_status();
-	zephir_concat_self(&html, &_4);
-	ZEPHIR_CALL_METHOD(&_5, exception, "getfile", NULL, 0);
-	zephir_check_call_status();
-	ZEPHIR_CALL_METHOD(&_6, exception, "getline", NULL, 0);
-	zephir_check_call_status();
-	ZEPHIR_INIT_VAR(&_7);
-	ZEPHIR_CONCAT_SSSVSVSSVSVSS(&_7, "<div align='center'>", "<div class='error-main'>", "<h1>", &className, ": ", &escapedMessage, "</h1>", "<span class='error-file'>", &_5, " (", &_6, ")</span>", "</div>");
-	zephir_concat_self(&html, &_7);
-	zephir_read_property(&_8, this_ptr, SL("showBackTrace"), PH_NOISY_CC | PH_READONLY);
-	ZEPHIR_CPY_WRT(&showBackTrace, &_8);
-	if (zephir_is_true(&showBackTrace)) {
-		ZEPHIR_OBS_VAR(&dataVars);
-		zephir_read_property(&dataVars, this_ptr, SL("data"), PH_NOISY_CC);
-		ZEPHIR_INIT_VAR(&_9$$5);
-		ZEPHIR_CONCAT_SSSSSS(&_9$$5, "<div class='error-info'><div id='tabs'><ul>", "<li><a href='#error-tabs-1'>Backtrace</a></li>", "<li><a href='#error-tabs-2'>Request</a></li>", "<li><a href='#error-tabs-3'>Server</a></li>", "<li><a href='#error-tabs-4'>Included Files</a></li>", "<li><a href='#error-tabs-5'>Memory</a></li>");
-		zephir_concat_self(&html, &_9$$5);
-		if (Z_TYPE_P(&dataVars) == IS_ARRAY) {
-			zephir_concat_self_str(&html, SL("<li><a href='#error-tabs-6'>Variables</a></li>"));
-		}
-		zephir_concat_self_str(&html, SL("</ul>"));
-		zephir_concat_self_str(&html, SL("<div id='error-tabs-1'><table cellspacing='0' align='center' width='100%'>"));
-		ZEPHIR_CALL_METHOD(&_10$$5, exception, "gettrace", NULL, 0);
-		zephir_check_call_status();
-		zephir_is_iterable(&_10$$5, 0, "phalcon/Debug.zep", 297);
-		if (Z_TYPE_P(&_10$$5) == IS_ARRAY) {
-			ZEND_HASH_FOREACH_KEY_VAL(Z_ARRVAL_P(&_10$$5), _13$$5, _14$$5, _11$$5)
-			{
-				ZEPHIR_INIT_NVAR(&n);
-				if (_14$$5 != NULL) { 
-					ZVAL_STR_COPY(&n, _14$$5);
-				} else {
-					ZVAL_LONG(&n, _13$$5);
-				}
-				ZEPHIR_INIT_NVAR(&traceItem);
-				ZVAL_COPY(&traceItem, _11$$5);
-				ZEPHIR_CALL_METHOD(&_15$$7, this_ptr, "showtraceitem", &_16, 209, &n, &traceItem);
-				zephir_check_call_status();
-				zephir_concat_self(&html, &_15$$7);
-			} ZEND_HASH_FOREACH_END();
-		} else {
-			ZEPHIR_CALL_METHOD(NULL, &_10$$5, "rewind", NULL, 0);
-			zephir_check_call_status();
-			while (1) {
-				ZEPHIR_CALL_METHOD(&_12$$5, &_10$$5, "valid", NULL, 0);
-				zephir_check_call_status();
-				if (!zend_is_true(&_12$$5)) {
-					break;
-				}
-				ZEPHIR_CALL_METHOD(&n, &_10$$5, "key", NULL, 0);
-				zephir_check_call_status();
-				ZEPHIR_CALL_METHOD(&traceItem, &_10$$5, "current", NULL, 0);
-				zephir_check_call_status();
-					ZEPHIR_CALL_METHOD(&_17$$8, this_ptr, "showtraceitem", &_16, 209, &n, &traceItem);
-					zephir_check_call_status();
-					zephir_concat_self(&html, &_17$$8);
-				ZEPHIR_CALL_METHOD(NULL, &_10$$5, "next", NULL, 0);
-				zephir_check_call_status();
-			}
-		}
-		ZEPHIR_INIT_NVAR(&traceItem);
-		ZEPHIR_INIT_NVAR(&n);
-		zephir_concat_self_str(&html, SL("</table></div>"));
-		ZEPHIR_INIT_VAR(&_18$$5);
-		ZEPHIR_CONCAT_SSS(&_18$$5, "<div id='error-tabs-2'>", "<table cellspacing='0' align='center' class='superglobal-detail'>", "<tr><th>Key</th><th>Value</th></tr>");
-		zephir_concat_self(&html, &_18$$5);
-		zephir_read_property(&_20$$5, this_ptr, SL("blacklist"), PH_NOISY_CC | PH_READONLY);
-		ZEPHIR_INIT_VAR(&_21$$5);
-		array_init(&_21$$5);
-		ZEPHIR_INIT_VAR(&_22$$5);
-		ZVAL_STRING(&_22$$5, "request");
-		ZEPHIR_CALL_CE_STATIC(&blacklist, phalcon_helper_arr_ce, "get", &_19, 16, &_20$$5, &_22$$5, &_21$$5);
-		zephir_check_call_status();
-		zephir_is_iterable(&_REQUEST, 0, "phalcon/Debug.zep", 317);
-		if (Z_TYPE_P(&_REQUEST) == IS_ARRAY) {
-			ZEND_HASH_FOREACH_KEY_VAL(Z_ARRVAL_P(&_REQUEST), _25$$5, _26$$5, _23$$5)
-			{
-				ZEPHIR_INIT_NVAR(&keyRequest);
-				if (_26$$5 != NULL) { 
-					ZVAL_STR_COPY(&keyRequest, _26$$5);
-				} else {
-					ZVAL_LONG(&keyRequest, _25$$5);
-				}
-				ZEPHIR_INIT_NVAR(&value);
-				ZVAL_COPY(&value, _23$$5);
-				ZEPHIR_INIT_NVAR(&_27$$9);
-				zephir_fast_strtolower(&_27$$9, &keyRequest);
-				if (1 != zephir_array_isset(&blacklist, &_27$$9)) {
-					if (Z_TYPE_P(&value) != IS_ARRAY) {
-						ZEPHIR_INIT_NVAR(&_28$$11);
-						ZEPHIR_CONCAT_SVSVS(&_28$$11, "<tr><td class='key'>", &keyRequest, "</td><td>", &value, "</td></tr>");
-						zephir_concat_self(&html, &_28$$11);
-					} else {
-						ZEPHIR_CALL_FUNCTION(&_29$$12, "print_r", &_30, 210, &value, &__$true);
-						zephir_check_call_status();
-						ZEPHIR_INIT_NVAR(&_31$$12);
-						ZEPHIR_CONCAT_SVSVS(&_31$$12, "<tr><td class='key'>", &keyRequest, "</td><td>", &_29$$12, "</td></tr>");
-						zephir_concat_self(&html, &_31$$12);
-					}
-				}
-			} ZEND_HASH_FOREACH_END();
-		} else {
-			ZEPHIR_CALL_METHOD(NULL, &_REQUEST, "rewind", NULL, 0);
-			zephir_check_call_status();
-			while (1) {
-				ZEPHIR_CALL_METHOD(&_24$$5, &_REQUEST, "valid", NULL, 0);
-				zephir_check_call_status();
-				if (!zend_is_true(&_24$$5)) {
-					break;
-				}
-				ZEPHIR_CALL_METHOD(&keyRequest, &_REQUEST, "key", NULL, 0);
-				zephir_check_call_status();
-				ZEPHIR_CALL_METHOD(&value, &_REQUEST, "current", NULL, 0);
-				zephir_check_call_status();
-					ZEPHIR_INIT_NVAR(&_32$$13);
-					zephir_fast_strtolower(&_32$$13, &keyRequest);
-					if (1 != zephir_array_isset(&blacklist, &_32$$13)) {
-						if (Z_TYPE_P(&value) != IS_ARRAY) {
-							ZEPHIR_INIT_NVAR(&_33$$15);
-							ZEPHIR_CONCAT_SVSVS(&_33$$15, "<tr><td class='key'>", &keyRequest, "</td><td>", &value, "</td></tr>");
-							zephir_concat_self(&html, &_33$$15);
-						} else {
-							ZEPHIR_CALL_FUNCTION(&_34$$16, "print_r", &_30, 210, &value, &__$true);
-							zephir_check_call_status();
-							ZEPHIR_INIT_NVAR(&_35$$16);
-							ZEPHIR_CONCAT_SVSVS(&_35$$16, "<tr><td class='key'>", &keyRequest, "</td><td>", &_34$$16, "</td></tr>");
-							zephir_concat_self(&html, &_35$$16);
-						}
-					}
-				ZEPHIR_CALL_METHOD(NULL, &_REQUEST, "next", NULL, 0);
-				zephir_check_call_status();
-			}
-		}
-		ZEPHIR_INIT_NVAR(&value);
-		ZEPHIR_INIT_NVAR(&keyRequest);
-		zephir_concat_self_str(&html, SL("</table></div>"));
-		ZEPHIR_INIT_VAR(&_36$$5);
-		ZEPHIR_CONCAT_SSS(&_36$$5, "<div id='error-tabs-3'>", "<table cellspacing='0' align='center' class='superglobal-detail'>", "<tr><th>Key</th><th>Value</th></tr>");
-		zephir_concat_self(&html, &_36$$5);
-		zephir_read_property(&_37$$5, this_ptr, SL("blacklist"), PH_NOISY_CC | PH_READONLY);
-		ZEPHIR_INIT_NVAR(&_22$$5);
-		array_init(&_22$$5);
-		ZEPHIR_INIT_VAR(&_38$$5);
-		ZVAL_STRING(&_38$$5, "server");
-		ZEPHIR_CALL_CE_STATIC(&blacklist, phalcon_helper_arr_ce, "get", &_19, 16, &_37$$5, &_38$$5, &_22$$5);
-		zephir_check_call_status();
-		zephir_is_iterable(&_SERVER, 0, "phalcon/Debug.zep", 333);
-		if (Z_TYPE_P(&_SERVER) == IS_ARRAY) {
-			ZEND_HASH_FOREACH_KEY_VAL(Z_ARRVAL_P(&_SERVER), _41$$5, _42$$5, _39$$5)
-			{
-				ZEPHIR_INIT_NVAR(&keyServer);
-				if (_42$$5 != NULL) { 
-					ZVAL_STR_COPY(&keyServer, _42$$5);
-				} else {
-					ZVAL_LONG(&keyServer, _41$$5);
-				}
-				ZEPHIR_INIT_NVAR(&value);
-				ZVAL_COPY(&value, _39$$5);
-				ZEPHIR_INIT_NVAR(&_43$$17);
-				zephir_fast_strtolower(&_43$$17, &keyServer);
-				if (1 != zephir_array_isset(&blacklist, &_43$$17)) {
-					ZEPHIR_CALL_METHOD(&_44$$18, this_ptr, "getvardump", &_45, 0, &value);
-					zephir_check_call_status();
-					ZEPHIR_INIT_NVAR(&_46$$18);
-					ZEPHIR_CONCAT_SVSVS(&_46$$18, "<tr><td class='key'>", &keyServer, "</td><td>", &_44$$18, "</td></tr>");
-					zephir_concat_self(&html, &_46$$18);
-				}
-			} ZEND_HASH_FOREACH_END();
-		} else {
-			ZEPHIR_CALL_METHOD(NULL, &_SERVER, "rewind", NULL, 0);
-			zephir_check_call_status();
-			while (1) {
-				ZEPHIR_CALL_METHOD(&_40$$5, &_SERVER, "valid", NULL, 0);
-				zephir_check_call_status();
-				if (!zend_is_true(&_40$$5)) {
-					break;
-				}
-				ZEPHIR_CALL_METHOD(&keyServer, &_SERVER, "key", NULL, 0);
-				zephir_check_call_status();
-				ZEPHIR_CALL_METHOD(&value, &_SERVER, "current", NULL, 0);
-				zephir_check_call_status();
-					ZEPHIR_INIT_NVAR(&_47$$19);
-					zephir_fast_strtolower(&_47$$19, &keyServer);
-					if (1 != zephir_array_isset(&blacklist, &_47$$19)) {
-						ZEPHIR_CALL_METHOD(&_48$$20, this_ptr, "getvardump", &_45, 0, &value);
-						zephir_check_call_status();
-						ZEPHIR_INIT_NVAR(&_49$$20);
-						ZEPHIR_CONCAT_SVSVS(&_49$$20, "<tr><td class='key'>", &keyServer, "</td><td>", &_48$$20, "</td></tr>");
-						zephir_concat_self(&html, &_49$$20);
-					}
-				ZEPHIR_CALL_METHOD(NULL, &_SERVER, "next", NULL, 0);
-				zephir_check_call_status();
-			}
-		}
-		ZEPHIR_INIT_NVAR(&value);
-		ZEPHIR_INIT_NVAR(&keyServer);
-		zephir_concat_self_str(&html, SL("</table></div>"));
-		ZEPHIR_INIT_VAR(&_50$$5);
-		ZEPHIR_CONCAT_SSS(&_50$$5, "<div id='error-tabs-4'>", "<table cellspacing='0' align='center' class='superglobal-detail'>", "<tr><th>#</th><th>Path</th></tr>");
-		zephir_concat_self(&html, &_50$$5);
-		ZEPHIR_CALL_FUNCTION(&_51$$5, "get_included_files", NULL, 211);
-		zephir_check_call_status();
-		zephir_is_iterable(&_51$$5, 0, "phalcon/Debug.zep", 346);
-		if (Z_TYPE_P(&_51$$5) == IS_ARRAY) {
-			ZEND_HASH_FOREACH_KEY_VAL(Z_ARRVAL_P(&_51$$5), _54$$5, _55$$5, _52$$5)
-			{
-				ZEPHIR_INIT_NVAR(&keyFile);
-				if (_55$$5 != NULL) { 
-					ZVAL_STR_COPY(&keyFile, _55$$5);
-				} else {
-					ZVAL_LONG(&keyFile, _54$$5);
-				}
-				ZEPHIR_INIT_NVAR(&value);
-				ZVAL_COPY(&value, _52$$5);
-				ZEPHIR_INIT_NVAR(&_56$$21);
-				ZEPHIR_CONCAT_SVSVS(&_56$$21, "<tr><td>", &keyFile, "</th><td>", &value, "</td></tr>");
-				zephir_concat_self(&html, &_56$$21);
-			} ZEND_HASH_FOREACH_END();
-		} else {
-			ZEPHIR_CALL_METHOD(NULL, &_51$$5, "rewind", NULL, 0);
-			zephir_check_call_status();
-			while (1) {
-				ZEPHIR_CALL_METHOD(&_53$$5, &_51$$5, "valid", NULL, 0);
-				zephir_check_call_status();
-				if (!zend_is_true(&_53$$5)) {
-					break;
-				}
-				ZEPHIR_CALL_METHOD(&keyFile, &_51$$5, "key", NULL, 0);
-				zephir_check_call_status();
-				ZEPHIR_CALL_METHOD(&value, &_51$$5, "current", NULL, 0);
-				zephir_check_call_status();
-					ZEPHIR_INIT_NVAR(&_57$$22);
-					ZEPHIR_CONCAT_SVSVS(&_57$$22, "<tr><td>", &keyFile, "</th><td>", &value, "</td></tr>");
-					zephir_concat_self(&html, &_57$$22);
-				ZEPHIR_CALL_METHOD(NULL, &_51$$5, "next", NULL, 0);
-				zephir_check_call_status();
-			}
-		}
-		ZEPHIR_INIT_NVAR(&value);
-		ZEPHIR_INIT_NVAR(&keyFile);
-		zephir_concat_self_str(&html, SL("</table></div>"));
-		ZEPHIR_CALL_FUNCTION(&_58$$5, "memory_get_usage", NULL, 212, &__$true);
-		zephir_check_call_status();
-		ZEPHIR_INIT_VAR(&_59$$5);
-		ZEPHIR_CONCAT_SSSVSS(&_59$$5, "<div id='error-tabs-5'>", "<table cellspacing='0' align='center' class='superglobal-detail'>", "<tr><th colspan='2'>Memory</th></tr><tr><td>Usage</td><td>", &_58$$5, "</td></tr>", "</table></div>");
-		zephir_concat_self(&html, &_59$$5);
-		if (Z_TYPE_P(&dataVars) == IS_ARRAY) {
-			ZEPHIR_INIT_VAR(&_60$$23);
-			ZEPHIR_CONCAT_SSS(&_60$$23, "<div id='error-tabs-6'>", "<table cellspacing='0' align='center' class='superglobal-detail'>", "<tr><th>Key</th><th>Value</th></tr>");
-			zephir_concat_self(&html, &_60$$23);
-			zephir_is_iterable(&dataVars, 0, "phalcon/Debug.zep", 368);
-			if (Z_TYPE_P(&dataVars) == IS_ARRAY) {
-				ZEND_HASH_FOREACH_KEY_VAL(Z_ARRVAL_P(&dataVars), _63$$23, _64$$23, _61$$23)
-				{
-					ZEPHIR_INIT_NVAR(&keyVar);
-					if (_64$$23 != NULL) { 
-						ZVAL_STR_COPY(&keyVar, _64$$23);
-					} else {
-						ZVAL_LONG(&keyVar, _63$$23);
-					}
-					ZEPHIR_INIT_NVAR(&dataVar);
-					ZVAL_COPY(&dataVar, _61$$23);
-					zephir_array_fetch_long(&_66$$24, &dataVar, 0, PH_NOISY | PH_READONLY, "phalcon/Debug.zep", 365);
-					ZEPHIR_CALL_METHOD(&_65$$24, this_ptr, "getvardump", &_45, 0, &_66$$24);
-					zephir_check_call_status();
-					ZEPHIR_INIT_NVAR(&_67$$24);
-					ZEPHIR_CONCAT_SVSVS(&_67$$24, "<tr><td class='key'>", &keyVar, "</td><td>", &_65$$24, "</td></tr>");
-					zephir_concat_self(&html, &_67$$24);
-				} ZEND_HASH_FOREACH_END();
-			} else {
-				ZEPHIR_CALL_METHOD(NULL, &dataVars, "rewind", NULL, 0);
-				zephir_check_call_status();
-				while (1) {
-					ZEPHIR_CALL_METHOD(&_62$$23, &dataVars, "valid", NULL, 0);
-					zephir_check_call_status();
-					if (!zend_is_true(&_62$$23)) {
-						break;
-					}
-					ZEPHIR_CALL_METHOD(&keyVar, &dataVars, "key", NULL, 0);
-					zephir_check_call_status();
-					ZEPHIR_CALL_METHOD(&dataVar, &dataVars, "current", NULL, 0);
-					zephir_check_call_status();
-						zephir_array_fetch_long(&_69$$25, &dataVar, 0, PH_NOISY | PH_READONLY, "phalcon/Debug.zep", 365);
-						ZEPHIR_CALL_METHOD(&_68$$25, this_ptr, "getvardump", &_45, 0, &_69$$25);
-						zephir_check_call_status();
-						ZEPHIR_INIT_NVAR(&_70$$25);
-						ZEPHIR_CONCAT_SVSVS(&_70$$25, "<tr><td class='key'>", &keyVar, "</td><td>", &_68$$25, "</td></tr>");
-						zephir_concat_self(&html, &_70$$25);
-					ZEPHIR_CALL_METHOD(NULL, &dataVars, "next", NULL, 0);
-					zephir_check_call_status();
-				}
-			}
-			ZEPHIR_INIT_NVAR(&dataVar);
-			ZEPHIR_INIT_NVAR(&keyVar);
-			zephir_concat_self_str(&html, SL("</table></div>"));
-		}
-		zephir_concat_self_str(&html, SL("</div>"));
-	}
-	ZEPHIR_CALL_METHOD(&_71, this_ptr, "getjssources", NULL, 0);
-=======
 	ZEPHIR_CALL_METHOD(&_2, this_ptr, "renderhtml", NULL, 0, exception);
->>>>>>> f2a65a3d
 	zephir_check_call_status();
 	zend_print_zval(&_2, 0);
 	zephir_update_static_property_ce(phalcon_debug_ce, ZEND_STRL("isActive"), &__$false);
@@ -753,11 +417,7 @@
 
 
 
-<<<<<<< HEAD
-	ZEPHIR_CALL_FUNCTION(&_0, "error_reporting", NULL, 213);
-=======
 	ZEPHIR_CALL_FUNCTION(&_0, "error_reporting", NULL, 225);
->>>>>>> f2a65a3d
 	zephir_check_call_status();
 	ZEPHIR_INIT_VAR(&_1);
 	zephir_bitwise_and_function(&_1, &_0, severity);
@@ -765,11 +425,7 @@
 		ZEPHIR_INIT_VAR(&_2$$3);
 		object_init_ex(&_2$$3, zephir_get_internal_ce(SL("errorexception")));
 		ZVAL_LONG(&_3$$3, 0);
-<<<<<<< HEAD
-		ZEPHIR_CALL_METHOD(NULL, &_2$$3, "__construct", NULL, 214, message, &_3$$3, severity, file, line);
-=======
 		ZEPHIR_CALL_METHOD(NULL, &_2$$3, "__construct", NULL, 226, message, &_3$$3, severity, file, line);
->>>>>>> f2a65a3d
 		zephir_check_call_status();
 		zephir_throw_exception_debug(&_2$$3, "phalcon/Debug.zep", 246);
 		ZEPHIR_MM_RESTORE();
@@ -1050,11 +706,7 @@
 		ZVAL_LONG(&_3$$3, 2);
 		ZEPHIR_INIT_VAR(&_4$$3);
 		ZVAL_STRING(&_4$$3, "utf-8");
-<<<<<<< HEAD
-		ZEPHIR_RETURN_CALL_FUNCTION("htmlentities", NULL, 215, &_0$$3, &_3$$3, &_4$$3);
-=======
 		ZEPHIR_RETURN_CALL_FUNCTION("htmlentities", NULL, 227, &_0$$3, &_3$$3, &_4$$3);
->>>>>>> f2a65a3d
 		zephir_check_call_status();
 		RETURN_MM();
 	}
@@ -1140,11 +792,7 @@
 				zephir_check_call_status();
 			} else if (Z_TYPE_P(&v) == IS_ARRAY) {
 				ZVAL_LONG(&_7$$8, (zephir_get_numberval(n) + 1));
-<<<<<<< HEAD
-				ZEPHIR_CALL_METHOD(&_6$$8, this_ptr, "getarraydump", &_8, 216, &v, &_7$$8);
-=======
 				ZEPHIR_CALL_METHOD(&_6$$8, this_ptr, "getarraydump", &_8, 228, &v, &_7$$8);
->>>>>>> f2a65a3d
 				zephir_check_call_status();
 				ZEPHIR_INIT_NVAR(&varDump);
 				ZEPHIR_CONCAT_SVS(&varDump, "Array(", &_6$$8, ")");
@@ -1184,11 +832,7 @@
 					zephir_check_call_status();
 				} else if (Z_TYPE_P(&v) == IS_ARRAY) {
 					ZVAL_LONG(&_12$$15, (zephir_get_numberval(n) + 1));
-<<<<<<< HEAD
-					ZEPHIR_CALL_METHOD(&_11$$15, this_ptr, "getarraydump", &_8, 216, &v, &_12$$15);
-=======
 					ZEPHIR_CALL_METHOD(&_11$$15, this_ptr, "getarraydump", &_8, 228, &v, &_12$$15);
->>>>>>> f2a65a3d
 					zephir_check_call_status();
 					ZEPHIR_INIT_NVAR(&varDump);
 					ZEPHIR_CONCAT_SVS(&varDump, "Array(", &_11$$15, ")");
@@ -1269,11 +913,7 @@
 		}
 	}
 	if (Z_TYPE_P(variable) == IS_ARRAY) {
-<<<<<<< HEAD
-		ZEPHIR_CALL_METHOD(&_1$$10, this_ptr, "getarraydump", NULL, 216, variable);
-=======
 		ZEPHIR_CALL_METHOD(&_1$$10, this_ptr, "getarraydump", NULL, 228, variable);
->>>>>>> f2a65a3d
 		zephir_check_call_status();
 		ZEPHIR_CONCAT_SVS(return_value, "Array(", &_1$$10, ")");
 		RETURN_MM();
@@ -1405,15 +1045,9 @@
 		} else {
 			ZEPHIR_INIT_VAR(&classReflection);
 			object_init_ex(&classReflection, zephir_get_internal_ce(SL("reflectionclass")));
-<<<<<<< HEAD
-			ZEPHIR_CALL_METHOD(NULL, &classReflection, "__construct", NULL, 153, &className);
-			zephir_check_call_status();
-			ZEPHIR_CALL_METHOD(&_8$$5, &classReflection, "isinternal", NULL, 217);
-=======
 			ZEPHIR_CALL_METHOD(NULL, &classReflection, "__construct", NULL, 155, &className);
 			zephir_check_call_status();
 			ZEPHIR_CALL_METHOD(&_8$$5, &classReflection, "isinternal", NULL, 229);
->>>>>>> f2a65a3d
 			zephir_check_call_status();
 			if (zephir_is_true(&_8$$5)) {
 				ZEPHIR_INIT_VAR(&_9$$6);
@@ -1444,15 +1078,9 @@
 		if ((zephir_function_exists(&functionName)  == SUCCESS)) {
 			ZEPHIR_INIT_VAR(&functionReflection);
 			object_init_ex(&functionReflection, zephir_get_internal_ce(SL("reflectionfunction")));
-<<<<<<< HEAD
-			ZEPHIR_CALL_METHOD(NULL, &functionReflection, "__construct", NULL, 148, &functionName);
-			zephir_check_call_status();
-			ZEPHIR_CALL_METHOD(&_14$$10, &functionReflection, "isinternal", NULL, 218);
-=======
 			ZEPHIR_CALL_METHOD(NULL, &functionReflection, "__construct", NULL, 150, &functionName);
 			zephir_check_call_status();
 			ZEPHIR_CALL_METHOD(&_14$$10, &functionReflection, "isinternal", NULL, 230);
->>>>>>> f2a65a3d
 			zephir_check_call_status();
 			if (zephir_is_true(&_14$$10)) {
 				ZEPHIR_INIT_VAR(&_15$$11);
@@ -1528,11 +1156,7 @@
 		zephir_read_property(&_30$$17, this_ptr, SL("showFiles"), PH_NOISY_CC | PH_READONLY);
 		ZEPHIR_CPY_WRT(&showFiles, &_30$$17);
 		if (zephir_is_true(&showFiles)) {
-<<<<<<< HEAD
-			ZEPHIR_CALL_FUNCTION(&lines, "file", NULL, 219, &filez);
-=======
 			ZEPHIR_CALL_FUNCTION(&lines, "file", NULL, 231, &filez);
->>>>>>> f2a65a3d
 			zephir_check_call_status();
 			ZEPHIR_INIT_VAR(&numberLines);
 			ZVAL_LONG(&numberLines, zephir_fast_count_int(&lines));
@@ -1612,11 +1236,7 @@
 					ZVAL_LONG(&_46$$30, 2);
 					ZEPHIR_INIT_NVAR(&_47$$30);
 					ZVAL_STRING(&_47$$30, "UTF-8");
-<<<<<<< HEAD
-					ZEPHIR_CALL_FUNCTION(&_48$$30, "htmlentities", &_49, 215, &_43$$30, &_46$$30, &_47$$30);
-=======
 					ZEPHIR_CALL_FUNCTION(&_48$$30, "htmlentities", &_49, 227, &_43$$30, &_46$$30, &_47$$30);
->>>>>>> f2a65a3d
 					zephir_check_call_status();
 					zephir_concat_self(&html, &_48$$30);
 				}
