
#ifdef HAVE_CONFIG_H
#include "../ext_config.h"
#endif

#include <php.h>
#include "../php_ext.h"
#include "../ext.h"

#include <Zend/zend_operators.h>
#include <Zend/zend_exceptions.h>
#include <Zend/zend_interfaces.h>

#include "kernel/main.h"
#include "kernel/object.h"
#include "ext/spl/spl_exceptions.h"
#include "kernel/exception.h"
#include "kernel/operators.h"
#include "kernel/memory.h"
#include "kernel/fcall.h"
#include "kernel/array.h"
#include "kernel/time.h"
#include "kernel/string.h"
#include "kernel/concat.h"


/**
 * Phalcon\Debug
 *
 * Provides debug capabilities to Phalcon applications
 */
ZEPHIR_INIT_CLASS(Phalcon_Debug) {

	ZEPHIR_REGISTER_CLASS(Phalcon, Debug, phalcon, debug, phalcon_debug_method_entry, 0);

	zend_declare_property_string(phalcon_debug_ce, SL("_uri"), "//static.phalconphp.com/www/debug/3.0.x/", ZEND_ACC_PUBLIC TSRMLS_CC);

	zend_declare_property_string(phalcon_debug_ce, SL("_theme"), "default", ZEND_ACC_PUBLIC TSRMLS_CC);

	zend_declare_property_bool(phalcon_debug_ce, SL("_hideDocumentRoot"), 0, ZEND_ACC_PROTECTED TSRMLS_CC);

	zend_declare_property_bool(phalcon_debug_ce, SL("_showBackTrace"), 1, ZEND_ACC_PROTECTED TSRMLS_CC);

	zend_declare_property_bool(phalcon_debug_ce, SL("_showFiles"), 1, ZEND_ACC_PROTECTED TSRMLS_CC);

	zend_declare_property_bool(phalcon_debug_ce, SL("_showFileFragment"), 0, ZEND_ACC_PROTECTED TSRMLS_CC);

	zend_declare_property_null(phalcon_debug_ce, SL("_data"), ZEND_ACC_PROTECTED TSRMLS_CC);

	zend_declare_property_null(phalcon_debug_ce, SL("_isActive"), ZEND_ACC_PROTECTED|ZEND_ACC_STATIC TSRMLS_CC);

	return SUCCESS;

}

/**
 * Change the base URI for static resources
 */
PHP_METHOD(Phalcon_Debug, setUri) {

	zval *uri_param = NULL;
	zval uri;
	zval *this_ptr = getThis();

	ZVAL_UNDEF(&uri);

	ZEPHIR_MM_GROW();
	zephir_fetch_params(1, 1, 0, &uri_param);

	if (UNEXPECTED(Z_TYPE_P(uri_param) != IS_STRING && Z_TYPE_P(uri_param) != IS_NULL)) {
		zephir_throw_exception_string(spl_ce_InvalidArgumentException, SL("Parameter 'uri' must be a string") TSRMLS_CC);
		RETURN_MM_NULL();
	}
	if (EXPECTED(Z_TYPE_P(uri_param) == IS_STRING)) {
		zephir_get_strval(&uri, uri_param);
	} else {
		ZEPHIR_INIT_VAR(&uri);
		ZVAL_EMPTY_STRING(&uri);
	}


	zephir_update_property_zval(this_ptr, SL("_uri"), &uri);
	RETURN_THIS();

}

/**
 * Sets if files the exception's backtrace must be showed
 */
PHP_METHOD(Phalcon_Debug, setShowBackTrace) {

	zval *showBackTrace_param = NULL, __$true, __$false;
	zend_bool showBackTrace;
	zval *this_ptr = getThis();

	ZVAL_BOOL(&__$true, 1);
	ZVAL_BOOL(&__$false, 0);

	zephir_fetch_params(0, 1, 0, &showBackTrace_param);

	showBackTrace = zephir_get_boolval(showBackTrace_param);


	if (showBackTrace) {
		zephir_update_property_zval(this_ptr, SL("_showBackTrace"), &__$true);
	} else {
		zephir_update_property_zval(this_ptr, SL("_showBackTrace"), &__$false);
	}
	RETURN_THISW();

}

/**
 * Set if files part of the backtrace must be shown in the output
 */
PHP_METHOD(Phalcon_Debug, setShowFiles) {

	zval *showFiles_param = NULL, __$true, __$false;
	zend_bool showFiles;
	zval *this_ptr = getThis();

	ZVAL_BOOL(&__$true, 1);
	ZVAL_BOOL(&__$false, 0);

	zephir_fetch_params(0, 1, 0, &showFiles_param);

	showFiles = zephir_get_boolval(showFiles_param);


	if (showFiles) {
		zephir_update_property_zval(this_ptr, SL("_showFiles"), &__$true);
	} else {
		zephir_update_property_zval(this_ptr, SL("_showFiles"), &__$false);
	}
	RETURN_THISW();

}

/**
 * Sets if files must be completely opened and showed in the output
 * or just the fragment related to the exception
 */
PHP_METHOD(Phalcon_Debug, setShowFileFragment) {

	zval *showFileFragment_param = NULL, __$true, __$false;
	zend_bool showFileFragment;
	zval *this_ptr = getThis();

	ZVAL_BOOL(&__$true, 1);
	ZVAL_BOOL(&__$false, 0);

	zephir_fetch_params(0, 1, 0, &showFileFragment_param);

	showFileFragment = zephir_get_boolval(showFileFragment_param);


	if (showFileFragment) {
		zephir_update_property_zval(this_ptr, SL("_showFileFragment"), &__$true);
	} else {
		zephir_update_property_zval(this_ptr, SL("_showFileFragment"), &__$false);
	}
	RETURN_THISW();

}

/**
 * Listen for uncaught exceptions and unsilent notices or warnings
 */
PHP_METHOD(Phalcon_Debug, listen) {

	zend_long ZEPHIR_LAST_CALL_STATUS;
	zval *exceptions_param = NULL, *lowSeverity_param = NULL;
	zend_bool exceptions, lowSeverity;
	zval *this_ptr = getThis();


	ZEPHIR_MM_GROW();
	zephir_fetch_params(1, 0, 2, &exceptions_param, &lowSeverity_param);

	if (!exceptions_param) {
		exceptions = 1;
	} else {
		exceptions = zephir_get_boolval(exceptions_param);
	}
	if (!lowSeverity_param) {
		lowSeverity = 0;
	} else {
		lowSeverity = zephir_get_boolval(lowSeverity_param);
	}


	if (exceptions) {
		ZEPHIR_CALL_METHOD(NULL, this_ptr, "listenexceptions", NULL, 0);
		zephir_check_call_status();
	}
	if (lowSeverity) {
		ZEPHIR_CALL_METHOD(NULL, this_ptr, "listenlowseverity", NULL, 0);
		zephir_check_call_status();
	}
	RETURN_THIS();

}

/**
 * Listen for uncaught exceptions
 */
PHP_METHOD(Phalcon_Debug, listenExceptions) {

	zval _1;
	zval _0;
	zend_long ZEPHIR_LAST_CALL_STATUS;
	zval *this_ptr = getThis();

	ZVAL_UNDEF(&_0);
	ZVAL_UNDEF(&_1);

	ZEPHIR_MM_GROW();

	ZEPHIR_INIT_VAR(&_0);
	zephir_create_array(&_0, 2, 0 TSRMLS_CC);
	zephir_array_fast_append(&_0, this_ptr);
	ZEPHIR_INIT_VAR(&_1);
	ZVAL_STRING(&_1, "onUncaughtException");
	zephir_array_fast_append(&_0, &_1);
<<<<<<< HEAD
	ZEPHIR_CALL_FUNCTION(NULL, "set_exception_handler", NULL, 151, &_0);
=======
	ZEPHIR_CALL_FUNCTION(NULL, "set_exception_handler", NULL, 160, &_0);
>>>>>>> b3b083d3
	zephir_check_call_status();
	RETURN_THIS();

}

/**
 * Listen for unsilent notices or warnings
 */
PHP_METHOD(Phalcon_Debug, listenLowSeverity) {

	zval _1;
	zval _0, _2;
	zend_long ZEPHIR_LAST_CALL_STATUS;
	zval *this_ptr = getThis();

	ZVAL_UNDEF(&_0);
	ZVAL_UNDEF(&_2);
	ZVAL_UNDEF(&_1);

	ZEPHIR_MM_GROW();

	ZEPHIR_INIT_VAR(&_0);
	zephir_create_array(&_0, 2, 0 TSRMLS_CC);
	zephir_array_fast_append(&_0, this_ptr);
	ZEPHIR_INIT_VAR(&_1);
	ZVAL_STRING(&_1, "onUncaughtLowSeverity");
	zephir_array_fast_append(&_0, &_1);
<<<<<<< HEAD
	ZEPHIR_CALL_FUNCTION(NULL, "set_error_handler", NULL, 152, &_0);
=======
	ZEPHIR_CALL_FUNCTION(NULL, "set_error_handler", NULL, 161, &_0);
>>>>>>> b3b083d3
	zephir_check_call_status();
	ZEPHIR_INIT_VAR(&_2);
	zephir_create_array(&_2, 2, 0 TSRMLS_CC);
	zephir_array_fast_append(&_2, this_ptr);
	ZEPHIR_INIT_NVAR(&_1);
	ZVAL_STRING(&_1, "onUncaughtException");
	zephir_array_fast_append(&_2, &_1);
<<<<<<< HEAD
	ZEPHIR_CALL_FUNCTION(NULL, "set_exception_handler", NULL, 151, &_2);
=======
	ZEPHIR_CALL_FUNCTION(NULL, "set_exception_handler", NULL, 160, &_2);
>>>>>>> b3b083d3
	zephir_check_call_status();
	RETURN_THIS();

}

/**
 * Halts the request showing a backtrace
 */
PHP_METHOD(Phalcon_Debug, halt) {

	zval *this_ptr = getThis();


	ZEPHIR_THROW_EXCEPTION_DEBUG_STRW(phalcon_exception_ce, "Halted request", "phalcon/debug.zep", 120);
	return;

}

/**
 * Adds a variable to the debug output
 */
PHP_METHOD(Phalcon_Debug, debugVar) {

	zval _0;
	zend_long ZEPHIR_LAST_CALL_STATUS;
	zval key;
	zval *varz, varz_sub, *key_param = NULL, _1, _2;
	zval *this_ptr = getThis();

	ZVAL_UNDEF(&varz_sub);
	ZVAL_UNDEF(&_1);
	ZVAL_UNDEF(&_2);
	ZVAL_UNDEF(&key);
	ZVAL_UNDEF(&_0);

	ZEPHIR_MM_GROW();
	zephir_fetch_params(1, 1, 1, &varz, &key_param);

	if (!key_param) {
		ZEPHIR_INIT_VAR(&key);
		ZVAL_STRING(&key, "");
	} else {
		zephir_get_strval(&key, key_param);
	}


	ZEPHIR_INIT_VAR(&_0);
	zephir_create_array(&_0, 3, 0 TSRMLS_CC);
	zephir_array_fast_append(&_0, varz);
<<<<<<< HEAD
	ZEPHIR_CALL_FUNCTION(&_1, "debug_backtrace", NULL, 153);
=======
	ZEPHIR_CALL_FUNCTION(&_1, "debug_backtrace", NULL, 162);
>>>>>>> b3b083d3
	zephir_check_call_status();
	zephir_array_fast_append(&_0, &_1);
	ZEPHIR_INIT_VAR(&_2);
	zephir_time(&_2);
	zephir_array_fast_append(&_0, &_2);
	zephir_update_property_array_append(this_ptr, SL("_data"), &_0 TSRMLS_CC);
	RETURN_THIS();

}

/**
 * Clears are variables added previously
 */
PHP_METHOD(Phalcon_Debug, clearVars) {

	zval __$null;
	zval *this_ptr = getThis();
<<<<<<< HEAD

	ZVAL_NULL(&__$null);

=======

	ZVAL_NULL(&__$null);

>>>>>>> b3b083d3

	zephir_update_property_zval(this_ptr, SL("_data"), &__$null);
	RETURN_THISW();

}

/**
 * Escapes a string with htmlentities
 */
PHP_METHOD(Phalcon_Debug, _escapeString) {

	zend_long ZEPHIR_LAST_CALL_STATUS;
	zval *value, value_sub, _0$$3, _1$$3, _2$$3, _3$$3, _4$$3;
	zval *this_ptr = getThis();

	ZVAL_UNDEF(&value_sub);
	ZVAL_UNDEF(&_0$$3);
	ZVAL_UNDEF(&_1$$3);
	ZVAL_UNDEF(&_2$$3);
	ZVAL_UNDEF(&_3$$3);
	ZVAL_UNDEF(&_4$$3);

	ZEPHIR_MM_GROW();
	zephir_fetch_params(1, 1, 0, &value);



	if (Z_TYPE_P(value) == IS_STRING) {
		ZEPHIR_INIT_VAR(&_0$$3);
		ZEPHIR_INIT_VAR(&_1$$3);
		ZVAL_STRING(&_1$$3, "\n");
		ZEPHIR_INIT_VAR(&_2$$3);
		ZVAL_STRING(&_2$$3, "\\n");
		zephir_fast_str_replace(&_0$$3, &_1$$3, &_2$$3, value TSRMLS_CC);
		ZVAL_LONG(&_3$$3, 2);
		ZEPHIR_INIT_VAR(&_4$$3);
		ZVAL_STRING(&_4$$3, "utf-8");
<<<<<<< HEAD
		ZEPHIR_RETURN_CALL_FUNCTION("htmlentities", NULL, 154, &_0$$3, &_3$$3, &_4$$3);
=======
		ZEPHIR_RETURN_CALL_FUNCTION("htmlentities", NULL, 163, &_0$$3, &_3$$3, &_4$$3);
>>>>>>> b3b083d3
		zephir_check_call_status();
		RETURN_MM();
	}
	RETVAL_ZVAL(value, 1, 0);
	RETURN_MM();

}

/**
 * Produces a recursive representation of an array
 */
PHP_METHOD(Phalcon_Debug, _getArrayDump) {

	zend_string *_3;
	zend_ulong _2;
	zend_bool _0;
	zephir_fcall_cache_entry *_4 = NULL, *_7 = NULL;
	zend_long ZEPHIR_LAST_CALL_STATUS;
	zval *argument_param = NULL, *n = NULL, n_sub, numberArguments, dump, varDump, k, v, *_1, _5$$8, _6$$8, _8$$9, _9$$5;
	zval argument;
	zval *this_ptr = getThis();

	ZVAL_UNDEF(&argument);
	ZVAL_UNDEF(&n_sub);
	ZVAL_UNDEF(&numberArguments);
	ZVAL_UNDEF(&dump);
	ZVAL_UNDEF(&varDump);
	ZVAL_UNDEF(&k);
	ZVAL_UNDEF(&v);
	ZVAL_UNDEF(&_5$$8);
	ZVAL_UNDEF(&_6$$8);
	ZVAL_UNDEF(&_8$$9);
	ZVAL_UNDEF(&_9$$5);

	ZEPHIR_MM_GROW();
	zephir_fetch_params(1, 1, 1, &argument_param, &n);

	ZEPHIR_OBS_COPY_OR_DUP(&argument, argument_param);
	if (!n) {
		n = &n_sub;
		ZEPHIR_INIT_VAR(n);
		ZVAL_LONG(n, 0);
	}


	ZEPHIR_INIT_VAR(&numberArguments);
	ZVAL_LONG(&numberArguments, zephir_fast_count_int(&argument TSRMLS_CC));
	_0 = ZEPHIR_GE_LONG(n, 3);
	if (!(_0)) {
		_0 = ZEPHIR_IS_LONG(&numberArguments, 0);
	}
	if (_0) {
		RETURN_MM_NULL();
	}
	if (ZEPHIR_GE_LONG(&numberArguments, 10)) {
		RETURN_CCTOR(&numberArguments);
	}
	ZEPHIR_INIT_VAR(&dump);
	array_init(&dump);
	zephir_is_iterable(&argument, 0, "phalcon/debug.zep", 189);
	ZEND_HASH_FOREACH_KEY_VAL(Z_ARRVAL_P(&argument), _2, _3, _1)
	{
		ZEPHIR_INIT_NVAR(&k);
		if (_3 != NULL) { 
			ZVAL_STR_COPY(&k, _3);
		} else {
			ZVAL_LONG(&k, _2);
		}
		ZEPHIR_INIT_NVAR(&v);
		ZVAL_COPY(&v, _1);
		if (ZEPHIR_IS_STRING(&v, "")) {
			ZEPHIR_INIT_NVAR(&varDump);
			ZVAL_STRING(&varDump, "(empty string)");
		} else if (zephir_is_scalar(&v)) {
			ZEPHIR_CALL_METHOD(&varDump, this_ptr, "_escapestring", &_4, 0, &v);
			zephir_check_call_status();
		} else if (Z_TYPE_P(&v) == IS_ARRAY) {
			ZVAL_LONG(&_6$$8, (zephir_get_numberval(n) + 1));
<<<<<<< HEAD
			ZEPHIR_CALL_METHOD(&_5$$8, this_ptr, "_getarraydump", &_7, 155, &v, &_6$$8);
=======
			ZEPHIR_CALL_METHOD(&_5$$8, this_ptr, "_getarraydump", &_7, 164, &v, &_6$$8);
>>>>>>> b3b083d3
			zephir_check_call_status();
			ZEPHIR_INIT_NVAR(&varDump);
			ZEPHIR_CONCAT_SVS(&varDump, "Array(", &_5$$8, ")");
		} else if (Z_TYPE_P(&v) == IS_OBJECT) {
			ZEPHIR_INIT_NVAR(&_8$$9);
			zephir_get_class(&_8$$9, &v, 0 TSRMLS_CC);
			ZEPHIR_INIT_NVAR(&varDump);
			ZEPHIR_CONCAT_SVS(&varDump, "Object(", &_8$$9, ")");
		} else if (Z_TYPE_P(&v) == IS_NULL) {
			ZEPHIR_INIT_NVAR(&varDump);
			ZVAL_STRING(&varDump, "null");
		} else {
			ZEPHIR_CPY_WRT(&varDump, &v);
		}
		ZEPHIR_INIT_LNVAR(_9$$5);
		ZEPHIR_CONCAT_SVSV(&_9$$5, "[", &k, "] =&gt; ", &varDump);
		zephir_array_append(&dump, &_9$$5, PH_SEPARATE, "phalcon/debug.zep", 186);
	} ZEND_HASH_FOREACH_END();
	ZEPHIR_INIT_NVAR(&v);
	ZEPHIR_INIT_NVAR(&k);
	zephir_fast_join_str(return_value, SL(", "), &dump TSRMLS_CC);
	RETURN_MM();

}

/**
 * Produces an string representation of a variable
 */
PHP_METHOD(Phalcon_Debug, _getVarDump) {

	zend_long ZEPHIR_LAST_CALL_STATUS;
<<<<<<< HEAD
	zval *variable, variable_sub, className, dumpedObject, _0$$9, _2$$11;
=======
	zval *variable, variable_sub, className, dumpedObject, _0$$9, _1$$11;
>>>>>>> b3b083d3
	zval *this_ptr = getThis();

	ZVAL_UNDEF(&variable_sub);
	ZVAL_UNDEF(&className);
	ZVAL_UNDEF(&dumpedObject);
	ZVAL_UNDEF(&_0$$9);
<<<<<<< HEAD
	ZVAL_UNDEF(&_2$$11);
=======
	ZVAL_UNDEF(&_1$$11);
>>>>>>> b3b083d3

	ZEPHIR_MM_GROW();
	zephir_fetch_params(1, 1, 0, &variable);



	if (zephir_is_scalar(variable)) {
		if (((Z_TYPE_P(variable) == IS_TRUE || Z_TYPE_P(variable) == IS_FALSE) == 1)) {
			if (zephir_is_true(variable)) {
				RETURN_MM_STRING("true");
			} else {
				RETURN_MM_STRING("false");
			}
		}
		if (Z_TYPE_P(variable) == IS_STRING) {
			ZEPHIR_RETURN_CALL_METHOD(this_ptr, "_escapestring", NULL, 0, variable);
			zephir_check_call_status();
			RETURN_MM();
		}
		RETVAL_ZVAL(variable, 1, 0);
		RETURN_MM();
	}
	if (Z_TYPE_P(variable) == IS_OBJECT) {
		ZEPHIR_INIT_VAR(&className);
		zephir_get_class(&className, variable, 0 TSRMLS_CC);
		if ((zephir_method_exists_ex(variable, SL("dump") TSRMLS_CC) == SUCCESS)) {
			ZEPHIR_CALL_METHOD(&dumpedObject, variable, "dump", NULL, 0);
			zephir_check_call_status();
<<<<<<< HEAD
			ZEPHIR_CALL_METHOD(&_0$$9, this_ptr, "_getarraydump", &_1, 0, &dumpedObject);
=======
			ZEPHIR_CALL_METHOD(&_0$$9, this_ptr, "_getarraydump", NULL, 0, &dumpedObject);
>>>>>>> b3b083d3
			zephir_check_call_status();
			ZEPHIR_CONCAT_SVSVS(return_value, "Object(", &className, ": ", &_0$$9, ")");
			RETURN_MM();
		} else {
			ZEPHIR_CONCAT_SVS(return_value, "Object(", &className, ")");
			RETURN_MM();
		}
	}
	if (Z_TYPE_P(variable) == IS_ARRAY) {
<<<<<<< HEAD
		ZEPHIR_CALL_METHOD(&_2$$11, this_ptr, "_getarraydump", &_1, 155, variable);
		zephir_check_call_status();
		ZEPHIR_CONCAT_SVS(return_value, "Array(", &_2$$11, ")");
=======
		ZEPHIR_CALL_METHOD(&_1$$11, this_ptr, "_getarraydump", NULL, 164, variable);
		zephir_check_call_status();
		ZEPHIR_CONCAT_SVS(return_value, "Array(", &_1$$11, ")");
>>>>>>> b3b083d3
		RETURN_MM();
	}
	if (Z_TYPE_P(variable) == IS_NULL) {
		RETURN_MM_STRING("null");
	}
	zephir_gettype(return_value, variable TSRMLS_CC);
	RETURN_MM();

}

/**
 * Generates a link to the current version documentation
 */
PHP_METHOD(Phalcon_Debug, getVersion) {

	zval __$false, link, _0, _2, _3, _4;
	zend_long ZEPHIR_LAST_CALL_STATUS;
	zephir_fcall_cache_entry *_1 = NULL, *_5 = NULL, *_6 = NULL;
	zval *this_ptr = getThis();

	ZVAL_BOOL(&__$false, 0);
	ZVAL_UNDEF(&link);
	ZVAL_UNDEF(&_0);
	ZVAL_UNDEF(&_2);
	ZVAL_UNDEF(&_3);
	ZVAL_UNDEF(&_4);

	ZEPHIR_MM_GROW();

	ZEPHIR_INIT_VAR(&link);
	zephir_create_array(&link, 4, 0 TSRMLS_CC);
	ZVAL_LONG(&_2, 0);
	ZEPHIR_CALL_CE_STATIC(&_0, phalcon_version_ce, "getpart", &_1, 0, &_2);
	zephir_check_call_status();
	ZEPHIR_INIT_VAR(&_3);
	ZEPHIR_CONCAT_SVS(&_3, "https://docs.phalconphp.com/en/", &_0, ".0.0/");
	zephir_array_update_string(&link, SL("action"), &_3, PH_COPY | PH_SEPARATE);
	ZEPHIR_CALL_CE_STATIC(&_4, phalcon_version_ce, "get", &_5, 0);
	zephir_check_call_status();
	zephir_array_update_string(&link, SL("text"), &_4, PH_COPY | PH_SEPARATE);
	zephir_array_update_string(&link, SL("local"), &__$false, PH_COPY | PH_SEPARATE);
	add_assoc_stringl_ex(&link, SL("target"), SL("_new"));
	ZEPHIR_CALL_CE_STATIC(&_4, phalcon_tag_ce, "linkto", &_6, 0, &link);
	zephir_check_call_status();
	ZEPHIR_CONCAT_SVS(return_value, "<div class='version'>Phalcon Framework ", &_4, "</div>");
	RETURN_MM();

}

/**
 * Returns the css sources
 */
PHP_METHOD(Phalcon_Debug, getCssSources) {

	zval uri, sources, _0, _1;
	zval *this_ptr = getThis();

	ZVAL_UNDEF(&uri);
	ZVAL_UNDEF(&sources);
	ZVAL_UNDEF(&_0);
	ZVAL_UNDEF(&_1);

	ZEPHIR_MM_GROW();

	zephir_read_property(&uri, this_ptr, SL("_uri"), PH_NOISY_CC | PH_READONLY);
	ZEPHIR_INIT_VAR(&sources);
	ZEPHIR_CONCAT_SVS(&sources, "<link href=\"", &uri, "bower_components/jquery-ui/themes/ui-lightness/jquery-ui.min.css\" type=\"text/css\" rel=\"stylesheet\" />");
	ZEPHIR_INIT_VAR(&_0);
	ZEPHIR_CONCAT_SVS(&_0, "<link href=\"", &uri, "bower_components/jquery-ui/themes/ui-lightness/theme.css\" type=\"text/css\" rel=\"stylesheet\" />");
	zephir_concat_self(&sources, &_0 TSRMLS_CC);
	ZEPHIR_INIT_VAR(&_1);
	ZEPHIR_CONCAT_SVS(&_1, "<link href=\"", &uri, "themes/default/style.css\" type=\"text/css\" rel=\"stylesheet\" />");
	zephir_concat_self(&sources, &_1 TSRMLS_CC);
	RETURN_CCTOR(&sources);

}

/**
 * Returns the javascript sources
 */
PHP_METHOD(Phalcon_Debug, getJsSources) {

	zval uri, sources, _0, _1, _2, _3;
	zval *this_ptr = getThis();

	ZVAL_UNDEF(&uri);
	ZVAL_UNDEF(&sources);
	ZVAL_UNDEF(&_0);
	ZVAL_UNDEF(&_1);
	ZVAL_UNDEF(&_2);
	ZVAL_UNDEF(&_3);

	ZEPHIR_MM_GROW();

	zephir_read_property(&uri, this_ptr, SL("_uri"), PH_NOISY_CC | PH_READONLY);
	ZEPHIR_INIT_VAR(&sources);
	ZEPHIR_CONCAT_SVS(&sources, "<script type=\"text/javascript\" src=\"", &uri, "bower_components/jquery/dist/jquery.min.js\"></script>");
	ZEPHIR_INIT_VAR(&_0);
	ZEPHIR_CONCAT_SVS(&_0, "<script type=\"text/javascript\" src=\"", &uri, "bower_components/jquery-ui/jquery-ui.min.js\"></script>");
	zephir_concat_self(&sources, &_0 TSRMLS_CC);
	ZEPHIR_INIT_VAR(&_1);
	ZEPHIR_CONCAT_SVS(&_1, "<script type=\"text/javascript\" src=\"", &uri, "bower_components/jquery.scrollTo/jquery.scrollTo.min.js\"></script>");
	zephir_concat_self(&sources, &_1 TSRMLS_CC);
	ZEPHIR_INIT_VAR(&_2);
	ZEPHIR_CONCAT_SVS(&_2, "<script type=\"text/javascript\" src=\"", &uri, "prettify/prettify.js\"></script>");
	zephir_concat_self(&sources, &_2 TSRMLS_CC);
	ZEPHIR_INIT_VAR(&_3);
	ZEPHIR_CONCAT_SVS(&_3, "<script type=\"text/javascript\" src=\"", &uri, "pretty.js\"></script>");
	zephir_concat_self(&sources, &_3 TSRMLS_CC);
	RETURN_CCTOR(&sources);

}

/**
 * Shows a backtrace item
 */
PHP_METHOD(Phalcon_Debug, showTraceItem) {

<<<<<<< HEAD
	zend_bool _38$$24;
	zval _1, _24$$16;
	zephir_fcall_cache_entry *_19 = NULL, *_45 = NULL;
	zval trace;
	zval *n_param = NULL, *trace_param = NULL, className, prepareInternalClass, preparedFunctionName, html, classReflection, prepareUriClass, functionName, functionReflection, traceArgs, arguments, argument, filez, line, showFiles, lines, numberLines, showFileFragment, beforeLine, afterLine, lastLine, linePosition, currentLine, classNameWithLink, functionNameWithLink, _0, _16, _2$$3, _3$$3, _4$$3, _11$$3, _12$$3, _5$$4, _6$$4, _7$$5, _8$$6, _9$$6, _10$$6, _13$$10, _14$$11, _15$$11, *_17$$14, _21$$14, _22$$14, _18$$15, _20$$15, _23$$16, _25$$16, _26$$18, _27$$18, _28$$18, _29$$23, _30$$23, _31$$26, _32$$26, _33$$26, _34$$26, _35$$27, _36$$27, _37$$27, _39$$29, _40$$29, _41$$29, _42$$29, _43$$29, _44$$29;
	zend_long n, ZEPHIR_LAST_CALL_STATUS, firstLine = 0, i = 0;
=======
	zend_bool _35$$24;
	zval _1, _24$$16;
	zephir_fcall_cache_entry *_19 = NULL, *_42 = NULL;
	zval trace;
	zval *n_param = NULL, *trace_param = NULL, className, prepareInternalClass, preparedFunctionName, html, classReflection, prepareUriClass, functionName, functionReflection, traceArgs, arguments, argument, filez, line, showFiles, lines, numberLines, showFileFragment, firstLine, lastLine, linePosition, currentLine, classNameWithLink, functionNameWithLink, _0, _16, _2$$3, _3$$3, _4$$3, _11$$3, _12$$3, _5$$4, _6$$4, _7$$5, _8$$6, _9$$6, _10$$6, _13$$10, _14$$11, _15$$11, *_17$$14, _21$$14, _22$$14, _18$$15, _20$$15, _23$$16, _25$$16, _26$$18, _27$$23, _28$$26, _29$$26, _30$$26, _31$$26, _32$$27, _33$$27, _34$$27, _36$$29, _37$$29, _38$$29, _39$$29, _40$$29, _41$$29;
	zend_long n, ZEPHIR_LAST_CALL_STATUS, i = 0, beforeLine$$18, afterLine$$18;
>>>>>>> b3b083d3
	zval *this_ptr = getThis();

	ZVAL_UNDEF(&className);
	ZVAL_UNDEF(&prepareInternalClass);
	ZVAL_UNDEF(&preparedFunctionName);
	ZVAL_UNDEF(&html);
	ZVAL_UNDEF(&classReflection);
	ZVAL_UNDEF(&prepareUriClass);
	ZVAL_UNDEF(&functionName);
	ZVAL_UNDEF(&functionReflection);
	ZVAL_UNDEF(&traceArgs);
	ZVAL_UNDEF(&arguments);
	ZVAL_UNDEF(&argument);
	ZVAL_UNDEF(&filez);
	ZVAL_UNDEF(&line);
	ZVAL_UNDEF(&showFiles);
	ZVAL_UNDEF(&lines);
	ZVAL_UNDEF(&numberLines);
	ZVAL_UNDEF(&showFileFragment);
<<<<<<< HEAD
	ZVAL_UNDEF(&beforeLine);
	ZVAL_UNDEF(&afterLine);
=======
	ZVAL_UNDEF(&firstLine);
>>>>>>> b3b083d3
	ZVAL_UNDEF(&lastLine);
	ZVAL_UNDEF(&linePosition);
	ZVAL_UNDEF(&currentLine);
	ZVAL_UNDEF(&classNameWithLink);
	ZVAL_UNDEF(&functionNameWithLink);
	ZVAL_UNDEF(&_0);
	ZVAL_UNDEF(&_16);
	ZVAL_UNDEF(&_2$$3);
	ZVAL_UNDEF(&_3$$3);
	ZVAL_UNDEF(&_4$$3);
	ZVAL_UNDEF(&_11$$3);
	ZVAL_UNDEF(&_12$$3);
	ZVAL_UNDEF(&_5$$4);
	ZVAL_UNDEF(&_6$$4);
	ZVAL_UNDEF(&_7$$5);
	ZVAL_UNDEF(&_8$$6);
	ZVAL_UNDEF(&_9$$6);
	ZVAL_UNDEF(&_10$$6);
	ZVAL_UNDEF(&_13$$10);
	ZVAL_UNDEF(&_14$$11);
	ZVAL_UNDEF(&_15$$11);
	ZVAL_UNDEF(&_21$$14);
	ZVAL_UNDEF(&_22$$14);
	ZVAL_UNDEF(&_18$$15);
	ZVAL_UNDEF(&_20$$15);
	ZVAL_UNDEF(&_23$$16);
	ZVAL_UNDEF(&_25$$16);
	ZVAL_UNDEF(&_26$$18);
<<<<<<< HEAD
	ZVAL_UNDEF(&_27$$18);
	ZVAL_UNDEF(&_28$$18);
	ZVAL_UNDEF(&_29$$23);
	ZVAL_UNDEF(&_30$$23);
	ZVAL_UNDEF(&_31$$26);
	ZVAL_UNDEF(&_32$$26);
	ZVAL_UNDEF(&_33$$26);
	ZVAL_UNDEF(&_34$$26);
	ZVAL_UNDEF(&_35$$27);
	ZVAL_UNDEF(&_36$$27);
	ZVAL_UNDEF(&_37$$27);
	ZVAL_UNDEF(&_39$$29);
	ZVAL_UNDEF(&_40$$29);
	ZVAL_UNDEF(&_41$$29);
	ZVAL_UNDEF(&_42$$29);
	ZVAL_UNDEF(&_43$$29);
	ZVAL_UNDEF(&_44$$29);
=======
	ZVAL_UNDEF(&_27$$23);
	ZVAL_UNDEF(&_28$$26);
	ZVAL_UNDEF(&_29$$26);
	ZVAL_UNDEF(&_30$$26);
	ZVAL_UNDEF(&_31$$26);
	ZVAL_UNDEF(&_32$$27);
	ZVAL_UNDEF(&_33$$27);
	ZVAL_UNDEF(&_34$$27);
	ZVAL_UNDEF(&_36$$29);
	ZVAL_UNDEF(&_37$$29);
	ZVAL_UNDEF(&_38$$29);
	ZVAL_UNDEF(&_39$$29);
	ZVAL_UNDEF(&_40$$29);
	ZVAL_UNDEF(&_41$$29);
>>>>>>> b3b083d3
	ZVAL_UNDEF(&trace);
	ZVAL_UNDEF(&_1);
	ZVAL_UNDEF(&_24$$16);

	ZEPHIR_MM_GROW();
	zephir_fetch_params(1, 2, 0, &n_param, &trace_param);

	n = zephir_get_intval(n_param);
	ZEPHIR_OBS_COPY_OR_DUP(&trace, trace_param);


	ZEPHIR_SINIT_VAR(_0);
	ZVAL_LONG(&_0, n);
	ZEPHIR_INIT_VAR(&_1);
	ZEPHIR_CONCAT_SVS(&_1, "<tr><td align=\"right\" valign=\"top\" class=\"error-number\">#", &_0, "</td><td>");
	ZEPHIR_CPY_WRT(&html, &_1);
	ZEPHIR_OBS_VAR(&className);
	if (zephir_array_isset_string_fetch(&className, &trace, SL("class"), 0)) {
		ZEPHIR_INIT_VAR(&_2$$3);
		ZEPHIR_INIT_VAR(&_3$$3);
		ZEPHIR_INIT_VAR(&_4$$3);
		ZVAL_STRING(&_4$$3, "/^Phalcon/");
		zephir_preg_match(&_3$$3, &_4$$3, &className, &_2$$3, 0, 0 , 0  TSRMLS_CC);
		if (zephir_is_true(&_3$$3)) {
			ZEPHIR_INIT_VAR(&_5$$4);
			ZVAL_STRING(&_5$$4, "\\");
			ZEPHIR_INIT_VAR(&_6$$4);
			ZVAL_STRING(&_6$$4, "/");
			ZEPHIR_INIT_VAR(&prepareUriClass);
			zephir_fast_str_replace(&prepareUriClass, &_5$$4, &_6$$4, &className TSRMLS_CC);
			ZEPHIR_INIT_VAR(&classNameWithLink);
			ZEPHIR_CONCAT_SVSVS(&classNameWithLink, "<a target=\"_new\" href=\"//api.phalconphp.com/class/", &prepareUriClass, ".html\">", &className, "</a>");
		} else {
			ZEPHIR_INIT_VAR(&classReflection);
			object_init_ex(&classReflection, zephir_get_internal_ce(SL("reflectionclass")));
<<<<<<< HEAD
			ZEPHIR_CALL_METHOD(NULL, &classReflection, "__construct", NULL, 87, &className);
			zephir_check_call_status();
			ZEPHIR_CALL_METHOD(&_7$$5, &classReflection, "isinternal", NULL, 156);
=======
			ZEPHIR_CALL_METHOD(NULL, &classReflection, "__construct", NULL, 89, &className);
			zephir_check_call_status();
			ZEPHIR_CALL_METHOD(&_7$$5, &classReflection, "isinternal", NULL, 165);
>>>>>>> b3b083d3
			zephir_check_call_status();
			if (zephir_is_true(&_7$$5)) {
				ZEPHIR_INIT_VAR(&_8$$6);
				zephir_fast_strtolower(&_8$$6, &className);
				ZEPHIR_INIT_VAR(&_9$$6);
				ZVAL_STRING(&_9$$6, "_");
				ZEPHIR_INIT_VAR(&_10$$6);
				ZVAL_STRING(&_10$$6, "-");
				ZEPHIR_INIT_VAR(&prepareInternalClass);
				zephir_fast_str_replace(&prepareInternalClass, &_9$$6, &_10$$6, &_8$$6 TSRMLS_CC);
				ZEPHIR_INIT_NVAR(&classNameWithLink);
				ZEPHIR_CONCAT_SVSVS(&classNameWithLink, "<a target=\"_new\" href=\"http://php.net/manual/en/class.", &prepareInternalClass, ".php\">", &className, "</a>");
			} else {
				ZEPHIR_CPY_WRT(&classNameWithLink, &className);
			}
		}
		ZEPHIR_INIT_VAR(&_11$$3);
		ZEPHIR_CONCAT_SVS(&_11$$3, "<span class=\"error-class\">", &classNameWithLink, "</span>");
		zephir_concat_self(&html, &_11$$3 TSRMLS_CC);
		zephir_array_fetch_string(&_12$$3, &trace, SL("type"), PH_NOISY | PH_READONLY, "phalcon/debug.zep", 374 TSRMLS_CC);
		zephir_concat_self(&html, &_12$$3 TSRMLS_CC);
	}
	ZEPHIR_OBS_VAR(&functionName);
	zephir_array_fetch_string(&functionName, &trace, SL("function"), PH_NOISY, "phalcon/debug.zep", 380 TSRMLS_CC);
	if (zephir_array_isset_string(&trace, SL("class"))) {
		ZEPHIR_CPY_WRT(&functionNameWithLink, &functionName);
	} else {
		if ((zephir_function_exists(&functionName TSRMLS_CC)  == SUCCESS)) {
			ZEPHIR_INIT_VAR(&functionReflection);
			object_init_ex(&functionReflection, zephir_get_internal_ce(SL("reflectionfunction")));
<<<<<<< HEAD
			ZEPHIR_CALL_METHOD(NULL, &functionReflection, "__construct", NULL, 76, &functionName);
			zephir_check_call_status();
			ZEPHIR_CALL_METHOD(&_13$$10, &functionReflection, "isinternal", NULL, 157);
=======
			ZEPHIR_CALL_METHOD(NULL, &functionReflection, "__construct", NULL, 78, &functionName);
			zephir_check_call_status();
			ZEPHIR_CALL_METHOD(&_13$$10, &functionReflection, "isinternal", NULL, 166);
>>>>>>> b3b083d3
			zephir_check_call_status();
			if (zephir_is_true(&_13$$10)) {
				ZEPHIR_INIT_VAR(&_14$$11);
				ZVAL_STRING(&_14$$11, "_");
				ZEPHIR_INIT_VAR(&_15$$11);
				ZVAL_STRING(&_15$$11, "-");
				ZEPHIR_INIT_VAR(&preparedFunctionName);
				zephir_fast_str_replace(&preparedFunctionName, &_14$$11, &_15$$11, &functionName TSRMLS_CC);
				ZEPHIR_INIT_NVAR(&functionNameWithLink);
				ZEPHIR_CONCAT_SVSVS(&functionNameWithLink, "<a target=\"_new\" href=\"http://php.net/manual/en/function.", &preparedFunctionName, ".php\">", &functionName, "</a>");
			} else {
				ZEPHIR_CPY_WRT(&functionNameWithLink, &functionName);
			}
		} else {
			ZEPHIR_CPY_WRT(&functionNameWithLink, &functionName);
		}
	}
	ZEPHIR_INIT_VAR(&_16);
	ZEPHIR_CONCAT_SVS(&_16, "<span class=\"error-function\">", &functionNameWithLink, "</span>");
	zephir_concat_self(&html, &_16 TSRMLS_CC);
	ZEPHIR_OBS_VAR(&traceArgs);
	if (zephir_array_isset_string_fetch(&traceArgs, &trace, SL("args"), 0)) {
		ZEPHIR_INIT_VAR(&arguments);
		array_init(&arguments);
		zephir_is_iterable(&traceArgs, 0, "phalcon/debug.zep", 429);
		ZEND_HASH_FOREACH_VAL(Z_ARRVAL_P(&traceArgs), _17$$14)
		{
			ZEPHIR_INIT_NVAR(&argument);
			ZVAL_COPY(&argument, _17$$14);
			ZEPHIR_CALL_METHOD(&_18$$15, this_ptr, "_getvardump", &_19, 0, &argument);
			zephir_check_call_status();
			ZEPHIR_INIT_LNVAR(_20$$15);
			ZEPHIR_CONCAT_SVS(&_20$$15, "<span class=\"error-parameter\">", &_18$$15, "</span>");
			zephir_array_append(&arguments, &_20$$15, PH_SEPARATE, "phalcon/debug.zep", 423);
		} ZEND_HASH_FOREACH_END();
		ZEPHIR_INIT_NVAR(&argument);
		ZEPHIR_INIT_VAR(&_21$$14);
		zephir_fast_join_str(&_21$$14, SL(", "), &arguments TSRMLS_CC);
		ZEPHIR_INIT_VAR(&_22$$14);
		ZEPHIR_CONCAT_SVS(&_22$$14, "(", &_21$$14, ")");
		zephir_concat_self(&html, &_22$$14 TSRMLS_CC);
	}
	ZEPHIR_OBS_VAR(&filez);
	if (zephir_array_isset_string_fetch(&filez, &trace, SL("file"), 0)) {
		ZEPHIR_OBS_VAR(&_23$$16);
		zephir_array_fetch_string(&_23$$16, &trace, SL("line"), PH_NOISY, "phalcon/debug.zep", 437 TSRMLS_CC);
		zephir_get_strval(&_24$$16, &_23$$16);
		ZEPHIR_CPY_WRT(&line, &_24$$16);
		ZEPHIR_INIT_VAR(&_25$$16);
		ZEPHIR_CONCAT_SVSVS(&_25$$16, "<br/><div class=\"error-file\">", &filez, " (", &line, ")</div>");
		zephir_concat_self(&html, &_25$$16 TSRMLS_CC);
		ZEPHIR_OBS_VAR(&showFiles);
		zephir_read_property(&showFiles, this_ptr, SL("_showFiles"), PH_NOISY_CC);
		if (zephir_is_true(&showFiles)) {
<<<<<<< HEAD
			ZEPHIR_CALL_FUNCTION(&lines, "file", NULL, 158, &filez);
=======
			ZEPHIR_CALL_FUNCTION(&lines, "file", NULL, 167, &filez);
>>>>>>> b3b083d3
			zephir_check_call_status();
			ZEPHIR_INIT_VAR(&numberLines);
			ZVAL_LONG(&numberLines, zephir_fast_count_int(&lines TSRMLS_CC));
			ZEPHIR_OBS_VAR(&showFileFragment);
			zephir_read_property(&showFileFragment, this_ptr, SL("_showFileFragment"), PH_NOISY_CC);
			if (zephir_is_true(&showFileFragment)) {
<<<<<<< HEAD
				ZEPHIR_INIT_VAR(&beforeLine);
				ZVAL_LONG(&beforeLine, (zephir_get_numberval(&line) - 7));
				if (ZEPHIR_LT_LONG(&beforeLine, 1)) {
					firstLine = 1;
				} else {
					firstLine = zephir_get_numberval(&beforeLine);
				}
				ZEPHIR_INIT_VAR(&afterLine);
				ZVAL_LONG(&afterLine, (zephir_get_numberval(&line) + 5));
				if (ZEPHIR_GT(&afterLine, &numberLines)) {
					ZEPHIR_CPY_WRT(&lastLine, &numberLines);
				} else {
					ZEPHIR_CPY_WRT(&lastLine, &afterLine);
				}
				ZEPHIR_SINIT_VAR(_26$$18);
				ZVAL_LONG(&_26$$18, firstLine);
				ZEPHIR_SINIT_VAR(_27$$18);
				ZVAL_LONG(&_27$$18, firstLine);
				ZEPHIR_INIT_VAR(&_28$$18);
				ZEPHIR_CONCAT_SVSVSVS(&_28$$18, "<pre class=\"prettyprint highlight:", &_26$$18, ":", &line, " linenums:", &_27$$18, "\">");
				zephir_concat_self(&html, &_28$$18 TSRMLS_CC);
			} else {
				firstLine = 1;
				ZEPHIR_CPY_WRT(&lastLine, &numberLines);
				ZEPHIR_SINIT_VAR(_29$$23);
				ZVAL_LONG(&_29$$23, firstLine);
				ZEPHIR_INIT_VAR(&_30$$23);
				ZEPHIR_CONCAT_SVSVS(&_30$$23, "<pre class=\"prettyprint highlight:", &_29$$23, ":", &line, " linenums error-scroll\">");
				zephir_concat_self(&html, &_30$$23 TSRMLS_CC);
=======
				beforeLine$$18 = (zephir_get_numberval(&line) - 7);
				if (beforeLine$$18 < 1) {
					ZEPHIR_INIT_VAR(&firstLine);
					ZVAL_LONG(&firstLine, 1);
				} else {
					ZEPHIR_INIT_NVAR(&firstLine);
					ZVAL_LONG(&firstLine, beforeLine$$18);
				}
				afterLine$$18 = (zephir_get_numberval(&line) + 5);
				if (ZEPHIR_LT_LONG(&numberLines, afterLine$$18)) {
					ZEPHIR_CPY_WRT(&lastLine, &numberLines);
				} else {
					ZEPHIR_INIT_NVAR(&lastLine);
					ZVAL_LONG(&lastLine, afterLine$$18);
				}
				ZEPHIR_INIT_VAR(&_26$$18);
				ZEPHIR_CONCAT_SVSVSVS(&_26$$18, "<pre class=\"prettyprint highlight:", &firstLine, ":", &line, " linenums:", &firstLine, "\">");
				zephir_concat_self(&html, &_26$$18 TSRMLS_CC);
			} else {
				ZEPHIR_INIT_NVAR(&firstLine);
				ZVAL_LONG(&firstLine, 1);
				ZEPHIR_CPY_WRT(&lastLine, &numberLines);
				ZEPHIR_INIT_VAR(&_27$$23);
				ZEPHIR_CONCAT_SVSVS(&_27$$23, "<pre class=\"prettyprint highlight:", &firstLine, ":", &line, " linenums error-scroll\">");
				zephir_concat_self(&html, &_27$$23 TSRMLS_CC);
>>>>>>> b3b083d3
			}
			i = zephir_get_numberval(&firstLine);
			while (1) {
				if (!(ZEPHIR_GE_LONG(&lastLine, i))) {
					break;
				}
				ZEPHIR_INIT_NVAR(&linePosition);
				ZVAL_LONG(&linePosition, (i - 1));
				ZEPHIR_OBS_NVAR(&currentLine);
<<<<<<< HEAD
				zephir_array_fetch(&currentLine, &lines, &linePosition, PH_NOISY, "phalcon/debug.zep", 510 TSRMLS_CC);
				if (zephir_is_true(&showFileFragment)) {
					if (i == firstLine) {
						ZEPHIR_INIT_NVAR(&_31$$26);
						ZEPHIR_INIT_NVAR(&_32$$26);
						ZEPHIR_INIT_NVAR(&_33$$26);
						zephir_fast_trim(&_33$$26, &currentLine, NULL , ZEPHIR_TRIM_RIGHT TSRMLS_CC);
						ZEPHIR_INIT_NVAR(&_34$$26);
						ZVAL_STRING(&_34$$26, "#\\*\\/#");
						zephir_preg_match(&_32$$26, &_34$$26, &_33$$26, &_31$$26, 0, 0 , 0  TSRMLS_CC);
						if (zephir_is_true(&_32$$26)) {
							ZEPHIR_INIT_NVAR(&_35$$27);
							ZEPHIR_INIT_NVAR(&_36$$27);
							ZVAL_STRING(&_36$$27, "* /");
							ZEPHIR_INIT_NVAR(&_37$$27);
							ZVAL_STRING(&_37$$27, " ");
							zephir_fast_str_replace(&_35$$27, &_36$$27, &_37$$27, &currentLine TSRMLS_CC);
							ZEPHIR_CPY_WRT(&currentLine, &_35$$27);
						}
					}
				}
				_38$$24 = ZEPHIR_IS_STRING(&currentLine, "\n");
				if (!(_38$$24)) {
					_38$$24 = ZEPHIR_IS_STRING(&currentLine, "\r\n");
				}
				if (_38$$24) {
					zephir_concat_self_str(&html, SL("&nbsp;\n") TSRMLS_CC);
				} else {
					ZEPHIR_INIT_NVAR(&_39$$29);
					ZEPHIR_INIT_NVAR(&_40$$29);
					ZVAL_STRING(&_40$$29, "\t");
					ZEPHIR_INIT_NVAR(&_41$$29);
					ZVAL_STRING(&_41$$29, "  ");
					zephir_fast_str_replace(&_39$$29, &_40$$29, &_41$$29, &currentLine TSRMLS_CC);
					ZVAL_LONG(&_42$$29, 2);
					ZEPHIR_INIT_NVAR(&_43$$29);
					ZVAL_STRING(&_43$$29, "UTF-8");
					ZEPHIR_CALL_FUNCTION(&_44$$29, "htmlentities", &_45, 154, &_39$$29, &_42$$29, &_43$$29);
					zephir_check_call_status();
					zephir_concat_self(&html, &_44$$29 TSRMLS_CC);
=======
				zephir_array_fetch(&currentLine, &lines, &linePosition, PH_NOISY, "phalcon/debug.zep", 509 TSRMLS_CC);
				if (zephir_is_true(&showFileFragment)) {
					if (ZEPHIR_IS_LONG(&firstLine, i)) {
						ZEPHIR_INIT_NVAR(&_28$$26);
						ZEPHIR_INIT_NVAR(&_29$$26);
						ZEPHIR_INIT_NVAR(&_30$$26);
						zephir_fast_trim(&_30$$26, &currentLine, NULL , ZEPHIR_TRIM_RIGHT TSRMLS_CC);
						ZEPHIR_INIT_NVAR(&_31$$26);
						ZVAL_STRING(&_31$$26, "#\\*\\/#");
						zephir_preg_match(&_29$$26, &_31$$26, &_30$$26, &_28$$26, 0, 0 , 0  TSRMLS_CC);
						if (zephir_is_true(&_29$$26)) {
							ZEPHIR_INIT_NVAR(&_32$$27);
							ZEPHIR_INIT_NVAR(&_33$$27);
							ZVAL_STRING(&_33$$27, "* /");
							ZEPHIR_INIT_NVAR(&_34$$27);
							ZVAL_STRING(&_34$$27, " ");
							zephir_fast_str_replace(&_32$$27, &_33$$27, &_34$$27, &currentLine TSRMLS_CC);
							ZEPHIR_CPY_WRT(&currentLine, &_32$$27);
						}
					}
				}
				_35$$24 = ZEPHIR_IS_STRING(&currentLine, "\n");
				if (!(_35$$24)) {
					_35$$24 = ZEPHIR_IS_STRING(&currentLine, "\r\n");
				}
				if (_35$$24) {
					zephir_concat_self_str(&html, SL("&nbsp;\n") TSRMLS_CC);
				} else {
					ZEPHIR_INIT_NVAR(&_36$$29);
					ZEPHIR_INIT_NVAR(&_37$$29);
					ZVAL_STRING(&_37$$29, "\t");
					ZEPHIR_INIT_NVAR(&_38$$29);
					ZVAL_STRING(&_38$$29, "  ");
					zephir_fast_str_replace(&_36$$29, &_37$$29, &_38$$29, &currentLine TSRMLS_CC);
					ZVAL_LONG(&_39$$29, 2);
					ZEPHIR_INIT_NVAR(&_40$$29);
					ZVAL_STRING(&_40$$29, "UTF-8");
					ZEPHIR_CALL_FUNCTION(&_41$$29, "htmlentities", &_42, 163, &_36$$29, &_39$$29, &_40$$29);
					zephir_check_call_status();
					zephir_concat_self(&html, &_41$$29 TSRMLS_CC);
>>>>>>> b3b083d3
				}
				i++;
			}
			zephir_concat_self_str(&html, SL("</pre>") TSRMLS_CC);
		}
	}
	zephir_concat_self_str(&html, SL("</td></tr>") TSRMLS_CC);
	RETURN_CCTOR(&html);

}

/**
 * Throws an exception when a notice or warning is raised
 */
PHP_METHOD(Phalcon_Debug, onUncaughtLowSeverity) {

	zend_long ZEPHIR_LAST_CALL_STATUS;
	zval *severity, severity_sub, *message, message_sub, *file, file_sub, *line, line_sub, *context, context_sub, _0, _1, _2$$3, _3$$3;
	zval *this_ptr = getThis();

	ZVAL_UNDEF(&severity_sub);
	ZVAL_UNDEF(&message_sub);
	ZVAL_UNDEF(&file_sub);
	ZVAL_UNDEF(&line_sub);
	ZVAL_UNDEF(&context_sub);
	ZVAL_UNDEF(&_0);
	ZVAL_UNDEF(&_1);
	ZVAL_UNDEF(&_2$$3);
	ZVAL_UNDEF(&_3$$3);

	ZEPHIR_MM_GROW();
	zephir_fetch_params(1, 5, 0, &severity, &message, &file, &line, &context);



<<<<<<< HEAD
	ZEPHIR_CALL_FUNCTION(&_0, "error_reporting", NULL, 159);
=======
	ZEPHIR_CALL_FUNCTION(&_0, "error_reporting", NULL, 168);
>>>>>>> b3b083d3
	zephir_check_call_status();
	ZEPHIR_SINIT_VAR(_1);
	zephir_bitwise_and_function(&_1, &_0, severity TSRMLS_CC);
	if (zephir_is_true(&_1)) {
		ZEPHIR_INIT_VAR(&_2$$3);
		object_init_ex(&_2$$3, zephir_get_internal_ce(SL("errorexception")));
		ZVAL_LONG(&_3$$3, 0);
<<<<<<< HEAD
		ZEPHIR_CALL_METHOD(NULL, &_2$$3, "__construct", NULL, 160, message, &_3$$3, severity, file, line);
		zephir_check_call_status();
		zephir_throw_exception_debug(&_2$$3, "phalcon/debug.zep", 553 TSRMLS_CC);
=======
		ZEPHIR_CALL_METHOD(NULL, &_2$$3, "__construct", NULL, 169, message, &_3$$3, severity, file, line);
		zephir_check_call_status();
		zephir_throw_exception_debug(&_2$$3, "phalcon/debug.zep", 552 TSRMLS_CC);
>>>>>>> b3b083d3
		ZEPHIR_MM_RESTORE();
		return;
	}
	ZEPHIR_MM_RESTORE();

}

/**
 * Handles uncaught exceptions
 */
PHP_METHOD(Phalcon_Debug, onUncaughtException) {

	zend_string *_13$$5, *_18$$5, *_25$$5, *_32$$5, *_38$$13;
	zend_ulong _12$$5, _17$$5, _24$$5, _31$$5, _37$$13;
	zephir_fcall_cache_entry *_15 = NULL, *_21 = NULL, *_27 = NULL;
	zend_long ZEPHIR_LAST_CALL_STATUS;
	zval *exception, exception_sub, __$true, *_REQUEST, *_SERVER, __$false, obLevel, className, escapedMessage, html, showBackTrace, dataVars, n, traceItem, keyRequest, value, keyServer, keyFile, keyVar, dataVar, _0, _2, _3, _4, _5, _6, _7, _8, _9, _42, _43, _1$$4, _10$$5, *_11$$5, *_16$$5, *_23$$5, _29$$5, *_30$$5, _34$$5, _35$$5, _14$$7, _19$$9, _20$$10, _22$$10, _26$$11, _28$$11, _33$$12, *_36$$13, _39$$14, _40$$14, _41$$14;
	zval *this_ptr = getThis();

	ZVAL_UNDEF(&exception_sub);
	ZVAL_BOOL(&__$true, 1);
	ZVAL_BOOL(&__$false, 0);
	ZVAL_UNDEF(&obLevel);
	ZVAL_UNDEF(&className);
	ZVAL_UNDEF(&escapedMessage);
	ZVAL_UNDEF(&html);
	ZVAL_UNDEF(&showBackTrace);
	ZVAL_UNDEF(&dataVars);
	ZVAL_UNDEF(&n);
	ZVAL_UNDEF(&traceItem);
	ZVAL_UNDEF(&keyRequest);
	ZVAL_UNDEF(&value);
	ZVAL_UNDEF(&keyServer);
	ZVAL_UNDEF(&keyFile);
	ZVAL_UNDEF(&keyVar);
	ZVAL_UNDEF(&dataVar);
	ZVAL_UNDEF(&_0);
	ZVAL_UNDEF(&_2);
	ZVAL_UNDEF(&_3);
	ZVAL_UNDEF(&_4);
	ZVAL_UNDEF(&_5);
	ZVAL_UNDEF(&_6);
	ZVAL_UNDEF(&_7);
	ZVAL_UNDEF(&_8);
	ZVAL_UNDEF(&_9);
	ZVAL_UNDEF(&_42);
	ZVAL_UNDEF(&_43);
	ZVAL_UNDEF(&_1$$4);
	ZVAL_UNDEF(&_10$$5);
	ZVAL_UNDEF(&_29$$5);
	ZVAL_UNDEF(&_34$$5);
	ZVAL_UNDEF(&_35$$5);
	ZVAL_UNDEF(&_14$$7);
	ZVAL_UNDEF(&_19$$9);
	ZVAL_UNDEF(&_20$$10);
	ZVAL_UNDEF(&_22$$10);
	ZVAL_UNDEF(&_26$$11);
	ZVAL_UNDEF(&_28$$11);
	ZVAL_UNDEF(&_33$$12);
	ZVAL_UNDEF(&_39$$14);
	ZVAL_UNDEF(&_40$$14);
	ZVAL_UNDEF(&_41$$14);

	ZEPHIR_MM_GROW();
	zephir_get_global(&_SERVER, SL("_SERVER"));
<<<<<<< HEAD
	if (!_SERVER) {
		ZEPHIR_THROW_EXCEPTION_STR(zend_exception_get_default(), "Invalid superglobal");
		return;
	}
	zephir_get_global(&_REQUEST, SL("_REQUEST"));
	if (!_REQUEST) {
		ZEPHIR_THROW_EXCEPTION_STR(zend_exception_get_default(), "Invalid superglobal");
		return;
	}
=======
	zephir_get_global(&_REQUEST, SL("_REQUEST"));
>>>>>>> b3b083d3
	zephir_fetch_params(1, 1, 0, &exception);



<<<<<<< HEAD
	ZEPHIR_CALL_FUNCTION(&obLevel, "ob_get_level", NULL, 161);
	zephir_check_call_status();
	if (ZEPHIR_GT_LONG(&obLevel, 0)) {
		ZEPHIR_CALL_FUNCTION(NULL, "ob_end_clean", NULL, 127);
=======
	ZEPHIR_CALL_FUNCTION(&obLevel, "ob_get_level", NULL, 170);
	zephir_check_call_status();
	if (ZEPHIR_GT_LONG(&obLevel, 0)) {
		ZEPHIR_CALL_FUNCTION(NULL, "ob_end_clean", NULL, 129);
>>>>>>> b3b083d3
		zephir_check_call_status();
	}
	zephir_read_static_property_ce(&_0, phalcon_debug_ce, SL("_isActive"), PH_NOISY_CC | PH_READONLY);
	if (zephir_is_true(&_0)) {
		ZEPHIR_CALL_METHOD(&_1$$4, exception, "getmessage", NULL, 0);
		zephir_check_call_status();
		zend_print_zval(&_1$$4, 0);
		RETURN_MM_NULL();
	}
	zend_update_static_property(phalcon_debug_ce, ZEND_STRL("_isActive"), &__$true);
	ZEPHIR_INIT_VAR(&className);
	zephir_get_class(&className, exception, 0 TSRMLS_CC);
	ZEPHIR_CALL_METHOD(&_2, exception, "getmessage", NULL, 0);
	zephir_check_call_status();
	ZEPHIR_CALL_METHOD(&escapedMessage, this_ptr, "_escapestring", NULL, 0, &_2);
	zephir_check_call_status();
	ZEPHIR_INIT_VAR(&html);
	ZEPHIR_CONCAT_SVSVS(&html, "<html><head><title>", &className, ": ", &escapedMessage, "</title>");
	ZEPHIR_CALL_METHOD(&_3, this_ptr, "getcsssources", NULL, 0);
	zephir_check_call_status();
	ZEPHIR_INIT_VAR(&_4);
	ZEPHIR_CONCAT_VS(&_4, &_3, "</head><body>");
	zephir_concat_self(&html, &_4 TSRMLS_CC);
	ZEPHIR_CALL_METHOD(&_5, this_ptr, "getversion", NULL, 0);
	zephir_check_call_status();
	zephir_concat_self(&html, &_5 TSRMLS_CC);
	zephir_concat_self_str(&html, SL("<div align=\"center\"><div class=\"error-main\">") TSRMLS_CC);
	ZEPHIR_INIT_VAR(&_6);
	ZEPHIR_CONCAT_SVSVS(&_6, "<h1>", &className, ": ", &escapedMessage, "</h1>");
	zephir_concat_self(&html, &_6 TSRMLS_CC);
	ZEPHIR_CALL_METHOD(&_7, exception, "getfile", NULL, 0);
	zephir_check_call_status();
	ZEPHIR_CALL_METHOD(&_8, exception, "getline", NULL, 0);
	zephir_check_call_status();
	ZEPHIR_INIT_VAR(&_9);
	ZEPHIR_CONCAT_SVSVS(&_9, "<span class=\"error-file\">", &_7, " (", &_8, ")</span>");
	zephir_concat_self(&html, &_9 TSRMLS_CC);
	zephir_concat_self_str(&html, SL("</div>") TSRMLS_CC);
	ZEPHIR_OBS_VAR(&showBackTrace);
	zephir_read_property(&showBackTrace, this_ptr, SL("_showBackTrace"), PH_NOISY_CC);
	if (zephir_is_true(&showBackTrace)) {
		ZEPHIR_OBS_VAR(&dataVars);
		zephir_read_property(&dataVars, this_ptr, SL("_data"), PH_NOISY_CC);
		zephir_concat_self_str(&html, SL("<div class=\"error-info\"><div id=\"tabs\"><ul>") TSRMLS_CC);
		zephir_concat_self_str(&html, SL("<li><a href=\"#error-tabs-1\">Backtrace</a></li>") TSRMLS_CC);
		zephir_concat_self_str(&html, SL("<li><a href=\"#error-tabs-2\">Request</a></li>") TSRMLS_CC);
		zephir_concat_self_str(&html, SL("<li><a href=\"#error-tabs-3\">Server</a></li>") TSRMLS_CC);
		zephir_concat_self_str(&html, SL("<li><a href=\"#error-tabs-4\">Included Files</a></li>") TSRMLS_CC);
		zephir_concat_self_str(&html, SL("<li><a href=\"#error-tabs-5\">Memory</a></li>") TSRMLS_CC);
		if (Z_TYPE_P(&dataVars) == IS_ARRAY) {
			zephir_concat_self_str(&html, SL("<li><a href=\"#error-tabs-6\">Variables</a></li>") TSRMLS_CC);
		}
		zephir_concat_self_str(&html, SL("</ul>") TSRMLS_CC);
		zephir_concat_self_str(&html, SL("<div id=\"error-tabs-1\"><table cellspacing=\"0\" align=\"center\" width=\"100%\">") TSRMLS_CC);
		ZEPHIR_CALL_METHOD(&_10$$5, exception, "gettrace", NULL, 0);
		zephir_check_call_status();
<<<<<<< HEAD
		zephir_is_iterable(&_10$$5, 0, "phalcon/debug.zep", 647);
=======
		zephir_is_iterable(&_10$$5, 0, "phalcon/debug.zep", 646);
>>>>>>> b3b083d3
		ZEND_HASH_FOREACH_KEY_VAL(Z_ARRVAL_P(&_10$$5), _12$$5, _13$$5, _11$$5)
		{
			ZEPHIR_INIT_NVAR(&n);
			if (_13$$5 != NULL) { 
				ZVAL_STR_COPY(&n, _13$$5);
			} else {
				ZVAL_LONG(&n, _12$$5);
			}
			ZEPHIR_INIT_NVAR(&traceItem);
			ZVAL_COPY(&traceItem, _11$$5);
<<<<<<< HEAD
			ZEPHIR_CALL_METHOD(&_14$$7, this_ptr, "showtraceitem", &_15, 162, &n, &traceItem);
=======
			ZEPHIR_CALL_METHOD(&_14$$7, this_ptr, "showtraceitem", &_15, 171, &n, &traceItem);
>>>>>>> b3b083d3
			zephir_check_call_status();
			zephir_concat_self(&html, &_14$$7 TSRMLS_CC);
		} ZEND_HASH_FOREACH_END();
		ZEPHIR_INIT_NVAR(&traceItem);
		ZEPHIR_INIT_NVAR(&n);
		zephir_concat_self_str(&html, SL("</table></div>") TSRMLS_CC);
		zephir_concat_self_str(&html, SL("<div id=\"error-tabs-2\"><table cellspacing=\"0\" align=\"center\" class=\"superglobal-detail\">") TSRMLS_CC);
		zephir_concat_self_str(&html, SL("<tr><th>Key</th><th>Value</th></tr>") TSRMLS_CC);
<<<<<<< HEAD
		zephir_is_iterable(_REQUEST, 0, "phalcon/debug.zep", 661);
=======
		zephir_is_iterable(_REQUEST, 0, "phalcon/debug.zep", 660);
>>>>>>> b3b083d3
		ZEND_HASH_FOREACH_KEY_VAL(Z_ARRVAL_P(_REQUEST), _17$$5, _18$$5, _16$$5)
		{
			ZEPHIR_INIT_NVAR(&keyRequest);
			if (_18$$5 != NULL) { 
				ZVAL_STR_COPY(&keyRequest, _18$$5);
			} else {
				ZVAL_LONG(&keyRequest, _17$$5);
			}
			ZEPHIR_INIT_NVAR(&value);
			ZVAL_COPY(&value, _16$$5);
			if (Z_TYPE_P(&value) != IS_ARRAY) {
				ZEPHIR_INIT_LNVAR(_19$$9);
				ZEPHIR_CONCAT_SVSVS(&_19$$9, "<tr><td class=\"key\">", &keyRequest, "</td><td>", &value, "</td></tr>");
				zephir_concat_self(&html, &_19$$9 TSRMLS_CC);
			} else {
<<<<<<< HEAD
				ZEPHIR_CALL_FUNCTION(&_20$$10, "print_r", &_21, 163, &value, &__$true);
=======
				ZEPHIR_CALL_FUNCTION(&_20$$10, "print_r", &_21, 172, &value, &__$true);
>>>>>>> b3b083d3
				zephir_check_call_status();
				ZEPHIR_INIT_LNVAR(_22$$10);
				ZEPHIR_CONCAT_SVSVS(&_22$$10, "<tr><td class=\"key\">", &keyRequest, "</td><td>", &_20$$10, "</td></tr>");
				zephir_concat_self(&html, &_22$$10 TSRMLS_CC);
			}
		} ZEND_HASH_FOREACH_END();
		ZEPHIR_INIT_NVAR(&value);
		ZEPHIR_INIT_NVAR(&keyRequest);
		zephir_concat_self_str(&html, SL("</table></div>") TSRMLS_CC);
		zephir_concat_self_str(&html, SL("<div id=\"error-tabs-3\"><table cellspacing=\"0\" align=\"center\" class=\"superglobal-detail\">") TSRMLS_CC);
		zephir_concat_self_str(&html, SL("<tr><th>Key</th><th>Value</th></tr>") TSRMLS_CC);
<<<<<<< HEAD
		zephir_is_iterable(_SERVER, 0, "phalcon/debug.zep", 671);
=======
		zephir_is_iterable(_SERVER, 0, "phalcon/debug.zep", 670);
>>>>>>> b3b083d3
		ZEND_HASH_FOREACH_KEY_VAL(Z_ARRVAL_P(_SERVER), _24$$5, _25$$5, _23$$5)
		{
			ZEPHIR_INIT_NVAR(&keyServer);
			if (_25$$5 != NULL) { 
				ZVAL_STR_COPY(&keyServer, _25$$5);
			} else {
				ZVAL_LONG(&keyServer, _24$$5);
			}
			ZEPHIR_INIT_NVAR(&value);
			ZVAL_COPY(&value, _23$$5);
			ZEPHIR_CALL_METHOD(&_26$$11, this_ptr, "_getvardump", &_27, 0, &value);
			zephir_check_call_status();
			ZEPHIR_INIT_LNVAR(_28$$11);
			ZEPHIR_CONCAT_SVSVS(&_28$$11, "<tr><td class=\"key\">", &keyServer, "</td><td>", &_26$$11, "</td></tr>");
			zephir_concat_self(&html, &_28$$11 TSRMLS_CC);
		} ZEND_HASH_FOREACH_END();
		ZEPHIR_INIT_NVAR(&value);
		ZEPHIR_INIT_NVAR(&keyServer);
		zephir_concat_self_str(&html, SL("</table></div>") TSRMLS_CC);
		zephir_concat_self_str(&html, SL("<div id=\"error-tabs-4\"><table cellspacing=\"0\" align=\"center\" class=\"superglobal-detail\">") TSRMLS_CC);
		zephir_concat_self_str(&html, SL("<tr><th>#</th><th>Path</th></tr>") TSRMLS_CC);
<<<<<<< HEAD
		ZEPHIR_CALL_FUNCTION(&_29$$5, "get_included_files", NULL, 164);
		zephir_check_call_status();
		zephir_is_iterable(&_29$$5, 0, "phalcon/debug.zep", 681);
=======
		ZEPHIR_CALL_FUNCTION(&_29$$5, "get_included_files", NULL, 173);
		zephir_check_call_status();
		zephir_is_iterable(&_29$$5, 0, "phalcon/debug.zep", 680);
>>>>>>> b3b083d3
		ZEND_HASH_FOREACH_KEY_VAL(Z_ARRVAL_P(&_29$$5), _31$$5, _32$$5, _30$$5)
		{
			ZEPHIR_INIT_NVAR(&keyFile);
			if (_32$$5 != NULL) { 
				ZVAL_STR_COPY(&keyFile, _32$$5);
			} else {
				ZVAL_LONG(&keyFile, _31$$5);
			}
			ZEPHIR_INIT_NVAR(&value);
			ZVAL_COPY(&value, _30$$5);
			ZEPHIR_INIT_LNVAR(_33$$12);
			ZEPHIR_CONCAT_SVSVS(&_33$$12, "<tr><td>", &keyFile, "</th><td>", &value, "</td></tr>");
			zephir_concat_self(&html, &_33$$12 TSRMLS_CC);
		} ZEND_HASH_FOREACH_END();
		ZEPHIR_INIT_NVAR(&value);
		ZEPHIR_INIT_NVAR(&keyFile);
		zephir_concat_self_str(&html, SL("</table></div>") TSRMLS_CC);
		zephir_concat_self_str(&html, SL("<div id=\"error-tabs-5\"><table cellspacing=\"0\" align=\"center\" class=\"superglobal-detail\">") TSRMLS_CC);
<<<<<<< HEAD
		ZEPHIR_CALL_FUNCTION(&_34$$5, "memory_get_usage", NULL, 165, &__$true);
=======
		ZEPHIR_CALL_FUNCTION(&_34$$5, "memory_get_usage", NULL, 174, &__$true);
>>>>>>> b3b083d3
		zephir_check_call_status();
		ZEPHIR_INIT_VAR(&_35$$5);
		ZEPHIR_CONCAT_SVS(&_35$$5, "<tr><th colspan=\"2\">Memory</th></tr><tr><td>Usage</td><td>", &_34$$5, "</td></tr>");
		zephir_concat_self(&html, &_35$$5 TSRMLS_CC);
		zephir_concat_self_str(&html, SL("</table></div>") TSRMLS_CC);
		if (Z_TYPE_P(&dataVars) == IS_ARRAY) {
			zephir_concat_self_str(&html, SL("<div id=\"error-tabs-6\"><table cellspacing=\"0\" align=\"center\" class=\"superglobal-detail\">") TSRMLS_CC);
			zephir_concat_self_str(&html, SL("<tr><th>Key</th><th>Value</th></tr>") TSRMLS_CC);
<<<<<<< HEAD
			zephir_is_iterable(&dataVars, 0, "phalcon/debug.zep", 699);
=======
			zephir_is_iterable(&dataVars, 0, "phalcon/debug.zep", 698);
>>>>>>> b3b083d3
			ZEND_HASH_FOREACH_KEY_VAL(Z_ARRVAL_P(&dataVars), _37$$13, _38$$13, _36$$13)
			{
				ZEPHIR_INIT_NVAR(&keyVar);
				if (_38$$13 != NULL) { 
					ZVAL_STR_COPY(&keyVar, _38$$13);
				} else {
					ZVAL_LONG(&keyVar, _37$$13);
				}
				ZEPHIR_INIT_NVAR(&dataVar);
				ZVAL_COPY(&dataVar, _36$$13);
<<<<<<< HEAD
				zephir_array_fetch_long(&_40$$14, &dataVar, 0, PH_NOISY | PH_READONLY, "phalcon/debug.zep", 697 TSRMLS_CC);
=======
				zephir_array_fetch_long(&_40$$14, &dataVar, 0, PH_NOISY | PH_READONLY, "phalcon/debug.zep", 696 TSRMLS_CC);
>>>>>>> b3b083d3
				ZEPHIR_CALL_METHOD(&_39$$14, this_ptr, "_getvardump", &_27, 0, &_40$$14);
				zephir_check_call_status();
				ZEPHIR_INIT_LNVAR(_41$$14);
				ZEPHIR_CONCAT_SVSVS(&_41$$14, "<tr><td class=\"key\">", &keyVar, "</td><td>", &_39$$14, "</td></tr>");
				zephir_concat_self(&html, &_41$$14 TSRMLS_CC);
			} ZEND_HASH_FOREACH_END();
			ZEPHIR_INIT_NVAR(&dataVar);
			ZEPHIR_INIT_NVAR(&keyVar);
			zephir_concat_self_str(&html, SL("</table></div>") TSRMLS_CC);
		}
		zephir_concat_self_str(&html, SL("</div>") TSRMLS_CC);
	}
	ZEPHIR_CALL_METHOD(&_42, this_ptr, "getjssources", NULL, 0);
	zephir_check_call_status();
	ZEPHIR_INIT_VAR(&_43);
	ZEPHIR_CONCAT_VS(&_43, &_42, "</div></body></html>");
	zephir_concat_self(&html, &_43 TSRMLS_CC);
	zend_print_zval(&html, 0);
	zend_update_static_property(phalcon_debug_ce, ZEND_STRL("_isActive"), &__$false);
	RETURN_MM_BOOL(1);

}
<|MERGE_RESOLUTION|>--- conflicted
+++ resolved
@@ -222,11 +222,7 @@
 	ZEPHIR_INIT_VAR(&_1);
 	ZVAL_STRING(&_1, "onUncaughtException");
 	zephir_array_fast_append(&_0, &_1);
-<<<<<<< HEAD
-	ZEPHIR_CALL_FUNCTION(NULL, "set_exception_handler", NULL, 151, &_0);
-=======
 	ZEPHIR_CALL_FUNCTION(NULL, "set_exception_handler", NULL, 160, &_0);
->>>>>>> b3b083d3
 	zephir_check_call_status();
 	RETURN_THIS();
 
@@ -254,11 +250,7 @@
 	ZEPHIR_INIT_VAR(&_1);
 	ZVAL_STRING(&_1, "onUncaughtLowSeverity");
 	zephir_array_fast_append(&_0, &_1);
-<<<<<<< HEAD
-	ZEPHIR_CALL_FUNCTION(NULL, "set_error_handler", NULL, 152, &_0);
-=======
 	ZEPHIR_CALL_FUNCTION(NULL, "set_error_handler", NULL, 161, &_0);
->>>>>>> b3b083d3
 	zephir_check_call_status();
 	ZEPHIR_INIT_VAR(&_2);
 	zephir_create_array(&_2, 2, 0 TSRMLS_CC);
@@ -266,11 +258,7 @@
 	ZEPHIR_INIT_NVAR(&_1);
 	ZVAL_STRING(&_1, "onUncaughtException");
 	zephir_array_fast_append(&_2, &_1);
-<<<<<<< HEAD
-	ZEPHIR_CALL_FUNCTION(NULL, "set_exception_handler", NULL, 151, &_2);
-=======
 	ZEPHIR_CALL_FUNCTION(NULL, "set_exception_handler", NULL, 160, &_2);
->>>>>>> b3b083d3
 	zephir_check_call_status();
 	RETURN_THIS();
 
@@ -320,11 +308,7 @@
 	ZEPHIR_INIT_VAR(&_0);
 	zephir_create_array(&_0, 3, 0 TSRMLS_CC);
 	zephir_array_fast_append(&_0, varz);
-<<<<<<< HEAD
-	ZEPHIR_CALL_FUNCTION(&_1, "debug_backtrace", NULL, 153);
-=======
 	ZEPHIR_CALL_FUNCTION(&_1, "debug_backtrace", NULL, 162);
->>>>>>> b3b083d3
 	zephir_check_call_status();
 	zephir_array_fast_append(&_0, &_1);
 	ZEPHIR_INIT_VAR(&_2);
@@ -342,15 +326,9 @@
 
 	zval __$null;
 	zval *this_ptr = getThis();
-<<<<<<< HEAD
 
 	ZVAL_NULL(&__$null);
 
-=======
-
-	ZVAL_NULL(&__$null);
-
->>>>>>> b3b083d3
 
 	zephir_update_property_zval(this_ptr, SL("_data"), &__$null);
 	RETURN_THISW();
@@ -388,11 +366,7 @@
 		ZVAL_LONG(&_3$$3, 2);
 		ZEPHIR_INIT_VAR(&_4$$3);
 		ZVAL_STRING(&_4$$3, "utf-8");
-<<<<<<< HEAD
-		ZEPHIR_RETURN_CALL_FUNCTION("htmlentities", NULL, 154, &_0$$3, &_3$$3, &_4$$3);
-=======
 		ZEPHIR_RETURN_CALL_FUNCTION("htmlentities", NULL, 163, &_0$$3, &_3$$3, &_4$$3);
->>>>>>> b3b083d3
 		zephir_check_call_status();
 		RETURN_MM();
 	}
@@ -471,11 +445,7 @@
 			zephir_check_call_status();
 		} else if (Z_TYPE_P(&v) == IS_ARRAY) {
 			ZVAL_LONG(&_6$$8, (zephir_get_numberval(n) + 1));
-<<<<<<< HEAD
-			ZEPHIR_CALL_METHOD(&_5$$8, this_ptr, "_getarraydump", &_7, 155, &v, &_6$$8);
-=======
 			ZEPHIR_CALL_METHOD(&_5$$8, this_ptr, "_getarraydump", &_7, 164, &v, &_6$$8);
->>>>>>> b3b083d3
 			zephir_check_call_status();
 			ZEPHIR_INIT_NVAR(&varDump);
 			ZEPHIR_CONCAT_SVS(&varDump, "Array(", &_5$$8, ")");
@@ -507,22 +477,14 @@
 PHP_METHOD(Phalcon_Debug, _getVarDump) {
 
 	zend_long ZEPHIR_LAST_CALL_STATUS;
-<<<<<<< HEAD
-	zval *variable, variable_sub, className, dumpedObject, _0$$9, _2$$11;
-=======
 	zval *variable, variable_sub, className, dumpedObject, _0$$9, _1$$11;
->>>>>>> b3b083d3
 	zval *this_ptr = getThis();
 
 	ZVAL_UNDEF(&variable_sub);
 	ZVAL_UNDEF(&className);
 	ZVAL_UNDEF(&dumpedObject);
 	ZVAL_UNDEF(&_0$$9);
-<<<<<<< HEAD
-	ZVAL_UNDEF(&_2$$11);
-=======
 	ZVAL_UNDEF(&_1$$11);
->>>>>>> b3b083d3
 
 	ZEPHIR_MM_GROW();
 	zephir_fetch_params(1, 1, 0, &variable);
@@ -551,11 +513,7 @@
 		if ((zephir_method_exists_ex(variable, SL("dump") TSRMLS_CC) == SUCCESS)) {
 			ZEPHIR_CALL_METHOD(&dumpedObject, variable, "dump", NULL, 0);
 			zephir_check_call_status();
-<<<<<<< HEAD
-			ZEPHIR_CALL_METHOD(&_0$$9, this_ptr, "_getarraydump", &_1, 0, &dumpedObject);
-=======
 			ZEPHIR_CALL_METHOD(&_0$$9, this_ptr, "_getarraydump", NULL, 0, &dumpedObject);
->>>>>>> b3b083d3
 			zephir_check_call_status();
 			ZEPHIR_CONCAT_SVSVS(return_value, "Object(", &className, ": ", &_0$$9, ")");
 			RETURN_MM();
@@ -565,15 +523,9 @@
 		}
 	}
 	if (Z_TYPE_P(variable) == IS_ARRAY) {
-<<<<<<< HEAD
-		ZEPHIR_CALL_METHOD(&_2$$11, this_ptr, "_getarraydump", &_1, 155, variable);
-		zephir_check_call_status();
-		ZEPHIR_CONCAT_SVS(return_value, "Array(", &_2$$11, ")");
-=======
 		ZEPHIR_CALL_METHOD(&_1$$11, this_ptr, "_getarraydump", NULL, 164, variable);
 		zephir_check_call_status();
 		ZEPHIR_CONCAT_SVS(return_value, "Array(", &_1$$11, ")");
->>>>>>> b3b083d3
 		RETURN_MM();
 	}
 	if (Z_TYPE_P(variable) == IS_NULL) {
@@ -692,21 +644,12 @@
  */
 PHP_METHOD(Phalcon_Debug, showTraceItem) {
 
-<<<<<<< HEAD
-	zend_bool _38$$24;
-	zval _1, _24$$16;
-	zephir_fcall_cache_entry *_19 = NULL, *_45 = NULL;
-	zval trace;
-	zval *n_param = NULL, *trace_param = NULL, className, prepareInternalClass, preparedFunctionName, html, classReflection, prepareUriClass, functionName, functionReflection, traceArgs, arguments, argument, filez, line, showFiles, lines, numberLines, showFileFragment, beforeLine, afterLine, lastLine, linePosition, currentLine, classNameWithLink, functionNameWithLink, _0, _16, _2$$3, _3$$3, _4$$3, _11$$3, _12$$3, _5$$4, _6$$4, _7$$5, _8$$6, _9$$6, _10$$6, _13$$10, _14$$11, _15$$11, *_17$$14, _21$$14, _22$$14, _18$$15, _20$$15, _23$$16, _25$$16, _26$$18, _27$$18, _28$$18, _29$$23, _30$$23, _31$$26, _32$$26, _33$$26, _34$$26, _35$$27, _36$$27, _37$$27, _39$$29, _40$$29, _41$$29, _42$$29, _43$$29, _44$$29;
-	zend_long n, ZEPHIR_LAST_CALL_STATUS, firstLine = 0, i = 0;
-=======
 	zend_bool _35$$24;
 	zval _1, _24$$16;
 	zephir_fcall_cache_entry *_19 = NULL, *_42 = NULL;
 	zval trace;
 	zval *n_param = NULL, *trace_param = NULL, className, prepareInternalClass, preparedFunctionName, html, classReflection, prepareUriClass, functionName, functionReflection, traceArgs, arguments, argument, filez, line, showFiles, lines, numberLines, showFileFragment, firstLine, lastLine, linePosition, currentLine, classNameWithLink, functionNameWithLink, _0, _16, _2$$3, _3$$3, _4$$3, _11$$3, _12$$3, _5$$4, _6$$4, _7$$5, _8$$6, _9$$6, _10$$6, _13$$10, _14$$11, _15$$11, *_17$$14, _21$$14, _22$$14, _18$$15, _20$$15, _23$$16, _25$$16, _26$$18, _27$$23, _28$$26, _29$$26, _30$$26, _31$$26, _32$$27, _33$$27, _34$$27, _36$$29, _37$$29, _38$$29, _39$$29, _40$$29, _41$$29;
 	zend_long n, ZEPHIR_LAST_CALL_STATUS, i = 0, beforeLine$$18, afterLine$$18;
->>>>>>> b3b083d3
 	zval *this_ptr = getThis();
 
 	ZVAL_UNDEF(&className);
@@ -726,12 +669,7 @@
 	ZVAL_UNDEF(&lines);
 	ZVAL_UNDEF(&numberLines);
 	ZVAL_UNDEF(&showFileFragment);
-<<<<<<< HEAD
-	ZVAL_UNDEF(&beforeLine);
-	ZVAL_UNDEF(&afterLine);
-=======
 	ZVAL_UNDEF(&firstLine);
->>>>>>> b3b083d3
 	ZVAL_UNDEF(&lastLine);
 	ZVAL_UNDEF(&linePosition);
 	ZVAL_UNDEF(&currentLine);
@@ -760,25 +698,6 @@
 	ZVAL_UNDEF(&_23$$16);
 	ZVAL_UNDEF(&_25$$16);
 	ZVAL_UNDEF(&_26$$18);
-<<<<<<< HEAD
-	ZVAL_UNDEF(&_27$$18);
-	ZVAL_UNDEF(&_28$$18);
-	ZVAL_UNDEF(&_29$$23);
-	ZVAL_UNDEF(&_30$$23);
-	ZVAL_UNDEF(&_31$$26);
-	ZVAL_UNDEF(&_32$$26);
-	ZVAL_UNDEF(&_33$$26);
-	ZVAL_UNDEF(&_34$$26);
-	ZVAL_UNDEF(&_35$$27);
-	ZVAL_UNDEF(&_36$$27);
-	ZVAL_UNDEF(&_37$$27);
-	ZVAL_UNDEF(&_39$$29);
-	ZVAL_UNDEF(&_40$$29);
-	ZVAL_UNDEF(&_41$$29);
-	ZVAL_UNDEF(&_42$$29);
-	ZVAL_UNDEF(&_43$$29);
-	ZVAL_UNDEF(&_44$$29);
-=======
 	ZVAL_UNDEF(&_27$$23);
 	ZVAL_UNDEF(&_28$$26);
 	ZVAL_UNDEF(&_29$$26);
@@ -793,7 +712,6 @@
 	ZVAL_UNDEF(&_39$$29);
 	ZVAL_UNDEF(&_40$$29);
 	ZVAL_UNDEF(&_41$$29);
->>>>>>> b3b083d3
 	ZVAL_UNDEF(&trace);
 	ZVAL_UNDEF(&_1);
 	ZVAL_UNDEF(&_24$$16);
@@ -829,15 +747,9 @@
 		} else {
 			ZEPHIR_INIT_VAR(&classReflection);
 			object_init_ex(&classReflection, zephir_get_internal_ce(SL("reflectionclass")));
-<<<<<<< HEAD
-			ZEPHIR_CALL_METHOD(NULL, &classReflection, "__construct", NULL, 87, &className);
-			zephir_check_call_status();
-			ZEPHIR_CALL_METHOD(&_7$$5, &classReflection, "isinternal", NULL, 156);
-=======
 			ZEPHIR_CALL_METHOD(NULL, &classReflection, "__construct", NULL, 89, &className);
 			zephir_check_call_status();
 			ZEPHIR_CALL_METHOD(&_7$$5, &classReflection, "isinternal", NULL, 165);
->>>>>>> b3b083d3
 			zephir_check_call_status();
 			if (zephir_is_true(&_7$$5)) {
 				ZEPHIR_INIT_VAR(&_8$$6);
@@ -868,15 +780,9 @@
 		if ((zephir_function_exists(&functionName TSRMLS_CC)  == SUCCESS)) {
 			ZEPHIR_INIT_VAR(&functionReflection);
 			object_init_ex(&functionReflection, zephir_get_internal_ce(SL("reflectionfunction")));
-<<<<<<< HEAD
-			ZEPHIR_CALL_METHOD(NULL, &functionReflection, "__construct", NULL, 76, &functionName);
-			zephir_check_call_status();
-			ZEPHIR_CALL_METHOD(&_13$$10, &functionReflection, "isinternal", NULL, 157);
-=======
 			ZEPHIR_CALL_METHOD(NULL, &functionReflection, "__construct", NULL, 78, &functionName);
 			zephir_check_call_status();
 			ZEPHIR_CALL_METHOD(&_13$$10, &functionReflection, "isinternal", NULL, 166);
->>>>>>> b3b083d3
 			zephir_check_call_status();
 			if (zephir_is_true(&_13$$10)) {
 				ZEPHIR_INIT_VAR(&_14$$11);
@@ -931,48 +837,13 @@
 		ZEPHIR_OBS_VAR(&showFiles);
 		zephir_read_property(&showFiles, this_ptr, SL("_showFiles"), PH_NOISY_CC);
 		if (zephir_is_true(&showFiles)) {
-<<<<<<< HEAD
-			ZEPHIR_CALL_FUNCTION(&lines, "file", NULL, 158, &filez);
-=======
 			ZEPHIR_CALL_FUNCTION(&lines, "file", NULL, 167, &filez);
->>>>>>> b3b083d3
 			zephir_check_call_status();
 			ZEPHIR_INIT_VAR(&numberLines);
 			ZVAL_LONG(&numberLines, zephir_fast_count_int(&lines TSRMLS_CC));
 			ZEPHIR_OBS_VAR(&showFileFragment);
 			zephir_read_property(&showFileFragment, this_ptr, SL("_showFileFragment"), PH_NOISY_CC);
 			if (zephir_is_true(&showFileFragment)) {
-<<<<<<< HEAD
-				ZEPHIR_INIT_VAR(&beforeLine);
-				ZVAL_LONG(&beforeLine, (zephir_get_numberval(&line) - 7));
-				if (ZEPHIR_LT_LONG(&beforeLine, 1)) {
-					firstLine = 1;
-				} else {
-					firstLine = zephir_get_numberval(&beforeLine);
-				}
-				ZEPHIR_INIT_VAR(&afterLine);
-				ZVAL_LONG(&afterLine, (zephir_get_numberval(&line) + 5));
-				if (ZEPHIR_GT(&afterLine, &numberLines)) {
-					ZEPHIR_CPY_WRT(&lastLine, &numberLines);
-				} else {
-					ZEPHIR_CPY_WRT(&lastLine, &afterLine);
-				}
-				ZEPHIR_SINIT_VAR(_26$$18);
-				ZVAL_LONG(&_26$$18, firstLine);
-				ZEPHIR_SINIT_VAR(_27$$18);
-				ZVAL_LONG(&_27$$18, firstLine);
-				ZEPHIR_INIT_VAR(&_28$$18);
-				ZEPHIR_CONCAT_SVSVSVS(&_28$$18, "<pre class=\"prettyprint highlight:", &_26$$18, ":", &line, " linenums:", &_27$$18, "\">");
-				zephir_concat_self(&html, &_28$$18 TSRMLS_CC);
-			} else {
-				firstLine = 1;
-				ZEPHIR_CPY_WRT(&lastLine, &numberLines);
-				ZEPHIR_SINIT_VAR(_29$$23);
-				ZVAL_LONG(&_29$$23, firstLine);
-				ZEPHIR_INIT_VAR(&_30$$23);
-				ZEPHIR_CONCAT_SVSVS(&_30$$23, "<pre class=\"prettyprint highlight:", &_29$$23, ":", &line, " linenums error-scroll\">");
-				zephir_concat_self(&html, &_30$$23 TSRMLS_CC);
-=======
 				beforeLine$$18 = (zephir_get_numberval(&line) - 7);
 				if (beforeLine$$18 < 1) {
 					ZEPHIR_INIT_VAR(&firstLine);
@@ -998,7 +869,6 @@
 				ZEPHIR_INIT_VAR(&_27$$23);
 				ZEPHIR_CONCAT_SVSVS(&_27$$23, "<pre class=\"prettyprint highlight:", &firstLine, ":", &line, " linenums error-scroll\">");
 				zephir_concat_self(&html, &_27$$23 TSRMLS_CC);
->>>>>>> b3b083d3
 			}
 			i = zephir_get_numberval(&firstLine);
 			while (1) {
@@ -1008,48 +878,6 @@
 				ZEPHIR_INIT_NVAR(&linePosition);
 				ZVAL_LONG(&linePosition, (i - 1));
 				ZEPHIR_OBS_NVAR(&currentLine);
-<<<<<<< HEAD
-				zephir_array_fetch(&currentLine, &lines, &linePosition, PH_NOISY, "phalcon/debug.zep", 510 TSRMLS_CC);
-				if (zephir_is_true(&showFileFragment)) {
-					if (i == firstLine) {
-						ZEPHIR_INIT_NVAR(&_31$$26);
-						ZEPHIR_INIT_NVAR(&_32$$26);
-						ZEPHIR_INIT_NVAR(&_33$$26);
-						zephir_fast_trim(&_33$$26, &currentLine, NULL , ZEPHIR_TRIM_RIGHT TSRMLS_CC);
-						ZEPHIR_INIT_NVAR(&_34$$26);
-						ZVAL_STRING(&_34$$26, "#\\*\\/#");
-						zephir_preg_match(&_32$$26, &_34$$26, &_33$$26, &_31$$26, 0, 0 , 0  TSRMLS_CC);
-						if (zephir_is_true(&_32$$26)) {
-							ZEPHIR_INIT_NVAR(&_35$$27);
-							ZEPHIR_INIT_NVAR(&_36$$27);
-							ZVAL_STRING(&_36$$27, "* /");
-							ZEPHIR_INIT_NVAR(&_37$$27);
-							ZVAL_STRING(&_37$$27, " ");
-							zephir_fast_str_replace(&_35$$27, &_36$$27, &_37$$27, &currentLine TSRMLS_CC);
-							ZEPHIR_CPY_WRT(&currentLine, &_35$$27);
-						}
-					}
-				}
-				_38$$24 = ZEPHIR_IS_STRING(&currentLine, "\n");
-				if (!(_38$$24)) {
-					_38$$24 = ZEPHIR_IS_STRING(&currentLine, "\r\n");
-				}
-				if (_38$$24) {
-					zephir_concat_self_str(&html, SL("&nbsp;\n") TSRMLS_CC);
-				} else {
-					ZEPHIR_INIT_NVAR(&_39$$29);
-					ZEPHIR_INIT_NVAR(&_40$$29);
-					ZVAL_STRING(&_40$$29, "\t");
-					ZEPHIR_INIT_NVAR(&_41$$29);
-					ZVAL_STRING(&_41$$29, "  ");
-					zephir_fast_str_replace(&_39$$29, &_40$$29, &_41$$29, &currentLine TSRMLS_CC);
-					ZVAL_LONG(&_42$$29, 2);
-					ZEPHIR_INIT_NVAR(&_43$$29);
-					ZVAL_STRING(&_43$$29, "UTF-8");
-					ZEPHIR_CALL_FUNCTION(&_44$$29, "htmlentities", &_45, 154, &_39$$29, &_42$$29, &_43$$29);
-					zephir_check_call_status();
-					zephir_concat_self(&html, &_44$$29 TSRMLS_CC);
-=======
 				zephir_array_fetch(&currentLine, &lines, &linePosition, PH_NOISY, "phalcon/debug.zep", 509 TSRMLS_CC);
 				if (zephir_is_true(&showFileFragment)) {
 					if (ZEPHIR_IS_LONG(&firstLine, i)) {
@@ -1090,7 +918,6 @@
 					ZEPHIR_CALL_FUNCTION(&_41$$29, "htmlentities", &_42, 163, &_36$$29, &_39$$29, &_40$$29);
 					zephir_check_call_status();
 					zephir_concat_self(&html, &_41$$29 TSRMLS_CC);
->>>>>>> b3b083d3
 				}
 				i++;
 			}
@@ -1126,11 +953,7 @@
 
 
 
-<<<<<<< HEAD
-	ZEPHIR_CALL_FUNCTION(&_0, "error_reporting", NULL, 159);
-=======
 	ZEPHIR_CALL_FUNCTION(&_0, "error_reporting", NULL, 168);
->>>>>>> b3b083d3
 	zephir_check_call_status();
 	ZEPHIR_SINIT_VAR(_1);
 	zephir_bitwise_and_function(&_1, &_0, severity TSRMLS_CC);
@@ -1138,15 +961,9 @@
 		ZEPHIR_INIT_VAR(&_2$$3);
 		object_init_ex(&_2$$3, zephir_get_internal_ce(SL("errorexception")));
 		ZVAL_LONG(&_3$$3, 0);
-<<<<<<< HEAD
-		ZEPHIR_CALL_METHOD(NULL, &_2$$3, "__construct", NULL, 160, message, &_3$$3, severity, file, line);
-		zephir_check_call_status();
-		zephir_throw_exception_debug(&_2$$3, "phalcon/debug.zep", 553 TSRMLS_CC);
-=======
 		ZEPHIR_CALL_METHOD(NULL, &_2$$3, "__construct", NULL, 169, message, &_3$$3, severity, file, line);
 		zephir_check_call_status();
 		zephir_throw_exception_debug(&_2$$3, "phalcon/debug.zep", 552 TSRMLS_CC);
->>>>>>> b3b083d3
 		ZEPHIR_MM_RESTORE();
 		return;
 	}
@@ -1212,34 +1029,15 @@
 
 	ZEPHIR_MM_GROW();
 	zephir_get_global(&_SERVER, SL("_SERVER"));
-<<<<<<< HEAD
-	if (!_SERVER) {
-		ZEPHIR_THROW_EXCEPTION_STR(zend_exception_get_default(), "Invalid superglobal");
-		return;
-	}
 	zephir_get_global(&_REQUEST, SL("_REQUEST"));
-	if (!_REQUEST) {
-		ZEPHIR_THROW_EXCEPTION_STR(zend_exception_get_default(), "Invalid superglobal");
-		return;
-	}
-=======
-	zephir_get_global(&_REQUEST, SL("_REQUEST"));
->>>>>>> b3b083d3
 	zephir_fetch_params(1, 1, 0, &exception);
 
 
 
-<<<<<<< HEAD
-	ZEPHIR_CALL_FUNCTION(&obLevel, "ob_get_level", NULL, 161);
-	zephir_check_call_status();
-	if (ZEPHIR_GT_LONG(&obLevel, 0)) {
-		ZEPHIR_CALL_FUNCTION(NULL, "ob_end_clean", NULL, 127);
-=======
 	ZEPHIR_CALL_FUNCTION(&obLevel, "ob_get_level", NULL, 170);
 	zephir_check_call_status();
 	if (ZEPHIR_GT_LONG(&obLevel, 0)) {
 		ZEPHIR_CALL_FUNCTION(NULL, "ob_end_clean", NULL, 129);
->>>>>>> b3b083d3
 		zephir_check_call_status();
 	}
 	zephir_read_static_property_ce(&_0, phalcon_debug_ce, SL("_isActive"), PH_NOISY_CC | PH_READONLY);
@@ -1296,11 +1094,7 @@
 		zephir_concat_self_str(&html, SL("<div id=\"error-tabs-1\"><table cellspacing=\"0\" align=\"center\" width=\"100%\">") TSRMLS_CC);
 		ZEPHIR_CALL_METHOD(&_10$$5, exception, "gettrace", NULL, 0);
 		zephir_check_call_status();
-<<<<<<< HEAD
-		zephir_is_iterable(&_10$$5, 0, "phalcon/debug.zep", 647);
-=======
 		zephir_is_iterable(&_10$$5, 0, "phalcon/debug.zep", 646);
->>>>>>> b3b083d3
 		ZEND_HASH_FOREACH_KEY_VAL(Z_ARRVAL_P(&_10$$5), _12$$5, _13$$5, _11$$5)
 		{
 			ZEPHIR_INIT_NVAR(&n);
@@ -1311,11 +1105,7 @@
 			}
 			ZEPHIR_INIT_NVAR(&traceItem);
 			ZVAL_COPY(&traceItem, _11$$5);
-<<<<<<< HEAD
-			ZEPHIR_CALL_METHOD(&_14$$7, this_ptr, "showtraceitem", &_15, 162, &n, &traceItem);
-=======
 			ZEPHIR_CALL_METHOD(&_14$$7, this_ptr, "showtraceitem", &_15, 171, &n, &traceItem);
->>>>>>> b3b083d3
 			zephir_check_call_status();
 			zephir_concat_self(&html, &_14$$7 TSRMLS_CC);
 		} ZEND_HASH_FOREACH_END();
@@ -1324,11 +1114,7 @@
 		zephir_concat_self_str(&html, SL("</table></div>") TSRMLS_CC);
 		zephir_concat_self_str(&html, SL("<div id=\"error-tabs-2\"><table cellspacing=\"0\" align=\"center\" class=\"superglobal-detail\">") TSRMLS_CC);
 		zephir_concat_self_str(&html, SL("<tr><th>Key</th><th>Value</th></tr>") TSRMLS_CC);
-<<<<<<< HEAD
-		zephir_is_iterable(_REQUEST, 0, "phalcon/debug.zep", 661);
-=======
 		zephir_is_iterable(_REQUEST, 0, "phalcon/debug.zep", 660);
->>>>>>> b3b083d3
 		ZEND_HASH_FOREACH_KEY_VAL(Z_ARRVAL_P(_REQUEST), _17$$5, _18$$5, _16$$5)
 		{
 			ZEPHIR_INIT_NVAR(&keyRequest);
@@ -1344,11 +1130,7 @@
 				ZEPHIR_CONCAT_SVSVS(&_19$$9, "<tr><td class=\"key\">", &keyRequest, "</td><td>", &value, "</td></tr>");
 				zephir_concat_self(&html, &_19$$9 TSRMLS_CC);
 			} else {
-<<<<<<< HEAD
-				ZEPHIR_CALL_FUNCTION(&_20$$10, "print_r", &_21, 163, &value, &__$true);
-=======
 				ZEPHIR_CALL_FUNCTION(&_20$$10, "print_r", &_21, 172, &value, &__$true);
->>>>>>> b3b083d3
 				zephir_check_call_status();
 				ZEPHIR_INIT_LNVAR(_22$$10);
 				ZEPHIR_CONCAT_SVSVS(&_22$$10, "<tr><td class=\"key\">", &keyRequest, "</td><td>", &_20$$10, "</td></tr>");
@@ -1360,11 +1142,7 @@
 		zephir_concat_self_str(&html, SL("</table></div>") TSRMLS_CC);
 		zephir_concat_self_str(&html, SL("<div id=\"error-tabs-3\"><table cellspacing=\"0\" align=\"center\" class=\"superglobal-detail\">") TSRMLS_CC);
 		zephir_concat_self_str(&html, SL("<tr><th>Key</th><th>Value</th></tr>") TSRMLS_CC);
-<<<<<<< HEAD
-		zephir_is_iterable(_SERVER, 0, "phalcon/debug.zep", 671);
-=======
 		zephir_is_iterable(_SERVER, 0, "phalcon/debug.zep", 670);
->>>>>>> b3b083d3
 		ZEND_HASH_FOREACH_KEY_VAL(Z_ARRVAL_P(_SERVER), _24$$5, _25$$5, _23$$5)
 		{
 			ZEPHIR_INIT_NVAR(&keyServer);
@@ -1386,15 +1164,9 @@
 		zephir_concat_self_str(&html, SL("</table></div>") TSRMLS_CC);
 		zephir_concat_self_str(&html, SL("<div id=\"error-tabs-4\"><table cellspacing=\"0\" align=\"center\" class=\"superglobal-detail\">") TSRMLS_CC);
 		zephir_concat_self_str(&html, SL("<tr><th>#</th><th>Path</th></tr>") TSRMLS_CC);
-<<<<<<< HEAD
-		ZEPHIR_CALL_FUNCTION(&_29$$5, "get_included_files", NULL, 164);
-		zephir_check_call_status();
-		zephir_is_iterable(&_29$$5, 0, "phalcon/debug.zep", 681);
-=======
 		ZEPHIR_CALL_FUNCTION(&_29$$5, "get_included_files", NULL, 173);
 		zephir_check_call_status();
 		zephir_is_iterable(&_29$$5, 0, "phalcon/debug.zep", 680);
->>>>>>> b3b083d3
 		ZEND_HASH_FOREACH_KEY_VAL(Z_ARRVAL_P(&_29$$5), _31$$5, _32$$5, _30$$5)
 		{
 			ZEPHIR_INIT_NVAR(&keyFile);
@@ -1413,11 +1185,7 @@
 		ZEPHIR_INIT_NVAR(&keyFile);
 		zephir_concat_self_str(&html, SL("</table></div>") TSRMLS_CC);
 		zephir_concat_self_str(&html, SL("<div id=\"error-tabs-5\"><table cellspacing=\"0\" align=\"center\" class=\"superglobal-detail\">") TSRMLS_CC);
-<<<<<<< HEAD
-		ZEPHIR_CALL_FUNCTION(&_34$$5, "memory_get_usage", NULL, 165, &__$true);
-=======
 		ZEPHIR_CALL_FUNCTION(&_34$$5, "memory_get_usage", NULL, 174, &__$true);
->>>>>>> b3b083d3
 		zephir_check_call_status();
 		ZEPHIR_INIT_VAR(&_35$$5);
 		ZEPHIR_CONCAT_SVS(&_35$$5, "<tr><th colspan=\"2\">Memory</th></tr><tr><td>Usage</td><td>", &_34$$5, "</td></tr>");
@@ -1426,11 +1194,7 @@
 		if (Z_TYPE_P(&dataVars) == IS_ARRAY) {
 			zephir_concat_self_str(&html, SL("<div id=\"error-tabs-6\"><table cellspacing=\"0\" align=\"center\" class=\"superglobal-detail\">") TSRMLS_CC);
 			zephir_concat_self_str(&html, SL("<tr><th>Key</th><th>Value</th></tr>") TSRMLS_CC);
-<<<<<<< HEAD
-			zephir_is_iterable(&dataVars, 0, "phalcon/debug.zep", 699);
-=======
 			zephir_is_iterable(&dataVars, 0, "phalcon/debug.zep", 698);
->>>>>>> b3b083d3
 			ZEND_HASH_FOREACH_KEY_VAL(Z_ARRVAL_P(&dataVars), _37$$13, _38$$13, _36$$13)
 			{
 				ZEPHIR_INIT_NVAR(&keyVar);
@@ -1441,11 +1205,7 @@
 				}
 				ZEPHIR_INIT_NVAR(&dataVar);
 				ZVAL_COPY(&dataVar, _36$$13);
-<<<<<<< HEAD
-				zephir_array_fetch_long(&_40$$14, &dataVar, 0, PH_NOISY | PH_READONLY, "phalcon/debug.zep", 697 TSRMLS_CC);
-=======
 				zephir_array_fetch_long(&_40$$14, &dataVar, 0, PH_NOISY | PH_READONLY, "phalcon/debug.zep", 696 TSRMLS_CC);
->>>>>>> b3b083d3
 				ZEPHIR_CALL_METHOD(&_39$$14, this_ptr, "_getvardump", &_27, 0, &_40$$14);
 				zephir_check_call_status();
 				ZEPHIR_INIT_LNVAR(_41$$14);
