
#ifdef HAVE_CONFIG_H
#include "../ext_config.h"
#endif

#include <php.h>
#include "../php_ext.h"
#include "../ext.h"

#include <Zend/zend_operators.h>
#include <Zend/zend_exceptions.h>
#include <Zend/zend_interfaces.h>

#include "kernel/main.h"
#include "kernel/object.h"
#include "kernel/memory.h"
#include "kernel/array.h"
#include "kernel/fcall.h"
#include "kernel/time.h"
#include "kernel/operators.h"
#include "kernel/concat.h"
#include "kernel/exception.h"
#include "kernel/string.h"
#include "ext/spl/spl_exceptions.h"


/**
 * This file is part of the Phalcon Framework.
 *
 * (c) Phalcon Team <team@phalcon.io>
 *
 * For the full copyright and license information, please view the LICENSE.txt
 * file that was distributed with this source code.
 */
/**
 * Provides debug capabilities to Phalcon applications
 */
ZEPHIR_INIT_CLASS(Phalcon_Debug) {

	ZEPHIR_REGISTER_CLASS(Phalcon, Debug, phalcon, debug, phalcon_debug_method_entry, 0);

	/**
	 * @var array
	 */
	zend_declare_property_null(phalcon_debug_ce, SL("blacklist"), ZEND_ACC_PROTECTED);

	zend_declare_property_null(phalcon_debug_ce, SL("data"), ZEND_ACC_PROTECTED);

	/**
	 * @var bool
	 */
	zend_declare_property_bool(phalcon_debug_ce, SL("hideDocumentRoot"), 0, ZEND_ACC_PROTECTED);

	/**
	 * @var bool
	 */
	zend_declare_property_null(phalcon_debug_ce, SL("isActive"), ZEND_ACC_PROTECTED|ZEND_ACC_STATIC);

	/**
	 * @var bool
	 */
	zend_declare_property_bool(phalcon_debug_ce, SL("showBackTrace"), 1, ZEND_ACC_PROTECTED);

	/**
	 * @var bool
	 */
	zend_declare_property_bool(phalcon_debug_ce, SL("showFileFragment"), 0, ZEND_ACC_PROTECTED);

	/**
	 * @var bool
	 */
	zend_declare_property_bool(phalcon_debug_ce, SL("showFiles"), 1, ZEND_ACC_PROTECTED);

	/**
	 * @var string
	 */
	zend_declare_property_string(phalcon_debug_ce, SL("uri"), "https://assets.phalcon.io/debug/4.0.x/", ZEND_ACC_PROTECTED);

	phalcon_debug_ce->create_object = zephir_init_properties_Phalcon_Debug;
	return SUCCESS;

}

/**
 * Clears are variables added previously
 */
PHP_METHOD(Phalcon_Debug, clearVars) {

	zval __$null;
	zval *this_ptr = getThis();

	ZVAL_NULL(&__$null);


	zephir_update_property_zval(this_ptr, SL("data"), &__$null);
	RETURN_THISW();

}

/**
 * Adds a variable to the debug output
 */
PHP_METHOD(Phalcon_Debug, debugVar) {

	zval _0;
	zephir_method_globals *ZEPHIR_METHOD_GLOBALS_PTR = NULL;
	zend_long ZEPHIR_LAST_CALL_STATUS;
	zval key;
	zval *varz, varz_sub, *key_param = NULL, _1, _2;
	zval *this_ptr = getThis();

	ZVAL_UNDEF(&varz_sub);
	ZVAL_UNDEF(&_1);
	ZVAL_UNDEF(&_2);
	ZVAL_UNDEF(&key);
	ZVAL_UNDEF(&_0);

	ZEPHIR_MM_GROW();
	zephir_fetch_params(1, 1, 1, &varz, &key_param);

	if (!key_param) {
		ZEPHIR_INIT_VAR(&key);
		ZVAL_STRING(&key, "");
	} else {
		zephir_get_strval(&key, key_param);
	}


	ZEPHIR_INIT_VAR(&_0);
	zephir_create_array(&_0, 3, 0);
	zephir_array_fast_append(&_0, varz);
<<<<<<< HEAD
	ZEPHIR_CALL_FUNCTION(&_1, "debug_backtrace", NULL, 220);
=======
	ZEPHIR_CALL_FUNCTION(&_1, "debug_backtrace", NULL, 221);
>>>>>>> 9c5d0d84
	zephir_check_call_status();
	zephir_array_fast_append(&_0, &_1);
	ZEPHIR_INIT_VAR(&_2);
	zephir_time(&_2);
	zephir_array_fast_append(&_0, &_2);
	zephir_update_property_array_append(this_ptr, SL("data"), &_0);
	RETURN_THIS();

}

/**
 * Returns the CSS sources
 */
PHP_METHOD(Phalcon_Debug, getCssSources) {

	zval uri, sources, _0;
	zephir_method_globals *ZEPHIR_METHOD_GLOBALS_PTR = NULL;
	zval *this_ptr = getThis();

	ZVAL_UNDEF(&uri);
	ZVAL_UNDEF(&sources);
	ZVAL_UNDEF(&_0);

	ZEPHIR_MM_GROW();

	zephir_read_property(&_0, this_ptr, SL("uri"), PH_NOISY_CC | PH_READONLY);
	ZEPHIR_CPY_WRT(&uri, &_0);
	ZEPHIR_INIT_VAR(&sources);
	ZEPHIR_CONCAT_SVSSVSSVS(&sources, "<link rel='stylesheet' type='text/css' href='", &uri, "bower_components/jquery-ui/themes/ui-lightness/jquery-ui.min.css' />", "<link rel='stylesheet' type='text/css' href='", &uri, "bower_components/jquery-ui/themes/ui-lightness/theme.css' />", "<link rel='stylesheet' type='text/css' href='", &uri, "themes/default/style.css' />");
	RETURN_CCTOR(&sources);

}

/**
 * Returns the JavaScript sources
 */
PHP_METHOD(Phalcon_Debug, getJsSources) {

	zval uri, sources, _0;
	zephir_method_globals *ZEPHIR_METHOD_GLOBALS_PTR = NULL;
	zval *this_ptr = getThis();

	ZVAL_UNDEF(&uri);
	ZVAL_UNDEF(&sources);
	ZVAL_UNDEF(&_0);

	ZEPHIR_MM_GROW();

	zephir_read_property(&_0, this_ptr, SL("uri"), PH_NOISY_CC | PH_READONLY);
	ZEPHIR_CPY_WRT(&uri, &_0);
	ZEPHIR_INIT_VAR(&sources);
	ZEPHIR_CONCAT_SVSSVSSVSSVSSVS(&sources, "<script type='text/javascript' src='", &uri, "bower_components/jquery/dist/jquery.min.js'></script>", "<script type='text/javascript' src='", &uri, "bower_components/jquery-ui/jquery-ui.min.js'></script>", "<script type='text/javascript' src='", &uri, "bower_components/jquery.scrollTo/jquery.scrollTo.min.js'></script>", "<script type='text/javascript' src='", &uri, "prettify/prettify.js'></script>", "<script type='text/javascript' src='", &uri, "pretty.js'></script>");
	RETURN_CCTOR(&sources);

}

/**
 * Generates a link to the current version documentation
 */
PHP_METHOD(Phalcon_Debug, getVersion) {

	zephir_method_globals *ZEPHIR_METHOD_GLOBALS_PTR = NULL;
	zval __$false, link, _0, _2, _3, _4, _5;
	zend_long ZEPHIR_LAST_CALL_STATUS;
	zephir_fcall_cache_entry *_1 = NULL, *_6 = NULL, *_7 = NULL;
	zval *this_ptr = getThis();

	ZVAL_BOOL(&__$false, 0);
	ZVAL_UNDEF(&link);
	ZVAL_UNDEF(&_0);
	ZVAL_UNDEF(&_2);
	ZVAL_UNDEF(&_3);
	ZVAL_UNDEF(&_4);
	ZVAL_UNDEF(&_5);

	ZEPHIR_MM_GROW();

	ZEPHIR_INIT_VAR(&link);
	zephir_create_array(&link, 4, 0);
	ZVAL_LONG(&_2, 0);
	ZEPHIR_CALL_CE_STATIC(&_0, phalcon_version_ce, "getpart", &_1, 0, &_2);
	zephir_check_call_status();
	ZVAL_LONG(&_2, 1);
	ZEPHIR_CALL_CE_STATIC(&_3, phalcon_version_ce, "getpart", &_1, 0, &_2);
	zephir_check_call_status();
	ZEPHIR_INIT_VAR(&_4);
	ZEPHIR_CONCAT_SVSVS(&_4, "https://docs.phalcon.io/", &_0, ".", &_3, "/en/");
	zephir_array_update_string(&link, SL("action"), &_4, PH_COPY | PH_SEPARATE);
	ZEPHIR_CALL_CE_STATIC(&_5, phalcon_version_ce, "get", &_6, 0);
	zephir_check_call_status();
	zephir_array_update_string(&link, SL("text"), &_5, PH_COPY | PH_SEPARATE);
	zephir_array_update_string(&link, SL("local"), &__$false, PH_COPY | PH_SEPARATE);
	add_assoc_stringl_ex(&link, SL("target"), SL("_new"));
	ZEPHIR_CALL_CE_STATIC(&_5, phalcon_tag_ce, "linkto", &_7, 0, &link);
	zephir_check_call_status();
	ZEPHIR_CONCAT_SVS(return_value, "<div class='version'>Phalcon Framework ", &_5, "</div>");
	RETURN_MM();

}

/**
 * Halts the request showing a backtrace
 */
PHP_METHOD(Phalcon_Debug, halt) {

	zval *this_ptr = getThis();


	ZEPHIR_THROW_EXCEPTION_DEBUG_STRW(phalcon_exception_ce, "Halted request", "phalcon/Debug.zep", 150);
	return;

}

/**
 * Listen for uncaught exceptions and unsilent notices or warnings
 */
PHP_METHOD(Phalcon_Debug, listen) {

	zephir_method_globals *ZEPHIR_METHOD_GLOBALS_PTR = NULL;
	zend_long ZEPHIR_LAST_CALL_STATUS;
	zval *exceptions_param = NULL, *lowSeverity_param = NULL;
	zend_bool exceptions, lowSeverity;
	zval *this_ptr = getThis();


	ZEPHIR_MM_GROW();
	zephir_fetch_params(1, 0, 2, &exceptions_param, &lowSeverity_param);

	if (!exceptions_param) {
		exceptions = 1;
	} else {
		exceptions = zephir_get_boolval(exceptions_param);
	}
	if (!lowSeverity_param) {
		lowSeverity = 0;
	} else {
		lowSeverity = zephir_get_boolval(lowSeverity_param);
	}


	if (exceptions) {
		ZEPHIR_CALL_METHOD(NULL, this_ptr, "listenexceptions", NULL, 0);
		zephir_check_call_status();
	}
	if (lowSeverity) {
		ZEPHIR_CALL_METHOD(NULL, this_ptr, "listenlowseverity", NULL, 0);
		zephir_check_call_status();
	}
	RETURN_THIS();

}

/**
 * Listen for uncaught exceptions
 */
PHP_METHOD(Phalcon_Debug, listenExceptions) {

	zval _1;
	zval _0;
	zephir_method_globals *ZEPHIR_METHOD_GLOBALS_PTR = NULL;
	zend_long ZEPHIR_LAST_CALL_STATUS;
	zval *this_ptr = getThis();

	ZVAL_UNDEF(&_0);
	ZVAL_UNDEF(&_1);

	ZEPHIR_MM_GROW();

	ZEPHIR_INIT_VAR(&_0);
	zephir_create_array(&_0, 2, 0);
	zephir_array_fast_append(&_0, this_ptr);
	ZEPHIR_INIT_VAR(&_1);
	ZVAL_STRING(&_1, "onUncaughtException");
	zephir_array_fast_append(&_0, &_1);
<<<<<<< HEAD
	ZEPHIR_CALL_FUNCTION(NULL, "set_exception_handler", NULL, 221, &_0);
=======
	ZEPHIR_CALL_FUNCTION(NULL, "set_exception_handler", NULL, 222, &_0);
>>>>>>> 9c5d0d84
	zephir_check_call_status();
	RETURN_THIS();

}

/**
 * Listen for unsilent notices or warnings
 */
PHP_METHOD(Phalcon_Debug, listenLowSeverity) {

	zval _1;
	zval _0, _2;
	zephir_method_globals *ZEPHIR_METHOD_GLOBALS_PTR = NULL;
	zend_long ZEPHIR_LAST_CALL_STATUS;
	zval *this_ptr = getThis();

	ZVAL_UNDEF(&_0);
	ZVAL_UNDEF(&_2);
	ZVAL_UNDEF(&_1);

	ZEPHIR_MM_GROW();

	ZEPHIR_INIT_VAR(&_0);
	zephir_create_array(&_0, 2, 0);
	zephir_array_fast_append(&_0, this_ptr);
	ZEPHIR_INIT_VAR(&_1);
	ZVAL_STRING(&_1, "onUncaughtLowSeverity");
	zephir_array_fast_append(&_0, &_1);
	ZEPHIR_CALL_FUNCTION(NULL, "set_error_handler", NULL, 86, &_0);
	zephir_check_call_status();
	ZEPHIR_INIT_VAR(&_2);
	zephir_create_array(&_2, 2, 0);
	zephir_array_fast_append(&_2, this_ptr);
	ZEPHIR_INIT_NVAR(&_1);
	ZVAL_STRING(&_1, "onUncaughtException");
	zephir_array_fast_append(&_2, &_1);
<<<<<<< HEAD
	ZEPHIR_CALL_FUNCTION(NULL, "set_exception_handler", NULL, 221, &_2);
=======
	ZEPHIR_CALL_FUNCTION(NULL, "set_exception_handler", NULL, 222, &_2);
>>>>>>> 9c5d0d84
	zephir_check_call_status();
	RETURN_THIS();

}

/**
 * Handles uncaught exceptions
 */
PHP_METHOD(Phalcon_Debug, onUncaughtException) {

	zephir_method_globals *ZEPHIR_METHOD_GLOBALS_PTR = NULL;
	zend_long ZEPHIR_LAST_CALL_STATUS;
	zval *exception, exception_sub, __$true, __$false, obLevel, _0, _2, _1$$4;
	zval *this_ptr = getThis();

	ZVAL_UNDEF(&exception_sub);
	ZVAL_BOOL(&__$true, 1);
	ZVAL_BOOL(&__$false, 0);
	ZVAL_UNDEF(&obLevel);
	ZVAL_UNDEF(&_0);
	ZVAL_UNDEF(&_2);
	ZVAL_UNDEF(&_1$$4);

	ZEPHIR_MM_GROW();
	zephir_fetch_params(1, 1, 0, &exception);



<<<<<<< HEAD
	ZEPHIR_CALL_FUNCTION(&obLevel, "ob_get_level", NULL, 222);
	zephir_check_call_status();
	if (ZEPHIR_GT_LONG(&obLevel, 0)) {
		ZEPHIR_CALL_FUNCTION(NULL, "ob_end_clean", NULL, 223);
=======
	ZEPHIR_CALL_FUNCTION(&obLevel, "ob_get_level", NULL, 223);
	zephir_check_call_status();
	if (ZEPHIR_GT_LONG(&obLevel, 0)) {
		ZEPHIR_CALL_FUNCTION(NULL, "ob_end_clean", NULL, 224);
>>>>>>> 9c5d0d84
		zephir_check_call_status();
	}
	zephir_read_static_property_ce(&_0, phalcon_debug_ce, SL("isActive"), PH_NOISY_CC | PH_READONLY);
	if (zephir_is_true(&_0)) {
		ZEPHIR_CALL_METHOD(&_1$$4, exception, "getmessage", NULL, 0);
		zephir_check_call_status();
		zend_print_zval(&_1$$4, 0);
		RETURN_MM_NULL();
	}
	zephir_update_static_property_ce(phalcon_debug_ce, ZEND_STRL("isActive"), &__$true);
	ZEPHIR_CALL_METHOD(&_2, this_ptr, "renderhtml", NULL, 0, exception);
	zephir_check_call_status();
	zend_print_zval(&_2, 0);
	zephir_update_static_property_ce(phalcon_debug_ce, ZEND_STRL("isActive"), &__$false);
	RETURN_MM_BOOL(1);

}

/**
 * Throws an exception when a notice or warning is raised
 */
PHP_METHOD(Phalcon_Debug, onUncaughtLowSeverity) {

	zephir_method_globals *ZEPHIR_METHOD_GLOBALS_PTR = NULL;
	zend_long ZEPHIR_LAST_CALL_STATUS;
	zval *severity, severity_sub, *message, message_sub, *file, file_sub, *line, line_sub, *context, context_sub, _0, _1, _2$$3, _3$$3;
	zval *this_ptr = getThis();

	ZVAL_UNDEF(&severity_sub);
	ZVAL_UNDEF(&message_sub);
	ZVAL_UNDEF(&file_sub);
	ZVAL_UNDEF(&line_sub);
	ZVAL_UNDEF(&context_sub);
	ZVAL_UNDEF(&_0);
	ZVAL_UNDEF(&_1);
	ZVAL_UNDEF(&_2$$3);
	ZVAL_UNDEF(&_3$$3);

	ZEPHIR_MM_GROW();
	zephir_fetch_params(1, 5, 0, &severity, &message, &file, &line, &context);



<<<<<<< HEAD
	ZEPHIR_CALL_FUNCTION(&_0, "error_reporting", NULL, 224);
=======
	ZEPHIR_CALL_FUNCTION(&_0, "error_reporting", NULL, 225);
>>>>>>> 9c5d0d84
	zephir_check_call_status();
	ZEPHIR_INIT_VAR(&_1);
	zephir_bitwise_and_function(&_1, &_0, severity);
	if (UNEXPECTED(zephir_is_true(&_1))) {
		ZEPHIR_INIT_VAR(&_2$$3);
		object_init_ex(&_2$$3, zephir_get_internal_ce(SL("errorexception")));
		ZVAL_LONG(&_3$$3, 0);
<<<<<<< HEAD
		ZEPHIR_CALL_METHOD(NULL, &_2$$3, "__construct", NULL, 225, message, &_3$$3, severity, file, line);
=======
		ZEPHIR_CALL_METHOD(NULL, &_2$$3, "__construct", NULL, 226, message, &_3$$3, severity, file, line);
>>>>>>> 9c5d0d84
		zephir_check_call_status();
		zephir_throw_exception_debug(&_2$$3, "phalcon/Debug.zep", 246);
		ZEPHIR_MM_RESTORE();
		return;
	}
	ZEPHIR_MM_RESTORE();

}

/**
 * Sets if files the exception's backtrace must be showed
 */
PHP_METHOD(Phalcon_Debug, setBlacklist) {

	zephir_method_globals *ZEPHIR_METHOD_GLOBALS_PTR = NULL;
	zend_long ZEPHIR_LAST_CALL_STATUS;
	zephir_fcall_cache_entry *_0 = NULL;
	zval *blacklist_param = NULL, area, result, subArray, value, _1, _2, *_3, _4, _7, *_8, _9, _5$$3, _6$$4, _10$$5, _11$$6;
	zval blacklist;
	zval *this_ptr = getThis();

	ZVAL_UNDEF(&blacklist);
	ZVAL_UNDEF(&area);
	ZVAL_UNDEF(&result);
	ZVAL_UNDEF(&subArray);
	ZVAL_UNDEF(&value);
	ZVAL_UNDEF(&_1);
	ZVAL_UNDEF(&_2);
	ZVAL_UNDEF(&_4);
	ZVAL_UNDEF(&_7);
	ZVAL_UNDEF(&_9);
	ZVAL_UNDEF(&_5$$3);
	ZVAL_UNDEF(&_6$$4);
	ZVAL_UNDEF(&_10$$5);
	ZVAL_UNDEF(&_11$$6);

	ZEPHIR_MM_GROW();
	zephir_fetch_params(1, 1, 0, &blacklist_param);

	zephir_get_arrval(&blacklist, blacklist_param);


	ZEPHIR_INIT_VAR(&_1);
	array_init(&_1);
	ZEPHIR_INIT_VAR(&_2);
	ZVAL_STRING(&_2, "request");
	ZEPHIR_CALL_CE_STATIC(&area, phalcon_helper_arr_ce, "get", &_0, 16, &blacklist, &_2, &_1);
	zephir_check_call_status();
	ZEPHIR_INIT_VAR(&subArray);
	array_init(&subArray);
	ZEPHIR_INIT_VAR(&result);
	array_init(&result);
	zephir_is_iterable(&area, 0, "phalcon/Debug.zep", 266);
	if (Z_TYPE_P(&area) == IS_ARRAY) {
		ZEND_HASH_FOREACH_VAL(Z_ARRVAL_P(&area), _3)
		{
			ZEPHIR_INIT_NVAR(&value);
			ZVAL_COPY(&value, _3);
			ZEPHIR_INIT_NVAR(&_5$$3);
			zephir_fast_strtolower(&_5$$3, &value);
			ZEPHIR_CPY_WRT(&value, &_5$$3);
			ZEPHIR_INIT_NVAR(&_5$$3);
			ZVAL_LONG(&_5$$3, 1);
			zephir_array_update_zval(&subArray, &value, &_5$$3, PH_COPY | PH_SEPARATE);
		} ZEND_HASH_FOREACH_END();
	} else {
		ZEPHIR_CALL_METHOD(NULL, &area, "rewind", NULL, 0);
		zephir_check_call_status();
		while (1) {
			ZEPHIR_CALL_METHOD(&_4, &area, "valid", NULL, 0);
			zephir_check_call_status();
			if (!zend_is_true(&_4)) {
				break;
			}
			ZEPHIR_CALL_METHOD(&value, &area, "current", NULL, 0);
			zephir_check_call_status();
				ZEPHIR_INIT_NVAR(&_6$$4);
				zephir_fast_strtolower(&_6$$4, &value);
				ZEPHIR_CPY_WRT(&value, &_6$$4);
				ZEPHIR_INIT_NVAR(&_6$$4);
				ZVAL_LONG(&_6$$4, 1);
				zephir_array_update_zval(&subArray, &value, &_6$$4, PH_COPY | PH_SEPARATE);
			ZEPHIR_CALL_METHOD(NULL, &area, "next", NULL, 0);
			zephir_check_call_status();
		}
	}
	ZEPHIR_INIT_NVAR(&value);
	zephir_array_update_string(&result, SL("request"), &subArray, PH_COPY | PH_SEPARATE);
	ZEPHIR_INIT_NVAR(&_2);
	array_init(&_2);
	ZEPHIR_INIT_VAR(&_7);
	ZVAL_STRING(&_7, "server");
	ZEPHIR_CALL_CE_STATIC(&area, phalcon_helper_arr_ce, "get", &_0, 16, &blacklist, &_7, &_2);
	zephir_check_call_status();
	ZEPHIR_INIT_NVAR(&subArray);
	array_init(&subArray);
	zephir_is_iterable(&area, 0, "phalcon/Debug.zep", 275);
	if (Z_TYPE_P(&area) == IS_ARRAY) {
		ZEND_HASH_FOREACH_VAL(Z_ARRVAL_P(&area), _8)
		{
			ZEPHIR_INIT_NVAR(&value);
			ZVAL_COPY(&value, _8);
			ZEPHIR_INIT_NVAR(&_10$$5);
			zephir_fast_strtolower(&_10$$5, &value);
			ZEPHIR_CPY_WRT(&value, &_10$$5);
			ZEPHIR_INIT_NVAR(&_10$$5);
			ZVAL_LONG(&_10$$5, 1);
			zephir_array_update_zval(&subArray, &value, &_10$$5, PH_COPY | PH_SEPARATE);
		} ZEND_HASH_FOREACH_END();
	} else {
		ZEPHIR_CALL_METHOD(NULL, &area, "rewind", NULL, 0);
		zephir_check_call_status();
		while (1) {
			ZEPHIR_CALL_METHOD(&_9, &area, "valid", NULL, 0);
			zephir_check_call_status();
			if (!zend_is_true(&_9)) {
				break;
			}
			ZEPHIR_CALL_METHOD(&value, &area, "current", NULL, 0);
			zephir_check_call_status();
				ZEPHIR_INIT_NVAR(&_11$$6);
				zephir_fast_strtolower(&_11$$6, &value);
				ZEPHIR_CPY_WRT(&value, &_11$$6);
				ZEPHIR_INIT_NVAR(&_11$$6);
				ZVAL_LONG(&_11$$6, 1);
				zephir_array_update_zval(&subArray, &value, &_11$$6, PH_COPY | PH_SEPARATE);
			ZEPHIR_CALL_METHOD(NULL, &area, "next", NULL, 0);
			zephir_check_call_status();
		}
	}
	ZEPHIR_INIT_NVAR(&value);
	zephir_array_update_string(&result, SL("server"), &subArray, PH_COPY | PH_SEPARATE);
	zephir_update_property_zval(this_ptr, SL("blacklist"), &result);
	RETURN_THIS();

}

/**
 * Sets if files the exception's backtrace must be showed
 */
PHP_METHOD(Phalcon_Debug, setShowBackTrace) {

	zval *showBackTrace_param = NULL, __$true, __$false;
	zend_bool showBackTrace;
	zval *this_ptr = getThis();

	ZVAL_BOOL(&__$true, 1);
	ZVAL_BOOL(&__$false, 0);

	zephir_fetch_params_without_memory_grow(1, 0, &showBackTrace_param);

	showBackTrace = zephir_get_boolval(showBackTrace_param);


	if (showBackTrace) {
		zephir_update_property_zval(this_ptr, SL("showBackTrace"), &__$true);
	} else {
		zephir_update_property_zval(this_ptr, SL("showBackTrace"), &__$false);
	}
	RETURN_THISW();

}

/**
 * Sets if files must be completely opened and showed in the output
 * or just the fragment related to the exception
 */
PHP_METHOD(Phalcon_Debug, setShowFileFragment) {

	zval *showFileFragment_param = NULL, __$true, __$false;
	zend_bool showFileFragment;
	zval *this_ptr = getThis();

	ZVAL_BOOL(&__$true, 1);
	ZVAL_BOOL(&__$false, 0);

	zephir_fetch_params_without_memory_grow(1, 0, &showFileFragment_param);

	showFileFragment = zephir_get_boolval(showFileFragment_param);


	if (showFileFragment) {
		zephir_update_property_zval(this_ptr, SL("showFileFragment"), &__$true);
	} else {
		zephir_update_property_zval(this_ptr, SL("showFileFragment"), &__$false);
	}
	RETURN_THISW();

}

/**
 * Set if files part of the backtrace must be shown in the output
 */
PHP_METHOD(Phalcon_Debug, setShowFiles) {

	zval *showFiles_param = NULL, __$true, __$false;
	zend_bool showFiles;
	zval *this_ptr = getThis();

	ZVAL_BOOL(&__$true, 1);
	ZVAL_BOOL(&__$false, 0);

	zephir_fetch_params_without_memory_grow(1, 0, &showFiles_param);

	showFiles = zephir_get_boolval(showFiles_param);


	if (showFiles) {
		zephir_update_property_zval(this_ptr, SL("showFiles"), &__$true);
	} else {
		zephir_update_property_zval(this_ptr, SL("showFiles"), &__$false);
	}
	RETURN_THISW();

}

/**
 * Change the base URI for static resources
 */
PHP_METHOD(Phalcon_Debug, setUri) {

	zephir_method_globals *ZEPHIR_METHOD_GLOBALS_PTR = NULL;
	zval *uri_param = NULL;
	zval uri;
	zval *this_ptr = getThis();

	ZVAL_UNDEF(&uri);

	ZEPHIR_MM_GROW();
	zephir_fetch_params(1, 1, 0, &uri_param);

	if (UNEXPECTED(Z_TYPE_P(uri_param) != IS_STRING && Z_TYPE_P(uri_param) != IS_NULL)) {
		zephir_throw_exception_string(spl_ce_InvalidArgumentException, SL("Parameter 'uri' must be of the type string"));
		RETURN_MM_NULL();
	}
	if (EXPECTED(Z_TYPE_P(uri_param) == IS_STRING)) {
		zephir_get_strval(&uri, uri_param);
	} else {
		ZEPHIR_INIT_VAR(&uri);
		ZVAL_EMPTY_STRING(&uri);
	}


	zephir_update_property_zval(this_ptr, SL("uri"), &uri);
	RETURN_THIS();

}

/**
 * Escapes a string with htmlentities
 */
PHP_METHOD(Phalcon_Debug, escapeString) {

	zephir_method_globals *ZEPHIR_METHOD_GLOBALS_PTR = NULL;
	zend_long ZEPHIR_LAST_CALL_STATUS;
	zval *value, value_sub, _0$$3, _1$$3, _2$$3, _3$$3, _4$$3;
	zval *this_ptr = getThis();

	ZVAL_UNDEF(&value_sub);
	ZVAL_UNDEF(&_0$$3);
	ZVAL_UNDEF(&_1$$3);
	ZVAL_UNDEF(&_2$$3);
	ZVAL_UNDEF(&_3$$3);
	ZVAL_UNDEF(&_4$$3);

	ZEPHIR_MM_GROW();
	zephir_fetch_params(1, 1, 0, &value);



	if (Z_TYPE_P(value) == IS_STRING) {
		ZEPHIR_INIT_VAR(&_0$$3);
		ZEPHIR_INIT_VAR(&_1$$3);
		ZVAL_STRING(&_1$$3, "\n");
		ZEPHIR_INIT_VAR(&_2$$3);
		ZVAL_STRING(&_2$$3, "\\n");
		zephir_fast_str_replace(&_0$$3, &_1$$3, &_2$$3, value);
		ZVAL_LONG(&_3$$3, 2);
		ZEPHIR_INIT_VAR(&_4$$3);
		ZVAL_STRING(&_4$$3, "utf-8");
<<<<<<< HEAD
		ZEPHIR_RETURN_CALL_FUNCTION("htmlentities", NULL, 226, &_0$$3, &_3$$3, &_4$$3);
=======
		ZEPHIR_RETURN_CALL_FUNCTION("htmlentities", NULL, 227, &_0$$3, &_3$$3, &_4$$3);
>>>>>>> 9c5d0d84
		zephir_check_call_status();
		RETURN_MM();
	}
	RETVAL_ZVAL(value, 1, 0);
	RETURN_MM();

}

/**
 * Produces a recursive representation of an array
 */
PHP_METHOD(Phalcon_Debug, getArrayDump) {

	zend_string *_4;
	zend_ulong _3;
	zend_bool _0;
	zephir_method_globals *ZEPHIR_METHOD_GLOBALS_PTR = NULL;
	zephir_fcall_cache_entry *_5 = NULL, *_8 = NULL;
	zend_long ZEPHIR_LAST_CALL_STATUS;
	zval *argument_param = NULL, *n = NULL, n_sub, numberArguments, dump, varDump, k, v, *_1, _2, _6$$8, _7$$8, _9$$9, _10$$5, _11$$15, _12$$15, _13$$16, _14$$12;
	zval argument;
	zval *this_ptr = getThis();

	ZVAL_UNDEF(&argument);
	ZVAL_UNDEF(&n_sub);
	ZVAL_UNDEF(&numberArguments);
	ZVAL_UNDEF(&dump);
	ZVAL_UNDEF(&varDump);
	ZVAL_UNDEF(&k);
	ZVAL_UNDEF(&v);
	ZVAL_UNDEF(&_2);
	ZVAL_UNDEF(&_6$$8);
	ZVAL_UNDEF(&_7$$8);
	ZVAL_UNDEF(&_9$$9);
	ZVAL_UNDEF(&_10$$5);
	ZVAL_UNDEF(&_11$$15);
	ZVAL_UNDEF(&_12$$15);
	ZVAL_UNDEF(&_13$$16);
	ZVAL_UNDEF(&_14$$12);

	ZEPHIR_MM_GROW();
	zephir_fetch_params(1, 1, 1, &argument_param, &n);

	ZEPHIR_OBS_COPY_OR_DUP(&argument, argument_param);
	if (!n) {
		n = &n_sub;
		ZEPHIR_INIT_VAR(n);
		ZVAL_LONG(n, 0);
	}


	ZEPHIR_INIT_VAR(&numberArguments);
	ZVAL_LONG(&numberArguments, zephir_fast_count_int(&argument));
	_0 = ZEPHIR_GE_LONG(n, 3);
	if (!(_0)) {
		_0 = ZEPHIR_IS_LONG(&numberArguments, 0);
	}
	if (_0) {
		RETURN_MM_NULL();
	}
	if (ZEPHIR_GE_LONG(&numberArguments, 10)) {
		RETURN_CCTOR(&numberArguments);
	}
	ZEPHIR_INIT_VAR(&dump);
	array_init(&dump);
	zephir_is_iterable(&argument, 0, "phalcon/Debug.zep", 375);
	if (Z_TYPE_P(&argument) == IS_ARRAY) {
		ZEND_HASH_FOREACH_KEY_VAL(Z_ARRVAL_P(&argument), _3, _4, _1)
		{
			ZEPHIR_INIT_NVAR(&k);
			if (_4 != NULL) { 
				ZVAL_STR_COPY(&k, _4);
			} else {
				ZVAL_LONG(&k, _3);
			}
			ZEPHIR_INIT_NVAR(&v);
			ZVAL_COPY(&v, _1);
			if (ZEPHIR_IS_STRING(&v, "")) {
				ZEPHIR_INIT_NVAR(&varDump);
				ZVAL_STRING(&varDump, "(empty string)");
			} else if (zephir_is_scalar(&v)) {
				ZEPHIR_CALL_METHOD(&varDump, this_ptr, "escapestring", &_5, 0, &v);
				zephir_check_call_status();
			} else if (Z_TYPE_P(&v) == IS_ARRAY) {
				ZVAL_LONG(&_7$$8, (zephir_get_numberval(n) + 1));
<<<<<<< HEAD
				ZEPHIR_CALL_METHOD(&_6$$8, this_ptr, "getarraydump", &_8, 227, &v, &_7$$8);
=======
				ZEPHIR_CALL_METHOD(&_6$$8, this_ptr, "getarraydump", &_8, 228, &v, &_7$$8);
>>>>>>> 9c5d0d84
				zephir_check_call_status();
				ZEPHIR_INIT_NVAR(&varDump);
				ZEPHIR_CONCAT_SVS(&varDump, "Array(", &_6$$8, ")");
			} else if (Z_TYPE_P(&v) == IS_OBJECT) {
				ZEPHIR_INIT_NVAR(&_9$$9);
				zephir_get_class(&_9$$9, &v, 0);
				ZEPHIR_INIT_NVAR(&varDump);
				ZEPHIR_CONCAT_SVS(&varDump, "Object(", &_9$$9, ")");
			} else if (Z_TYPE_P(&v) == IS_NULL) {
				ZEPHIR_INIT_NVAR(&varDump);
				ZVAL_STRING(&varDump, "null");
			} else {
				ZEPHIR_CPY_WRT(&varDump, &v);
			}
			ZEPHIR_INIT_NVAR(&_10$$5);
			ZEPHIR_CONCAT_SVSV(&_10$$5, "[", &k, "] =&gt; ", &varDump);
			zephir_array_append(&dump, &_10$$5, PH_SEPARATE, "phalcon/Debug.zep", 372);
		} ZEND_HASH_FOREACH_END();
	} else {
		ZEPHIR_CALL_METHOD(NULL, &argument, "rewind", NULL, 0);
		zephir_check_call_status();
		while (1) {
			ZEPHIR_CALL_METHOD(&_2, &argument, "valid", NULL, 0);
			zephir_check_call_status();
			if (!zend_is_true(&_2)) {
				break;
			}
			ZEPHIR_CALL_METHOD(&k, &argument, "key", NULL, 0);
			zephir_check_call_status();
			ZEPHIR_CALL_METHOD(&v, &argument, "current", NULL, 0);
			zephir_check_call_status();
				if (ZEPHIR_IS_STRING(&v, "")) {
					ZEPHIR_INIT_NVAR(&varDump);
					ZVAL_STRING(&varDump, "(empty string)");
				} else if (zephir_is_scalar(&v)) {
					ZEPHIR_CALL_METHOD(&varDump, this_ptr, "escapestring", &_5, 0, &v);
					zephir_check_call_status();
				} else if (Z_TYPE_P(&v) == IS_ARRAY) {
					ZVAL_LONG(&_12$$15, (zephir_get_numberval(n) + 1));
<<<<<<< HEAD
					ZEPHIR_CALL_METHOD(&_11$$15, this_ptr, "getarraydump", &_8, 227, &v, &_12$$15);
=======
					ZEPHIR_CALL_METHOD(&_11$$15, this_ptr, "getarraydump", &_8, 228, &v, &_12$$15);
>>>>>>> 9c5d0d84
					zephir_check_call_status();
					ZEPHIR_INIT_NVAR(&varDump);
					ZEPHIR_CONCAT_SVS(&varDump, "Array(", &_11$$15, ")");
				} else if (Z_TYPE_P(&v) == IS_OBJECT) {
					ZEPHIR_INIT_NVAR(&_13$$16);
					zephir_get_class(&_13$$16, &v, 0);
					ZEPHIR_INIT_NVAR(&varDump);
					ZEPHIR_CONCAT_SVS(&varDump, "Object(", &_13$$16, ")");
				} else if (Z_TYPE_P(&v) == IS_NULL) {
					ZEPHIR_INIT_NVAR(&varDump);
					ZVAL_STRING(&varDump, "null");
				} else {
					ZEPHIR_CPY_WRT(&varDump, &v);
				}
				ZEPHIR_INIT_NVAR(&_14$$12);
				ZEPHIR_CONCAT_SVSV(&_14$$12, "[", &k, "] =&gt; ", &varDump);
				zephir_array_append(&dump, &_14$$12, PH_SEPARATE, "phalcon/Debug.zep", 372);
			ZEPHIR_CALL_METHOD(NULL, &argument, "next", NULL, 0);
			zephir_check_call_status();
		}
	}
	ZEPHIR_INIT_NVAR(&v);
	ZEPHIR_INIT_NVAR(&k);
	zephir_fast_join_str(return_value, SL(", "), &dump);
	RETURN_MM();

}

/**
 * Produces an string representation of a variable
 */
PHP_METHOD(Phalcon_Debug, getVarDump) {

	zephir_method_globals *ZEPHIR_METHOD_GLOBALS_PTR = NULL;
	zend_long ZEPHIR_LAST_CALL_STATUS;
	zval *variable, variable_sub, className, dumpedObject, _0$$8, _1$$10;
	zval *this_ptr = getThis();

	ZVAL_UNDEF(&variable_sub);
	ZVAL_UNDEF(&className);
	ZVAL_UNDEF(&dumpedObject);
	ZVAL_UNDEF(&_0$$8);
	ZVAL_UNDEF(&_1$$10);

	ZEPHIR_MM_GROW();
	zephir_fetch_params(1, 1, 0, &variable);



	if (ZEPHIR_IS_TRUE_IDENTICAL(variable)) {
		RETURN_MM_STRING("true");
	}
	if (ZEPHIR_IS_FALSE_IDENTICAL(variable)) {
		RETURN_MM_STRING("false");
	}
	if (Z_TYPE_P(variable) == IS_STRING) {
		ZEPHIR_RETURN_CALL_METHOD(this_ptr, "escapestring", NULL, 0, variable);
		zephir_check_call_status();
		RETURN_MM();
	}
	if (zephir_is_scalar(variable)) {
		RETVAL_ZVAL(variable, 1, 0);
		RETURN_MM();
	}
	if (Z_TYPE_P(variable) == IS_OBJECT) {
		ZEPHIR_INIT_VAR(&className);
		zephir_get_class(&className, variable, 0);
		if ((zephir_method_exists_ex(variable, ZEND_STRL("dump")) == SUCCESS)) {
			ZEPHIR_CALL_METHOD(&dumpedObject, variable, "dump", NULL, 0);
			zephir_check_call_status();
			ZEPHIR_CALL_METHOD(&_0$$8, this_ptr, "getarraydump", NULL, 0, &dumpedObject);
			zephir_check_call_status();
			ZEPHIR_CONCAT_SVSVS(return_value, "Object(", &className, ": ", &_0$$8, ")");
			RETURN_MM();
		} else {
			ZEPHIR_CONCAT_SVS(return_value, "Object(", &className, ")");
			RETURN_MM();
		}
	}
	if (Z_TYPE_P(variable) == IS_ARRAY) {
<<<<<<< HEAD
		ZEPHIR_CALL_METHOD(&_1$$10, this_ptr, "getarraydump", NULL, 227, variable);
=======
		ZEPHIR_CALL_METHOD(&_1$$10, this_ptr, "getarraydump", NULL, 228, variable);
>>>>>>> 9c5d0d84
		zephir_check_call_status();
		ZEPHIR_CONCAT_SVS(return_value, "Array(", &_1$$10, ")");
		RETURN_MM();
	}
	if (Z_TYPE_P(variable) == IS_NULL) {
		RETURN_MM_STRING("null");
	}
	zephir_gettype(return_value, variable);
	RETURN_MM();

}

/**
 * Shows a backtrace item
 */
PHP_METHOD(Phalcon_Debug, showTraceItem) {

	zend_bool _42$$25;
	zval _1, _28$$17;
	zephir_method_globals *ZEPHIR_METHOD_GLOBALS_PTR = NULL;
	zephir_fcall_cache_entry *_21 = NULL, *_49 = NULL;
	zval trace;
	zval *n_param = NULL, *trace_param = NULL, className, prepareInternalClass, preparedFunctionName, html, classReflection, prepareUriClass, functionName, functionReflection, traceArgs, arguments, argument, filez, line, showFiles, lines, numberLines, showFileFragment, firstLine, lastLine, linePosition, currentLine, classNameWithLink, functionNameWithLink, parts, _0, _17, _2$$3, _3$$3, _4$$3, _5$$3, _12$$3, _13$$3, _6$$4, _7$$4, _8$$5, _9$$6, _10$$6, _11$$6, _14$$10, _15$$11, _16$$11, *_18$$14, _19$$14, _25$$14, _26$$14, _20$$15, _22$$15, _23$$16, _24$$16, _27$$17, _29$$17, _30$$17, _31$$18, _32$$19, _33$$24, _34$$27, _35$$27, _36$$27, _37$$27, _38$$27, _39$$28, _40$$28, _41$$28, _43$$30, _44$$30, _45$$30, _46$$30, _47$$30, _48$$30;
	zend_long n, ZEPHIR_LAST_CALL_STATUS, i = 0, beforeLine$$19, afterLine$$19;
	zval *this_ptr = getThis();

	ZVAL_UNDEF(&className);
	ZVAL_UNDEF(&prepareInternalClass);
	ZVAL_UNDEF(&preparedFunctionName);
	ZVAL_UNDEF(&html);
	ZVAL_UNDEF(&classReflection);
	ZVAL_UNDEF(&prepareUriClass);
	ZVAL_UNDEF(&functionName);
	ZVAL_UNDEF(&functionReflection);
	ZVAL_UNDEF(&traceArgs);
	ZVAL_UNDEF(&arguments);
	ZVAL_UNDEF(&argument);
	ZVAL_UNDEF(&filez);
	ZVAL_UNDEF(&line);
	ZVAL_UNDEF(&showFiles);
	ZVAL_UNDEF(&lines);
	ZVAL_UNDEF(&numberLines);
	ZVAL_UNDEF(&showFileFragment);
	ZVAL_UNDEF(&firstLine);
	ZVAL_UNDEF(&lastLine);
	ZVAL_UNDEF(&linePosition);
	ZVAL_UNDEF(&currentLine);
	ZVAL_UNDEF(&classNameWithLink);
	ZVAL_UNDEF(&functionNameWithLink);
	ZVAL_UNDEF(&parts);
	ZVAL_UNDEF(&_0);
	ZVAL_UNDEF(&_17);
	ZVAL_UNDEF(&_2$$3);
	ZVAL_UNDEF(&_3$$3);
	ZVAL_UNDEF(&_4$$3);
	ZVAL_UNDEF(&_5$$3);
	ZVAL_UNDEF(&_12$$3);
	ZVAL_UNDEF(&_13$$3);
	ZVAL_UNDEF(&_6$$4);
	ZVAL_UNDEF(&_7$$4);
	ZVAL_UNDEF(&_8$$5);
	ZVAL_UNDEF(&_9$$6);
	ZVAL_UNDEF(&_10$$6);
	ZVAL_UNDEF(&_11$$6);
	ZVAL_UNDEF(&_14$$10);
	ZVAL_UNDEF(&_15$$11);
	ZVAL_UNDEF(&_16$$11);
	ZVAL_UNDEF(&_19$$14);
	ZVAL_UNDEF(&_25$$14);
	ZVAL_UNDEF(&_26$$14);
	ZVAL_UNDEF(&_20$$15);
	ZVAL_UNDEF(&_22$$15);
	ZVAL_UNDEF(&_23$$16);
	ZVAL_UNDEF(&_24$$16);
	ZVAL_UNDEF(&_27$$17);
	ZVAL_UNDEF(&_29$$17);
	ZVAL_UNDEF(&_30$$17);
	ZVAL_UNDEF(&_31$$18);
	ZVAL_UNDEF(&_32$$19);
	ZVAL_UNDEF(&_33$$24);
	ZVAL_UNDEF(&_34$$27);
	ZVAL_UNDEF(&_35$$27);
	ZVAL_UNDEF(&_36$$27);
	ZVAL_UNDEF(&_37$$27);
	ZVAL_UNDEF(&_38$$27);
	ZVAL_UNDEF(&_39$$28);
	ZVAL_UNDEF(&_40$$28);
	ZVAL_UNDEF(&_41$$28);
	ZVAL_UNDEF(&_43$$30);
	ZVAL_UNDEF(&_44$$30);
	ZVAL_UNDEF(&_45$$30);
	ZVAL_UNDEF(&_46$$30);
	ZVAL_UNDEF(&_47$$30);
	ZVAL_UNDEF(&_48$$30);
	ZVAL_UNDEF(&trace);
	ZVAL_UNDEF(&_1);
	ZVAL_UNDEF(&_28$$17);

	ZEPHIR_MM_GROW();
	zephir_fetch_params(1, 2, 0, &n_param, &trace_param);

	n = zephir_get_intval(n_param);
	ZEPHIR_OBS_COPY_OR_DUP(&trace, trace_param);


	ZEPHIR_INIT_VAR(&_0);
	ZVAL_LONG(&_0, n);
	ZEPHIR_INIT_VAR(&_1);
	ZEPHIR_CONCAT_SVS(&_1, "<tr><td align='right' valign='top' class='error-number'>#", &_0, "</td><td>");
	ZEPHIR_CPY_WRT(&html, &_1);
	ZEPHIR_OBS_VAR(&className);
	if (zephir_array_isset_string_fetch(&className, &trace, SL("class"), 0)) {
		ZEPHIR_INIT_VAR(&_2$$3);
		ZEPHIR_INIT_VAR(&_3$$3);
		ZVAL_STRING(&_3$$3, "/^Phalcon/");
		ZEPHIR_INIT_VAR(&_4$$3);
		ZEPHIR_INIT_VAR(&_5$$3);
		ZVAL_STRING(&_5$$3, "/^Phalcon/");
		zephir_preg_match(&_4$$3, &_5$$3, &className, &_2$$3, 0, 0 , 0 );
		if (zephir_is_true(&_4$$3)) {
			ZEPHIR_INIT_VAR(&parts);
			zephir_fast_explode_str(&parts, SL("\\"), &className, LONG_MAX);
			zephir_array_fetch_long(&_6$$4, &parts, 0, PH_NOISY | PH_READONLY, "phalcon/Debug.zep", 481);
			zephir_array_fetch_long(&_7$$4, &parts, 1, PH_NOISY | PH_READONLY, "phalcon/Debug.zep", 481);
			ZEPHIR_INIT_VAR(&prepareUriClass);
			ZEPHIR_CONCAT_VSV(&prepareUriClass, &_6$$4, "_", &_7$$4);
			ZEPHIR_INIT_VAR(&classNameWithLink);
			ZEPHIR_CONCAT_SVSVS(&classNameWithLink, "<a target='_new' href='https://docs.phalcon.io/4.0/en/api/", &prepareUriClass, "'>", &className, "</a>");
		} else {
			ZEPHIR_INIT_VAR(&classReflection);
			object_init_ex(&classReflection, zephir_get_internal_ce(SL("reflectionclass")));
			ZEPHIR_CALL_METHOD(NULL, &classReflection, "__construct", NULL, 155, &className);
			zephir_check_call_status();
<<<<<<< HEAD
			ZEPHIR_CALL_METHOD(&_8$$5, &classReflection, "isinternal", NULL, 228);
=======
			ZEPHIR_CALL_METHOD(&_8$$5, &classReflection, "isinternal", NULL, 229);
>>>>>>> 9c5d0d84
			zephir_check_call_status();
			if (zephir_is_true(&_8$$5)) {
				ZEPHIR_INIT_VAR(&_9$$6);
				zephir_fast_strtolower(&_9$$6, &className);
				ZEPHIR_INIT_VAR(&_10$$6);
				ZVAL_STRING(&_10$$6, "_");
				ZEPHIR_INIT_VAR(&_11$$6);
				ZVAL_STRING(&_11$$6, "-");
				ZEPHIR_INIT_VAR(&prepareInternalClass);
				zephir_fast_str_replace(&prepareInternalClass, &_10$$6, &_11$$6, &_9$$6);
				ZEPHIR_INIT_NVAR(&classNameWithLink);
				ZEPHIR_CONCAT_SVSVS(&classNameWithLink, "<a target='_new' href='https://secure.php.net/manual/en/class.", &prepareInternalClass, ".php'>", &className, "</a>");
			} else {
				ZEPHIR_CPY_WRT(&classNameWithLink, &className);
			}
		}
		ZEPHIR_INIT_VAR(&_12$$3);
		ZEPHIR_CONCAT_SVS(&_12$$3, "<span class='error-class'>", &classNameWithLink, "</span>");
		zephir_concat_self(&html, &_12$$3);
		zephir_array_fetch_string(&_13$$3, &trace, SL("type"), PH_NOISY | PH_READONLY, "phalcon/Debug.zep", 514);
		zephir_concat_self(&html, &_13$$3);
	}
	ZEPHIR_OBS_VAR(&functionName);
	zephir_array_fetch_string(&functionName, &trace, SL("function"), PH_NOISY, "phalcon/Debug.zep", 520);
	if (zephir_array_isset_string(&trace, SL("class"))) {
		ZEPHIR_CPY_WRT(&functionNameWithLink, &functionName);
	} else {
		if ((zephir_function_exists(&functionName)  == SUCCESS)) {
			ZEPHIR_INIT_VAR(&functionReflection);
			object_init_ex(&functionReflection, zephir_get_internal_ce(SL("reflectionfunction")));
			ZEPHIR_CALL_METHOD(NULL, &functionReflection, "__construct", NULL, 150, &functionName);
			zephir_check_call_status();
<<<<<<< HEAD
			ZEPHIR_CALL_METHOD(&_14$$10, &functionReflection, "isinternal", NULL, 229);
=======
			ZEPHIR_CALL_METHOD(&_14$$10, &functionReflection, "isinternal", NULL, 230);
>>>>>>> 9c5d0d84
			zephir_check_call_status();
			if (zephir_is_true(&_14$$10)) {
				ZEPHIR_INIT_VAR(&_15$$11);
				ZVAL_STRING(&_15$$11, "_");
				ZEPHIR_INIT_VAR(&_16$$11);
				ZVAL_STRING(&_16$$11, "-");
				ZEPHIR_INIT_VAR(&preparedFunctionName);
				zephir_fast_str_replace(&preparedFunctionName, &_15$$11, &_16$$11, &functionName);
				ZEPHIR_INIT_NVAR(&functionNameWithLink);
				ZEPHIR_CONCAT_SVSVS(&functionNameWithLink, "<a target='_new' href='https://secure.php.net/manual/en/function.", &preparedFunctionName, ".php'>", &functionName, "</a>");
			} else {
				ZEPHIR_CPY_WRT(&functionNameWithLink, &functionName);
			}
		} else {
			ZEPHIR_CPY_WRT(&functionNameWithLink, &functionName);
		}
	}
	ZEPHIR_INIT_VAR(&_17);
	ZEPHIR_CONCAT_SVS(&_17, "<span class='error-function'>", &functionNameWithLink, "</span>");
	zephir_concat_self(&html, &_17);
	ZEPHIR_OBS_VAR(&traceArgs);
	if (zephir_array_isset_string_fetch(&traceArgs, &trace, SL("args"), 0)) {
		ZEPHIR_INIT_VAR(&arguments);
		array_init(&arguments);
		zephir_is_iterable(&traceArgs, 0, "phalcon/Debug.zep", 572);
		if (Z_TYPE_P(&traceArgs) == IS_ARRAY) {
			ZEND_HASH_FOREACH_VAL(Z_ARRVAL_P(&traceArgs), _18$$14)
			{
				ZEPHIR_INIT_NVAR(&argument);
				ZVAL_COPY(&argument, _18$$14);
				ZEPHIR_CALL_METHOD(&_20$$15, this_ptr, "getvardump", &_21, 0, &argument);
				zephir_check_call_status();
				ZEPHIR_INIT_NVAR(&_22$$15);
				ZEPHIR_CONCAT_SVS(&_22$$15, "<span class='error-parameter'>", &_20$$15, "</span>");
				zephir_array_append(&arguments, &_22$$15, PH_SEPARATE, "phalcon/Debug.zep", 566);
			} ZEND_HASH_FOREACH_END();
		} else {
			ZEPHIR_CALL_METHOD(NULL, &traceArgs, "rewind", NULL, 0);
			zephir_check_call_status();
			while (1) {
				ZEPHIR_CALL_METHOD(&_19$$14, &traceArgs, "valid", NULL, 0);
				zephir_check_call_status();
				if (!zend_is_true(&_19$$14)) {
					break;
				}
				ZEPHIR_CALL_METHOD(&argument, &traceArgs, "current", NULL, 0);
				zephir_check_call_status();
					ZEPHIR_CALL_METHOD(&_23$$16, this_ptr, "getvardump", &_21, 0, &argument);
					zephir_check_call_status();
					ZEPHIR_INIT_NVAR(&_24$$16);
					ZEPHIR_CONCAT_SVS(&_24$$16, "<span class='error-parameter'>", &_23$$16, "</span>");
					zephir_array_append(&arguments, &_24$$16, PH_SEPARATE, "phalcon/Debug.zep", 566);
				ZEPHIR_CALL_METHOD(NULL, &traceArgs, "next", NULL, 0);
				zephir_check_call_status();
			}
		}
		ZEPHIR_INIT_NVAR(&argument);
		ZEPHIR_INIT_VAR(&_25$$14);
		zephir_fast_join_str(&_25$$14, SL(", "), &arguments);
		ZEPHIR_INIT_VAR(&_26$$14);
		ZEPHIR_CONCAT_SVS(&_26$$14, "(", &_25$$14, ")");
		zephir_concat_self(&html, &_26$$14);
	}
	ZEPHIR_OBS_VAR(&filez);
	if (zephir_array_isset_string_fetch(&filez, &trace, SL("file"), 0)) {
		ZEPHIR_OBS_VAR(&_27$$17);
		zephir_array_fetch_string(&_27$$17, &trace, SL("line"), PH_NOISY, "phalcon/Debug.zep", 580);
		zephir_get_strval(&_28$$17, &_27$$17);
		ZEPHIR_CPY_WRT(&line, &_28$$17);
		ZEPHIR_INIT_VAR(&_29$$17);
		ZEPHIR_CONCAT_SVSVS(&_29$$17, "<br/><div class='error-file'>", &filez, " (", &line, ")</div>");
		zephir_concat_self(&html, &_29$$17);
		zephir_read_property(&_30$$17, this_ptr, SL("showFiles"), PH_NOISY_CC | PH_READONLY);
		ZEPHIR_CPY_WRT(&showFiles, &_30$$17);
		if (zephir_is_true(&showFiles)) {
<<<<<<< HEAD
			ZEPHIR_CALL_FUNCTION(&lines, "file", NULL, 230, &filez);
=======
			ZEPHIR_CALL_FUNCTION(&lines, "file", NULL, 231, &filez);
>>>>>>> 9c5d0d84
			zephir_check_call_status();
			ZEPHIR_INIT_VAR(&numberLines);
			ZVAL_LONG(&numberLines, zephir_fast_count_int(&lines));
			zephir_read_property(&_31$$18, this_ptr, SL("showFileFragment"), PH_NOISY_CC | PH_READONLY);
			ZEPHIR_CPY_WRT(&showFileFragment, &_31$$18);
			if (zephir_is_true(&showFileFragment)) {
				beforeLine$$19 = (zephir_get_numberval(&line) - 7);
				if (beforeLine$$19 < 1) {
					ZEPHIR_INIT_VAR(&firstLine);
					ZVAL_LONG(&firstLine, 1);
				} else {
					ZEPHIR_INIT_NVAR(&firstLine);
					ZVAL_LONG(&firstLine, beforeLine$$19);
				}
				afterLine$$19 = (zephir_get_numberval(&line) + 5);
				if (ZEPHIR_LT_LONG(&numberLines, afterLine$$19)) {
					ZEPHIR_CPY_WRT(&lastLine, &numberLines);
				} else {
					ZEPHIR_INIT_NVAR(&lastLine);
					ZVAL_LONG(&lastLine, afterLine$$19);
				}
				ZEPHIR_INIT_VAR(&_32$$19);
				ZEPHIR_CONCAT_SVSVSVS(&_32$$19, "<pre class='prettyprint highlight:", &firstLine, ":", &line, " linenums:", &firstLine, "'>");
				zephir_concat_self(&html, &_32$$19);
			} else {
				ZEPHIR_INIT_NVAR(&firstLine);
				ZVAL_LONG(&firstLine, 1);
				ZEPHIR_CPY_WRT(&lastLine, &numberLines);
				ZEPHIR_INIT_VAR(&_33$$24);
				ZEPHIR_CONCAT_SVSVS(&_33$$24, "<pre class='prettyprint highlight:", &firstLine, ":", &line, " linenums error-scroll'>");
				zephir_concat_self(&html, &_33$$24);
			}
			i = zephir_get_numberval(&firstLine);
			while (1) {
				if (!(ZEPHIR_GE_LONG(&lastLine, i))) {
					break;
				}
				ZEPHIR_INIT_NVAR(&linePosition);
				ZVAL_LONG(&linePosition, (i - 1));
				ZEPHIR_OBS_NVAR(&currentLine);
				zephir_array_fetch(&currentLine, &lines, &linePosition, PH_NOISY, "phalcon/Debug.zep", 653);
				if (zephir_is_true(&showFileFragment)) {
					if (ZEPHIR_IS_LONG(&firstLine, i)) {
						ZEPHIR_INIT_NVAR(&_34$$27);
						ZEPHIR_INIT_NVAR(&_35$$27);
						zephir_fast_trim(&_35$$27, &currentLine, NULL , ZEPHIR_TRIM_RIGHT);
						ZEPHIR_INIT_NVAR(&_36$$27);
						ZVAL_STRING(&_36$$27, "#\\*\\/#");
						ZEPHIR_INIT_NVAR(&_37$$27);
						ZEPHIR_INIT_NVAR(&_38$$27);
						ZVAL_STRING(&_38$$27, "#\\*\\/#");
						zephir_preg_match(&_37$$27, &_38$$27, &_35$$27, &_34$$27, 0, 0 , 0 );
						if (zephir_is_true(&_37$$27)) {
							ZEPHIR_INIT_NVAR(&_39$$28);
							ZEPHIR_INIT_NVAR(&_40$$28);
							ZVAL_STRING(&_40$$28, "* /");
							ZEPHIR_INIT_NVAR(&_41$$28);
							ZVAL_STRING(&_41$$28, " ");
							zephir_fast_str_replace(&_39$$28, &_40$$28, &_41$$28, &currentLine);
							ZEPHIR_CPY_WRT(&currentLine, &_39$$28);
						}
					}
				}
				_42$$25 = ZEPHIR_IS_STRING(&currentLine, "\n");
				if (!(_42$$25)) {
					_42$$25 = ZEPHIR_IS_STRING(&currentLine, "\r\n");
				}
				if (_42$$25) {
					zephir_concat_self_str(&html, SL("&nbsp;\n"));
				} else {
					ZEPHIR_INIT_NVAR(&_43$$30);
					ZEPHIR_INIT_NVAR(&_44$$30);
					ZVAL_STRING(&_44$$30, "\t");
					ZEPHIR_INIT_NVAR(&_45$$30);
					ZVAL_STRING(&_45$$30, "  ");
					zephir_fast_str_replace(&_43$$30, &_44$$30, &_45$$30, &currentLine);
					ZVAL_LONG(&_46$$30, 2);
					ZEPHIR_INIT_NVAR(&_47$$30);
					ZVAL_STRING(&_47$$30, "UTF-8");
<<<<<<< HEAD
					ZEPHIR_CALL_FUNCTION(&_48$$30, "htmlentities", &_49, 226, &_43$$30, &_46$$30, &_47$$30);
=======
					ZEPHIR_CALL_FUNCTION(&_48$$30, "htmlentities", &_49, 227, &_43$$30, &_46$$30, &_47$$30);
>>>>>>> 9c5d0d84
					zephir_check_call_status();
					zephir_concat_self(&html, &_48$$30);
				}
				i++;
			}
			zephir_concat_self_str(&html, SL("</pre>"));
		}
	}
	zephir_concat_self_str(&html, SL("</td></tr>"));
	RETURN_CCTOR(&html);

}

PHP_METHOD(Phalcon_Debug, renderHtml) {

	zend_string *_12$$3, *_24$$3, *_40$$3, *_53$$3, *_62$$21;
	zend_ulong _11$$3, _23$$3, _39$$3, _52$$3, _61$$21;
	zval _7$$3, _16$$3, _34$$3, _48$$3, _58$$21;
	zephir_method_globals *ZEPHIR_METHOD_GLOBALS_PTR = NULL;
	zephir_fcall_cache_entry *_14 = NULL, *_17 = NULL, *_28 = NULL, *_43 = NULL;
	zend_long ZEPHIR_LAST_CALL_STATUS;
	zval *exception, exception_sub, _REQUEST, __$true, _SERVER, blacklist, className, dataVar, dataVars, escapedMessage, html, keyFile, keyRequest, keyServer, keyVar, n, showBackTrace, traceItem, value, _0, _1, _2, _3, _4, _5, _6, _69, _70, _8$$3, *_9$$3, _10$$3, _18$$3, _19$$3, _20$$3, *_21$$3, _22$$3, _35$$3, _36$$3, *_37$$3, _38$$3, _49$$3, *_50$$3, _51$$3, _56$$3, _57$$3, _13$$5, _15$$6, _25$$7, _26$$9, _27$$10, _29$$10, _30$$11, _31$$13, _32$$14, _33$$14, _41$$15, _42$$16, _44$$16, _45$$17, _46$$18, _47$$18, _54$$19, _55$$20, *_59$$21, _60$$21, _63$$22, _64$$22, _65$$22, _66$$23, _67$$23, _68$$23;
	zval *this_ptr = getThis();

	ZVAL_UNDEF(&exception_sub);
	ZVAL_UNDEF(&_REQUEST);
	ZVAL_BOOL(&__$true, 1);
	ZVAL_UNDEF(&_SERVER);
	ZVAL_UNDEF(&blacklist);
	ZVAL_UNDEF(&className);
	ZVAL_UNDEF(&dataVar);
	ZVAL_UNDEF(&dataVars);
	ZVAL_UNDEF(&escapedMessage);
	ZVAL_UNDEF(&html);
	ZVAL_UNDEF(&keyFile);
	ZVAL_UNDEF(&keyRequest);
	ZVAL_UNDEF(&keyServer);
	ZVAL_UNDEF(&keyVar);
	ZVAL_UNDEF(&n);
	ZVAL_UNDEF(&showBackTrace);
	ZVAL_UNDEF(&traceItem);
	ZVAL_UNDEF(&value);
	ZVAL_UNDEF(&_0);
	ZVAL_UNDEF(&_1);
	ZVAL_UNDEF(&_2);
	ZVAL_UNDEF(&_3);
	ZVAL_UNDEF(&_4);
	ZVAL_UNDEF(&_5);
	ZVAL_UNDEF(&_6);
	ZVAL_UNDEF(&_69);
	ZVAL_UNDEF(&_70);
	ZVAL_UNDEF(&_8$$3);
	ZVAL_UNDEF(&_10$$3);
	ZVAL_UNDEF(&_18$$3);
	ZVAL_UNDEF(&_19$$3);
	ZVAL_UNDEF(&_20$$3);
	ZVAL_UNDEF(&_22$$3);
	ZVAL_UNDEF(&_35$$3);
	ZVAL_UNDEF(&_36$$3);
	ZVAL_UNDEF(&_38$$3);
	ZVAL_UNDEF(&_49$$3);
	ZVAL_UNDEF(&_51$$3);
	ZVAL_UNDEF(&_56$$3);
	ZVAL_UNDEF(&_57$$3);
	ZVAL_UNDEF(&_13$$5);
	ZVAL_UNDEF(&_15$$6);
	ZVAL_UNDEF(&_25$$7);
	ZVAL_UNDEF(&_26$$9);
	ZVAL_UNDEF(&_27$$10);
	ZVAL_UNDEF(&_29$$10);
	ZVAL_UNDEF(&_30$$11);
	ZVAL_UNDEF(&_31$$13);
	ZVAL_UNDEF(&_32$$14);
	ZVAL_UNDEF(&_33$$14);
	ZVAL_UNDEF(&_41$$15);
	ZVAL_UNDEF(&_42$$16);
	ZVAL_UNDEF(&_44$$16);
	ZVAL_UNDEF(&_45$$17);
	ZVAL_UNDEF(&_46$$18);
	ZVAL_UNDEF(&_47$$18);
	ZVAL_UNDEF(&_54$$19);
	ZVAL_UNDEF(&_55$$20);
	ZVAL_UNDEF(&_60$$21);
	ZVAL_UNDEF(&_63$$22);
	ZVAL_UNDEF(&_64$$22);
	ZVAL_UNDEF(&_65$$22);
	ZVAL_UNDEF(&_66$$23);
	ZVAL_UNDEF(&_67$$23);
	ZVAL_UNDEF(&_68$$23);
	ZVAL_UNDEF(&_7$$3);
	ZVAL_UNDEF(&_16$$3);
	ZVAL_UNDEF(&_34$$3);
	ZVAL_UNDEF(&_48$$3);
	ZVAL_UNDEF(&_58$$21);

	ZEPHIR_MM_GROW();
	zephir_get_global(&_SERVER, SL("_SERVER"));
	zephir_get_global(&_REQUEST, SL("_REQUEST"));
	zephir_fetch_params(1, 1, 0, &exception);



	ZEPHIR_INIT_VAR(&className);
	zephir_get_class(&className, exception, 0);
	ZEPHIR_CALL_METHOD(&_0, exception, "getmessage", NULL, 0);
	zephir_check_call_status();
	ZEPHIR_CALL_METHOD(&escapedMessage, this_ptr, "escapestring", NULL, 0, &_0);
	zephir_check_call_status();
	ZEPHIR_CALL_METHOD(&_1, this_ptr, "getcsssources", NULL, 0);
	zephir_check_call_status();
	ZEPHIR_INIT_VAR(&html);
	ZEPHIR_CONCAT_SSVSVSVS(&html, "<html><head>", "<title>", &className, ": ", &escapedMessage, "</title>", &_1, "</head><body>");
	ZEPHIR_CALL_METHOD(&_2, this_ptr, "getversion", NULL, 0);
	zephir_check_call_status();
	zephir_concat_self(&html, &_2);
	ZEPHIR_CALL_METHOD(&_3, exception, "getfile", NULL, 0);
	zephir_check_call_status();
	ZEPHIR_CALL_METHOD(&_4, exception, "getline", NULL, 0);
	zephir_check_call_status();
	ZEPHIR_INIT_VAR(&_5);
	ZEPHIR_CONCAT_SSSVSVSSVSVSS(&_5, "<div align='center'>", "<div class='error-main'>", "<h1>", &className, ": ", &escapedMessage, "</h1>", "<span class='error-file'>", &_3, " (", &_4, ")</span>", "</div>");
	zephir_concat_self(&html, &_5);
	zephir_read_property(&_6, this_ptr, SL("showBackTrace"), PH_NOISY_CC | PH_READONLY);
	ZEPHIR_CPY_WRT(&showBackTrace, &_6);
	if (zephir_is_true(&showBackTrace)) {
		ZEPHIR_OBS_VAR(&dataVars);
		zephir_read_property(&dataVars, this_ptr, SL("data"), PH_NOISY_CC);
		ZEPHIR_INIT_VAR(&_7$$3);
		ZEPHIR_CONCAT_SSSSSS(&_7$$3, "<div class='error-info'><div id='tabs'><ul>", "<li><a href='#error-tabs-1'>Backtrace</a></li>", "<li><a href='#error-tabs-2'>Request</a></li>", "<li><a href='#error-tabs-3'>Server</a></li>", "<li><a href='#error-tabs-4'>Included Files</a></li>", "<li><a href='#error-tabs-5'>Memory</a></li>");
		zephir_concat_self(&html, &_7$$3);
		if (Z_TYPE_P(&dataVars) == IS_ARRAY) {
			zephir_concat_self_str(&html, SL("<li><a href='#error-tabs-6'>Variables</a></li>"));
		}
		zephir_concat_self_str(&html, SL("</ul>"));
		zephir_concat_self_str(&html, SL("<div id='error-tabs-1'><table cellspacing='0' align='center' width='100%'>"));
		ZEPHIR_CALL_METHOD(&_8$$3, exception, "gettrace", NULL, 0);
		zephir_check_call_status();
		zephir_is_iterable(&_8$$3, 0, "phalcon/Debug.zep", 777);
		if (Z_TYPE_P(&_8$$3) == IS_ARRAY) {
			ZEND_HASH_FOREACH_KEY_VAL(Z_ARRVAL_P(&_8$$3), _11$$3, _12$$3, _9$$3)
			{
				ZEPHIR_INIT_NVAR(&n);
				if (_12$$3 != NULL) { 
					ZVAL_STR_COPY(&n, _12$$3);
				} else {
					ZVAL_LONG(&n, _11$$3);
				}
				ZEPHIR_INIT_NVAR(&traceItem);
				ZVAL_COPY(&traceItem, _9$$3);
<<<<<<< HEAD
				ZEPHIR_CALL_METHOD(&_13$$5, this_ptr, "showtraceitem", &_14, 231, &n, &traceItem);
=======
				ZEPHIR_CALL_METHOD(&_13$$5, this_ptr, "showtraceitem", &_14, 232, &n, &traceItem);
>>>>>>> 9c5d0d84
				zephir_check_call_status();
				zephir_concat_self(&html, &_13$$5);
			} ZEND_HASH_FOREACH_END();
		} else {
			ZEPHIR_CALL_METHOD(NULL, &_8$$3, "rewind", NULL, 0);
			zephir_check_call_status();
			while (1) {
				ZEPHIR_CALL_METHOD(&_10$$3, &_8$$3, "valid", NULL, 0);
				zephir_check_call_status();
				if (!zend_is_true(&_10$$3)) {
					break;
				}
				ZEPHIR_CALL_METHOD(&n, &_8$$3, "key", NULL, 0);
				zephir_check_call_status();
				ZEPHIR_CALL_METHOD(&traceItem, &_8$$3, "current", NULL, 0);
				zephir_check_call_status();
<<<<<<< HEAD
					ZEPHIR_CALL_METHOD(&_15$$6, this_ptr, "showtraceitem", &_14, 231, &n, &traceItem);
=======
					ZEPHIR_CALL_METHOD(&_15$$6, this_ptr, "showtraceitem", &_14, 232, &n, &traceItem);
>>>>>>> 9c5d0d84
					zephir_check_call_status();
					zephir_concat_self(&html, &_15$$6);
				ZEPHIR_CALL_METHOD(NULL, &_8$$3, "next", NULL, 0);
				zephir_check_call_status();
			}
		}
		ZEPHIR_INIT_NVAR(&traceItem);
		ZEPHIR_INIT_NVAR(&n);
		zephir_concat_self_str(&html, SL("</table></div>"));
		ZEPHIR_INIT_VAR(&_16$$3);
		ZEPHIR_CONCAT_SSS(&_16$$3, "<div id='error-tabs-2'>", "<table cellspacing='0' align='center' class='superglobal-detail'>", "<tr><th>Key</th><th>Value</th></tr>");
		zephir_concat_self(&html, &_16$$3);
		zephir_read_property(&_18$$3, this_ptr, SL("blacklist"), PH_NOISY_CC | PH_READONLY);
		ZEPHIR_INIT_VAR(&_19$$3);
		array_init(&_19$$3);
		ZEPHIR_INIT_VAR(&_20$$3);
		ZVAL_STRING(&_20$$3, "request");
		ZEPHIR_CALL_CE_STATIC(&blacklist, phalcon_helper_arr_ce, "get", &_17, 16, &_18$$3, &_20$$3, &_19$$3);
		zephir_check_call_status();
		zephir_is_iterable(&_REQUEST, 0, "phalcon/Debug.zep", 797);
		if (Z_TYPE_P(&_REQUEST) == IS_ARRAY) {
			ZEND_HASH_FOREACH_KEY_VAL(Z_ARRVAL_P(&_REQUEST), _23$$3, _24$$3, _21$$3)
			{
				ZEPHIR_INIT_NVAR(&keyRequest);
				if (_24$$3 != NULL) { 
					ZVAL_STR_COPY(&keyRequest, _24$$3);
				} else {
					ZVAL_LONG(&keyRequest, _23$$3);
				}
				ZEPHIR_INIT_NVAR(&value);
				ZVAL_COPY(&value, _21$$3);
				ZEPHIR_INIT_NVAR(&_25$$7);
				zephir_fast_strtolower(&_25$$7, &keyRequest);
				if (1 != zephir_array_isset(&blacklist, &_25$$7)) {
					if (Z_TYPE_P(&value) != IS_ARRAY) {
						ZEPHIR_INIT_NVAR(&_26$$9);
						ZEPHIR_CONCAT_SVSVS(&_26$$9, "<tr><td class='key'>", &keyRequest, "</td><td>", &value, "</td></tr>");
						zephir_concat_self(&html, &_26$$9);
					} else {
<<<<<<< HEAD
						ZEPHIR_CALL_FUNCTION(&_27$$10, "print_r", &_28, 232, &value, &__$true);
=======
						ZEPHIR_CALL_FUNCTION(&_27$$10, "print_r", &_28, 233, &value, &__$true);
>>>>>>> 9c5d0d84
						zephir_check_call_status();
						ZEPHIR_INIT_NVAR(&_29$$10);
						ZEPHIR_CONCAT_SVSVS(&_29$$10, "<tr><td class='key'>", &keyRequest, "</td><td>", &_27$$10, "</td></tr>");
						zephir_concat_self(&html, &_29$$10);
					}
				}
			} ZEND_HASH_FOREACH_END();
		} else {
			ZEPHIR_CALL_METHOD(NULL, &_REQUEST, "rewind", NULL, 0);
			zephir_check_call_status();
			while (1) {
				ZEPHIR_CALL_METHOD(&_22$$3, &_REQUEST, "valid", NULL, 0);
				zephir_check_call_status();
				if (!zend_is_true(&_22$$3)) {
					break;
				}
				ZEPHIR_CALL_METHOD(&keyRequest, &_REQUEST, "key", NULL, 0);
				zephir_check_call_status();
				ZEPHIR_CALL_METHOD(&value, &_REQUEST, "current", NULL, 0);
				zephir_check_call_status();
					ZEPHIR_INIT_NVAR(&_30$$11);
					zephir_fast_strtolower(&_30$$11, &keyRequest);
					if (1 != zephir_array_isset(&blacklist, &_30$$11)) {
						if (Z_TYPE_P(&value) != IS_ARRAY) {
							ZEPHIR_INIT_NVAR(&_31$$13);
							ZEPHIR_CONCAT_SVSVS(&_31$$13, "<tr><td class='key'>", &keyRequest, "</td><td>", &value, "</td></tr>");
							zephir_concat_self(&html, &_31$$13);
						} else {
<<<<<<< HEAD
							ZEPHIR_CALL_FUNCTION(&_32$$14, "print_r", &_28, 232, &value, &__$true);
=======
							ZEPHIR_CALL_FUNCTION(&_32$$14, "print_r", &_28, 233, &value, &__$true);
>>>>>>> 9c5d0d84
							zephir_check_call_status();
							ZEPHIR_INIT_NVAR(&_33$$14);
							ZEPHIR_CONCAT_SVSVS(&_33$$14, "<tr><td class='key'>", &keyRequest, "</td><td>", &_32$$14, "</td></tr>");
							zephir_concat_self(&html, &_33$$14);
						}
					}
				ZEPHIR_CALL_METHOD(NULL, &_REQUEST, "next", NULL, 0);
				zephir_check_call_status();
			}
		}
		ZEPHIR_INIT_NVAR(&value);
		ZEPHIR_INIT_NVAR(&keyRequest);
		zephir_concat_self_str(&html, SL("</table></div>"));
		ZEPHIR_INIT_VAR(&_34$$3);
		ZEPHIR_CONCAT_SSS(&_34$$3, "<div id='error-tabs-3'>", "<table cellspacing='0' align='center' class='superglobal-detail'>", "<tr><th>Key</th><th>Value</th></tr>");
		zephir_concat_self(&html, &_34$$3);
		zephir_read_property(&_35$$3, this_ptr, SL("blacklist"), PH_NOISY_CC | PH_READONLY);
		ZEPHIR_INIT_NVAR(&_20$$3);
		array_init(&_20$$3);
		ZEPHIR_INIT_VAR(&_36$$3);
		ZVAL_STRING(&_36$$3, "server");
		ZEPHIR_CALL_CE_STATIC(&blacklist, phalcon_helper_arr_ce, "get", &_17, 16, &_35$$3, &_36$$3, &_20$$3);
		zephir_check_call_status();
		zephir_is_iterable(&_SERVER, 0, "phalcon/Debug.zep", 813);
		if (Z_TYPE_P(&_SERVER) == IS_ARRAY) {
			ZEND_HASH_FOREACH_KEY_VAL(Z_ARRVAL_P(&_SERVER), _39$$3, _40$$3, _37$$3)
			{
				ZEPHIR_INIT_NVAR(&keyServer);
				if (_40$$3 != NULL) { 
					ZVAL_STR_COPY(&keyServer, _40$$3);
				} else {
					ZVAL_LONG(&keyServer, _39$$3);
				}
				ZEPHIR_INIT_NVAR(&value);
				ZVAL_COPY(&value, _37$$3);
				ZEPHIR_INIT_NVAR(&_41$$15);
				zephir_fast_strtolower(&_41$$15, &keyServer);
				if (1 != zephir_array_isset(&blacklist, &_41$$15)) {
					ZEPHIR_CALL_METHOD(&_42$$16, this_ptr, "getvardump", &_43, 0, &value);
					zephir_check_call_status();
					ZEPHIR_INIT_NVAR(&_44$$16);
					ZEPHIR_CONCAT_SVSVS(&_44$$16, "<tr><td class='key'>", &keyServer, "</td><td>", &_42$$16, "</td></tr>");
					zephir_concat_self(&html, &_44$$16);
				}
			} ZEND_HASH_FOREACH_END();
		} else {
			ZEPHIR_CALL_METHOD(NULL, &_SERVER, "rewind", NULL, 0);
			zephir_check_call_status();
			while (1) {
				ZEPHIR_CALL_METHOD(&_38$$3, &_SERVER, "valid", NULL, 0);
				zephir_check_call_status();
				if (!zend_is_true(&_38$$3)) {
					break;
				}
				ZEPHIR_CALL_METHOD(&keyServer, &_SERVER, "key", NULL, 0);
				zephir_check_call_status();
				ZEPHIR_CALL_METHOD(&value, &_SERVER, "current", NULL, 0);
				zephir_check_call_status();
					ZEPHIR_INIT_NVAR(&_45$$17);
					zephir_fast_strtolower(&_45$$17, &keyServer);
					if (1 != zephir_array_isset(&blacklist, &_45$$17)) {
						ZEPHIR_CALL_METHOD(&_46$$18, this_ptr, "getvardump", &_43, 0, &value);
						zephir_check_call_status();
						ZEPHIR_INIT_NVAR(&_47$$18);
						ZEPHIR_CONCAT_SVSVS(&_47$$18, "<tr><td class='key'>", &keyServer, "</td><td>", &_46$$18, "</td></tr>");
						zephir_concat_self(&html, &_47$$18);
					}
				ZEPHIR_CALL_METHOD(NULL, &_SERVER, "next", NULL, 0);
				zephir_check_call_status();
			}
		}
		ZEPHIR_INIT_NVAR(&value);
		ZEPHIR_INIT_NVAR(&keyServer);
		zephir_concat_self_str(&html, SL("</table></div>"));
		ZEPHIR_INIT_VAR(&_48$$3);
		ZEPHIR_CONCAT_SSS(&_48$$3, "<div id='error-tabs-4'>", "<table cellspacing='0' align='center' class='superglobal-detail'>", "<tr><th>#</th><th>Path</th></tr>");
		zephir_concat_self(&html, &_48$$3);
<<<<<<< HEAD
		ZEPHIR_CALL_FUNCTION(&_49$$3, "get_included_files", NULL, 233);
=======
		ZEPHIR_CALL_FUNCTION(&_49$$3, "get_included_files", NULL, 234);
>>>>>>> 9c5d0d84
		zephir_check_call_status();
		zephir_is_iterable(&_49$$3, 0, "phalcon/Debug.zep", 826);
		if (Z_TYPE_P(&_49$$3) == IS_ARRAY) {
			ZEND_HASH_FOREACH_KEY_VAL(Z_ARRVAL_P(&_49$$3), _52$$3, _53$$3, _50$$3)
			{
				ZEPHIR_INIT_NVAR(&keyFile);
				if (_53$$3 != NULL) { 
					ZVAL_STR_COPY(&keyFile, _53$$3);
				} else {
					ZVAL_LONG(&keyFile, _52$$3);
				}
				ZEPHIR_INIT_NVAR(&value);
				ZVAL_COPY(&value, _50$$3);
				ZEPHIR_INIT_NVAR(&_54$$19);
				ZEPHIR_CONCAT_SVSVS(&_54$$19, "<tr><td>", &keyFile, "</th><td>", &value, "</td></tr>");
				zephir_concat_self(&html, &_54$$19);
			} ZEND_HASH_FOREACH_END();
		} else {
			ZEPHIR_CALL_METHOD(NULL, &_49$$3, "rewind", NULL, 0);
			zephir_check_call_status();
			while (1) {
				ZEPHIR_CALL_METHOD(&_51$$3, &_49$$3, "valid", NULL, 0);
				zephir_check_call_status();
				if (!zend_is_true(&_51$$3)) {
					break;
				}
				ZEPHIR_CALL_METHOD(&keyFile, &_49$$3, "key", NULL, 0);
				zephir_check_call_status();
				ZEPHIR_CALL_METHOD(&value, &_49$$3, "current", NULL, 0);
				zephir_check_call_status();
					ZEPHIR_INIT_NVAR(&_55$$20);
					ZEPHIR_CONCAT_SVSVS(&_55$$20, "<tr><td>", &keyFile, "</th><td>", &value, "</td></tr>");
					zephir_concat_self(&html, &_55$$20);
				ZEPHIR_CALL_METHOD(NULL, &_49$$3, "next", NULL, 0);
				zephir_check_call_status();
			}
		}
		ZEPHIR_INIT_NVAR(&value);
		ZEPHIR_INIT_NVAR(&keyFile);
		zephir_concat_self_str(&html, SL("</table></div>"));
<<<<<<< HEAD
		ZEPHIR_CALL_FUNCTION(&_56$$3, "memory_get_usage", NULL, 234, &__$true);
=======
		ZEPHIR_CALL_FUNCTION(&_56$$3, "memory_get_usage", NULL, 235, &__$true);
>>>>>>> 9c5d0d84
		zephir_check_call_status();
		ZEPHIR_INIT_VAR(&_57$$3);
		ZEPHIR_CONCAT_SSSVSS(&_57$$3, "<div id='error-tabs-5'>", "<table cellspacing='0' align='center' class='superglobal-detail'>", "<tr><th colspan='2'>Memory</th></tr><tr><td>Usage</td><td>", &_56$$3, "</td></tr>", "</table></div>");
		zephir_concat_self(&html, &_57$$3);
		if (Z_TYPE_P(&dataVars) == IS_ARRAY) {
			ZEPHIR_INIT_VAR(&_58$$21);
			ZEPHIR_CONCAT_SSS(&_58$$21, "<div id='error-tabs-6'>", "<table cellspacing='0' align='center' class='superglobal-detail'>", "<tr><th>Key</th><th>Value</th></tr>");
			zephir_concat_self(&html, &_58$$21);
			zephir_is_iterable(&dataVars, 0, "phalcon/Debug.zep", 848);
			if (Z_TYPE_P(&dataVars) == IS_ARRAY) {
				ZEND_HASH_FOREACH_KEY_VAL(Z_ARRVAL_P(&dataVars), _61$$21, _62$$21, _59$$21)
				{
					ZEPHIR_INIT_NVAR(&keyVar);
					if (_62$$21 != NULL) { 
						ZVAL_STR_COPY(&keyVar, _62$$21);
					} else {
						ZVAL_LONG(&keyVar, _61$$21);
					}
					ZEPHIR_INIT_NVAR(&dataVar);
					ZVAL_COPY(&dataVar, _59$$21);
					zephir_array_fetch_long(&_64$$22, &dataVar, 0, PH_NOISY | PH_READONLY, "phalcon/Debug.zep", 845);
					ZEPHIR_CALL_METHOD(&_63$$22, this_ptr, "getvardump", &_43, 0, &_64$$22);
					zephir_check_call_status();
					ZEPHIR_INIT_NVAR(&_65$$22);
					ZEPHIR_CONCAT_SVSVS(&_65$$22, "<tr><td class='key'>", &keyVar, "</td><td>", &_63$$22, "</td></tr>");
					zephir_concat_self(&html, &_65$$22);
				} ZEND_HASH_FOREACH_END();
			} else {
				ZEPHIR_CALL_METHOD(NULL, &dataVars, "rewind", NULL, 0);
				zephir_check_call_status();
				while (1) {
					ZEPHIR_CALL_METHOD(&_60$$21, &dataVars, "valid", NULL, 0);
					zephir_check_call_status();
					if (!zend_is_true(&_60$$21)) {
						break;
					}
					ZEPHIR_CALL_METHOD(&keyVar, &dataVars, "key", NULL, 0);
					zephir_check_call_status();
					ZEPHIR_CALL_METHOD(&dataVar, &dataVars, "current", NULL, 0);
					zephir_check_call_status();
						zephir_array_fetch_long(&_67$$23, &dataVar, 0, PH_NOISY | PH_READONLY, "phalcon/Debug.zep", 845);
						ZEPHIR_CALL_METHOD(&_66$$23, this_ptr, "getvardump", &_43, 0, &_67$$23);
						zephir_check_call_status();
						ZEPHIR_INIT_NVAR(&_68$$23);
						ZEPHIR_CONCAT_SVSVS(&_68$$23, "<tr><td class='key'>", &keyVar, "</td><td>", &_66$$23, "</td></tr>");
						zephir_concat_self(&html, &_68$$23);
					ZEPHIR_CALL_METHOD(NULL, &dataVars, "next", NULL, 0);
					zephir_check_call_status();
				}
			}
			ZEPHIR_INIT_NVAR(&dataVar);
			ZEPHIR_INIT_NVAR(&keyVar);
			zephir_concat_self_str(&html, SL("</table></div>"));
		}
		zephir_concat_self_str(&html, SL("</div>"));
	}
	ZEPHIR_CALL_METHOD(&_69, this_ptr, "getjssources", NULL, 0);
	zephir_check_call_status();
	ZEPHIR_INIT_VAR(&_70);
	ZEPHIR_CONCAT_VS(&_70, &_69, "</div></body></html>");
	zephir_concat_self(&html, &_70);
	RETURN_CCTOR(&html);

}

zend_object *zephir_init_properties_Phalcon_Debug(zend_class_entry *class_type TSRMLS_DC) {

		zval _1$$3;
	zval _0, _2$$3;
	zephir_method_globals *ZEPHIR_METHOD_GLOBALS_PTR = NULL;
		ZVAL_UNDEF(&_0);
	ZVAL_UNDEF(&_2$$3);
	ZVAL_UNDEF(&_1$$3);

		ZEPHIR_MM_GROW();
	
	{
		zval local_this_ptr, *this_ptr = &local_this_ptr;
		ZEPHIR_CREATE_OBJECT(this_ptr, class_type);
		zephir_read_property(&_0, this_ptr, SL("blacklist"), PH_NOISY_CC | PH_READONLY);
		if (Z_TYPE_P(&_0) == IS_NULL) {
			ZEPHIR_INIT_VAR(&_1$$3);
			zephir_create_array(&_1$$3, 2, 0);
			ZEPHIR_INIT_VAR(&_2$$3);
			array_init(&_2$$3);
			zephir_array_update_string(&_1$$3, SL("request"), &_2$$3, PH_COPY | PH_SEPARATE);
			ZEPHIR_INIT_NVAR(&_2$$3);
			array_init(&_2$$3);
			zephir_array_update_string(&_1$$3, SL("server"), &_2$$3, PH_COPY | PH_SEPARATE);
			zephir_update_property_zval(this_ptr, SL("blacklist"), &_1$$3);
		}
		ZEPHIR_MM_RESTORE();
		return Z_OBJ_P(this_ptr);
	}

}
<|MERGE_RESOLUTION|>--- conflicted
+++ resolved
@@ -129,11 +129,7 @@
 	ZEPHIR_INIT_VAR(&_0);
 	zephir_create_array(&_0, 3, 0);
 	zephir_array_fast_append(&_0, varz);
-<<<<<<< HEAD
-	ZEPHIR_CALL_FUNCTION(&_1, "debug_backtrace", NULL, 220);
-=======
 	ZEPHIR_CALL_FUNCTION(&_1, "debug_backtrace", NULL, 221);
->>>>>>> 9c5d0d84
 	zephir_check_call_status();
 	zephir_array_fast_append(&_0, &_1);
 	ZEPHIR_INIT_VAR(&_2);
@@ -308,11 +304,7 @@
 	ZEPHIR_INIT_VAR(&_1);
 	ZVAL_STRING(&_1, "onUncaughtException");
 	zephir_array_fast_append(&_0, &_1);
-<<<<<<< HEAD
-	ZEPHIR_CALL_FUNCTION(NULL, "set_exception_handler", NULL, 221, &_0);
-=======
 	ZEPHIR_CALL_FUNCTION(NULL, "set_exception_handler", NULL, 222, &_0);
->>>>>>> 9c5d0d84
 	zephir_check_call_status();
 	RETURN_THIS();
 
@@ -349,11 +341,7 @@
 	ZEPHIR_INIT_NVAR(&_1);
 	ZVAL_STRING(&_1, "onUncaughtException");
 	zephir_array_fast_append(&_2, &_1);
-<<<<<<< HEAD
-	ZEPHIR_CALL_FUNCTION(NULL, "set_exception_handler", NULL, 221, &_2);
-=======
 	ZEPHIR_CALL_FUNCTION(NULL, "set_exception_handler", NULL, 222, &_2);
->>>>>>> 9c5d0d84
 	zephir_check_call_status();
 	RETURN_THIS();
 
@@ -382,17 +370,10 @@
 
 
 
-<<<<<<< HEAD
-	ZEPHIR_CALL_FUNCTION(&obLevel, "ob_get_level", NULL, 222);
-	zephir_check_call_status();
-	if (ZEPHIR_GT_LONG(&obLevel, 0)) {
-		ZEPHIR_CALL_FUNCTION(NULL, "ob_end_clean", NULL, 223);
-=======
 	ZEPHIR_CALL_FUNCTION(&obLevel, "ob_get_level", NULL, 223);
 	zephir_check_call_status();
 	if (ZEPHIR_GT_LONG(&obLevel, 0)) {
 		ZEPHIR_CALL_FUNCTION(NULL, "ob_end_clean", NULL, 224);
->>>>>>> 9c5d0d84
 		zephir_check_call_status();
 	}
 	zephir_read_static_property_ce(&_0, phalcon_debug_ce, SL("isActive"), PH_NOISY_CC | PH_READONLY);
@@ -436,11 +417,7 @@
 
 
 
-<<<<<<< HEAD
-	ZEPHIR_CALL_FUNCTION(&_0, "error_reporting", NULL, 224);
-=======
 	ZEPHIR_CALL_FUNCTION(&_0, "error_reporting", NULL, 225);
->>>>>>> 9c5d0d84
 	zephir_check_call_status();
 	ZEPHIR_INIT_VAR(&_1);
 	zephir_bitwise_and_function(&_1, &_0, severity);
@@ -448,11 +425,7 @@
 		ZEPHIR_INIT_VAR(&_2$$3);
 		object_init_ex(&_2$$3, zephir_get_internal_ce(SL("errorexception")));
 		ZVAL_LONG(&_3$$3, 0);
-<<<<<<< HEAD
-		ZEPHIR_CALL_METHOD(NULL, &_2$$3, "__construct", NULL, 225, message, &_3$$3, severity, file, line);
-=======
 		ZEPHIR_CALL_METHOD(NULL, &_2$$3, "__construct", NULL, 226, message, &_3$$3, severity, file, line);
->>>>>>> 9c5d0d84
 		zephir_check_call_status();
 		zephir_throw_exception_debug(&_2$$3, "phalcon/Debug.zep", 246);
 		ZEPHIR_MM_RESTORE();
@@ -733,11 +706,7 @@
 		ZVAL_LONG(&_3$$3, 2);
 		ZEPHIR_INIT_VAR(&_4$$3);
 		ZVAL_STRING(&_4$$3, "utf-8");
-<<<<<<< HEAD
-		ZEPHIR_RETURN_CALL_FUNCTION("htmlentities", NULL, 226, &_0$$3, &_3$$3, &_4$$3);
-=======
 		ZEPHIR_RETURN_CALL_FUNCTION("htmlentities", NULL, 227, &_0$$3, &_3$$3, &_4$$3);
->>>>>>> 9c5d0d84
 		zephir_check_call_status();
 		RETURN_MM();
 	}
@@ -823,11 +792,7 @@
 				zephir_check_call_status();
 			} else if (Z_TYPE_P(&v) == IS_ARRAY) {
 				ZVAL_LONG(&_7$$8, (zephir_get_numberval(n) + 1));
-<<<<<<< HEAD
-				ZEPHIR_CALL_METHOD(&_6$$8, this_ptr, "getarraydump", &_8, 227, &v, &_7$$8);
-=======
 				ZEPHIR_CALL_METHOD(&_6$$8, this_ptr, "getarraydump", &_8, 228, &v, &_7$$8);
->>>>>>> 9c5d0d84
 				zephir_check_call_status();
 				ZEPHIR_INIT_NVAR(&varDump);
 				ZEPHIR_CONCAT_SVS(&varDump, "Array(", &_6$$8, ")");
@@ -867,11 +832,7 @@
 					zephir_check_call_status();
 				} else if (Z_TYPE_P(&v) == IS_ARRAY) {
 					ZVAL_LONG(&_12$$15, (zephir_get_numberval(n) + 1));
-<<<<<<< HEAD
-					ZEPHIR_CALL_METHOD(&_11$$15, this_ptr, "getarraydump", &_8, 227, &v, &_12$$15);
-=======
 					ZEPHIR_CALL_METHOD(&_11$$15, this_ptr, "getarraydump", &_8, 228, &v, &_12$$15);
->>>>>>> 9c5d0d84
 					zephir_check_call_status();
 					ZEPHIR_INIT_NVAR(&varDump);
 					ZEPHIR_CONCAT_SVS(&varDump, "Array(", &_11$$15, ")");
@@ -952,11 +913,7 @@
 		}
 	}
 	if (Z_TYPE_P(variable) == IS_ARRAY) {
-<<<<<<< HEAD
-		ZEPHIR_CALL_METHOD(&_1$$10, this_ptr, "getarraydump", NULL, 227, variable);
-=======
 		ZEPHIR_CALL_METHOD(&_1$$10, this_ptr, "getarraydump", NULL, 228, variable);
->>>>>>> 9c5d0d84
 		zephir_check_call_status();
 		ZEPHIR_CONCAT_SVS(return_value, "Array(", &_1$$10, ")");
 		RETURN_MM();
@@ -1090,11 +1047,7 @@
 			object_init_ex(&classReflection, zephir_get_internal_ce(SL("reflectionclass")));
 			ZEPHIR_CALL_METHOD(NULL, &classReflection, "__construct", NULL, 155, &className);
 			zephir_check_call_status();
-<<<<<<< HEAD
-			ZEPHIR_CALL_METHOD(&_8$$5, &classReflection, "isinternal", NULL, 228);
-=======
 			ZEPHIR_CALL_METHOD(&_8$$5, &classReflection, "isinternal", NULL, 229);
->>>>>>> 9c5d0d84
 			zephir_check_call_status();
 			if (zephir_is_true(&_8$$5)) {
 				ZEPHIR_INIT_VAR(&_9$$6);
@@ -1127,11 +1080,7 @@
 			object_init_ex(&functionReflection, zephir_get_internal_ce(SL("reflectionfunction")));
 			ZEPHIR_CALL_METHOD(NULL, &functionReflection, "__construct", NULL, 150, &functionName);
 			zephir_check_call_status();
-<<<<<<< HEAD
-			ZEPHIR_CALL_METHOD(&_14$$10, &functionReflection, "isinternal", NULL, 229);
-=======
 			ZEPHIR_CALL_METHOD(&_14$$10, &functionReflection, "isinternal", NULL, 230);
->>>>>>> 9c5d0d84
 			zephir_check_call_status();
 			if (zephir_is_true(&_14$$10)) {
 				ZEPHIR_INIT_VAR(&_15$$11);
@@ -1207,11 +1156,7 @@
 		zephir_read_property(&_30$$17, this_ptr, SL("showFiles"), PH_NOISY_CC | PH_READONLY);
 		ZEPHIR_CPY_WRT(&showFiles, &_30$$17);
 		if (zephir_is_true(&showFiles)) {
-<<<<<<< HEAD
-			ZEPHIR_CALL_FUNCTION(&lines, "file", NULL, 230, &filez);
-=======
 			ZEPHIR_CALL_FUNCTION(&lines, "file", NULL, 231, &filez);
->>>>>>> 9c5d0d84
 			zephir_check_call_status();
 			ZEPHIR_INIT_VAR(&numberLines);
 			ZVAL_LONG(&numberLines, zephir_fast_count_int(&lines));
@@ -1291,11 +1236,7 @@
 					ZVAL_LONG(&_46$$30, 2);
 					ZEPHIR_INIT_NVAR(&_47$$30);
 					ZVAL_STRING(&_47$$30, "UTF-8");
-<<<<<<< HEAD
-					ZEPHIR_CALL_FUNCTION(&_48$$30, "htmlentities", &_49, 226, &_43$$30, &_46$$30, &_47$$30);
-=======
 					ZEPHIR_CALL_FUNCTION(&_48$$30, "htmlentities", &_49, 227, &_43$$30, &_46$$30, &_47$$30);
->>>>>>> 9c5d0d84
 					zephir_check_call_status();
 					zephir_concat_self(&html, &_48$$30);
 				}
@@ -1445,11 +1386,7 @@
 				}
 				ZEPHIR_INIT_NVAR(&traceItem);
 				ZVAL_COPY(&traceItem, _9$$3);
-<<<<<<< HEAD
-				ZEPHIR_CALL_METHOD(&_13$$5, this_ptr, "showtraceitem", &_14, 231, &n, &traceItem);
-=======
 				ZEPHIR_CALL_METHOD(&_13$$5, this_ptr, "showtraceitem", &_14, 232, &n, &traceItem);
->>>>>>> 9c5d0d84
 				zephir_check_call_status();
 				zephir_concat_self(&html, &_13$$5);
 			} ZEND_HASH_FOREACH_END();
@@ -1466,11 +1403,7 @@
 				zephir_check_call_status();
 				ZEPHIR_CALL_METHOD(&traceItem, &_8$$3, "current", NULL, 0);
 				zephir_check_call_status();
-<<<<<<< HEAD
-					ZEPHIR_CALL_METHOD(&_15$$6, this_ptr, "showtraceitem", &_14, 231, &n, &traceItem);
-=======
 					ZEPHIR_CALL_METHOD(&_15$$6, this_ptr, "showtraceitem", &_14, 232, &n, &traceItem);
->>>>>>> 9c5d0d84
 					zephir_check_call_status();
 					zephir_concat_self(&html, &_15$$6);
 				ZEPHIR_CALL_METHOD(NULL, &_8$$3, "next", NULL, 0);
@@ -1510,11 +1443,7 @@
 						ZEPHIR_CONCAT_SVSVS(&_26$$9, "<tr><td class='key'>", &keyRequest, "</td><td>", &value, "</td></tr>");
 						zephir_concat_self(&html, &_26$$9);
 					} else {
-<<<<<<< HEAD
-						ZEPHIR_CALL_FUNCTION(&_27$$10, "print_r", &_28, 232, &value, &__$true);
-=======
 						ZEPHIR_CALL_FUNCTION(&_27$$10, "print_r", &_28, 233, &value, &__$true);
->>>>>>> 9c5d0d84
 						zephir_check_call_status();
 						ZEPHIR_INIT_NVAR(&_29$$10);
 						ZEPHIR_CONCAT_SVSVS(&_29$$10, "<tr><td class='key'>", &keyRequest, "</td><td>", &_27$$10, "</td></tr>");
@@ -1543,11 +1472,7 @@
 							ZEPHIR_CONCAT_SVSVS(&_31$$13, "<tr><td class='key'>", &keyRequest, "</td><td>", &value, "</td></tr>");
 							zephir_concat_self(&html, &_31$$13);
 						} else {
-<<<<<<< HEAD
-							ZEPHIR_CALL_FUNCTION(&_32$$14, "print_r", &_28, 232, &value, &__$true);
-=======
 							ZEPHIR_CALL_FUNCTION(&_32$$14, "print_r", &_28, 233, &value, &__$true);
->>>>>>> 9c5d0d84
 							zephir_check_call_status();
 							ZEPHIR_INIT_NVAR(&_33$$14);
 							ZEPHIR_CONCAT_SVSVS(&_33$$14, "<tr><td class='key'>", &keyRequest, "</td><td>", &_32$$14, "</td></tr>");
@@ -1625,11 +1550,7 @@
 		ZEPHIR_INIT_VAR(&_48$$3);
 		ZEPHIR_CONCAT_SSS(&_48$$3, "<div id='error-tabs-4'>", "<table cellspacing='0' align='center' class='superglobal-detail'>", "<tr><th>#</th><th>Path</th></tr>");
 		zephir_concat_self(&html, &_48$$3);
-<<<<<<< HEAD
-		ZEPHIR_CALL_FUNCTION(&_49$$3, "get_included_files", NULL, 233);
-=======
 		ZEPHIR_CALL_FUNCTION(&_49$$3, "get_included_files", NULL, 234);
->>>>>>> 9c5d0d84
 		zephir_check_call_status();
 		zephir_is_iterable(&_49$$3, 0, "phalcon/Debug.zep", 826);
 		if (Z_TYPE_P(&_49$$3) == IS_ARRAY) {
@@ -1670,11 +1591,7 @@
 		ZEPHIR_INIT_NVAR(&value);
 		ZEPHIR_INIT_NVAR(&keyFile);
 		zephir_concat_self_str(&html, SL("</table></div>"));
-<<<<<<< HEAD
-		ZEPHIR_CALL_FUNCTION(&_56$$3, "memory_get_usage", NULL, 234, &__$true);
-=======
 		ZEPHIR_CALL_FUNCTION(&_56$$3, "memory_get_usage", NULL, 235, &__$true);
->>>>>>> 9c5d0d84
 		zephir_check_call_status();
 		ZEPHIR_INIT_VAR(&_57$$3);
 		ZEPHIR_CONCAT_SSSVSS(&_57$$3, "<div id='error-tabs-5'>", "<table cellspacing='0' align='center' class='superglobal-detail'>", "<tr><th colspan='2'>Memory</th></tr><tr><td>Usage</td><td>", &_56$$3, "</td></tr>", "</table></div>");
