--- conflicted
+++ resolved
@@ -510,15 +510,9 @@
 		{
 			ZEPHIR_INIT_NVAR(&msg);
 			ZVAL_COPY(&msg, _1$$3);
-<<<<<<< HEAD
-			ZEPHIR_CALL_METHOD(&preparedMsg, this_ptr, "prepareescapedmessage", &_2, 76, &msg);
-			zephir_check_call_status();
-			ZEPHIR_CALL_METHOD(&htmlMessage, this_ptr, "preparehtmlmessage", &_3, 77, &type, &preparedMsg);
-=======
 			ZEPHIR_CALL_METHOD(&preparedMsg, this_ptr, "prepareescapedmessage", &_2, 61, &msg);
 			zephir_check_call_status();
 			ZEPHIR_CALL_METHOD(&htmlMessage, this_ptr, "preparehtmlmessage", &_3, 62, &type, &preparedMsg);
->>>>>>> f8defde8
 			zephir_check_call_status();
 			if (implicitFlush == 1) {
 				zend_print_zval(&htmlMessage, 0);
@@ -532,15 +526,9 @@
 			RETURN_CCTOR(&content);
 		}
 	} else {
-<<<<<<< HEAD
-		ZEPHIR_CALL_METHOD(&preparedMsg, this_ptr, "prepareescapedmessage", &_2, 76, message);
-		zephir_check_call_status();
-		ZEPHIR_CALL_METHOD(&htmlMessage, this_ptr, "preparehtmlmessage", &_3, 77, &type, &preparedMsg);
-=======
 		ZEPHIR_CALL_METHOD(&preparedMsg, this_ptr, "prepareescapedmessage", &_2, 61, message);
 		zephir_check_call_status();
 		ZEPHIR_CALL_METHOD(&htmlMessage, this_ptr, "preparehtmlmessage", &_3, 62, &type, &preparedMsg);
->>>>>>> f8defde8
 		zephir_check_call_status();
 		if (implicitFlush == 1) {
 			zend_print_zval(&htmlMessage, 0);
@@ -723,11 +711,7 @@
 		zephir_create_array(&_3$$3, 2, 0 TSRMLS_CC);
 		zephir_array_fast_append(&_3$$3, &cssClasses);
 		zephir_array_fast_append(&_3$$3, &message);
-<<<<<<< HEAD
-		ZEPHIR_CALL_METHOD(&_4$$3, this_ptr, "gettemplate", NULL, 78, &cssClasses);
-=======
 		ZEPHIR_CALL_METHOD(&_4$$3, this_ptr, "gettemplate", NULL, 63, &cssClasses);
->>>>>>> f8defde8
 		zephir_check_call_status();
 		ZEPHIR_INIT_NVAR(&_2$$3);
 		zephir_fast_str_replace(&_2$$3, &_1$$3, &_3$$3, &_4$$3 TSRMLS_CC);
