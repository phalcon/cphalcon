
#ifdef HAVE_CONFIG_H
#include "../../ext_config.h"
#endif

#include <php.h>
#include "../../php_ext.h"
#include "../../ext.h"

#include <Zend/zend_operators.h>
#include <Zend/zend_exceptions.h>
#include <Zend/zend_interfaces.h>

#include "kernel/main.h"
#include "kernel/memory.h"
#include "kernel/array.h"
#include "kernel/fcall.h"
#include "kernel/operators.h"
#include "ext/spl/spl_exceptions.h"
#include "kernel/exception.h"
#include "kernel/object.h"
#include "kernel/concat.h"
#include "kernel/string.h"


/**
 * This file is part of the Phalcon Framework.
 *
 * (c) Phalcon Team <team@phalcon.io>
 *
 * For the full copyright and license information, please view the LICENSE.txt
 * file that was distributed with this source code.
 */
/**
 * This is the base class for Phalcon\Mvc\Dispatcher and Phalcon\Cli\Dispatcher.
 * This class can't be instantiated directly, you can use it to create your own
 * dispatchers.
 */
ZEPHIR_INIT_CLASS(Phalcon_Dispatcher_AbstractDispatcher) {

	ZEPHIR_REGISTER_CLASS_EX(Phalcon\\Dispatcher, AbstractDispatcher, phalcon, dispatcher_abstractdispatcher, phalcon_di_abstractinjectionaware_ce, phalcon_dispatcher_abstractdispatcher_method_entry, ZEND_ACC_EXPLICIT_ABSTRACT_CLASS);

	zend_declare_property_null(phalcon_dispatcher_abstractdispatcher_ce, SL("activeHandler"), ZEND_ACC_PROTECTED);

	/**
	 * @var array
	 */
	zend_declare_property_null(phalcon_dispatcher_abstractdispatcher_ce, SL("activeMethodMap"), ZEND_ACC_PROTECTED);

	zend_declare_property_null(phalcon_dispatcher_abstractdispatcher_ce, SL("actionName"), ZEND_ACC_PROTECTED);

	/**
	 * @var string
	 */
	zend_declare_property_string(phalcon_dispatcher_abstractdispatcher_ce, SL("actionSuffix"), "Action", ZEND_ACC_PROTECTED);

	/**
	 * @var array
	 */
	zend_declare_property_null(phalcon_dispatcher_abstractdispatcher_ce, SL("camelCaseMap"), ZEND_ACC_PROTECTED);

	/**
	 * @var string
	 */
	zend_declare_property_string(phalcon_dispatcher_abstractdispatcher_ce, SL("defaultAction"), "", ZEND_ACC_PROTECTED);

	zend_declare_property_null(phalcon_dispatcher_abstractdispatcher_ce, SL("defaultNamespace"), ZEND_ACC_PROTECTED);

	zend_declare_property_null(phalcon_dispatcher_abstractdispatcher_ce, SL("defaultHandler"), ZEND_ACC_PROTECTED);

	/**
	 * @var array
	 */
	zend_declare_property_null(phalcon_dispatcher_abstractdispatcher_ce, SL("handlerHashes"), ZEND_ACC_PROTECTED);

	zend_declare_property_null(phalcon_dispatcher_abstractdispatcher_ce, SL("handlerName"), ZEND_ACC_PROTECTED);

	/**
	 * @var string
	 */
	zend_declare_property_string(phalcon_dispatcher_abstractdispatcher_ce, SL("handlerSuffix"), "", ZEND_ACC_PROTECTED);

	zend_declare_property_null(phalcon_dispatcher_abstractdispatcher_ce, SL("eventsManager"), ZEND_ACC_PROTECTED);

	/**
	 * @var bool
	 */
	zend_declare_property_bool(phalcon_dispatcher_abstractdispatcher_ce, SL("finished"), 0, ZEND_ACC_PROTECTED);

	/**
	 * @var bool
	 */
	zend_declare_property_bool(phalcon_dispatcher_abstractdispatcher_ce, SL("forwarded"), 0, ZEND_ACC_PROTECTED);

	/**
	 * @var bool
	 */
	zend_declare_property_bool(phalcon_dispatcher_abstractdispatcher_ce, SL("isControllerInitialize"), 0, ZEND_ACC_PROTECTED);

	zend_declare_property_null(phalcon_dispatcher_abstractdispatcher_ce, SL("lastHandler"), ZEND_ACC_PROTECTED);

	zend_declare_property_null(phalcon_dispatcher_abstractdispatcher_ce, SL("modelBinder"), ZEND_ACC_PROTECTED);

	/**
	 * @var bool
	 */
	zend_declare_property_bool(phalcon_dispatcher_abstractdispatcher_ce, SL("modelBinding"), 0, ZEND_ACC_PROTECTED);

	zend_declare_property_null(phalcon_dispatcher_abstractdispatcher_ce, SL("moduleName"), ZEND_ACC_PROTECTED);

	zend_declare_property_null(phalcon_dispatcher_abstractdispatcher_ce, SL("namespaceName"), ZEND_ACC_PROTECTED);

	/**
	 * @var array
	 */
	zend_declare_property_null(phalcon_dispatcher_abstractdispatcher_ce, SL("params"), ZEND_ACC_PROTECTED);

	zend_declare_property_null(phalcon_dispatcher_abstractdispatcher_ce, SL("previousActionName"), ZEND_ACC_PROTECTED);

	zend_declare_property_null(phalcon_dispatcher_abstractdispatcher_ce, SL("previousHandlerName"), ZEND_ACC_PROTECTED);

	zend_declare_property_null(phalcon_dispatcher_abstractdispatcher_ce, SL("previousNamespaceName"), ZEND_ACC_PROTECTED);

	zend_declare_property_null(phalcon_dispatcher_abstractdispatcher_ce, SL("returnedValue"), ZEND_ACC_PROTECTED);

	phalcon_dispatcher_abstractdispatcher_ce->create_object = zephir_init_properties_Phalcon_Dispatcher_AbstractDispatcher;

	zend_class_implements(phalcon_dispatcher_abstractdispatcher_ce, 1, phalcon_dispatcher_dispatcherinterface_ce);
	zend_class_implements(phalcon_dispatcher_abstractdispatcher_ce, 1, phalcon_events_eventsawareinterface_ce);
	return SUCCESS;

}

PHP_METHOD(Phalcon_Dispatcher_AbstractDispatcher, callActionMethod) {

	zephir_method_globals *ZEPHIR_METHOD_GLOBALS_PTR = NULL;
	zend_long ZEPHIR_LAST_CALL_STATUS;
	zval params, _0;
	zval actionMethod;
	zval *handler, handler_sub, *actionMethod_param = NULL, *params_param = NULL;
	zval *this_ptr = getThis();

	ZVAL_UNDEF(&handler_sub);
	ZVAL_UNDEF(&actionMethod);
	ZVAL_UNDEF(&params);
	ZVAL_UNDEF(&_0);

	ZEPHIR_MM_GROW();
	zephir_fetch_params(1, 2, 1, &handler, &actionMethod_param, &params_param);

	zephir_get_strval(&actionMethod, actionMethod_param);
	if (!params_param) {
		ZEPHIR_INIT_VAR(&params);
		array_init(&params);
	} else {
	ZEPHIR_OBS_COPY_OR_DUP(&params, params_param);
	}


	ZEPHIR_INIT_VAR(&_0);
	zephir_create_array(&_0, 2, 0);
	zephir_array_fast_append(&_0, handler);
	zephir_array_fast_append(&_0, &actionMethod);
	ZEPHIR_CALL_USER_FUNC_ARRAY(return_value, &_0, &params);
	zephir_check_call_status();
	RETURN_MM();

}

/**
 * Process the results of the router by calling into the appropriate
 * controller action(s) including any routing data or injected parameters.
 *
 * @return object|false Returns the dispatched handler class (the Controller for Mvc dispatching or a Task
 *                      for CLI dispatching) or <tt>false</tt> if an exception occurred and the operation was
 *                      stopped by returning <tt>false</tt> in the exception handler.
 *
 * @throws \Exception if any uncaught or unhandled exception occurs during the dispatcher process.
 */
PHP_METHOD(Phalcon_Dispatcher_AbstractDispatcher, dispatch) {

	zval _45$$10;
	zend_bool hasService = 0, hasEventsManager = 0, isNewHandler = 0, _7$$5, _18$$13, _23$$15, _31$$18, _36$$20, _43$$23, _53$$25, _57$$31, _63$$33, _67$$36, _73$$38, _79$$43, _84$$46, _89$$48, _105$$59, _110$$62, _115$$64, _118$$67, _123$$69, _130$$73;
	zephir_method_globals *ZEPHIR_METHOD_GLOBALS_PTR = NULL;
	zval __$true, __$false, value, handler, container, namespaceName, handlerName, actionName, params, eventsManager, handlerClass, status, actionMethod, modelBinder, bindCacheKey, handlerHash, e, _0, _1$$3, _3$$3, _4$$3, _5$$5, _6$$5, _8$$5, _9$$4, _10$$7, _11$$11, _12$$11, _15$$13, _16$$13, _19$$13, _20$$12, _21$$15, _24$$15, _26$$10, _38$$10, _39$$10, _102$$10, _28$$18, _29$$18, _33$$20, _34$$20, _40$$23, _41$$23, _46$$26, _47$$26, _49$$26, _50$$25, _51$$25, _54$$31, _55$$31, _58$$31, _60$$30, _61$$33, _64$$33, _66$$36, _68$$36, _70$$35, _71$$38, _74$$38, _76$$41, _77$$43, _80$$43, _81$$46, _82$$46, _85$$46, _86$$45, _87$$48, _90$$48, _91$$50, _92$$50, _93$$51, _94$$51, _96$$51, _97$$54, _98$$54, _99$$57, _101$$57, _103$$59, _106$$59, _107$$62, _108$$62, _111$$62, _112$$61, _113$$64, _116$$64, _117$$67, _119$$67, _120$$66, _121$$69, _124$$69, _125$$72, _127$$71, _128$$73, _131$$73, _132$$76, _133$$75, _134$$77;
	zend_long ZEPHIR_LAST_CALL_STATUS, numberDispatches = 0;
	zephir_fcall_cache_entry *_2 = NULL, *_13 = NULL, *_14 = NULL, *_17 = NULL, *_22 = NULL, *_25 = NULL, *_27 = NULL, *_30 = NULL, *_32 = NULL, *_35 = NULL, *_37 = NULL, *_42 = NULL, *_44 = NULL, *_48 = NULL, *_52 = NULL, *_56 = NULL, *_59 = NULL, *_62 = NULL, *_65 = NULL, *_69 = NULL, *_72 = NULL, *_75 = NULL, *_78 = NULL, *_83 = NULL, *_88 = NULL, *_95 = NULL, *_100 = NULL, *_104 = NULL, *_109 = NULL, *_114 = NULL, *_122 = NULL, *_126 = NULL, *_129 = NULL;
	zval *this_ptr = getThis();

	ZVAL_BOOL(&__$true, 1);
	ZVAL_BOOL(&__$false, 0);
	ZVAL_UNDEF(&value);
	ZVAL_UNDEF(&handler);
	ZVAL_UNDEF(&container);
	ZVAL_UNDEF(&namespaceName);
	ZVAL_UNDEF(&handlerName);
	ZVAL_UNDEF(&actionName);
	ZVAL_UNDEF(&params);
	ZVAL_UNDEF(&eventsManager);
	ZVAL_UNDEF(&handlerClass);
	ZVAL_UNDEF(&status);
	ZVAL_UNDEF(&actionMethod);
	ZVAL_UNDEF(&modelBinder);
	ZVAL_UNDEF(&bindCacheKey);
	ZVAL_UNDEF(&handlerHash);
	ZVAL_UNDEF(&e);
	ZVAL_UNDEF(&_0);
	ZVAL_UNDEF(&_1$$3);
	ZVAL_UNDEF(&_3$$3);
	ZVAL_UNDEF(&_4$$3);
	ZVAL_UNDEF(&_5$$5);
	ZVAL_UNDEF(&_6$$5);
	ZVAL_UNDEF(&_8$$5);
	ZVAL_UNDEF(&_9$$4);
	ZVAL_UNDEF(&_10$$7);
	ZVAL_UNDEF(&_11$$11);
	ZVAL_UNDEF(&_12$$11);
	ZVAL_UNDEF(&_15$$13);
	ZVAL_UNDEF(&_16$$13);
	ZVAL_UNDEF(&_19$$13);
	ZVAL_UNDEF(&_20$$12);
	ZVAL_UNDEF(&_21$$15);
	ZVAL_UNDEF(&_24$$15);
	ZVAL_UNDEF(&_26$$10);
	ZVAL_UNDEF(&_38$$10);
	ZVAL_UNDEF(&_39$$10);
	ZVAL_UNDEF(&_102$$10);
	ZVAL_UNDEF(&_28$$18);
	ZVAL_UNDEF(&_29$$18);
	ZVAL_UNDEF(&_33$$20);
	ZVAL_UNDEF(&_34$$20);
	ZVAL_UNDEF(&_40$$23);
	ZVAL_UNDEF(&_41$$23);
	ZVAL_UNDEF(&_46$$26);
	ZVAL_UNDEF(&_47$$26);
	ZVAL_UNDEF(&_49$$26);
	ZVAL_UNDEF(&_50$$25);
	ZVAL_UNDEF(&_51$$25);
	ZVAL_UNDEF(&_54$$31);
	ZVAL_UNDEF(&_55$$31);
	ZVAL_UNDEF(&_58$$31);
	ZVAL_UNDEF(&_60$$30);
	ZVAL_UNDEF(&_61$$33);
	ZVAL_UNDEF(&_64$$33);
	ZVAL_UNDEF(&_66$$36);
	ZVAL_UNDEF(&_68$$36);
	ZVAL_UNDEF(&_70$$35);
	ZVAL_UNDEF(&_71$$38);
	ZVAL_UNDEF(&_74$$38);
	ZVAL_UNDEF(&_76$$41);
	ZVAL_UNDEF(&_77$$43);
	ZVAL_UNDEF(&_80$$43);
	ZVAL_UNDEF(&_81$$46);
	ZVAL_UNDEF(&_82$$46);
	ZVAL_UNDEF(&_85$$46);
	ZVAL_UNDEF(&_86$$45);
	ZVAL_UNDEF(&_87$$48);
	ZVAL_UNDEF(&_90$$48);
	ZVAL_UNDEF(&_91$$50);
	ZVAL_UNDEF(&_92$$50);
	ZVAL_UNDEF(&_93$$51);
	ZVAL_UNDEF(&_94$$51);
	ZVAL_UNDEF(&_96$$51);
	ZVAL_UNDEF(&_97$$54);
	ZVAL_UNDEF(&_98$$54);
	ZVAL_UNDEF(&_99$$57);
	ZVAL_UNDEF(&_101$$57);
	ZVAL_UNDEF(&_103$$59);
	ZVAL_UNDEF(&_106$$59);
	ZVAL_UNDEF(&_107$$62);
	ZVAL_UNDEF(&_108$$62);
	ZVAL_UNDEF(&_111$$62);
	ZVAL_UNDEF(&_112$$61);
	ZVAL_UNDEF(&_113$$64);
	ZVAL_UNDEF(&_116$$64);
	ZVAL_UNDEF(&_117$$67);
	ZVAL_UNDEF(&_119$$67);
	ZVAL_UNDEF(&_120$$66);
	ZVAL_UNDEF(&_121$$69);
	ZVAL_UNDEF(&_124$$69);
	ZVAL_UNDEF(&_125$$72);
	ZVAL_UNDEF(&_127$$71);
	ZVAL_UNDEF(&_128$$73);
	ZVAL_UNDEF(&_131$$73);
	ZVAL_UNDEF(&_132$$76);
	ZVAL_UNDEF(&_133$$75);
	ZVAL_UNDEF(&_134$$77);
	ZVAL_UNDEF(&_45$$10);

	ZEPHIR_MM_GROW();

	zephir_read_property(&_0, this_ptr, SL("container"), PH_NOISY_CC | PH_READONLY);
	ZEPHIR_CPY_WRT(&container, &_0);
	if (Z_TYPE_P(&container) != IS_OBJECT) {
		ZEPHIR_INIT_VAR(&_3$$3);
		ZVAL_STRING(&_3$$3, "related dispatching services");
		ZEPHIR_CALL_CE_STATIC(&_1$$3, phalcon_dispatcher_exception_ce, "containerservicenotfound", &_2, 0, &_3$$3);
		zephir_check_call_status();
		ZVAL_LONG(&_4$$3, 0);
		ZEPHIR_CALL_METHOD(NULL, this_ptr, "throwdispatchexception", NULL, 0, &_1$$3, &_4$$3);
		zephir_check_call_status();
		RETURN_MM_BOOL(0);
	}
	zephir_read_property(&_0, this_ptr, SL("eventsManager"), PH_NOISY_CC | PH_READONLY);
	ZEPHIR_CPY_WRT(&eventsManager, &_0);
	hasEventsManager = Z_TYPE_P(&eventsManager) == IS_OBJECT;
	if (1) {
		zephir_update_property_zval(this_ptr, SL("finished"), &__$true);
	} else {
		zephir_update_property_zval(this_ptr, SL("finished"), &__$false);
	}
	if (hasEventsManager) {

		/* try_start_1: */

			ZEPHIR_INIT_VAR(&_6$$5);
			ZVAL_STRING(&_6$$5, "dispatch:beforeDispatchLoop");
			ZEPHIR_CALL_METHOD(&_5$$5, &eventsManager, "fire", NULL, 0, &_6$$5, this_ptr);
			zephir_check_call_status_or_jump(try_end_1);
			_7$$5 = ZEPHIR_IS_FALSE_IDENTICAL(&_5$$5);
			if (_7$$5) {
				zephir_read_property(&_8$$5, this_ptr, SL("finished"), PH_NOISY_CC | PH_READONLY);
				_7$$5 = !ZEPHIR_IS_FALSE_IDENTICAL(&_8$$5);
			}
			if (_7$$5) {
				RETURN_MM_BOOL(0);
			}

		try_end_1:

		if (EG(exception)) {
			ZEPHIR_INIT_VAR(&_9$$4);
			ZVAL_OBJ(&_9$$4, EG(exception));
			Z_ADDREF_P(&_9$$4);
			if (zephir_instance_of_ev(&_9$$4, zend_exception_get_default(TSRMLS_C))) {
				zend_clear_exception(TSRMLS_C);
				ZEPHIR_CPY_WRT(&e, &_9$$4);
				ZEPHIR_CALL_METHOD(&status, this_ptr, "handleexception", NULL, 0, &e);
				zephir_check_call_status();
				zephir_read_property(&_10$$7, this_ptr, SL("finished"), PH_NOISY_CC | PH_READONLY);
				if (!ZEPHIR_IS_FALSE_IDENTICAL(&_10$$7)) {
					if (ZEPHIR_IS_FALSE_IDENTICAL(&status)) {
						RETURN_MM_BOOL(0);
					}
					zephir_throw_exception_debug(&e, "phalcon/Dispatcher/AbstractDispatcher.zep", 181);
					ZEPHIR_MM_RESTORE();
					return;
				}
			}
		}
	}
	ZEPHIR_INIT_VAR(&value);
	ZVAL_NULL(&value);
	ZEPHIR_INIT_VAR(&handler);
	ZVAL_NULL(&handler);
	numberDispatches = 0;
	if (0) {
		zephir_update_property_zval(this_ptr, SL("finished"), &__$true);
	} else {
		zephir_update_property_zval(this_ptr, SL("finished"), &__$false);
	}
	while (1) {
		zephir_read_property(&_0, this_ptr, SL("finished"), PH_NOISY_CC | PH_READONLY);
		if (!(!(zephir_is_true(&_0)))) {
			break;
		}
		numberDispatches++;
		if (UNEXPECTED(numberDispatches == 256)) {
			ZEPHIR_INIT_NVAR(&_11$$11);
			ZVAL_STRING(&_11$$11, "Dispatcher has detected a cyclic routing causing stability problems");
			ZVAL_LONG(&_12$$11, 1);
			ZEPHIR_CALL_METHOD(NULL, this_ptr, "throwdispatchexception", &_13, 0, &_11$$11, &_12$$11);
			zephir_check_call_status();
			break;
		}
		if (1) {
			zephir_update_property_zval(this_ptr, SL("finished"), &__$true);
		} else {
			zephir_update_property_zval(this_ptr, SL("finished"), &__$false);
		}
		ZEPHIR_CALL_METHOD(NULL, this_ptr, "resolveemptyproperties", &_14, 0);
		zephir_check_call_status();
		if (hasEventsManager) {

			/* try_start_2: */

				ZEPHIR_INIT_NVAR(&_16$$13);
				ZVAL_STRING(&_16$$13, "dispatch:beforeDispatch");
				ZEPHIR_CALL_METHOD(&_15$$13, &eventsManager, "fire", &_17, 0, &_16$$13, this_ptr);
				zephir_check_call_status_or_jump(try_end_2);
				_18$$13 = ZEPHIR_IS_FALSE_IDENTICAL(&_15$$13);
				if (!(_18$$13)) {
					zephir_read_property(&_19$$13, this_ptr, SL("finished"), PH_NOISY_CC | PH_READONLY);
					_18$$13 = ZEPHIR_IS_FALSE_IDENTICAL(&_19$$13);
				}
				if (_18$$13) {
					continue;
				}

			try_end_2:

			if (EG(exception)) {
				ZEPHIR_INIT_NVAR(&_20$$12);
				ZVAL_OBJ(&_20$$12, EG(exception));
				Z_ADDREF_P(&_20$$12);
				if (zephir_instance_of_ev(&_20$$12, zend_exception_get_default(TSRMLS_C))) {
					zend_clear_exception(TSRMLS_C);
					ZEPHIR_CPY_WRT(&e, &_20$$12);
					ZEPHIR_CALL_METHOD(&_21$$15, this_ptr, "handleexception", &_22, 0, &e);
					zephir_check_call_status();
					_23$$15 = ZEPHIR_IS_FALSE_IDENTICAL(&_21$$15);
					if (!(_23$$15)) {
						zephir_read_property(&_24$$15, this_ptr, SL("finished"), PH_NOISY_CC | PH_READONLY);
						_23$$15 = ZEPHIR_IS_FALSE_IDENTICAL(&_24$$15);
					}
					if (_23$$15) {
						continue;
					}
					zephir_throw_exception_debug(&e, "phalcon/Dispatcher/AbstractDispatcher.zep", 222);
					ZEPHIR_MM_RESTORE();
					return;
				}
			}
		}
		ZEPHIR_CALL_METHOD(&handlerClass, this_ptr, "gethandlerclass", &_25, 0);
		zephir_check_call_status();
		ZEPHIR_CALL_METHOD(&_26$$10, &container, "has", &_27, 0, &handlerClass);
		zephir_check_call_status();
		hasService = zephir_get_boolval(&_26$$10);
		if (!(hasService)) {
			hasService = zephir_class_exists(&handlerClass, 1);
		}
		if (!(hasService)) {
			ZEPHIR_INIT_NVAR(&_28$$18);
			ZEPHIR_CONCAT_VS(&_28$$18, &handlerClass, " handler class cannot be loaded");
			ZVAL_LONG(&_29$$18, 2);
			ZEPHIR_CALL_METHOD(&status, this_ptr, "throwdispatchexception", &_30, 0, &_28$$18, &_29$$18);
			zephir_check_call_status();
			_31$$18 = ZEPHIR_IS_FALSE_IDENTICAL(&status);
			if (_31$$18) {
				zephir_read_property(&_29$$18, this_ptr, SL("finished"), PH_NOISY_CC | PH_READONLY);
				_31$$18 = ZEPHIR_IS_FALSE_IDENTICAL(&_29$$18);
			}
			if (_31$$18) {
				continue;
			}
			break;
		}
		ZEPHIR_CALL_METHOD(&handler, &container, "getshared", &_32, 0, &handlerClass);
		zephir_check_call_status();
		if (UNEXPECTED(Z_TYPE_P(&handler) != IS_OBJECT)) {
			ZEPHIR_INIT_NVAR(&_33$$20);
			ZVAL_STRING(&_33$$20, "Invalid handler returned from the services container");
			ZVAL_LONG(&_34$$20, 3);
			ZEPHIR_CALL_METHOD(&status, this_ptr, "throwdispatchexception", &_35, 0, &_33$$20, &_34$$20);
			zephir_check_call_status();
			_36$$20 = ZEPHIR_IS_FALSE_IDENTICAL(&status);
			if (_36$$20) {
				zephir_read_property(&_34$$20, this_ptr, SL("finished"), PH_NOISY_CC | PH_READONLY);
				_36$$20 = ZEPHIR_IS_FALSE_IDENTICAL(&_34$$20);
			}
			if (_36$$20) {
				continue;
			}
			break;
		}
<<<<<<< HEAD
		ZEPHIR_CALL_FUNCTION(&handlerHash, "spl_object_hash", &_37, 96, &handler);
=======
		ZEPHIR_CALL_FUNCTION(&handlerHash, "spl_object_hash", &_37, 98, &handler);
>>>>>>> f2a65a3d
		zephir_check_call_status();
		zephir_read_property(&_38$$10, this_ptr, SL("handlerHashes"), PH_NOISY_CC | PH_READONLY);
		isNewHandler = !((zephir_array_isset(&_38$$10, &handlerHash)));
		if (isNewHandler) {
			zephir_update_property_array(this_ptr, SL("handlerHashes"), &handlerHash, &__$true);
		}
		zephir_update_property_zval(this_ptr, SL("activeHandler"), &handler);
		zephir_read_property(&_39$$10, this_ptr, SL("namespaceName"), PH_NOISY_CC | PH_READONLY);
		ZEPHIR_CPY_WRT(&namespaceName, &_39$$10);
		zephir_read_property(&_39$$10, this_ptr, SL("handlerName"), PH_NOISY_CC | PH_READONLY);
		ZEPHIR_CPY_WRT(&handlerName, &_39$$10);
		zephir_read_property(&_39$$10, this_ptr, SL("actionName"), PH_NOISY_CC | PH_READONLY);
		ZEPHIR_CPY_WRT(&actionName, &_39$$10);
		zephir_read_property(&_39$$10, this_ptr, SL("params"), PH_NOISY_CC | PH_READONLY);
		ZEPHIR_CPY_WRT(&params, &_39$$10);
		if (UNEXPECTED(Z_TYPE_P(&params) != IS_ARRAY)) {
			ZEPHIR_INIT_NVAR(&_40$$23);
			ZVAL_STRING(&_40$$23, "Action parameters must be an Array");
			ZVAL_LONG(&_41$$23, 4);
			ZEPHIR_CALL_METHOD(&status, this_ptr, "throwdispatchexception", &_42, 0, &_40$$23, &_41$$23);
			zephir_check_call_status();
			_43$$23 = ZEPHIR_IS_FALSE_IDENTICAL(&status);
			if (_43$$23) {
				zephir_read_property(&_41$$23, this_ptr, SL("finished"), PH_NOISY_CC | PH_READONLY);
				_43$$23 = ZEPHIR_IS_FALSE_IDENTICAL(&_41$$23);
			}
			if (_43$$23) {
				continue;
			}
			break;
		}
		ZEPHIR_CALL_METHOD(&actionMethod, this_ptr, "getactivemethod", &_44, 0);
		zephir_check_call_status();
		ZEPHIR_INIT_NVAR(&_45$$10);
		zephir_create_array(&_45$$10, 2, 0);
		zephir_array_fast_append(&_45$$10, &handler);
		zephir_array_fast_append(&_45$$10, &actionMethod);
		if (UNEXPECTED(!(zephir_is_callable(&_45$$10)))) {
			if (hasEventsManager) {
				ZEPHIR_INIT_NVAR(&_47$$26);
				ZVAL_STRING(&_47$$26, "dispatch:beforeNotFoundAction");
				ZEPHIR_CALL_METHOD(&_46$$26, &eventsManager, "fire", &_48, 0, &_47$$26, this_ptr);
				zephir_check_call_status();
				if (ZEPHIR_IS_FALSE_IDENTICAL(&_46$$26)) {
					continue;
				}
				zephir_read_property(&_49$$26, this_ptr, SL("finished"), PH_NOISY_CC | PH_READONLY);
				if (ZEPHIR_IS_FALSE_IDENTICAL(&_49$$26)) {
					continue;
				}
			}
			ZEPHIR_INIT_NVAR(&_50$$25);
			ZEPHIR_CONCAT_SVSVS(&_50$$25, "Action '", &actionName, "' was not found on handler '", &handlerName, "'");
			ZVAL_LONG(&_51$$25, 5);
			ZEPHIR_CALL_METHOD(&status, this_ptr, "throwdispatchexception", &_52, 0, &_50$$25, &_51$$25);
			zephir_check_call_status();
			_53$$25 = ZEPHIR_IS_FALSE_IDENTICAL(&status);
			if (_53$$25) {
				zephir_read_property(&_51$$25, this_ptr, SL("finished"), PH_NOISY_CC | PH_READONLY);
				_53$$25 = ZEPHIR_IS_FALSE_IDENTICAL(&_51$$25);
			}
			if (_53$$25) {
				continue;
			}
			break;
		}
		if (hasEventsManager) {

			/* try_start_3: */

				ZEPHIR_INIT_NVAR(&_55$$31);
				ZVAL_STRING(&_55$$31, "dispatch:beforeExecuteRoute");
				ZEPHIR_CALL_METHOD(&_54$$31, &eventsManager, "fire", &_56, 0, &_55$$31, this_ptr);
				zephir_check_call_status_or_jump(try_end_3);
				_57$$31 = ZEPHIR_IS_FALSE_IDENTICAL(&_54$$31);
				if (!(_57$$31)) {
					zephir_read_property(&_58$$31, this_ptr, SL("finished"), PH_NOISY_CC | PH_READONLY);
					_57$$31 = ZEPHIR_IS_FALSE_IDENTICAL(&_58$$31);
				}
				if (_57$$31) {
					ZEPHIR_CALL_METHOD(NULL, &container, "remove", &_59, 0, &handlerClass);
					zephir_check_call_status_or_jump(try_end_3);
					continue;
				}

			try_end_3:

			if (EG(exception)) {
				ZEPHIR_INIT_NVAR(&_60$$30);
				ZVAL_OBJ(&_60$$30, EG(exception));
				Z_ADDREF_P(&_60$$30);
				if (zephir_instance_of_ev(&_60$$30, zend_exception_get_default(TSRMLS_C))) {
					zend_clear_exception(TSRMLS_C);
					ZEPHIR_CPY_WRT(&e, &_60$$30);
					ZEPHIR_CALL_METHOD(&_61$$33, this_ptr, "handleexception", &_62, 0, &e);
					zephir_check_call_status();
					_63$$33 = ZEPHIR_IS_FALSE_IDENTICAL(&_61$$33);
					if (!(_63$$33)) {
						zephir_read_property(&_64$$33, this_ptr, SL("finished"), PH_NOISY_CC | PH_READONLY);
						_63$$33 = ZEPHIR_IS_FALSE_IDENTICAL(&_64$$33);
					}
					if (_63$$33) {
						ZEPHIR_CALL_METHOD(NULL, &container, "remove", &_65, 0, &handlerClass);
						zephir_check_call_status();
						continue;
					}
					zephir_throw_exception_debug(&e, "phalcon/Dispatcher/AbstractDispatcher.zep", 363);
					ZEPHIR_MM_RESTORE();
					return;
				}
			}
		}
		if ((zephir_method_exists_ex(&handler, ZEND_STRL("beforeexecuteroute")) == SUCCESS)) {

			/* try_start_4: */

				ZEPHIR_CALL_METHOD(&_66$$36, &handler, "beforeexecuteroute", NULL, 0, this_ptr);
				zephir_check_call_status_or_jump(try_end_4);
				_67$$36 = ZEPHIR_IS_FALSE_IDENTICAL(&_66$$36);
				if (!(_67$$36)) {
					zephir_read_property(&_68$$36, this_ptr, SL("finished"), PH_NOISY_CC | PH_READONLY);
					_67$$36 = ZEPHIR_IS_FALSE_IDENTICAL(&_68$$36);
				}
				if (_67$$36) {
					ZEPHIR_CALL_METHOD(NULL, &container, "remove", &_69, 0, &handlerClass);
					zephir_check_call_status_or_jump(try_end_4);
					continue;
				}

			try_end_4:

			if (EG(exception)) {
				ZEPHIR_INIT_NVAR(&_70$$35);
				ZVAL_OBJ(&_70$$35, EG(exception));
				Z_ADDREF_P(&_70$$35);
				if (zephir_instance_of_ev(&_70$$35, zend_exception_get_default(TSRMLS_C))) {
					zend_clear_exception(TSRMLS_C);
					ZEPHIR_CPY_WRT(&e, &_70$$35);
					ZEPHIR_CALL_METHOD(&_71$$38, this_ptr, "handleexception", &_72, 0, &e);
					zephir_check_call_status();
					_73$$38 = ZEPHIR_IS_FALSE_IDENTICAL(&_71$$38);
					if (!(_73$$38)) {
						zephir_read_property(&_74$$38, this_ptr, SL("finished"), PH_NOISY_CC | PH_READONLY);
						_73$$38 = ZEPHIR_IS_FALSE_IDENTICAL(&_74$$38);
					}
					if (_73$$38) {
						ZEPHIR_CALL_METHOD(NULL, &container, "remove", &_75, 0, &handlerClass);
						zephir_check_call_status();
						continue;
					}
					zephir_throw_exception_debug(&e, "phalcon/Dispatcher/AbstractDispatcher.zep", 382);
					ZEPHIR_MM_RESTORE();
					return;
				}
			}
		}
		if (isNewHandler) {
			if ((zephir_method_exists_ex(&handler, ZEND_STRL("initialize")) == SUCCESS)) {

				/* try_start_5: */

					if (1) {
						zephir_update_property_zval(this_ptr, SL("isControllerInitialize"), &__$true);
					} else {
						zephir_update_property_zval(this_ptr, SL("isControllerInitialize"), &__$false);
					}
					ZEPHIR_CALL_METHOD(NULL, &handler, "initialize", NULL, 0);
					zephir_check_call_status_or_jump(try_end_5);

				try_end_5:

				if (EG(exception)) {
					ZEPHIR_INIT_NVAR(&_76$$41);
					ZVAL_OBJ(&_76$$41, EG(exception));
					Z_ADDREF_P(&_76$$41);
					if (zephir_instance_of_ev(&_76$$41, zend_exception_get_default(TSRMLS_C))) {
						zend_clear_exception(TSRMLS_C);
						ZEPHIR_CPY_WRT(&e, &_76$$41);
						if (0) {
							zephir_update_property_zval(this_ptr, SL("isControllerInitialize"), &__$true);
						} else {
							zephir_update_property_zval(this_ptr, SL("isControllerInitialize"), &__$false);
						}
						ZEPHIR_CALL_METHOD(&_77$$43, this_ptr, "handleexception", &_78, 0, &e);
						zephir_check_call_status();
						_79$$43 = ZEPHIR_IS_FALSE_IDENTICAL(&_77$$43);
						if (!(_79$$43)) {
							zephir_read_property(&_80$$43, this_ptr, SL("finished"), PH_NOISY_CC | PH_READONLY);
							_79$$43 = ZEPHIR_IS_FALSE_IDENTICAL(&_80$$43);
						}
						if (_79$$43) {
							continue;
						}
						zephir_throw_exception_debug(&e, "phalcon/Dispatcher/AbstractDispatcher.zep", 424);
						ZEPHIR_MM_RESTORE();
						return;
					}
				}
			}
			if (0) {
				zephir_update_property_zval(this_ptr, SL("isControllerInitialize"), &__$true);
			} else {
				zephir_update_property_zval(this_ptr, SL("isControllerInitialize"), &__$false);
			}
			if (zephir_is_true(&eventsManager)) {

				/* try_start_6: */

					ZEPHIR_INIT_NVAR(&_82$$46);
					ZVAL_STRING(&_82$$46, "dispatch:afterInitialize");
					ZEPHIR_CALL_METHOD(&_81$$46, &eventsManager, "fire", &_83, 0, &_82$$46, this_ptr);
					zephir_check_call_status_or_jump(try_end_6);
					_84$$46 = ZEPHIR_IS_FALSE_IDENTICAL(&_81$$46);
					if (!(_84$$46)) {
						zephir_read_property(&_85$$46, this_ptr, SL("finished"), PH_NOISY_CC | PH_READONLY);
						_84$$46 = ZEPHIR_IS_FALSE_IDENTICAL(&_85$$46);
					}
					if (_84$$46) {
						continue;
					}

				try_end_6:

				if (EG(exception)) {
					ZEPHIR_INIT_NVAR(&_86$$45);
					ZVAL_OBJ(&_86$$45, EG(exception));
					Z_ADDREF_P(&_86$$45);
					if (zephir_instance_of_ev(&_86$$45, zend_exception_get_default(TSRMLS_C))) {
						zend_clear_exception(TSRMLS_C);
						ZEPHIR_CPY_WRT(&e, &_86$$45);
						ZEPHIR_CALL_METHOD(&_87$$48, this_ptr, "handleexception", &_88, 0, &e);
						zephir_check_call_status();
						_89$$48 = ZEPHIR_IS_FALSE_IDENTICAL(&_87$$48);
						if (!(_89$$48)) {
							zephir_read_property(&_90$$48, this_ptr, SL("finished"), PH_NOISY_CC | PH_READONLY);
							_89$$48 = ZEPHIR_IS_FALSE_IDENTICAL(&_90$$48);
						}
						if (_89$$48) {
							continue;
						}
						zephir_throw_exception_debug(&e, "phalcon/Dispatcher/AbstractDispatcher.zep", 443);
						ZEPHIR_MM_RESTORE();
						return;
					}
				}
			}
		}
		zephir_read_property(&_39$$10, this_ptr, SL("modelBinding"), PH_NOISY_CC | PH_READONLY);
		if (zephir_is_true(&_39$$10)) {
			zephir_read_property(&_91$$50, this_ptr, SL("modelBinder"), PH_NOISY_CC | PH_READONLY);
			ZEPHIR_CPY_WRT(&modelBinder, &_91$$50);
			ZEPHIR_INIT_NVAR(&bindCacheKey);
			ZEPHIR_CONCAT_SVSV(&bindCacheKey, "_PHMB_", &handlerClass, "_", &actionMethod);
			ZEPHIR_CALL_METHOD(&_92$$50, &modelBinder, "bindtohandler", NULL, 0, &handler, &params, &bindCacheKey, &actionMethod);
			zephir_check_call_status();
			ZEPHIR_CPY_WRT(&params, &_92$$50);
		}
		if (hasEventsManager) {
			ZEPHIR_INIT_NVAR(&_94$$51);
			ZVAL_STRING(&_94$$51, "dispatch:afterBinding");
			ZEPHIR_CALL_METHOD(&_93$$51, &eventsManager, "fire", &_95, 0, &_94$$51, this_ptr);
			zephir_check_call_status();
			if (ZEPHIR_IS_FALSE_IDENTICAL(&_93$$51)) {
				continue;
			}
			zephir_read_property(&_96$$51, this_ptr, SL("finished"), PH_NOISY_CC | PH_READONLY);
			if (ZEPHIR_IS_FALSE_IDENTICAL(&_96$$51)) {
				continue;
			}
		}
		if ((zephir_method_exists_ex(&handler, ZEND_STRL("afterbinding")) == SUCCESS)) {
			ZEPHIR_CALL_METHOD(&_97$$54, &handler, "afterbinding", NULL, 0, this_ptr);
			zephir_check_call_status();
			if (ZEPHIR_IS_FALSE_IDENTICAL(&_97$$54)) {
				continue;
			}
			zephir_read_property(&_98$$54, this_ptr, SL("finished"), PH_NOISY_CC | PH_READONLY);
			if (ZEPHIR_IS_FALSE_IDENTICAL(&_98$$54)) {
				continue;
			}
		}
		zephir_update_property_zval(this_ptr, SL("lastHandler"), &handler);

		/* try_start_7: */

			ZEPHIR_CALL_METHOD(&_99$$57, this_ptr, "callactionmethod", &_100, 0, &handler, &actionMethod, &params);
			zephir_check_call_status_or_jump(try_end_7);
			zephir_update_property_zval(this_ptr, SL("returnedValue"), &_99$$57);
			zephir_read_property(&_101$$57, this_ptr, SL("finished"), PH_NOISY_CC | PH_READONLY);
			if (ZEPHIR_IS_FALSE_IDENTICAL(&_101$$57)) {
				continue;
			}

		try_end_7:

		if (EG(exception)) {
			ZEPHIR_INIT_NVAR(&_102$$10);
			ZVAL_OBJ(&_102$$10, EG(exception));
			Z_ADDREF_P(&_102$$10);
			if (zephir_instance_of_ev(&_102$$10, zend_exception_get_default(TSRMLS_C))) {
				zend_clear_exception(TSRMLS_C);
				ZEPHIR_CPY_WRT(&e, &_102$$10);
				ZEPHIR_CALL_METHOD(&_103$$59, this_ptr, "handleexception", &_104, 0, &e);
				zephir_check_call_status();
				_105$$59 = ZEPHIR_IS_FALSE_IDENTICAL(&_103$$59);
				if (!(_105$$59)) {
					zephir_read_property(&_106$$59, this_ptr, SL("finished"), PH_NOISY_CC | PH_READONLY);
					_105$$59 = ZEPHIR_IS_FALSE_IDENTICAL(&_106$$59);
				}
				if (_105$$59) {
					continue;
				}
				zephir_throw_exception_debug(&e, "phalcon/Dispatcher/AbstractDispatcher.zep", 515);
				ZEPHIR_MM_RESTORE();
				return;
			}
		}
		if (hasEventsManager) {

			/* try_start_8: */

				ZEPHIR_INIT_NVAR(&_108$$62);
				ZVAL_STRING(&_108$$62, "dispatch:afterExecuteRoute");
				ZEPHIR_CALL_METHOD(&_107$$62, &eventsManager, "fire", &_109, 0, &_108$$62, this_ptr, &value);
				zephir_check_call_status_or_jump(try_end_8);
				_110$$62 = ZEPHIR_IS_FALSE_IDENTICAL(&_107$$62);
				if (!(_110$$62)) {
					zephir_read_property(&_111$$62, this_ptr, SL("finished"), PH_NOISY_CC | PH_READONLY);
					_110$$62 = ZEPHIR_IS_FALSE_IDENTICAL(&_111$$62);
				}
				if (_110$$62) {
					continue;
				}

			try_end_8:

			if (EG(exception)) {
				ZEPHIR_INIT_NVAR(&_112$$61);
				ZVAL_OBJ(&_112$$61, EG(exception));
				Z_ADDREF_P(&_112$$61);
				if (zephir_instance_of_ev(&_112$$61, zend_exception_get_default(TSRMLS_C))) {
					zend_clear_exception(TSRMLS_C);
					ZEPHIR_CPY_WRT(&e, &_112$$61);
					ZEPHIR_CALL_METHOD(&_113$$64, this_ptr, "handleexception", &_114, 0, &e);
					zephir_check_call_status();
					_115$$64 = ZEPHIR_IS_FALSE_IDENTICAL(&_113$$64);
					if (!(_115$$64)) {
						zephir_read_property(&_116$$64, this_ptr, SL("finished"), PH_NOISY_CC | PH_READONLY);
						_115$$64 = ZEPHIR_IS_FALSE_IDENTICAL(&_116$$64);
					}
					if (_115$$64) {
						continue;
					}
					zephir_throw_exception_debug(&e, "phalcon/Dispatcher/AbstractDispatcher.zep", 531);
					ZEPHIR_MM_RESTORE();
					return;
				}
			}
		}
		if ((zephir_method_exists_ex(&handler, ZEND_STRL("afterexecuteroute")) == SUCCESS)) {

			/* try_start_9: */

				ZEPHIR_CALL_METHOD(&_117$$67, &handler, "afterexecuteroute", NULL, 0, this_ptr, &value);
				zephir_check_call_status_or_jump(try_end_9);
				_118$$67 = ZEPHIR_IS_FALSE_IDENTICAL(&_117$$67);
				if (!(_118$$67)) {
					zephir_read_property(&_119$$67, this_ptr, SL("finished"), PH_NOISY_CC | PH_READONLY);
					_118$$67 = ZEPHIR_IS_FALSE_IDENTICAL(&_119$$67);
				}
				if (_118$$67) {
					continue;
				}

			try_end_9:

			if (EG(exception)) {
				ZEPHIR_INIT_NVAR(&_120$$66);
				ZVAL_OBJ(&_120$$66, EG(exception));
				Z_ADDREF_P(&_120$$66);
				if (zephir_instance_of_ev(&_120$$66, zend_exception_get_default(TSRMLS_C))) {
					zend_clear_exception(TSRMLS_C);
					ZEPHIR_CPY_WRT(&e, &_120$$66);
					ZEPHIR_CALL_METHOD(&_121$$69, this_ptr, "handleexception", &_122, 0, &e);
					zephir_check_call_status();
					_123$$69 = ZEPHIR_IS_FALSE_IDENTICAL(&_121$$69);
					if (!(_123$$69)) {
						zephir_read_property(&_124$$69, this_ptr, SL("finished"), PH_NOISY_CC | PH_READONLY);
						_123$$69 = ZEPHIR_IS_FALSE_IDENTICAL(&_124$$69);
					}
					if (_123$$69) {
						continue;
					}
					zephir_throw_exception_debug(&e, "phalcon/Dispatcher/AbstractDispatcher.zep", 548);
					ZEPHIR_MM_RESTORE();
					return;
				}
			}
		}
		if (hasEventsManager) {

			/* try_start_10: */

				ZEPHIR_INIT_NVAR(&_125$$72);
				ZVAL_STRING(&_125$$72, "dispatch:afterDispatch");
				ZEPHIR_CALL_METHOD(NULL, &eventsManager, "fire", &_126, 0, &_125$$72, this_ptr, &value);
				zephir_check_call_status_or_jump(try_end_10);

			try_end_10:

			if (EG(exception)) {
				ZEPHIR_INIT_NVAR(&_127$$71);
				ZVAL_OBJ(&_127$$71, EG(exception));
				Z_ADDREF_P(&_127$$71);
				if (zephir_instance_of_ev(&_127$$71, zend_exception_get_default(TSRMLS_C))) {
					zend_clear_exception(TSRMLS_C);
					ZEPHIR_CPY_WRT(&e, &_127$$71);
					ZEPHIR_CALL_METHOD(&_128$$73, this_ptr, "handleexception", &_129, 0, &e);
					zephir_check_call_status();
					_130$$73 = ZEPHIR_IS_FALSE_IDENTICAL(&_128$$73);
					if (!(_130$$73)) {
						zephir_read_property(&_131$$73, this_ptr, SL("finished"), PH_NOISY_CC | PH_READONLY);
						_130$$73 = ZEPHIR_IS_FALSE_IDENTICAL(&_131$$73);
					}
					if (_130$$73) {
						continue;
					}
					zephir_throw_exception_debug(&e, "phalcon/Dispatcher/AbstractDispatcher.zep", 565);
					ZEPHIR_MM_RESTORE();
					return;
				}
			}
		}
	}
	if (hasEventsManager) {

		/* try_start_11: */

			ZEPHIR_INIT_VAR(&_132$$76);
			ZVAL_STRING(&_132$$76, "dispatch:afterDispatchLoop");
			ZEPHIR_CALL_METHOD(NULL, &eventsManager, "fire", NULL, 0, &_132$$76, this_ptr);
			zephir_check_call_status_or_jump(try_end_11);

		try_end_11:

		if (EG(exception)) {
			ZEPHIR_INIT_VAR(&_133$$75);
			ZVAL_OBJ(&_133$$75, EG(exception));
			Z_ADDREF_P(&_133$$75);
			if (zephir_instance_of_ev(&_133$$75, zend_exception_get_default(TSRMLS_C))) {
				zend_clear_exception(TSRMLS_C);
				ZEPHIR_CPY_WRT(&e, &_133$$75);
				ZEPHIR_CALL_METHOD(&_134$$77, this_ptr, "handleexception", NULL, 0, &e);
				zephir_check_call_status();
				if (ZEPHIR_IS_FALSE_IDENTICAL(&_134$$77)) {
					RETURN_MM_BOOL(0);
				}
				zephir_throw_exception_debug(&e, "phalcon/Dispatcher/AbstractDispatcher.zep", 582);
				ZEPHIR_MM_RESTORE();
				return;
			}
		}
	}
	RETURN_CCTOR(&handler);

}

/**
 * Forwards the execution flow to another controller/action.
 *
 * ```php
 * $this->dispatcher->forward(
 *     [
 *         "controller" => "posts",
 *         "action"     => "index",
 *     ]
 * );
 * ```
 *
 * @throws \Phalcon\Exception
 */
PHP_METHOD(Phalcon_Dispatcher_AbstractDispatcher, forward) {

	zephir_method_globals *ZEPHIR_METHOD_GLOBALS_PTR = NULL;
	zval *forward_param = NULL, __$true, __$false, namespaceName, controllerName, params, actionName, taskName, _0, _1, _2, _3;
	zval forward;
	zval *this_ptr = getThis();

	ZVAL_UNDEF(&forward);
	ZVAL_BOOL(&__$true, 1);
	ZVAL_BOOL(&__$false, 0);
	ZVAL_UNDEF(&namespaceName);
	ZVAL_UNDEF(&controllerName);
	ZVAL_UNDEF(&params);
	ZVAL_UNDEF(&actionName);
	ZVAL_UNDEF(&taskName);
	ZVAL_UNDEF(&_0);
	ZVAL_UNDEF(&_1);
	ZVAL_UNDEF(&_2);
	ZVAL_UNDEF(&_3);

	ZEPHIR_MM_GROW();
	zephir_fetch_params(1, 1, 0, &forward_param);

	zephir_get_arrval(&forward, forward_param);


	zephir_read_property(&_0, this_ptr, SL("isControllerInitialize"), PH_NOISY_CC | PH_READONLY);
	if (UNEXPECTED(ZEPHIR_IS_TRUE_IDENTICAL(&_0))) {
		ZEPHIR_THROW_EXCEPTION_DEBUG_STR(phalcon_dispatcher_exception_ce, "Forwarding inside a controller's initialize() method is forbidden", "phalcon/Dispatcher/AbstractDispatcher.zep", 616);
		return;
	}
	zephir_read_property(&_1, this_ptr, SL("namespaceName"), PH_NOISY_CC | PH_READONLY);
	zephir_update_property_zval(this_ptr, SL("previousNamespaceName"), &_1);
	zephir_read_property(&_2, this_ptr, SL("handlerName"), PH_NOISY_CC | PH_READONLY);
	zephir_update_property_zval(this_ptr, SL("previousHandlerName"), &_2);
	zephir_read_property(&_3, this_ptr, SL("actionName"), PH_NOISY_CC | PH_READONLY);
	zephir_update_property_zval(this_ptr, SL("previousActionName"), &_3);
	if (zephir_array_isset_string_fetch(&namespaceName, &forward, SL("namespace"), 1)) {
		zephir_update_property_zval(this_ptr, SL("namespaceName"), &namespaceName);
	}
	ZEPHIR_OBS_VAR(&taskName);
	if (zephir_array_isset_string_fetch(&controllerName, &forward, SL("controller"), 1)) {
		zephir_update_property_zval(this_ptr, SL("handlerName"), &controllerName);
	} else if (zephir_array_isset_string_fetch(&taskName, &forward, SL("task"), 0)) {
		zephir_update_property_zval(this_ptr, SL("handlerName"), &taskName);
	}
	if (zephir_array_isset_string_fetch(&actionName, &forward, SL("action"), 1)) {
		zephir_update_property_zval(this_ptr, SL("actionName"), &actionName);
	}
	if (zephir_array_isset_string_fetch(&params, &forward, SL("params"), 1)) {
		zephir_update_property_zval(this_ptr, SL("params"), &params);
	}
	if (0) {
		zephir_update_property_zval(this_ptr, SL("finished"), &__$true);
	} else {
		zephir_update_property_zval(this_ptr, SL("finished"), &__$false);
	}
	if (1) {
		zephir_update_property_zval(this_ptr, SL("forwarded"), &__$true);
	} else {
		zephir_update_property_zval(this_ptr, SL("forwarded"), &__$false);
	}
	ZEPHIR_MM_RESTORE();

}

/**
 * Gets the latest dispatched action name
 */
PHP_METHOD(Phalcon_Dispatcher_AbstractDispatcher, getActionName) {

	zval *this_ptr = getThis();


	RETURN_MEMBER(getThis(), "actionName");

}

/**
 * Gets the default action suffix
 */
PHP_METHOD(Phalcon_Dispatcher_AbstractDispatcher, getActionSuffix) {

	zval *this_ptr = getThis();


	RETURN_MEMBER(getThis(), "actionSuffix");

}

/**
 * Returns the current method to be/executed in the dispatcher
 */
PHP_METHOD(Phalcon_Dispatcher_AbstractDispatcher, getActiveMethod) {

	zval activeMethodName, _0, _1, _5, _2$$3, _3$$3, _4$$3;
	zephir_method_globals *ZEPHIR_METHOD_GLOBALS_PTR = NULL;
	zend_long ZEPHIR_LAST_CALL_STATUS;
	zval *this_ptr = getThis();

	ZVAL_UNDEF(&activeMethodName);
	ZVAL_UNDEF(&_0);
	ZVAL_UNDEF(&_1);
	ZVAL_UNDEF(&_5);
	ZVAL_UNDEF(&_2$$3);
	ZVAL_UNDEF(&_3$$3);
	ZVAL_UNDEF(&_4$$3);

	ZEPHIR_MM_GROW();

	ZEPHIR_OBS_VAR(&activeMethodName);
	zephir_read_property(&_0, this_ptr, SL("activeMethodMap"), PH_NOISY_CC | PH_READONLY);
	zephir_read_property(&_1, this_ptr, SL("actionName"), PH_NOISY_CC | PH_READONLY);
	if (!(zephir_array_isset_fetch(&activeMethodName, &_0, &_1, 0))) {
		zephir_read_property(&_3$$3, this_ptr, SL("actionName"), PH_NOISY_CC | PH_READONLY);
		ZEPHIR_CALL_METHOD(&_2$$3, this_ptr, "tocamelcase", NULL, 0, &_3$$3);
		zephir_check_call_status();
<<<<<<< HEAD
		ZEPHIR_CALL_FUNCTION(&activeMethodName, "lcfirst", NULL, 92, &_2$$3);
=======
		ZEPHIR_CALL_FUNCTION(&activeMethodName, "lcfirst", NULL, 94, &_2$$3);
>>>>>>> f2a65a3d
		zephir_check_call_status();
		ZEPHIR_OBS_VAR(&_4$$3);
		zephir_read_property(&_4$$3, this_ptr, SL("actionName"), PH_NOISY_CC);
		zephir_update_property_array(this_ptr, SL("activeMethodMap"), &_4$$3, &activeMethodName);
	}
	zephir_read_property(&_5, this_ptr, SL("actionSuffix"), PH_NOISY_CC | PH_READONLY);
	ZEPHIR_CONCAT_VV(return_value, &activeMethodName, &_5);
	RETURN_MM();

}

/**
 * Returns bound models from binder instance
 *
 * ```php
 * class UserController extends Controller
 * {
 *     public function showAction(User $user)
 *     {
 *         // return array with $user
 *         $boundModels = $this->dispatcher->getBoundModels();
 *     }
 * }
 * ```
 */
PHP_METHOD(Phalcon_Dispatcher_AbstractDispatcher, getBoundModels) {

	zval modelBinder, _0;
	zephir_method_globals *ZEPHIR_METHOD_GLOBALS_PTR = NULL;
	zend_long ZEPHIR_LAST_CALL_STATUS;
	zval *this_ptr = getThis();

	ZVAL_UNDEF(&modelBinder);
	ZVAL_UNDEF(&_0);

	ZEPHIR_MM_GROW();

	zephir_read_property(&_0, this_ptr, SL("modelBinder"), PH_NOISY_CC | PH_READONLY);
	ZEPHIR_CPY_WRT(&modelBinder, &_0);
	if (Z_TYPE_P(&modelBinder) == IS_NULL) {
		array_init(return_value);
		RETURN_MM();
	}
	ZEPHIR_RETURN_CALL_METHOD(&modelBinder, "getboundmodels", NULL, 0);
	zephir_check_call_status();
	RETURN_MM();

}

/**
 * Returns the default namespace
 */
PHP_METHOD(Phalcon_Dispatcher_AbstractDispatcher, getDefaultNamespace) {

	zval *this_ptr = getThis();


	RETURN_MEMBER(getThis(), "defaultNamespace");

}

/**
 * Returns the internal event manager
 */
PHP_METHOD(Phalcon_Dispatcher_AbstractDispatcher, getEventsManager) {

	zval *this_ptr = getThis();


	RETURN_MEMBER(getThis(), "eventsManager");

}

/**
 * Gets the default handler suffix
 */
PHP_METHOD(Phalcon_Dispatcher_AbstractDispatcher, getHandlerSuffix) {

	zval *this_ptr = getThis();


	RETURN_MEMBER(getThis(), "handlerSuffix");

}

/**
 * Gets model binder
 */
PHP_METHOD(Phalcon_Dispatcher_AbstractDispatcher, getModelBinder) {

	zval *this_ptr = getThis();


	RETURN_MEMBER(getThis(), "modelBinder");

}

/**
 * Gets the module where the controller class is
 */
PHP_METHOD(Phalcon_Dispatcher_AbstractDispatcher, getModuleName) {

	zval *this_ptr = getThis();


	RETURN_MEMBER(getThis(), "moduleName");

}

/**
 * Gets a namespace to be prepended to the current handler name
 */
PHP_METHOD(Phalcon_Dispatcher_AbstractDispatcher, getNamespaceName) {

	zval *this_ptr = getThis();


	RETURN_MEMBER(getThis(), "namespaceName");

}

/**
 * Gets a param by its name or numeric index
 *
 * @param  mixed param
 * @param  string|array filters
 * @param  mixed defaultValue
 * @return mixed
 */
PHP_METHOD(Phalcon_Dispatcher_AbstractDispatcher, getParam) {

	zephir_method_globals *ZEPHIR_METHOD_GLOBALS_PTR = NULL;
	zend_long ZEPHIR_LAST_CALL_STATUS;
	zephir_fcall_cache_entry *_2 = NULL;
	zval *param, param_sub, *filters = NULL, filters_sub, *defaultValue = NULL, defaultValue_sub, __$null, params, filter, paramValue, container, _0, _5, _6, _1$$5, _3$$5, _4$$5;
	zval *this_ptr = getThis();

	ZVAL_UNDEF(&param_sub);
	ZVAL_UNDEF(&filters_sub);
	ZVAL_UNDEF(&defaultValue_sub);
	ZVAL_NULL(&__$null);
	ZVAL_UNDEF(&params);
	ZVAL_UNDEF(&filter);
	ZVAL_UNDEF(&paramValue);
	ZVAL_UNDEF(&container);
	ZVAL_UNDEF(&_0);
	ZVAL_UNDEF(&_5);
	ZVAL_UNDEF(&_6);
	ZVAL_UNDEF(&_1$$5);
	ZVAL_UNDEF(&_3$$5);
	ZVAL_UNDEF(&_4$$5);

	ZEPHIR_MM_GROW();
	zephir_fetch_params(1, 1, 2, &param, &filters, &defaultValue);

	if (!filters) {
		filters = &filters_sub;
		filters = &__$null;
	}
	if (!defaultValue) {
		defaultValue = &defaultValue_sub;
		defaultValue = &__$null;
	}


	zephir_read_property(&_0, this_ptr, SL("params"), PH_NOISY_CC | PH_READONLY);
	ZEPHIR_CPY_WRT(&params, &_0);
	ZEPHIR_OBS_VAR(&paramValue);
	if (!(zephir_array_isset_fetch(&paramValue, &params, param, 0))) {
		RETVAL_ZVAL(defaultValue, 1, 0);
		RETURN_MM();
	}
	if (Z_TYPE_P(filters) == IS_NULL) {
		RETURN_CCTOR(&paramValue);
	}
	zephir_read_property(&_0, this_ptr, SL("container"), PH_NOISY_CC | PH_READONLY);
	ZEPHIR_CPY_WRT(&container, &_0);
	if (Z_TYPE_P(&container) != IS_OBJECT) {
		ZEPHIR_INIT_VAR(&_3$$5);
		ZVAL_STRING(&_3$$5, "the 'filter' service");
		ZEPHIR_CALL_CE_STATIC(&_1$$5, phalcon_dispatcher_exception_ce, "containerservicenotfound", &_2, 0, &_3$$5);
		zephir_check_call_status();
		ZVAL_LONG(&_4$$5, 0);
		ZEPHIR_CALL_METHOD(NULL, this_ptr, "throwdispatchexception", NULL, 0, &_1$$5, &_4$$5);
		zephir_check_call_status();
	}
	ZEPHIR_INIT_VAR(&_6);
	ZVAL_STRING(&_6, "filter");
	ZEPHIR_CALL_METHOD(&_5, &container, "getshared", NULL, 0, &_6);
	zephir_check_call_status();
	ZEPHIR_CPY_WRT(&filter, &_5);
	ZEPHIR_RETURN_CALL_METHOD(&filter, "sanitize", NULL, 0, &paramValue, filters);
	zephir_check_call_status();
	RETURN_MM();

}

/**
 * Gets action params
 */
PHP_METHOD(Phalcon_Dispatcher_AbstractDispatcher, getParams) {

	zval *this_ptr = getThis();


	RETURN_MEMBER(getThis(), "params");

}

/**
 * Check if a param exists
 */
PHP_METHOD(Phalcon_Dispatcher_AbstractDispatcher, hasParam) {

	zval *param, param_sub, _0;
	zval *this_ptr = getThis();

	ZVAL_UNDEF(&param_sub);
	ZVAL_UNDEF(&_0);

	zephir_fetch_params_without_memory_grow(1, 0, &param);



	zephir_read_property(&_0, this_ptr, SL("params"), PH_NOISY_CC | PH_READONLY);
	RETURN_BOOL(zephir_array_isset(&_0, param));

}

/**
 * Checks if the dispatch loop is finished or has more pendent
 * controllers/tasks to dispatch
 */
PHP_METHOD(Phalcon_Dispatcher_AbstractDispatcher, isFinished) {

	zval *this_ptr = getThis();


	RETURN_MEMBER(getThis(), "finished");

}

/**
 * Sets the action name to be dispatched
 */
PHP_METHOD(Phalcon_Dispatcher_AbstractDispatcher, setActionName) {

	zephir_method_globals *ZEPHIR_METHOD_GLOBALS_PTR = NULL;
	zval *actionName_param = NULL;
	zval actionName;
	zval *this_ptr = getThis();

	ZVAL_UNDEF(&actionName);

	ZEPHIR_MM_GROW();
	zephir_fetch_params(1, 1, 0, &actionName_param);

	zephir_get_strval(&actionName, actionName_param);


	zephir_update_property_zval(this_ptr, SL("actionName"), &actionName);
	ZEPHIR_MM_RESTORE();

}

/**
 * Sets the default action name
 */
PHP_METHOD(Phalcon_Dispatcher_AbstractDispatcher, setDefaultAction) {

	zephir_method_globals *ZEPHIR_METHOD_GLOBALS_PTR = NULL;
	zval *actionName_param = NULL;
	zval actionName;
	zval *this_ptr = getThis();

	ZVAL_UNDEF(&actionName);

	ZEPHIR_MM_GROW();
	zephir_fetch_params(1, 1, 0, &actionName_param);

	zephir_get_strval(&actionName, actionName_param);


	zephir_update_property_zval(this_ptr, SL("defaultAction"), &actionName);
	ZEPHIR_MM_RESTORE();

}

/**
 * Sets the default namespace
 */
PHP_METHOD(Phalcon_Dispatcher_AbstractDispatcher, setDefaultNamespace) {

	zephir_method_globals *ZEPHIR_METHOD_GLOBALS_PTR = NULL;
	zval *namespaceName_param = NULL;
	zval namespaceName;
	zval *this_ptr = getThis();

	ZVAL_UNDEF(&namespaceName);

	ZEPHIR_MM_GROW();
	zephir_fetch_params(1, 1, 0, &namespaceName_param);

	zephir_get_strval(&namespaceName, namespaceName_param);


	zephir_update_property_zval(this_ptr, SL("defaultNamespace"), &namespaceName);
	ZEPHIR_MM_RESTORE();

}

/**
 * Possible class name that will be located to dispatch the request
 */
PHP_METHOD(Phalcon_Dispatcher_AbstractDispatcher, getHandlerClass) {

	zval handlerSuffix, handlerName, namespaceName, camelizedClass, handlerClass, _0;
	zephir_method_globals *ZEPHIR_METHOD_GLOBALS_PTR = NULL;
	zend_long ZEPHIR_LAST_CALL_STATUS;
	zval *this_ptr = getThis();

	ZVAL_UNDEF(&handlerSuffix);
	ZVAL_UNDEF(&handlerName);
	ZVAL_UNDEF(&namespaceName);
	ZVAL_UNDEF(&camelizedClass);
	ZVAL_UNDEF(&handlerClass);
	ZVAL_UNDEF(&_0);

	ZEPHIR_MM_GROW();

	ZEPHIR_CALL_METHOD(NULL, this_ptr, "resolveemptyproperties", NULL, 0);
	zephir_check_call_status();
	zephir_read_property(&_0, this_ptr, SL("handlerSuffix"), PH_NOISY_CC | PH_READONLY);
	ZEPHIR_CPY_WRT(&handlerSuffix, &_0);
	zephir_read_property(&_0, this_ptr, SL("handlerName"), PH_NOISY_CC | PH_READONLY);
	ZEPHIR_CPY_WRT(&handlerName, &_0);
	zephir_read_property(&_0, this_ptr, SL("namespaceName"), PH_NOISY_CC | PH_READONLY);
	ZEPHIR_CPY_WRT(&namespaceName, &_0);
	if (!(zephir_memnstr_str(&handlerName, SL("\\"), "phalcon/Dispatcher/AbstractDispatcher.zep", 867))) {
		ZEPHIR_CALL_METHOD(&camelizedClass, this_ptr, "tocamelcase", NULL, 0, &handlerName);
		zephir_check_call_status();
	} else {
		ZEPHIR_CPY_WRT(&camelizedClass, &handlerName);
	}
	ZEPHIR_INIT_VAR(&handlerClass);
	if (zephir_is_true(&namespaceName)) {
		if (!(zephir_end_with_str(&namespaceName, SL("\\")))) {
			zephir_concat_self_str(&namespaceName, SL("\\"));
		}
		ZEPHIR_CONCAT_VVV(&handlerClass, &namespaceName, &camelizedClass, &handlerSuffix);
	} else {
		ZEPHIR_CONCAT_VV(&handlerClass, &camelizedClass, &handlerSuffix);
	}
	RETURN_CCTOR(&handlerClass);

}

/**
 * Set a param by its name or numeric index
 */
PHP_METHOD(Phalcon_Dispatcher_AbstractDispatcher, setParam) {

	zval *param, param_sub, *value, value_sub;
	zval *this_ptr = getThis();

	ZVAL_UNDEF(&param_sub);
	ZVAL_UNDEF(&value_sub);

	zephir_fetch_params_without_memory_grow(2, 0, &param, &value);



	zephir_update_property_array(this_ptr, SL("params"), param, value);

}

/**
 * Sets action params to be dispatched
 */
PHP_METHOD(Phalcon_Dispatcher_AbstractDispatcher, setParams) {

	zephir_method_globals *ZEPHIR_METHOD_GLOBALS_PTR = NULL;
	zval *params_param = NULL;
	zval params;
	zval *this_ptr = getThis();

	ZVAL_UNDEF(&params);

	ZEPHIR_MM_GROW();
	zephir_fetch_params(1, 1, 0, &params_param);

	zephir_get_arrval(&params, params_param);


	zephir_update_property_zval(this_ptr, SL("params"), &params);
	ZEPHIR_MM_RESTORE();

}

/**
 * Sets the latest returned value by an action manually
 */
PHP_METHOD(Phalcon_Dispatcher_AbstractDispatcher, setReturnedValue) {

	zval *value, value_sub;
	zval *this_ptr = getThis();

	ZVAL_UNDEF(&value_sub);

	zephir_fetch_params_without_memory_grow(1, 0, &value);



	zephir_update_property_zval(this_ptr, SL("returnedValue"), value);

}

/**
 * Sets the default action suffix
 */
PHP_METHOD(Phalcon_Dispatcher_AbstractDispatcher, setActionSuffix) {

	zephir_method_globals *ZEPHIR_METHOD_GLOBALS_PTR = NULL;
	zval *actionSuffix_param = NULL;
	zval actionSuffix;
	zval *this_ptr = getThis();

	ZVAL_UNDEF(&actionSuffix);

	ZEPHIR_MM_GROW();
	zephir_fetch_params(1, 1, 0, &actionSuffix_param);

	zephir_get_strval(&actionSuffix, actionSuffix_param);


	zephir_update_property_zval(this_ptr, SL("actionSuffix"), &actionSuffix);
	ZEPHIR_MM_RESTORE();

}

/**
 * Sets the events manager
 */
PHP_METHOD(Phalcon_Dispatcher_AbstractDispatcher, setEventsManager) {

	zval *eventsManager, eventsManager_sub;
	zval *this_ptr = getThis();

	ZVAL_UNDEF(&eventsManager_sub);

	zephir_fetch_params_without_memory_grow(1, 0, &eventsManager);



	zephir_update_property_zval(this_ptr, SL("eventsManager"), eventsManager);

}

/**
 * Sets the default suffix for the handler
 */
PHP_METHOD(Phalcon_Dispatcher_AbstractDispatcher, setHandlerSuffix) {

	zephir_method_globals *ZEPHIR_METHOD_GLOBALS_PTR = NULL;
	zval *handlerSuffix_param = NULL;
	zval handlerSuffix;
	zval *this_ptr = getThis();

	ZVAL_UNDEF(&handlerSuffix);

	ZEPHIR_MM_GROW();
	zephir_fetch_params(1, 1, 0, &handlerSuffix_param);

	zephir_get_strval(&handlerSuffix, handlerSuffix_param);


	zephir_update_property_zval(this_ptr, SL("handlerSuffix"), &handlerSuffix);
	ZEPHIR_MM_RESTORE();

}

/**
 * Enable model binding during dispatch
 *
 * ```php
 * $di->set(
 *     'dispatcher',
 *     function() {
 *         $dispatcher = new Dispatcher();
 *
 *         $dispatcher->setModelBinder(
 *             new Binder(),
 *             'cache'
 *         );
 *
 *         return $dispatcher;
 *     }
 * );
 * ```
 */
PHP_METHOD(Phalcon_Dispatcher_AbstractDispatcher, setModelBinder) {

	zephir_method_globals *ZEPHIR_METHOD_GLOBALS_PTR = NULL;
	zend_long ZEPHIR_LAST_CALL_STATUS;
	zval *modelBinder, modelBinder_sub, *cache = NULL, cache_sub, __$true, __$false, __$null, container, _0$$3, _1$$3;
	zval *this_ptr = getThis();

	ZVAL_UNDEF(&modelBinder_sub);
	ZVAL_UNDEF(&cache_sub);
	ZVAL_BOOL(&__$true, 1);
	ZVAL_BOOL(&__$false, 0);
	ZVAL_NULL(&__$null);
	ZVAL_UNDEF(&container);
	ZVAL_UNDEF(&_0$$3);
	ZVAL_UNDEF(&_1$$3);

	ZEPHIR_MM_GROW();
	zephir_fetch_params(1, 1, 1, &modelBinder, &cache);

	if (!cache) {
		cache = &cache_sub;
		ZEPHIR_CPY_WRT(cache, &__$null);
	} else {
		ZEPHIR_SEPARATE_PARAM(cache);
	}


	if (Z_TYPE_P(cache) == IS_STRING) {
		zephir_read_property(&_0$$3, this_ptr, SL("container"), PH_NOISY_CC | PH_READONLY);
		ZEPHIR_CPY_WRT(&container, &_0$$3);
		ZEPHIR_CALL_METHOD(&_1$$3, &container, "get", NULL, 0, cache);
		zephir_check_call_status();
		ZEPHIR_CPY_WRT(cache, &_1$$3);
	}
	if (Z_TYPE_P(cache) != IS_NULL) {
		ZEPHIR_CALL_METHOD(NULL, modelBinder, "setcache", NULL, 0, cache);
		zephir_check_call_status();
	}
	if (1) {
		zephir_update_property_zval(this_ptr, SL("modelBinding"), &__$true);
	} else {
		zephir_update_property_zval(this_ptr, SL("modelBinding"), &__$false);
	}
	zephir_update_property_zval(this_ptr, SL("modelBinder"), modelBinder);
	RETURN_THIS();

}

/**
 * Sets the module where the controller is (only informative)
 */
PHP_METHOD(Phalcon_Dispatcher_AbstractDispatcher, setModuleName) {

	zephir_method_globals *ZEPHIR_METHOD_GLOBALS_PTR = NULL;
	zval *moduleName_param = NULL;
	zval moduleName;
	zval *this_ptr = getThis();

	ZVAL_UNDEF(&moduleName);

	ZEPHIR_MM_GROW();
	zephir_fetch_params(1, 1, 0, &moduleName_param);

	zephir_get_strval(&moduleName, moduleName_param);


	zephir_update_property_zval(this_ptr, SL("moduleName"), &moduleName);
	ZEPHIR_MM_RESTORE();

}

/**
 * Sets the namespace where the controller class is
 */
PHP_METHOD(Phalcon_Dispatcher_AbstractDispatcher, setNamespaceName) {

	zephir_method_globals *ZEPHIR_METHOD_GLOBALS_PTR = NULL;
	zval *namespaceName_param = NULL;
	zval namespaceName;
	zval *this_ptr = getThis();

	ZVAL_UNDEF(&namespaceName);

	ZEPHIR_MM_GROW();
	zephir_fetch_params(1, 1, 0, &namespaceName_param);

	zephir_get_strval(&namespaceName, namespaceName_param);


	zephir_update_property_zval(this_ptr, SL("namespaceName"), &namespaceName);
	ZEPHIR_MM_RESTORE();

}

/**
 * Returns value returned by the latest dispatched action
 */
PHP_METHOD(Phalcon_Dispatcher_AbstractDispatcher, getReturnedValue) {

	zval *this_ptr = getThis();


	RETURN_MEMBER(getThis(), "returnedValue");

}

/**
 * Check if the current executed action was forwarded by another one
 */
PHP_METHOD(Phalcon_Dispatcher_AbstractDispatcher, wasForwarded) {

	zval *this_ptr = getThis();


	RETURN_MEMBER(getThis(), "forwarded");

}

/**
 * Set empty properties to their defaults (where defaults are available)
 */
PHP_METHOD(Phalcon_Dispatcher_AbstractDispatcher, resolveEmptyProperties) {

	zval _0, _2, _4, _1$$3, _3$$4, _5$$5;
	zval *this_ptr = getThis();

	ZVAL_UNDEF(&_0);
	ZVAL_UNDEF(&_2);
	ZVAL_UNDEF(&_4);
	ZVAL_UNDEF(&_1$$3);
	ZVAL_UNDEF(&_3$$4);
	ZVAL_UNDEF(&_5$$5);


	zephir_read_property(&_0, this_ptr, SL("namespaceName"), PH_NOISY_CC | PH_READONLY);
	if (!(zephir_is_true(&_0))) {
		zephir_read_property(&_1$$3, this_ptr, SL("defaultNamespace"), PH_NOISY_CC | PH_READONLY);
		zephir_update_property_zval(this_ptr, SL("namespaceName"), &_1$$3);
	}
	zephir_read_property(&_2, this_ptr, SL("handlerName"), PH_NOISY_CC | PH_READONLY);
	if (!(zephir_is_true(&_2))) {
		zephir_read_property(&_3$$4, this_ptr, SL("defaultHandler"), PH_NOISY_CC | PH_READONLY);
		zephir_update_property_zval(this_ptr, SL("handlerName"), &_3$$4);
	}
	zephir_read_property(&_4, this_ptr, SL("actionName"), PH_NOISY_CC | PH_READONLY);
	if (!(zephir_is_true(&_4))) {
		zephir_read_property(&_5$$5, this_ptr, SL("defaultAction"), PH_NOISY_CC | PH_READONLY);
		zephir_update_property_zval(this_ptr, SL("actionName"), &_5$$5);
	}

}

PHP_METHOD(Phalcon_Dispatcher_AbstractDispatcher, toCamelCase) {

	zephir_method_globals *ZEPHIR_METHOD_GLOBALS_PTR = NULL;
	zend_long ZEPHIR_LAST_CALL_STATUS;
	zval *input_param = NULL, camelCaseInput, _0, _1$$3, _2$$3, _3$$3;
	zval input;
	zval *this_ptr = getThis();

	ZVAL_UNDEF(&input);
	ZVAL_UNDEF(&camelCaseInput);
	ZVAL_UNDEF(&_0);
	ZVAL_UNDEF(&_1$$3);
	ZVAL_UNDEF(&_2$$3);
	ZVAL_UNDEF(&_3$$3);

	ZEPHIR_MM_GROW();
	zephir_fetch_params(1, 1, 0, &input_param);

	zephir_get_strval(&input, input_param);


	ZEPHIR_OBS_VAR(&camelCaseInput);
	zephir_read_property(&_0, this_ptr, SL("camelCaseMap"), PH_NOISY_CC | PH_READONLY);
	if (!(zephir_array_isset_fetch(&camelCaseInput, &_0, &input, 0))) {
		ZEPHIR_INIT_VAR(&_1$$3);
		ZVAL_STRING(&_1$$3, "/[_-]+/");
<<<<<<< HEAD
		ZEPHIR_CALL_FUNCTION(&_2$$3, "preg_split", NULL, 97, &_1$$3, &input);
		zephir_check_call_status();
		ZEPHIR_INIT_NVAR(&_1$$3);
		ZVAL_STRING(&_1$$3, "ucfirst");
		ZEPHIR_CALL_FUNCTION(&_3$$3, "array_map", NULL, 98, &_1$$3, &_2$$3);
=======
		ZEPHIR_CALL_FUNCTION(&_2$$3, "preg_split", NULL, 99, &_1$$3, &input);
		zephir_check_call_status();
		ZEPHIR_INIT_NVAR(&_1$$3);
		ZVAL_STRING(&_1$$3, "ucfirst");
		ZEPHIR_CALL_FUNCTION(&_3$$3, "array_map", NULL, 100, &_1$$3, &_2$$3);
>>>>>>> f2a65a3d
		zephir_check_call_status();
		ZEPHIR_INIT_NVAR(&camelCaseInput);
		zephir_fast_join_str(&camelCaseInput, SL(""), &_3$$3);
		zephir_update_property_array(this_ptr, SL("camelCaseMap"), &input, &camelCaseInput);
	}
	RETURN_CCTOR(&camelCaseInput);

}

zend_object *zephir_init_properties_Phalcon_Dispatcher_AbstractDispatcher(zend_class_entry *class_type TSRMLS_DC) {

		zval _0, _2, _4, _6, _1$$3, _3$$4, _5$$5, _7$$6;
	zephir_method_globals *ZEPHIR_METHOD_GLOBALS_PTR = NULL;
		ZVAL_UNDEF(&_0);
	ZVAL_UNDEF(&_2);
	ZVAL_UNDEF(&_4);
	ZVAL_UNDEF(&_6);
	ZVAL_UNDEF(&_1$$3);
	ZVAL_UNDEF(&_3$$4);
	ZVAL_UNDEF(&_5$$5);
	ZVAL_UNDEF(&_7$$6);

		ZEPHIR_MM_GROW();
	
	{
		zval local_this_ptr, *this_ptr = &local_this_ptr;
		ZEPHIR_CREATE_OBJECT(this_ptr, class_type);
		zephir_read_property(&_0, this_ptr, SL("params"), PH_NOISY_CC | PH_READONLY);
		if (Z_TYPE_P(&_0) == IS_NULL) {
			ZEPHIR_INIT_VAR(&_1$$3);
			array_init(&_1$$3);
			zephir_update_property_zval(this_ptr, SL("params"), &_1$$3);
		}
		zephir_read_property(&_2, this_ptr, SL("handlerHashes"), PH_NOISY_CC | PH_READONLY);
		if (Z_TYPE_P(&_2) == IS_NULL) {
			ZEPHIR_INIT_VAR(&_3$$4);
			array_init(&_3$$4);
			zephir_update_property_zval(this_ptr, SL("handlerHashes"), &_3$$4);
		}
		zephir_read_property(&_4, this_ptr, SL("camelCaseMap"), PH_NOISY_CC | PH_READONLY);
		if (Z_TYPE_P(&_4) == IS_NULL) {
			ZEPHIR_INIT_VAR(&_5$$5);
			array_init(&_5$$5);
			zephir_update_property_zval(this_ptr, SL("camelCaseMap"), &_5$$5);
		}
		zephir_read_property(&_6, this_ptr, SL("activeMethodMap"), PH_NOISY_CC | PH_READONLY);
		if (Z_TYPE_P(&_6) == IS_NULL) {
			ZEPHIR_INIT_VAR(&_7$$6);
			array_init(&_7$$6);
			zephir_update_property_zval(this_ptr, SL("activeMethodMap"), &_7$$6);
		}
		ZEPHIR_MM_RESTORE();
		return Z_OBJ_P(this_ptr);
	}

}
<|MERGE_RESOLUTION|>--- conflicted
+++ resolved
@@ -464,11 +464,7 @@
 			}
 			break;
 		}
-<<<<<<< HEAD
-		ZEPHIR_CALL_FUNCTION(&handlerHash, "spl_object_hash", &_37, 96, &handler);
-=======
 		ZEPHIR_CALL_FUNCTION(&handlerHash, "spl_object_hash", &_37, 98, &handler);
->>>>>>> f2a65a3d
 		zephir_check_call_status();
 		zephir_read_property(&_38$$10, this_ptr, SL("handlerHashes"), PH_NOISY_CC | PH_READONLY);
 		isNewHandler = !((zephir_array_isset(&_38$$10, &handlerHash)));
@@ -1067,11 +1063,7 @@
 		zephir_read_property(&_3$$3, this_ptr, SL("actionName"), PH_NOISY_CC | PH_READONLY);
 		ZEPHIR_CALL_METHOD(&_2$$3, this_ptr, "tocamelcase", NULL, 0, &_3$$3);
 		zephir_check_call_status();
-<<<<<<< HEAD
-		ZEPHIR_CALL_FUNCTION(&activeMethodName, "lcfirst", NULL, 92, &_2$$3);
-=======
 		ZEPHIR_CALL_FUNCTION(&activeMethodName, "lcfirst", NULL, 94, &_2$$3);
->>>>>>> f2a65a3d
 		zephir_check_call_status();
 		ZEPHIR_OBS_VAR(&_4$$3);
 		zephir_read_property(&_4$$3, this_ptr, SL("actionName"), PH_NOISY_CC);
@@ -1750,19 +1742,11 @@
 	if (!(zephir_array_isset_fetch(&camelCaseInput, &_0, &input, 0))) {
 		ZEPHIR_INIT_VAR(&_1$$3);
 		ZVAL_STRING(&_1$$3, "/[_-]+/");
-<<<<<<< HEAD
-		ZEPHIR_CALL_FUNCTION(&_2$$3, "preg_split", NULL, 97, &_1$$3, &input);
-		zephir_check_call_status();
-		ZEPHIR_INIT_NVAR(&_1$$3);
-		ZVAL_STRING(&_1$$3, "ucfirst");
-		ZEPHIR_CALL_FUNCTION(&_3$$3, "array_map", NULL, 98, &_1$$3, &_2$$3);
-=======
 		ZEPHIR_CALL_FUNCTION(&_2$$3, "preg_split", NULL, 99, &_1$$3, &input);
 		zephir_check_call_status();
 		ZEPHIR_INIT_NVAR(&_1$$3);
 		ZVAL_STRING(&_1$$3, "ucfirst");
 		ZEPHIR_CALL_FUNCTION(&_3$$3, "array_map", NULL, 100, &_1$$3, &_2$$3);
->>>>>>> f2a65a3d
 		zephir_check_call_status();
 		ZEPHIR_INIT_NVAR(&camelCaseInput);
 		zephir_fast_join_str(&camelCaseInput, SL(""), &_3$$3);
