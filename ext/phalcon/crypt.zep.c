--- conflicted
+++ resolved
@@ -53,20 +53,6 @@
 
 	zend_declare_property_string(phalcon_crypt_ce, SL("_cipher"), "aes-256-cfb", ZEND_ACC_PROTECTED TSRMLS_CC);
 
-<<<<<<< HEAD
-	zephir_declare_class_constant_long(phalcon_crypt_ce, SL("PADDING_DEFAULT"), 0);
-
-	zephir_declare_class_constant_long(phalcon_crypt_ce, SL("PADDING_ANSI_X_923"), 1);
-
-	zephir_declare_class_constant_long(phalcon_crypt_ce, SL("PADDING_PKCS7"), 2);
-
-	zephir_declare_class_constant_long(phalcon_crypt_ce, SL("PADDING_ISO_10126"), 3);
-
-	zephir_declare_class_constant_long(phalcon_crypt_ce, SL("PADDING_ISO_IEC_7816_4"), 4);
-
-	zephir_declare_class_constant_long(phalcon_crypt_ce, SL("PADDING_ZERO"), 5);
-
-=======
 	/**
 	 * Available cipher methods.
 	 * @var array
@@ -104,7 +90,6 @@
 
 	zephir_declare_class_constant_long(phalcon_crypt_ce, SL("PADDING_ZERO"), 5);
 
->>>>>>> b3b083d3
 	zephir_declare_class_constant_long(phalcon_crypt_ce, SL("PADDING_SPACE"), 6);
 
 	zend_class_implements(phalcon_crypt_ce TSRMLS_CC, 1, phalcon_cryptinterface_ce);
@@ -204,20 +189,13 @@
  */
 PHP_METHOD(Phalcon_Crypt, setCipher) {
 
-<<<<<<< HEAD
-	zval *cipher_param = NULL;
-=======
 	zend_long ZEPHIR_LAST_CALL_STATUS;
 	zval *cipher_param = NULL, _0;
->>>>>>> b3b083d3
 	zval cipher;
 	zval *this_ptr = getThis();
 
 	ZVAL_UNDEF(&cipher);
-<<<<<<< HEAD
-=======
 	ZVAL_UNDEF(&_0);
->>>>>>> b3b083d3
 
 	ZEPHIR_MM_GROW();
 	zephir_fetch_params(1, 1, 0, &cipher_param);
@@ -234,14 +212,11 @@
 	}
 
 
-<<<<<<< HEAD
-=======
 	ZEPHIR_CALL_METHOD(NULL, this_ptr, "assertcipherisavailable", NULL, 0, &cipher);
 	zephir_check_call_status();
 	ZEPHIR_CALL_METHOD(&_0, this_ptr, "getivlength", NULL, 0, &cipher);
 	zephir_check_call_status();
 	zephir_update_property_zval(this_ptr, SL("ivLength"), &_0);
->>>>>>> b3b083d3
 	zephir_update_property_zval(this_ptr, SL("_cipher"), &cipher);
 	RETURN_THIS();
 
@@ -398,46 +373,16 @@
  */
 PHP_METHOD(Phalcon_Crypt, _cryptPadText) {
 
-<<<<<<< HEAD
-	zend_bool _0, _9$$7;
-	zephir_fcall_cache_entry *_3 = NULL, *_5 = NULL, *_13 = NULL;
-	zend_long blockSize, paddingType, ZEPHIR_LAST_CALL_STATUS, i = 0, paddingSize, _10$$7, _11$$7;
-	zval *text_param = NULL, *mode_param = NULL, *blockSize_param = NULL, *paddingType_param = NULL, padding, _25, _26, _27, _1$$5, _2$$5, _4$$5, _6$$5, _7$$6, _8$$6, _15$$7, _16$$7, _12$$8, _14$$8, _17$$9, _18$$9, _19$$9, _20$$9, _21$$10, _22$$10, _23$$11, _24$$11;
-=======
 	zend_bool _0, _7$$7;
 	zephir_fcall_cache_entry *_11 = NULL;
 	zend_long blockSize, paddingType, ZEPHIR_LAST_CALL_STATUS, i = 0, paddingSize, _8$$7, _9$$7;
 	zval *text_param = NULL, *mode_param = NULL, *blockSize_param = NULL, *paddingType_param = NULL, padding, _23, _24, _25, _1$$5, _2$$5, _3$$5, _4$$5, _5$$6, _6$$6, _13$$7, _14$$7, _10$$8, _12$$8, _15$$9, _16$$9, _17$$9, _18$$9, _19$$10, _20$$10, _21$$11, _22$$11;
->>>>>>> b3b083d3
 	zval text, mode;
 	zval *this_ptr = getThis();
 
 	ZVAL_UNDEF(&text);
 	ZVAL_UNDEF(&mode);
 	ZVAL_UNDEF(&padding);
-<<<<<<< HEAD
-	ZVAL_UNDEF(&_25);
-	ZVAL_UNDEF(&_26);
-	ZVAL_UNDEF(&_27);
-	ZVAL_UNDEF(&_1$$5);
-	ZVAL_UNDEF(&_2$$5);
-	ZVAL_UNDEF(&_4$$5);
-	ZVAL_UNDEF(&_6$$5);
-	ZVAL_UNDEF(&_7$$6);
-	ZVAL_UNDEF(&_8$$6);
-	ZVAL_UNDEF(&_15$$7);
-	ZVAL_UNDEF(&_16$$7);
-	ZVAL_UNDEF(&_12$$8);
-	ZVAL_UNDEF(&_14$$8);
-	ZVAL_UNDEF(&_17$$9);
-	ZVAL_UNDEF(&_18$$9);
-	ZVAL_UNDEF(&_19$$9);
-	ZVAL_UNDEF(&_20$$9);
-	ZVAL_UNDEF(&_21$$10);
-	ZVAL_UNDEF(&_22$$10);
-	ZVAL_UNDEF(&_23$$11);
-	ZVAL_UNDEF(&_24$$11);
-=======
 	ZVAL_UNDEF(&_23);
 	ZVAL_UNDEF(&_24);
 	ZVAL_UNDEF(&_25);
@@ -459,7 +404,6 @@
 	ZVAL_UNDEF(&_20$$10);
 	ZVAL_UNDEF(&_21$$11);
 	ZVAL_UNDEF(&_22$$11);
->>>>>>> b3b083d3
 
 	ZEPHIR_MM_GROW();
 	zephir_fetch_params(1, 4, 0, &text_param, &mode_param, &blockSize_param, &paddingType_param);
@@ -503,26 +447,6 @@
 		do {
 			if (paddingType == 1) {
 				ZVAL_LONG(&_1$$5, 0);
-<<<<<<< HEAD
-				ZEPHIR_CALL_FUNCTION(&_2$$5, "chr", &_3, 135, &_1$$5);
-				zephir_check_call_status();
-				ZVAL_LONG(&_1$$5, (paddingSize - 1));
-				ZEPHIR_CALL_FUNCTION(&_4$$5, "str_repeat", &_5, 136, &_2$$5, &_1$$5);
-				zephir_check_call_status();
-				ZVAL_LONG(&_1$$5, paddingSize);
-				ZEPHIR_CALL_FUNCTION(&_6$$5, "chr", &_3, 135, &_1$$5);
-				zephir_check_call_status();
-				ZEPHIR_INIT_NVAR(&padding);
-				ZEPHIR_CONCAT_VV(&padding, &_4$$5, &_6$$5);
-				break;
-			}
-			if (paddingType == 2) {
-				ZVAL_LONG(&_7$$6, paddingSize);
-				ZEPHIR_CALL_FUNCTION(&_8$$6, "chr", &_3, 135, &_7$$6);
-				zephir_check_call_status();
-				ZVAL_LONG(&_7$$6, paddingSize);
-				ZEPHIR_CALL_FUNCTION(&padding, "str_repeat", &_5, 136, &_8$$6, &_7$$6);
-=======
 				ZEPHIR_CALL_FUNCTION(&_2$$5, "chr", NULL, 138, &_1$$5);
 				zephir_check_call_status();
 				ZVAL_LONG(&_1$$5, (paddingSize - 1));
@@ -541,24 +465,16 @@
 				zephir_check_call_status();
 				ZVAL_LONG(&_5$$6, paddingSize);
 				ZEPHIR_CALL_FUNCTION(&padding, "str_repeat", NULL, 139, &_6$$6, &_5$$6);
->>>>>>> b3b083d3
 				zephir_check_call_status();
 				break;
 			}
 			if (paddingType == 3) {
 				ZEPHIR_INIT_NVAR(&padding);
 				ZVAL_STRING(&padding, "");
-<<<<<<< HEAD
-				_11$$7 = (paddingSize - 2);
-				_10$$7 = 0;
-				_9$$7 = 0;
-				if (_10$$7 <= _11$$7) {
-=======
 				_9$$7 = (paddingSize - 2);
 				_8$$7 = 0;
 				_7$$7 = 0;
 				if (_8$$7 <= _9$$7) {
->>>>>>> b3b083d3
 					while (1) {
 						if (_7$$7) {
 							_8$$7++;
@@ -568,42 +484,6 @@
 						} else {
 							_7$$7 = 1;
 						}
-<<<<<<< HEAD
-						i = _10$$7;
-						ZEPHIR_CALL_FUNCTION(&_12$$8, "rand", &_13, 114);
-						zephir_check_call_status();
-						ZEPHIR_CALL_FUNCTION(&_14$$8, "chr", &_3, 135, &_12$$8);
-						zephir_check_call_status();
-						zephir_concat_self(&padding, &_14$$8 TSRMLS_CC);
-					}
-				}
-				ZVAL_LONG(&_15$$7, paddingSize);
-				ZEPHIR_CALL_FUNCTION(&_16$$7, "chr", &_3, 135, &_15$$7);
-				zephir_check_call_status();
-				zephir_concat_self(&padding, &_16$$7 TSRMLS_CC);
-				break;
-			}
-			if (paddingType == 4) {
-				ZVAL_LONG(&_17$$9, 0x80);
-				ZEPHIR_CALL_FUNCTION(&_18$$9, "chr", &_3, 135, &_17$$9);
-				zephir_check_call_status();
-				ZVAL_LONG(&_17$$9, 0);
-				ZEPHIR_CALL_FUNCTION(&_19$$9, "chr", &_3, 135, &_17$$9);
-				zephir_check_call_status();
-				ZVAL_LONG(&_17$$9, (paddingSize - 1));
-				ZEPHIR_CALL_FUNCTION(&_20$$9, "str_repeat", &_5, 136, &_19$$9, &_17$$9);
-				zephir_check_call_status();
-				ZEPHIR_INIT_NVAR(&padding);
-				ZEPHIR_CONCAT_VV(&padding, &_18$$9, &_20$$9);
-				break;
-			}
-			if (paddingType == 5) {
-				ZVAL_LONG(&_21$$10, 0);
-				ZEPHIR_CALL_FUNCTION(&_22$$10, "chr", &_3, 135, &_21$$10);
-				zephir_check_call_status();
-				ZVAL_LONG(&_21$$10, paddingSize);
-				ZEPHIR_CALL_FUNCTION(&padding, "str_repeat", &_5, 136, &_22$$10, &_21$$10);
-=======
 						i = _8$$7;
 						ZEPHIR_CALL_FUNCTION(&_10$$8, "rand", &_11, 116);
 						zephir_check_call_status();
@@ -638,22 +518,14 @@
 				zephir_check_call_status();
 				ZVAL_LONG(&_19$$10, paddingSize);
 				ZEPHIR_CALL_FUNCTION(&padding, "str_repeat", NULL, 139, &_20$$10, &_19$$10);
->>>>>>> b3b083d3
 				zephir_check_call_status();
 				break;
 			}
 			if (paddingType == 6) {
-<<<<<<< HEAD
-				ZEPHIR_INIT_VAR(&_23$$11);
-				ZVAL_STRING(&_23$$11, " ");
-				ZVAL_LONG(&_24$$11, paddingSize);
-				ZEPHIR_CALL_FUNCTION(&padding, "str_repeat", &_5, 136, &_23$$11, &_24$$11);
-=======
 				ZEPHIR_INIT_VAR(&_21$$11);
 				ZVAL_STRING(&_21$$11, " ");
 				ZVAL_LONG(&_22$$11, paddingSize);
 				ZEPHIR_CALL_FUNCTION(&padding, "str_repeat", NULL, 139, &_21$$11, &_22$$11);
->>>>>>> b3b083d3
 				zephir_check_call_status();
 				break;
 			}
@@ -669,19 +541,11 @@
 		ZEPHIR_THROW_EXCEPTION_DEBUG_STR(phalcon_crypt_exception_ce, "Invalid padding size", "phalcon/crypt.zep", 262);
 		return;
 	}
-<<<<<<< HEAD
-	ZVAL_LONG(&_25, 0);
-	ZVAL_LONG(&_26, paddingSize);
-	ZEPHIR_INIT_VAR(&_27);
-	zephir_substr(&_27, &padding, 0 , zephir_get_intval(&_26), 0);
-	ZEPHIR_CONCAT_VV(return_value, &text, &_27);
-=======
 	ZVAL_LONG(&_23, 0);
 	ZVAL_LONG(&_24, paddingSize);
 	ZEPHIR_INIT_VAR(&_25);
 	zephir_substr(&_25, &padding, 0 , zephir_get_intval(&_24), 0);
 	ZEPHIR_CONCAT_VV(return_value, &text, &_25);
->>>>>>> b3b083d3
 	RETURN_MM();
 
 }
@@ -702,11 +566,7 @@
 	zend_bool _0, _1, _2, _19$$11, _21$$11, _23$$15, _25$$15, _26$$17, _28$$17, _29$$3;
 	long length = 0;
 	zend_long blockSize, paddingType, ZEPHIR_LAST_CALL_STATUS, i = 0, paddingSize, ord = 0;
-<<<<<<< HEAD
-	zval *text_param = NULL, *mode_param = NULL, *blockSize_param = NULL, *paddingType_param = NULL, padding, last, _3$$4, _4$$4, _5$$4, _7$$5, _8$$5, _10$$5, _12$$5, _13$$7, _14$$7, _15$$7, _16$$8, _17$$8, _18$$8, _19$$10, _20$$10, _21$$10, _33$$21, _34$$21;
-=======
 	zval *text_param = NULL, *mode_param = NULL, *blockSize_param = NULL, *paddingType_param = NULL, padding, last, _3$$4, _4$$4, _5$$4, _6$$5, _7$$5, _8$$5, _9$$5, _10$$7, _11$$7, _12$$7, _13$$8, _14$$8, _15$$8, _16$$10, _17$$10, _18$$10, _30$$21, _31$$21;
->>>>>>> b3b083d3
 	zval text, mode;
 	zval *this_ptr = getThis();
 
@@ -717,23 +577,6 @@
 	ZVAL_UNDEF(&_3$$4);
 	ZVAL_UNDEF(&_4$$4);
 	ZVAL_UNDEF(&_5$$4);
-<<<<<<< HEAD
-	ZVAL_UNDEF(&_7$$5);
-	ZVAL_UNDEF(&_8$$5);
-	ZVAL_UNDEF(&_10$$5);
-	ZVAL_UNDEF(&_12$$5);
-	ZVAL_UNDEF(&_13$$7);
-	ZVAL_UNDEF(&_14$$7);
-	ZVAL_UNDEF(&_15$$7);
-	ZVAL_UNDEF(&_16$$8);
-	ZVAL_UNDEF(&_17$$8);
-	ZVAL_UNDEF(&_18$$8);
-	ZVAL_UNDEF(&_19$$10);
-	ZVAL_UNDEF(&_20$$10);
-	ZVAL_UNDEF(&_21$$10);
-	ZVAL_UNDEF(&_33$$21);
-	ZVAL_UNDEF(&_34$$21);
-=======
 	ZVAL_UNDEF(&_6$$5);
 	ZVAL_UNDEF(&_7$$5);
 	ZVAL_UNDEF(&_8$$5);
@@ -749,7 +592,6 @@
 	ZVAL_UNDEF(&_18$$10);
 	ZVAL_UNDEF(&_30$$21);
 	ZVAL_UNDEF(&_31$$21);
->>>>>>> b3b083d3
 
 	ZEPHIR_MM_GROW();
 	zephir_fetch_params(1, 4, 0, &text_param, &mode_param, &blockSize_param, &paddingType_param);
@@ -798,29 +640,11 @@
 				ZVAL_LONG(&_4$$4, 1);
 				ZEPHIR_INIT_VAR(&last);
 				zephir_substr(&last, &text, zephir_get_intval(&_3$$4), 1 , 0);
-<<<<<<< HEAD
-				ZEPHIR_CALL_FUNCTION(&_5$$4, "ord", &_6, 137, &last);
-=======
 				ZEPHIR_CALL_FUNCTION(&_5$$4, "ord", NULL, 140, &last);
->>>>>>> b3b083d3
 				zephir_check_call_status();
 				ord = zephir_get_intval(&_5$$4);
 				if (ord <= blockSize) {
 					paddingSize = ord;
-<<<<<<< HEAD
-					ZVAL_LONG(&_7$$5, 0);
-					ZEPHIR_CALL_FUNCTION(&_8$$5, "chr", &_9, 135, &_7$$5);
-					zephir_check_call_status();
-					ZVAL_LONG(&_7$$5, (paddingSize - 1));
-					ZEPHIR_CALL_FUNCTION(&_10$$5, "str_repeat", &_11, 136, &_8$$5, &_7$$5);
-					zephir_check_call_status();
-					ZEPHIR_INIT_VAR(&padding);
-					ZEPHIR_CONCAT_VV(&padding, &_10$$5, &last);
-					ZVAL_LONG(&_7$$5, (length - paddingSize));
-					ZEPHIR_INIT_VAR(&_12$$5);
-					zephir_substr(&_12$$5, &text, zephir_get_intval(&_7$$5), 0, ZEPHIR_SUBSTR_NO_LENGTH);
-					if (!ZEPHIR_IS_EQUAL(&_12$$5, &padding)) {
-=======
 					ZVAL_LONG(&_6$$5, 0);
 					ZEPHIR_CALL_FUNCTION(&_7$$5, "chr", NULL, 138, &_6$$5);
 					zephir_check_call_status();
@@ -833,34 +657,12 @@
 					ZEPHIR_INIT_VAR(&_9$$5);
 					zephir_substr(&_9$$5, &text, zephir_get_intval(&_6$$5), 0, ZEPHIR_SUBSTR_NO_LENGTH);
 					if (!ZEPHIR_IS_EQUAL(&_9$$5, &padding)) {
->>>>>>> b3b083d3
 						paddingSize = 0;
 					}
 				}
 				break;
 			}
 			if (paddingType == 2) {
-<<<<<<< HEAD
-				ZVAL_LONG(&_13$$7, (length - 1));
-				ZVAL_LONG(&_14$$7, 1);
-				ZEPHIR_INIT_NVAR(&last);
-				zephir_substr(&last, &text, zephir_get_intval(&_13$$7), 1 , 0);
-				ZEPHIR_CALL_FUNCTION(&_15$$7, "ord", &_6, 137, &last);
-				zephir_check_call_status();
-				ord = zephir_get_intval(&_15$$7);
-				if (ord <= blockSize) {
-					paddingSize = ord;
-					ZVAL_LONG(&_16$$8, paddingSize);
-					ZEPHIR_CALL_FUNCTION(&_17$$8, "chr", &_9, 135, &_16$$8);
-					zephir_check_call_status();
-					ZVAL_LONG(&_16$$8, paddingSize);
-					ZEPHIR_CALL_FUNCTION(&padding, "str_repeat", &_11, 136, &_17$$8, &_16$$8);
-					zephir_check_call_status();
-					ZVAL_LONG(&_16$$8, (length - paddingSize));
-					ZEPHIR_INIT_VAR(&_18$$8);
-					zephir_substr(&_18$$8, &text, zephir_get_intval(&_16$$8), 0, ZEPHIR_SUBSTR_NO_LENGTH);
-					if (!ZEPHIR_IS_EQUAL(&_18$$8, &padding)) {
-=======
 				ZVAL_LONG(&_10$$7, (length - 1));
 				ZVAL_LONG(&_11$$7, 1);
 				ZEPHIR_INIT_NVAR(&last);
@@ -880,22 +682,12 @@
 					ZEPHIR_INIT_VAR(&_15$$8);
 					zephir_substr(&_15$$8, &text, zephir_get_intval(&_13$$8), 0, ZEPHIR_SUBSTR_NO_LENGTH);
 					if (!ZEPHIR_IS_EQUAL(&_15$$8, &padding)) {
->>>>>>> b3b083d3
 						paddingSize = 0;
 					}
 				}
 				break;
 			}
 			if (paddingType == 3) {
-<<<<<<< HEAD
-				ZVAL_LONG(&_19$$10, (length - 1));
-				ZVAL_LONG(&_20$$10, 1);
-				ZEPHIR_INIT_NVAR(&last);
-				zephir_substr(&last, &text, zephir_get_intval(&_19$$10), 1 , 0);
-				ZEPHIR_CALL_FUNCTION(&_21$$10, "ord", &_6, 137, &last);
-				zephir_check_call_status();
-				paddingSize = zephir_get_intval(&_21$$10);
-=======
 				ZVAL_LONG(&_16$$10, (length - 1));
 				ZVAL_LONG(&_17$$10, 1);
 				ZEPHIR_INIT_NVAR(&last);
@@ -903,23 +695,15 @@
 				ZEPHIR_CALL_FUNCTION(&_18$$10, "ord", NULL, 140, &last);
 				zephir_check_call_status();
 				paddingSize = zephir_get_intval(&_18$$10);
->>>>>>> b3b083d3
 				break;
 			}
 			if (paddingType == 4) {
 				i = (length - 1);
 				while (1) {
-<<<<<<< HEAD
-					_22$$11 = i > 0;
-					if (_22$$11) {
-						_23$$11 = ZEPHIR_STRING_OFFSET(&text, i);
-						_22$$11 = _23$$11 == 0x00;
-=======
 					_19$$11 = i > 0;
 					if (_19$$11) {
 						_20$$11 = ZEPHIR_STRING_OFFSET(&text, i);
 						_19$$11 = _20$$11 == 0x00;
->>>>>>> b3b083d3
 					}
 					_21$$11 = _19$$11;
 					if (_21$$11) {
@@ -931,13 +715,8 @@
 					paddingSize++;
 					i--;
 				}
-<<<<<<< HEAD
-				_25$$11 = ZEPHIR_STRING_OFFSET(&text, i);
-				if (_25$$11 == 0x80) {
-=======
 				_22$$11 = ZEPHIR_STRING_OFFSET(&text, i);
 				if (_22$$11 == 0x80) {
->>>>>>> b3b083d3
 					paddingSize++;
 				} else {
 					paddingSize = 0;
@@ -947,17 +726,10 @@
 			if (paddingType == 5) {
 				i = (length - 1);
 				while (1) {
-<<<<<<< HEAD
-					_26$$15 = i >= 0;
-					if (_26$$15) {
-						_27$$15 = ZEPHIR_STRING_OFFSET(&text, i);
-						_26$$15 = _27$$15 == 0x00;
-=======
 					_23$$15 = i >= 0;
 					if (_23$$15) {
 						_24$$15 = ZEPHIR_STRING_OFFSET(&text, i);
 						_23$$15 = _24$$15 == 0x00;
->>>>>>> b3b083d3
 					}
 					_25$$15 = _23$$15;
 					if (_25$$15) {
@@ -974,17 +746,10 @@
 			if (paddingType == 6) {
 				i = (length - 1);
 				while (1) {
-<<<<<<< HEAD
-					_29$$17 = i >= 0;
-					if (_29$$17) {
-						_30$$17 = ZEPHIR_STRING_OFFSET(&text, i);
-						_29$$17 = _30$$17 == 0x20;
-=======
 					_26$$17 = i >= 0;
 					if (_26$$17) {
 						_27$$17 = ZEPHIR_STRING_OFFSET(&text, i);
 						_26$$17 = _27$$17 == 0x20;
->>>>>>> b3b083d3
 					}
 					_28$$17 = _26$$17;
 					if (_28$$17) {
@@ -1007,15 +772,9 @@
 		}
 		if (_29$$3) {
 			if (paddingSize < length) {
-<<<<<<< HEAD
-				ZVAL_LONG(&_33$$21, 0);
-				ZVAL_LONG(&_34$$21, (length - paddingSize));
-				zephir_substr(return_value, &text, 0 , zephir_get_intval(&_34$$21), 0);
-=======
 				ZVAL_LONG(&_30$$21, 0);
 				ZVAL_LONG(&_31$$21, (length - paddingSize));
 				zephir_substr(return_value, &text, 0 , zephir_get_intval(&_31$$21), 0);
->>>>>>> b3b083d3
 				RETURN_MM();
 			}
 			RETURN_MM_STRING("");
@@ -1044,11 +803,7 @@
 
 	zend_bool _7, _8;
 	zend_long ZEPHIR_LAST_CALL_STATUS;
-<<<<<<< HEAD
-	zval *text_param = NULL, *key_param = NULL, __$true, encryptKey, ivSize, iv, cipher, mode, blockSize, paddingType, padded, _0, _1, _2, _3, _10, _11, _5$$9, _6$$9, _7$$9;
-=======
 	zval *text_param = NULL, *key_param = NULL, __$true, encryptKey, ivLength, iv, cipher, mode, blockSize, paddingType, padded, encrypted, _0, _1, _2, _3, _4$$7, _5$$7, _6$$7, digest$$10, hashAlgo$$10;
->>>>>>> b3b083d3
 	zval text, key;
 	zval *this_ptr = getThis();
 
@@ -1056,38 +811,23 @@
 	ZVAL_UNDEF(&key);
 	ZVAL_BOOL(&__$true, 1);
 	ZVAL_UNDEF(&encryptKey);
-<<<<<<< HEAD
-	ZVAL_UNDEF(&ivSize);
-=======
 	ZVAL_UNDEF(&ivLength);
->>>>>>> b3b083d3
 	ZVAL_UNDEF(&iv);
 	ZVAL_UNDEF(&cipher);
 	ZVAL_UNDEF(&mode);
 	ZVAL_UNDEF(&blockSize);
 	ZVAL_UNDEF(&paddingType);
 	ZVAL_UNDEF(&padded);
-<<<<<<< HEAD
-=======
 	ZVAL_UNDEF(&encrypted);
->>>>>>> b3b083d3
 	ZVAL_UNDEF(&_0);
 	ZVAL_UNDEF(&_1);
 	ZVAL_UNDEF(&_2);
 	ZVAL_UNDEF(&_3);
-<<<<<<< HEAD
-	ZVAL_UNDEF(&_10);
-	ZVAL_UNDEF(&_11);
-	ZVAL_UNDEF(&_5$$9);
-	ZVAL_UNDEF(&_6$$9);
-	ZVAL_UNDEF(&_7$$9);
-=======
 	ZVAL_UNDEF(&_4$$7);
 	ZVAL_UNDEF(&_5$$7);
 	ZVAL_UNDEF(&_6$$7);
 	ZVAL_UNDEF(&digest$$10);
 	ZVAL_UNDEF(&hashAlgo$$10);
->>>>>>> b3b083d3
 
 	ZEPHIR_MM_GROW();
 	zephir_fetch_params(1, 1, 1, &text_param, &key_param);
@@ -1119,70 +859,20 @@
 	}
 
 
-<<<<<<< HEAD
-	if (!((zephir_function_exists_ex(SL("openssl_cipher_iv_length") TSRMLS_CC) == SUCCESS))) {
-		ZEPHIR_THROW_EXCEPTION_DEBUG_STR(phalcon_crypt_exception_ce, "openssl extension is required", "phalcon/crypt.zep", 280);
-		return;
-	}
-	if (ZEPHIR_IS_STRING_IDENTICAL(&key, "")) {
-=======
 	if (EXPECTED(ZEPHIR_IS_EMPTY(&key))) {
->>>>>>> b3b083d3
 		ZEPHIR_OBS_VAR(&encryptKey);
 		zephir_read_property(&encryptKey, this_ptr, SL("_key"), PH_NOISY_CC);
 	} else {
 		ZEPHIR_CPY_WRT(&encryptKey, &key);
 	}
 	if (ZEPHIR_IS_EMPTY(&encryptKey)) {
-<<<<<<< HEAD
-		ZEPHIR_THROW_EXCEPTION_DEBUG_STR(phalcon_crypt_exception_ce, "Encryption key cannot be empty", "phalcon/crypt.zep", 290);
-=======
 		ZEPHIR_THROW_EXCEPTION_DEBUG_STR(phalcon_crypt_exception_ce, "Encryption key cannot be empty", "phalcon/crypt.zep", 387);
->>>>>>> b3b083d3
 		return;
 	}
 	ZEPHIR_OBS_VAR(&cipher);
 	zephir_read_property(&cipher, this_ptr, SL("_cipher"), PH_NOISY_CC);
 	ZEPHIR_INIT_VAR(&_0);
 	ZVAL_STRING(&_0, "-");
-<<<<<<< HEAD
-	ZEPHIR_CALL_FUNCTION(&_1, "strrpos", NULL, 138, &cipher, &_0);
-	zephir_check_call_status();
-	ZVAL_LONG(&_2, (zephir_get_numberval(&_1) - zephir_fast_strlen_ev(&cipher)));
-	ZEPHIR_INIT_NVAR(&_0);
-	zephir_substr(&_0, &cipher, zephir_get_intval(&_2), 0, ZEPHIR_SUBSTR_NO_LENGTH);
-	ZEPHIR_INIT_VAR(&mode);
-	zephir_fast_strtolower(&mode, &_0);
-	ZEPHIR_CALL_FUNCTION(&_3, "openssl_get_cipher_methods", NULL, 139, &__$true);
-	zephir_check_call_status();
-	if (!(zephir_fast_in_array(&cipher, &_3 TSRMLS_CC))) {
-		ZEPHIR_THROW_EXCEPTION_DEBUG_STR(phalcon_crypt_exception_ce, "Cipher algorithm is unknown", "phalcon/crypt.zep", 297);
-		return;
-	}
-	ZEPHIR_CALL_FUNCTION(&ivSize, "openssl_cipher_iv_length", &_4, 140, &cipher);
-	zephir_check_call_status();
-	if (ZEPHIR_GT_LONG(&ivSize, 0)) {
-		ZEPHIR_CPY_WRT(&blockSize, &ivSize);
-	} else {
-		ZEPHIR_INIT_VAR(&_5$$9);
-		ZEPHIR_CONCAT_SV(&_5$$9, "-", &mode);
-		ZEPHIR_INIT_VAR(&_6$$9);
-		ZVAL_STRING(&_6$$9, "");
-		ZEPHIR_CALL_FUNCTION(&_7$$9, "str_ireplace", NULL, 141, &_5$$9, &_6$$9, &cipher);
-		zephir_check_call_status();
-		ZEPHIR_CALL_FUNCTION(&blockSize, "openssl_cipher_iv_length", &_4, 140, &_7$$9);
-		zephir_check_call_status();
-	}
-	ZEPHIR_CALL_FUNCTION(&iv, "openssl_random_pseudo_bytes", NULL, 142, &ivSize);
-	zephir_check_call_status();
-	ZEPHIR_OBS_VAR(&paddingType);
-	zephir_read_property(&paddingType, this_ptr, SL("_padding"), PH_NOISY_CC);
-	_8 = !ZEPHIR_IS_LONG(&paddingType, 0);
-	if (_8) {
-		_9 = ZEPHIR_IS_STRING(&mode, "cbc");
-		if (!(_9)) {
-			_9 = ZEPHIR_IS_STRING(&mode, "ecb");
-=======
 	ZEPHIR_CALL_FUNCTION(&_1, "strrpos", NULL, 141, &cipher, &_0);
 	zephir_check_call_status();
 	ZVAL_LONG(&_2, (zephir_get_numberval(&_1) - zephir_fast_strlen_ev(&cipher)));
@@ -1215,26 +905,15 @@
 		_8 = ZEPHIR_IS_STRING(&mode, "cbc");
 		if (!(_8)) {
 			_8 = ZEPHIR_IS_STRING(&mode, "ecb");
->>>>>>> b3b083d3
 		}
 		_7 = _8;
 	}
-<<<<<<< HEAD
-	if (_8) {
-=======
 	if (_7) {
->>>>>>> b3b083d3
 		ZEPHIR_CALL_METHOD(&padded, this_ptr, "_cryptpadtext", NULL, 0, &text, &mode, &blockSize, &paddingType);
 		zephir_check_call_status();
 	} else {
 		ZEPHIR_CPY_WRT(&padded, &text);
 	}
-<<<<<<< HEAD
-	ZVAL_LONG(&_10, 1);
-	ZEPHIR_CALL_FUNCTION(&_11, "openssl_encrypt", NULL, 143, &padded, &cipher, &encryptKey, &_10, &iv);
-	zephir_check_call_status();
-	ZEPHIR_CONCAT_VV(return_value, &iv, &_11);
-=======
 	ZVAL_LONG(&_3, 1);
 	ZEPHIR_CALL_FUNCTION(&encrypted, "openssl_encrypt", NULL, 144, &padded, &cipher, &encryptKey, &_3, &iv);
 	zephir_check_call_status();
@@ -1248,7 +927,6 @@
 		RETURN_MM();
 	}
 	ZEPHIR_CONCAT_VV(return_value, &iv, &encrypted);
->>>>>>> b3b083d3
 	RETURN_MM();
 
 }
@@ -1269,23 +947,6 @@
 
 	zend_bool _17, _12$$8;
 	zend_long ZEPHIR_LAST_CALL_STATUS;
-<<<<<<< HEAD
-	zval *text_param = NULL, *key = NULL, key_sub, __$true, __$null, decryptKey, ivSize, cipher, mode, blockSize, paddingType, decrypted, _0, _1, _2, _3, _8, _9, _10, _11, _5$$9, _6$$9, _7$$9;
-	zval text;
-	zval *this_ptr = getThis();
-
-	ZVAL_UNDEF(&text);
-	ZVAL_UNDEF(&key_sub);
-	ZVAL_BOOL(&__$true, 1);
-	ZVAL_NULL(&__$null);
-	ZVAL_UNDEF(&decryptKey);
-	ZVAL_UNDEF(&ivSize);
-	ZVAL_UNDEF(&cipher);
-	ZVAL_UNDEF(&mode);
-	ZVAL_UNDEF(&blockSize);
-	ZVAL_UNDEF(&paddingType);
-	ZVAL_UNDEF(&decrypted);
-=======
 	zval *text_param = NULL, *key_param = NULL, __$true, __$null, decryptKey, ivLength, cipher, mode, blockSize, decrypted, ciphertext, hashAlgo, hashLength, iv, hash, _0, _1, _2, _3, _7, _16, _4$$7, _5$$7, _6$$7, _8$$8, _9$$8, _10$$8, _11$$8, _15$$8, _13$$9, _14$$9, _18$$11, _19$$11;
 	zval text, key;
 	zval *this_ptr = getThis();
@@ -1305,20 +966,10 @@
 	ZVAL_UNDEF(&hashLength);
 	ZVAL_UNDEF(&iv);
 	ZVAL_UNDEF(&hash);
->>>>>>> b3b083d3
 	ZVAL_UNDEF(&_0);
 	ZVAL_UNDEF(&_1);
 	ZVAL_UNDEF(&_2);
 	ZVAL_UNDEF(&_3);
-<<<<<<< HEAD
-	ZVAL_UNDEF(&_8);
-	ZVAL_UNDEF(&_9);
-	ZVAL_UNDEF(&_10);
-	ZVAL_UNDEF(&_11);
-	ZVAL_UNDEF(&_5$$9);
-	ZVAL_UNDEF(&_6$$9);
-	ZVAL_UNDEF(&_7$$9);
-=======
 	ZVAL_UNDEF(&_7);
 	ZVAL_UNDEF(&_16);
 	ZVAL_UNDEF(&_4$$7);
@@ -1333,7 +984,6 @@
 	ZVAL_UNDEF(&_14$$9);
 	ZVAL_UNDEF(&_18$$11);
 	ZVAL_UNDEF(&_19$$11);
->>>>>>> b3b083d3
 
 	ZEPHIR_MM_GROW();
 	zephir_fetch_params(1, 1, 1, &text_param, &key_param);
@@ -1347,27 +997,6 @@
 	} else {
 		ZEPHIR_INIT_VAR(&text);
 		ZVAL_EMPTY_STRING(&text);
-<<<<<<< HEAD
-	}
-	if (!key) {
-		key = &key_sub;
-		key = &__$null;
-	}
-
-
-	if (!((zephir_function_exists_ex(SL("openssl_cipher_iv_length") TSRMLS_CC) == SUCCESS))) {
-		ZEPHIR_THROW_EXCEPTION_DEBUG_STR(phalcon_crypt_exception_ce, "openssl extension is required", "phalcon/crypt.zep", 331);
-		return;
-	}
-	if (Z_TYPE_P(key) == IS_NULL) {
-		ZEPHIR_OBS_VAR(&decryptKey);
-		zephir_read_property(&decryptKey, this_ptr, SL("_key"), PH_NOISY_CC);
-	} else {
-		ZEPHIR_CPY_WRT(&decryptKey, key);
-	}
-	if (ZEPHIR_IS_EMPTY(&decryptKey)) {
-		ZEPHIR_THROW_EXCEPTION_DEBUG_STR(phalcon_crypt_exception_ce, "Decryption key cannot be empty", "phalcon/crypt.zep", 341);
-=======
 	}
 	if (!key_param) {
 		ZEPHIR_INIT_VAR(&key);
@@ -1394,44 +1023,19 @@
 	}
 	if (ZEPHIR_IS_EMPTY(&decryptKey)) {
 		ZEPHIR_THROW_EXCEPTION_DEBUG_STR(phalcon_crypt_exception_ce, "Decryption key cannot be empty", "phalcon/crypt.zep", 449);
->>>>>>> b3b083d3
 		return;
 	}
 	ZEPHIR_OBS_VAR(&cipher);
 	zephir_read_property(&cipher, this_ptr, SL("_cipher"), PH_NOISY_CC);
 	ZEPHIR_INIT_VAR(&_0);
 	ZVAL_STRING(&_0, "-");
-<<<<<<< HEAD
-	ZEPHIR_CALL_FUNCTION(&_1, "strrpos", NULL, 138, &cipher, &_0);
-=======
 	ZEPHIR_CALL_FUNCTION(&_1, "strrpos", NULL, 141, &cipher, &_0);
->>>>>>> b3b083d3
 	zephir_check_call_status();
 	ZVAL_LONG(&_2, (zephir_get_numberval(&_1) - zephir_fast_strlen_ev(&cipher)));
 	ZEPHIR_INIT_NVAR(&_0);
 	zephir_substr(&_0, &cipher, zephir_get_intval(&_2), 0, ZEPHIR_SUBSTR_NO_LENGTH);
 	ZEPHIR_INIT_VAR(&mode);
 	zephir_fast_strtolower(&mode, &_0);
-<<<<<<< HEAD
-	ZEPHIR_CALL_FUNCTION(&_3, "openssl_get_cipher_methods", NULL, 139, &__$true);
-	zephir_check_call_status();
-	if (!(zephir_fast_in_array(&cipher, &_3 TSRMLS_CC))) {
-		ZEPHIR_THROW_EXCEPTION_DEBUG_STR(phalcon_crypt_exception_ce, "Cipher algorithm is unknown", "phalcon/crypt.zep", 348);
-		return;
-	}
-	ZEPHIR_CALL_FUNCTION(&ivSize, "openssl_cipher_iv_length", &_4, 140, &cipher);
-	zephir_check_call_status();
-	if (ZEPHIR_GT_LONG(&ivSize, 0)) {
-		ZEPHIR_CPY_WRT(&blockSize, &ivSize);
-	} else {
-		ZEPHIR_INIT_VAR(&_5$$9);
-		ZEPHIR_CONCAT_SV(&_5$$9, "-", &mode);
-		ZEPHIR_INIT_VAR(&_6$$9);
-		ZVAL_STRING(&_6$$9, "");
-		ZEPHIR_CALL_FUNCTION(&_7$$9, "str_ireplace", NULL, 141, &_5$$9, &_6$$9, &cipher);
-		zephir_check_call_status();
-		ZEPHIR_CALL_FUNCTION(&blockSize, "openssl_cipher_iv_length", &_4, 140, &_7$$9);
-=======
 	ZEPHIR_CALL_METHOD(NULL, this_ptr, "assertcipherisavailable", NULL, 0, &cipher);
 	zephir_check_call_status();
 	zephir_read_property(&_3, this_ptr, SL("ivLength"), PH_NOISY_CC | PH_READONLY);
@@ -1487,7 +1091,6 @@
 			ZEPHIR_CPY_WRT(&decrypted, &_13$$9);
 		}
 		ZEPHIR_CALL_FUNCTION(&_15$$8, "hash_hmac", NULL, 145, &hashAlgo, &decrypted, &decryptKey, &__$true);
->>>>>>> b3b083d3
 		zephir_check_call_status();
 		if (!ZEPHIR_IS_IDENTICAL(&_15$$8, &hash)) {
 			ZEPHIR_THROW_EXCEPTION_DEBUG_STR(phalcon_crypt_mismatch_ce, "Hash does not match.", "phalcon/crypt.zep", 481);
@@ -1495,24 +1098,6 @@
 		}
 		RETURN_CCTOR(&decrypted);
 	}
-<<<<<<< HEAD
-	ZEPHIR_INIT_VAR(&_8);
-	zephir_substr(&_8, &text, zephir_get_intval(&ivSize), 0, ZEPHIR_SUBSTR_NO_LENGTH);
-	ZVAL_LONG(&_9, 0);
-	ZEPHIR_INIT_VAR(&_10);
-	zephir_substr(&_10, &text, 0 , zephir_get_intval(&ivSize), 0);
-	ZVAL_LONG(&_11, 1);
-	ZEPHIR_CALL_FUNCTION(&decrypted, "openssl_decrypt", NULL, 144, &_8, &cipher, &decryptKey, &_11, &_10);
-	zephir_check_call_status();
-	ZEPHIR_OBS_VAR(&paddingType);
-	zephir_read_property(&paddingType, this_ptr, SL("_padding"), PH_NOISY_CC);
-	_12 = ZEPHIR_IS_STRING(&mode, "cbc");
-	if (!(_12)) {
-		_12 = ZEPHIR_IS_STRING(&mode, "ecb");
-	}
-	if (_12) {
-		ZEPHIR_RETURN_CALL_METHOD(this_ptr, "_cryptunpadtext", NULL, 0, &decrypted, &mode, &blockSize, &paddingType);
-=======
 	ZEPHIR_INIT_NVAR(&_7);
 	ZVAL_STRING(&_7, "8bit");
 	ZEPHIR_CALL_FUNCTION(&ciphertext, "mb_substr", NULL, 146, &text, &ivLength, &__$null, &_7);
@@ -1527,7 +1112,6 @@
 	if (_17) {
 		zephir_read_property(&_19$$11, this_ptr, SL("_padding"), PH_NOISY_CC | PH_READONLY);
 		ZEPHIR_CALL_METHOD(&_18$$11, this_ptr, "_cryptunpadtext", NULL, 0, &decrypted, &mode, &blockSize, &_19$$11);
->>>>>>> b3b083d3
 		zephir_check_call_status();
 		ZEPHIR_CPY_WRT(&decrypted, &_18$$11);
 	}
@@ -1542,11 +1126,7 @@
 
 	zend_long ZEPHIR_LAST_CALL_STATUS;
 	zend_bool safe;
-<<<<<<< HEAD
-	zval *text_param = NULL, *key = NULL, key_sub, *safe_param = NULL, __$null, _0$$3, _2$$3, _4$$3, _5$$3, _6$$3, _7;
-=======
 	zval *text_param = NULL, *key = NULL, key_sub, *safe_param = NULL, __$null, _0$$3, _1$$3, _2$$3, _3$$3, _4$$3, _5;
->>>>>>> b3b083d3
 	zval text;
 	zval *this_ptr = getThis();
 
@@ -1554,19 +1134,11 @@
 	ZVAL_UNDEF(&key_sub);
 	ZVAL_NULL(&__$null);
 	ZVAL_UNDEF(&_0$$3);
-<<<<<<< HEAD
-	ZVAL_UNDEF(&_2$$3);
-	ZVAL_UNDEF(&_4$$3);
-	ZVAL_UNDEF(&_5$$3);
-	ZVAL_UNDEF(&_6$$3);
-	ZVAL_UNDEF(&_7);
-=======
 	ZVAL_UNDEF(&_1$$3);
 	ZVAL_UNDEF(&_2$$3);
 	ZVAL_UNDEF(&_3$$3);
 	ZVAL_UNDEF(&_4$$3);
 	ZVAL_UNDEF(&_5);
->>>>>>> b3b083d3
 
 	ZEPHIR_MM_GROW();
 	zephir_fetch_params(1, 1, 2, &text_param, &key, &safe_param);
@@ -1597,26 +1169,6 @@
 
 
 	if (safe == 1) {
-<<<<<<< HEAD
-		ZEPHIR_CALL_METHOD(&_0$$3, this_ptr, "encrypt", &_1, 0, &text, key);
-		zephir_check_call_status();
-		ZEPHIR_CALL_FUNCTION(&_2$$3, "base64_encode", &_3, 119, &_0$$3);
-		zephir_check_call_status();
-		ZEPHIR_INIT_VAR(&_4$$3);
-		ZVAL_STRING(&_4$$3, "+/");
-		ZEPHIR_INIT_VAR(&_5$$3);
-		ZVAL_STRING(&_5$$3, "-_");
-		ZEPHIR_CALL_FUNCTION(&_6$$3, "strtr", NULL, 22, &_2$$3, &_4$$3, &_5$$3);
-		zephir_check_call_status();
-		ZEPHIR_INIT_NVAR(&_4$$3);
-		ZVAL_STRING(&_4$$3, "=");
-		zephir_fast_trim(return_value, &_6$$3, &_4$$3, ZEPHIR_TRIM_RIGHT TSRMLS_CC);
-		RETURN_MM();
-	}
-	ZEPHIR_CALL_METHOD(&_7, this_ptr, "encrypt", &_1, 0, &text, key);
-	zephir_check_call_status();
-	ZEPHIR_RETURN_CALL_FUNCTION("base64_encode", &_3, 119, &_7);
-=======
 		ZEPHIR_CALL_METHOD(&_0$$3, this_ptr, "encrypt", NULL, 0, &text, key);
 		zephir_check_call_status();
 		ZEPHIR_CALL_FUNCTION(&_1$$3, "base64_encode", NULL, 121, &_0$$3);
@@ -1635,7 +1187,6 @@
 	ZEPHIR_CALL_METHOD(&_5, this_ptr, "encrypt", NULL, 0, &text, key);
 	zephir_check_call_status();
 	ZEPHIR_RETURN_CALL_FUNCTION("base64_encode", NULL, 121, &_5);
->>>>>>> b3b083d3
 	zephir_check_call_status();
 	RETURN_MM();
 
@@ -1650,11 +1201,7 @@
 
 	zend_long ZEPHIR_LAST_CALL_STATUS;
 	zend_bool safe;
-<<<<<<< HEAD
-	zval *text_param = NULL, *key = NULL, key_sub, *safe_param = NULL, __$null, _0$$3, _1$$3, _2$$3, _3$$3, _4$$3, _5$$3, _8;
-=======
 	zval *text_param = NULL, *key = NULL, key_sub, *safe_param = NULL, __$null, _0$$3, _1$$3, _2$$3, _3$$3, _4$$3, _5$$3, _6;
->>>>>>> b3b083d3
 	zval text;
 	zval *this_ptr = getThis();
 
@@ -1667,11 +1214,7 @@
 	ZVAL_UNDEF(&_3$$3);
 	ZVAL_UNDEF(&_4$$3);
 	ZVAL_UNDEF(&_5$$3);
-<<<<<<< HEAD
-	ZVAL_UNDEF(&_8);
-=======
 	ZVAL_UNDEF(&_6);
->>>>>>> b3b083d3
 
 	ZEPHIR_MM_GROW();
 	zephir_fetch_params(1, 1, 2, &text_param, &key, &safe_param);
@@ -1715,27 +1258,15 @@
 		zephir_substr(&_1$$3, &_0$$3, zephir_get_intval(&_3$$3), 0, ZEPHIR_SUBSTR_NO_LENGTH);
 		ZEPHIR_INIT_VAR(&_4$$3);
 		ZEPHIR_CONCAT_VV(&_4$$3, &_2$$3, &_1$$3);
-<<<<<<< HEAD
-		ZEPHIR_CALL_FUNCTION(&_5$$3, "base64_decode", &_6, 120, &_4$$3);
-		zephir_check_call_status();
-		ZEPHIR_RETURN_CALL_METHOD(this_ptr, "decrypt", &_7, 0, &_5$$3, key);
+		ZEPHIR_CALL_FUNCTION(&_5$$3, "base64_decode", NULL, 122, &_4$$3);
+		zephir_check_call_status();
+		ZEPHIR_RETURN_CALL_METHOD(this_ptr, "decrypt", NULL, 0, &_5$$3, key);
 		zephir_check_call_status();
 		RETURN_MM();
 	}
-	ZEPHIR_CALL_FUNCTION(&_8, "base64_decode", &_6, 120, &text);
-	zephir_check_call_status();
-	ZEPHIR_RETURN_CALL_METHOD(this_ptr, "decrypt", &_7, 0, &_8, key);
-=======
-		ZEPHIR_CALL_FUNCTION(&_5$$3, "base64_decode", NULL, 122, &_4$$3);
-		zephir_check_call_status();
-		ZEPHIR_RETURN_CALL_METHOD(this_ptr, "decrypt", NULL, 0, &_5$$3, key);
-		zephir_check_call_status();
-		RETURN_MM();
-	}
 	ZEPHIR_CALL_FUNCTION(&_6, "base64_decode", NULL, 122, &text);
 	zephir_check_call_status();
 	ZEPHIR_RETURN_CALL_METHOD(this_ptr, "decrypt", NULL, 0, &_6, key);
->>>>>>> b3b083d3
 	zephir_check_call_status();
 	RETURN_MM();
 
@@ -1775,16 +1306,6 @@
 
 	zval algos;
 	zend_long ZEPHIR_LAST_CALL_STATUS;
-<<<<<<< HEAD
-	zval __$true;
-	zval *this_ptr = getThis();
-
-	ZVAL_BOOL(&__$true, 1);
-
-	ZEPHIR_MM_GROW();
-
-	ZEPHIR_RETURN_CALL_FUNCTION("openssl_get_cipher_methods", NULL, 139, &__$true);
-=======
 	zval *this_ptr = getThis();
 
 	ZVAL_UNDEF(&algos);
@@ -1940,7 +1461,6 @@
 		return;
 	}
 	ZEPHIR_RETURN_CALL_FUNCTION("openssl_cipher_iv_length", NULL, 152, &cipher);
->>>>>>> b3b083d3
 	zephir_check_call_status();
 	RETURN_MM();
 
