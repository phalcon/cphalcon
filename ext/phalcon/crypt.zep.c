--- conflicted
+++ resolved
@@ -455,15 +455,6 @@
 		do {
 			if (paddingType == 1) {
 				ZVAL_LONG(&_1$$5, 0);
-<<<<<<< HEAD
-				ZEPHIR_CALL_FUNCTION(&_2$$5, "chr", NULL, 143, &_1$$5);
-				zephir_check_call_status();
-				ZVAL_LONG(&_1$$5, (paddingSize - 1));
-				ZEPHIR_CALL_FUNCTION(&_3$$5, "str_repeat", NULL, 144, &_2$$5, &_1$$5);
-				zephir_check_call_status();
-				ZVAL_LONG(&_1$$5, paddingSize);
-				ZEPHIR_CALL_FUNCTION(&_4$$5, "chr", NULL, 143, &_1$$5);
-=======
 				ZEPHIR_CALL_FUNCTION(&_2$$5, "chr", NULL, 128, &_1$$5);
 				zephir_check_call_status();
 				ZVAL_LONG(&_1$$5, (paddingSize - 1));
@@ -471,7 +462,6 @@
 				zephir_check_call_status();
 				ZVAL_LONG(&_1$$5, paddingSize);
 				ZEPHIR_CALL_FUNCTION(&_4$$5, "chr", NULL, 128, &_1$$5);
->>>>>>> f8defde8
 				zephir_check_call_status();
 				ZEPHIR_INIT_NVAR(&padding);
 				ZEPHIR_CONCAT_VV(&padding, &_3$$5, &_4$$5);
@@ -479,17 +469,10 @@
 			}
 			if (paddingType == 2) {
 				ZVAL_LONG(&_5$$6, paddingSize);
-<<<<<<< HEAD
-				ZEPHIR_CALL_FUNCTION(&_6$$6, "chr", NULL, 143, &_5$$6);
-				zephir_check_call_status();
-				ZVAL_LONG(&_5$$6, paddingSize);
-				ZEPHIR_CALL_FUNCTION(&padding, "str_repeat", NULL, 144, &_6$$6, &_5$$6);
-=======
 				ZEPHIR_CALL_FUNCTION(&_6$$6, "chr", NULL, 128, &_5$$6);
 				zephir_check_call_status();
 				ZVAL_LONG(&_5$$6, paddingSize);
 				ZEPHIR_CALL_FUNCTION(&padding, "str_repeat", NULL, 129, &_6$$6, &_5$$6);
->>>>>>> f8defde8
 				zephir_check_call_status();
 				break;
 			}
@@ -510,40 +493,21 @@
 							_7$$7 = 1;
 						}
 						i = _8$$7;
-<<<<<<< HEAD
-						ZEPHIR_CALL_FUNCTION(&_10$$8, "rand", &_11, 122);
-						zephir_check_call_status();
-						ZEPHIR_CALL_FUNCTION(&_12$$8, "chr", NULL, 143, &_10$$8);
-=======
 						ZEPHIR_CALL_FUNCTION(&_10$$8, "rand", &_11, 107);
 						zephir_check_call_status();
 						ZEPHIR_CALL_FUNCTION(&_12$$8, "chr", NULL, 128, &_10$$8);
->>>>>>> f8defde8
 						zephir_check_call_status();
 						zephir_concat_self(&padding, &_12$$8 TSRMLS_CC);
 					}
 				}
 				ZVAL_LONG(&_13$$7, paddingSize);
-<<<<<<< HEAD
-				ZEPHIR_CALL_FUNCTION(&_14$$7, "chr", NULL, 143, &_13$$7);
-=======
 				ZEPHIR_CALL_FUNCTION(&_14$$7, "chr", NULL, 128, &_13$$7);
->>>>>>> f8defde8
 				zephir_check_call_status();
 				zephir_concat_self(&padding, &_14$$7 TSRMLS_CC);
 				break;
 			}
 			if (paddingType == 4) {
 				ZVAL_LONG(&_15$$9, 0x80);
-<<<<<<< HEAD
-				ZEPHIR_CALL_FUNCTION(&_16$$9, "chr", NULL, 143, &_15$$9);
-				zephir_check_call_status();
-				ZVAL_LONG(&_15$$9, 0);
-				ZEPHIR_CALL_FUNCTION(&_17$$9, "chr", NULL, 143, &_15$$9);
-				zephir_check_call_status();
-				ZVAL_LONG(&_15$$9, (paddingSize - 1));
-				ZEPHIR_CALL_FUNCTION(&_18$$9, "str_repeat", NULL, 144, &_17$$9, &_15$$9);
-=======
 				ZEPHIR_CALL_FUNCTION(&_16$$9, "chr", NULL, 128, &_15$$9);
 				zephir_check_call_status();
 				ZVAL_LONG(&_15$$9, 0);
@@ -551,7 +515,6 @@
 				zephir_check_call_status();
 				ZVAL_LONG(&_15$$9, (paddingSize - 1));
 				ZEPHIR_CALL_FUNCTION(&_18$$9, "str_repeat", NULL, 129, &_17$$9, &_15$$9);
->>>>>>> f8defde8
 				zephir_check_call_status();
 				ZEPHIR_INIT_NVAR(&padding);
 				ZEPHIR_CONCAT_VV(&padding, &_16$$9, &_18$$9);
@@ -559,17 +522,10 @@
 			}
 			if (paddingType == 5) {
 				ZVAL_LONG(&_19$$10, 0);
-<<<<<<< HEAD
-				ZEPHIR_CALL_FUNCTION(&_20$$10, "chr", NULL, 143, &_19$$10);
-				zephir_check_call_status();
-				ZVAL_LONG(&_19$$10, paddingSize);
-				ZEPHIR_CALL_FUNCTION(&padding, "str_repeat", NULL, 144, &_20$$10, &_19$$10);
-=======
 				ZEPHIR_CALL_FUNCTION(&_20$$10, "chr", NULL, 128, &_19$$10);
 				zephir_check_call_status();
 				ZVAL_LONG(&_19$$10, paddingSize);
 				ZEPHIR_CALL_FUNCTION(&padding, "str_repeat", NULL, 129, &_20$$10, &_19$$10);
->>>>>>> f8defde8
 				zephir_check_call_status();
 				break;
 			}
@@ -577,11 +533,7 @@
 				ZEPHIR_INIT_VAR(&_21$$11);
 				ZVAL_STRING(&_21$$11, " ");
 				ZVAL_LONG(&_22$$11, paddingSize);
-<<<<<<< HEAD
-				ZEPHIR_CALL_FUNCTION(&padding, "str_repeat", NULL, 144, &_21$$11, &_22$$11);
-=======
 				ZEPHIR_CALL_FUNCTION(&padding, "str_repeat", NULL, 129, &_21$$11, &_22$$11);
->>>>>>> f8defde8
 				zephir_check_call_status();
 				break;
 			}
@@ -696,27 +648,16 @@
 				ZVAL_LONG(&_4$$4, 1);
 				ZEPHIR_INIT_VAR(&last);
 				zephir_substr(&last, &text, zephir_get_intval(&_3$$4), 1 , 0);
-<<<<<<< HEAD
-				ZEPHIR_CALL_FUNCTION(&_5$$4, "ord", NULL, 145, &last);
-=======
 				ZEPHIR_CALL_FUNCTION(&_5$$4, "ord", NULL, 130, &last);
->>>>>>> f8defde8
 				zephir_check_call_status();
 				ord = zephir_get_intval(&_5$$4);
 				if (ord <= blockSize) {
 					paddingSize = ord;
 					ZVAL_LONG(&_6$$5, 0);
-<<<<<<< HEAD
-					ZEPHIR_CALL_FUNCTION(&_7$$5, "chr", NULL, 143, &_6$$5);
-					zephir_check_call_status();
-					ZVAL_LONG(&_6$$5, (paddingSize - 1));
-					ZEPHIR_CALL_FUNCTION(&_8$$5, "str_repeat", NULL, 144, &_7$$5, &_6$$5);
-=======
 					ZEPHIR_CALL_FUNCTION(&_7$$5, "chr", NULL, 128, &_6$$5);
 					zephir_check_call_status();
 					ZVAL_LONG(&_6$$5, (paddingSize - 1));
 					ZEPHIR_CALL_FUNCTION(&_8$$5, "str_repeat", NULL, 129, &_7$$5, &_6$$5);
->>>>>>> f8defde8
 					zephir_check_call_status();
 					ZEPHIR_INIT_VAR(&padding);
 					ZEPHIR_CONCAT_VV(&padding, &_8$$5, &last);
@@ -734,27 +675,16 @@
 				ZVAL_LONG(&_11$$7, 1);
 				ZEPHIR_INIT_NVAR(&last);
 				zephir_substr(&last, &text, zephir_get_intval(&_10$$7), 1 , 0);
-<<<<<<< HEAD
-				ZEPHIR_CALL_FUNCTION(&_12$$7, "ord", NULL, 145, &last);
-=======
 				ZEPHIR_CALL_FUNCTION(&_12$$7, "ord", NULL, 130, &last);
->>>>>>> f8defde8
 				zephir_check_call_status();
 				ord = zephir_get_intval(&_12$$7);
 				if (ord <= blockSize) {
 					paddingSize = ord;
 					ZVAL_LONG(&_13$$8, paddingSize);
-<<<<<<< HEAD
-					ZEPHIR_CALL_FUNCTION(&_14$$8, "chr", NULL, 143, &_13$$8);
-					zephir_check_call_status();
-					ZVAL_LONG(&_13$$8, paddingSize);
-					ZEPHIR_CALL_FUNCTION(&padding, "str_repeat", NULL, 144, &_14$$8, &_13$$8);
-=======
 					ZEPHIR_CALL_FUNCTION(&_14$$8, "chr", NULL, 128, &_13$$8);
 					zephir_check_call_status();
 					ZVAL_LONG(&_13$$8, paddingSize);
 					ZEPHIR_CALL_FUNCTION(&padding, "str_repeat", NULL, 129, &_14$$8, &_13$$8);
->>>>>>> f8defde8
 					zephir_check_call_status();
 					ZVAL_LONG(&_13$$8, (length - paddingSize));
 					ZEPHIR_INIT_VAR(&_15$$8);
@@ -770,11 +700,7 @@
 				ZVAL_LONG(&_17$$10, 1);
 				ZEPHIR_INIT_NVAR(&last);
 				zephir_substr(&last, &text, zephir_get_intval(&_16$$10), 1 , 0);
-<<<<<<< HEAD
-				ZEPHIR_CALL_FUNCTION(&_18$$10, "ord", NULL, 145, &last);
-=======
 				ZEPHIR_CALL_FUNCTION(&_18$$10, "ord", NULL, 130, &last);
->>>>>>> f8defde8
 				zephir_check_call_status();
 				paddingSize = zephir_get_intval(&_18$$10);
 				break;
@@ -955,11 +881,7 @@
 	zephir_read_property(&cipher, this_ptr, SL("_cipher"), PH_NOISY_CC);
 	ZEPHIR_INIT_VAR(&_0);
 	ZVAL_STRING(&_0, "-");
-<<<<<<< HEAD
-	ZEPHIR_CALL_FUNCTION(&_1, "strrpos", NULL, 146, &cipher, &_0);
-=======
 	ZEPHIR_CALL_FUNCTION(&_1, "strrpos", NULL, 131, &cipher, &_0);
->>>>>>> f8defde8
 	zephir_check_call_status();
 	ZVAL_LONG(&_2, (zephir_get_numberval(&_1) - zephir_fast_strlen_ev(&cipher)));
 	ZEPHIR_INIT_NVAR(&_0);
@@ -977,20 +899,12 @@
 		ZEPHIR_CONCAT_SV(&_4$$7, "-", &mode);
 		ZEPHIR_INIT_VAR(&_5$$7);
 		ZVAL_STRING(&_5$$7, "");
-<<<<<<< HEAD
-		ZEPHIR_CALL_FUNCTION(&_6$$7, "str_ireplace", NULL, 147, &_4$$7, &_5$$7, &cipher);
-=======
 		ZEPHIR_CALL_FUNCTION(&_6$$7, "str_ireplace", NULL, 132, &_4$$7, &_5$$7, &cipher);
->>>>>>> f8defde8
 		zephir_check_call_status();
 		ZEPHIR_CALL_METHOD(&blockSize, this_ptr, "getivlength", NULL, 0, &_6$$7);
 		zephir_check_call_status();
 	}
-<<<<<<< HEAD
-	ZEPHIR_CALL_FUNCTION(&iv, "openssl_random_pseudo_bytes", NULL, 148, &ivLength);
-=======
 	ZEPHIR_CALL_FUNCTION(&iv, "openssl_random_pseudo_bytes", NULL, 133, &ivLength);
->>>>>>> f8defde8
 	zephir_check_call_status();
 	ZEPHIR_OBS_VAR(&paddingType);
 	zephir_read_property(&paddingType, this_ptr, SL("_padding"), PH_NOISY_CC);
@@ -1009,21 +923,13 @@
 		ZEPHIR_CPY_WRT(&padded, &text);
 	}
 	ZVAL_LONG(&_3, 1);
-<<<<<<< HEAD
-	ZEPHIR_CALL_FUNCTION(&encrypted, "openssl_encrypt", NULL, 149, &padded, &cipher, &encryptKey, &_3, &iv);
-=======
 	ZEPHIR_CALL_FUNCTION(&encrypted, "openssl_encrypt", NULL, 134, &padded, &cipher, &encryptKey, &_3, &iv);
->>>>>>> f8defde8
 	zephir_check_call_status();
 	zephir_read_property(&_3, this_ptr, SL("useSigning"), PH_NOISY_CC | PH_READONLY);
 	if (zephir_is_true(&_3)) {
 		ZEPHIR_CALL_METHOD(&hashAlgo$$10, this_ptr, "gethashalgo", NULL, 0);
 		zephir_check_call_status();
-<<<<<<< HEAD
-		ZEPHIR_CALL_FUNCTION(&digest$$10, "hash_hmac", NULL, 150, &hashAlgo$$10, &padded, &encryptKey, &__$true);
-=======
 		ZEPHIR_CALL_FUNCTION(&digest$$10, "hash_hmac", NULL, 135, &hashAlgo$$10, &padded, &encryptKey, &__$true);
->>>>>>> f8defde8
 		zephir_check_call_status();
 		ZEPHIR_CONCAT_VVV(return_value, &iv, &digest$$10, &encrypted);
 		RETURN_MM();
@@ -1131,11 +1037,7 @@
 	zephir_read_property(&cipher, this_ptr, SL("_cipher"), PH_NOISY_CC);
 	ZEPHIR_INIT_VAR(&_0);
 	ZVAL_STRING(&_0, "-");
-<<<<<<< HEAD
-	ZEPHIR_CALL_FUNCTION(&_1, "strrpos", NULL, 146, &cipher, &_0);
-=======
 	ZEPHIR_CALL_FUNCTION(&_1, "strrpos", NULL, 131, &cipher, &_0);
->>>>>>> f8defde8
 	zephir_check_call_status();
 	ZVAL_LONG(&_2, (zephir_get_numberval(&_1) - zephir_fast_strlen_ev(&cipher)));
 	ZEPHIR_INIT_NVAR(&_0);
@@ -1153,11 +1055,7 @@
 		ZEPHIR_CONCAT_SV(&_4$$7, "-", &mode);
 		ZEPHIR_INIT_VAR(&_5$$7);
 		ZVAL_STRING(&_5$$7, "");
-<<<<<<< HEAD
-		ZEPHIR_CALL_FUNCTION(&_6$$7, "str_ireplace", NULL, 147, &_4$$7, &_5$$7, &cipher);
-=======
 		ZEPHIR_CALL_FUNCTION(&_6$$7, "str_ireplace", NULL, 132, &_4$$7, &_5$$7, &cipher);
->>>>>>> f8defde8
 		zephir_check_call_status();
 		ZEPHIR_CALL_METHOD(&blockSize, this_ptr, "getivlength", NULL, 0, &_6$$7);
 		zephir_check_call_status();
@@ -1165,11 +1063,7 @@
 	ZVAL_LONG(&_3, 0);
 	ZEPHIR_INIT_VAR(&_7);
 	ZVAL_STRING(&_7, "8bit");
-<<<<<<< HEAD
-	ZEPHIR_CALL_FUNCTION(&iv, "mb_substr", NULL, 151, &text, &_3, &ivLength, &_7);
-=======
 	ZEPHIR_CALL_FUNCTION(&iv, "mb_substr", NULL, 136, &text, &_3, &ivLength, &_7);
->>>>>>> f8defde8
 	zephir_check_call_status();
 	zephir_read_property(&_3, this_ptr, SL("useSigning"), PH_NOISY_CC | PH_READONLY);
 	if (zephir_is_true(&_3)) {
@@ -1177,37 +1071,22 @@
 		zephir_check_call_status();
 		ZEPHIR_INIT_VAR(&_8$$8);
 		ZVAL_STRING(&_8$$8, "");
-<<<<<<< HEAD
-		ZEPHIR_CALL_FUNCTION(&_9$$8, "hash", NULL, 152, &hashAlgo, &_8$$8, &__$true);
-=======
 		ZEPHIR_CALL_FUNCTION(&_9$$8, "hash", NULL, 137, &hashAlgo, &_8$$8, &__$true);
->>>>>>> f8defde8
 		zephir_check_call_status();
 		ZEPHIR_INIT_VAR(&hashLength);
 		ZVAL_LONG(&hashLength, zephir_fast_strlen_ev(&_9$$8));
 		ZEPHIR_INIT_NVAR(&_8$$8);
 		ZVAL_STRING(&_8$$8, "8bit");
-<<<<<<< HEAD
-		ZEPHIR_CALL_FUNCTION(&hash, "mb_substr", NULL, 151, &text, &ivLength, &hashLength, &_8$$8);
-=======
 		ZEPHIR_CALL_FUNCTION(&hash, "mb_substr", NULL, 136, &text, &ivLength, &hashLength, &_8$$8);
->>>>>>> f8defde8
 		zephir_check_call_status();
 		ZEPHIR_SINIT_VAR(_10$$8);
 		zephir_add_function(&_10$$8, &ivLength, &hashLength);
 		ZEPHIR_INIT_NVAR(&_8$$8);
 		ZVAL_STRING(&_8$$8, "8bit");
-<<<<<<< HEAD
-		ZEPHIR_CALL_FUNCTION(&ciphertext, "mb_substr", NULL, 151, &text, &_10$$8, &__$null, &_8$$8);
-		zephir_check_call_status();
-		ZVAL_LONG(&_11$$8, 1);
-		ZEPHIR_CALL_FUNCTION(&decrypted, "openssl_decrypt", NULL, 153, &ciphertext, &cipher, &decryptKey, &_11$$8, &iv);
-=======
 		ZEPHIR_CALL_FUNCTION(&ciphertext, "mb_substr", NULL, 136, &text, &_10$$8, &__$null, &_8$$8);
 		zephir_check_call_status();
 		ZVAL_LONG(&_11$$8, 1);
 		ZEPHIR_CALL_FUNCTION(&decrypted, "openssl_decrypt", NULL, 138, &ciphertext, &cipher, &decryptKey, &_11$$8, &iv);
->>>>>>> f8defde8
 		zephir_check_call_status();
 		_12$$8 = ZEPHIR_IS_STRING(&mode, "cbc");
 		if (!(_12$$8)) {
@@ -1219,11 +1098,7 @@
 			zephir_check_call_status();
 			ZEPHIR_CPY_WRT(&decrypted, &_13$$9);
 		}
-<<<<<<< HEAD
-		ZEPHIR_CALL_FUNCTION(&_15$$8, "hash_hmac", NULL, 150, &hashAlgo, &decrypted, &decryptKey, &__$true);
-=======
 		ZEPHIR_CALL_FUNCTION(&_15$$8, "hash_hmac", NULL, 135, &hashAlgo, &decrypted, &decryptKey, &__$true);
->>>>>>> f8defde8
 		zephir_check_call_status();
 		if (!ZEPHIR_IS_IDENTICAL(&_15$$8, &hash)) {
 			ZEPHIR_THROW_EXCEPTION_DEBUG_STR(phalcon_crypt_mismatch_ce, "Hash does not match.", "phalcon/crypt.zep", 472);
@@ -1233,17 +1108,10 @@
 	}
 	ZEPHIR_INIT_NVAR(&_7);
 	ZVAL_STRING(&_7, "8bit");
-<<<<<<< HEAD
-	ZEPHIR_CALL_FUNCTION(&ciphertext, "mb_substr", NULL, 151, &text, &ivLength, &__$null, &_7);
-	zephir_check_call_status();
-	ZVAL_LONG(&_16, 1);
-	ZEPHIR_CALL_FUNCTION(&decrypted, "openssl_decrypt", NULL, 153, &ciphertext, &cipher, &decryptKey, &_16, &iv);
-=======
 	ZEPHIR_CALL_FUNCTION(&ciphertext, "mb_substr", NULL, 136, &text, &ivLength, &__$null, &_7);
 	zephir_check_call_status();
 	ZVAL_LONG(&_16, 1);
 	ZEPHIR_CALL_FUNCTION(&decrypted, "openssl_decrypt", NULL, 138, &ciphertext, &cipher, &decryptKey, &_16, &iv);
->>>>>>> f8defde8
 	zephir_check_call_status();
 	_17 = ZEPHIR_IS_STRING(&mode, "cbc");
 	if (!(_17)) {
@@ -1311,17 +1179,13 @@
 	if (safe == 1) {
 		ZEPHIR_CALL_METHOD(&_0$$3, this_ptr, "encrypt", NULL, 0, &text, key);
 		zephir_check_call_status();
-<<<<<<< HEAD
-		ZEPHIR_CALL_FUNCTION(&_1$$3, "base64_encode", NULL, 125, &_0$$3);
-=======
 		ZEPHIR_CALL_FUNCTION(&_1$$3, "base64_encode", NULL, 110, &_0$$3);
->>>>>>> f8defde8
 		zephir_check_call_status();
 		ZEPHIR_INIT_VAR(&_2$$3);
 		ZVAL_STRING(&_2$$3, "+/");
 		ZEPHIR_INIT_VAR(&_3$$3);
 		ZVAL_STRING(&_3$$3, "-_");
-		ZEPHIR_CALL_FUNCTION(&_4$$3, "strtr", NULL, 66, &_1$$3, &_2$$3, &_3$$3);
+		ZEPHIR_CALL_FUNCTION(&_4$$3, "strtr", NULL, 50, &_1$$3, &_2$$3, &_3$$3);
 		zephir_check_call_status();
 		ZEPHIR_INIT_NVAR(&_2$$3);
 		ZVAL_STRING(&_2$$3, "=");
@@ -1330,11 +1194,7 @@
 	}
 	ZEPHIR_CALL_METHOD(&_5, this_ptr, "encrypt", NULL, 0, &text, key);
 	zephir_check_call_status();
-<<<<<<< HEAD
-	ZEPHIR_RETURN_CALL_FUNCTION("base64_encode", NULL, 125, &_5);
-=======
 	ZEPHIR_RETURN_CALL_FUNCTION("base64_encode", NULL, 110, &_5);
->>>>>>> f8defde8
 	zephir_check_call_status();
 	RETURN_MM();
 
@@ -1397,7 +1257,7 @@
 		ZVAL_STRING(&_0$$3, "-_");
 		ZEPHIR_INIT_VAR(&_1$$3);
 		ZVAL_STRING(&_1$$3, "+/");
-		ZEPHIR_CALL_FUNCTION(&_2$$3, "strtr", NULL, 66, &text, &_0$$3, &_1$$3);
+		ZEPHIR_CALL_FUNCTION(&_2$$3, "strtr", NULL, 50, &text, &_0$$3, &_1$$3);
 		zephir_check_call_status();
 		ZEPHIR_INIT_NVAR(&_0$$3);
 		ZVAL_STRING(&_0$$3, "===");
@@ -1406,21 +1266,13 @@
 		zephir_substr(&_1$$3, &_0$$3, zephir_get_intval(&_3$$3), 0, ZEPHIR_SUBSTR_NO_LENGTH);
 		ZEPHIR_INIT_VAR(&_4$$3);
 		ZEPHIR_CONCAT_VV(&_4$$3, &_2$$3, &_1$$3);
-<<<<<<< HEAD
-		ZEPHIR_CALL_FUNCTION(&_5$$3, "base64_decode", NULL, 126, &_4$$3);
-=======
 		ZEPHIR_CALL_FUNCTION(&_5$$3, "base64_decode", NULL, 111, &_4$$3);
->>>>>>> f8defde8
 		zephir_check_call_status();
 		ZEPHIR_RETURN_CALL_METHOD(this_ptr, "decrypt", NULL, 0, &_5$$3, key);
 		zephir_check_call_status();
 		RETURN_MM();
 	}
-<<<<<<< HEAD
-	ZEPHIR_CALL_FUNCTION(&_6, "base64_decode", NULL, 126, &text);
-=======
 	ZEPHIR_CALL_FUNCTION(&_6, "base64_decode", NULL, 111, &text);
->>>>>>> f8defde8
 	zephir_check_call_status();
 	ZEPHIR_RETURN_CALL_METHOD(this_ptr, "decrypt", NULL, 0, &_6, key);
 	zephir_check_call_status();
@@ -1469,17 +1321,10 @@
 	ZEPHIR_MM_GROW();
 
 	if (EXPECTED((zephir_function_exists_ex(SL("hash_hmac_algos") TSRMLS_CC) == SUCCESS))) {
-<<<<<<< HEAD
-		ZEPHIR_CALL_FUNCTION(&algos, "hash_hmac_algos", NULL, 154);
-		zephir_check_call_status();
-	} else {
-		ZEPHIR_CALL_FUNCTION(&algos, "hash_algos", NULL, 155);
-=======
 		ZEPHIR_CALL_FUNCTION(&algos, "hash_hmac_algos", NULL, 139);
 		zephir_check_call_status();
 	} else {
 		ZEPHIR_CALL_FUNCTION(&algos, "hash_algos", NULL, 140);
->>>>>>> f8defde8
 		zephir_check_call_status();
 	}
 	RETURN_CCTOR(&algos);
@@ -1526,11 +1371,7 @@
 		object_init_ex(&_0$$3, phalcon_crypt_exception_ce);
 		ZEPHIR_INIT_VAR(&_1$$3);
 		ZVAL_STRING(&_1$$3, "The cipher algorithm \"%s\" is not supported on this system.");
-<<<<<<< HEAD
-		ZEPHIR_CALL_FUNCTION(&_2$$3, "sprintf", NULL, 156, &_1$$3, &cipher);
-=======
 		ZEPHIR_CALL_FUNCTION(&_2$$3, "sprintf", NULL, 141, &_1$$3, &cipher);
->>>>>>> f8defde8
 		zephir_check_call_status();
 		ZEPHIR_CALL_METHOD(NULL, &_0$$3, "__construct", NULL, 4, &_2$$3);
 		zephir_check_call_status();
@@ -1582,11 +1423,7 @@
 		object_init_ex(&_0$$3, phalcon_crypt_exception_ce);
 		ZEPHIR_INIT_VAR(&_1$$3);
 		ZVAL_STRING(&_1$$3, "The hash algorithm \"%s\" is not supported on this system.");
-<<<<<<< HEAD
-		ZEPHIR_CALL_FUNCTION(&_2$$3, "sprintf", NULL, 156, &_1$$3, &hashAlgo);
-=======
 		ZEPHIR_CALL_FUNCTION(&_2$$3, "sprintf", NULL, 141, &_1$$3, &hashAlgo);
->>>>>>> f8defde8
 		zephir_check_call_status();
 		ZEPHIR_CALL_METHOD(NULL, &_0$$3, "__construct", NULL, 4, &_2$$3);
 		zephir_check_call_status();
@@ -1631,11 +1468,7 @@
 		ZEPHIR_THROW_EXCEPTION_DEBUG_STR(phalcon_crypt_exception_ce, "openssl extension is required", "phalcon/crypt.zep", 594);
 		return;
 	}
-<<<<<<< HEAD
-	ZEPHIR_RETURN_CALL_FUNCTION("openssl_cipher_iv_length", NULL, 157, &cipher);
-=======
 	ZEPHIR_RETURN_CALL_FUNCTION("openssl_cipher_iv_length", NULL, 142, &cipher);
->>>>>>> f8defde8
 	zephir_check_call_status();
 	RETURN_MM();
 
@@ -1661,11 +1494,7 @@
 		ZEPHIR_THROW_EXCEPTION_DEBUG_STR(phalcon_crypt_exception_ce, "openssl extension is required", "phalcon/crypt.zep", 608);
 		return;
 	}
-<<<<<<< HEAD
-	ZEPHIR_CALL_FUNCTION(&_0, "openssl_get_cipher_methods", NULL, 158, &__$true);
-=======
 	ZEPHIR_CALL_FUNCTION(&_0, "openssl_get_cipher_methods", NULL, 143, &__$true);
->>>>>>> f8defde8
 	zephir_check_call_status();
 	zephir_update_property_zval(this_ptr, SL("availableCiphers"), &_0);
 	ZEPHIR_MM_RESTORE();
