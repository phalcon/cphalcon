--- conflicted
+++ resolved
@@ -513,11 +513,7 @@
 	} else {
 		ZEPHIR_CPY_WRT(&encryptValue, &value);
 	}
-<<<<<<< HEAD
-	ZEPHIR_CALL_FUNCTION(NULL, "setcookie", NULL, 227, &name, &encryptValue, &expire, &path, &domain, &secure, &httpOnly);
-=======
 	ZEPHIR_CALL_FUNCTION(NULL, "setcookie", NULL, 214, &name, &encryptValue, &expire, &path, &domain, &secure, &httpOnly);
->>>>>>> f8defde8
 	zephir_check_call_status();
 	RETURN_THIS();
 
@@ -654,11 +650,7 @@
 	ZEPHIR_INIT_VAR(&_4);
 	zephir_time(&_4);
 	ZVAL_LONG(&_0, (zephir_get_numberval(&_4) - 691200));
-<<<<<<< HEAD
-	ZEPHIR_CALL_FUNCTION(NULL, "setcookie", NULL, 227, &name, &__$null, &_0, &path, &domain, &secure, &httpOnly);
-=======
 	ZEPHIR_CALL_FUNCTION(NULL, "setcookie", NULL, 214, &name, &__$null, &_0, &path, &domain, &secure, &httpOnly);
->>>>>>> f8defde8
 	zephir_check_call_status();
 	ZEPHIR_MM_RESTORE();
 
@@ -1053,22 +1045,14 @@
 	}
 
 
-<<<<<<< HEAD
-	ZEPHIR_CALL_FUNCTION(&length, "mb_strlen", NULL, 228, &signKey);
-=======
 	ZEPHIR_CALL_FUNCTION(&length, "mb_strlen", NULL, 215, &signKey);
->>>>>>> f8defde8
 	zephir_check_call_status();
 	if (ZEPHIR_LT_LONG(&length, 32)) {
 		ZEPHIR_INIT_VAR(&_0$$3);
 		object_init_ex(&_0$$3, phalcon_http_cookie_exception_ce);
 		ZEPHIR_INIT_VAR(&_1$$3);
 		ZVAL_STRING(&_1$$3, "The cookie's key should be at least 32 characters long. Current length is %d.");
-<<<<<<< HEAD
-		ZEPHIR_CALL_FUNCTION(&_2$$3, "sprintf", NULL, 156, &_1$$3, &length);
-=======
 		ZEPHIR_CALL_FUNCTION(&_2$$3, "sprintf", NULL, 141, &_1$$3, &length);
->>>>>>> f8defde8
 		zephir_check_call_status();
 		ZEPHIR_CALL_METHOD(NULL, &_0$$3, "__construct", NULL, 4, &_2$$3);
 		zephir_check_call_status();
