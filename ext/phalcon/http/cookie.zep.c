
#ifdef HAVE_CONFIG_H
#include "../../ext_config.h"
#endif

#include <php.h>
#include "../../php_ext.h"
#include "../../ext.h"

#include <Zend/zend_operators.h>
#include <Zend/zend_exceptions.h>
#include <Zend/zend_interfaces.h>

#include "kernel/main.h"
#include "kernel/object.h"
#include "kernel/memory.h"
#include "kernel/operators.h"
#include "kernel/fcall.h"
#include "ext/spl/spl_exceptions.h"
#include "kernel/exception.h"
#include "kernel/concat.h"
#include "kernel/string.h"
#include "kernel/time.h"
#include "kernel/array.h"


/**
 * This file is part of the Phalcon Framework.
 *
 * (c) Phalcon Team <team@phalcon.io>
 *
 * For the full copyright and license information, please view the LICENSE.txt
 * file that was distributed with this source code.
 */
/**
 * Provide OO wrappers to manage a HTTP cookie.
 */
ZEPHIR_INIT_CLASS(Phalcon_Http_Cookie) {

	ZEPHIR_REGISTER_CLASS_EX(Phalcon\\Http, Cookie, phalcon, http_cookie, phalcon_di_abstractinjectionaware_ce, phalcon_http_cookie_method_entry, 0);

	/**
	 * @var string
	 */
	zend_declare_property_null(phalcon_http_cookie_ce, SL("domain"), ZEND_ACC_PROTECTED);

	/**
	 * @var int
	 */
	zend_declare_property_null(phalcon_http_cookie_ce, SL("expire"), ZEND_ACC_PROTECTED);

	zend_declare_property_null(phalcon_http_cookie_ce, SL("filter"), ZEND_ACC_PROTECTED);

	/**
	 * @var bool
	 */
	zend_declare_property_null(phalcon_http_cookie_ce, SL("httpOnly"), ZEND_ACC_PROTECTED);

	/**
	 * @var string
	 */
	zend_declare_property_null(phalcon_http_cookie_ce, SL("name"), ZEND_ACC_PROTECTED);

	/**
	 * @var array
	 */
	zend_declare_property_null(phalcon_http_cookie_ce, SL("options"), ZEND_ACC_PROTECTED);

	/**
	 * @var string
	 */
	zend_declare_property_null(phalcon_http_cookie_ce, SL("path"), ZEND_ACC_PROTECTED);

	/**
	 * @var bool
	 */
	zend_declare_property_bool(phalcon_http_cookie_ce, SL("read"), 0, ZEND_ACC_PROTECTED);

	/**
	 * @var bool
	 */
	zend_declare_property_bool(phalcon_http_cookie_ce, SL("restored"), 0, ZEND_ACC_PROTECTED);

	/**
	 * @var bool
	 */
	zend_declare_property_null(phalcon_http_cookie_ce, SL("secure"), ZEND_ACC_PROTECTED);

	/**
	 * The cookie's sign key.
	 * @var string|null
	 */
	zend_declare_property_null(phalcon_http_cookie_ce, SL("signKey"), ZEND_ACC_PROTECTED);

	/**
	 * @var bool
	 */
	zend_declare_property_bool(phalcon_http_cookie_ce, SL("useEncryption"), 0, ZEND_ACC_PROTECTED);

	/**
	 * @var mixed
	 */
	zend_declare_property_null(phalcon_http_cookie_ce, SL("value"), ZEND_ACC_PROTECTED);

	phalcon_http_cookie_ce->create_object = zephir_init_properties_Phalcon_Http_Cookie;

	zend_class_implements(phalcon_http_cookie_ce, 1, phalcon_http_cookie_cookieinterface_ce);
	return SUCCESS;

}

/**
 * Phalcon\Http\Cookie constructor.
 */
PHP_METHOD(Phalcon_Http_Cookie, __construct) {

	zephir_method_globals *ZEPHIR_METHOD_GLOBALS_PTR = NULL;
	zval options;
	zend_bool secure, httpOnly;
	zend_long expire, ZEPHIR_LAST_CALL_STATUS;
	zval *name_param = NULL, *value = NULL, value_sub, *expire_param = NULL, *path_param = NULL, *secure_param = NULL, *domain_param = NULL, *httpOnly_param = NULL, *options_param = NULL, __$true, __$false, __$null, _0;
	zval name, path, domain;
	zval *this_ptr = getThis();

	ZVAL_UNDEF(&name);
	ZVAL_UNDEF(&path);
	ZVAL_UNDEF(&domain);
	ZVAL_UNDEF(&value_sub);
	ZVAL_BOOL(&__$true, 1);
	ZVAL_BOOL(&__$false, 0);
	ZVAL_NULL(&__$null);
	ZVAL_UNDEF(&_0);
	ZVAL_UNDEF(&options);

	ZEPHIR_MM_GROW();
	zephir_fetch_params(1, 1, 7, &name_param, &value, &expire_param, &path_param, &secure_param, &domain_param, &httpOnly_param, &options_param);

	if (UNEXPECTED(Z_TYPE_P(name_param) != IS_STRING && Z_TYPE_P(name_param) != IS_NULL)) {
		zephir_throw_exception_string(spl_ce_InvalidArgumentException, SL("Parameter 'name' must be of the type string"));
		RETURN_MM_NULL();
	}
	if (EXPECTED(Z_TYPE_P(name_param) == IS_STRING)) {
		zephir_get_strval(&name, name_param);
	} else {
		ZEPHIR_INIT_VAR(&name);
		ZVAL_EMPTY_STRING(&name);
	}
	if (!value) {
		value = &value_sub;
		value = &__$null;
	}
	if (!expire_param) {
		expire = 0;
	} else {
		expire = zephir_get_intval(expire_param);
	}
	if (!path_param) {
		ZEPHIR_INIT_VAR(&path);
		ZVAL_STRING(&path, "/");
	} else {
		zephir_get_strval(&path, path_param);
	}
	if (!secure_param) {
		secure = 0;
	} else {
		secure = zephir_get_boolval(secure_param);
	}
	if (!domain_param) {
		ZEPHIR_INIT_VAR(&domain);
		ZVAL_STRING(&domain, "");
	} else {
		zephir_get_strval(&domain, domain_param);
	}
	if (!httpOnly_param) {
		httpOnly = 0;
	} else {
		httpOnly = zephir_get_boolval(httpOnly_param);
	}
	if (!options_param) {
		ZEPHIR_INIT_VAR(&options);
		array_init(&options);
	} else {
		zephir_get_arrval(&options, options_param);
	}


	zephir_update_property_zval(this_ptr, SL("name"), &name);
	ZEPHIR_INIT_ZVAL_NREF(_0);
	ZVAL_LONG(&_0, expire);
	zephir_update_property_zval(this_ptr, SL("expire"), &_0);
	zephir_update_property_zval(this_ptr, SL("path"), &path);
	if (secure) {
		zephir_update_property_zval(this_ptr, SL("secure"), &__$true);
	} else {
		zephir_update_property_zval(this_ptr, SL("secure"), &__$false);
	}
	zephir_update_property_zval(this_ptr, SL("domain"), &domain);
	if (httpOnly) {
		zephir_update_property_zval(this_ptr, SL("httpOnly"), &__$true);
	} else {
		zephir_update_property_zval(this_ptr, SL("httpOnly"), &__$false);
	}
	zephir_update_property_zval(this_ptr, SL("options"), &options);
	if (Z_TYPE_P(value) != IS_NULL) {
		ZEPHIR_CALL_METHOD(NULL, this_ptr, "setvalue", NULL, 0, value);
		zephir_check_call_status();
	}
	ZEPHIR_MM_RESTORE();

}

/**
 * Magic __toString method converts the cookie's value to string
 */
PHP_METHOD(Phalcon_Http_Cookie, __toString) {

	zval _1;
	zval _0;
	zephir_method_globals *ZEPHIR_METHOD_GLOBALS_PTR = NULL;
	zend_long ZEPHIR_LAST_CALL_STATUS;
	zval *this_ptr = getThis();

	ZVAL_UNDEF(&_0);
	ZVAL_UNDEF(&_1);

	ZEPHIR_MM_GROW();

	ZEPHIR_CALL_METHOD(&_0, this_ptr, "getvalue", NULL, 0);
	zephir_check_call_status();
	zephir_get_strval(&_1, &_0);
	RETURN_CTOR(&_1);

}

/**
 * Deletes the cookie by setting an expire time in the past
 */
PHP_METHOD(Phalcon_Http_Cookie, delete) {

	zend_bool _1;
	zephir_method_globals *ZEPHIR_METHOD_GLOBALS_PTR = NULL;
	zephir_fcall_cache_entry *_11 = NULL;
	zval __$null, container, domain, httpOnly, name, options, path, secure, session, version, _0, _2, _3, _4$$3, _5$$3, _6$$4, _7$$5, _8$$5, _9$$6, _10$$6, _12$$6, _13$$6, _14$$6, _15$$6, _16$$6, _17$$6;
	zend_long ZEPHIR_LAST_CALL_STATUS;
	zval *this_ptr = getThis();

	ZVAL_NULL(&__$null);
	ZVAL_UNDEF(&container);
	ZVAL_UNDEF(&domain);
	ZVAL_UNDEF(&httpOnly);
	ZVAL_UNDEF(&name);
	ZVAL_UNDEF(&options);
	ZVAL_UNDEF(&path);
	ZVAL_UNDEF(&secure);
	ZVAL_UNDEF(&session);
	ZVAL_UNDEF(&version);
	ZVAL_UNDEF(&_0);
	ZVAL_UNDEF(&_2);
	ZVAL_UNDEF(&_3);
	ZVAL_UNDEF(&_4$$3);
	ZVAL_UNDEF(&_5$$3);
	ZVAL_UNDEF(&_6$$4);
	ZVAL_UNDEF(&_7$$5);
	ZVAL_UNDEF(&_8$$5);
	ZVAL_UNDEF(&_9$$6);
	ZVAL_UNDEF(&_10$$6);
	ZVAL_UNDEF(&_12$$6);
	ZVAL_UNDEF(&_13$$6);
	ZVAL_UNDEF(&_14$$6);
	ZVAL_UNDEF(&_15$$6);
	ZVAL_UNDEF(&_16$$6);
	ZVAL_UNDEF(&_17$$6);

	ZEPHIR_MM_GROW();

	zephir_read_property(&_0, this_ptr, SL("name"), PH_NOISY_CC | PH_READONLY);
	ZEPHIR_CPY_WRT(&name, &_0);
	zephir_read_property(&_0, this_ptr, SL("domain"), PH_NOISY_CC | PH_READONLY);
	ZEPHIR_CPY_WRT(&domain, &_0);
	zephir_read_property(&_0, this_ptr, SL("path"), PH_NOISY_CC | PH_READONLY);
	ZEPHIR_CPY_WRT(&path, &_0);
	zephir_read_property(&_0, this_ptr, SL("secure"), PH_NOISY_CC | PH_READONLY);
	ZEPHIR_CPY_WRT(&secure, &_0);
	zephir_read_property(&_0, this_ptr, SL("httpOnly"), PH_NOISY_CC | PH_READONLY);
	ZEPHIR_CPY_WRT(&httpOnly, &_0);
	zephir_read_property(&_0, this_ptr, SL("container"), PH_NOISY_CC | PH_READONLY);
	ZEPHIR_CPY_WRT(&container, &_0);
	_1 = Z_TYPE_P(&container) == IS_OBJECT;
	if (_1) {
		ZEPHIR_INIT_VAR(&_3);
		ZVAL_STRING(&_3, "session");
		ZEPHIR_CALL_METHOD(&_2, &container, "has", NULL, 0, &_3);
		zephir_check_call_status();
		_1 = zephir_is_true(&_2);
	}
	if (_1) {
		ZEPHIR_INIT_VAR(&_5$$3);
		ZVAL_STRING(&_5$$3, "session");
		ZEPHIR_CALL_METHOD(&_4$$3, &container, "getshared", NULL, 0, &_5$$3);
		zephir_check_call_status();
		ZEPHIR_CPY_WRT(&session, &_4$$3);
		ZEPHIR_CALL_METHOD(&_4$$3, &session, "exists", NULL, 0);
		zephir_check_call_status();
		if (zephir_is_true(&_4$$3)) {
			ZEPHIR_INIT_VAR(&_6$$4);
			ZEPHIR_CONCAT_SV(&_6$$4, "_PHCOOKIE_", &name);
			ZEPHIR_CALL_METHOD(NULL, &session, "remove", NULL, 0, &_6$$4);
			zephir_check_call_status();
		}
	}
	zephir_update_property_zval(this_ptr, SL("value"), &__$null);
<<<<<<< HEAD
	ZEPHIR_CALL_FUNCTION(&version, "phpversion", NULL, 285);
=======
	ZEPHIR_CALL_FUNCTION(&version, "phpversion", NULL, 201);
>>>>>>> f2a65a3d
	zephir_check_call_status();
	if (zephir_start_with_str(&version, SL("7.2"))) {
		ZEPHIR_INIT_VAR(&_7$$5);
		zephir_time(&_7$$5);
		ZVAL_LONG(&_8$$5, (zephir_get_numberval(&_7$$5) - 691200));
<<<<<<< HEAD
		ZEPHIR_CALL_FUNCTION(NULL, "setcookie", NULL, 286, &name, &__$null, &_8$$5, &path, &domain, &secure, &httpOnly);
=======
		ZEPHIR_CALL_FUNCTION(NULL, "setcookie", NULL, 300, &name, &__$null, &_8$$5, &path, &domain, &secure, &httpOnly);
>>>>>>> f2a65a3d
		zephir_check_call_status();
	} else {
		zephir_read_property(&_9$$6, this_ptr, SL("options"), PH_NOISY_CC | PH_READONLY);
		ZEPHIR_CPY_WRT(&options, &_9$$6);
		ZEPHIR_INIT_VAR(&_12$$6);
		zephir_time(&_12$$6);
		ZEPHIR_INIT_VAR(&_13$$6);
		ZVAL_STRING(&_13$$6, "expires");
		ZVAL_LONG(&_9$$6, (zephir_get_numberval(&_12$$6) - 691200));
		ZEPHIR_CALL_CE_STATIC(&_10$$6, phalcon_helper_arr_ce, "get", &_11, 16, &options, &_13$$6, &_9$$6);
		zephir_check_call_status();
		zephir_array_update_string(&options, SL("expires"), &_10$$6, PH_COPY | PH_SEPARATE);
		ZEPHIR_INIT_NVAR(&_13$$6);
		ZVAL_STRING(&_13$$6, "domain");
		ZEPHIR_CALL_CE_STATIC(&_14$$6, phalcon_helper_arr_ce, "get", &_11, 16, &options, &_13$$6, &domain);
		zephir_check_call_status();
		zephir_array_update_string(&options, SL("domain"), &_14$$6, PH_COPY | PH_SEPARATE);
		ZEPHIR_INIT_NVAR(&_13$$6);
		ZVAL_STRING(&_13$$6, "path");
		ZEPHIR_CALL_CE_STATIC(&_15$$6, phalcon_helper_arr_ce, "get", &_11, 16, &options, &_13$$6, &path);
		zephir_check_call_status();
		zephir_array_update_string(&options, SL("path"), &_15$$6, PH_COPY | PH_SEPARATE);
		ZEPHIR_INIT_NVAR(&_13$$6);
		ZVAL_STRING(&_13$$6, "secure");
		ZEPHIR_CALL_CE_STATIC(&_16$$6, phalcon_helper_arr_ce, "get", &_11, 16, &options, &_13$$6, &secure);
		zephir_check_call_status();
		zephir_array_update_string(&options, SL("secure"), &_16$$6, PH_COPY | PH_SEPARATE);
		ZEPHIR_INIT_NVAR(&_13$$6);
		ZVAL_STRING(&_13$$6, "httponly");
		ZEPHIR_CALL_CE_STATIC(&_17$$6, phalcon_helper_arr_ce, "get", &_11, 16, &options, &_13$$6, &httpOnly);
		zephir_check_call_status();
		zephir_array_update_string(&options, SL("httponly"), &_17$$6, PH_COPY | PH_SEPARATE);
<<<<<<< HEAD
		ZEPHIR_CALL_FUNCTION(NULL, "setcookie", NULL, 286, &name, &__$null, &options);
=======
		ZEPHIR_CALL_FUNCTION(NULL, "setcookie", NULL, 300, &name, &__$null, &options);
>>>>>>> f2a65a3d
		zephir_check_call_status();
	}
	ZEPHIR_MM_RESTORE();

}

/**
 * Returns the domain that the cookie is available to
 */
PHP_METHOD(Phalcon_Http_Cookie, getDomain) {

	zval _0;
	zephir_method_globals *ZEPHIR_METHOD_GLOBALS_PTR = NULL;
	zend_long ZEPHIR_LAST_CALL_STATUS;
	zval *this_ptr = getThis();

	ZVAL_UNDEF(&_0);

	ZEPHIR_MM_GROW();

	zephir_read_property(&_0, this_ptr, SL("restored"), PH_NOISY_CC | PH_READONLY);
	if (!(zephir_is_true(&_0))) {
		ZEPHIR_CALL_METHOD(NULL, this_ptr, "restore", NULL, 0);
		zephir_check_call_status();
	}
	RETURN_MM_MEMBER(getThis(), "domain");

}

/**
 * Returns the current expiration time
 */
PHP_METHOD(Phalcon_Http_Cookie, getExpiration) {

	zval _0;
	zephir_method_globals *ZEPHIR_METHOD_GLOBALS_PTR = NULL;
	zend_long ZEPHIR_LAST_CALL_STATUS;
	zval *this_ptr = getThis();

	ZVAL_UNDEF(&_0);

	ZEPHIR_MM_GROW();

	zephir_read_property(&_0, this_ptr, SL("restored"), PH_NOISY_CC | PH_READONLY);
	if (!(zephir_is_true(&_0))) {
		ZEPHIR_CALL_METHOD(NULL, this_ptr, "restore", NULL, 0);
		zephir_check_call_status();
	}
	RETURN_MM_MEMBER(getThis(), "expire");

}

/**
 * Returns if the cookie is accessible only through the HTTP protocol
 */
PHP_METHOD(Phalcon_Http_Cookie, getHttpOnly) {

	zval _0;
	zephir_method_globals *ZEPHIR_METHOD_GLOBALS_PTR = NULL;
	zend_long ZEPHIR_LAST_CALL_STATUS;
	zval *this_ptr = getThis();

	ZVAL_UNDEF(&_0);

	ZEPHIR_MM_GROW();

	zephir_read_property(&_0, this_ptr, SL("restored"), PH_NOISY_CC | PH_READONLY);
	if (!(zephir_is_true(&_0))) {
		ZEPHIR_CALL_METHOD(NULL, this_ptr, "restore", NULL, 0);
		zephir_check_call_status();
	}
	RETURN_MM_MEMBER(getThis(), "httpOnly");

}

/**
 * Returns the current cookie's name
 */
PHP_METHOD(Phalcon_Http_Cookie, getName) {

	zval *this_ptr = getThis();


	RETURN_MEMBER(getThis(), "name");

}

/**
 * Returns the current cookie's options
 */
PHP_METHOD(Phalcon_Http_Cookie, getOptions) {

	zval *this_ptr = getThis();


	RETURN_MEMBER(getThis(), "options");

}

/**
 * Returns the current cookie's path
 */
PHP_METHOD(Phalcon_Http_Cookie, getPath) {

	zval _0;
	zephir_method_globals *ZEPHIR_METHOD_GLOBALS_PTR = NULL;
	zend_long ZEPHIR_LAST_CALL_STATUS;
	zval *this_ptr = getThis();

	ZVAL_UNDEF(&_0);

	ZEPHIR_MM_GROW();

	zephir_read_property(&_0, this_ptr, SL("restored"), PH_NOISY_CC | PH_READONLY);
	if (!(zephir_is_true(&_0))) {
		ZEPHIR_CALL_METHOD(NULL, this_ptr, "restore", NULL, 0);
		zephir_check_call_status();
	}
	RETURN_MM_MEMBER(getThis(), "path");

}

/**
 * Returns whether the cookie must only be sent when the connection is
 * secure (HTTPS)
 */
PHP_METHOD(Phalcon_Http_Cookie, getSecure) {

	zval _0;
	zephir_method_globals *ZEPHIR_METHOD_GLOBALS_PTR = NULL;
	zend_long ZEPHIR_LAST_CALL_STATUS;
	zval *this_ptr = getThis();

	ZVAL_UNDEF(&_0);

	ZEPHIR_MM_GROW();

	zephir_read_property(&_0, this_ptr, SL("restored"), PH_NOISY_CC | PH_READONLY);
	if (!(zephir_is_true(&_0))) {
		ZEPHIR_CALL_METHOD(NULL, this_ptr, "restore", NULL, 0);
		zephir_check_call_status();
	}
	RETURN_MM_MEMBER(getThis(), "secure");

}

/**
 * Returns the cookie's value.
 */
PHP_METHOD(Phalcon_Http_Cookie, getValue) {

	zephir_method_globals *ZEPHIR_METHOD_GLOBALS_PTR = NULL;
	zephir_fcall_cache_entry *_6 = NULL;
	zend_long ZEPHIR_LAST_CALL_STATUS;
	zval *filters = NULL, filters_sub, *defaultValue = NULL, defaultValue_sub, _COOKIE, __$null, container, value, crypt, decryptedValue, filter, signKey, name, _0, _1, _2$$4, _3$$6, _8$$6, _9$$6, _4$$7, _5$$7, _7$$7, _10$$12, _11$$14, _12$$15, _13$$15, _14$$15, _15$$13, _16$$13;
	zval *this_ptr = getThis();

	ZVAL_UNDEF(&filters_sub);
	ZVAL_UNDEF(&defaultValue_sub);
	ZVAL_UNDEF(&_COOKIE);
	ZVAL_NULL(&__$null);
	ZVAL_UNDEF(&container);
	ZVAL_UNDEF(&value);
	ZVAL_UNDEF(&crypt);
	ZVAL_UNDEF(&decryptedValue);
	ZVAL_UNDEF(&filter);
	ZVAL_UNDEF(&signKey);
	ZVAL_UNDEF(&name);
	ZVAL_UNDEF(&_0);
	ZVAL_UNDEF(&_1);
	ZVAL_UNDEF(&_2$$4);
	ZVAL_UNDEF(&_3$$6);
	ZVAL_UNDEF(&_8$$6);
	ZVAL_UNDEF(&_9$$6);
	ZVAL_UNDEF(&_4$$7);
	ZVAL_UNDEF(&_5$$7);
	ZVAL_UNDEF(&_7$$7);
	ZVAL_UNDEF(&_10$$12);
	ZVAL_UNDEF(&_11$$14);
	ZVAL_UNDEF(&_12$$15);
	ZVAL_UNDEF(&_13$$15);
	ZVAL_UNDEF(&_14$$15);
	ZVAL_UNDEF(&_15$$13);
	ZVAL_UNDEF(&_16$$13);

	ZEPHIR_MM_GROW();
	zephir_get_global(&_COOKIE, SL("_COOKIE"));
	zephir_fetch_params(1, 0, 2, &filters, &defaultValue);

	if (!filters) {
		filters = &filters_sub;
		filters = &__$null;
	}
	if (!defaultValue) {
		defaultValue = &defaultValue_sub;
		defaultValue = &__$null;
	}


	zephir_read_property(&_0, this_ptr, SL("restored"), PH_NOISY_CC | PH_READONLY);
	if (!(zephir_is_true(&_0))) {
		ZEPHIR_CALL_METHOD(NULL, this_ptr, "restore", NULL, 0);
		zephir_check_call_status();
	}
	ZEPHIR_INIT_VAR(&container);
	ZVAL_NULL(&container);
	zephir_read_property(&_1, this_ptr, SL("name"), PH_NOISY_CC | PH_READONLY);
	ZEPHIR_CPY_WRT(&name, &_1);
	zephir_read_property(&_1, this_ptr, SL("read"), PH_NOISY_CC | PH_READONLY);
	if (ZEPHIR_IS_FALSE_IDENTICAL(&_1)) {
		ZEPHIR_OBS_VAR(&value);
		if (!(zephir_array_isset_fetch(&value, &_COOKIE, &name, 0))) {
			RETVAL_ZVAL(defaultValue, 1, 0);
			RETURN_MM();
		}
		zephir_read_property(&_2$$4, this_ptr, SL("useEncryption"), PH_NOISY_CC | PH_READONLY);
		if (zephir_is_true(&_2$$4)) {
			zephir_read_property(&_3$$6, this_ptr, SL("container"), PH_NOISY_CC | PH_READONLY);
			ZEPHIR_CPY_WRT(&container, &_3$$6);
			if (UNEXPECTED(Z_TYPE_P(&container) != IS_OBJECT)) {
				ZEPHIR_INIT_VAR(&_4$$7);
				object_init_ex(&_4$$7, phalcon_http_response_exception_ce);
				ZEPHIR_INIT_VAR(&_7$$7);
				ZVAL_STRING(&_7$$7, "the 'filter' and 'crypt' services");
				ZEPHIR_CALL_CE_STATIC(&_5$$7, phalcon_http_response_exception_ce, "containerservicenotfound", &_6, 0, &_7$$7);
				zephir_check_call_status();
				ZEPHIR_CALL_METHOD(NULL, &_4$$7, "__construct", NULL, 8, &_5$$7);
				zephir_check_call_status();
				zephir_throw_exception_debug(&_4$$7, "phalcon/Http/Cookie.zep", 282);
				ZEPHIR_MM_RESTORE();
				return;
			}
			ZEPHIR_INIT_VAR(&_9$$6);
			ZVAL_STRING(&_9$$6, "crypt");
			ZEPHIR_CALL_METHOD(&_8$$6, &container, "getshared", NULL, 0, &_9$$6);
			zephir_check_call_status();
			ZEPHIR_CPY_WRT(&crypt, &_8$$6);
			if (UNEXPECTED(Z_TYPE_P(&crypt) != IS_OBJECT)) {
				ZEPHIR_THROW_EXCEPTION_DEBUG_STR(phalcon_http_response_exception_ce, "A dependency which implements CryptInterface is required to use encryption", "phalcon/Http/Cookie.zep", 290);
				return;
			}
			zephir_read_property(&_3$$6, this_ptr, SL("signKey"), PH_NOISY_CC | PH_READONLY);
			ZEPHIR_CPY_WRT(&signKey, &_3$$6);
			if (Z_TYPE_P(&signKey) == IS_STRING) {
				ZEPHIR_CALL_METHOD(&decryptedValue, &crypt, "decryptbase64", NULL, 0, &value, &signKey);
				zephir_check_call_status();
			} else {
				ZEPHIR_CALL_METHOD(&decryptedValue, &crypt, "decryptbase64", NULL, 0, &value);
				zephir_check_call_status();
			}
		} else {
			ZEPHIR_CPY_WRT(&decryptedValue, &value);
		}
		zephir_update_property_zval(this_ptr, SL("value"), &decryptedValue);
		if (Z_TYPE_P(filters) != IS_NULL) {
			zephir_read_property(&_10$$12, this_ptr, SL("filter"), PH_NOISY_CC | PH_READONLY);
			ZEPHIR_CPY_WRT(&filter, &_10$$12);
			if (Z_TYPE_P(&filter) != IS_OBJECT) {
				if (Z_TYPE_P(&container) == IS_NULL) {
					zephir_read_property(&_11$$14, this_ptr, SL("container"), PH_NOISY_CC | PH_READONLY);
					ZEPHIR_CPY_WRT(&container, &_11$$14);
					if (UNEXPECTED(Z_TYPE_P(&container) != IS_OBJECT)) {
						ZEPHIR_INIT_VAR(&_12$$15);
						object_init_ex(&_12$$15, phalcon_http_response_exception_ce);
						ZEPHIR_INIT_VAR(&_14$$15);
						ZVAL_STRING(&_14$$15, "the 'filter' service");
						ZEPHIR_CALL_CE_STATIC(&_13$$15, phalcon_http_response_exception_ce, "containerservicenotfound", &_6, 0, &_14$$15);
						zephir_check_call_status();
						ZEPHIR_CALL_METHOD(NULL, &_12$$15, "__construct", NULL, 8, &_13$$15);
						zephir_check_call_status();
						zephir_throw_exception_debug(&_12$$15, "phalcon/Http/Cookie.zep", 333);
						ZEPHIR_MM_RESTORE();
						return;
					}
				}
				ZEPHIR_INIT_VAR(&_16$$13);
				ZVAL_STRING(&_16$$13, "filter");
				ZEPHIR_CALL_METHOD(&_15$$13, &container, "getshared", NULL, 0, &_16$$13);
				zephir_check_call_status();
				ZEPHIR_CPY_WRT(&filter, &_15$$13);
				zephir_update_property_zval(this_ptr, SL("filter"), &filter);
			}
			ZEPHIR_RETURN_CALL_METHOD(&filter, "sanitize", NULL, 0, &decryptedValue, filters);
			zephir_check_call_status();
			RETURN_MM();
		}
		RETURN_CCTOR(&decryptedValue);
	}
	RETURN_MM_MEMBER(getThis(), "value");

}

/**
 * Check if the cookie is using implicit encryption
 */
PHP_METHOD(Phalcon_Http_Cookie, isUsingEncryption) {

	zval *this_ptr = getThis();


	RETURN_MEMBER(getThis(), "useEncryption");

}

/**
 * Reads the cookie-related info from the SESSION to restore the cookie as
 * it was set.
 *
 * This method is automatically called internally so normally you don't
 * need to call it.
 */
PHP_METHOD(Phalcon_Http_Cookie, restore) {

	zend_bool _2$$3;
	zephir_method_globals *ZEPHIR_METHOD_GLOBALS_PTR = NULL;
	zval __$true, __$false, container, definition, domain, expire, httpOnly, options, path, secure, session, _0, _1$$3, _3$$3, _4$$3, _5$$4, _6$$4, _7$$5, _8$$5;
	zend_long ZEPHIR_LAST_CALL_STATUS;
	zval *this_ptr = getThis();

	ZVAL_BOOL(&__$true, 1);
	ZVAL_BOOL(&__$false, 0);
	ZVAL_UNDEF(&container);
	ZVAL_UNDEF(&definition);
	ZVAL_UNDEF(&domain);
	ZVAL_UNDEF(&expire);
	ZVAL_UNDEF(&httpOnly);
	ZVAL_UNDEF(&options);
	ZVAL_UNDEF(&path);
	ZVAL_UNDEF(&secure);
	ZVAL_UNDEF(&session);
	ZVAL_UNDEF(&_0);
	ZVAL_UNDEF(&_1$$3);
	ZVAL_UNDEF(&_3$$3);
	ZVAL_UNDEF(&_4$$3);
	ZVAL_UNDEF(&_5$$4);
	ZVAL_UNDEF(&_6$$4);
	ZVAL_UNDEF(&_7$$5);
	ZVAL_UNDEF(&_8$$5);

	ZEPHIR_MM_GROW();

	zephir_read_property(&_0, this_ptr, SL("restored"), PH_NOISY_CC | PH_READONLY);
	if (!(zephir_is_true(&_0))) {
		zephir_read_property(&_1$$3, this_ptr, SL("container"), PH_NOISY_CC | PH_READONLY);
		ZEPHIR_CPY_WRT(&container, &_1$$3);
		_2$$3 = Z_TYPE_P(&container) == IS_OBJECT;
		if (_2$$3) {
			ZEPHIR_INIT_VAR(&_4$$3);
			ZVAL_STRING(&_4$$3, "session");
			ZEPHIR_CALL_METHOD(&_3$$3, &container, "has", NULL, 0, &_4$$3);
			zephir_check_call_status();
			_2$$3 = zephir_is_true(&_3$$3);
		}
		if (_2$$3) {
			ZEPHIR_INIT_VAR(&_5$$4);
			ZVAL_STRING(&_5$$4, "session");
			ZEPHIR_CALL_METHOD(&session, &container, "getshared", NULL, 0, &_5$$4);
			zephir_check_call_status();
			ZEPHIR_CALL_METHOD(&_6$$4, &session, "exists", NULL, 0);
			zephir_check_call_status();
			if (zephir_is_true(&_6$$4)) {
				zephir_read_property(&_7$$5, this_ptr, SL("name"), PH_NOISY_CC | PH_READONLY);
				ZEPHIR_INIT_VAR(&_8$$5);
				ZEPHIR_CONCAT_SV(&_8$$5, "_PHCOOKIE_", &_7$$5);
				ZEPHIR_CALL_METHOD(&definition, &session, "get", NULL, 0, &_8$$5);
				zephir_check_call_status();
				if (zephir_array_isset_string_fetch(&expire, &definition, SL("expire"), 1)) {
					zephir_update_property_zval(this_ptr, SL("expire"), &expire);
				}
				if (zephir_array_isset_string_fetch(&domain, &definition, SL("domain"), 1)) {
					zephir_update_property_zval(this_ptr, SL("domain"), &domain);
				}
				if (zephir_array_isset_string_fetch(&path, &definition, SL("path"), 1)) {
					zephir_update_property_zval(this_ptr, SL("path"), &path);
				}
				if (zephir_array_isset_string_fetch(&secure, &definition, SL("secure"), 1)) {
					zephir_update_property_zval(this_ptr, SL("secure"), &secure);
				}
				if (zephir_array_isset_string_fetch(&httpOnly, &definition, SL("httpOnly"), 1)) {
					zephir_update_property_zval(this_ptr, SL("httpOnly"), &httpOnly);
				}
				if (zephir_array_isset_string_fetch(&options, &definition, SL("options"), 1)) {
					zephir_update_property_zval(this_ptr, SL("options"), &options);
				}
			}
		}
		if (1) {
			zephir_update_property_zval(this_ptr, SL("restored"), &__$true);
		} else {
			zephir_update_property_zval(this_ptr, SL("restored"), &__$false);
		}
	}
	RETURN_THIS();

}

/**
 * Sends the cookie to the HTTP client.
 *
 * Stores the cookie definition in session.
 */
PHP_METHOD(Phalcon_Http_Cookie, send) {

	zval _15$$14, _16$$15;
	zend_bool _1, _7;
	zval container, crypt, definition, encryptValue, expire, domain, httpOnly, name, options, path, secure, session, signKey, value, version, _0, _2, _3, _4$$9, _5$$9, _6$$10, _8$$12, _9$$12, _11$$12, _12$$11, _13$$11, _14$$11, _17$$18, _19$$18, _20$$18, _21$$18, _22$$18, _23$$18;
	zephir_method_globals *ZEPHIR_METHOD_GLOBALS_PTR = NULL;
	zephir_fcall_cache_entry *_10 = NULL, *_18 = NULL;
	zend_long ZEPHIR_LAST_CALL_STATUS;
	zval *this_ptr = getThis();

	ZVAL_UNDEF(&container);
	ZVAL_UNDEF(&crypt);
	ZVAL_UNDEF(&definition);
	ZVAL_UNDEF(&encryptValue);
	ZVAL_UNDEF(&expire);
	ZVAL_UNDEF(&domain);
	ZVAL_UNDEF(&httpOnly);
	ZVAL_UNDEF(&name);
	ZVAL_UNDEF(&options);
	ZVAL_UNDEF(&path);
	ZVAL_UNDEF(&secure);
	ZVAL_UNDEF(&session);
	ZVAL_UNDEF(&signKey);
	ZVAL_UNDEF(&value);
	ZVAL_UNDEF(&version);
	ZVAL_UNDEF(&_0);
	ZVAL_UNDEF(&_2);
	ZVAL_UNDEF(&_3);
	ZVAL_UNDEF(&_4$$9);
	ZVAL_UNDEF(&_5$$9);
	ZVAL_UNDEF(&_6$$10);
	ZVAL_UNDEF(&_8$$12);
	ZVAL_UNDEF(&_9$$12);
	ZVAL_UNDEF(&_11$$12);
	ZVAL_UNDEF(&_12$$11);
	ZVAL_UNDEF(&_13$$11);
	ZVAL_UNDEF(&_14$$11);
	ZVAL_UNDEF(&_17$$18);
	ZVAL_UNDEF(&_19$$18);
	ZVAL_UNDEF(&_20$$18);
	ZVAL_UNDEF(&_21$$18);
	ZVAL_UNDEF(&_22$$18);
	ZVAL_UNDEF(&_23$$18);
	ZVAL_UNDEF(&_15$$14);
	ZVAL_UNDEF(&_16$$15);

	ZEPHIR_MM_GROW();

	zephir_read_property(&_0, this_ptr, SL("name"), PH_NOISY_CC | PH_READONLY);
	ZEPHIR_CPY_WRT(&name, &_0);
	zephir_read_property(&_0, this_ptr, SL("value"), PH_NOISY_CC | PH_READONLY);
	ZEPHIR_CPY_WRT(&value, &_0);
	zephir_read_property(&_0, this_ptr, SL("expire"), PH_NOISY_CC | PH_READONLY);
	ZEPHIR_CPY_WRT(&expire, &_0);
	zephir_read_property(&_0, this_ptr, SL("domain"), PH_NOISY_CC | PH_READONLY);
	ZEPHIR_CPY_WRT(&domain, &_0);
	zephir_read_property(&_0, this_ptr, SL("path"), PH_NOISY_CC | PH_READONLY);
	ZEPHIR_CPY_WRT(&path, &_0);
	zephir_read_property(&_0, this_ptr, SL("secure"), PH_NOISY_CC | PH_READONLY);
	ZEPHIR_CPY_WRT(&secure, &_0);
	zephir_read_property(&_0, this_ptr, SL("httpOnly"), PH_NOISY_CC | PH_READONLY);
	ZEPHIR_CPY_WRT(&httpOnly, &_0);
	zephir_read_property(&_0, this_ptr, SL("options"), PH_NOISY_CC | PH_READONLY);
	ZEPHIR_CPY_WRT(&options, &_0);
	zephir_read_property(&_0, this_ptr, SL("container"), PH_NOISY_CC | PH_READONLY);
	ZEPHIR_CPY_WRT(&container, &_0);
	ZEPHIR_INIT_VAR(&definition);
	array_init(&definition);
	if (!ZEPHIR_IS_LONG(&expire, 0)) {
		zephir_array_update_string(&definition, SL("expire"), &expire, PH_COPY | PH_SEPARATE);
	}
	if (!(ZEPHIR_IS_EMPTY(&path))) {
		zephir_array_update_string(&definition, SL("path"), &path, PH_COPY | PH_SEPARATE);
	}
	if (!(ZEPHIR_IS_EMPTY(&domain))) {
		zephir_array_update_string(&definition, SL("domain"), &domain, PH_COPY | PH_SEPARATE);
	}
	if (!(ZEPHIR_IS_EMPTY(&secure))) {
		zephir_array_update_string(&definition, SL("secure"), &secure, PH_COPY | PH_SEPARATE);
	}
	if (!(ZEPHIR_IS_EMPTY(&httpOnly))) {
		zephir_array_update_string(&definition, SL("httpOnly"), &httpOnly, PH_COPY | PH_SEPARATE);
	}
	if (!(ZEPHIR_IS_EMPTY(&httpOnly))) {
		zephir_array_update_string(&definition, SL("options"), &options, PH_COPY | PH_SEPARATE);
	}
	_1 = ((zephir_fast_count_int(&definition)) ? 1 : 0);
	if (_1) {
		ZEPHIR_INIT_VAR(&_3);
		ZVAL_STRING(&_3, "session");
		ZEPHIR_CALL_METHOD(&_2, &container, "has", NULL, 0, &_3);
		zephir_check_call_status();
		_1 = zephir_is_true(&_2);
	}
	if (_1) {
		ZEPHIR_INIT_VAR(&_5$$9);
		ZVAL_STRING(&_5$$9, "session");
		ZEPHIR_CALL_METHOD(&_4$$9, &container, "getshared", NULL, 0, &_5$$9);
		zephir_check_call_status();
		ZEPHIR_CPY_WRT(&session, &_4$$9);
		ZEPHIR_CALL_METHOD(&_4$$9, &session, "exists", NULL, 0);
		zephir_check_call_status();
		if (zephir_is_true(&_4$$9)) {
			ZEPHIR_INIT_VAR(&_6$$10);
			ZEPHIR_CONCAT_SV(&_6$$10, "_PHCOOKIE_", &name);
			ZEPHIR_CALL_METHOD(NULL, &session, "set", NULL, 0, &_6$$10, &definition);
			zephir_check_call_status();
		}
	}
	zephir_read_property(&_0, this_ptr, SL("useEncryption"), PH_NOISY_CC | PH_READONLY);
	_7 = zephir_is_true(&_0);
	if (_7) {
		_7 = !(ZEPHIR_IS_EMPTY(&value));
	}
	if (_7) {
		if (UNEXPECTED(Z_TYPE_P(&container) != IS_OBJECT)) {
			ZEPHIR_INIT_VAR(&_8$$12);
			object_init_ex(&_8$$12, phalcon_http_response_exception_ce);
			ZEPHIR_INIT_VAR(&_11$$12);
			ZVAL_STRING(&_11$$12, "the 'filter' service");
			ZEPHIR_CALL_CE_STATIC(&_9$$12, phalcon_http_response_exception_ce, "containerservicenotfound", &_10, 0, &_11$$12);
			zephir_check_call_status();
			ZEPHIR_CALL_METHOD(NULL, &_8$$12, "__construct", NULL, 8, &_9$$12);
			zephir_check_call_status();
			zephir_throw_exception_debug(&_8$$12, "phalcon/Http/Cookie.zep", 483);
			ZEPHIR_MM_RESTORE();
			return;
		}
		ZEPHIR_INIT_VAR(&_13$$11);
		ZVAL_STRING(&_13$$11, "crypt");
		ZEPHIR_CALL_METHOD(&_12$$11, &container, "getshared", NULL, 0, &_13$$11);
		zephir_check_call_status();
		ZEPHIR_CPY_WRT(&crypt, &_12$$11);
		if (UNEXPECTED(Z_TYPE_P(&crypt) != IS_OBJECT)) {
			ZEPHIR_THROW_EXCEPTION_DEBUG_STR(phalcon_http_response_exception_ce, "A dependency which implements CryptInterface is required to use encryption", "phalcon/Http/Cookie.zep", 491);
			return;
		}
		zephir_read_property(&_14$$11, this_ptr, SL("signKey"), PH_NOISY_CC | PH_READONLY);
		ZEPHIR_CPY_WRT(&signKey, &_14$$11);
		if (Z_TYPE_P(&signKey) == IS_STRING) {
			zephir_get_strval(&_15$$14, &value);
			ZEPHIR_CALL_METHOD(&encryptValue, &crypt, "encryptbase64", NULL, 0, &_15$$14, &signKey);
			zephir_check_call_status();
		} else {
			zephir_get_strval(&_16$$15, &value);
			ZEPHIR_CALL_METHOD(&encryptValue, &crypt, "encryptbase64", NULL, 0, &_16$$15);
			zephir_check_call_status();
		}
	} else {
		ZEPHIR_CPY_WRT(&encryptValue, &value);
	}
<<<<<<< HEAD
	ZEPHIR_CALL_FUNCTION(&version, "phpversion", NULL, 285);
	zephir_check_call_status();
	if (zephir_start_with_str(&version, SL("7.2"))) {
		ZEPHIR_CALL_FUNCTION(NULL, "setcookie", NULL, 286, &name, &encryptValue, &expire, &path, &domain, &secure, &httpOnly);
=======
	ZEPHIR_CALL_FUNCTION(&version, "phpversion", NULL, 201);
	zephir_check_call_status();
	if (zephir_start_with_str(&version, SL("7.2"))) {
		ZEPHIR_CALL_FUNCTION(NULL, "setcookie", NULL, 300, &name, &encryptValue, &expire, &path, &domain, &secure, &httpOnly);
>>>>>>> f2a65a3d
		zephir_check_call_status();
	} else {
		ZEPHIR_INIT_VAR(&_19$$18);
		ZVAL_STRING(&_19$$18, "expires");
		ZEPHIR_CALL_CE_STATIC(&_17$$18, phalcon_helper_arr_ce, "get", &_18, 16, &options, &_19$$18, &expire);
		zephir_check_call_status();
		zephir_array_update_string(&options, SL("expires"), &_17$$18, PH_COPY | PH_SEPARATE);
		ZEPHIR_INIT_NVAR(&_19$$18);
		ZVAL_STRING(&_19$$18, "domain");
		ZEPHIR_CALL_CE_STATIC(&_20$$18, phalcon_helper_arr_ce, "get", &_18, 16, &options, &_19$$18, &domain);
		zephir_check_call_status();
		zephir_array_update_string(&options, SL("domain"), &_20$$18, PH_COPY | PH_SEPARATE);
		ZEPHIR_INIT_NVAR(&_19$$18);
		ZVAL_STRING(&_19$$18, "path");
		ZEPHIR_CALL_CE_STATIC(&_21$$18, phalcon_helper_arr_ce, "get", &_18, 16, &options, &_19$$18, &path);
		zephir_check_call_status();
		zephir_array_update_string(&options, SL("path"), &_21$$18, PH_COPY | PH_SEPARATE);
		ZEPHIR_INIT_NVAR(&_19$$18);
		ZVAL_STRING(&_19$$18, "secure");
		ZEPHIR_CALL_CE_STATIC(&_22$$18, phalcon_helper_arr_ce, "get", &_18, 16, &options, &_19$$18, &secure);
		zephir_check_call_status();
		zephir_array_update_string(&options, SL("secure"), &_22$$18, PH_COPY | PH_SEPARATE);
		ZEPHIR_INIT_NVAR(&_19$$18);
		ZVAL_STRING(&_19$$18, "httponly");
		ZEPHIR_CALL_CE_STATIC(&_23$$18, phalcon_helper_arr_ce, "get", &_18, 16, &options, &_19$$18, &httpOnly);
		zephir_check_call_status();
		zephir_array_update_string(&options, SL("httponly"), &_23$$18, PH_COPY | PH_SEPARATE);
<<<<<<< HEAD
		ZEPHIR_CALL_FUNCTION(NULL, "setcookie", NULL, 286, &name, &encryptValue, &options);
=======
		ZEPHIR_CALL_FUNCTION(NULL, "setcookie", NULL, 300, &name, &encryptValue, &options);
>>>>>>> f2a65a3d
		zephir_check_call_status();
	}
	RETURN_THIS();

}

/**
 * Sets the domain that the cookie is available to
 */
PHP_METHOD(Phalcon_Http_Cookie, setDomain) {

	zephir_method_globals *ZEPHIR_METHOD_GLOBALS_PTR = NULL;
	zend_long ZEPHIR_LAST_CALL_STATUS;
	zval *domain_param = NULL, _0;
	zval domain;
	zval *this_ptr = getThis();

	ZVAL_UNDEF(&domain);
	ZVAL_UNDEF(&_0);

	ZEPHIR_MM_GROW();
	zephir_fetch_params(1, 1, 0, &domain_param);

	if (UNEXPECTED(Z_TYPE_P(domain_param) != IS_STRING && Z_TYPE_P(domain_param) != IS_NULL)) {
		zephir_throw_exception_string(spl_ce_InvalidArgumentException, SL("Parameter 'domain' must be of the type string"));
		RETURN_MM_NULL();
	}
	if (EXPECTED(Z_TYPE_P(domain_param) == IS_STRING)) {
		zephir_get_strval(&domain, domain_param);
	} else {
		ZEPHIR_INIT_VAR(&domain);
		ZVAL_EMPTY_STRING(&domain);
	}


	zephir_read_property(&_0, this_ptr, SL("restored"), PH_NOISY_CC | PH_READONLY);
	if (!(zephir_is_true(&_0))) {
		ZEPHIR_CALL_METHOD(NULL, this_ptr, "restore", NULL, 0);
		zephir_check_call_status();
	}
	zephir_update_property_zval(this_ptr, SL("domain"), &domain);
	RETURN_THIS();

}

/**
 * Sets the cookie's expiration time
 */
PHP_METHOD(Phalcon_Http_Cookie, setExpiration) {

	zephir_method_globals *ZEPHIR_METHOD_GLOBALS_PTR = NULL;
	zval *expire_param = NULL, _0, _1;
	zend_long expire, ZEPHIR_LAST_CALL_STATUS;
	zval *this_ptr = getThis();

	ZVAL_UNDEF(&_0);
	ZVAL_UNDEF(&_1);

	ZEPHIR_MM_GROW();
	zephir_fetch_params(1, 1, 0, &expire_param);

	expire = zephir_get_intval(expire_param);


	zephir_read_property(&_0, this_ptr, SL("restored"), PH_NOISY_CC | PH_READONLY);
	if (!(zephir_is_true(&_0))) {
		ZEPHIR_CALL_METHOD(NULL, this_ptr, "restore", NULL, 0);
		zephir_check_call_status();
	}
	ZEPHIR_INIT_ZVAL_NREF(_1);
	ZVAL_LONG(&_1, expire);
	zephir_update_property_zval(this_ptr, SL("expire"), &_1);
	RETURN_THIS();

}

/**
 * Sets if the cookie is accessible only through the HTTP protocol
 */
PHP_METHOD(Phalcon_Http_Cookie, setHttpOnly) {

	zephir_method_globals *ZEPHIR_METHOD_GLOBALS_PTR = NULL;
	zend_long ZEPHIR_LAST_CALL_STATUS;
	zval *httpOnly_param = NULL, __$true, __$false, _0;
	zend_bool httpOnly;
	zval *this_ptr = getThis();

	ZVAL_BOOL(&__$true, 1);
	ZVAL_BOOL(&__$false, 0);
	ZVAL_UNDEF(&_0);

	ZEPHIR_MM_GROW();
	zephir_fetch_params(1, 1, 0, &httpOnly_param);

	httpOnly = zephir_get_boolval(httpOnly_param);


	zephir_read_property(&_0, this_ptr, SL("restored"), PH_NOISY_CC | PH_READONLY);
	if (!(zephir_is_true(&_0))) {
		ZEPHIR_CALL_METHOD(NULL, this_ptr, "restore", NULL, 0);
		zephir_check_call_status();
	}
	if (httpOnly) {
		zephir_update_property_zval(this_ptr, SL("httpOnly"), &__$true);
	} else {
		zephir_update_property_zval(this_ptr, SL("httpOnly"), &__$false);
	}
	RETURN_THIS();

}

/**
 * Sets the cookie's options
 */
PHP_METHOD(Phalcon_Http_Cookie, setOptions) {

	zephir_method_globals *ZEPHIR_METHOD_GLOBALS_PTR = NULL;
	zval *options_param = NULL;
	zval options;
	zval *this_ptr = getThis();

	ZVAL_UNDEF(&options);

	ZEPHIR_MM_GROW();
	zephir_fetch_params(1, 1, 0, &options_param);

	ZEPHIR_OBS_COPY_OR_DUP(&options, options_param);


	zephir_update_property_zval(this_ptr, SL("options"), &options);
	RETURN_THIS();

}

/**
 * Sets the cookie's path
 */
PHP_METHOD(Phalcon_Http_Cookie, setPath) {

	zephir_method_globals *ZEPHIR_METHOD_GLOBALS_PTR = NULL;
	zend_long ZEPHIR_LAST_CALL_STATUS;
	zval *path_param = NULL, _0;
	zval path;
	zval *this_ptr = getThis();

	ZVAL_UNDEF(&path);
	ZVAL_UNDEF(&_0);

	ZEPHIR_MM_GROW();
	zephir_fetch_params(1, 1, 0, &path_param);

	if (UNEXPECTED(Z_TYPE_P(path_param) != IS_STRING && Z_TYPE_P(path_param) != IS_NULL)) {
		zephir_throw_exception_string(spl_ce_InvalidArgumentException, SL("Parameter 'path' must be of the type string"));
		RETURN_MM_NULL();
	}
	if (EXPECTED(Z_TYPE_P(path_param) == IS_STRING)) {
		zephir_get_strval(&path, path_param);
	} else {
		ZEPHIR_INIT_VAR(&path);
		ZVAL_EMPTY_STRING(&path);
	}


	zephir_read_property(&_0, this_ptr, SL("restored"), PH_NOISY_CC | PH_READONLY);
	if (!(zephir_is_true(&_0))) {
		ZEPHIR_CALL_METHOD(NULL, this_ptr, "restore", NULL, 0);
		zephir_check_call_status();
	}
	zephir_update_property_zval(this_ptr, SL("path"), &path);
	RETURN_THIS();

}

/**
 * Sets if the cookie must only be sent when the connection is secure (HTTPS)
 */
PHP_METHOD(Phalcon_Http_Cookie, setSecure) {

	zephir_method_globals *ZEPHIR_METHOD_GLOBALS_PTR = NULL;
	zend_long ZEPHIR_LAST_CALL_STATUS;
	zval *secure_param = NULL, __$true, __$false, _0;
	zend_bool secure;
	zval *this_ptr = getThis();

	ZVAL_BOOL(&__$true, 1);
	ZVAL_BOOL(&__$false, 0);
	ZVAL_UNDEF(&_0);

	ZEPHIR_MM_GROW();
	zephir_fetch_params(1, 1, 0, &secure_param);

	secure = zephir_get_boolval(secure_param);


	zephir_read_property(&_0, this_ptr, SL("restored"), PH_NOISY_CC | PH_READONLY);
	if (!(zephir_is_true(&_0))) {
		ZEPHIR_CALL_METHOD(NULL, this_ptr, "restore", NULL, 0);
		zephir_check_call_status();
	}
	if (secure) {
		zephir_update_property_zval(this_ptr, SL("secure"), &__$true);
	} else {
		zephir_update_property_zval(this_ptr, SL("secure"), &__$false);
	}
	RETURN_THIS();

}

/**
 * Sets the cookie's sign key.
 *
 * The `$signKey' MUST be at least 32 characters long
 * and generated using a cryptographically secure pseudo random generator.
 *
 * Use NULL to disable cookie signing.
 *
 * @see \Phalcon\Security\Random
 * @throws \Phalcon\Http\Cookie\Exception
 */
PHP_METHOD(Phalcon_Http_Cookie, setSignKey) {

	zephir_method_globals *ZEPHIR_METHOD_GLOBALS_PTR = NULL;
	zend_long ZEPHIR_LAST_CALL_STATUS;
	zval *signKey_param = NULL;
	zval signKey;
	zval *this_ptr = getThis();

	ZVAL_UNDEF(&signKey);

	ZEPHIR_MM_GROW();
	zephir_fetch_params(1, 0, 1, &signKey_param);

	if (!signKey_param) {
		ZEPHIR_INIT_VAR(&signKey);
		ZVAL_STRING(&signKey, "");
	} else {
		zephir_get_strval(&signKey, signKey_param);
	}


	if (!ZEPHIR_IS_STRING_IDENTICAL(&signKey, "")) {
		ZEPHIR_CALL_METHOD(NULL, this_ptr, "assertsignkeyislongenough", NULL, 0, &signKey);
		zephir_check_call_status();
	}
	zephir_update_property_zval(this_ptr, SL("signKey"), &signKey);
	RETURN_THIS();

}

/**
 * Sets the cookie's value
 *
 * @param string value
 */
PHP_METHOD(Phalcon_Http_Cookie, setValue) {

	zval *value, value_sub, __$true, __$false;
	zval *this_ptr = getThis();

	ZVAL_UNDEF(&value_sub);
	ZVAL_BOOL(&__$true, 1);
	ZVAL_BOOL(&__$false, 0);

	zephir_fetch_params_without_memory_grow(1, 0, &value);



	zephir_update_property_zval(this_ptr, SL("value"), value);
	if (1) {
		zephir_update_property_zval(this_ptr, SL("read"), &__$true);
	} else {
		zephir_update_property_zval(this_ptr, SL("read"), &__$false);
	}
	RETURN_THISW();

}

/**
 * Sets if the cookie must be encrypted/decrypted automatically
 */
PHP_METHOD(Phalcon_Http_Cookie, useEncryption) {

	zval *useEncryption_param = NULL, __$true, __$false;
	zend_bool useEncryption;
	zval *this_ptr = getThis();

	ZVAL_BOOL(&__$true, 1);
	ZVAL_BOOL(&__$false, 0);

	zephir_fetch_params_without_memory_grow(1, 0, &useEncryption_param);

	useEncryption = zephir_get_boolval(useEncryption_param);


	if (useEncryption) {
		zephir_update_property_zval(this_ptr, SL("useEncryption"), &__$true);
	} else {
		zephir_update_property_zval(this_ptr, SL("useEncryption"), &__$false);
	}
	RETURN_THISW();

}

/**
 * Assert the cookie's key is enough long.
 *
 * @throws \Phalcon\Http\Cookie\Exception
 */
PHP_METHOD(Phalcon_Http_Cookie, assertSignKeyIsLongEnough) {

	zephir_method_globals *ZEPHIR_METHOD_GLOBALS_PTR = NULL;
	zend_long ZEPHIR_LAST_CALL_STATUS;
	zval *signKey_param = NULL, length, _0$$3, _1$$3, _2$$3;
	zval signKey;
	zval *this_ptr = getThis();

	ZVAL_UNDEF(&signKey);
	ZVAL_UNDEF(&length);
	ZVAL_UNDEF(&_0$$3);
	ZVAL_UNDEF(&_1$$3);
	ZVAL_UNDEF(&_2$$3);

	ZEPHIR_MM_GROW();
	zephir_fetch_params(1, 1, 0, &signKey_param);

	if (UNEXPECTED(Z_TYPE_P(signKey_param) != IS_STRING && Z_TYPE_P(signKey_param) != IS_NULL)) {
		zephir_throw_exception_string(spl_ce_InvalidArgumentException, SL("Parameter 'signKey' must be of the type string"));
		RETURN_MM_NULL();
	}
	if (EXPECTED(Z_TYPE_P(signKey_param) == IS_STRING)) {
		zephir_get_strval(&signKey, signKey_param);
	} else {
		ZEPHIR_INIT_VAR(&signKey);
		ZVAL_EMPTY_STRING(&signKey);
	}


<<<<<<< HEAD
	ZEPHIR_CALL_FUNCTION(&length, "mb_strlen", NULL, 287, &signKey);
=======
	ZEPHIR_CALL_FUNCTION(&length, "mb_strlen", NULL, 301, &signKey);
>>>>>>> f2a65a3d
	zephir_check_call_status();
	if (UNEXPECTED(ZEPHIR_LT_LONG(&length, 32))) {
		ZEPHIR_INIT_VAR(&_0$$3);
		object_init_ex(&_0$$3, phalcon_http_cookie_exception_ce);
		ZEPHIR_INIT_VAR(&_1$$3);
		ZVAL_STRING(&_1$$3, "The cookie's key should be at least 32 characters long. Current length is %d.");
<<<<<<< HEAD
		ZEPHIR_CALL_FUNCTION(&_2$$3, "sprintf", NULL, 191, &_1$$3, &length);
=======
		ZEPHIR_CALL_FUNCTION(&_2$$3, "sprintf", NULL, 193, &_1$$3, &length);
>>>>>>> f2a65a3d
		zephir_check_call_status();
		ZEPHIR_CALL_METHOD(NULL, &_0$$3, "__construct", NULL, 8, &_2$$3);
		zephir_check_call_status();
		zephir_throw_exception_debug(&_0$$3, "phalcon/Http/Cookie.zep", 680);
		ZEPHIR_MM_RESTORE();
		return;
	}
	ZEPHIR_MM_RESTORE();

}

zend_object *zephir_init_properties_Phalcon_Http_Cookie(zend_class_entry *class_type TSRMLS_DC) {

		zval _0, _1$$3;
	zephir_method_globals *ZEPHIR_METHOD_GLOBALS_PTR = NULL;
		ZVAL_UNDEF(&_0);
	ZVAL_UNDEF(&_1$$3);

		ZEPHIR_MM_GROW();
	
	{
		zval local_this_ptr, *this_ptr = &local_this_ptr;
		ZEPHIR_CREATE_OBJECT(this_ptr, class_type);
		zephir_read_property(&_0, this_ptr, SL("options"), PH_NOISY_CC | PH_READONLY);
		if (Z_TYPE_P(&_0) == IS_NULL) {
			ZEPHIR_INIT_VAR(&_1$$3);
			array_init(&_1$$3);
			zephir_update_property_zval(this_ptr, SL("options"), &_1$$3);
		}
		ZEPHIR_MM_RESTORE();
		return Z_OBJ_P(this_ptr);
	}

}
<|MERGE_RESOLUTION|>--- conflicted
+++ resolved
@@ -309,21 +309,13 @@
 		}
 	}
 	zephir_update_property_zval(this_ptr, SL("value"), &__$null);
-<<<<<<< HEAD
-	ZEPHIR_CALL_FUNCTION(&version, "phpversion", NULL, 285);
-=======
 	ZEPHIR_CALL_FUNCTION(&version, "phpversion", NULL, 201);
->>>>>>> f2a65a3d
 	zephir_check_call_status();
 	if (zephir_start_with_str(&version, SL("7.2"))) {
 		ZEPHIR_INIT_VAR(&_7$$5);
 		zephir_time(&_7$$5);
 		ZVAL_LONG(&_8$$5, (zephir_get_numberval(&_7$$5) - 691200));
-<<<<<<< HEAD
-		ZEPHIR_CALL_FUNCTION(NULL, "setcookie", NULL, 286, &name, &__$null, &_8$$5, &path, &domain, &secure, &httpOnly);
-=======
 		ZEPHIR_CALL_FUNCTION(NULL, "setcookie", NULL, 300, &name, &__$null, &_8$$5, &path, &domain, &secure, &httpOnly);
->>>>>>> f2a65a3d
 		zephir_check_call_status();
 	} else {
 		zephir_read_property(&_9$$6, this_ptr, SL("options"), PH_NOISY_CC | PH_READONLY);
@@ -356,11 +348,7 @@
 		ZEPHIR_CALL_CE_STATIC(&_17$$6, phalcon_helper_arr_ce, "get", &_11, 16, &options, &_13$$6, &httpOnly);
 		zephir_check_call_status();
 		zephir_array_update_string(&options, SL("httponly"), &_17$$6, PH_COPY | PH_SEPARATE);
-<<<<<<< HEAD
-		ZEPHIR_CALL_FUNCTION(NULL, "setcookie", NULL, 286, &name, &__$null, &options);
-=======
 		ZEPHIR_CALL_FUNCTION(NULL, "setcookie", NULL, 300, &name, &__$null, &options);
->>>>>>> f2a65a3d
 		zephir_check_call_status();
 	}
 	ZEPHIR_MM_RESTORE();
@@ -913,17 +901,10 @@
 	} else {
 		ZEPHIR_CPY_WRT(&encryptValue, &value);
 	}
-<<<<<<< HEAD
-	ZEPHIR_CALL_FUNCTION(&version, "phpversion", NULL, 285);
-	zephir_check_call_status();
-	if (zephir_start_with_str(&version, SL("7.2"))) {
-		ZEPHIR_CALL_FUNCTION(NULL, "setcookie", NULL, 286, &name, &encryptValue, &expire, &path, &domain, &secure, &httpOnly);
-=======
 	ZEPHIR_CALL_FUNCTION(&version, "phpversion", NULL, 201);
 	zephir_check_call_status();
 	if (zephir_start_with_str(&version, SL("7.2"))) {
 		ZEPHIR_CALL_FUNCTION(NULL, "setcookie", NULL, 300, &name, &encryptValue, &expire, &path, &domain, &secure, &httpOnly);
->>>>>>> f2a65a3d
 		zephir_check_call_status();
 	} else {
 		ZEPHIR_INIT_VAR(&_19$$18);
@@ -951,11 +932,7 @@
 		ZEPHIR_CALL_CE_STATIC(&_23$$18, phalcon_helper_arr_ce, "get", &_18, 16, &options, &_19$$18, &httpOnly);
 		zephir_check_call_status();
 		zephir_array_update_string(&options, SL("httponly"), &_23$$18, PH_COPY | PH_SEPARATE);
-<<<<<<< HEAD
-		ZEPHIR_CALL_FUNCTION(NULL, "setcookie", NULL, 286, &name, &encryptValue, &options);
-=======
 		ZEPHIR_CALL_FUNCTION(NULL, "setcookie", NULL, 300, &name, &encryptValue, &options);
->>>>>>> f2a65a3d
 		zephir_check_call_status();
 	}
 	RETURN_THIS();
@@ -1293,22 +1270,14 @@
 	}
 
 
-<<<<<<< HEAD
-	ZEPHIR_CALL_FUNCTION(&length, "mb_strlen", NULL, 287, &signKey);
-=======
 	ZEPHIR_CALL_FUNCTION(&length, "mb_strlen", NULL, 301, &signKey);
->>>>>>> f2a65a3d
 	zephir_check_call_status();
 	if (UNEXPECTED(ZEPHIR_LT_LONG(&length, 32))) {
 		ZEPHIR_INIT_VAR(&_0$$3);
 		object_init_ex(&_0$$3, phalcon_http_cookie_exception_ce);
 		ZEPHIR_INIT_VAR(&_1$$3);
 		ZVAL_STRING(&_1$$3, "The cookie's key should be at least 32 characters long. Current length is %d.");
-<<<<<<< HEAD
-		ZEPHIR_CALL_FUNCTION(&_2$$3, "sprintf", NULL, 191, &_1$$3, &length);
-=======
 		ZEPHIR_CALL_FUNCTION(&_2$$3, "sprintf", NULL, 193, &_1$$3, &length);
->>>>>>> f2a65a3d
 		zephir_check_call_status();
 		ZEPHIR_CALL_METHOD(NULL, &_0$$3, "__construct", NULL, 8, &_2$$3);
 		zephir_check_call_status();
