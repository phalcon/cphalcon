
#ifdef HAVE_CONFIG_H
#include "../../ext_config.h"
#endif

#include <php.h>
#include "../../php_ext.h"
#include "../../ext.h"

#include <Zend/zend_operators.h>
#include <Zend/zend_exceptions.h>
#include <Zend/zend_interfaces.h>

#include "kernel/main.h"
#include "kernel/object.h"
#include "kernel/operators.h"
#include "kernel/fcall.h"
#include "kernel/memory.h"
#include "ext/spl/spl_exceptions.h"
#include "kernel/exception.h"
#include "kernel/array.h"
#include "kernel/concat.h"
#include "kernel/time.h"


/**
 * Phalcon\Http\Cookie
 *
 * Provide OO wrappers to manage a HTTP cookie.
 */
ZEPHIR_INIT_CLASS(Phalcon_Http_Cookie) {

	ZEPHIR_REGISTER_CLASS(Phalcon\\Http, Cookie, phalcon, http_cookie, phalcon_http_cookie_method_entry, 0);

	zend_declare_property_bool(phalcon_http_cookie_ce, SL("_readed"), 0, ZEND_ACC_PROTECTED TSRMLS_CC);

	zend_declare_property_bool(phalcon_http_cookie_ce, SL("_restored"), 0, ZEND_ACC_PROTECTED TSRMLS_CC);

	zend_declare_property_bool(phalcon_http_cookie_ce, SL("_useEncryption"), 0, ZEND_ACC_PROTECTED TSRMLS_CC);

	zend_declare_property_null(phalcon_http_cookie_ce, SL("_dependencyInjector"), ZEND_ACC_PROTECTED TSRMLS_CC);

	zend_declare_property_null(phalcon_http_cookie_ce, SL("_filter"), ZEND_ACC_PROTECTED TSRMLS_CC);

	zend_declare_property_null(phalcon_http_cookie_ce, SL("_name"), ZEND_ACC_PROTECTED TSRMLS_CC);

	zend_declare_property_null(phalcon_http_cookie_ce, SL("_value"), ZEND_ACC_PROTECTED TSRMLS_CC);

	zend_declare_property_null(phalcon_http_cookie_ce, SL("_expire"), ZEND_ACC_PROTECTED TSRMLS_CC);

	zend_declare_property_string(phalcon_http_cookie_ce, SL("_path"), "/", ZEND_ACC_PROTECTED TSRMLS_CC);

	zend_declare_property_null(phalcon_http_cookie_ce, SL("_domain"), ZEND_ACC_PROTECTED TSRMLS_CC);

	zend_declare_property_null(phalcon_http_cookie_ce, SL("_secure"), ZEND_ACC_PROTECTED TSRMLS_CC);

	zend_declare_property_bool(phalcon_http_cookie_ce, SL("_httpOnly"), 1, ZEND_ACC_PROTECTED TSRMLS_CC);

	/**
	 * The cookie's sign key.
	 * @var string|null
	 */
	zend_declare_property_null(phalcon_http_cookie_ce, SL("signKey"), ZEND_ACC_PROTECTED TSRMLS_CC);

	zend_class_implements(phalcon_http_cookie_ce TSRMLS_CC, 1, phalcon_http_cookieinterface_ce);
	zend_class_implements(phalcon_http_cookie_ce TSRMLS_CC, 1, phalcon_di_injectionawareinterface_ce);
	return SUCCESS;

}

/**
<<<<<<< HEAD
 * Phalcon\Http\Cookie constructor
=======
 * Phalcon\Http\Cookie constructor.
>>>>>>> b3b083d3
 */
PHP_METHOD(Phalcon_Http_Cookie, __construct) {

	zend_bool secure, httpOnly;
	zend_long expire, ZEPHIR_LAST_CALL_STATUS;
	zval *name_param = NULL, *value = NULL, value_sub, *expire_param = NULL, *path_param = NULL, *secure_param = NULL, *domain_param = NULL, *httpOnly_param = NULL, __$true, __$false, __$null, _0;
	zval name, path, domain;
	zval *this_ptr = getThis();

	ZVAL_UNDEF(&name);
	ZVAL_UNDEF(&path);
	ZVAL_UNDEF(&domain);
	ZVAL_UNDEF(&value_sub);
	ZVAL_BOOL(&__$true, 1);
	ZVAL_BOOL(&__$false, 0);
	ZVAL_NULL(&__$null);
	ZVAL_UNDEF(&_0);

	ZEPHIR_MM_GROW();
	zephir_fetch_params(1, 1, 6, &name_param, &value, &expire_param, &path_param, &secure_param, &domain_param, &httpOnly_param);

	if (UNEXPECTED(Z_TYPE_P(name_param) != IS_STRING && Z_TYPE_P(name_param) != IS_NULL)) {
		zephir_throw_exception_string(spl_ce_InvalidArgumentException, SL("Parameter 'name' must be a string") TSRMLS_CC);
		RETURN_MM_NULL();
	}
	if (EXPECTED(Z_TYPE_P(name_param) == IS_STRING)) {
		zephir_get_strval(&name, name_param);
	} else {
		ZEPHIR_INIT_VAR(&name);
		ZVAL_EMPTY_STRING(&name);
	}
	if (!value) {
		value = &value_sub;
		value = &__$null;
	}
	if (!expire_param) {
		expire = 0;
	} else {
		expire = zephir_get_intval(expire_param);
	}
	if (!path_param) {
		ZEPHIR_INIT_VAR(&path);
		ZVAL_STRING(&path, "/");
	} else {
		zephir_get_strval(&path, path_param);
	}
	if (!secure_param) {
		secure = 0;
	} else {
		secure = zephir_get_boolval(secure_param);
	}
	if (!domain_param) {
		ZEPHIR_INIT_VAR(&domain);
		ZVAL_STRING(&domain, "");
	} else {
		zephir_get_strval(&domain, domain_param);
	}
	if (!httpOnly_param) {
		httpOnly = 0;
	} else {
		httpOnly = zephir_get_boolval(httpOnly_param);
	}


	zephir_update_property_zval(this_ptr, SL("_name"), &name);
	if (Z_TYPE_P(value) != IS_NULL) {
		ZEPHIR_CALL_METHOD(NULL, this_ptr, "setvalue", NULL, 0, value);
		zephir_check_call_status();
	}
	ZEPHIR_INIT_ZVAL_NREF(_0);
	ZVAL_LONG(&_0, expire);
	zephir_update_property_zval(this_ptr, SL("_expire"), &_0);
	if (!ZEPHIR_IS_STRING_IDENTICAL(&path, "")) {
		zephir_update_property_zval(this_ptr, SL("_path"), &path);
	}
	if (secure != 0) {
		if (secure) {
			zephir_update_property_zval(this_ptr, SL("_secure"), &__$true);
		} else {
			zephir_update_property_zval(this_ptr, SL("_secure"), &__$false);
		}
	}
	if (!ZEPHIR_IS_STRING_IDENTICAL(&domain, "")) {
		zephir_update_property_zval(this_ptr, SL("_domain"), &domain);
	}
	if (httpOnly != 0) {
		if (httpOnly) {
			zephir_update_property_zval(this_ptr, SL("_httpOnly"), &__$true);
		} else {
			zephir_update_property_zval(this_ptr, SL("_httpOnly"), &__$false);
		}
	}
	ZEPHIR_MM_RESTORE();

}

/**
 * Sets the cookie's sign key.
 *
 * The `$signKey' MUST be at least 32 characters long
 * and generated using a cryptographically secure pseudo random generator.
 *
 * Use NULL to disable cookie signing.
 *
 * @see \Phalcon\Security\Random
 * @throws \Phalcon\Http\Cookie\Exception
 */
PHP_METHOD(Phalcon_Http_Cookie, setSignKey) {

	zend_long ZEPHIR_LAST_CALL_STATUS;
	zval *signKey_param = NULL;
	zval signKey;
	zval *this_ptr = getThis();

	ZVAL_UNDEF(&signKey);

	ZEPHIR_MM_GROW();
	zephir_fetch_params(1, 0, 1, &signKey_param);

	if (!signKey_param) {
		ZEPHIR_INIT_VAR(&signKey);
		ZVAL_STRING(&signKey, "");
	} else {
		zephir_get_strval(&signKey, signKey_param);
	}


	if (!ZEPHIR_IS_STRING_IDENTICAL(&signKey, "")) {
		ZEPHIR_CALL_METHOD(NULL, this_ptr, "assertsignkeyislongenough", NULL, 0, &signKey);
		zephir_check_call_status();
	}
	zephir_update_property_zval(this_ptr, SL("signKey"), &signKey);
	RETURN_THIS();

}

/**
 * Sets the dependency injector
 */
PHP_METHOD(Phalcon_Http_Cookie, setDI) {

	zval *dependencyInjector, dependencyInjector_sub;
	zval *this_ptr = getThis();

	ZVAL_UNDEF(&dependencyInjector_sub);

	zephir_fetch_params(0, 1, 0, &dependencyInjector);



	zephir_update_property_zval(this_ptr, SL("_dependencyInjector"), dependencyInjector);

}

/**
 * Returns the internal dependency injector
 */
PHP_METHOD(Phalcon_Http_Cookie, getDI) {

	zval *this_ptr = getThis();


	RETURN_MEMBER(getThis(), "_dependencyInjector");

}

/**
 * Sets the cookie's value
 *
 * @param string value
 */
PHP_METHOD(Phalcon_Http_Cookie, setValue) {

	zval *value, value_sub, __$true, __$false;
	zval *this_ptr = getThis();

	ZVAL_UNDEF(&value_sub);
	ZVAL_BOOL(&__$true, 1);
	ZVAL_BOOL(&__$false, 0);

	zephir_fetch_params(0, 1, 0, &value);



	zephir_update_property_zval(this_ptr, SL("_value"), value);
	if (1) {
		zephir_update_property_zval(this_ptr, SL("_readed"), &__$true);
	} else {
		zephir_update_property_zval(this_ptr, SL("_readed"), &__$false);
	}
	RETURN_THISW();

}

/**
 * Returns the cookie's value.
 */
PHP_METHOD(Phalcon_Http_Cookie, getValue) {

	zend_long ZEPHIR_LAST_CALL_STATUS;
<<<<<<< HEAD
	zval *filters = NULL, filters_sub, *defaultValue = NULL, defaultValue_sub, *_COOKIE, __$null, dependencyInjector, value, crypt, decryptedValue, filter, _0, _1, _2$$4, _3$$5, _4$$6, _5$$6, _6$$11, _7$$10;
=======
	zval *filters = NULL, filters_sub, *defaultValue = NULL, defaultValue_sub, *_COOKIE, __$null, dependencyInjector, value, crypt, decryptedValue, filter, signKey, name, _0, _1, _2$$5, _3$$6, _4$$6, _5$$6, _6$$14, _7$$13;
>>>>>>> b3b083d3
	zval *this_ptr = getThis();

	ZVAL_UNDEF(&filters_sub);
	ZVAL_UNDEF(&defaultValue_sub);
	ZVAL_NULL(&__$null);
	ZVAL_UNDEF(&dependencyInjector);
	ZVAL_UNDEF(&value);
	ZVAL_UNDEF(&crypt);
	ZVAL_UNDEF(&decryptedValue);
	ZVAL_UNDEF(&filter);
<<<<<<< HEAD
	ZVAL_UNDEF(&_0);
	ZVAL_UNDEF(&_1);
	ZVAL_UNDEF(&_2$$4);
	ZVAL_UNDEF(&_3$$5);
	ZVAL_UNDEF(&_4$$6);
	ZVAL_UNDEF(&_5$$6);
	ZVAL_UNDEF(&_6$$11);
	ZVAL_UNDEF(&_7$$10);

	ZEPHIR_MM_GROW();
	zephir_get_global(&_COOKIE, SL("_COOKIE"));
	if (!_COOKIE) {
		ZEPHIR_THROW_EXCEPTION_STR(zend_exception_get_default(), "Invalid superglobal");
		return;
	}
=======
	ZVAL_UNDEF(&signKey);
	ZVAL_UNDEF(&name);
	ZVAL_UNDEF(&_0);
	ZVAL_UNDEF(&_1);
	ZVAL_UNDEF(&_2$$5);
	ZVAL_UNDEF(&_3$$6);
	ZVAL_UNDEF(&_4$$6);
	ZVAL_UNDEF(&_5$$6);
	ZVAL_UNDEF(&_6$$14);
	ZVAL_UNDEF(&_7$$13);

	ZEPHIR_MM_GROW();
	zephir_get_global(&_COOKIE, SL("_COOKIE"));
>>>>>>> b3b083d3
	zephir_fetch_params(1, 0, 2, &filters, &defaultValue);

	if (!filters) {
		filters = &filters_sub;
		filters = &__$null;
	}
	if (!defaultValue) {
		defaultValue = &defaultValue_sub;
		defaultValue = &__$null;
	}


	zephir_read_property(&_0, this_ptr, SL("_restored"), PH_NOISY_CC | PH_READONLY);
	if (!(zephir_is_true(&_0))) {
		ZEPHIR_CALL_METHOD(NULL, this_ptr, "restore", NULL, 0);
		zephir_check_call_status();
	}
	ZEPHIR_INIT_VAR(&dependencyInjector);
	ZVAL_NULL(&dependencyInjector);
<<<<<<< HEAD
	zephir_read_property(&_1, this_ptr, SL("_readed"), PH_NOISY_CC | PH_READONLY);
	if (ZEPHIR_IS_FALSE_IDENTICAL(&_1)) {
		ZEPHIR_OBS_VAR(&value);
		zephir_read_property(&_2$$4, this_ptr, SL("_name"), PH_NOISY_CC | PH_READONLY);
		if (zephir_array_isset_fetch(&value, _COOKIE, &_2$$4, 0 TSRMLS_CC)) {
			zephir_read_property(&_3$$5, this_ptr, SL("_useEncryption"), PH_NOISY_CC | PH_READONLY);
			if (zephir_is_true(&_3$$5)) {
				zephir_read_property(&_4$$6, this_ptr, SL("_dependencyInjector"), PH_NOISY_CC | PH_READONLY);
				ZEPHIR_CPY_WRT(&dependencyInjector, &_4$$6);
				if (Z_TYPE_P(&dependencyInjector) != IS_OBJECT) {
					ZEPHIR_THROW_EXCEPTION_DEBUG_STR(phalcon_http_response_exception_ce, "A dependency injection object is required to access the 'filter' service", "phalcon/http/cookie.zep", 143);
=======
	ZEPHIR_OBS_VAR(&name);
	zephir_read_property(&name, this_ptr, SL("_name"), PH_NOISY_CC);
	zephir_read_property(&_1, this_ptr, SL("_readed"), PH_NOISY_CC | PH_READONLY);
	if (ZEPHIR_IS_FALSE_IDENTICAL(&_1)) {
		ZEPHIR_OBS_VAR(&value);
		if (zephir_array_isset_fetch(&value, _COOKIE, &name, 0 TSRMLS_CC)) {
			zephir_read_property(&_2$$5, this_ptr, SL("_useEncryption"), PH_NOISY_CC | PH_READONLY);
			if (zephir_is_true(&_2$$5)) {
				zephir_read_property(&_3$$6, this_ptr, SL("_dependencyInjector"), PH_NOISY_CC | PH_READONLY);
				ZEPHIR_CPY_WRT(&dependencyInjector, &_3$$6);
				if (Z_TYPE_P(&dependencyInjector) != IS_OBJECT) {
					ZEPHIR_THROW_EXCEPTION_DEBUG_STR(phalcon_http_response_exception_ce, "A dependency injection object is required to access the 'filter' and 'crypt' service", "phalcon/http/cookie.zep", 179);
>>>>>>> b3b083d3
					return;
				}
				ZEPHIR_INIT_VAR(&_5$$6);
				ZVAL_STRING(&_5$$6, "crypt");
<<<<<<< HEAD
				ZEPHIR_CALL_METHOD(&crypt, &dependencyInjector, "getshared", NULL, 0, &_5$$6);
				zephir_check_call_status();
				ZEPHIR_CALL_METHOD(&decryptedValue, &crypt, "decryptbase64", NULL, 0, &value);
=======
				ZEPHIR_CALL_METHOD(&_4$$6, &dependencyInjector, "getshared", NULL, 0, &_5$$6);
>>>>>>> b3b083d3
				zephir_check_call_status();
				ZEPHIR_CPY_WRT(&crypt, &_4$$6);
				if (Z_TYPE_P(&crypt) != IS_OBJECT) {
					ZEPHIR_THROW_EXCEPTION_DEBUG_STR(phalcon_http_response_exception_ce, "A dependency which implements CryptInterface is required to use encryption", "phalcon/http/cookie.zep", 186);
					return;
				}
				zephir_read_property(&_3$$6, this_ptr, SL("signKey"), PH_NOISY_CC | PH_READONLY);
				ZEPHIR_CPY_WRT(&signKey, &_3$$6);
				if (Z_TYPE_P(&signKey) == IS_STRING) {
					ZEPHIR_CALL_METHOD(&decryptedValue, &crypt, "decryptbase64", NULL, 0, &value, &signKey);
					zephir_check_call_status();
				} else {
					ZEPHIR_CALL_METHOD(&decryptedValue, &crypt, "decryptbase64", NULL, 0, &value);
					zephir_check_call_status();
				}
			} else {
				ZEPHIR_CPY_WRT(&decryptedValue, &value);
			}
			zephir_update_property_zval(this_ptr, SL("_value"), &decryptedValue);
			if (Z_TYPE_P(filters) != IS_NULL) {
				ZEPHIR_OBS_VAR(&filter);
				zephir_read_property(&filter, this_ptr, SL("_filter"), PH_NOISY_CC);
				if (Z_TYPE_P(&filter) != IS_OBJECT) {
					if (Z_TYPE_P(&dependencyInjector) == IS_NULL) {
<<<<<<< HEAD
						zephir_read_property(&_6$$11, this_ptr, SL("_dependencyInjector"), PH_NOISY_CC | PH_READONLY);
						ZEPHIR_CPY_WRT(&dependencyInjector, &_6$$11);
						if (Z_TYPE_P(&dependencyInjector) != IS_OBJECT) {
							ZEPHIR_THROW_EXCEPTION_DEBUG_STR(phalcon_http_response_exception_ce, "A dependency injection object is required to access the 'filter' service", "phalcon/http/cookie.zep", 169);
							return;
						}
					}
					ZEPHIR_INIT_VAR(&_7$$10);
					ZVAL_STRING(&_7$$10, "filter");
					ZEPHIR_CALL_METHOD(&filter, &dependencyInjector, "getshared", NULL, 0, &_7$$10);
=======
						zephir_read_property(&_6$$14, this_ptr, SL("_dependencyInjector"), PH_NOISY_CC | PH_READONLY);
						ZEPHIR_CPY_WRT(&dependencyInjector, &_6$$14);
						if (Z_TYPE_P(&dependencyInjector) != IS_OBJECT) {
							ZEPHIR_THROW_EXCEPTION_DEBUG_STR(phalcon_http_response_exception_ce, "A dependency injection object is required to access the 'filter' service", "phalcon/http/cookie.zep", 222);
							return;
						}
					}
					ZEPHIR_INIT_VAR(&_7$$13);
					ZVAL_STRING(&_7$$13, "filter");
					ZEPHIR_CALL_METHOD(&filter, &dependencyInjector, "getshared", NULL, 0, &_7$$13);
>>>>>>> b3b083d3
					zephir_check_call_status();
					zephir_update_property_zval(this_ptr, SL("_filter"), &filter);
				}
				ZEPHIR_RETURN_CALL_METHOD(&filter, "sanitize", NULL, 0, &decryptedValue, filters);
				zephir_check_call_status();
				RETURN_MM();
			}
			RETURN_CCTOR(&decryptedValue);
		}
		RETVAL_ZVAL(defaultValue, 1, 0);
		RETURN_MM();
	}
	RETURN_MM_MEMBER(getThis(), "_value");

}

/**
 * Sends the cookie to the HTTP client.
 *
 * Stores the cookie definition in session.
 */
PHP_METHOD(Phalcon_Http_Cookie, send) {

<<<<<<< HEAD
	zval _6$$12;
	zval name, value, expire, domain, path, secure, httpOnly, dependencyInjector, definition, session, crypt, encryptValue, _3, _0$$9, _1$$9, _2$$10, _4$$12, _5$$12;
=======
	zval _7$$15, _8$$16;
	zval name, value, expire, domain, path, secure, httpOnly, dependencyInjector, definition, session, crypt, encryptValue, signKey, _3, _0$$9, _1$$9, _2$$10, _4$$12, _5$$12, _6$$12;
>>>>>>> b3b083d3
	zend_long ZEPHIR_LAST_CALL_STATUS;
	zval *this_ptr = getThis();

	ZVAL_UNDEF(&name);
	ZVAL_UNDEF(&value);
	ZVAL_UNDEF(&expire);
	ZVAL_UNDEF(&domain);
	ZVAL_UNDEF(&path);
	ZVAL_UNDEF(&secure);
	ZVAL_UNDEF(&httpOnly);
	ZVAL_UNDEF(&dependencyInjector);
	ZVAL_UNDEF(&definition);
	ZVAL_UNDEF(&session);
	ZVAL_UNDEF(&crypt);
	ZVAL_UNDEF(&encryptValue);
<<<<<<< HEAD
=======
	ZVAL_UNDEF(&signKey);
>>>>>>> b3b083d3
	ZVAL_UNDEF(&_3);
	ZVAL_UNDEF(&_0$$9);
	ZVAL_UNDEF(&_1$$9);
	ZVAL_UNDEF(&_2$$10);
	ZVAL_UNDEF(&_4$$12);
	ZVAL_UNDEF(&_5$$12);
	ZVAL_UNDEF(&_6$$12);
<<<<<<< HEAD
=======
	ZVAL_UNDEF(&_7$$15);
	ZVAL_UNDEF(&_8$$16);
>>>>>>> b3b083d3

	ZEPHIR_MM_GROW();

	ZEPHIR_OBS_VAR(&name);
	zephir_read_property(&name, this_ptr, SL("_name"), PH_NOISY_CC);
	ZEPHIR_OBS_VAR(&value);
	zephir_read_property(&value, this_ptr, SL("_value"), PH_NOISY_CC);
	ZEPHIR_OBS_VAR(&expire);
	zephir_read_property(&expire, this_ptr, SL("_expire"), PH_NOISY_CC);
	ZEPHIR_OBS_VAR(&domain);
	zephir_read_property(&domain, this_ptr, SL("_domain"), PH_NOISY_CC);
	ZEPHIR_OBS_VAR(&path);
	zephir_read_property(&path, this_ptr, SL("_path"), PH_NOISY_CC);
	ZEPHIR_OBS_VAR(&secure);
	zephir_read_property(&secure, this_ptr, SL("_secure"), PH_NOISY_CC);
	ZEPHIR_OBS_VAR(&httpOnly);
	zephir_read_property(&httpOnly, this_ptr, SL("_httpOnly"), PH_NOISY_CC);
	ZEPHIR_OBS_VAR(&dependencyInjector);
	zephir_read_property(&dependencyInjector, this_ptr, SL("_dependencyInjector"), PH_NOISY_CC);
	if (Z_TYPE_P(&dependencyInjector) != IS_OBJECT) {
<<<<<<< HEAD
		ZEPHIR_THROW_EXCEPTION_DEBUG_STR(phalcon_http_response_exception_ce, "A dependency injection object is required to access the 'session' service", "phalcon/http/cookie.zep", 211);
=======
		ZEPHIR_THROW_EXCEPTION_DEBUG_STR(phalcon_http_response_exception_ce, "A dependency injection object is required to access the 'session' service", "phalcon/http/cookie.zep", 265);
>>>>>>> b3b083d3
		return;
	}
	ZEPHIR_INIT_VAR(&definition);
	array_init(&definition);
	if (!ZEPHIR_IS_LONG(&expire, 0)) {
		zephir_array_update_string(&definition, SL("expire"), &expire, PH_COPY | PH_SEPARATE);
	}
	if (!(ZEPHIR_IS_EMPTY(&path))) {
		zephir_array_update_string(&definition, SL("path"), &path, PH_COPY | PH_SEPARATE);
	}
	if (!(ZEPHIR_IS_EMPTY(&domain))) {
		zephir_array_update_string(&definition, SL("domain"), &domain, PH_COPY | PH_SEPARATE);
	}
	if (!(ZEPHIR_IS_EMPTY(&secure))) {
		zephir_array_update_string(&definition, SL("secure"), &secure, PH_COPY | PH_SEPARATE);
	}
	if (!(ZEPHIR_IS_EMPTY(&httpOnly))) {
		zephir_array_update_string(&definition, SL("httpOnly"), &httpOnly, PH_COPY | PH_SEPARATE);
	}
	if (zephir_fast_count_int(&definition TSRMLS_CC)) {
		ZEPHIR_INIT_VAR(&_1$$9);
		ZVAL_STRING(&_1$$9, "session");
		ZEPHIR_CALL_METHOD(&_0$$9, &dependencyInjector, "getshared", NULL, 0, &_1$$9);
		zephir_check_call_status();
		ZEPHIR_CPY_WRT(&session, &_0$$9);
		ZEPHIR_CALL_METHOD(&_0$$9, &session, "isstarted", NULL, 0);
		zephir_check_call_status();
		if (zephir_is_true(&_0$$9)) {
			ZEPHIR_INIT_VAR(&_2$$10);
			ZEPHIR_CONCAT_SV(&_2$$10, "_PHCOOKIE_", &name);
			ZEPHIR_CALL_METHOD(NULL, &session, "set", NULL, 0, &_2$$10, &definition);
			zephir_check_call_status();
		}
	}
	zephir_read_property(&_3, this_ptr, SL("_useEncryption"), PH_NOISY_CC | PH_READONLY);
	if (zephir_is_true(&_3)) {
		if (!(ZEPHIR_IS_EMPTY(&value))) {
			if (Z_TYPE_P(&dependencyInjector) != IS_OBJECT) {
<<<<<<< HEAD
				ZEPHIR_THROW_EXCEPTION_DEBUG_STR(phalcon_http_response_exception_ce, "A dependency injection object is required to access the 'filter' service", "phalcon/http/cookie.zep", 251);
=======
				ZEPHIR_THROW_EXCEPTION_DEBUG_STR(phalcon_http_response_exception_ce, "A dependency injection object is required to access the 'filter' service", "phalcon/http/cookie.zep", 307);
>>>>>>> b3b083d3
				return;
			}
			ZEPHIR_INIT_VAR(&_5$$12);
			ZVAL_STRING(&_5$$12, "crypt");
			ZEPHIR_CALL_METHOD(&_4$$12, &dependencyInjector, "getshared", NULL, 0, &_5$$12);
<<<<<<< HEAD
			zephir_check_call_status();
			ZEPHIR_CPY_WRT(&crypt, &_4$$12);
			zephir_get_strval(&_6$$12, &value);
			ZEPHIR_CALL_METHOD(&encryptValue, &crypt, "encryptbase64", NULL, 0, &_6$$12);
=======
>>>>>>> b3b083d3
			zephir_check_call_status();
			ZEPHIR_CPY_WRT(&crypt, &_4$$12);
			if (Z_TYPE_P(&crypt) != IS_OBJECT) {
				ZEPHIR_THROW_EXCEPTION_DEBUG_STR(phalcon_http_response_exception_ce, "A dependency which implements CryptInterface is required to use encryption", "phalcon/http/cookie.zep", 314);
				return;
			}
			zephir_read_property(&_6$$12, this_ptr, SL("signKey"), PH_NOISY_CC | PH_READONLY);
			ZEPHIR_CPY_WRT(&signKey, &_6$$12);
			if (Z_TYPE_P(&signKey) == IS_STRING) {
				zephir_get_strval(&_7$$15, &value);
				ZEPHIR_CALL_METHOD(&encryptValue, &crypt, "encryptbase64", NULL, 0, &_7$$15, &signKey);
				zephir_check_call_status();
			} else {
				zephir_get_strval(&_8$$16, &value);
				ZEPHIR_CALL_METHOD(&encryptValue, &crypt, "encryptbase64", NULL, 0, &_8$$16);
				zephir_check_call_status();
			}
		} else {
			ZEPHIR_CPY_WRT(&encryptValue, &value);
		}
	} else {
		ZEPHIR_CPY_WRT(&encryptValue, &value);
	}
<<<<<<< HEAD
	ZEPHIR_CALL_FUNCTION(NULL, "setcookie", NULL, 200, &name, &encryptValue, &expire, &path, &domain, &secure, &httpOnly);
=======
	ZEPHIR_CALL_FUNCTION(NULL, "setcookie", NULL, 205, &name, &encryptValue, &expire, &path, &domain, &secure, &httpOnly);
>>>>>>> b3b083d3
	zephir_check_call_status();
	RETURN_THIS();

}

/**
 * Reads the cookie-related info from the SESSION to restore the cookie as it was set.
 *
 * This method is automatically called internally so normally you don't need to call it.
 */
PHP_METHOD(Phalcon_Http_Cookie, restore) {

	zval __$true, __$false, dependencyInjector, expire, domain, path, secure, httpOnly, session, definition, _0, _1$$4, _2$$4, _3$$5, _4$$5;
	zend_long ZEPHIR_LAST_CALL_STATUS;
	zval *this_ptr = getThis();

	ZVAL_BOOL(&__$true, 1);
	ZVAL_BOOL(&__$false, 0);
	ZVAL_UNDEF(&dependencyInjector);
	ZVAL_UNDEF(&expire);
	ZVAL_UNDEF(&domain);
	ZVAL_UNDEF(&path);
	ZVAL_UNDEF(&secure);
	ZVAL_UNDEF(&httpOnly);
	ZVAL_UNDEF(&session);
	ZVAL_UNDEF(&definition);
	ZVAL_UNDEF(&_0);
	ZVAL_UNDEF(&_1$$4);
	ZVAL_UNDEF(&_2$$4);
	ZVAL_UNDEF(&_3$$5);
	ZVAL_UNDEF(&_4$$5);

	ZEPHIR_MM_GROW();

	zephir_read_property(&_0, this_ptr, SL("_restored"), PH_NOISY_CC | PH_READONLY);
	if (!(zephir_is_true(&_0))) {
		ZEPHIR_OBS_VAR(&dependencyInjector);
		zephir_read_property(&dependencyInjector, this_ptr, SL("_dependencyInjector"), PH_NOISY_CC);
		if (Z_TYPE_P(&dependencyInjector) == IS_OBJECT) {
			ZEPHIR_INIT_VAR(&_1$$4);
			ZVAL_STRING(&_1$$4, "session");
			ZEPHIR_CALL_METHOD(&session, &dependencyInjector, "getshared", NULL, 0, &_1$$4);
			zephir_check_call_status();
			ZEPHIR_CALL_METHOD(&_2$$4, &session, "isstarted", NULL, 0);
			zephir_check_call_status();
			if (zephir_is_true(&_2$$4)) {
				zephir_read_property(&_3$$5, this_ptr, SL("_name"), PH_NOISY_CC | PH_READONLY);
				ZEPHIR_INIT_VAR(&_4$$5);
				ZEPHIR_CONCAT_SV(&_4$$5, "_PHCOOKIE_", &_3$$5);
				ZEPHIR_CALL_METHOD(&definition, &session, "get", NULL, 0, &_4$$5);
				zephir_check_call_status();
				if (Z_TYPE_P(&definition) == IS_ARRAY) {
					if (zephir_array_isset_string_fetch(&expire, &definition, SL("expire"), 1)) {
						zephir_update_property_zval(this_ptr, SL("_expire"), &expire);
					}
					if (zephir_array_isset_string_fetch(&domain, &definition, SL("domain"), 1)) {
						zephir_update_property_zval(this_ptr, SL("_domain"), &domain);
					}
					if (zephir_array_isset_string_fetch(&path, &definition, SL("path"), 1)) {
						zephir_update_property_zval(this_ptr, SL("_path"), &path);
					}
					if (zephir_array_isset_string_fetch(&secure, &definition, SL("secure"), 1)) {
						zephir_update_property_zval(this_ptr, SL("_secure"), &secure);
					}
					if (zephir_array_isset_string_fetch(&httpOnly, &definition, SL("httpOnly"), 1)) {
						zephir_update_property_zval(this_ptr, SL("_httpOnly"), &httpOnly);
					}
				}
			}
		}
		if (1) {
			zephir_update_property_zval(this_ptr, SL("_restored"), &__$true);
		} else {
			zephir_update_property_zval(this_ptr, SL("_restored"), &__$false);
		}
	}
	RETURN_THIS();

}

/**
 * Deletes the cookie by setting an expire time in the past
 */
PHP_METHOD(Phalcon_Http_Cookie, delete) {

	zval __$null, name, domain, path, secure, httpOnly, dependencyInjector, session, _0, _4, _1$$3, _2$$3, _3$$4;
	zend_long ZEPHIR_LAST_CALL_STATUS;
	zval *this_ptr = getThis();

	ZVAL_NULL(&__$null);
	ZVAL_UNDEF(&name);
	ZVAL_UNDEF(&domain);
	ZVAL_UNDEF(&path);
	ZVAL_UNDEF(&secure);
	ZVAL_UNDEF(&httpOnly);
	ZVAL_UNDEF(&dependencyInjector);
	ZVAL_UNDEF(&session);
	ZVAL_UNDEF(&_0);
	ZVAL_UNDEF(&_4);
	ZVAL_UNDEF(&_1$$3);
	ZVAL_UNDEF(&_2$$3);
	ZVAL_UNDEF(&_3$$4);

	ZEPHIR_MM_GROW();

	ZEPHIR_OBS_VAR(&name);
	zephir_read_property(&name, this_ptr, SL("_name"), PH_NOISY_CC);
	ZEPHIR_OBS_VAR(&domain);
	zephir_read_property(&domain, this_ptr, SL("_domain"), PH_NOISY_CC);
	ZEPHIR_OBS_VAR(&path);
	zephir_read_property(&path, this_ptr, SL("_path"), PH_NOISY_CC);
	ZEPHIR_OBS_VAR(&secure);
	zephir_read_property(&secure, this_ptr, SL("_secure"), PH_NOISY_CC);
	ZEPHIR_OBS_VAR(&httpOnly);
	zephir_read_property(&httpOnly, this_ptr, SL("_httpOnly"), PH_NOISY_CC);
	zephir_read_property(&_0, this_ptr, SL("_dependencyInjector"), PH_NOISY_CC | PH_READONLY);
	ZEPHIR_CPY_WRT(&dependencyInjector, &_0);
	if (Z_TYPE_P(&dependencyInjector) == IS_OBJECT) {
		ZEPHIR_INIT_VAR(&_2$$3);
		ZVAL_STRING(&_2$$3, "session");
		ZEPHIR_CALL_METHOD(&_1$$3, &dependencyInjector, "getshared", NULL, 0, &_2$$3);
		zephir_check_call_status();
		ZEPHIR_CPY_WRT(&session, &_1$$3);
		ZEPHIR_CALL_METHOD(&_1$$3, &session, "isstarted", NULL, 0);
		zephir_check_call_status();
		if (zephir_is_true(&_1$$3)) {
			ZEPHIR_INIT_VAR(&_3$$4);
			ZEPHIR_CONCAT_SV(&_3$$4, "_PHCOOKIE_", &name);
			ZEPHIR_CALL_METHOD(NULL, &session, "remove", NULL, 0, &_3$$4);
			zephir_check_call_status();
		}
	}
	zephir_update_property_zval(this_ptr, SL("_value"), &__$null);
	ZEPHIR_INIT_VAR(&_4);
	zephir_time(&_4);
	ZVAL_LONG(&_0, (zephir_get_numberval(&_4) - 691200));
<<<<<<< HEAD
	ZEPHIR_CALL_FUNCTION(NULL, "setcookie", NULL, 200, &name, &__$null, &_0, &path, &domain, &secure, &httpOnly);
=======
	ZEPHIR_CALL_FUNCTION(NULL, "setcookie", NULL, 205, &name, &__$null, &_0, &path, &domain, &secure, &httpOnly);
>>>>>>> b3b083d3
	zephir_check_call_status();
	ZEPHIR_MM_RESTORE();

}

/**
 * Sets if the cookie must be encrypted/decrypted automatically
 */
PHP_METHOD(Phalcon_Http_Cookie, useEncryption) {

	zval *useEncryption_param = NULL, __$true, __$false;
	zend_bool useEncryption;
	zval *this_ptr = getThis();

	ZVAL_BOOL(&__$true, 1);
	ZVAL_BOOL(&__$false, 0);

	zephir_fetch_params(0, 1, 0, &useEncryption_param);

	useEncryption = zephir_get_boolval(useEncryption_param);


	if (useEncryption) {
		zephir_update_property_zval(this_ptr, SL("_useEncryption"), &__$true);
	} else {
		zephir_update_property_zval(this_ptr, SL("_useEncryption"), &__$false);
	}
	RETURN_THISW();

}

/**
 * Check if the cookie is using implicit encryption
 */
PHP_METHOD(Phalcon_Http_Cookie, isUsingEncryption) {

	zval *this_ptr = getThis();


	RETURN_MEMBER(getThis(), "_useEncryption");

}

/**
 * Sets the cookie's expiration time
 */
PHP_METHOD(Phalcon_Http_Cookie, setExpiration) {

	zval *expire_param = NULL, _0, _1;
	zend_long expire, ZEPHIR_LAST_CALL_STATUS;
	zval *this_ptr = getThis();

	ZVAL_UNDEF(&_0);
	ZVAL_UNDEF(&_1);

	ZEPHIR_MM_GROW();
	zephir_fetch_params(1, 1, 0, &expire_param);

	expire = zephir_get_intval(expire_param);


	zephir_read_property(&_0, this_ptr, SL("_restored"), PH_NOISY_CC | PH_READONLY);
	if (!(zephir_is_true(&_0))) {
		ZEPHIR_CALL_METHOD(NULL, this_ptr, "restore", NULL, 0);
		zephir_check_call_status();
	}
	ZEPHIR_INIT_ZVAL_NREF(_1);
	ZVAL_LONG(&_1, expire);
	zephir_update_property_zval(this_ptr, SL("_expire"), &_1);
	RETURN_THIS();

}

/**
 * Returns the current expiration time
 */
PHP_METHOD(Phalcon_Http_Cookie, getExpiration) {

	zval _0;
	zend_long ZEPHIR_LAST_CALL_STATUS;
	zval *this_ptr = getThis();

	ZVAL_UNDEF(&_0);

	ZEPHIR_MM_GROW();

	zephir_read_property(&_0, this_ptr, SL("_restored"), PH_NOISY_CC | PH_READONLY);
	if (!(zephir_is_true(&_0))) {
		ZEPHIR_CALL_METHOD(NULL, this_ptr, "restore", NULL, 0);
		zephir_check_call_status();
	}
	RETURN_MM_MEMBER(getThis(), "_expire");

}

/**
 * Sets the cookie's expiration time
 */
PHP_METHOD(Phalcon_Http_Cookie, setPath) {

	zend_long ZEPHIR_LAST_CALL_STATUS;
	zval *path_param = NULL, _0;
	zval path;
	zval *this_ptr = getThis();

	ZVAL_UNDEF(&path);
	ZVAL_UNDEF(&_0);

	ZEPHIR_MM_GROW();
	zephir_fetch_params(1, 1, 0, &path_param);

	if (UNEXPECTED(Z_TYPE_P(path_param) != IS_STRING && Z_TYPE_P(path_param) != IS_NULL)) {
		zephir_throw_exception_string(spl_ce_InvalidArgumentException, SL("Parameter 'path' must be a string") TSRMLS_CC);
		RETURN_MM_NULL();
	}
	if (EXPECTED(Z_TYPE_P(path_param) == IS_STRING)) {
		zephir_get_strval(&path, path_param);
	} else {
		ZEPHIR_INIT_VAR(&path);
		ZVAL_EMPTY_STRING(&path);
	}


	zephir_read_property(&_0, this_ptr, SL("_restored"), PH_NOISY_CC | PH_READONLY);
	if (!(zephir_is_true(&_0))) {
		ZEPHIR_CALL_METHOD(NULL, this_ptr, "restore", NULL, 0);
		zephir_check_call_status();
	}
	zephir_update_property_zval(this_ptr, SL("_path"), &path);
	RETURN_THIS();

}

/**
 * Returns the current cookie's name
 */
PHP_METHOD(Phalcon_Http_Cookie, getName) {

	zval *this_ptr = getThis();


	RETURN_MEMBER(getThis(), "_name");

}

/**
 * Returns the current cookie's path
 */
PHP_METHOD(Phalcon_Http_Cookie, getPath) {

	zval _0;
	zend_long ZEPHIR_LAST_CALL_STATUS;
	zval *this_ptr = getThis();

	ZVAL_UNDEF(&_0);

	ZEPHIR_MM_GROW();

	zephir_read_property(&_0, this_ptr, SL("_restored"), PH_NOISY_CC | PH_READONLY);
	if (!(zephir_is_true(&_0))) {
		ZEPHIR_CALL_METHOD(NULL, this_ptr, "restore", NULL, 0);
		zephir_check_call_status();
	}
	RETURN_MM_MEMBER(getThis(), "_path");

}

/**
 * Sets the domain that the cookie is available to
 */
PHP_METHOD(Phalcon_Http_Cookie, setDomain) {

	zend_long ZEPHIR_LAST_CALL_STATUS;
	zval *domain_param = NULL, _0;
	zval domain;
	zval *this_ptr = getThis();

	ZVAL_UNDEF(&domain);
	ZVAL_UNDEF(&_0);

	ZEPHIR_MM_GROW();
	zephir_fetch_params(1, 1, 0, &domain_param);

	if (UNEXPECTED(Z_TYPE_P(domain_param) != IS_STRING && Z_TYPE_P(domain_param) != IS_NULL)) {
		zephir_throw_exception_string(spl_ce_InvalidArgumentException, SL("Parameter 'domain' must be a string") TSRMLS_CC);
		RETURN_MM_NULL();
	}
	if (EXPECTED(Z_TYPE_P(domain_param) == IS_STRING)) {
		zephir_get_strval(&domain, domain_param);
	} else {
		ZEPHIR_INIT_VAR(&domain);
		ZVAL_EMPTY_STRING(&domain);
	}


	zephir_read_property(&_0, this_ptr, SL("_restored"), PH_NOISY_CC | PH_READONLY);
	if (!(zephir_is_true(&_0))) {
		ZEPHIR_CALL_METHOD(NULL, this_ptr, "restore", NULL, 0);
		zephir_check_call_status();
	}
	zephir_update_property_zval(this_ptr, SL("_domain"), &domain);
	RETURN_THIS();

}

/**
 * Returns the domain that the cookie is available to
 */
PHP_METHOD(Phalcon_Http_Cookie, getDomain) {

	zval _0;
	zend_long ZEPHIR_LAST_CALL_STATUS;
	zval *this_ptr = getThis();

	ZVAL_UNDEF(&_0);

	ZEPHIR_MM_GROW();

	zephir_read_property(&_0, this_ptr, SL("_restored"), PH_NOISY_CC | PH_READONLY);
	if (!(zephir_is_true(&_0))) {
		ZEPHIR_CALL_METHOD(NULL, this_ptr, "restore", NULL, 0);
		zephir_check_call_status();
	}
	RETURN_MM_MEMBER(getThis(), "_domain");

}

/**
 * Sets if the cookie must only be sent when the connection is secure (HTTPS)
 */
PHP_METHOD(Phalcon_Http_Cookie, setSecure) {

	zend_long ZEPHIR_LAST_CALL_STATUS;
	zval *secure_param = NULL, __$true, __$false, _0;
	zend_bool secure;
	zval *this_ptr = getThis();

	ZVAL_BOOL(&__$true, 1);
	ZVAL_BOOL(&__$false, 0);
	ZVAL_UNDEF(&_0);

	ZEPHIR_MM_GROW();
	zephir_fetch_params(1, 1, 0, &secure_param);

	secure = zephir_get_boolval(secure_param);


	zephir_read_property(&_0, this_ptr, SL("_restored"), PH_NOISY_CC | PH_READONLY);
	if (!(zephir_is_true(&_0))) {
		ZEPHIR_CALL_METHOD(NULL, this_ptr, "restore", NULL, 0);
		zephir_check_call_status();
	}
	if (secure) {
		zephir_update_property_zval(this_ptr, SL("_secure"), &__$true);
	} else {
		zephir_update_property_zval(this_ptr, SL("_secure"), &__$false);
	}
	RETURN_THIS();

}

/**
 * Returns whether the cookie must only be sent when the connection is secure (HTTPS)
 */
PHP_METHOD(Phalcon_Http_Cookie, getSecure) {

	zval _0;
	zend_long ZEPHIR_LAST_CALL_STATUS;
	zval *this_ptr = getThis();

	ZVAL_UNDEF(&_0);

	ZEPHIR_MM_GROW();

	zephir_read_property(&_0, this_ptr, SL("_restored"), PH_NOISY_CC | PH_READONLY);
	if (!(zephir_is_true(&_0))) {
		ZEPHIR_CALL_METHOD(NULL, this_ptr, "restore", NULL, 0);
		zephir_check_call_status();
	}
	RETURN_MM_MEMBER(getThis(), "_secure");

}

/**
 * Sets if the cookie is accessible only through the HTTP protocol
 */
PHP_METHOD(Phalcon_Http_Cookie, setHttpOnly) {

	zend_long ZEPHIR_LAST_CALL_STATUS;
	zval *httpOnly_param = NULL, __$true, __$false, _0;
	zend_bool httpOnly;
	zval *this_ptr = getThis();

	ZVAL_BOOL(&__$true, 1);
	ZVAL_BOOL(&__$false, 0);
	ZVAL_UNDEF(&_0);

	ZEPHIR_MM_GROW();
	zephir_fetch_params(1, 1, 0, &httpOnly_param);

	httpOnly = zephir_get_boolval(httpOnly_param);


	zephir_read_property(&_0, this_ptr, SL("_restored"), PH_NOISY_CC | PH_READONLY);
	if (!(zephir_is_true(&_0))) {
		ZEPHIR_CALL_METHOD(NULL, this_ptr, "restore", NULL, 0);
		zephir_check_call_status();
	}
	if (httpOnly) {
		zephir_update_property_zval(this_ptr, SL("_httpOnly"), &__$true);
	} else {
		zephir_update_property_zval(this_ptr, SL("_httpOnly"), &__$false);
	}
	RETURN_THIS();

}

/**
 * Returns if the cookie is accessible only through the HTTP protocol
 */
PHP_METHOD(Phalcon_Http_Cookie, getHttpOnly) {

	zval _0;
	zend_long ZEPHIR_LAST_CALL_STATUS;
	zval *this_ptr = getThis();

	ZVAL_UNDEF(&_0);

	ZEPHIR_MM_GROW();

	zephir_read_property(&_0, this_ptr, SL("_restored"), PH_NOISY_CC | PH_READONLY);
	if (!(zephir_is_true(&_0))) {
		ZEPHIR_CALL_METHOD(NULL, this_ptr, "restore", NULL, 0);
		zephir_check_call_status();
	}
	RETURN_MM_MEMBER(getThis(), "_httpOnly");

}

/**
 * Magic __toString method converts the cookie's value to string
 */
PHP_METHOD(Phalcon_Http_Cookie, __toString) {

	zval _1;
	zval _0;
	zend_long ZEPHIR_LAST_CALL_STATUS;
	zval *this_ptr = getThis();

	ZVAL_UNDEF(&_0);
	ZVAL_UNDEF(&_1);

	ZEPHIR_MM_GROW();

	ZEPHIR_CALL_METHOD(&_0, this_ptr, "getvalue", NULL, 0);
	zephir_check_call_status();
	zephir_get_strval(&_1, &_0);
	RETURN_CTOR(&_1);
<<<<<<< HEAD
=======

}

/**
 * Assert the cookie's key is enough long.
 *
 * @throws \Phalcon\Http\Cookie\Exception
 */
PHP_METHOD(Phalcon_Http_Cookie, assertSignKeyIsLongEnough) {

	zend_long ZEPHIR_LAST_CALL_STATUS;
	zval *signKey_param = NULL, length, _0$$3, _1$$3, _2$$3;
	zval signKey;
	zval *this_ptr = getThis();

	ZVAL_UNDEF(&signKey);
	ZVAL_UNDEF(&length);
	ZVAL_UNDEF(&_0$$3);
	ZVAL_UNDEF(&_1$$3);
	ZVAL_UNDEF(&_2$$3);

	ZEPHIR_MM_GROW();
	zephir_fetch_params(1, 1, 0, &signKey_param);

	if (UNEXPECTED(Z_TYPE_P(signKey_param) != IS_STRING && Z_TYPE_P(signKey_param) != IS_NULL)) {
		zephir_throw_exception_string(spl_ce_InvalidArgumentException, SL("Parameter 'signKey' must be a string") TSRMLS_CC);
		RETURN_MM_NULL();
	}
	if (EXPECTED(Z_TYPE_P(signKey_param) == IS_STRING)) {
		zephir_get_strval(&signKey, signKey_param);
	} else {
		ZEPHIR_INIT_VAR(&signKey);
		ZVAL_EMPTY_STRING(&signKey);
	}


	ZEPHIR_CALL_FUNCTION(&length, "mb_strlen", NULL, 206, &signKey);
	zephir_check_call_status();
	if (ZEPHIR_LT_LONG(&length, 32)) {
		ZEPHIR_INIT_VAR(&_0$$3);
		object_init_ex(&_0$$3, phalcon_http_cookie_exception_ce);
		ZEPHIR_INIT_VAR(&_1$$3);
		ZVAL_STRING(&_1$$3, "The cookie's key should be at least 32 characters long. Current length is %d.");
		ZEPHIR_CALL_FUNCTION(&_2$$3, "sprintf", NULL, 151, &_1$$3, &length);
		zephir_check_call_status();
		ZEPHIR_CALL_METHOD(NULL, &_0$$3, "__construct", NULL, 4, &_2$$3);
		zephir_check_call_status();
		zephir_throw_exception_debug(&_0$$3, "phalcon/http/cookie.zep", 582 TSRMLS_CC);
		ZEPHIR_MM_RESTORE();
		return;
	}
	ZEPHIR_MM_RESTORE();
>>>>>>> b3b083d3

}
<|MERGE_RESOLUTION|>--- conflicted
+++ resolved
@@ -69,11 +69,7 @@
 }
 
 /**
-<<<<<<< HEAD
- * Phalcon\Http\Cookie constructor
-=======
  * Phalcon\Http\Cookie constructor.
->>>>>>> b3b083d3
  */
 PHP_METHOD(Phalcon_Http_Cookie, __construct) {
 
@@ -274,11 +270,7 @@
 PHP_METHOD(Phalcon_Http_Cookie, getValue) {
 
 	zend_long ZEPHIR_LAST_CALL_STATUS;
-<<<<<<< HEAD
-	zval *filters = NULL, filters_sub, *defaultValue = NULL, defaultValue_sub, *_COOKIE, __$null, dependencyInjector, value, crypt, decryptedValue, filter, _0, _1, _2$$4, _3$$5, _4$$6, _5$$6, _6$$11, _7$$10;
-=======
 	zval *filters = NULL, filters_sub, *defaultValue = NULL, defaultValue_sub, *_COOKIE, __$null, dependencyInjector, value, crypt, decryptedValue, filter, signKey, name, _0, _1, _2$$5, _3$$6, _4$$6, _5$$6, _6$$14, _7$$13;
->>>>>>> b3b083d3
 	zval *this_ptr = getThis();
 
 	ZVAL_UNDEF(&filters_sub);
@@ -289,23 +281,6 @@
 	ZVAL_UNDEF(&crypt);
 	ZVAL_UNDEF(&decryptedValue);
 	ZVAL_UNDEF(&filter);
-<<<<<<< HEAD
-	ZVAL_UNDEF(&_0);
-	ZVAL_UNDEF(&_1);
-	ZVAL_UNDEF(&_2$$4);
-	ZVAL_UNDEF(&_3$$5);
-	ZVAL_UNDEF(&_4$$6);
-	ZVAL_UNDEF(&_5$$6);
-	ZVAL_UNDEF(&_6$$11);
-	ZVAL_UNDEF(&_7$$10);
-
-	ZEPHIR_MM_GROW();
-	zephir_get_global(&_COOKIE, SL("_COOKIE"));
-	if (!_COOKIE) {
-		ZEPHIR_THROW_EXCEPTION_STR(zend_exception_get_default(), "Invalid superglobal");
-		return;
-	}
-=======
 	ZVAL_UNDEF(&signKey);
 	ZVAL_UNDEF(&name);
 	ZVAL_UNDEF(&_0);
@@ -319,7 +294,6 @@
 
 	ZEPHIR_MM_GROW();
 	zephir_get_global(&_COOKIE, SL("_COOKIE"));
->>>>>>> b3b083d3
 	zephir_fetch_params(1, 0, 2, &filters, &defaultValue);
 
 	if (!filters) {
@@ -339,19 +313,6 @@
 	}
 	ZEPHIR_INIT_VAR(&dependencyInjector);
 	ZVAL_NULL(&dependencyInjector);
-<<<<<<< HEAD
-	zephir_read_property(&_1, this_ptr, SL("_readed"), PH_NOISY_CC | PH_READONLY);
-	if (ZEPHIR_IS_FALSE_IDENTICAL(&_1)) {
-		ZEPHIR_OBS_VAR(&value);
-		zephir_read_property(&_2$$4, this_ptr, SL("_name"), PH_NOISY_CC | PH_READONLY);
-		if (zephir_array_isset_fetch(&value, _COOKIE, &_2$$4, 0 TSRMLS_CC)) {
-			zephir_read_property(&_3$$5, this_ptr, SL("_useEncryption"), PH_NOISY_CC | PH_READONLY);
-			if (zephir_is_true(&_3$$5)) {
-				zephir_read_property(&_4$$6, this_ptr, SL("_dependencyInjector"), PH_NOISY_CC | PH_READONLY);
-				ZEPHIR_CPY_WRT(&dependencyInjector, &_4$$6);
-				if (Z_TYPE_P(&dependencyInjector) != IS_OBJECT) {
-					ZEPHIR_THROW_EXCEPTION_DEBUG_STR(phalcon_http_response_exception_ce, "A dependency injection object is required to access the 'filter' service", "phalcon/http/cookie.zep", 143);
-=======
 	ZEPHIR_OBS_VAR(&name);
 	zephir_read_property(&name, this_ptr, SL("_name"), PH_NOISY_CC);
 	zephir_read_property(&_1, this_ptr, SL("_readed"), PH_NOISY_CC | PH_READONLY);
@@ -364,18 +325,11 @@
 				ZEPHIR_CPY_WRT(&dependencyInjector, &_3$$6);
 				if (Z_TYPE_P(&dependencyInjector) != IS_OBJECT) {
 					ZEPHIR_THROW_EXCEPTION_DEBUG_STR(phalcon_http_response_exception_ce, "A dependency injection object is required to access the 'filter' and 'crypt' service", "phalcon/http/cookie.zep", 179);
->>>>>>> b3b083d3
 					return;
 				}
 				ZEPHIR_INIT_VAR(&_5$$6);
 				ZVAL_STRING(&_5$$6, "crypt");
-<<<<<<< HEAD
-				ZEPHIR_CALL_METHOD(&crypt, &dependencyInjector, "getshared", NULL, 0, &_5$$6);
-				zephir_check_call_status();
-				ZEPHIR_CALL_METHOD(&decryptedValue, &crypt, "decryptbase64", NULL, 0, &value);
-=======
 				ZEPHIR_CALL_METHOD(&_4$$6, &dependencyInjector, "getshared", NULL, 0, &_5$$6);
->>>>>>> b3b083d3
 				zephir_check_call_status();
 				ZEPHIR_CPY_WRT(&crypt, &_4$$6);
 				if (Z_TYPE_P(&crypt) != IS_OBJECT) {
@@ -400,18 +354,6 @@
 				zephir_read_property(&filter, this_ptr, SL("_filter"), PH_NOISY_CC);
 				if (Z_TYPE_P(&filter) != IS_OBJECT) {
 					if (Z_TYPE_P(&dependencyInjector) == IS_NULL) {
-<<<<<<< HEAD
-						zephir_read_property(&_6$$11, this_ptr, SL("_dependencyInjector"), PH_NOISY_CC | PH_READONLY);
-						ZEPHIR_CPY_WRT(&dependencyInjector, &_6$$11);
-						if (Z_TYPE_P(&dependencyInjector) != IS_OBJECT) {
-							ZEPHIR_THROW_EXCEPTION_DEBUG_STR(phalcon_http_response_exception_ce, "A dependency injection object is required to access the 'filter' service", "phalcon/http/cookie.zep", 169);
-							return;
-						}
-					}
-					ZEPHIR_INIT_VAR(&_7$$10);
-					ZVAL_STRING(&_7$$10, "filter");
-					ZEPHIR_CALL_METHOD(&filter, &dependencyInjector, "getshared", NULL, 0, &_7$$10);
-=======
 						zephir_read_property(&_6$$14, this_ptr, SL("_dependencyInjector"), PH_NOISY_CC | PH_READONLY);
 						ZEPHIR_CPY_WRT(&dependencyInjector, &_6$$14);
 						if (Z_TYPE_P(&dependencyInjector) != IS_OBJECT) {
@@ -422,7 +364,6 @@
 					ZEPHIR_INIT_VAR(&_7$$13);
 					ZVAL_STRING(&_7$$13, "filter");
 					ZEPHIR_CALL_METHOD(&filter, &dependencyInjector, "getshared", NULL, 0, &_7$$13);
->>>>>>> b3b083d3
 					zephir_check_call_status();
 					zephir_update_property_zval(this_ptr, SL("_filter"), &filter);
 				}
@@ -446,13 +387,8 @@
  */
 PHP_METHOD(Phalcon_Http_Cookie, send) {
 
-<<<<<<< HEAD
-	zval _6$$12;
-	zval name, value, expire, domain, path, secure, httpOnly, dependencyInjector, definition, session, crypt, encryptValue, _3, _0$$9, _1$$9, _2$$10, _4$$12, _5$$12;
-=======
 	zval _7$$15, _8$$16;
 	zval name, value, expire, domain, path, secure, httpOnly, dependencyInjector, definition, session, crypt, encryptValue, signKey, _3, _0$$9, _1$$9, _2$$10, _4$$12, _5$$12, _6$$12;
->>>>>>> b3b083d3
 	zend_long ZEPHIR_LAST_CALL_STATUS;
 	zval *this_ptr = getThis();
 
@@ -468,10 +404,7 @@
 	ZVAL_UNDEF(&session);
 	ZVAL_UNDEF(&crypt);
 	ZVAL_UNDEF(&encryptValue);
-<<<<<<< HEAD
-=======
 	ZVAL_UNDEF(&signKey);
->>>>>>> b3b083d3
 	ZVAL_UNDEF(&_3);
 	ZVAL_UNDEF(&_0$$9);
 	ZVAL_UNDEF(&_1$$9);
@@ -479,11 +412,8 @@
 	ZVAL_UNDEF(&_4$$12);
 	ZVAL_UNDEF(&_5$$12);
 	ZVAL_UNDEF(&_6$$12);
-<<<<<<< HEAD
-=======
 	ZVAL_UNDEF(&_7$$15);
 	ZVAL_UNDEF(&_8$$16);
->>>>>>> b3b083d3
 
 	ZEPHIR_MM_GROW();
 
@@ -504,11 +434,7 @@
 	ZEPHIR_OBS_VAR(&dependencyInjector);
 	zephir_read_property(&dependencyInjector, this_ptr, SL("_dependencyInjector"), PH_NOISY_CC);
 	if (Z_TYPE_P(&dependencyInjector) != IS_OBJECT) {
-<<<<<<< HEAD
-		ZEPHIR_THROW_EXCEPTION_DEBUG_STR(phalcon_http_response_exception_ce, "A dependency injection object is required to access the 'session' service", "phalcon/http/cookie.zep", 211);
-=======
 		ZEPHIR_THROW_EXCEPTION_DEBUG_STR(phalcon_http_response_exception_ce, "A dependency injection object is required to access the 'session' service", "phalcon/http/cookie.zep", 265);
->>>>>>> b3b083d3
 		return;
 	}
 	ZEPHIR_INIT_VAR(&definition);
@@ -547,23 +473,12 @@
 	if (zephir_is_true(&_3)) {
 		if (!(ZEPHIR_IS_EMPTY(&value))) {
 			if (Z_TYPE_P(&dependencyInjector) != IS_OBJECT) {
-<<<<<<< HEAD
-				ZEPHIR_THROW_EXCEPTION_DEBUG_STR(phalcon_http_response_exception_ce, "A dependency injection object is required to access the 'filter' service", "phalcon/http/cookie.zep", 251);
-=======
 				ZEPHIR_THROW_EXCEPTION_DEBUG_STR(phalcon_http_response_exception_ce, "A dependency injection object is required to access the 'filter' service", "phalcon/http/cookie.zep", 307);
->>>>>>> b3b083d3
 				return;
 			}
 			ZEPHIR_INIT_VAR(&_5$$12);
 			ZVAL_STRING(&_5$$12, "crypt");
 			ZEPHIR_CALL_METHOD(&_4$$12, &dependencyInjector, "getshared", NULL, 0, &_5$$12);
-<<<<<<< HEAD
-			zephir_check_call_status();
-			ZEPHIR_CPY_WRT(&crypt, &_4$$12);
-			zephir_get_strval(&_6$$12, &value);
-			ZEPHIR_CALL_METHOD(&encryptValue, &crypt, "encryptbase64", NULL, 0, &_6$$12);
-=======
->>>>>>> b3b083d3
 			zephir_check_call_status();
 			ZEPHIR_CPY_WRT(&crypt, &_4$$12);
 			if (Z_TYPE_P(&crypt) != IS_OBJECT) {
@@ -587,11 +502,7 @@
 	} else {
 		ZEPHIR_CPY_WRT(&encryptValue, &value);
 	}
-<<<<<<< HEAD
-	ZEPHIR_CALL_FUNCTION(NULL, "setcookie", NULL, 200, &name, &encryptValue, &expire, &path, &domain, &secure, &httpOnly);
-=======
 	ZEPHIR_CALL_FUNCTION(NULL, "setcookie", NULL, 205, &name, &encryptValue, &expire, &path, &domain, &secure, &httpOnly);
->>>>>>> b3b083d3
 	zephir_check_call_status();
 	RETURN_THIS();
 
@@ -728,11 +639,7 @@
 	ZEPHIR_INIT_VAR(&_4);
 	zephir_time(&_4);
 	ZVAL_LONG(&_0, (zephir_get_numberval(&_4) - 691200));
-<<<<<<< HEAD
-	ZEPHIR_CALL_FUNCTION(NULL, "setcookie", NULL, 200, &name, &__$null, &_0, &path, &domain, &secure, &httpOnly);
-=======
 	ZEPHIR_CALL_FUNCTION(NULL, "setcookie", NULL, 205, &name, &__$null, &_0, &path, &domain, &secure, &httpOnly);
->>>>>>> b3b083d3
 	zephir_check_call_status();
 	ZEPHIR_MM_RESTORE();
 
@@ -1091,8 +998,6 @@
 	zephir_check_call_status();
 	zephir_get_strval(&_1, &_0);
 	RETURN_CTOR(&_1);
-<<<<<<< HEAD
-=======
 
 }
 
@@ -1145,6 +1050,5 @@
 		return;
 	}
 	ZEPHIR_MM_RESTORE();
->>>>>>> b3b083d3
-
-}
+
+}
