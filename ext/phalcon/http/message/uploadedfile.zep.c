--- conflicted
+++ resolved
@@ -255,17 +255,10 @@
 
 
 	ZVAL_LONG(&_0, error);
-<<<<<<< HEAD
-	ZEPHIR_CALL_METHOD(NULL, this_ptr, "checkstream", NULL, 340, stream, &_0);
-	zephir_check_call_status();
-	ZVAL_LONG(&_0, error);
-	ZEPHIR_CALL_METHOD(NULL, this_ptr, "checkerror", NULL, 341, &_0);
-=======
 	ZEPHIR_CALL_METHOD(NULL, this_ptr, "checkstream", NULL, 342, stream, &_0);
 	zephir_check_call_status();
 	ZVAL_LONG(&_0, error);
 	ZEPHIR_CALL_METHOD(NULL, this_ptr, "checkerror", NULL, 343, &_0);
->>>>>>> f2a65a3d
 	zephir_check_call_status();
 	ZEPHIR_INIT_ZVAL_NREF(_0);
 	ZVAL_LONG(&_0, size);
@@ -314,11 +307,7 @@
 		ZEPHIR_INIT_VAR(&_1$$3);
 		object_init_ex(&_1$$3, phalcon_http_message_exception_invalidargumentexception_ce);
 		zephir_read_property(&_3$$3, this_ptr, SL("error"), PH_NOISY_CC | PH_READONLY);
-<<<<<<< HEAD
-		ZEPHIR_CALL_METHOD(&_2$$3, this_ptr, "geterrordescription", NULL, 342, &_3$$3);
-=======
 		ZEPHIR_CALL_METHOD(&_2$$3, this_ptr, "geterrordescription", NULL, 344, &_3$$3);
->>>>>>> f2a65a3d
 		zephir_check_call_status();
 		ZEPHIR_CALL_METHOD(NULL, &_1$$3, "__construct", NULL, 40, &_2$$3);
 		zephir_check_call_status();
@@ -420,11 +409,7 @@
 		ZEPHIR_INIT_VAR(&_2$$4);
 		object_init_ex(&_2$$4, phalcon_http_message_exception_invalidargumentexception_ce);
 		zephir_read_property(&_4$$4, this_ptr, SL("error"), PH_NOISY_CC | PH_READONLY);
-<<<<<<< HEAD
-		ZEPHIR_CALL_METHOD(&_3$$4, this_ptr, "geterrordescription", NULL, 342, &_4$$4);
-=======
 		ZEPHIR_CALL_METHOD(&_3$$4, this_ptr, "geterrordescription", NULL, 344, &_4$$4);
->>>>>>> f2a65a3d
 		zephir_check_call_status();
 		ZEPHIR_CALL_METHOD(NULL, &_2$$4, "__construct", NULL, 40, &_3$$4);
 		zephir_check_call_status();
@@ -438,29 +423,17 @@
 	}
 	_6 = _5;
 	if (_6) {
-<<<<<<< HEAD
-		ZEPHIR_CALL_FUNCTION(&_7, "dirname", NULL, 343, targetPath);
-		zephir_check_call_status();
-		ZEPHIR_CALL_FUNCTION(&_8, "is_dir", NULL, 133, &_7);
-=======
 		ZEPHIR_CALL_FUNCTION(&_7, "dirname", NULL, 345, targetPath);
 		zephir_check_call_status();
 		ZEPHIR_CALL_FUNCTION(&_8, "is_dir", NULL, 135, &_7);
->>>>>>> f2a65a3d
 		zephir_check_call_status();
 		_6 = zephir_is_true(&_8);
 	}
 	_9 = _6;
 	if (_9) {
-<<<<<<< HEAD
-		ZEPHIR_CALL_FUNCTION(&_10, "dirname", NULL, 343, targetPath);
-		zephir_check_call_status();
-		ZEPHIR_CALL_FUNCTION(&_11, "is_writable", NULL, 344, &_10);
-=======
 		ZEPHIR_CALL_FUNCTION(&_10, "dirname", NULL, 345, targetPath);
 		zephir_check_call_status();
 		ZEPHIR_CALL_FUNCTION(&_11, "is_writable", NULL, 346, &_10);
->>>>>>> f2a65a3d
 		zephir_check_call_status();
 		_9 = zephir_is_true(&_11);
 	}
@@ -470,11 +443,7 @@
 	}
 	ZEPHIR_INIT_VAR(&_12);
 	ZVAL_STRING(&_12, "PHP_SAPI");
-<<<<<<< HEAD
-	ZEPHIR_CALL_FUNCTION(&sapi, "constant", NULL, 125, &_12);
-=======
 	ZEPHIR_CALL_FUNCTION(&sapi, "constant", NULL, 127, &_12);
->>>>>>> f2a65a3d
 	zephir_check_call_status();
 	_13 = ZEPHIR_IS_EMPTY(&sapi);
 	if (!(_13)) {
@@ -491,19 +460,11 @@
 		_16 = zephir_start_with_str(&sapi, SL("phpdbg"));
 	}
 	if (UNEXPECTED(_16)) {
-<<<<<<< HEAD
-		ZEPHIR_CALL_METHOD(NULL, this_ptr, "storefile", NULL, 345, targetPath);
-		zephir_check_call_status();
-	} else {
-		zephir_read_property(&_17$$7, this_ptr, SL("fileName"), PH_NOISY_CC | PH_READONLY);
-		ZEPHIR_CALL_FUNCTION(&_18$$7, "move_uploaded_file", NULL, 346, &_17$$7, targetPath);
-=======
 		ZEPHIR_CALL_METHOD(NULL, this_ptr, "storefile", NULL, 347, targetPath);
 		zephir_check_call_status();
 	} else {
 		zephir_read_property(&_17$$7, this_ptr, SL("fileName"), PH_NOISY_CC | PH_READONLY);
 		ZEPHIR_CALL_FUNCTION(&_18$$7, "move_uploaded_file", NULL, 348, &_17$$7, targetPath);
->>>>>>> f2a65a3d
 		zephir_check_call_status();
 		if (!ZEPHIR_IS_TRUE_IDENTICAL(&_18$$7)) {
 			ZEPHIR_THROW_EXCEPTION_DEBUG_STR(phalcon_http_message_exception_invalidargumentexception_ce, "The file cannot be moved to the target folder", "phalcon/Http/Message/UploadedFile.zep", 246);
@@ -546,11 +507,7 @@
 	ZVAL_LONG(&_2, error);
 	ZVAL_LONG(&_3, 0);
 	ZVAL_LONG(&_4, 8);
-<<<<<<< HEAD
-	ZEPHIR_CALL_CE_STATIC(&_0, phalcon_helper_number_ce, "between", &_1, 305, &_2, &_3, &_4);
-=======
 	ZEPHIR_CALL_CE_STATIC(&_0, phalcon_helper_number_ce, "between", &_1, 307, &_2, &_3, &_4);
->>>>>>> f2a65a3d
 	zephir_check_call_status();
 	if (UNEXPECTED(!ZEPHIR_IS_TRUE_IDENTICAL(&_0))) {
 		ZEPHIR_THROW_EXCEPTION_DEBUG_STR(phalcon_http_message_exception_invalidargumentexception_ce, "Invalid error. Must be one of the UPLOAD_ERR_* constants", "phalcon/Http/Message/UploadedFile.zep", 263);
@@ -689,21 +646,13 @@
 
 	ZEPHIR_INIT_VAR(&_0);
 	ZVAL_STRING(&_0, "w+b");
-<<<<<<< HEAD
-	ZEPHIR_CALL_FUNCTION(&handle, "fopen", NULL, 86, &targetPath, &_0);
-=======
 	ZEPHIR_CALL_FUNCTION(&handle, "fopen", NULL, 87, &targetPath, &_0);
->>>>>>> f2a65a3d
 	zephir_check_call_status();
 	if (UNEXPECTED(ZEPHIR_IS_FALSE_IDENTICAL(&handle))) {
 		ZEPHIR_THROW_EXCEPTION_DEBUG_STR(phalcon_http_message_exception_invalidargumentexception_ce, "Cannot write to file.", "phalcon/Http/Message/UploadedFile.zep", 330);
 		return;
 	}
-<<<<<<< HEAD
-	ZEPHIR_CALL_METHOD(&stream, this_ptr, "getstream", NULL, 347);
-=======
 	ZEPHIR_CALL_METHOD(&stream, this_ptr, "getstream", NULL, 349);
->>>>>>> f2a65a3d
 	zephir_check_call_status();
 	ZEPHIR_CALL_METHOD(NULL, &stream, "rewind", NULL, 0);
 	zephir_check_call_status();
