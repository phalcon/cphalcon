
#ifdef HAVE_CONFIG_H
#include "../../../ext_config.h"
#endif

#include <php.h>
#include "../../../php_ext.h"
#include "../../../ext.h"

#include <Zend/zend_operators.h>
#include <Zend/zend_exceptions.h>
#include <Zend/zend_interfaces.h>

#include "kernel/main.h"
#include "kernel/object.h"
#include "kernel/memory.h"
#include "kernel/operators.h"
#include "kernel/fcall.h"
#include "kernel/exception.h"


/**
* This file is part of the Phalcon Framework.
*
* (c) Phalcon Team <team@phalcon.io>
*
* For the full copyright and license information, please view the LICENSE.txt
* file that was distributed with this source code.
*
* Implementation of this file has been influenced by Zend Diactoros
* @link    https://github.com/zendframework/zend-diactoros
* @license https://github.com/zendframework/zend-diactoros/blob/master/LICENSE.md
*/
/**
 * PSR-7 ServerRequest
 */
ZEPHIR_INIT_CLASS(Phalcon_Http_Message_ServerRequest) {

	ZEPHIR_REGISTER_CLASS_EX(Phalcon\\Http\\Message, ServerRequest, phalcon, http_message_serverrequest, phalcon_http_message_abstractrequest_ce, phalcon_http_message_serverrequest_method_entry, ZEND_ACC_FINAL_CLASS);

	/**
	 * @var Collection
	 */
	zend_declare_property_null(phalcon_http_message_serverrequest_ce, SL("attributes"), ZEND_ACC_PRIVATE);

	/**
	 * Retrieve cookies.
	 *
	 * Retrieves cookies sent by the client to the server.
	 *
	 * The data MUST be compatible with the structure of the $_COOKIE
	 * superglobal.
	 *
	 * @var array
	 */
	zend_declare_property_null(phalcon_http_message_serverrequest_ce, SL("cookieParams"), ZEND_ACC_PRIVATE);

	/**
	 * Retrieve any parameters provided in the request body.
	 *
	 * If the request Content-Type is either application/x-www-form-urlencoded
	 * or multipart/form-data, and the request method is POST, this method MUST
	 * return the contents of $_POST.
	 *
	 * Otherwise, this method may return any results of deserializing
	 * the request body content; as parsing returns structured content, the
	 * potential types MUST be arrays or objects only. A null value indicates
	 * the absence of body content.
	 *
	 * @var mixed
	 */
	zend_declare_property_null(phalcon_http_message_serverrequest_ce, SL("parsedBody"), ZEND_ACC_PRIVATE);

	/**
	 * Retrieve query string arguments.
	 *
	 * Retrieves the deserialized query string arguments, if any.
	 *
	 * Note: the query params might not be in sync with the URI or server
	 * params. If you need to ensure you are only getting the original
	 * values, you may need to parse the query string from
	 * `getUri()->getQuery()` or from the `QUERY_STRING` server param.
	 *
	 * @var array
	 */
	zend_declare_property_null(phalcon_http_message_serverrequest_ce, SL("queryParams"), ZEND_ACC_PRIVATE);

	/**
	 * Retrieve server parameters.
	 *
	 * Retrieves data related to the incoming request environment,
	 * typically derived from PHP's $_SERVER superglobal. The data IS NOT
	 * REQUIRED to originate from $_SERVER.
	 *
	 * @var array
	 */
	zend_declare_property_null(phalcon_http_message_serverrequest_ce, SL("serverParams"), ZEND_ACC_PRIVATE);

	/**
	 * Retrieve normalized file upload data.
	 *
	 * This method returns upload metadata in a normalized tree, with each leaf
	 * an instance of Psr\Http\Message\UploadedFileInterface.
	 *
	 * These values MAY be prepared from $_FILES or the message body during
	 * instantiation, or MAY be injected via withUploadedFiles().
	 *
	 * @var array
	 */
	zend_declare_property_null(phalcon_http_message_serverrequest_ce, SL("uploadedFiles"), ZEND_ACC_PRIVATE);

	phalcon_http_message_serverrequest_ce->create_object = zephir_init_properties_Phalcon_Http_Message_ServerRequest;

	zend_class_implements(phalcon_http_message_serverrequest_ce, 1, zephir_get_internal_ce(SL("psr\\http\\message\\serverrequestinterface")));
	return SUCCESS;

}

/**
 * Retrieve cookies.
 *
 *
 * Retrieves cookies sent by the client to the server.
 * 
 * The data MUST be compatible with the structure of the $_COOKIE
 * superglobal.
 *
 */
PHP_METHOD(Phalcon_Http_Message_ServerRequest, getCookieParams) {

	zval *this_ptr = getThis();


	RETURN_MEMBER(getThis(), "cookieParams");

}

/**
 * Retrieve any parameters provided in the request body.
 *
 *
 * If the request Content-Type is either application/x-www-form-urlencoded
 * or multipart/form-data, and the request method is POST, this method MUST
 * return the contents of $_POST.
 * 
 * Otherwise, this method may return any results of deserializing
 * the request body content; as parsing returns structured content, the
 * potential types MUST be arrays or objects only. A null value indicates
 * the absence of body content.
 *
 */
PHP_METHOD(Phalcon_Http_Message_ServerRequest, getParsedBody) {

	zval *this_ptr = getThis();


	RETURN_MEMBER(getThis(), "parsedBody");

}

/**
 * Retrieve query string arguments.
 *
 *
 * Retrieves the deserialized query string arguments, if any.
 * 
 * Note: the query params might not be in sync with the URI or server
 * params. If you need to ensure you are only getting the original
 * values, you may need to parse the query string from
 * `getUri()->getQuery()` or from the `QUERY_STRING` server param.
 *
 */
PHP_METHOD(Phalcon_Http_Message_ServerRequest, getQueryParams) {

	zval *this_ptr = getThis();


	RETURN_MEMBER(getThis(), "queryParams");

}

/**
 * Retrieve server parameters.
 *
 *
 * Retrieves data related to the incoming request environment,
 * typically derived from PHP's $_SERVER superglobal. The data IS NOT
 * REQUIRED to originate from $_SERVER.
 *
 */
PHP_METHOD(Phalcon_Http_Message_ServerRequest, getServerParams) {

	zval *this_ptr = getThis();


	RETURN_MEMBER(getThis(), "serverParams");

}

/**
 * Retrieve normalized file upload data.
 *
 *
 * This method returns upload metadata in a normalized tree, with each leaf
 * an instance of Psr\Http\Message\UploadedFileInterface.
 * 
 * These values MAY be prepared from $_FILES or the message body during
 * instantiation, or MAY be injected via withUploadedFiles().
 *
 */
PHP_METHOD(Phalcon_Http_Message_ServerRequest, getUploadedFiles) {

	zval *this_ptr = getThis();


	RETURN_MEMBER(getThis(), "uploadedFiles");

}

/**
 * ServerRequest constructor.
 *
 * @param string                   $method
 * @param UriInterface|string|null $uri
 * @param array                    $serverParams
 * @param StreamInterface|string   $body
 * @param array                    $headers
 * @param array                    $cookies
 * @param array                    $queryParams
 * @param array                    $uploadFiles
 * @param null|array|object        $parsedBody
 * @param string                   $protocol
 */
PHP_METHOD(Phalcon_Http_Message_ServerRequest, __construct) {

	zephir_method_globals *ZEPHIR_METHOD_GLOBALS_PTR = NULL;
	zend_long ZEPHIR_LAST_CALL_STATUS;
	zval serverParams, cookies, queryParams, uploadFiles;
	zval *method_param = NULL, *uri = NULL, uri_sub, *serverParams_param = NULL, *body = NULL, body_sub, *headers = NULL, headers_sub, *cookies_param = NULL, *queryParams_param = NULL, *uploadFiles_param = NULL, *parsedBody = NULL, parsedBody_sub, *protocol_param = NULL, __$null, _0, _1, _2, _3, _4, _5, _6;
	zval method, protocol;
	zval *this_ptr = getThis();

	ZVAL_UNDEF(&method);
	ZVAL_UNDEF(&protocol);
	ZVAL_UNDEF(&uri_sub);
	ZVAL_UNDEF(&body_sub);
	ZVAL_UNDEF(&headers_sub);
	ZVAL_UNDEF(&parsedBody_sub);
	ZVAL_NULL(&__$null);
	ZVAL_UNDEF(&_0);
	ZVAL_UNDEF(&_1);
	ZVAL_UNDEF(&_2);
	ZVAL_UNDEF(&_3);
	ZVAL_UNDEF(&_4);
	ZVAL_UNDEF(&_5);
	ZVAL_UNDEF(&_6);
	ZVAL_UNDEF(&serverParams);
	ZVAL_UNDEF(&cookies);
	ZVAL_UNDEF(&queryParams);
	ZVAL_UNDEF(&uploadFiles);

	ZEPHIR_MM_GROW();
	zephir_fetch_params(1, 0, 10, &method_param, &uri, &serverParams_param, &body, &headers, &cookies_param, &queryParams_param, &uploadFiles_param, &parsedBody, &protocol_param);

	if (!method_param) {
		ZEPHIR_INIT_VAR(&method);
		ZVAL_STRING(&method, "GET");
	} else {
		zephir_get_strval(&method, method_param);
	}
	if (!uri) {
		uri = &uri_sub;
		uri = &__$null;
	}
	if (!serverParams_param) {
		ZEPHIR_INIT_VAR(&serverParams);
		array_init(&serverParams);
	} else {
		zephir_get_arrval(&serverParams, serverParams_param);
	}
	if (!body) {
		body = &body_sub;
		ZEPHIR_INIT_VAR(body);
		ZVAL_STRING(body, "php://input");
	} else {
		ZEPHIR_SEPARATE_PARAM(body);
	}
	if (!headers) {
		headers = &headers_sub;
		ZEPHIR_INIT_VAR(headers);
		array_init(headers);
	}
	if (!cookies_param) {
		ZEPHIR_INIT_VAR(&cookies);
		array_init(&cookies);
	} else {
		zephir_get_arrval(&cookies, cookies_param);
	}
	if (!queryParams_param) {
		ZEPHIR_INIT_VAR(&queryParams);
		array_init(&queryParams);
	} else {
		zephir_get_arrval(&queryParams, queryParams_param);
	}
	if (!uploadFiles_param) {
		ZEPHIR_INIT_VAR(&uploadFiles);
		array_init(&uploadFiles);
	} else {
		zephir_get_arrval(&uploadFiles, uploadFiles_param);
	}
	if (!parsedBody) {
		parsedBody = &parsedBody_sub;
		parsedBody = &__$null;
	}
	if (!protocol_param) {
		ZEPHIR_INIT_VAR(&protocol);
		ZVAL_STRING(&protocol, "1.1");
	} else {
		zephir_get_strval(&protocol, protocol_param);
	}


	ZEPHIR_INIT_VAR(&_0);
	ZVAL_STRING(&_0, "php://input");
	if (UNEXPECTED(ZEPHIR_IS_IDENTICAL(&_0, body))) {
		ZEPHIR_INIT_NVAR(body);
		object_init_ex(body, phalcon_http_message_stream_input_ce);
<<<<<<< HEAD
		ZEPHIR_CALL_METHOD(NULL, body, "__construct", NULL, 300);
		zephir_check_call_status();
	}
	ZEPHIR_CALL_METHOD(NULL, this_ptr, "checkuploadedfiles", NULL, 311, &uploadFiles);
=======
		ZEPHIR_CALL_METHOD(NULL, body, "__construct", NULL, 302);
		zephir_check_call_status();
	}
	ZEPHIR_CALL_METHOD(NULL, this_ptr, "checkuploadedfiles", NULL, 313, &uploadFiles);
>>>>>>> f2a65a3d
	zephir_check_call_status();
	ZEPHIR_CALL_METHOD(&_1, this_ptr, "processprotocol", NULL, 38, &protocol);
	zephir_check_call_status();
	zephir_update_property_zval(this_ptr, SL("protocolVersion"), &_1);
<<<<<<< HEAD
	ZEPHIR_CALL_METHOD(&_2, this_ptr, "processmethod", NULL, 102, &method);
	zephir_check_call_status();
	zephir_update_property_zval(this_ptr, SL("method"), &_2);
	ZEPHIR_CALL_METHOD(&_3, this_ptr, "processheaders", NULL, 302, headers);
	zephir_check_call_status();
	zephir_update_property_zval(this_ptr, SL("headers"), &_3);
	ZEPHIR_CALL_METHOD(&_4, this_ptr, "processuri", NULL, 301, uri);
=======
	ZEPHIR_CALL_METHOD(&_2, this_ptr, "processmethod", NULL, 104, &method);
	zephir_check_call_status();
	zephir_update_property_zval(this_ptr, SL("method"), &_2);
	ZEPHIR_CALL_METHOD(&_3, this_ptr, "processheaders", NULL, 304, headers);
	zephir_check_call_status();
	zephir_update_property_zval(this_ptr, SL("headers"), &_3);
	ZEPHIR_CALL_METHOD(&_4, this_ptr, "processuri", NULL, 303, uri);
>>>>>>> f2a65a3d
	zephir_check_call_status();
	zephir_update_property_zval(this_ptr, SL("uri"), &_4);
	ZEPHIR_INIT_VAR(&_6);
	ZVAL_STRING(&_6, "w+b");
	ZEPHIR_CALL_METHOD(&_5, this_ptr, "processbody", NULL, 37, body, &_6);
	zephir_check_call_status();
	zephir_update_property_zval(this_ptr, SL("body"), &_5);
	zephir_update_property_zval(this_ptr, SL("uploadedFiles"), &uploadFiles);
	zephir_update_property_zval(this_ptr, SL("parsedBody"), parsedBody);
	zephir_update_property_zval(this_ptr, SL("serverParams"), &serverParams);
	zephir_update_property_zval(this_ptr, SL("cookieParams"), &cookies);
	zephir_update_property_zval(this_ptr, SL("queryParams"), &queryParams);
	ZEPHIR_INIT_NVAR(&_6);
	object_init_ex(&_6, phalcon_collection_ce);
	ZEPHIR_CALL_METHOD(NULL, &_6, "__construct", NULL, 22);
	zephir_check_call_status();
	zephir_update_property_zval(this_ptr, SL("attributes"), &_6);
	ZEPHIR_MM_RESTORE();

}

/**
 * Retrieve a single derived request attribute.
 *
 * Retrieves a single derived request attribute as described in
 * getAttributes(). If the attribute has not been previously set, returns
 * the default value as provided.
 *
 * This method obviates the need for a hasAttribute() method, as it allows
 * specifying a default value to return if the attribute is not found.
 *
 * @param string        $name
 * @param mixed|null    $defaultValue
 *
 * @return mixed
 */
PHP_METHOD(Phalcon_Http_Message_ServerRequest, getAttribute) {

	zephir_method_globals *ZEPHIR_METHOD_GLOBALS_PTR = NULL;
	zend_long ZEPHIR_LAST_CALL_STATUS;
	zval *name, name_sub, *defaultValue = NULL, defaultValue_sub, __$null, _0;
	zval *this_ptr = getThis();

	ZVAL_UNDEF(&name_sub);
	ZVAL_UNDEF(&defaultValue_sub);
	ZVAL_NULL(&__$null);
	ZVAL_UNDEF(&_0);

	ZEPHIR_MM_GROW();
	zephir_fetch_params(1, 1, 1, &name, &defaultValue);

	if (!defaultValue) {
		defaultValue = &defaultValue_sub;
		defaultValue = &__$null;
	}


	zephir_read_property(&_0, this_ptr, SL("attributes"), PH_NOISY_CC | PH_READONLY);
	ZEPHIR_RETURN_CALL_METHOD(&_0, "get", NULL, 0, name, defaultValue);
	zephir_check_call_status();
	RETURN_MM();

}

/**
 * Retrieve attributes derived from the request.
 *
 * The request 'attributes' may be used to allow injection of any
 * parameters derived from the request: e.g., the results of path
 * match operations; the results of decrypting cookies; the results of
 * deserializing non-form-encoded message bodies; etc. Attributes
 * will be application and request specific, and CAN be mutable.
 *
 * @return array
 */
PHP_METHOD(Phalcon_Http_Message_ServerRequest, getAttributes) {

	zval _0;
	zephir_method_globals *ZEPHIR_METHOD_GLOBALS_PTR = NULL;
	zend_long ZEPHIR_LAST_CALL_STATUS;
	zval *this_ptr = getThis();

	ZVAL_UNDEF(&_0);

	ZEPHIR_MM_GROW();

	zephir_read_property(&_0, this_ptr, SL("attributes"), PH_NOISY_CC | PH_READONLY);
	ZEPHIR_RETURN_CALL_METHOD(&_0, "toarray", NULL, 0);
	zephir_check_call_status();
	RETURN_MM();

}

/**
 * Return an instance with the specified derived request attribute.
 *
 * This method allows setting a single derived request attribute as
 * described in getAttributes().
 *
 * This method MUST be implemented in such a way as to retain the
 * immutability of the message, and MUST return an instance that has the
 * updated attribute.
 *
 * @param string $name
 * @param mixed  $value
 *
 * @return ServerRequest
 */
PHP_METHOD(Phalcon_Http_Message_ServerRequest, withAttribute) {

	zephir_method_globals *ZEPHIR_METHOD_GLOBALS_PTR = NULL;
	zend_long ZEPHIR_LAST_CALL_STATUS;
	zval *name, name_sub, *value, value_sub, attributes, _0, _1, _2;
	zval *this_ptr = getThis();

	ZVAL_UNDEF(&name_sub);
	ZVAL_UNDEF(&value_sub);
	ZVAL_UNDEF(&attributes);
	ZVAL_UNDEF(&_0);
	ZVAL_UNDEF(&_1);
	ZVAL_UNDEF(&_2);

	ZEPHIR_MM_GROW();
	zephir_fetch_params(1, 2, 0, &name, &value);



	zephir_read_property(&_0, this_ptr, SL("attributes"), PH_NOISY_CC | PH_READONLY);
	ZEPHIR_INIT_VAR(&_1);
	if (zephir_clone(&_1, &_0) == FAILURE) {
		RETURN_MM();
	}
	ZEPHIR_CPY_WRT(&attributes, &_1);
	ZEPHIR_CALL_METHOD(NULL, &attributes, "set", NULL, 0, name, value);
	zephir_check_call_status();
	ZEPHIR_INIT_VAR(&_2);
	ZVAL_STRING(&_2, "attributes");
	ZEPHIR_RETURN_CALL_METHOD(this_ptr, "cloneinstance", NULL, 21, &attributes, &_2);
	zephir_check_call_status();
	RETURN_MM();

}

/**
 * Return an instance with the specified cookies.
 *
 * The data IS NOT REQUIRED to come from the $_COOKIE superglobal, but MUST
 * be compatible with the structure of $_COOKIE. Typically, this data will
 * be injected at instantiation.
 *
 * This method MUST NOT update the related Cookie header of the request
 * instance, nor related values in the server params.
 *
 * This method MUST be implemented in such a way as to retain the
 * immutability of the message, and MUST return an instance that has the
 * updated cookie values.
 *
 * @param array $cookies
 *
 * @return ServerRequest
 */
PHP_METHOD(Phalcon_Http_Message_ServerRequest, withCookieParams) {

	zephir_method_globals *ZEPHIR_METHOD_GLOBALS_PTR = NULL;
	zend_long ZEPHIR_LAST_CALL_STATUS;
	zval *cookies_param = NULL, _0;
	zval cookies;
	zval *this_ptr = getThis();

	ZVAL_UNDEF(&cookies);
	ZVAL_UNDEF(&_0);

	ZEPHIR_MM_GROW();
	zephir_fetch_params(1, 1, 0, &cookies_param);

	zephir_get_arrval(&cookies, cookies_param);


	ZEPHIR_INIT_VAR(&_0);
	ZVAL_STRING(&_0, "cookieParams");
	ZEPHIR_RETURN_CALL_METHOD(this_ptr, "cloneinstance", NULL, 21, &cookies, &_0);
	zephir_check_call_status();
	RETURN_MM();

}

/**
 * Return an instance with the specified body parameters.
 *
 * These MAY be injected during instantiation.
 *
 * If the request Content-Type is either application/x-www-form-urlencoded
 * or multipart/form-data, and the request method is POST, use this method
 * ONLY to inject the contents of $_POST.
 *
 * The data IS NOT REQUIRED to come from $_POST, but MUST be the results of
 * deserializing the request body content. Deserialization/parsing returns
 * structured data, and, as such, this method ONLY accepts arrays or
 * objects, or a null value if nothing was available to parse.
 *
 * As an example, if content negotiation determines that the request data
 * is a JSON payload, this method could be used to create a request
 * instance with the deserialized parameters.
 *
 * This method MUST be implemented in such a way as to retain the
 * immutability of the message, and MUST return an instance that has the
 * updated body parameters.
 *
 * @param array|object|null $data
 *
 * @return ServerRequest
 * @throws InvalidArgumentException if an unsupported argument type is provided.
 *
 */
PHP_METHOD(Phalcon_Http_Message_ServerRequest, withParsedBody) {

	zephir_method_globals *ZEPHIR_METHOD_GLOBALS_PTR = NULL;
	zend_long ZEPHIR_LAST_CALL_STATUS;
	zval *data, data_sub, _0;
	zval *this_ptr = getThis();

	ZVAL_UNDEF(&data_sub);
	ZVAL_UNDEF(&_0);

	ZEPHIR_MM_GROW();
	zephir_fetch_params(1, 1, 0, &data);



	ZEPHIR_INIT_VAR(&_0);
	ZVAL_STRING(&_0, "parsedBody");
	ZEPHIR_RETURN_CALL_METHOD(this_ptr, "cloneinstance", NULL, 21, data, &_0);
	zephir_check_call_status();
	RETURN_MM();

}

/**
 * Return an instance with the specified query string arguments.
 *
 * These values SHOULD remain immutable over the course of the incoming
 * request. They MAY be injected during instantiation, such as from PHP's
 * $_GET superglobal, or MAY be derived from some other value such as the
 * URI. In cases where the arguments are parsed from the URI, the data
 * MUST be compatible with what PHP's parse_str() would return for
 * purposes of how duplicate query parameters are handled, and how nested
 * sets are handled.
 *
 * Setting query string arguments MUST NOT change the URI stored by the
 * request, nor the values in the server params.
 *
 * This method MUST be implemented in such a way as to retain the
 * immutability of the message, and MUST return an instance that has the
 * updated query string arguments.
 *
 * @param array $query
 *
 * @return ServerRequest
 */
PHP_METHOD(Phalcon_Http_Message_ServerRequest, withQueryParams) {

	zephir_method_globals *ZEPHIR_METHOD_GLOBALS_PTR = NULL;
	zend_long ZEPHIR_LAST_CALL_STATUS;
	zval *query_param = NULL, _0;
	zval query;
	zval *this_ptr = getThis();

	ZVAL_UNDEF(&query);
	ZVAL_UNDEF(&_0);

	ZEPHIR_MM_GROW();
	zephir_fetch_params(1, 1, 0, &query_param);

	zephir_get_arrval(&query, query_param);


	ZEPHIR_INIT_VAR(&_0);
	ZVAL_STRING(&_0, "queryParams");
	ZEPHIR_RETURN_CALL_METHOD(this_ptr, "cloneinstance", NULL, 21, &query, &_0);
	zephir_check_call_status();
	RETURN_MM();

}

/**
 * Create a new instance with the specified uploaded files.
 *
 * This method MUST be implemented in such a way as to retain the
 * immutability of the message, and MUST return an instance that has the
 * updated body parameters.
 *
 * @param array $uploadedFiles
 *
 * @return ServerRequest
 * @throws InvalidArgumentException if an invalid structure is provided.
 *
 */
PHP_METHOD(Phalcon_Http_Message_ServerRequest, withUploadedFiles) {

	zephir_method_globals *ZEPHIR_METHOD_GLOBALS_PTR = NULL;
	zend_long ZEPHIR_LAST_CALL_STATUS;
	zval *uploadedFiles_param = NULL, _0;
	zval uploadedFiles;
	zval *this_ptr = getThis();

	ZVAL_UNDEF(&uploadedFiles);
	ZVAL_UNDEF(&_0);

	ZEPHIR_MM_GROW();
	zephir_fetch_params(1, 1, 0, &uploadedFiles_param);

	zephir_get_arrval(&uploadedFiles, uploadedFiles_param);


<<<<<<< HEAD
	ZEPHIR_CALL_METHOD(NULL, this_ptr, "checkuploadedfiles", NULL, 311, &uploadedFiles);
=======
	ZEPHIR_CALL_METHOD(NULL, this_ptr, "checkuploadedfiles", NULL, 313, &uploadedFiles);
>>>>>>> f2a65a3d
	zephir_check_call_status();
	ZEPHIR_INIT_VAR(&_0);
	ZVAL_STRING(&_0, "uploadedFiles");
	ZEPHIR_RETURN_CALL_METHOD(this_ptr, "cloneinstance", NULL, 21, &uploadedFiles, &_0);
	zephir_check_call_status();
	RETURN_MM();

}

/**
 * Return an instance that removes the specified derived request attribute.
 *
 * This method allows removing a single derived request attribute as
 * described in getAttributes().
 *
 * This method MUST be implemented in such a way as to retain the
 * immutability of the message, and MUST return an instance that removes
 * the attribute.
 *
 * @param string $name
 *
 * @return ServerRequest
 */
PHP_METHOD(Phalcon_Http_Message_ServerRequest, withoutAttribute) {

	zephir_method_globals *ZEPHIR_METHOD_GLOBALS_PTR = NULL;
	zend_long ZEPHIR_LAST_CALL_STATUS;
	zval *name, name_sub, attributes, _0, _1, _2;
	zval *this_ptr = getThis();

	ZVAL_UNDEF(&name_sub);
	ZVAL_UNDEF(&attributes);
	ZVAL_UNDEF(&_0);
	ZVAL_UNDEF(&_1);
	ZVAL_UNDEF(&_2);

	ZEPHIR_MM_GROW();
	zephir_fetch_params(1, 1, 0, &name);



	zephir_read_property(&_0, this_ptr, SL("attributes"), PH_NOISY_CC | PH_READONLY);
	ZEPHIR_INIT_VAR(&_1);
	if (zephir_clone(&_1, &_0) == FAILURE) {
		RETURN_MM();
	}
	ZEPHIR_CPY_WRT(&attributes, &_1);
	ZEPHIR_CALL_METHOD(NULL, &attributes, "remove", NULL, 0, name);
	zephir_check_call_status();
	ZEPHIR_INIT_VAR(&_2);
	ZVAL_STRING(&_2, "attributes");
	ZEPHIR_RETURN_CALL_METHOD(this_ptr, "cloneinstance", NULL, 21, &attributes, &_2);
	zephir_check_call_status();
	RETURN_MM();

}

/**
 * Checks the uploaded files
 *
 * @param array $files
 */
PHP_METHOD(Phalcon_Http_Message_ServerRequest, checkUploadedFiles) {

	zend_bool _3$$5, _4$$9;
	zephir_method_globals *ZEPHIR_METHOD_GLOBALS_PTR = NULL;
	zephir_fcall_cache_entry *_2 = NULL;
	zend_long ZEPHIR_LAST_CALL_STATUS;
	zval *files_param = NULL, file, *_0, _1;
	zval files;
	zval *this_ptr = getThis();

	ZVAL_UNDEF(&files);
	ZVAL_UNDEF(&file);
	ZVAL_UNDEF(&_1);

	ZEPHIR_MM_GROW();
	zephir_fetch_params(1, 1, 0, &files_param);

	zephir_get_arrval(&files, files_param);


	zephir_is_iterable(&files, 0, "phalcon/Http/Message/ServerRequest.zep", 353);
	if (Z_TYPE_P(&files) == IS_ARRAY) {
		ZEND_HASH_FOREACH_VAL(Z_ARRVAL_P(&files), _0)
		{
			ZEPHIR_INIT_NVAR(&file);
			ZVAL_COPY(&file, _0);
			if (UNEXPECTED(Z_TYPE_P(&file) == IS_ARRAY)) {
<<<<<<< HEAD
				ZEPHIR_CALL_METHOD(NULL, this_ptr, "checkuploadedfiles", &_2, 311, &file);
=======
				ZEPHIR_CALL_METHOD(NULL, this_ptr, "checkuploadedfiles", &_2, 313, &file);
>>>>>>> f2a65a3d
				zephir_check_call_status();
			} else {
				_3$$5 = Z_TYPE_P(&file) == IS_OBJECT;
				if (_3$$5) {
					_3$$5 = zephir_is_instance_of(&file, SL("Psr\\Http\\Message\\UploadedFileInterface"));
				}
				if (UNEXPECTED(!(_3$$5))) {
					ZEPHIR_THROW_EXCEPTION_DEBUG_STR(phalcon_http_message_exception_invalidargumentexception_ce, "Invalid uploaded file", "phalcon/Http/Message/ServerRequest.zep", 349);
					return;
				}
			}
		} ZEND_HASH_FOREACH_END();
	} else {
		ZEPHIR_CALL_METHOD(NULL, &files, "rewind", NULL, 0);
		zephir_check_call_status();
		while (1) {
			ZEPHIR_CALL_METHOD(&_1, &files, "valid", NULL, 0);
			zephir_check_call_status();
			if (!zend_is_true(&_1)) {
				break;
			}
			ZEPHIR_CALL_METHOD(&file, &files, "current", NULL, 0);
			zephir_check_call_status();
				if (UNEXPECTED(Z_TYPE_P(&file) == IS_ARRAY)) {
<<<<<<< HEAD
					ZEPHIR_CALL_METHOD(NULL, this_ptr, "checkuploadedfiles", &_2, 311, &file);
=======
					ZEPHIR_CALL_METHOD(NULL, this_ptr, "checkuploadedfiles", &_2, 313, &file);
>>>>>>> f2a65a3d
					zephir_check_call_status();
				} else {
					_4$$9 = Z_TYPE_P(&file) == IS_OBJECT;
					if (_4$$9) {
						_4$$9 = zephir_is_instance_of(&file, SL("Psr\\Http\\Message\\UploadedFileInterface"));
					}
					if (UNEXPECTED(!(_4$$9))) {
						ZEPHIR_THROW_EXCEPTION_DEBUG_STR(phalcon_http_message_exception_invalidargumentexception_ce, "Invalid uploaded file", "phalcon/Http/Message/ServerRequest.zep", 349);
						return;
					}
				}
			ZEPHIR_CALL_METHOD(NULL, &files, "next", NULL, 0);
			zephir_check_call_status();
		}
	}
	ZEPHIR_INIT_NVAR(&file);
	ZEPHIR_MM_RESTORE();

}

zend_object *zephir_init_properties_Phalcon_Http_Message_ServerRequest(zend_class_entry *class_type TSRMLS_DC) {

		zval _0, _2, _4, _6, _1$$3, _3$$4, _5$$5, _7$$6;
	zephir_method_globals *ZEPHIR_METHOD_GLOBALS_PTR = NULL;
		ZVAL_UNDEF(&_0);
	ZVAL_UNDEF(&_2);
	ZVAL_UNDEF(&_4);
	ZVAL_UNDEF(&_6);
	ZVAL_UNDEF(&_1$$3);
	ZVAL_UNDEF(&_3$$4);
	ZVAL_UNDEF(&_5$$5);
	ZVAL_UNDEF(&_7$$6);

		ZEPHIR_MM_GROW();
	
	{
		zval local_this_ptr, *this_ptr = &local_this_ptr;
		ZEPHIR_CREATE_OBJECT(this_ptr, class_type);
		zephir_read_property(&_0, this_ptr, SL("uploadedFiles"), PH_NOISY_CC | PH_READONLY);
		if (Z_TYPE_P(&_0) == IS_NULL) {
			ZEPHIR_INIT_VAR(&_1$$3);
			array_init(&_1$$3);
			zephir_update_property_zval(this_ptr, SL("uploadedFiles"), &_1$$3);
		}
		zephir_read_property(&_2, this_ptr, SL("serverParams"), PH_NOISY_CC | PH_READONLY);
		if (Z_TYPE_P(&_2) == IS_NULL) {
			ZEPHIR_INIT_VAR(&_3$$4);
			array_init(&_3$$4);
			zephir_update_property_zval(this_ptr, SL("serverParams"), &_3$$4);
		}
		zephir_read_property(&_4, this_ptr, SL("queryParams"), PH_NOISY_CC | PH_READONLY);
		if (Z_TYPE_P(&_4) == IS_NULL) {
			ZEPHIR_INIT_VAR(&_5$$5);
			array_init(&_5$$5);
			zephir_update_property_zval(this_ptr, SL("queryParams"), &_5$$5);
		}
		zephir_read_property(&_6, this_ptr, SL("cookieParams"), PH_NOISY_CC | PH_READONLY);
		if (Z_TYPE_P(&_6) == IS_NULL) {
			ZEPHIR_INIT_VAR(&_7$$6);
			array_init(&_7$$6);
			zephir_update_property_zval(this_ptr, SL("cookieParams"), &_7$$6);
		}
		ZEPHIR_MM_RESTORE();
		return Z_OBJ_P(this_ptr);
	}

}
<|MERGE_RESOLUTION|>--- conflicted
+++ resolved
@@ -325,30 +325,14 @@
 	if (UNEXPECTED(ZEPHIR_IS_IDENTICAL(&_0, body))) {
 		ZEPHIR_INIT_NVAR(body);
 		object_init_ex(body, phalcon_http_message_stream_input_ce);
-<<<<<<< HEAD
-		ZEPHIR_CALL_METHOD(NULL, body, "__construct", NULL, 300);
-		zephir_check_call_status();
-	}
-	ZEPHIR_CALL_METHOD(NULL, this_ptr, "checkuploadedfiles", NULL, 311, &uploadFiles);
-=======
 		ZEPHIR_CALL_METHOD(NULL, body, "__construct", NULL, 302);
 		zephir_check_call_status();
 	}
 	ZEPHIR_CALL_METHOD(NULL, this_ptr, "checkuploadedfiles", NULL, 313, &uploadFiles);
->>>>>>> f2a65a3d
 	zephir_check_call_status();
 	ZEPHIR_CALL_METHOD(&_1, this_ptr, "processprotocol", NULL, 38, &protocol);
 	zephir_check_call_status();
 	zephir_update_property_zval(this_ptr, SL("protocolVersion"), &_1);
-<<<<<<< HEAD
-	ZEPHIR_CALL_METHOD(&_2, this_ptr, "processmethod", NULL, 102, &method);
-	zephir_check_call_status();
-	zephir_update_property_zval(this_ptr, SL("method"), &_2);
-	ZEPHIR_CALL_METHOD(&_3, this_ptr, "processheaders", NULL, 302, headers);
-	zephir_check_call_status();
-	zephir_update_property_zval(this_ptr, SL("headers"), &_3);
-	ZEPHIR_CALL_METHOD(&_4, this_ptr, "processuri", NULL, 301, uri);
-=======
 	ZEPHIR_CALL_METHOD(&_2, this_ptr, "processmethod", NULL, 104, &method);
 	zephir_check_call_status();
 	zephir_update_property_zval(this_ptr, SL("method"), &_2);
@@ -356,7 +340,6 @@
 	zephir_check_call_status();
 	zephir_update_property_zval(this_ptr, SL("headers"), &_3);
 	ZEPHIR_CALL_METHOD(&_4, this_ptr, "processuri", NULL, 303, uri);
->>>>>>> f2a65a3d
 	zephir_check_call_status();
 	zephir_update_property_zval(this_ptr, SL("uri"), &_4);
 	ZEPHIR_INIT_VAR(&_6);
@@ -671,11 +654,7 @@
 	zephir_get_arrval(&uploadedFiles, uploadedFiles_param);
 
 
-<<<<<<< HEAD
-	ZEPHIR_CALL_METHOD(NULL, this_ptr, "checkuploadedfiles", NULL, 311, &uploadedFiles);
-=======
 	ZEPHIR_CALL_METHOD(NULL, this_ptr, "checkuploadedfiles", NULL, 313, &uploadedFiles);
->>>>>>> f2a65a3d
 	zephir_check_call_status();
 	ZEPHIR_INIT_VAR(&_0);
 	ZVAL_STRING(&_0, "uploadedFiles");
@@ -765,11 +744,7 @@
 			ZEPHIR_INIT_NVAR(&file);
 			ZVAL_COPY(&file, _0);
 			if (UNEXPECTED(Z_TYPE_P(&file) == IS_ARRAY)) {
-<<<<<<< HEAD
-				ZEPHIR_CALL_METHOD(NULL, this_ptr, "checkuploadedfiles", &_2, 311, &file);
-=======
 				ZEPHIR_CALL_METHOD(NULL, this_ptr, "checkuploadedfiles", &_2, 313, &file);
->>>>>>> f2a65a3d
 				zephir_check_call_status();
 			} else {
 				_3$$5 = Z_TYPE_P(&file) == IS_OBJECT;
@@ -794,11 +769,7 @@
 			ZEPHIR_CALL_METHOD(&file, &files, "current", NULL, 0);
 			zephir_check_call_status();
 				if (UNEXPECTED(Z_TYPE_P(&file) == IS_ARRAY)) {
-<<<<<<< HEAD
-					ZEPHIR_CALL_METHOD(NULL, this_ptr, "checkuploadedfiles", &_2, 311, &file);
-=======
 					ZEPHIR_CALL_METHOD(NULL, this_ptr, "checkuploadedfiles", &_2, 313, &file);
->>>>>>> f2a65a3d
 					zephir_check_call_status();
 				} else {
 					_4$$9 = Z_TYPE_P(&file) == IS_OBJECT;
