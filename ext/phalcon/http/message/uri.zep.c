--- conflicted
+++ resolved
@@ -287,11 +287,7 @@
 	ZEPHIR_INIT_VAR(&_0);
 	ZVAL_STRING(&_0, "");
 	if (UNEXPECTED(!ZEPHIR_IS_IDENTICAL(&_0, &uri))) {
-<<<<<<< HEAD
-		ZEPHIR_CALL_FUNCTION(&urlParts, "parse_url", NULL, 115, &uri);
-=======
 		ZEPHIR_CALL_FUNCTION(&urlParts, "parse_url", NULL, 117, &uri);
->>>>>>> f2a65a3d
 		zephir_check_call_status();
 		if (UNEXPECTED(ZEPHIR_IS_FALSE_IDENTICAL(&urlParts))) {
 			ZEPHIR_INIT_NVAR(&urlParts);
@@ -303,11 +299,7 @@
 		ZVAL_STRING(&_5$$3, "");
 		ZEPHIR_CALL_CE_STATIC(&_2$$3, phalcon_helper_arr_ce, "get", &_3, 16, &urlParts, &_4$$3, &_5$$3);
 		zephir_check_call_status();
-<<<<<<< HEAD
-		ZEPHIR_CALL_METHOD(&_1$$3, this_ptr, "filterfragment", NULL, 348, &_2$$3);
-=======
 		ZEPHIR_CALL_METHOD(&_1$$3, this_ptr, "filterfragment", NULL, 350, &_2$$3);
->>>>>>> f2a65a3d
 		zephir_check_call_status();
 		zephir_update_property_zval(this_ptr, SL("fragment"), &_1$$3);
 		ZEPHIR_INIT_NVAR(&_4$$3);
@@ -325,11 +317,7 @@
 		ZVAL_STRING(&_7$$3, "");
 		ZEPHIR_CALL_CE_STATIC(&_8$$3, phalcon_helper_arr_ce, "get", &_3, 16, &urlParts, &_5$$3, &_7$$3);
 		zephir_check_call_status();
-<<<<<<< HEAD
-		ZEPHIR_CALL_FUNCTION(&_9$$3, "rawurlencode", NULL, 234, &_8$$3);
-=======
 		ZEPHIR_CALL_FUNCTION(&_9$$3, "rawurlencode", NULL, 249, &_8$$3);
->>>>>>> f2a65a3d
 		zephir_check_call_status();
 		zephir_update_property_zval(this_ptr, SL("pass"), &_9$$3);
 		ZEPHIR_INIT_NVAR(&_5$$3);
@@ -338,11 +326,7 @@
 		ZVAL_STRING(&_7$$3, "");
 		ZEPHIR_CALL_CE_STATIC(&_11$$3, phalcon_helper_arr_ce, "get", &_3, 16, &urlParts, &_5$$3, &_7$$3);
 		zephir_check_call_status();
-<<<<<<< HEAD
-		ZEPHIR_CALL_METHOD(&_10$$3, this_ptr, "filterpath", NULL, 349, &_11$$3);
-=======
 		ZEPHIR_CALL_METHOD(&_10$$3, this_ptr, "filterpath", NULL, 351, &_11$$3);
->>>>>>> f2a65a3d
 		zephir_check_call_status();
 		zephir_update_property_zval(this_ptr, SL("path"), &_10$$3);
 		ZEPHIR_INIT_NVAR(&_5$$3);
@@ -350,11 +334,7 @@
 		ZVAL_NULL(&_14$$3);
 		ZEPHIR_CALL_CE_STATIC(&_13$$3, phalcon_helper_arr_ce, "get", &_3, 16, &urlParts, &_5$$3, &_14$$3);
 		zephir_check_call_status();
-<<<<<<< HEAD
-		ZEPHIR_CALL_METHOD(&_12$$3, this_ptr, "filterport", NULL, 350, &_13$$3);
-=======
 		ZEPHIR_CALL_METHOD(&_12$$3, this_ptr, "filterport", NULL, 352, &_13$$3);
->>>>>>> f2a65a3d
 		zephir_check_call_status();
 		zephir_update_property_zval(this_ptr, SL("port"), &_12$$3);
 		ZEPHIR_INIT_NVAR(&_5$$3);
@@ -363,11 +343,7 @@
 		ZVAL_STRING(&_7$$3, "");
 		ZEPHIR_CALL_CE_STATIC(&_16$$3, phalcon_helper_arr_ce, "get", &_3, 16, &urlParts, &_5$$3, &_7$$3);
 		zephir_check_call_status();
-<<<<<<< HEAD
-		ZEPHIR_CALL_METHOD(&_15$$3, this_ptr, "filterquery", NULL, 351, &_16$$3);
-=======
 		ZEPHIR_CALL_METHOD(&_15$$3, this_ptr, "filterquery", NULL, 353, &_16$$3);
->>>>>>> f2a65a3d
 		zephir_check_call_status();
 		zephir_update_property_zval(this_ptr, SL("query"), &_15$$3);
 		ZEPHIR_INIT_NVAR(&_5$$3);
@@ -376,11 +352,7 @@
 		ZVAL_STRING(&_7$$3, "");
 		ZEPHIR_CALL_CE_STATIC(&_18$$3, phalcon_helper_arr_ce, "get", &_3, 16, &urlParts, &_5$$3, &_7$$3);
 		zephir_check_call_status();
-<<<<<<< HEAD
-		ZEPHIR_CALL_METHOD(&_17$$3, this_ptr, "filterscheme", NULL, 352, &_18$$3);
-=======
 		ZEPHIR_CALL_METHOD(&_17$$3, this_ptr, "filterscheme", NULL, 354, &_18$$3);
->>>>>>> f2a65a3d
 		zephir_check_call_status();
 		zephir_update_property_zval(this_ptr, SL("scheme"), &_17$$3);
 		ZEPHIR_INIT_NVAR(&_5$$3);
@@ -389,11 +361,7 @@
 		ZVAL_STRING(&_7$$3, "");
 		ZEPHIR_CALL_CE_STATIC(&_19$$3, phalcon_helper_arr_ce, "get", &_3, 16, &urlParts, &_5$$3, &_7$$3);
 		zephir_check_call_status();
-<<<<<<< HEAD
-		ZEPHIR_CALL_FUNCTION(&_20$$3, "rawurlencode", NULL, 234, &_19$$3);
-=======
 		ZEPHIR_CALL_FUNCTION(&_20$$3, "rawurlencode", NULL, 249, &_19$$3);
->>>>>>> f2a65a3d
 		zephir_check_call_status();
 		zephir_update_property_zval(this_ptr, SL("user"), &_20$$3);
 	}
@@ -437,11 +405,7 @@
 
 	ZEPHIR_MM_GROW();
 
-<<<<<<< HEAD
-	ZEPHIR_CALL_METHOD(&authority, this_ptr, "getauthority", NULL, 353);
-=======
 	ZEPHIR_CALL_METHOD(&authority, this_ptr, "getauthority", NULL, 355);
->>>>>>> f2a65a3d
 	zephir_check_call_status();
 	zephir_read_property(&_0, this_ptr, SL("path"), PH_NOISY_CC | PH_READONLY);
 	ZEPHIR_CPY_WRT(&path, &_0);
@@ -467,37 +431,21 @@
 	ZVAL_STRING(&_7, "");
 	ZEPHIR_INIT_VAR(&_8);
 	ZVAL_STRING(&_8, ":");
-<<<<<<< HEAD
-	ZEPHIR_CALL_METHOD(&_6, this_ptr, "checkvalue", NULL, 354, &_0, &_7, &_8);
-	zephir_check_call_status();
-	ZEPHIR_INIT_NVAR(&_7);
-	ZVAL_STRING(&_7, "//");
-	ZEPHIR_CALL_METHOD(&_9, this_ptr, "checkvalue", NULL, 354, &authority, &_7);
-=======
 	ZEPHIR_CALL_METHOD(&_6, this_ptr, "checkvalue", NULL, 356, &_0, &_7, &_8);
 	zephir_check_call_status();
 	ZEPHIR_INIT_NVAR(&_7);
 	ZVAL_STRING(&_7, "//");
 	ZEPHIR_CALL_METHOD(&_9, this_ptr, "checkvalue", NULL, 356, &authority, &_7);
->>>>>>> f2a65a3d
 	zephir_check_call_status();
 	zephir_read_property(&_11, this_ptr, SL("query"), PH_NOISY_CC | PH_READONLY);
 	ZEPHIR_INIT_NVAR(&_7);
 	ZVAL_STRING(&_7, "?");
-<<<<<<< HEAD
-	ZEPHIR_CALL_METHOD(&_10, this_ptr, "checkvalue", NULL, 354, &_11, &_7);
-=======
 	ZEPHIR_CALL_METHOD(&_10, this_ptr, "checkvalue", NULL, 356, &_11, &_7);
->>>>>>> f2a65a3d
 	zephir_check_call_status();
 	zephir_read_property(&_13, this_ptr, SL("fragment"), PH_NOISY_CC | PH_READONLY);
 	ZEPHIR_INIT_NVAR(&_7);
 	ZVAL_STRING(&_7, "#");
-<<<<<<< HEAD
-	ZEPHIR_CALL_METHOD(&_12, this_ptr, "checkvalue", NULL, 354, &_13, &_7);
-=======
 	ZEPHIR_CALL_METHOD(&_12, this_ptr, "checkvalue", NULL, 356, &_13, &_7);
->>>>>>> f2a65a3d
 	zephir_check_call_status();
 	ZEPHIR_INIT_VAR(&uri);
 	ZEPHIR_CONCAT_VVVVV(&uri, &_6, &_9, &path, &_10, &_12);
@@ -537,11 +485,7 @@
 	}
 	ZEPHIR_OBS_VAR(&authority);
 	zephir_read_property(&authority, this_ptr, SL("host"), PH_NOISY_CC);
-<<<<<<< HEAD
-	ZEPHIR_CALL_METHOD(&userInfo, this_ptr, "getuserinfo", NULL, 355);
-=======
 	ZEPHIR_CALL_METHOD(&userInfo, this_ptr, "getuserinfo", NULL, 357);
->>>>>>> f2a65a3d
 	zephir_check_call_status();
 	ZEPHIR_INIT_VAR(&_2);
 	ZVAL_STRING(&_2, "");
@@ -634,11 +578,7 @@
 
 	ZEPHIR_CALL_METHOD(NULL, this_ptr, "checkstringparameter", NULL, 20, fragment);
 	zephir_check_call_status();
-<<<<<<< HEAD
-	ZEPHIR_CALL_METHOD(&_0, this_ptr, "filterfragment", NULL, 348, fragment);
-=======
 	ZEPHIR_CALL_METHOD(&_0, this_ptr, "filterfragment", NULL, 350, fragment);
->>>>>>> f2a65a3d
 	zephir_check_call_status();
 	ZEPHIR_CPY_WRT(fragment, &_0);
 	ZEPHIR_INIT_VAR(&_1);
@@ -712,11 +652,7 @@
 		ZEPHIR_THROW_EXCEPTION_DEBUG_STR(phalcon_http_message_exception_invalidargumentexception_ce, "Path cannot contain a query string or fragment", "phalcon/Http/Message/Uri.zep", 290);
 		return;
 	}
-<<<<<<< HEAD
-	ZEPHIR_CALL_METHOD(&_5, this_ptr, "filterpath", NULL, 349, path);
-=======
 	ZEPHIR_CALL_METHOD(&_5, this_ptr, "filterpath", NULL, 351, path);
->>>>>>> f2a65a3d
 	zephir_check_call_status();
 	ZEPHIR_CPY_WRT(path, &_5);
 	ZEPHIR_INIT_VAR(&_6);
@@ -763,11 +699,7 @@
 
 
 	if (UNEXPECTED(Z_TYPE_P(port) != IS_NULL)) {
-<<<<<<< HEAD
-		ZEPHIR_CALL_METHOD(&_0$$3, this_ptr, "filterport", NULL, 350, port);
-=======
 		ZEPHIR_CALL_METHOD(&_0$$3, this_ptr, "filterport", NULL, 352, port);
->>>>>>> f2a65a3d
 		zephir_check_call_status();
 		ZEPHIR_CPY_WRT(port, &_0$$3);
 		_1$$3 = Z_TYPE_P(port) != IS_NULL;
@@ -836,11 +768,7 @@
 		ZEPHIR_THROW_EXCEPTION_DEBUG_STR(phalcon_http_message_exception_invalidargumentexception_ce, "Query cannot contain a query fragment", "phalcon/Http/Message/Uri.zep", 353);
 		return;
 	}
-<<<<<<< HEAD
-	ZEPHIR_CALL_METHOD(&_2, this_ptr, "filterquery", NULL, 351, query);
-=======
 	ZEPHIR_CALL_METHOD(&_2, this_ptr, "filterquery", NULL, 353, query);
->>>>>>> f2a65a3d
 	zephir_check_call_status();
 	ZEPHIR_CPY_WRT(query, &_2);
 	ZEPHIR_INIT_VAR(&_3);
@@ -887,20 +815,12 @@
 
 	ZEPHIR_CALL_METHOD(NULL, this_ptr, "checkstringparameter", NULL, 20, scheme);
 	zephir_check_call_status();
-<<<<<<< HEAD
-	ZEPHIR_CALL_METHOD(&_0, this_ptr, "filterscheme", NULL, 352, scheme);
-=======
 	ZEPHIR_CALL_METHOD(&_0, this_ptr, "filterscheme", NULL, 354, scheme);
->>>>>>> f2a65a3d
 	zephir_check_call_status();
 	ZEPHIR_CPY_WRT(scheme, &_0);
 	ZEPHIR_INIT_VAR(&_1);
 	ZVAL_STRING(&_1, "scheme");
-<<<<<<< HEAD
-	ZEPHIR_RETURN_CALL_METHOD(this_ptr, "processwith", NULL, 356, scheme, &_1);
-=======
 	ZEPHIR_RETURN_CALL_METHOD(this_ptr, "processwith", NULL, 358, scheme, &_1);
->>>>>>> f2a65a3d
 	zephir_check_call_status();
 	RETURN_MM();
 
@@ -947,19 +867,11 @@
 		ZEPHIR_CALL_METHOD(NULL, this_ptr, "checkstringparameter", NULL, 20, user);
 		zephir_check_call_status();
 	}
-<<<<<<< HEAD
-	ZEPHIR_CALL_FUNCTION(&_0, "rawurlencode", NULL, 234, user);
-	zephir_check_call_status();
-	ZEPHIR_CPY_WRT(user, &_0);
-	if (UNEXPECTED(Z_TYPE_P(password) != IS_NULL)) {
-		ZEPHIR_CALL_FUNCTION(&_1$$4, "rawurlencode", NULL, 234, password);
-=======
 	ZEPHIR_CALL_FUNCTION(&_0, "rawurlencode", NULL, 249, user);
 	zephir_check_call_status();
 	ZEPHIR_CPY_WRT(user, &_0);
 	if (UNEXPECTED(Z_TYPE_P(password) != IS_NULL)) {
 		ZEPHIR_CALL_FUNCTION(&_1$$4, "rawurlencode", NULL, 249, password);
->>>>>>> f2a65a3d
 		zephir_check_call_status();
 		ZEPHIR_CPY_WRT(password, &_1$$4);
 	}
@@ -1003,11 +915,7 @@
 
 	ZEPHIR_INIT_VAR(&_0);
 	ZVAL_STRING(&_0, "host");
-<<<<<<< HEAD
-	ZEPHIR_RETURN_CALL_METHOD(this_ptr, "processwith", NULL, 356, host, &_0);
-=======
 	ZEPHIR_RETURN_CALL_METHOD(this_ptr, "processwith", NULL, 358, host, &_0);
->>>>>>> f2a65a3d
 	zephir_check_call_status();
 	RETURN_MM();
 
@@ -1134,11 +1042,7 @@
 	}
 
 
-<<<<<<< HEAD
-	ZEPHIR_RETURN_CALL_FUNCTION("rawurlencode", NULL, 234, &fragment);
-=======
 	ZEPHIR_RETURN_CALL_FUNCTION("rawurlencode", NULL, 249, &fragment);
->>>>>>> f2a65a3d
 	zephir_check_call_status();
 	RETURN_MM();
 
@@ -1232,11 +1136,7 @@
 			}
 			ZEPHIR_INIT_NVAR(&element);
 			ZVAL_COPY(&element, _2);
-<<<<<<< HEAD
-			ZEPHIR_CALL_FUNCTION(&_6$$4, "rawurlencode", &_7, 234, &element);
-=======
 			ZEPHIR_CALL_FUNCTION(&_6$$4, "rawurlencode", &_7, 249, &element);
->>>>>>> f2a65a3d
 			zephir_check_call_status();
 			zephir_array_update_zval(&parts, &key, &_6$$4, PH_COPY | PH_SEPARATE);
 		} ZEND_HASH_FOREACH_END();
@@ -1253,11 +1153,7 @@
 			zephir_check_call_status();
 			ZEPHIR_CALL_METHOD(&element, &parts, "current", NULL, 0);
 			zephir_check_call_status();
-<<<<<<< HEAD
-				ZEPHIR_CALL_FUNCTION(&_8$$5, "rawurlencode", &_7, 234, &element);
-=======
 				ZEPHIR_CALL_FUNCTION(&_8$$5, "rawurlencode", &_7, 249, &element);
->>>>>>> f2a65a3d
 				zephir_check_call_status();
 				zephir_array_update_zval(&parts, &key, &_8$$5, PH_COPY | PH_SEPARATE);
 			ZEPHIR_CALL_METHOD(NULL, &parts, "next", NULL, 0);
@@ -1407,36 +1303,21 @@
 			}
 			ZEPHIR_INIT_NVAR(&part);
 			ZVAL_COPY(&part, _3);
-<<<<<<< HEAD
-			ZEPHIR_CALL_METHOD(&split, this_ptr, "splitqueryvalue", &_7, 357, &part);
-=======
 			ZEPHIR_CALL_METHOD(&split, this_ptr, "splitqueryvalue", &_7, 359, &part);
->>>>>>> f2a65a3d
 			zephir_check_call_status();
 			zephir_array_fetch_long(&_8$$4, &split, 1, PH_NOISY | PH_READONLY, "phalcon/Http/Message/Uri.zep", 589);
 			if (UNEXPECTED(Z_TYPE_P(&_8$$4) == IS_NULL)) {
 				zephir_array_fetch_long(&_9$$5, &split, 0, PH_NOISY | PH_READONLY, "phalcon/Http/Message/Uri.zep", 590);
-<<<<<<< HEAD
-				ZEPHIR_CALL_FUNCTION(&_10$$5, "rawurlencode", &_11, 234, &_9$$5);
-=======
 				ZEPHIR_CALL_FUNCTION(&_10$$5, "rawurlencode", &_11, 249, &_9$$5);
->>>>>>> f2a65a3d
 				zephir_check_call_status();
 				zephir_array_update_zval(&parts, &index, &_10$$5, PH_COPY | PH_SEPARATE);
 				continue;
 			}
 			zephir_array_fetch_long(&_12$$4, &split, 0, PH_NOISY | PH_READONLY, "phalcon/Http/Message/Uri.zep", 594);
-<<<<<<< HEAD
-			ZEPHIR_CALL_FUNCTION(&_13$$4, "rawurlencode", &_11, 234, &_12$$4);
-			zephir_check_call_status();
-			zephir_array_fetch_long(&_14$$4, &split, 1, PH_NOISY | PH_READONLY, "phalcon/Http/Message/Uri.zep", 594);
-			ZEPHIR_CALL_FUNCTION(&_15$$4, "rawurlencode", &_11, 234, &_14$$4);
-=======
 			ZEPHIR_CALL_FUNCTION(&_13$$4, "rawurlencode", &_11, 249, &_12$$4);
 			zephir_check_call_status();
 			zephir_array_fetch_long(&_14$$4, &split, 1, PH_NOISY | PH_READONLY, "phalcon/Http/Message/Uri.zep", 594);
 			ZEPHIR_CALL_FUNCTION(&_15$$4, "rawurlencode", &_11, 249, &_14$$4);
->>>>>>> f2a65a3d
 			zephir_check_call_status();
 			ZEPHIR_INIT_NVAR(&_16$$4);
 			ZEPHIR_CONCAT_VSV(&_16$$4, &_13$$4, "=", &_15$$4);
@@ -1455,36 +1336,21 @@
 			zephir_check_call_status();
 			ZEPHIR_CALL_METHOD(&part, &parts, "current", NULL, 0);
 			zephir_check_call_status();
-<<<<<<< HEAD
-				ZEPHIR_CALL_METHOD(&split, this_ptr, "splitqueryvalue", &_7, 357, &part);
-=======
 				ZEPHIR_CALL_METHOD(&split, this_ptr, "splitqueryvalue", &_7, 359, &part);
->>>>>>> f2a65a3d
 				zephir_check_call_status();
 				zephir_array_fetch_long(&_17$$6, &split, 1, PH_NOISY | PH_READONLY, "phalcon/Http/Message/Uri.zep", 589);
 				if (UNEXPECTED(Z_TYPE_P(&_17$$6) == IS_NULL)) {
 					zephir_array_fetch_long(&_18$$7, &split, 0, PH_NOISY | PH_READONLY, "phalcon/Http/Message/Uri.zep", 590);
-<<<<<<< HEAD
-					ZEPHIR_CALL_FUNCTION(&_19$$7, "rawurlencode", &_11, 234, &_18$$7);
-=======
 					ZEPHIR_CALL_FUNCTION(&_19$$7, "rawurlencode", &_11, 249, &_18$$7);
->>>>>>> f2a65a3d
 					zephir_check_call_status();
 					zephir_array_update_zval(&parts, &index, &_19$$7, PH_COPY | PH_SEPARATE);
 					continue;
 				}
 				zephir_array_fetch_long(&_20$$6, &split, 0, PH_NOISY | PH_READONLY, "phalcon/Http/Message/Uri.zep", 594);
-<<<<<<< HEAD
-				ZEPHIR_CALL_FUNCTION(&_21$$6, "rawurlencode", &_11, 234, &_20$$6);
-				zephir_check_call_status();
-				zephir_array_fetch_long(&_22$$6, &split, 1, PH_NOISY | PH_READONLY, "phalcon/Http/Message/Uri.zep", 594);
-				ZEPHIR_CALL_FUNCTION(&_23$$6, "rawurlencode", &_11, 234, &_22$$6);
-=======
 				ZEPHIR_CALL_FUNCTION(&_21$$6, "rawurlencode", &_11, 249, &_20$$6);
 				zephir_check_call_status();
 				zephir_array_fetch_long(&_22$$6, &split, 1, PH_NOISY | PH_READONLY, "phalcon/Http/Message/Uri.zep", 594);
 				ZEPHIR_CALL_FUNCTION(&_23$$6, "rawurlencode", &_11, 249, &_22$$6);
->>>>>>> f2a65a3d
 				zephir_check_call_status();
 				ZEPHIR_INIT_NVAR(&_24$$6);
 				ZEPHIR_CONCAT_VSV(&_24$$6, &_21$$6, "=", &_23$$6);
@@ -1549,11 +1415,7 @@
 	ZVAL_STRING(&_1, "#:(//)?$#");
 	ZEPHIR_INIT_VAR(&_2);
 	ZVAL_STRING(&_2, "");
-<<<<<<< HEAD
-	ZEPHIR_CALL_FUNCTION(&filtered, "preg_replace", NULL, 49, &_1, &_2, &_0);
-=======
 	ZEPHIR_CALL_FUNCTION(&filtered, "preg_replace", NULL, 50, &_1, &_2, &_0);
->>>>>>> f2a65a3d
 	zephir_check_call_status();
 	ZEPHIR_INIT_VAR(&schemes);
 	zephir_create_array(&schemes, 2, 0);
