--- conflicted
+++ resolved
@@ -149,15 +149,9 @@
 			ZEPHIR_GET_HMKEY(header, _3$$3, _2$$3);
 			ZEPHIR_GET_HVALUE(value, _4$$3);
 			if (!(ZEPHIR_IS_EMPTY(value))) {
-<<<<<<< HEAD
-				ZEPHIR_INIT_LNVAR(_5);
-				ZEPHIR_CONCAT_VSV(_5, header, ": ", value);
-				ZEPHIR_CALL_FUNCTION(NULL, "header", &_6, 235, _5, ZEPHIR_GLOBAL(global_true));
-=======
 				ZEPHIR_INIT_LNVAR(_5$$5);
 				ZEPHIR_CONCAT_VSV(_5$$5, header, ": ", value);
-				ZEPHIR_CALL_FUNCTION(NULL, "header", &_6, 237, _5$$5, ZEPHIR_GLOBAL(global_true));
->>>>>>> 2682ae08
+				ZEPHIR_CALL_FUNCTION(NULL, "header", &_6, 235, _5$$5, ZEPHIR_GLOBAL(global_true));
 				zephir_check_call_status();
 			} else {
 				ZEPHIR_CALL_FUNCTION(NULL, "header", &_6, 235, header, ZEPHIR_GLOBAL(global_true));
@@ -228,15 +222,9 @@
 		  ; zephir_hash_get_current_data_ex(_1$$3, (void**) &_2$$3, &_0$$3) == SUCCESS
 		  ; zephir_hash_move_forward_ex(_1$$3, &_0$$3)
 		) {
-<<<<<<< HEAD
-			ZEPHIR_GET_HMKEY(key, _1, _0);
-			ZEPHIR_GET_HVALUE(value, _2);
-			ZEPHIR_CALL_METHOD(NULL, headers, "set", &_3, 236, key, value);
-=======
 			ZEPHIR_GET_HMKEY(key, _1$$3, _0$$3);
 			ZEPHIR_GET_HVALUE(value, _2$$3);
-			ZEPHIR_CALL_METHOD(NULL, headers, "set", &_3, 238, key, value);
->>>>>>> 2682ae08
+			ZEPHIR_CALL_METHOD(NULL, headers, "set", &_3, 236, key, value);
 			zephir_check_call_status();
 		}
 	}
