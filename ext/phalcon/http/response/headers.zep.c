--- conflicted
+++ resolved
@@ -198,11 +198,7 @@
 
 	ZEPHIR_MM_GROW();
 
-<<<<<<< HEAD
-	ZEPHIR_CALL_FUNCTION(&_0, "headers_sent", NULL, 282);
-=======
 	ZEPHIR_CALL_FUNCTION(&_0, "headers_sent", NULL, 237);
->>>>>>> f8defde8
 	zephir_check_call_status();
 	if (!(zephir_is_true(&_0))) {
 		zephir_read_property(&_1$$3, this_ptr, SL("_headers"), PH_NOISY_CC | PH_READONLY);
@@ -220,11 +216,7 @@
 			if (Z_TYPE_P(&value) != IS_NULL) {
 				ZEPHIR_INIT_LNVAR(_5$$5);
 				ZEPHIR_CONCAT_VSV(&_5$$5, &header, ": ", &value);
-<<<<<<< HEAD
-				ZEPHIR_CALL_FUNCTION(NULL, "header", &_6, 283, &_5$$5, &__$true);
-=======
 				ZEPHIR_CALL_FUNCTION(NULL, "header", &_6, 238, &_5$$5, &__$true);
->>>>>>> f8defde8
 				zephir_check_call_status();
 			} else {
 				_7$$6 = zephir_memnstr_str(&header, SL(":"), "phalcon/http/response/headers.zep", 86);
@@ -236,20 +228,12 @@
 					_7$$6 = ZEPHIR_IS_STRING(&_10$$6, "HTTP/");
 				}
 				if (_7$$6) {
-<<<<<<< HEAD
-					ZEPHIR_CALL_FUNCTION(NULL, "header", &_6, 283, &header, &__$true);
-=======
 					ZEPHIR_CALL_FUNCTION(NULL, "header", &_6, 238, &header, &__$true);
->>>>>>> f8defde8
 					zephir_check_call_status();
 				} else {
 					ZEPHIR_INIT_LNVAR(_11$$8);
 					ZEPHIR_CONCAT_VS(&_11$$8, &header, ": ");
-<<<<<<< HEAD
-					ZEPHIR_CALL_FUNCTION(NULL, "header", &_6, 283, &_11$$8, &__$true);
-=======
 					ZEPHIR_CALL_FUNCTION(NULL, "header", &_6, 238, &_11$$8, &__$true);
->>>>>>> f8defde8
 					zephir_check_call_status();
 				}
 			}
@@ -337,11 +321,7 @@
 			}
 			ZEPHIR_INIT_NVAR(&value);
 			ZVAL_COPY(&value, _0$$3);
-<<<<<<< HEAD
-			ZEPHIR_CALL_METHOD(NULL, &headers, "set", &_3, 284, &key, &value);
-=======
 			ZEPHIR_CALL_METHOD(NULL, &headers, "set", &_3, 239, &key, &value);
->>>>>>> f8defde8
 			zephir_check_call_status();
 		} ZEND_HASH_FOREACH_END();
 		ZEPHIR_INIT_NVAR(&value);
