--- conflicted
+++ resolved
@@ -360,11 +360,7 @@
 
 	ZEPHIR_MM_GROW();
 
-<<<<<<< HEAD
-	ZEPHIR_CALL_FUNCTION(&_0, "headers_sent", NULL, 379);
-=======
 	ZEPHIR_CALL_FUNCTION(&_0, "headers_sent", NULL, 381);
->>>>>>> f2a65a3d
 	zephir_check_call_status();
 	if (zephir_is_true(&_0)) {
 		RETURN_MM_BOOL(0);
