
#ifdef HAVE_CONFIG_H
#include "../../../ext_config.h"
#endif

#include <php.h>
#include "../../../php_ext.h"
#include "../../../ext.h"

#include <Zend/zend_operators.h>
#include <Zend/zend_exceptions.h>
#include <Zend/zend_interfaces.h>

#include "kernel/main.h"
#include "kernel/object.h"
#include "kernel/memory.h"
#include "kernel/fcall.h"
#include "kernel/operators.h"
#include "kernel/array.h"
#include "kernel/exception.h"
#include "ext/spl/spl_exceptions.h"


/**
 * Phalcon\Http\Response\Cookies
 *
 * This class is a bag to manage the cookies.
 *
 * A cookies bag is automatically registered as part of the 'response' service in the DI.
 * By default, cookies are automatically encrypted before being sent to the client and are
 * decrypted when retrieved from the user. To set sign key used to generate a message
 * authentication code use `Phalcon\Http\Response\Cookies::setSignKey`.
 *
 * <code>
 * use Phalcon\Di;
 * use Phalcon\Crypt;
 * use Phalcon\Http\Response\Cookies;
 *
 * $di = new Di();
 *
 * $di->set(
 *     'crypt',
 *     function () {
 *         $crypt = new Crypt();
 *
 *         // The `$key' should have been previously generated in a cryptographically safe way.
 *         $key = "T4\xb1\x8d\xa9\x98\x05\\\x8c\xbe\x1d\x07&[\x99\x18\xa4~Lc1\xbeW\xb3";
 *         $crypt->setKey($key);
 *
 *         return $crypt;
 *     }
 * );
 *
 *
 * $di->set(
 *     'cookies',
 *     function () {
 *         $cookies = new Cookies();
 *
 *         // The `$key' MUST be at least 32 characters long and generated using a
 *         // cryptographically secure pseudo random generator.
 *         $key = "#1dj8$=dp?.ak//j1V$~%*0XaK\xb1\x8d\xa9\x98\x054t7w!z%C*F-Jk\x98\x05\\\x5c";
 *         $cookies->setSignKey($key);
 *
 *         return $cookies;
 *     }
 * );
 * </code>
 */
ZEPHIR_INIT_CLASS(Phalcon_Http_Response_Cookies) {

	ZEPHIR_REGISTER_CLASS(Phalcon\\Http\\Response, Cookies, phalcon, http_response_cookies, phalcon_http_response_cookies_method_entry, 0);

	zend_declare_property_null(phalcon_http_response_cookies_ce, SL("_dependencyInjector"), ZEND_ACC_PROTECTED TSRMLS_CC);

	zend_declare_property_bool(phalcon_http_response_cookies_ce, SL("_registered"), 0, ZEND_ACC_PROTECTED TSRMLS_CC);

	zend_declare_property_bool(phalcon_http_response_cookies_ce, SL("_useEncryption"), 1, ZEND_ACC_PROTECTED TSRMLS_CC);

	zend_declare_property_null(phalcon_http_response_cookies_ce, SL("_cookies"), ZEND_ACC_PROTECTED TSRMLS_CC);

	/**
	 * The cookie's sign key.
	 * @var string|null
	 */
	zend_declare_property_null(phalcon_http_response_cookies_ce, SL("signKey"), ZEND_ACC_PROTECTED TSRMLS_CC);

	zend_class_implements(phalcon_http_response_cookies_ce TSRMLS_CC, 1, phalcon_http_response_cookiesinterface_ce);
	zend_class_implements(phalcon_http_response_cookies_ce TSRMLS_CC, 1, phalcon_di_injectionawareinterface_ce);
	return SUCCESS;

}

/**
 * Phalcon\Http\Response\Cookies constructor
 */
PHP_METHOD(Phalcon_Http_Response_Cookies, __construct) {

	zend_long ZEPHIR_LAST_CALL_STATUS;
	zval signKey;
	zval *useEncryption_param = NULL, *signKey_param = NULL, __$true, __$false, _0;
	zend_bool useEncryption;
	zval *this_ptr = getThis();

	ZVAL_BOOL(&__$true, 1);
	ZVAL_BOOL(&__$false, 0);
	ZVAL_UNDEF(&_0);
	ZVAL_UNDEF(&signKey);

	ZEPHIR_MM_GROW();
	zephir_fetch_params(1, 0, 2, &useEncryption_param, &signKey_param);

	if (!useEncryption_param) {
		useEncryption = 1;
	} else {
		useEncryption = zephir_get_boolval(useEncryption_param);
	}
	if (!signKey_param) {
		ZEPHIR_INIT_VAR(&signKey);
		ZVAL_STRING(&signKey, "");
	} else {
		zephir_get_strval(&signKey, signKey_param);
	}


	if (useEncryption) {
		zephir_update_property_zval(this_ptr, SL("_useEncryption"), &__$true);
	} else {
		zephir_update_property_zval(this_ptr, SL("_useEncryption"), &__$false);
	}
	ZEPHIR_INIT_VAR(&_0);
	array_init(&_0);
	zephir_update_property_zval(this_ptr, SL("_cookies"), &_0);
	ZEPHIR_CALL_METHOD(NULL, this_ptr, "setsignkey", NULL, 0, &signKey);
	zephir_check_call_status();
	ZEPHIR_MM_RESTORE();

}

/**
 * Sets the cookie's sign key.
 *
 * The `$signKey' MUST be at least 32 characters long
 * and generated using a cryptographically secure pseudo random generator.
 *
 * Use NULL to disable cookie signing.
 *
 * @see \Phalcon\Security\Random
 */
PHP_METHOD(Phalcon_Http_Response_Cookies, setSignKey) {

	zval *signKey_param = NULL;
	zval signKey;
	zval *this_ptr = getThis();

	ZVAL_UNDEF(&signKey);

	ZEPHIR_MM_GROW();
	zephir_fetch_params(1, 0, 1, &signKey_param);

	if (!signKey_param) {
		ZEPHIR_INIT_VAR(&signKey);
		ZVAL_STRING(&signKey, "");
	} else {
		zephir_get_strval(&signKey, signKey_param);
	}


	zephir_update_property_zval(this_ptr, SL("signKey"), &signKey);
	RETURN_THIS();

}

/**
 * Sets the dependency injector
 */
PHP_METHOD(Phalcon_Http_Response_Cookies, setDI) {

	zval *dependencyInjector, dependencyInjector_sub;
	zval *this_ptr = getThis();

	ZVAL_UNDEF(&dependencyInjector_sub);

	zephir_fetch_params(0, 1, 0, &dependencyInjector);



	zephir_update_property_zval(this_ptr, SL("_dependencyInjector"), dependencyInjector);

}

/**
 * Returns the internal dependency injector
 */
PHP_METHOD(Phalcon_Http_Response_Cookies, getDI) {

	zval *this_ptr = getThis();


	RETURN_MEMBER(getThis(), "_dependencyInjector");

}

/**
 * Set if cookies in the bag must be automatically encrypted/decrypted
 */
PHP_METHOD(Phalcon_Http_Response_Cookies, useEncryption) {

	zval *useEncryption_param = NULL, __$true, __$false;
	zend_bool useEncryption;
	zval *this_ptr = getThis();

	ZVAL_BOOL(&__$true, 1);
	ZVAL_BOOL(&__$false, 0);

	zephir_fetch_params(0, 1, 0, &useEncryption_param);

	useEncryption = zephir_get_boolval(useEncryption_param);


	if (useEncryption) {
		zephir_update_property_zval(this_ptr, SL("_useEncryption"), &__$true);
	} else {
		zephir_update_property_zval(this_ptr, SL("_useEncryption"), &__$false);
	}
	RETURN_THISW();

}

/**
 * Returns if the bag is automatically encrypting/decrypting cookies
 */
PHP_METHOD(Phalcon_Http_Response_Cookies, isUsingEncryption) {

	zval *this_ptr = getThis();


	RETURN_MEMBER(getThis(), "_useEncryption");

}

/**
 * Sets a cookie to be sent at the end of the request.
 *
 * This method overrides any cookie set before with the same name.
 *
 * <code>
 * use Phalcon\Http\Response\Cookies;
 *
 * $now = new DateTimeImmutable();
 * $tomorrow = $now->modify('tomorrow');
 *
 * $cookies = new Cookies();
 * $cookies->set(
 *     'remember-me',
 *     json_encode(['user_id' => 1]),
 *     (int) $tomorrow->format('U'),
 * );
 * </code>
 */
PHP_METHOD(Phalcon_Http_Response_Cookies, set) {

	zval _3$$3;
	zend_bool secure, httpOnly;
	zend_long expire, ZEPHIR_LAST_CALL_STATUS;
<<<<<<< HEAD
	zval *name_param = NULL, *value = NULL, value_sub, *expire_param = NULL, *path_param = NULL, *secure_param = NULL, *domain_param = NULL, *httpOnly_param = NULL, __$true, __$false, __$null, cookie, encryption, dependencyInjector, response, _0, _8, _1$$3, _2$$3, _4$$3, _5$$3, _6$$5, _7$$5, _9$$6;
=======
	zval *name_param = NULL, *value = NULL, value_sub, *expire_param = NULL, *path_param = NULL, *secure_param = NULL, *domain_param = NULL, *httpOnly_param = NULL, __$true, __$false, __$null, cookie, encryption, dependencyInjector, response, _0, _10, _1$$3, _2$$3, _4$$3, _5$$3, _6$$4, _7$$5, _8$$5, _9$$5, _11$$6;
>>>>>>> b3b083d3
	zval name, path, domain;
	zval *this_ptr = getThis();

	ZVAL_UNDEF(&name);
	ZVAL_UNDEF(&path);
	ZVAL_UNDEF(&domain);
	ZVAL_UNDEF(&value_sub);
	ZVAL_BOOL(&__$true, 1);
	ZVAL_BOOL(&__$false, 0);
	ZVAL_NULL(&__$null);
	ZVAL_UNDEF(&cookie);
	ZVAL_UNDEF(&encryption);
	ZVAL_UNDEF(&dependencyInjector);
	ZVAL_UNDEF(&response);
	ZVAL_UNDEF(&_0);
<<<<<<< HEAD
	ZVAL_UNDEF(&_8);
=======
	ZVAL_UNDEF(&_10);
>>>>>>> b3b083d3
	ZVAL_UNDEF(&_1$$3);
	ZVAL_UNDEF(&_2$$3);
	ZVAL_UNDEF(&_4$$3);
	ZVAL_UNDEF(&_5$$3);
<<<<<<< HEAD
	ZVAL_UNDEF(&_6$$5);
	ZVAL_UNDEF(&_7$$5);
	ZVAL_UNDEF(&_9$$6);
=======
	ZVAL_UNDEF(&_6$$4);
	ZVAL_UNDEF(&_7$$5);
	ZVAL_UNDEF(&_8$$5);
	ZVAL_UNDEF(&_9$$5);
	ZVAL_UNDEF(&_11$$6);
>>>>>>> b3b083d3
	ZVAL_UNDEF(&_3$$3);

	ZEPHIR_MM_GROW();
	zephir_fetch_params(1, 1, 6, &name_param, &value, &expire_param, &path_param, &secure_param, &domain_param, &httpOnly_param);

	if (UNEXPECTED(Z_TYPE_P(name_param) != IS_STRING && Z_TYPE_P(name_param) != IS_NULL)) {
		zephir_throw_exception_string(spl_ce_InvalidArgumentException, SL("Parameter 'name' must be a string") TSRMLS_CC);
		RETURN_MM_NULL();
	}
	if (EXPECTED(Z_TYPE_P(name_param) == IS_STRING)) {
		zephir_get_strval(&name, name_param);
	} else {
		ZEPHIR_INIT_VAR(&name);
		ZVAL_EMPTY_STRING(&name);
	}
	if (!value) {
		value = &value_sub;
		value = &__$null;
	}
	if (!expire_param) {
		expire = 0;
	} else {
		expire = zephir_get_intval(expire_param);
	}
	if (!path_param) {
		ZEPHIR_INIT_VAR(&path);
		ZVAL_STRING(&path, "/");
	} else {
		zephir_get_strval(&path, path_param);
	}
	if (!secure_param) {
		secure = 0;
	} else {
		secure = zephir_get_boolval(secure_param);
	}
	if (!domain_param) {
		ZEPHIR_INIT_VAR(&domain);
		ZVAL_STRING(&domain, "");
	} else {
	if (UNEXPECTED(Z_TYPE_P(domain_param) != IS_STRING && Z_TYPE_P(domain_param) != IS_NULL)) {
		zephir_throw_exception_string(spl_ce_InvalidArgumentException, SL("Parameter 'domain' must be a string") TSRMLS_CC);
		RETURN_MM_NULL();
	}
	if (EXPECTED(Z_TYPE_P(domain_param) == IS_STRING)) {
		zephir_get_strval(&domain, domain_param);
	} else {
		ZEPHIR_INIT_VAR(&domain);
		ZVAL_EMPTY_STRING(&domain);
	}
	}
	if (!httpOnly_param) {
		httpOnly = 0;
	} else {
		httpOnly = zephir_get_boolval(httpOnly_param);
	}


	ZEPHIR_OBS_VAR(&encryption);
	zephir_read_property(&encryption, this_ptr, SL("_useEncryption"), PH_NOISY_CC);
	ZEPHIR_OBS_VAR(&cookie);
	zephir_read_property(&_0, this_ptr, SL("_cookies"), PH_NOISY_CC | PH_READONLY);
	if (!(zephir_array_isset_fetch(&cookie, &_0, &name, 0 TSRMLS_CC))) {
		zephir_read_property(&_1$$3, this_ptr, SL("_dependencyInjector"), PH_NOISY_CC | PH_READONLY);
		ZEPHIR_INIT_VAR(&_3$$3);
		zephir_create_array(&_3$$3, 7, 0 TSRMLS_CC);
		zephir_array_fast_append(&_3$$3, &name);
		zephir_array_fast_append(&_3$$3, value);
		ZEPHIR_INIT_VAR(&_4$$3);
		ZVAL_LONG(&_4$$3, expire);
		zephir_array_fast_append(&_3$$3, &_4$$3);
		zephir_array_fast_append(&_3$$3, &path);
		ZEPHIR_INIT_NVAR(&_4$$3);
		ZVAL_BOOL(&_4$$3, secure);
		zephir_array_fast_append(&_3$$3, &_4$$3);
		zephir_array_fast_append(&_3$$3, &domain);
		ZEPHIR_INIT_NVAR(&_4$$3);
		ZVAL_BOOL(&_4$$3, httpOnly);
		zephir_array_fast_append(&_3$$3, &_4$$3);
		ZEPHIR_INIT_NVAR(&_4$$3);
		ZVAL_STRING(&_4$$3, "Phalcon\\Http\\Cookie");
		ZEPHIR_CALL_METHOD(&_2$$3, &_1$$3, "get", NULL, 0, &_4$$3, &_3$$3);
		zephir_check_call_status();
		ZEPHIR_CPY_WRT(&cookie, &_2$$3);
		zephir_read_property(&_5$$3, this_ptr, SL("_dependencyInjector"), PH_NOISY_CC | PH_READONLY);
		ZEPHIR_CALL_METHOD(NULL, &cookie, "setdi", NULL, 0, &_5$$3);
		zephir_check_call_status();
		if (zephir_is_true(&encryption)) {
			ZEPHIR_CALL_METHOD(NULL, &cookie, "useencryption", NULL, 0, &encryption);
<<<<<<< HEAD
=======
			zephir_check_call_status();
			zephir_read_property(&_6$$4, this_ptr, SL("signKey"), PH_NOISY_CC | PH_READONLY);
			ZEPHIR_CALL_METHOD(NULL, &cookie, "setsignkey", NULL, 0, &_6$$4);
>>>>>>> b3b083d3
			zephir_check_call_status();
		}
		zephir_update_property_array(this_ptr, SL("_cookies"), &name, &cookie TSRMLS_CC);
	} else {
		ZEPHIR_CALL_METHOD(NULL, &cookie, "setvalue", NULL, 0, value);
		zephir_check_call_status();
<<<<<<< HEAD
		ZVAL_LONG(&_6$$5, expire);
		ZEPHIR_CALL_METHOD(NULL, &cookie, "setexpiration", NULL, 0, &_6$$5);
=======
		ZVAL_LONG(&_7$$5, expire);
		ZEPHIR_CALL_METHOD(NULL, &cookie, "setexpiration", NULL, 0, &_7$$5);
>>>>>>> b3b083d3
		zephir_check_call_status();
		ZEPHIR_CALL_METHOD(NULL, &cookie, "setpath", NULL, 0, &path);
		zephir_check_call_status();
		if (secure) {
<<<<<<< HEAD
			ZVAL_BOOL(&_6$$5, 1);
		} else {
			ZVAL_BOOL(&_6$$5, 0);
		}
		ZEPHIR_CALL_METHOD(NULL, &cookie, "setsecure", NULL, 0, &_6$$5);
=======
			ZVAL_BOOL(&_7$$5, 1);
		} else {
			ZVAL_BOOL(&_7$$5, 0);
		}
		ZEPHIR_CALL_METHOD(NULL, &cookie, "setsecure", NULL, 0, &_7$$5);
>>>>>>> b3b083d3
		zephir_check_call_status();
		ZEPHIR_CALL_METHOD(NULL, &cookie, "setdomain", NULL, 0, &domain);
		zephir_check_call_status();
		if (httpOnly) {
<<<<<<< HEAD
			ZVAL_BOOL(&_7$$5, 1);
		} else {
			ZVAL_BOOL(&_7$$5, 0);
		}
		ZEPHIR_CALL_METHOD(NULL, &cookie, "sethttponly", NULL, 0, &_7$$5);
		zephir_check_call_status();
	}
	zephir_read_property(&_8, this_ptr, SL("_registered"), PH_NOISY_CC | PH_READONLY);
	if (ZEPHIR_IS_FALSE_IDENTICAL(&_8)) {
		ZEPHIR_OBS_VAR(&dependencyInjector);
		zephir_read_property(&dependencyInjector, this_ptr, SL("_dependencyInjector"), PH_NOISY_CC);
		if (Z_TYPE_P(&dependencyInjector) != IS_OBJECT) {
			ZEPHIR_THROW_EXCEPTION_DEBUG_STR(phalcon_http_cookie_exception_ce, "A dependency injection object is required to access the 'response' service", "phalcon/http/response/cookies.zep", 130);
			return;
		}
		ZEPHIR_INIT_VAR(&_9$$6);
		ZVAL_STRING(&_9$$6, "response");
		ZEPHIR_CALL_METHOD(&response, &dependencyInjector, "getshared", NULL, 0, &_9$$6);
=======
			ZVAL_BOOL(&_8$$5, 1);
		} else {
			ZVAL_BOOL(&_8$$5, 0);
		}
		ZEPHIR_CALL_METHOD(NULL, &cookie, "sethttponly", NULL, 0, &_8$$5);
		zephir_check_call_status();
		zephir_read_property(&_9$$5, this_ptr, SL("signKey"), PH_NOISY_CC | PH_READONLY);
		ZEPHIR_CALL_METHOD(NULL, &cookie, "setsignkey", NULL, 0, &_9$$5);
		zephir_check_call_status();
	}
	zephir_read_property(&_10, this_ptr, SL("_registered"), PH_NOISY_CC | PH_READONLY);
	if (ZEPHIR_IS_FALSE_IDENTICAL(&_10)) {
		ZEPHIR_OBS_VAR(&dependencyInjector);
		zephir_read_property(&dependencyInjector, this_ptr, SL("_dependencyInjector"), PH_NOISY_CC);
		if (Z_TYPE_P(&dependencyInjector) != IS_OBJECT) {
			ZEPHIR_THROW_EXCEPTION_DEBUG_STR(phalcon_http_cookie_exception_ce, "A dependency injection object is required to access the 'response' service", "phalcon/http/response/cookies.zep", 228);
			return;
		}
		ZEPHIR_INIT_VAR(&_11$$6);
		ZVAL_STRING(&_11$$6, "response");
		ZEPHIR_CALL_METHOD(&response, &dependencyInjector, "getshared", NULL, 0, &_11$$6);
>>>>>>> b3b083d3
		zephir_check_call_status();
		ZEPHIR_CALL_METHOD(NULL, &response, "setcookies", NULL, 0, this_ptr);
		zephir_check_call_status();
		if (1) {
			zephir_update_property_zval(this_ptr, SL("_registered"), &__$true);
		} else {
			zephir_update_property_zval(this_ptr, SL("_registered"), &__$false);
		}
	}
	RETURN_THIS();

}

/**
 * Gets a cookie from the bag
 */
PHP_METHOD(Phalcon_Http_Response_Cookies, get) {

	zval _3;
	zend_long ZEPHIR_LAST_CALL_STATUS;
<<<<<<< HEAD
	zval *name_param = NULL, dependencyInjector, encryption, cookie, _0, _1, _2, _4;
=======
	zval *name_param = NULL, dependencyInjector, encryption, cookie, _0, _1, _2, _4, _5$$5;
>>>>>>> b3b083d3
	zval name;
	zval *this_ptr = getThis();

	ZVAL_UNDEF(&name);
	ZVAL_UNDEF(&dependencyInjector);
	ZVAL_UNDEF(&encryption);
	ZVAL_UNDEF(&cookie);
	ZVAL_UNDEF(&_0);
	ZVAL_UNDEF(&_1);
	ZVAL_UNDEF(&_2);
	ZVAL_UNDEF(&_4);
<<<<<<< HEAD
=======
	ZVAL_UNDEF(&_5$$5);
>>>>>>> b3b083d3
	ZVAL_UNDEF(&_3);

	ZEPHIR_MM_GROW();
	zephir_fetch_params(1, 1, 0, &name_param);

	if (UNEXPECTED(Z_TYPE_P(name_param) != IS_STRING && Z_TYPE_P(name_param) != IS_NULL)) {
		zephir_throw_exception_string(spl_ce_InvalidArgumentException, SL("Parameter 'name' must be a string") TSRMLS_CC);
		RETURN_MM_NULL();
	}
	if (EXPECTED(Z_TYPE_P(name_param) == IS_STRING)) {
		zephir_get_strval(&name, name_param);
	} else {
		ZEPHIR_INIT_VAR(&name);
		ZVAL_EMPTY_STRING(&name);
	}


	ZEPHIR_OBS_VAR(&cookie);
	zephir_read_property(&_0, this_ptr, SL("_cookies"), PH_NOISY_CC | PH_READONLY);
	if (zephir_array_isset_fetch(&cookie, &_0, &name, 0 TSRMLS_CC)) {
		RETURN_CCTOR(&cookie);
	}
	zephir_read_property(&_1, this_ptr, SL("_dependencyInjector"), PH_NOISY_CC | PH_READONLY);
	ZEPHIR_INIT_VAR(&_3);
	zephir_create_array(&_3, 1, 0 TSRMLS_CC);
	zephir_array_fast_append(&_3, &name);
	ZEPHIR_INIT_VAR(&_4);
	ZVAL_STRING(&_4, "Phalcon\\Http\\Cookie");
	ZEPHIR_CALL_METHOD(&_2, &_1, "get", NULL, 0, &_4, &_3);
	zephir_check_call_status();
	ZEPHIR_CPY_WRT(&cookie, &_2);
	ZEPHIR_OBS_VAR(&dependencyInjector);
	zephir_read_property(&dependencyInjector, this_ptr, SL("_dependencyInjector"), PH_NOISY_CC);
	if (Z_TYPE_P(&dependencyInjector) == IS_OBJECT) {
		ZEPHIR_CALL_METHOD(NULL, &cookie, "setdi", NULL, 0, &dependencyInjector);
		zephir_check_call_status();
		ZEPHIR_OBS_VAR(&encryption);
		zephir_read_property(&encryption, this_ptr, SL("_useEncryption"), PH_NOISY_CC);
		if (zephir_is_true(&encryption)) {
			ZEPHIR_CALL_METHOD(NULL, &cookie, "useencryption", NULL, 0, &encryption);
<<<<<<< HEAD
=======
			zephir_check_call_status();
			zephir_read_property(&_5$$5, this_ptr, SL("signKey"), PH_NOISY_CC | PH_READONLY);
			ZEPHIR_CALL_METHOD(NULL, &cookie, "setsignkey", NULL, 0, &_5$$5);
>>>>>>> b3b083d3
			zephir_check_call_status();
		}
	}
	RETURN_CCTOR(&cookie);

}

/**
 * Check if a cookie is defined in the bag or exists in the _COOKIE superglobal
 */
PHP_METHOD(Phalcon_Http_Response_Cookies, has) {

	zval *name_param = NULL, *_COOKIE, _0;
	zval name;
	zval *this_ptr = getThis();

	ZVAL_UNDEF(&name);
	ZVAL_UNDEF(&_0);

	ZEPHIR_MM_GROW();
	zephir_get_global(&_COOKIE, SL("_COOKIE"));
<<<<<<< HEAD
	if (!_COOKIE) {
		ZEPHIR_THROW_EXCEPTION_STR(zend_exception_get_default(), "Invalid superglobal");
		return;
	}
=======
>>>>>>> b3b083d3
	zephir_fetch_params(1, 1, 0, &name_param);

	if (UNEXPECTED(Z_TYPE_P(name_param) != IS_STRING && Z_TYPE_P(name_param) != IS_NULL)) {
		zephir_throw_exception_string(spl_ce_InvalidArgumentException, SL("Parameter 'name' must be a string") TSRMLS_CC);
		RETURN_MM_NULL();
	}
	if (EXPECTED(Z_TYPE_P(name_param) == IS_STRING)) {
		zephir_get_strval(&name, name_param);
	} else {
		ZEPHIR_INIT_VAR(&name);
		ZVAL_EMPTY_STRING(&name);
	}


	zephir_read_property(&_0, this_ptr, SL("_cookies"), PH_NOISY_CC | PH_READONLY);
	if (zephir_array_isset(&_0, &name)) {
		RETURN_MM_BOOL(1);
	}
	if (zephir_array_isset(_COOKIE, &name)) {
		RETURN_MM_BOOL(1);
	}
	RETURN_MM_BOOL(0);

}

/**
 * Deletes a cookie by its name
 * This method does not removes cookies from the _COOKIE superglobal
 */
PHP_METHOD(Phalcon_Http_Response_Cookies, delete) {

	zend_long ZEPHIR_LAST_CALL_STATUS;
	zval *name_param = NULL, cookie, _0;
	zval name;
	zval *this_ptr = getThis();

	ZVAL_UNDEF(&name);
	ZVAL_UNDEF(&cookie);
	ZVAL_UNDEF(&_0);

	ZEPHIR_MM_GROW();
	zephir_fetch_params(1, 1, 0, &name_param);

	if (UNEXPECTED(Z_TYPE_P(name_param) != IS_STRING && Z_TYPE_P(name_param) != IS_NULL)) {
		zephir_throw_exception_string(spl_ce_InvalidArgumentException, SL("Parameter 'name' must be a string") TSRMLS_CC);
		RETURN_MM_NULL();
	}
	if (EXPECTED(Z_TYPE_P(name_param) == IS_STRING)) {
		zephir_get_strval(&name, name_param);
	} else {
		ZEPHIR_INIT_VAR(&name);
		ZVAL_EMPTY_STRING(&name);
	}


	ZEPHIR_OBS_VAR(&cookie);
	zephir_read_property(&_0, this_ptr, SL("_cookies"), PH_NOISY_CC | PH_READONLY);
	if (zephir_array_isset_fetch(&cookie, &_0, &name, 0 TSRMLS_CC)) {
		ZEPHIR_CALL_METHOD(NULL, &cookie, "delete", NULL, 0);
		zephir_check_call_status();
		RETURN_MM_BOOL(1);
	}
	RETURN_MM_BOOL(0);

}

/**
 * Sends the cookies to the client
 * Cookies aren't sent if headers are sent in the current request
 */
PHP_METHOD(Phalcon_Http_Response_Cookies, send) {

	zval cookie, _0, _1$$3, *_2$$3;
	zend_long ZEPHIR_LAST_CALL_STATUS;
	zval *this_ptr = getThis();

	ZVAL_UNDEF(&cookie);
	ZVAL_UNDEF(&_0);
	ZVAL_UNDEF(&_1$$3);

	ZEPHIR_MM_GROW();

	ZEPHIR_CALL_FUNCTION(&_0, "headers_sent", NULL, 23);
	zephir_check_call_status();
	if (!(zephir_is_true(&_0))) {
		zephir_read_property(&_1$$3, this_ptr, SL("_cookies"), PH_NOISY_CC | PH_READONLY);
<<<<<<< HEAD
		zephir_is_iterable(&_1$$3, 0, "phalcon/http/response/cookies.zep", 242);
=======
		zephir_is_iterable(&_1$$3, 0, "phalcon/http/response/cookies.zep", 341);
>>>>>>> b3b083d3
		ZEND_HASH_FOREACH_VAL(Z_ARRVAL_P(&_1$$3), _2$$3)
		{
			ZEPHIR_INIT_NVAR(&cookie);
			ZVAL_COPY(&cookie, _2$$3);
			ZEPHIR_CALL_METHOD(NULL, &cookie, "send", NULL, 0);
			zephir_check_call_status();
		} ZEND_HASH_FOREACH_END();
		ZEPHIR_INIT_NVAR(&cookie);
		RETURN_MM_BOOL(1);
	}
	RETURN_MM_BOOL(0);

}

/**
 * Reset set cookies
 */
PHP_METHOD(Phalcon_Http_Response_Cookies, reset) {

	zval _0;
	zval *this_ptr = getThis();

	ZVAL_UNDEF(&_0);

	ZEPHIR_MM_GROW();

	ZEPHIR_INIT_VAR(&_0);
	array_init(&_0);
	zephir_update_property_zval(this_ptr, SL("_cookies"), &_0);
	RETURN_THIS();

}
<|MERGE_RESOLUTION|>--- conflicted
+++ resolved
@@ -263,11 +263,7 @@
 	zval _3$$3;
 	zend_bool secure, httpOnly;
 	zend_long expire, ZEPHIR_LAST_CALL_STATUS;
-<<<<<<< HEAD
-	zval *name_param = NULL, *value = NULL, value_sub, *expire_param = NULL, *path_param = NULL, *secure_param = NULL, *domain_param = NULL, *httpOnly_param = NULL, __$true, __$false, __$null, cookie, encryption, dependencyInjector, response, _0, _8, _1$$3, _2$$3, _4$$3, _5$$3, _6$$5, _7$$5, _9$$6;
-=======
 	zval *name_param = NULL, *value = NULL, value_sub, *expire_param = NULL, *path_param = NULL, *secure_param = NULL, *domain_param = NULL, *httpOnly_param = NULL, __$true, __$false, __$null, cookie, encryption, dependencyInjector, response, _0, _10, _1$$3, _2$$3, _4$$3, _5$$3, _6$$4, _7$$5, _8$$5, _9$$5, _11$$6;
->>>>>>> b3b083d3
 	zval name, path, domain;
 	zval *this_ptr = getThis();
 
@@ -283,26 +279,16 @@
 	ZVAL_UNDEF(&dependencyInjector);
 	ZVAL_UNDEF(&response);
 	ZVAL_UNDEF(&_0);
-<<<<<<< HEAD
-	ZVAL_UNDEF(&_8);
-=======
 	ZVAL_UNDEF(&_10);
->>>>>>> b3b083d3
 	ZVAL_UNDEF(&_1$$3);
 	ZVAL_UNDEF(&_2$$3);
 	ZVAL_UNDEF(&_4$$3);
 	ZVAL_UNDEF(&_5$$3);
-<<<<<<< HEAD
-	ZVAL_UNDEF(&_6$$5);
-	ZVAL_UNDEF(&_7$$5);
-	ZVAL_UNDEF(&_9$$6);
-=======
 	ZVAL_UNDEF(&_6$$4);
 	ZVAL_UNDEF(&_7$$5);
 	ZVAL_UNDEF(&_8$$5);
 	ZVAL_UNDEF(&_9$$5);
 	ZVAL_UNDEF(&_11$$6);
->>>>>>> b3b083d3
 	ZVAL_UNDEF(&_3$$3);
 
 	ZEPHIR_MM_GROW();
@@ -391,66 +377,30 @@
 		zephir_check_call_status();
 		if (zephir_is_true(&encryption)) {
 			ZEPHIR_CALL_METHOD(NULL, &cookie, "useencryption", NULL, 0, &encryption);
-<<<<<<< HEAD
-=======
 			zephir_check_call_status();
 			zephir_read_property(&_6$$4, this_ptr, SL("signKey"), PH_NOISY_CC | PH_READONLY);
 			ZEPHIR_CALL_METHOD(NULL, &cookie, "setsignkey", NULL, 0, &_6$$4);
->>>>>>> b3b083d3
 			zephir_check_call_status();
 		}
 		zephir_update_property_array(this_ptr, SL("_cookies"), &name, &cookie TSRMLS_CC);
 	} else {
 		ZEPHIR_CALL_METHOD(NULL, &cookie, "setvalue", NULL, 0, value);
 		zephir_check_call_status();
-<<<<<<< HEAD
-		ZVAL_LONG(&_6$$5, expire);
-		ZEPHIR_CALL_METHOD(NULL, &cookie, "setexpiration", NULL, 0, &_6$$5);
-=======
 		ZVAL_LONG(&_7$$5, expire);
 		ZEPHIR_CALL_METHOD(NULL, &cookie, "setexpiration", NULL, 0, &_7$$5);
->>>>>>> b3b083d3
 		zephir_check_call_status();
 		ZEPHIR_CALL_METHOD(NULL, &cookie, "setpath", NULL, 0, &path);
 		zephir_check_call_status();
 		if (secure) {
-<<<<<<< HEAD
-			ZVAL_BOOL(&_6$$5, 1);
-		} else {
-			ZVAL_BOOL(&_6$$5, 0);
-		}
-		ZEPHIR_CALL_METHOD(NULL, &cookie, "setsecure", NULL, 0, &_6$$5);
-=======
 			ZVAL_BOOL(&_7$$5, 1);
 		} else {
 			ZVAL_BOOL(&_7$$5, 0);
 		}
 		ZEPHIR_CALL_METHOD(NULL, &cookie, "setsecure", NULL, 0, &_7$$5);
->>>>>>> b3b083d3
 		zephir_check_call_status();
 		ZEPHIR_CALL_METHOD(NULL, &cookie, "setdomain", NULL, 0, &domain);
 		zephir_check_call_status();
 		if (httpOnly) {
-<<<<<<< HEAD
-			ZVAL_BOOL(&_7$$5, 1);
-		} else {
-			ZVAL_BOOL(&_7$$5, 0);
-		}
-		ZEPHIR_CALL_METHOD(NULL, &cookie, "sethttponly", NULL, 0, &_7$$5);
-		zephir_check_call_status();
-	}
-	zephir_read_property(&_8, this_ptr, SL("_registered"), PH_NOISY_CC | PH_READONLY);
-	if (ZEPHIR_IS_FALSE_IDENTICAL(&_8)) {
-		ZEPHIR_OBS_VAR(&dependencyInjector);
-		zephir_read_property(&dependencyInjector, this_ptr, SL("_dependencyInjector"), PH_NOISY_CC);
-		if (Z_TYPE_P(&dependencyInjector) != IS_OBJECT) {
-			ZEPHIR_THROW_EXCEPTION_DEBUG_STR(phalcon_http_cookie_exception_ce, "A dependency injection object is required to access the 'response' service", "phalcon/http/response/cookies.zep", 130);
-			return;
-		}
-		ZEPHIR_INIT_VAR(&_9$$6);
-		ZVAL_STRING(&_9$$6, "response");
-		ZEPHIR_CALL_METHOD(&response, &dependencyInjector, "getshared", NULL, 0, &_9$$6);
-=======
 			ZVAL_BOOL(&_8$$5, 1);
 		} else {
 			ZVAL_BOOL(&_8$$5, 0);
@@ -472,7 +422,6 @@
 		ZEPHIR_INIT_VAR(&_11$$6);
 		ZVAL_STRING(&_11$$6, "response");
 		ZEPHIR_CALL_METHOD(&response, &dependencyInjector, "getshared", NULL, 0, &_11$$6);
->>>>>>> b3b083d3
 		zephir_check_call_status();
 		ZEPHIR_CALL_METHOD(NULL, &response, "setcookies", NULL, 0, this_ptr);
 		zephir_check_call_status();
@@ -493,11 +442,7 @@
 
 	zval _3;
 	zend_long ZEPHIR_LAST_CALL_STATUS;
-<<<<<<< HEAD
-	zval *name_param = NULL, dependencyInjector, encryption, cookie, _0, _1, _2, _4;
-=======
 	zval *name_param = NULL, dependencyInjector, encryption, cookie, _0, _1, _2, _4, _5$$5;
->>>>>>> b3b083d3
 	zval name;
 	zval *this_ptr = getThis();
 
@@ -509,10 +454,7 @@
 	ZVAL_UNDEF(&_1);
 	ZVAL_UNDEF(&_2);
 	ZVAL_UNDEF(&_4);
-<<<<<<< HEAD
-=======
 	ZVAL_UNDEF(&_5$$5);
->>>>>>> b3b083d3
 	ZVAL_UNDEF(&_3);
 
 	ZEPHIR_MM_GROW();
@@ -553,12 +495,9 @@
 		zephir_read_property(&encryption, this_ptr, SL("_useEncryption"), PH_NOISY_CC);
 		if (zephir_is_true(&encryption)) {
 			ZEPHIR_CALL_METHOD(NULL, &cookie, "useencryption", NULL, 0, &encryption);
-<<<<<<< HEAD
-=======
 			zephir_check_call_status();
 			zephir_read_property(&_5$$5, this_ptr, SL("signKey"), PH_NOISY_CC | PH_READONLY);
 			ZEPHIR_CALL_METHOD(NULL, &cookie, "setsignkey", NULL, 0, &_5$$5);
->>>>>>> b3b083d3
 			zephir_check_call_status();
 		}
 	}
@@ -580,13 +519,6 @@
 
 	ZEPHIR_MM_GROW();
 	zephir_get_global(&_COOKIE, SL("_COOKIE"));
-<<<<<<< HEAD
-	if (!_COOKIE) {
-		ZEPHIR_THROW_EXCEPTION_STR(zend_exception_get_default(), "Invalid superglobal");
-		return;
-	}
-=======
->>>>>>> b3b083d3
 	zephir_fetch_params(1, 1, 0, &name_param);
 
 	if (UNEXPECTED(Z_TYPE_P(name_param) != IS_STRING && Z_TYPE_P(name_param) != IS_NULL)) {
@@ -673,11 +605,7 @@
 	zephir_check_call_status();
 	if (!(zephir_is_true(&_0))) {
 		zephir_read_property(&_1$$3, this_ptr, SL("_cookies"), PH_NOISY_CC | PH_READONLY);
-<<<<<<< HEAD
-		zephir_is_iterable(&_1$$3, 0, "phalcon/http/response/cookies.zep", 242);
-=======
 		zephir_is_iterable(&_1$$3, 0, "phalcon/http/response/cookies.zep", 341);
->>>>>>> b3b083d3
 		ZEND_HASH_FOREACH_VAL(Z_ARRVAL_P(&_1$$3), _2$$3)
 		{
 			ZEPHIR_INIT_NVAR(&cookie);
