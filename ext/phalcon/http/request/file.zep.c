--- conflicted
+++ resolved
@@ -158,19 +158,11 @@
 		zephir_update_property_zval(this_ptr, SL("name"), &name);
 		ZEPHIR_INIT_VAR(&_0$$3);
 		ZVAL_STRING(&_0$$3, "PATHINFO_EXTENSION");
-<<<<<<< HEAD
-		ZEPHIR_CALL_FUNCTION(&_1$$3, "defined", NULL, 124, &_0$$3);
-		zephir_check_call_status();
-		if (zephir_is_true(&_1$$3)) {
-			ZVAL_LONG(&_2$$4, 4);
-			ZEPHIR_CALL_FUNCTION(&_3$$4, "pathinfo", NULL, 105, &name, &_2$$4);
-=======
 		ZEPHIR_CALL_FUNCTION(&_1$$3, "defined", NULL, 126, &_0$$3);
 		zephir_check_call_status();
 		if (zephir_is_true(&_1$$3)) {
 			ZVAL_LONG(&_2$$4, 4);
 			ZEPHIR_CALL_FUNCTION(&_3$$4, "pathinfo", NULL, 107, &name, &_2$$4);
->>>>>>> f2a65a3d
 			zephir_check_call_status();
 			zephir_update_property_zval(this_ptr, SL("extension"), &_3$$4);
 		}
@@ -223,25 +215,15 @@
 	ZEPHIR_MM_GROW();
 
 	ZVAL_LONG(&_0, 16);
-<<<<<<< HEAD
-	ZEPHIR_CALL_FUNCTION(&finfo, "finfo_open", NULL, 373, &_0);
-=======
 	ZEPHIR_CALL_FUNCTION(&finfo, "finfo_open", NULL, 375, &_0);
->>>>>>> f2a65a3d
 	zephir_check_call_status();
 	if (Z_TYPE_P(&finfo) != IS_RESOURCE) {
 		RETURN_MM_STRING("");
 	}
 	zephir_read_property(&_0, this_ptr, SL("tmp"), PH_NOISY_CC | PH_READONLY);
-<<<<<<< HEAD
-	ZEPHIR_CALL_FUNCTION(&mime, "finfo_file", NULL, 374, &finfo, &_0);
-	zephir_check_call_status();
-	ZEPHIR_CALL_FUNCTION(NULL, "finfo_close", NULL, 375, &finfo);
-=======
 	ZEPHIR_CALL_FUNCTION(&mime, "finfo_file", NULL, 376, &finfo, &_0);
 	zephir_check_call_status();
 	ZEPHIR_CALL_FUNCTION(NULL, "finfo_close", NULL, 377, &finfo);
->>>>>>> f2a65a3d
 	zephir_check_call_status();
 	RETURN_CCTOR(&mime);
 
@@ -342,11 +324,7 @@
 
 
 	zephir_read_property(&_0, this_ptr, SL("tmp"), PH_NOISY_CC | PH_READONLY);
-<<<<<<< HEAD
-	ZEPHIR_RETURN_CALL_FUNCTION("move_uploaded_file", NULL, 346, &_0, &destination);
-=======
 	ZEPHIR_RETURN_CALL_FUNCTION("move_uploaded_file", NULL, 348, &_0, &destination);
->>>>>>> f2a65a3d
 	zephir_check_call_status();
 	RETURN_MM();
 
