
#ifdef HAVE_CONFIG_H
#include "../../../ext_config.h"
#endif

#include <php.h>
#include "../../../php_ext.h"
#include "../../../ext.h"

#include <Zend/zend_operators.h>
#include <Zend/zend_exceptions.h>
#include <Zend/zend_interfaces.h>

#include "kernel/main.h"
#include "kernel/object.h"
#include "kernel/array.h"
#include "kernel/memory.h"
#include "kernel/fcall.h"
#include "kernel/operators.h"
#include "ext/spl/spl_exceptions.h"
#include "kernel/exception.h"


/**
 * Phalcon\Http\Request\File
 *
 * Provides OO wrappers to the $_FILES superglobal
 *
 *<code>
 * use Phalcon\Mvc\Controller;
 *
 * class PostsController extends Controller
 * {
 *     public function uploadAction()
 *     {
 *         // Check if the user has uploaded files
 *         if ($this->request->hasFiles() == true) {
 *             // Print the real file names and their sizes
 *             foreach ($this->request->getUploadedFiles() as $file) {
 *                 echo $file->getName(), " ", $file->getSize(), "\n";
 *             }
 *	       }
 *     }
 * }
 *</code>
 */
ZEPHIR_INIT_CLASS(Phalcon_Http_Request_File) {

	ZEPHIR_REGISTER_CLASS(Phalcon\\Http\\Request, File, phalcon, http_request_file, phalcon_http_request_file_method_entry, 0);

	zend_declare_property_null(phalcon_http_request_file_ce, SL("_name"), ZEND_ACC_PROTECTED TSRMLS_CC);

	zend_declare_property_null(phalcon_http_request_file_ce, SL("_tmp"), ZEND_ACC_PROTECTED TSRMLS_CC);

	zend_declare_property_null(phalcon_http_request_file_ce, SL("_size"), ZEND_ACC_PROTECTED TSRMLS_CC);

	zend_declare_property_null(phalcon_http_request_file_ce, SL("_type"), ZEND_ACC_PROTECTED TSRMLS_CC);

	zend_declare_property_null(phalcon_http_request_file_ce, SL("_realType"), ZEND_ACC_PROTECTED TSRMLS_CC);

	/**
	 * @var string|null
	 */
	zend_declare_property_null(phalcon_http_request_file_ce, SL("_error"), ZEND_ACC_PROTECTED TSRMLS_CC);

	/**
	 * @var string|null
	 */
	zend_declare_property_null(phalcon_http_request_file_ce, SL("_key"), ZEND_ACC_PROTECTED TSRMLS_CC);

	/**
	 * @var string
	 */
	zend_declare_property_null(phalcon_http_request_file_ce, SL("_extension"), ZEND_ACC_PROTECTED TSRMLS_CC);

	zend_class_implements(phalcon_http_request_file_ce TSRMLS_CC, 1, phalcon_http_request_fileinterface_ce);
	return SUCCESS;

}

/**
 */
PHP_METHOD(Phalcon_Http_Request_File, getError) {

	zval *this_ptr = getThis();


	RETURN_MEMBER(getThis(), "_error");

}

/**
 */
PHP_METHOD(Phalcon_Http_Request_File, getKey) {

	zval *this_ptr = getThis();


	RETURN_MEMBER(getThis(), "_key");

}

/**
 */
PHP_METHOD(Phalcon_Http_Request_File, getExtension) {

	zval *this_ptr = getThis();


	RETURN_MEMBER(getThis(), "_extension");

}

/**
 * Phalcon\Http\Request\File constructor
 */
PHP_METHOD(Phalcon_Http_Request_File, __construct) {

	zend_long ZEPHIR_LAST_CALL_STATUS;
	zval *file_param = NULL, *key = NULL, key_sub, __$null, name, tempName, size, type, error, _0$$3, _1$$3, _2$$4, _3$$4;
	zval file;
	zval *this_ptr = getThis();

	ZVAL_UNDEF(&file);
	ZVAL_UNDEF(&key_sub);
	ZVAL_NULL(&__$null);
	ZVAL_UNDEF(&name);
	ZVAL_UNDEF(&tempName);
	ZVAL_UNDEF(&size);
	ZVAL_UNDEF(&type);
	ZVAL_UNDEF(&error);
	ZVAL_UNDEF(&_0$$3);
	ZVAL_UNDEF(&_1$$3);
	ZVAL_UNDEF(&_2$$4);
	ZVAL_UNDEF(&_3$$4);

	ZEPHIR_MM_GROW();
	zephir_fetch_params(1, 1, 1, &file_param, &key);

	ZEPHIR_OBS_COPY_OR_DUP(&file, file_param);
	if (!key) {
		key = &key_sub;
		key = &__$null;
	}


	ZEPHIR_OBS_VAR(&name);
	if (zephir_array_isset_string_fetch(&name, &file, SL("name"), 0)) {
		zephir_update_property_zval(this_ptr, SL("_name"), &name);
		ZEPHIR_INIT_VAR(&_0$$3);
		ZVAL_STRING(&_0$$3, "PATHINFO_EXTENSION");
<<<<<<< HEAD
		ZEPHIR_CALL_FUNCTION(&_1$$3, "defined", NULL, 216, &_0$$3);
		zephir_check_call_status();
		if (zephir_is_true(&_1$$3)) {
			ZVAL_LONG(&_2$$4, 4);
			ZEPHIR_CALL_FUNCTION(&_3$$4, "pathinfo", NULL, 69, &name, &_2$$4);
=======
		ZEPHIR_CALL_FUNCTION(&_1$$3, "defined", NULL, 31, &_0$$3);
		zephir_check_call_status();
		if (zephir_is_true(&_1$$3)) {
			ZVAL_LONG(&_2$$4, 4);
			ZEPHIR_CALL_FUNCTION(&_3$$4, "pathinfo", NULL, 71, &name, &_2$$4);
>>>>>>> b3b083d3
			zephir_check_call_status();
			zephir_update_property_zval(this_ptr, SL("_extension"), &_3$$4);
		}
	}
	if (zephir_array_isset_string_fetch(&tempName, &file, SL("tmp_name"), 1)) {
		zephir_update_property_zval(this_ptr, SL("_tmp"), &tempName);
	}
	if (zephir_array_isset_string_fetch(&size, &file, SL("size"), 1)) {
		zephir_update_property_zval(this_ptr, SL("_size"), &size);
	}
	if (zephir_array_isset_string_fetch(&type, &file, SL("type"), 1)) {
		zephir_update_property_zval(this_ptr, SL("_type"), &type);
	}
	if (zephir_array_isset_string_fetch(&error, &file, SL("error"), 1)) {
		zephir_update_property_zval(this_ptr, SL("_error"), &error);
	}
	if (zephir_is_true(key)) {
		zephir_update_property_zval(this_ptr, SL("_key"), key);
	}
	ZEPHIR_MM_RESTORE();

}

/**
 * Returns the file size of the uploaded file
 */
PHP_METHOD(Phalcon_Http_Request_File, getSize) {

	zval *this_ptr = getThis();


	RETURN_MEMBER(getThis(), "_size");

}

/**
 * Returns the real name of the uploaded file
 */
PHP_METHOD(Phalcon_Http_Request_File, getName) {

	zval *this_ptr = getThis();


	RETURN_MEMBER(getThis(), "_name");

}

/**
 * Returns the temporary name of the uploaded file
 */
PHP_METHOD(Phalcon_Http_Request_File, getTempName) {

	zval *this_ptr = getThis();


	RETURN_MEMBER(getThis(), "_tmp");

}

/**
 * Returns the mime type reported by the browser
 * This mime type is not completely secure, use getRealType() instead
 */
PHP_METHOD(Phalcon_Http_Request_File, getType) {

	zval *this_ptr = getThis();


	RETURN_MEMBER(getThis(), "_type");

}

/**
 * Gets the real mime type of the upload file using finfo
 */
PHP_METHOD(Phalcon_Http_Request_File, getRealType) {

	zval finfo, mime, _0;
	zend_long ZEPHIR_LAST_CALL_STATUS;
	zval *this_ptr = getThis();

	ZVAL_UNDEF(&finfo);
	ZVAL_UNDEF(&mime);
	ZVAL_UNDEF(&_0);

	ZEPHIR_MM_GROW();

	ZVAL_LONG(&_0, 16);
<<<<<<< HEAD
	ZEPHIR_CALL_FUNCTION(&finfo, "finfo_open", NULL, 217, &_0);
=======
	ZEPHIR_CALL_FUNCTION(&finfo, "finfo_open", NULL, 222, &_0);
>>>>>>> b3b083d3
	zephir_check_call_status();
	if (Z_TYPE_P(&finfo) != IS_RESOURCE) {
		RETURN_MM_STRING("");
	}
	zephir_read_property(&_0, this_ptr, SL("_tmp"), PH_NOISY_CC | PH_READONLY);
<<<<<<< HEAD
	ZEPHIR_CALL_FUNCTION(&mime, "finfo_file", NULL, 218, &finfo, &_0);
	zephir_check_call_status();
	ZEPHIR_CALL_FUNCTION(NULL, "finfo_close", NULL, 219, &finfo);
=======
	ZEPHIR_CALL_FUNCTION(&mime, "finfo_file", NULL, 223, &finfo, &_0);
	zephir_check_call_status();
	ZEPHIR_CALL_FUNCTION(NULL, "finfo_close", NULL, 224, &finfo);
>>>>>>> b3b083d3
	zephir_check_call_status();
	RETURN_CCTOR(&mime);

}

/**
 * Checks whether the file has been uploaded via Post.
 */
PHP_METHOD(Phalcon_Http_Request_File, isUploadedFile) {

	zend_bool _0;
	zval tmp, _1;
	zend_long ZEPHIR_LAST_CALL_STATUS;
	zval *this_ptr = getThis();

	ZVAL_UNDEF(&tmp);
	ZVAL_UNDEF(&_1);

	ZEPHIR_MM_GROW();

	ZEPHIR_CALL_METHOD(&tmp, this_ptr, "gettempname", NULL, 0);
	zephir_check_call_status();
	_0 = Z_TYPE_P(&tmp) == IS_STRING;
	if (_0) {
<<<<<<< HEAD
		ZEPHIR_CALL_FUNCTION(&_1, "is_uploaded_file", NULL, 220, &tmp);
=======
		ZEPHIR_CALL_FUNCTION(&_1, "is_uploaded_file", NULL, 225, &tmp);
>>>>>>> b3b083d3
		zephir_check_call_status();
		_0 = zephir_is_true(&_1);
	}
	RETURN_MM_BOOL(_0);

}

/**
 * Moves the temporary file to a destination within the application
 */
PHP_METHOD(Phalcon_Http_Request_File, moveTo) {

	zend_long ZEPHIR_LAST_CALL_STATUS;
	zval *destination_param = NULL, _0;
	zval destination;
	zval *this_ptr = getThis();

	ZVAL_UNDEF(&destination);
	ZVAL_UNDEF(&_0);

	ZEPHIR_MM_GROW();
	zephir_fetch_params(1, 1, 0, &destination_param);

	if (UNEXPECTED(Z_TYPE_P(destination_param) != IS_STRING && Z_TYPE_P(destination_param) != IS_NULL)) {
		zephir_throw_exception_string(spl_ce_InvalidArgumentException, SL("Parameter 'destination' must be a string") TSRMLS_CC);
		RETURN_MM_NULL();
	}
	if (EXPECTED(Z_TYPE_P(destination_param) == IS_STRING)) {
		zephir_get_strval(&destination, destination_param);
	} else {
		ZEPHIR_INIT_VAR(&destination);
		ZVAL_EMPTY_STRING(&destination);
	}


	zephir_read_property(&_0, this_ptr, SL("_tmp"), PH_NOISY_CC | PH_READONLY);
<<<<<<< HEAD
	ZEPHIR_RETURN_CALL_FUNCTION("move_uploaded_file", NULL, 221, &_0, &destination);
=======
	ZEPHIR_RETURN_CALL_FUNCTION("move_uploaded_file", NULL, 226, &_0, &destination);
>>>>>>> b3b083d3
	zephir_check_call_status();
	RETURN_MM();

}
<|MERGE_RESOLUTION|>--- conflicted
+++ resolved
@@ -149,19 +149,11 @@
 		zephir_update_property_zval(this_ptr, SL("_name"), &name);
 		ZEPHIR_INIT_VAR(&_0$$3);
 		ZVAL_STRING(&_0$$3, "PATHINFO_EXTENSION");
-<<<<<<< HEAD
-		ZEPHIR_CALL_FUNCTION(&_1$$3, "defined", NULL, 216, &_0$$3);
-		zephir_check_call_status();
-		if (zephir_is_true(&_1$$3)) {
-			ZVAL_LONG(&_2$$4, 4);
-			ZEPHIR_CALL_FUNCTION(&_3$$4, "pathinfo", NULL, 69, &name, &_2$$4);
-=======
 		ZEPHIR_CALL_FUNCTION(&_1$$3, "defined", NULL, 31, &_0$$3);
 		zephir_check_call_status();
 		if (zephir_is_true(&_1$$3)) {
 			ZVAL_LONG(&_2$$4, 4);
 			ZEPHIR_CALL_FUNCTION(&_3$$4, "pathinfo", NULL, 71, &name, &_2$$4);
->>>>>>> b3b083d3
 			zephir_check_call_status();
 			zephir_update_property_zval(this_ptr, SL("_extension"), &_3$$4);
 		}
@@ -250,25 +242,15 @@
 	ZEPHIR_MM_GROW();
 
 	ZVAL_LONG(&_0, 16);
-<<<<<<< HEAD
-	ZEPHIR_CALL_FUNCTION(&finfo, "finfo_open", NULL, 217, &_0);
-=======
 	ZEPHIR_CALL_FUNCTION(&finfo, "finfo_open", NULL, 222, &_0);
->>>>>>> b3b083d3
 	zephir_check_call_status();
 	if (Z_TYPE_P(&finfo) != IS_RESOURCE) {
 		RETURN_MM_STRING("");
 	}
 	zephir_read_property(&_0, this_ptr, SL("_tmp"), PH_NOISY_CC | PH_READONLY);
-<<<<<<< HEAD
-	ZEPHIR_CALL_FUNCTION(&mime, "finfo_file", NULL, 218, &finfo, &_0);
-	zephir_check_call_status();
-	ZEPHIR_CALL_FUNCTION(NULL, "finfo_close", NULL, 219, &finfo);
-=======
 	ZEPHIR_CALL_FUNCTION(&mime, "finfo_file", NULL, 223, &finfo, &_0);
 	zephir_check_call_status();
 	ZEPHIR_CALL_FUNCTION(NULL, "finfo_close", NULL, 224, &finfo);
->>>>>>> b3b083d3
 	zephir_check_call_status();
 	RETURN_CCTOR(&mime);
 
@@ -293,11 +275,7 @@
 	zephir_check_call_status();
 	_0 = Z_TYPE_P(&tmp) == IS_STRING;
 	if (_0) {
-<<<<<<< HEAD
-		ZEPHIR_CALL_FUNCTION(&_1, "is_uploaded_file", NULL, 220, &tmp);
-=======
 		ZEPHIR_CALL_FUNCTION(&_1, "is_uploaded_file", NULL, 225, &tmp);
->>>>>>> b3b083d3
 		zephir_check_call_status();
 		_0 = zephir_is_true(&_1);
 	}
@@ -334,11 +312,7 @@
 
 
 	zephir_read_property(&_0, this_ptr, SL("_tmp"), PH_NOISY_CC | PH_READONLY);
-<<<<<<< HEAD
-	ZEPHIR_RETURN_CALL_FUNCTION("move_uploaded_file", NULL, 221, &_0, &destination);
-=======
 	ZEPHIR_RETURN_CALL_FUNCTION("move_uploaded_file", NULL, 226, &_0, &destination);
->>>>>>> b3b083d3
 	zephir_check_call_status();
 	RETURN_MM();
 
