
#ifdef HAVE_CONFIG_H
#include "../../ext_config.h"
#endif

#include <php.h>
#include "../../php_ext.h"
#include "../../ext.h"

#include <Zend/zend_operators.h>
#include <Zend/zend_exceptions.h>
#include <Zend/zend_interfaces.h>

#include "kernel/main.h"
#include "kernel/memory.h"
#include "kernel/fcall.h"
#include "kernel/object.h"
#include "kernel/operators.h"
#include "kernel/exception.h"
#include "kernel/array.h"
#include "kernel/concat.h"
#include "kernel/string.h"
#include "ext/date/php_date.h"
#include "ext/spl/spl_exceptions.h"
#include "kernel/file.h"


/**
 * Phalcon\Http\Response
 *
 * Part of the HTTP cycle is return responses to the clients.
 * Phalcon\HTTP\Response is the Phalcon component responsible to achieve this task.
 * HTTP responses are usually composed by headers and body.
 *
 *<code>
 * $response = new \Phalcon\Http\Response();
 *
 * $response->setStatusCode(200, "OK");
 * $response->setContent("<html><body>Hello</body></html>");
 *
 * $response->send();
 *</code>
 */
ZEPHIR_INIT_CLASS(Phalcon_Http_Response) {

	ZEPHIR_REGISTER_CLASS(Phalcon\\Http, Response, phalcon, http_response, phalcon_http_response_method_entry, 0);

	zend_declare_property_bool(phalcon_http_response_ce, SL("_sent"), 0, ZEND_ACC_PROTECTED TSRMLS_CC);

	zend_declare_property_null(phalcon_http_response_ce, SL("_content"), ZEND_ACC_PROTECTED TSRMLS_CC);

	zend_declare_property_null(phalcon_http_response_ce, SL("_headers"), ZEND_ACC_PROTECTED TSRMLS_CC);

	zend_declare_property_null(phalcon_http_response_ce, SL("_cookies"), ZEND_ACC_PROTECTED TSRMLS_CC);

	zend_declare_property_null(phalcon_http_response_ce, SL("_file"), ZEND_ACC_PROTECTED TSRMLS_CC);

	zend_declare_property_null(phalcon_http_response_ce, SL("_dependencyInjector"), ZEND_ACC_PROTECTED TSRMLS_CC);

	zend_class_implements(phalcon_http_response_ce TSRMLS_CC, 1, phalcon_http_responseinterface_ce);
	zend_class_implements(phalcon_http_response_ce TSRMLS_CC, 1, phalcon_di_injectionawareinterface_ce);
	return SUCCESS;

}

/**
 * Phalcon\Http\Response constructor
 */
PHP_METHOD(Phalcon_Http_Response, __construct) {

	zend_long ZEPHIR_LAST_CALL_STATUS;
	zval *content = NULL, content_sub, *code = NULL, code_sub, *status = NULL, status_sub, __$null, _0;
	zval *this_ptr = getThis();

	ZVAL_UNDEF(&content_sub);
	ZVAL_UNDEF(&code_sub);
	ZVAL_UNDEF(&status_sub);
	ZVAL_NULL(&__$null);
	ZVAL_UNDEF(&_0);

	ZEPHIR_MM_GROW();
	zephir_fetch_params(1, 0, 3, &content, &code, &status);

	if (!content) {
		content = &content_sub;
		content = &__$null;
	}
	if (!code) {
		code = &code_sub;
		code = &__$null;
	}
	if (!status) {
		status = &status_sub;
		status = &__$null;
	}


	ZEPHIR_INIT_VAR(&_0);
	object_init_ex(&_0, phalcon_http_response_headers_ce);
	if (zephir_has_constructor(&_0 TSRMLS_CC)) {
		ZEPHIR_CALL_METHOD(NULL, &_0, "__construct", NULL, 0);
		zephir_check_call_status();
	}
	zephir_update_property_zval(this_ptr, SL("_headers"), &_0);
	if (Z_TYPE_P(content) != IS_NULL) {
		zephir_update_property_zval(this_ptr, SL("_content"), content);
	}
	if (Z_TYPE_P(code) != IS_NULL) {
		ZEPHIR_CALL_METHOD(NULL, this_ptr, "setstatuscode", NULL, 0, code, status);
		zephir_check_call_status();
	}
	ZEPHIR_MM_RESTORE();

}

/**
 * Sets the dependency injector
 */
PHP_METHOD(Phalcon_Http_Response, setDI) {

	zval *dependencyInjector, dependencyInjector_sub;
	zval *this_ptr = getThis();

	ZVAL_UNDEF(&dependencyInjector_sub);

	zephir_fetch_params(0, 1, 0, &dependencyInjector);



	zephir_update_property_zval(this_ptr, SL("_dependencyInjector"), dependencyInjector);

}

/**
 * Returns the internal dependency injector
 */
PHP_METHOD(Phalcon_Http_Response, getDI) {

	zval dependencyInjector, _0;
	zend_long ZEPHIR_LAST_CALL_STATUS;
	zephir_fcall_cache_entry *_1 = NULL;
	zval *this_ptr = getThis();

	ZVAL_UNDEF(&dependencyInjector);
	ZVAL_UNDEF(&_0);

	ZEPHIR_MM_GROW();

	zephir_read_property(&_0, this_ptr, SL("_dependencyInjector"), PH_NOISY_CC | PH_READONLY);
	ZEPHIR_CPY_WRT(&dependencyInjector, &_0);
	if (Z_TYPE_P(&dependencyInjector) != IS_OBJECT) {
		ZEPHIR_CALL_CE_STATIC(&dependencyInjector, phalcon_di_ce, "getdefault", &_1, 0);
		zephir_check_call_status();
		if (Z_TYPE_P(&dependencyInjector) != IS_OBJECT) {
			ZEPHIR_THROW_EXCEPTION_DEBUG_STR(phalcon_http_response_exception_ce, "A dependency injection object is required to access the 'url' service", "phalcon/http/response.zep", 100);
			return;
		}
		zephir_update_property_zval(this_ptr, SL("_dependencyInjector"), &dependencyInjector);
	}
	RETURN_CCTOR(&dependencyInjector);

}

/**
 * Sets the HTTP response code
 *
 *<code>
 * $response->setStatusCode(404, "Not Found");
 *</code>
 */
PHP_METHOD(Phalcon_Http_Response, setStatusCode) {

	zend_bool _4$$4;
	zend_string *_3$$3;
	zend_ulong _2$$3;
	zephir_fcall_cache_entry *_7 = NULL, *_8 = NULL;
	zval message, _10, _12;
	zval *code_param = NULL, *message_param = NULL, headers, currentHeadersRaw, key, statusCodes, defaultMessage, _9, _11, _13, _0$$3, *_1$$3, _5$$4, _6$$4;
	zend_long code, ZEPHIR_LAST_CALL_STATUS;
	zval *this_ptr = getThis();

	ZVAL_UNDEF(&headers);
	ZVAL_UNDEF(&currentHeadersRaw);
	ZVAL_UNDEF(&key);
	ZVAL_UNDEF(&statusCodes);
	ZVAL_UNDEF(&defaultMessage);
	ZVAL_UNDEF(&_9);
	ZVAL_UNDEF(&_11);
	ZVAL_UNDEF(&_13);
	ZVAL_UNDEF(&_0$$3);
	ZVAL_UNDEF(&_5$$4);
	ZVAL_UNDEF(&_6$$4);
	ZVAL_UNDEF(&message);
	ZVAL_UNDEF(&_10);
	ZVAL_UNDEF(&_12);

	ZEPHIR_MM_GROW();
	zephir_fetch_params(1, 1, 1, &code_param, &message_param);

	code = zephir_get_intval(code_param);
	if (!message_param) {
		ZEPHIR_INIT_VAR(&message);
		ZVAL_STRING(&message, "");
	} else {
		zephir_get_strval(&message, message_param);
	}


	ZEPHIR_CALL_METHOD(&headers, this_ptr, "getheaders", NULL, 0);
	zephir_check_call_status();
	ZEPHIR_CALL_METHOD(&currentHeadersRaw, &headers, "toarray", NULL, 0);
	zephir_check_call_status();
	if (Z_TYPE_P(&currentHeadersRaw) == IS_ARRAY) {
		ZEPHIR_INIT_VAR(&_0$$3);
		zephir_is_iterable(&currentHeadersRaw, 0, "phalcon/http/response.zep", 132);
		ZEND_HASH_FOREACH_KEY_VAL(Z_ARRVAL_P(&currentHeadersRaw), _2$$3, _3$$3, _1$$3)
		{
			ZEPHIR_INIT_NVAR(&key);
			if (_3$$3 != NULL) { 
				ZVAL_STR_COPY(&key, _3$$3);
			} else {
				ZVAL_LONG(&key, _2$$3);
			}
			ZEPHIR_INIT_NVAR(&_0$$3);
			ZVAL_COPY(&_0$$3, _1$$3);
			_4$$4 = Z_TYPE_P(&key) == IS_STRING;
			if (_4$$4) {
				ZEPHIR_INIT_NVAR(&_5$$4);
				ZVAL_STRING(&_5$$4, "HTTP/");
<<<<<<< HEAD
				ZEPHIR_CALL_FUNCTION(&_6$$4, "strstr", &_7, 222, &key, &_5$$4);
=======
				ZEPHIR_CALL_FUNCTION(&_6$$4, "strstr", &_7, 227, &key, &_5$$4);
>>>>>>> b3b083d3
				zephir_check_call_status();
				_4$$4 = zephir_is_true(&_6$$4);
			}
			if (_4$$4) {
				ZEPHIR_CALL_METHOD(NULL, &headers, "remove", &_8, 0, &key);
				zephir_check_call_status();
			}
		} ZEND_HASH_FOREACH_END();
		ZEPHIR_INIT_NVAR(&_0$$3);
		ZEPHIR_INIT_NVAR(&key);
	}
	if (ZEPHIR_IS_STRING_IDENTICAL(&message, "")) {
		ZEPHIR_INIT_VAR(&statusCodes);
<<<<<<< HEAD
		zephir_create_array(&statusCodes, 63, 0 TSRMLS_CC);
		add_index_stringl(&statusCodes, 100, SL("Continue"));
		add_index_stringl(&statusCodes, 101, SL("Switching Protocols"));
		add_index_stringl(&statusCodes, 102, SL("Processing"));
=======
		zephir_create_array(&statusCodes, 67, 0 TSRMLS_CC);
		add_index_stringl(&statusCodes, 100, SL("Continue"));
		add_index_stringl(&statusCodes, 101, SL("Switching Protocols"));
		add_index_stringl(&statusCodes, 102, SL("Processing"));
		add_index_stringl(&statusCodes, 103, SL("Early Hints"));
>>>>>>> b3b083d3
		add_index_stringl(&statusCodes, 200, SL("OK"));
		add_index_stringl(&statusCodes, 201, SL("Created"));
		add_index_stringl(&statusCodes, 202, SL("Accepted"));
		add_index_stringl(&statusCodes, 203, SL("Non-Authoritative Information"));
		add_index_stringl(&statusCodes, 204, SL("No Content"));
		add_index_stringl(&statusCodes, 205, SL("Reset Content"));
		add_index_stringl(&statusCodes, 206, SL("Partial Content"));
		add_index_stringl(&statusCodes, 207, SL("Multi-status"));
		add_index_stringl(&statusCodes, 208, SL("Already Reported"));
		add_index_stringl(&statusCodes, 226, SL("IM Used"));
		add_index_stringl(&statusCodes, 300, SL("Multiple Choices"));
		add_index_stringl(&statusCodes, 301, SL("Moved Permanently"));
		add_index_stringl(&statusCodes, 302, SL("Found"));
		add_index_stringl(&statusCodes, 303, SL("See Other"));
		add_index_stringl(&statusCodes, 304, SL("Not Modified"));
		add_index_stringl(&statusCodes, 305, SL("Use Proxy"));
		add_index_stringl(&statusCodes, 306, SL("Switch Proxy"));
		add_index_stringl(&statusCodes, 307, SL("Temporary Redirect"));
		add_index_stringl(&statusCodes, 308, SL("Permanent Redirect"));
		add_index_stringl(&statusCodes, 400, SL("Bad Request"));
		add_index_stringl(&statusCodes, 401, SL("Unauthorized"));
		add_index_stringl(&statusCodes, 402, SL("Payment Required"));
		add_index_stringl(&statusCodes, 403, SL("Forbidden"));
		add_index_stringl(&statusCodes, 404, SL("Not Found"));
		add_index_stringl(&statusCodes, 405, SL("Method Not Allowed"));
		add_index_stringl(&statusCodes, 406, SL("Not Acceptable"));
		add_index_stringl(&statusCodes, 407, SL("Proxy Authentication Required"));
		add_index_stringl(&statusCodes, 408, SL("Request Time-out"));
		add_index_stringl(&statusCodes, 409, SL("Conflict"));
		add_index_stringl(&statusCodes, 410, SL("Gone"));
		add_index_stringl(&statusCodes, 411, SL("Length Required"));
		add_index_stringl(&statusCodes, 412, SL("Precondition Failed"));
		add_index_stringl(&statusCodes, 413, SL("Request Entity Too Large"));
		add_index_stringl(&statusCodes, 414, SL("Request-URI Too Large"));
		add_index_stringl(&statusCodes, 415, SL("Unsupported Media Type"));
		add_index_stringl(&statusCodes, 416, SL("Requested range not satisfiable"));
		add_index_stringl(&statusCodes, 417, SL("Expectation Failed"));
		add_index_stringl(&statusCodes, 418, SL("I'm a teapot"));
		add_index_stringl(&statusCodes, 421, SL("Misdirected Request"));
		add_index_stringl(&statusCodes, 422, SL("Unprocessable Entity"));
		add_index_stringl(&statusCodes, 423, SL("Locked"));
		add_index_stringl(&statusCodes, 424, SL("Failed Dependency"));
		add_index_stringl(&statusCodes, 425, SL("Unordered Collection"));
		add_index_stringl(&statusCodes, 426, SL("Upgrade Required"));
		add_index_stringl(&statusCodes, 428, SL("Precondition Required"));
		add_index_stringl(&statusCodes, 429, SL("Too Many Requests"));
		add_index_stringl(&statusCodes, 431, SL("Request Header Fields Too Large"));
		add_index_stringl(&statusCodes, 451, SL("Unavailable For Legal Reasons"));
		add_index_stringl(&statusCodes, 499, SL("Client Closed Request"));
		add_index_stringl(&statusCodes, 500, SL("Internal Server Error"));
		add_index_stringl(&statusCodes, 501, SL("Not Implemented"));
		add_index_stringl(&statusCodes, 502, SL("Bad Gateway"));
		add_index_stringl(&statusCodes, 503, SL("Service Unavailable"));
		add_index_stringl(&statusCodes, 504, SL("Gateway Time-out"));
		add_index_stringl(&statusCodes, 505, SL("HTTP Version not supported"));
		add_index_stringl(&statusCodes, 506, SL("Variant Also Negotiates"));
		add_index_stringl(&statusCodes, 507, SL("Insufficient Storage"));
		add_index_stringl(&statusCodes, 508, SL("Loop Detected"));
		add_index_stringl(&statusCodes, 510, SL("Not Extended"));
		add_index_stringl(&statusCodes, 511, SL("Network Authentication Required"));
		if (!(zephir_array_isset_long(&statusCodes, code))) {
<<<<<<< HEAD
			ZEPHIR_THROW_EXCEPTION_DEBUG_STR(phalcon_http_response_exception_ce, "Non-standard statuscode given without a message", "phalcon/http/response.zep", 210);
			return;
		}
		ZEPHIR_OBS_VAR(&defaultMessage);
		zephir_array_fetch_long(&defaultMessage, &statusCodes, code, PH_NOISY, "phalcon/http/response.zep", 213 TSRMLS_CC);
=======
			ZEPHIR_THROW_EXCEPTION_DEBUG_STR(phalcon_http_response_exception_ce, "Non-standard statuscode given without a message", "phalcon/http/response.zep", 211);
			return;
		}
		ZEPHIR_OBS_VAR(&defaultMessage);
		zephir_array_fetch_long(&defaultMessage, &statusCodes, code, PH_NOISY, "phalcon/http/response.zep", 214 TSRMLS_CC);
>>>>>>> b3b083d3
		zephir_get_strval(&message, &defaultMessage);
	}
	ZEPHIR_SINIT_VAR(_9);
	ZVAL_LONG(&_9, code);
	ZEPHIR_INIT_VAR(&_10);
	ZEPHIR_CONCAT_SVSV(&_10, "HTTP/1.1 ", &_9, " ", &message);
	ZEPHIR_CALL_METHOD(NULL, &headers, "setraw", NULL, 0, &_10);
	zephir_check_call_status();
	ZEPHIR_SINIT_VAR(_11);
	ZVAL_LONG(&_11, code);
	ZEPHIR_INIT_VAR(&_12);
	ZEPHIR_CONCAT_VSV(&_12, &_11, " ", &message);
	ZEPHIR_INIT_VAR(&_13);
	ZVAL_STRING(&_13, "Status");
	ZEPHIR_CALL_METHOD(NULL, &headers, "set", NULL, 0, &_13, &_12);
	zephir_check_call_status();
	RETURN_THIS();

}

/**
 * Returns the status code
 *
 *<code>
 * echo $response->getStatusCode();
 *</code>
 */
PHP_METHOD(Phalcon_Http_Response, getStatusCode) {

	zval statusCode, _0, _1, _2, _3, _4;
	zend_long ZEPHIR_LAST_CALL_STATUS;
	zval *this_ptr = getThis();

	ZVAL_UNDEF(&statusCode);
	ZVAL_UNDEF(&_0);
	ZVAL_UNDEF(&_1);
	ZVAL_UNDEF(&_2);
	ZVAL_UNDEF(&_3);
	ZVAL_UNDEF(&_4);

	ZEPHIR_MM_GROW();

	ZEPHIR_CALL_METHOD(&_0, this_ptr, "getheaders", NULL, 0);
	zephir_check_call_status();
	ZEPHIR_INIT_VAR(&_2);
	ZVAL_STRING(&_2, "Status");
	ZEPHIR_CALL_METHOD(&_1, &_0, "get", NULL, 0, &_2);
	zephir_check_call_status();
	ZVAL_LONG(&_3, 0);
	ZVAL_LONG(&_4, 3);
	ZEPHIR_INIT_VAR(&statusCode);
	zephir_substr(&statusCode, &_1, 0 , 3 , 0);
	ZEPHIR_INIT_NVAR(&_2);
	if (zephir_is_true(&statusCode)) {
		ZVAL_LONG(&_2, zephir_get_intval(&statusCode));
	} else {
		ZVAL_NULL(&_2);
	}
	RETURN_CCTOR(&_2);
<<<<<<< HEAD
=======

}

/**
 * Returns the reason phrase
 *
 *<code>
 * echo $response->getReasonPhrase();
 *</code>
 */
PHP_METHOD(Phalcon_Http_Response, getReasonPhrase) {

	zval statusReasonPhrase, _0, _1, _2, _3;
	zend_long ZEPHIR_LAST_CALL_STATUS;
	zval *this_ptr = getThis();

	ZVAL_UNDEF(&statusReasonPhrase);
	ZVAL_UNDEF(&_0);
	ZVAL_UNDEF(&_1);
	ZVAL_UNDEF(&_2);
	ZVAL_UNDEF(&_3);

	ZEPHIR_MM_GROW();

	ZEPHIR_CALL_METHOD(&_0, this_ptr, "getheaders", NULL, 0);
	zephir_check_call_status();
	ZEPHIR_INIT_VAR(&_2);
	ZVAL_STRING(&_2, "Status");
	ZEPHIR_CALL_METHOD(&_1, &_0, "get", NULL, 0, &_2);
	zephir_check_call_status();
	ZVAL_LONG(&_3, 4);
	ZEPHIR_INIT_VAR(&statusReasonPhrase);
	zephir_substr(&statusReasonPhrase, &_1, 4 , 0, ZEPHIR_SUBSTR_NO_LENGTH);
	ZEPHIR_INIT_NVAR(&_2);
	if (zephir_is_true(&statusReasonPhrase)) {
		ZEPHIR_CPY_WRT(&_2, &statusReasonPhrase);
	} else {
		ZVAL_NULL(&_2);
	}
	RETURN_CCTOR(&_2);
>>>>>>> b3b083d3

}

/**
 * Sets a headers bag for the response externally
 */
PHP_METHOD(Phalcon_Http_Response, setHeaders) {

	zval *headers, headers_sub;
	zval *this_ptr = getThis();

	ZVAL_UNDEF(&headers_sub);

	zephir_fetch_params(0, 1, 0, &headers);



	zephir_update_property_zval(this_ptr, SL("_headers"), headers);
	RETURN_THISW();

}

/**
 * Returns headers set by the user
 */
PHP_METHOD(Phalcon_Http_Response, getHeaders) {

	zval *this_ptr = getThis();


	RETURN_MEMBER(getThis(), "_headers");

}

/**
 * Sets a cookies bag for the response externally
 */
PHP_METHOD(Phalcon_Http_Response, setCookies) {

	zval *cookies, cookies_sub;
	zval *this_ptr = getThis();

	ZVAL_UNDEF(&cookies_sub);

	zephir_fetch_params(0, 1, 0, &cookies);



	zephir_update_property_zval(this_ptr, SL("_cookies"), cookies);
	RETURN_THISW();

}

/**
 * Returns cookies set by the user
 */
PHP_METHOD(Phalcon_Http_Response, getCookies) {

	zval *this_ptr = getThis();


	RETURN_MEMBER(getThis(), "_cookies");

}

/**
 * Overwrites a header in the response
 *
 *<code>
 * $response->setHeader("Content-Type", "text/plain");
 *</code>
 */
PHP_METHOD(Phalcon_Http_Response, setHeader) {

	zend_long ZEPHIR_LAST_CALL_STATUS;
	zval *name_param = NULL, *value, value_sub, headers;
	zval name;
	zval *this_ptr = getThis();

	ZVAL_UNDEF(&name);
	ZVAL_UNDEF(&value_sub);
	ZVAL_UNDEF(&headers);

	ZEPHIR_MM_GROW();
	zephir_fetch_params(1, 2, 0, &name_param, &value);

	zephir_get_strval(&name, name_param);


	ZEPHIR_CALL_METHOD(&headers, this_ptr, "getheaders", NULL, 0);
	zephir_check_call_status();
	ZEPHIR_CALL_METHOD(NULL, &headers, "set", NULL, 0, &name, value);
	zephir_check_call_status();
	RETURN_THIS();

}

/**
 * Send a raw header to the response
 *
 *<code>
 * $response->setRawHeader("HTTP/1.1 404 Not Found");
 *</code>
 */
PHP_METHOD(Phalcon_Http_Response, setRawHeader) {

	zend_long ZEPHIR_LAST_CALL_STATUS;
	zval *header_param = NULL, headers;
	zval header;
	zval *this_ptr = getThis();

	ZVAL_UNDEF(&header);
	ZVAL_UNDEF(&headers);

	ZEPHIR_MM_GROW();
	zephir_fetch_params(1, 1, 0, &header_param);

	zephir_get_strval(&header, header_param);


	ZEPHIR_CALL_METHOD(&headers, this_ptr, "getheaders", NULL, 0);
	zephir_check_call_status();
	ZEPHIR_CALL_METHOD(NULL, &headers, "setraw", NULL, 0, &header);
	zephir_check_call_status();
	RETURN_THIS();

}

/**
 * Resets all the established headers
 */
PHP_METHOD(Phalcon_Http_Response, resetHeaders) {

	zval headers;
	zend_long ZEPHIR_LAST_CALL_STATUS;
	zval *this_ptr = getThis();

	ZVAL_UNDEF(&headers);

	ZEPHIR_MM_GROW();

	ZEPHIR_CALL_METHOD(&headers, this_ptr, "getheaders", NULL, 0);
	zephir_check_call_status();
	ZEPHIR_CALL_METHOD(NULL, &headers, "reset", NULL, 0);
	zephir_check_call_status();
	RETURN_THIS();

}

/**
 * Sets an Expires header in the response that allows to use the HTTP cache
 *
 *<code>
 * $this->response->setExpires(
 *     new DateTime()
 * );
 *</code>
 */
PHP_METHOD(Phalcon_Http_Response, setExpires) {

	zend_long ZEPHIR_LAST_CALL_STATUS;
	zval *datetime, datetime_sub, date, _0, _1, _2, _3;
	zval *this_ptr = getThis();

	ZVAL_UNDEF(&datetime_sub);
	ZVAL_UNDEF(&date);
	ZVAL_UNDEF(&_0);
	ZVAL_UNDEF(&_1);
	ZVAL_UNDEF(&_2);
	ZVAL_UNDEF(&_3);

	ZEPHIR_MM_GROW();
	zephir_fetch_params(1, 1, 0, &datetime);



	ZEPHIR_INIT_VAR(&date);
	if (zephir_clone(&date, datetime TSRMLS_CC) == FAILURE) {
		RETURN_MM();
	}
	ZEPHIR_INIT_VAR(&_0);
	object_init_ex(&_0, php_date_get_timezone_ce());
	ZEPHIR_INIT_VAR(&_1);
	ZVAL_STRING(&_1, "UTC");
	ZEPHIR_CALL_METHOD(NULL, &_0, "__construct", NULL, 0, &_1);
	zephir_check_call_status();
	ZEPHIR_CALL_METHOD(NULL, &date, "settimezone", NULL, 0, &_0);
	zephir_check_call_status();
	ZEPHIR_INIT_NVAR(&_1);
	ZVAL_STRING(&_1, "D, d M Y H:i:s");
	ZEPHIR_CALL_METHOD(&_2, &date, "format", NULL, 0, &_1);
	zephir_check_call_status();
	ZEPHIR_INIT_VAR(&_3);
	ZEPHIR_CONCAT_VS(&_3, &_2, " GMT");
	ZEPHIR_INIT_NVAR(&_1);
	ZVAL_STRING(&_1, "Expires");
	ZEPHIR_CALL_METHOD(NULL, this_ptr, "setheader", NULL, 0, &_1, &_3);
	zephir_check_call_status();
	RETURN_THIS();

}

/**
 * Sets Last-Modified header
 *
 *<code>
 * $this->response->setLastModified(
 *     new DateTime()
 * );
 *</code>
 */
PHP_METHOD(Phalcon_Http_Response, setLastModified) {

	zend_long ZEPHIR_LAST_CALL_STATUS;
	zval *datetime, datetime_sub, date, _0, _1, _2, _3;
	zval *this_ptr = getThis();

	ZVAL_UNDEF(&datetime_sub);
	ZVAL_UNDEF(&date);
	ZVAL_UNDEF(&_0);
	ZVAL_UNDEF(&_1);
	ZVAL_UNDEF(&_2);
	ZVAL_UNDEF(&_3);

	ZEPHIR_MM_GROW();
	zephir_fetch_params(1, 1, 0, &datetime);



	ZEPHIR_INIT_VAR(&date);
	if (zephir_clone(&date, datetime TSRMLS_CC) == FAILURE) {
		RETURN_MM();
	}
	ZEPHIR_INIT_VAR(&_0);
	object_init_ex(&_0, php_date_get_timezone_ce());
	ZEPHIR_INIT_VAR(&_1);
	ZVAL_STRING(&_1, "UTC");
	ZEPHIR_CALL_METHOD(NULL, &_0, "__construct", NULL, 0, &_1);
	zephir_check_call_status();
	ZEPHIR_CALL_METHOD(NULL, &date, "settimezone", NULL, 0, &_0);
	zephir_check_call_status();
	ZEPHIR_INIT_NVAR(&_1);
	ZVAL_STRING(&_1, "D, d M Y H:i:s");
	ZEPHIR_CALL_METHOD(&_2, &date, "format", NULL, 0, &_1);
	zephir_check_call_status();
	ZEPHIR_INIT_VAR(&_3);
	ZEPHIR_CONCAT_VS(&_3, &_2, " GMT");
	ZEPHIR_INIT_NVAR(&_1);
	ZVAL_STRING(&_1, "Last-Modified");
	ZEPHIR_CALL_METHOD(NULL, this_ptr, "setheader", NULL, 0, &_1, &_3);
	zephir_check_call_status();
	RETURN_THIS();

}

/**
 * Sets Cache headers to use HTTP cache
 *
 *<code>
 * $this->response->setCache(60);
 *</code>
 */
PHP_METHOD(Phalcon_Http_Response, setCache) {

	zval _1, _3;
	zval *minutes_param = NULL, date, _0, _2, _4;
	zend_long minutes, ZEPHIR_LAST_CALL_STATUS;
	zval *this_ptr = getThis();

	ZVAL_UNDEF(&date);
	ZVAL_UNDEF(&_0);
	ZVAL_UNDEF(&_2);
	ZVAL_UNDEF(&_4);
	ZVAL_UNDEF(&_1);
	ZVAL_UNDEF(&_3);

	ZEPHIR_MM_GROW();
	zephir_fetch_params(1, 1, 0, &minutes_param);

	if (UNEXPECTED(Z_TYPE_P(minutes_param) != IS_LONG)) {
		zephir_throw_exception_string(spl_ce_InvalidArgumentException, SL("Parameter 'minutes' must be a int") TSRMLS_CC);
		RETURN_MM_NULL();
	}
	minutes = Z_LVAL_P(minutes_param);


	ZEPHIR_INIT_VAR(&date);
	object_init_ex(&date, php_date_get_date_ce());
	ZEPHIR_CALL_METHOD(NULL, &date, "__construct", NULL, 0);
	zephir_check_call_status();
	ZEPHIR_SINIT_VAR(_0);
	ZVAL_LONG(&_0, minutes);
	ZEPHIR_INIT_VAR(&_1);
	ZEPHIR_CONCAT_SVS(&_1, "+", &_0, " minutes");
	ZEPHIR_CALL_METHOD(NULL, &date, "modify", NULL, 0, &_1);
	zephir_check_call_status();
	ZEPHIR_CALL_METHOD(NULL, this_ptr, "setexpires", NULL, 0, &date);
	zephir_check_call_status();
	ZEPHIR_SINIT_VAR(_2);
	ZVAL_LONG(&_2, ((minutes * 60)));
	ZEPHIR_INIT_VAR(&_3);
	ZEPHIR_CONCAT_SV(&_3, "max-age=", &_2);
	ZEPHIR_INIT_VAR(&_4);
	ZVAL_STRING(&_4, "Cache-Control");
	ZEPHIR_CALL_METHOD(NULL, this_ptr, "setheader", NULL, 0, &_4, &_3);
	zephir_check_call_status();
	RETURN_THIS();

}

/**
 * Sends a Not-Modified response
 */
PHP_METHOD(Phalcon_Http_Response, setNotModified) {

	zval _0, _1;
	zend_long ZEPHIR_LAST_CALL_STATUS;
	zval *this_ptr = getThis();

	ZVAL_UNDEF(&_0);
	ZVAL_UNDEF(&_1);

	ZEPHIR_MM_GROW();

	ZVAL_LONG(&_0, 304);
	ZEPHIR_INIT_VAR(&_1);
	ZVAL_STRING(&_1, "Not modified");
	ZEPHIR_CALL_METHOD(NULL, this_ptr, "setstatuscode", NULL, 0, &_0, &_1);
	zephir_check_call_status();
	RETURN_THIS();

}

/**
 * Sets the response content-type mime, optionally the charset
 *
 *<code>
 * $response->setContentType("application/pdf");
 * $response->setContentType("text/plain", "UTF-8");
 *</code>
 */
PHP_METHOD(Phalcon_Http_Response, setContentType) {

	zend_long ZEPHIR_LAST_CALL_STATUS;
<<<<<<< HEAD
	zval *contentType_param = NULL, *charset = NULL, charset_sub, __$null, _0$$3, _2$$4, _3$$4;
=======
	zval *contentType_param = NULL, *charset = NULL, charset_sub, __$null, _0$$3, _1$$4, _2$$4;
>>>>>>> b3b083d3
	zval contentType;
	zval *this_ptr = getThis();

	ZVAL_UNDEF(&contentType);
	ZVAL_UNDEF(&charset_sub);
	ZVAL_NULL(&__$null);
	ZVAL_UNDEF(&_0$$3);
<<<<<<< HEAD
	ZVAL_UNDEF(&_2$$4);
	ZVAL_UNDEF(&_3$$4);
=======
	ZVAL_UNDEF(&_1$$4);
	ZVAL_UNDEF(&_2$$4);
>>>>>>> b3b083d3

	ZEPHIR_MM_GROW();
	zephir_fetch_params(1, 1, 1, &contentType_param, &charset);

	zephir_get_strval(&contentType, contentType_param);
	if (!charset) {
		charset = &charset_sub;
		charset = &__$null;
	}


	if (Z_TYPE_P(charset) == IS_NULL) {
		ZEPHIR_INIT_VAR(&_0$$3);
		ZVAL_STRING(&_0$$3, "Content-Type");
<<<<<<< HEAD
		ZEPHIR_CALL_METHOD(NULL, this_ptr, "setheader", &_1, 0, &_0$$3, &contentType);
		zephir_check_call_status();
	} else {
		ZEPHIR_INIT_VAR(&_2$$4);
		ZEPHIR_CONCAT_VSV(&_2$$4, &contentType, "; charset=", charset);
		ZEPHIR_INIT_VAR(&_3$$4);
		ZVAL_STRING(&_3$$4, "Content-Type");
		ZEPHIR_CALL_METHOD(NULL, this_ptr, "setheader", &_1, 0, &_3$$4, &_2$$4);
=======
		ZEPHIR_CALL_METHOD(NULL, this_ptr, "setheader", NULL, 0, &_0$$3, &contentType);
		zephir_check_call_status();
	} else {
		ZEPHIR_INIT_VAR(&_1$$4);
		ZEPHIR_CONCAT_VSV(&_1$$4, &contentType, "; charset=", charset);
		ZEPHIR_INIT_VAR(&_2$$4);
		ZVAL_STRING(&_2$$4, "Content-Type");
		ZEPHIR_CALL_METHOD(NULL, this_ptr, "setheader", NULL, 0, &_2$$4, &_1$$4);
>>>>>>> b3b083d3
		zephir_check_call_status();
	}
	RETURN_THIS();

}

/**
 * Sets the response content-length
 *
 *<code>
 * $response->setContentLength(2048);
 *</code>
 */
PHP_METHOD(Phalcon_Http_Response, setContentLength) {

	zval *contentLength_param = NULL, _0, _1;
	zend_long contentLength, ZEPHIR_LAST_CALL_STATUS;
	zval *this_ptr = getThis();

	ZVAL_UNDEF(&_0);
	ZVAL_UNDEF(&_1);

	ZEPHIR_MM_GROW();
	zephir_fetch_params(1, 1, 0, &contentLength_param);

	contentLength = zephir_get_intval(contentLength_param);


	ZEPHIR_INIT_VAR(&_0);
	ZVAL_STRING(&_0, "Content-Length");
	ZVAL_LONG(&_1, contentLength);
	ZEPHIR_CALL_METHOD(NULL, this_ptr, "setheader", NULL, 0, &_0, &_1);
	zephir_check_call_status();
	RETURN_THIS();

}

/**
 * Set a custom ETag
 *
 *<code>
 * $response->setEtag(md5(time()));
 *</code>
 */
PHP_METHOD(Phalcon_Http_Response, setEtag) {

	zend_long ZEPHIR_LAST_CALL_STATUS;
	zval *etag_param = NULL, _0;
	zval etag;
	zval *this_ptr = getThis();

	ZVAL_UNDEF(&etag);
	ZVAL_UNDEF(&_0);

	ZEPHIR_MM_GROW();
	zephir_fetch_params(1, 1, 0, &etag_param);

	zephir_get_strval(&etag, etag_param);


	ZEPHIR_INIT_VAR(&_0);
	ZVAL_STRING(&_0, "Etag");
	ZEPHIR_CALL_METHOD(NULL, this_ptr, "setheader", NULL, 0, &_0, &etag);
	zephir_check_call_status();
	RETURN_THIS();

}

/**
 * Redirect by HTTP to another action or URL
 *
 *<code>
 * // Using a string redirect (internal/external)
 * $response->redirect("posts/index");
 * $response->redirect("http://en.wikipedia.org", true);
 * $response->redirect("http://www.example.com/new-location", true, 301);
 *
 * // Making a redirection based on a named route
 * $response->redirect(
 *     [
 *         "for"        => "index-lang",
 *         "lang"       => "jp",
 *         "controller" => "index",
 *     ]
 * );
 *</code>
 */
PHP_METHOD(Phalcon_Http_Response, redirect) {

	zend_long statusCode, ZEPHIR_LAST_CALL_STATUS;
	zend_bool externalRedirect, _10, _0$$5;
	zval *location = NULL, location_sub, *externalRedirect_param = NULL, *statusCode_param = NULL, __$null, header, url, dependencyInjector, matched, view, _7, _8, _11, _1$$5, _2$$5, _3$$6, _4$$6, _5$$10, _6$$10, _9$$11;
	zval *this_ptr = getThis();

	ZVAL_UNDEF(&location_sub);
	ZVAL_NULL(&__$null);
	ZVAL_UNDEF(&header);
	ZVAL_UNDEF(&url);
	ZVAL_UNDEF(&dependencyInjector);
	ZVAL_UNDEF(&matched);
	ZVAL_UNDEF(&view);
	ZVAL_UNDEF(&_7);
	ZVAL_UNDEF(&_8);
	ZVAL_UNDEF(&_11);
	ZVAL_UNDEF(&_1$$5);
	ZVAL_UNDEF(&_2$$5);
	ZVAL_UNDEF(&_3$$6);
	ZVAL_UNDEF(&_4$$6);
	ZVAL_UNDEF(&_5$$10);
	ZVAL_UNDEF(&_6$$10);
	ZVAL_UNDEF(&_9$$11);

	ZEPHIR_MM_GROW();
	zephir_fetch_params(1, 0, 3, &location, &externalRedirect_param, &statusCode_param);

	if (!location) {
		location = &location_sub;
		ZEPHIR_CPY_WRT(location, &__$null);
	} else {
		ZEPHIR_SEPARATE_PARAM(location);
	}
	if (!externalRedirect_param) {
		externalRedirect = 0;
	} else {
		externalRedirect = zephir_get_boolval(externalRedirect_param);
	}
	if (!statusCode_param) {
		statusCode = 302;
	} else {
		statusCode = zephir_get_intval(statusCode_param);
	}


	if (!(zephir_is_true(location))) {
		ZEPHIR_INIT_NVAR(location);
		ZVAL_STRING(location, "");
	}
	if (externalRedirect) {
		ZEPHIR_CPY_WRT(&header, location);
	} else {
		_0$$5 = Z_TYPE_P(location) == IS_STRING;
		if (_0$$5) {
			ZEPHIR_INIT_VAR(&_1$$5);
			ZVAL_STRING(&_1$$5, "://");
<<<<<<< HEAD
			ZEPHIR_CALL_FUNCTION(&_2$$5, "strstr", NULL, 222, location, &_1$$5);
=======
			ZEPHIR_CALL_FUNCTION(&_2$$5, "strstr", NULL, 227, location, &_1$$5);
>>>>>>> b3b083d3
			zephir_check_call_status();
			_0$$5 = zephir_is_true(&_2$$5);
		}
		if (_0$$5) {
			ZEPHIR_INIT_VAR(&_3$$6);
			ZEPHIR_INIT_VAR(&_4$$6);
			ZVAL_STRING(&_4$$6, "/^[^:\\/?#]++:/");
			ZEPHIR_INIT_VAR(&matched);
			zephir_preg_match(&matched, &_4$$6, location, &_3$$6, 0, 0 , 0  TSRMLS_CC);
			if (zephir_is_true(&matched)) {
				ZEPHIR_CPY_WRT(&header, location);
			} else {
				ZEPHIR_INIT_NVAR(&header);
				ZVAL_NULL(&header);
			}
		} else {
			ZEPHIR_INIT_NVAR(&header);
			ZVAL_NULL(&header);
		}
	}
	ZEPHIR_CALL_METHOD(&dependencyInjector, this_ptr, "getdi", NULL, 0);
	zephir_check_call_status();
	if (!(zephir_is_true(&header))) {
		ZEPHIR_INIT_VAR(&_6$$10);
		ZVAL_STRING(&_6$$10, "url");
		ZEPHIR_CALL_METHOD(&_5$$10, &dependencyInjector, "getshared", NULL, 0, &_6$$10);
		zephir_check_call_status();
		ZEPHIR_CPY_WRT(&url, &_5$$10);
		ZEPHIR_CALL_METHOD(&header, &url, "get", NULL, 0, location);
		zephir_check_call_status();
	}
	ZEPHIR_INIT_VAR(&_8);
	ZVAL_STRING(&_8, "view");
	ZEPHIR_CALL_METHOD(&_7, &dependencyInjector, "has", NULL, 0, &_8);
	zephir_check_call_status();
	if (zephir_is_true(&_7)) {
		ZEPHIR_INIT_VAR(&_9$$11);
		ZVAL_STRING(&_9$$11, "view");
		ZEPHIR_CALL_METHOD(&view, &dependencyInjector, "getshared", NULL, 0, &_9$$11);
		zephir_check_call_status();
		if (zephir_instance_of_ev(&view, phalcon_mvc_viewinterface_ce TSRMLS_CC)) {
			ZEPHIR_CALL_METHOD(NULL, &view, "disable", NULL, 0);
			zephir_check_call_status();
		}
	}
	_10 = statusCode < 300;
	if (!(_10)) {
		_10 = statusCode > 308;
	}
	if (_10) {
		statusCode = 302;
	}
	ZVAL_LONG(&_11, statusCode);
	ZEPHIR_CALL_METHOD(NULL, this_ptr, "setstatuscode", NULL, 0, &_11);
	zephir_check_call_status();
	ZEPHIR_INIT_NVAR(&_8);
	ZVAL_STRING(&_8, "Location");
	ZEPHIR_CALL_METHOD(NULL, this_ptr, "setheader", NULL, 0, &_8, &header);
	zephir_check_call_status();
	RETURN_THIS();

}

/**
 * Sets HTTP response body
 *
 *<code>
 * $response->setContent("<h1>Hello!</h1>");
 *</code>
 */
PHP_METHOD(Phalcon_Http_Response, setContent) {

	zval *content_param = NULL;
	zval content;
	zval *this_ptr = getThis();

	ZVAL_UNDEF(&content);

	ZEPHIR_MM_GROW();
	zephir_fetch_params(1, 1, 0, &content_param);

	zephir_get_strval(&content, content_param);


	zephir_update_property_zval(this_ptr, SL("_content"), &content);
	RETURN_THIS();

}

/**
 * Sets HTTP response body. The parameter is automatically converted to JSON
 * and also sets default header: Content-Type: "application/json; charset=UTF-8"
 *
 *<code>
 * $response->setJsonContent(
 *     [
 *         "status" => "OK",
 *     ]
 * );
 *</code>
 */
PHP_METHOD(Phalcon_Http_Response, setJsonContent) {

	zend_long jsonOptions, depth, ZEPHIR_LAST_CALL_STATUS;
	zval *content, content_sub, *jsonOptions_param = NULL, *depth_param = NULL, _0, _1, _2, _3;
	zval *this_ptr = getThis();

	ZVAL_UNDEF(&content_sub);
	ZVAL_UNDEF(&_0);
	ZVAL_UNDEF(&_1);
	ZVAL_UNDEF(&_2);
	ZVAL_UNDEF(&_3);

	ZEPHIR_MM_GROW();
	zephir_fetch_params(1, 1, 2, &content, &jsonOptions_param, &depth_param);

	if (!jsonOptions_param) {
		jsonOptions = 0;
	} else {
		jsonOptions = zephir_get_intval(jsonOptions_param);
	}
	if (!depth_param) {
		depth = 512;
	} else {
		depth = zephir_get_intval(depth_param);
	}


	ZEPHIR_INIT_VAR(&_0);
	ZVAL_STRING(&_0, "application/json");
	ZEPHIR_INIT_VAR(&_1);
	ZVAL_STRING(&_1, "UTF-8");
	ZEPHIR_CALL_METHOD(NULL, this_ptr, "setcontenttype", NULL, 0, &_0, &_1);
	zephir_check_call_status();
	ZEPHIR_INIT_NVAR(&_0);
	ZVAL_LONG(&_2, jsonOptions);
	ZVAL_LONG(&_3, depth);
	zephir_json_encode(&_0, content, zephir_get_intval(&_2) );
	ZEPHIR_CALL_METHOD(NULL, this_ptr, "setcontent", NULL, 0, &_0);
	zephir_check_call_status();
	RETURN_THIS();

}

/**
 * Appends a string to the HTTP response body
 */
PHP_METHOD(Phalcon_Http_Response, appendContent) {

	zend_long ZEPHIR_LAST_CALL_STATUS;
	zval *content, content_sub, _0, _1;
	zval *this_ptr = getThis();

	ZVAL_UNDEF(&content_sub);
	ZVAL_UNDEF(&_0);
	ZVAL_UNDEF(&_1);

	ZEPHIR_MM_GROW();
	zephir_fetch_params(1, 1, 0, &content);



	ZEPHIR_CALL_METHOD(&_0, this_ptr, "getcontent", NULL, 0);
	zephir_check_call_status();
	ZEPHIR_INIT_VAR(&_1);
	ZEPHIR_CONCAT_VV(&_1, &_0, content);
	zephir_update_property_zval(this_ptr, SL("_content"), &_1);
	RETURN_THIS();

}

/**
 * Gets the HTTP response body
 */
PHP_METHOD(Phalcon_Http_Response, getContent) {

	zval *this_ptr = getThis();


	RETURN_MEMBER(getThis(), "_content");

}

/**
 * Check if the response is already sent
 */
PHP_METHOD(Phalcon_Http_Response, isSent) {

	zval *this_ptr = getThis();


	RETURN_MEMBER(getThis(), "_sent");

}

/**
 * Sends headers to the client
 */
PHP_METHOD(Phalcon_Http_Response, sendHeaders) {

	zval _0;
	zend_long ZEPHIR_LAST_CALL_STATUS;
	zval *this_ptr = getThis();

	ZVAL_UNDEF(&_0);

	ZEPHIR_MM_GROW();

	zephir_read_property(&_0, this_ptr, SL("_headers"), PH_NOISY_CC | PH_READONLY);
	ZEPHIR_CALL_METHOD(NULL, &_0, "send", NULL, 0);
	zephir_check_call_status();
	RETURN_THIS();

}

/**
 * Sends cookies to the client
 */
PHP_METHOD(Phalcon_Http_Response, sendCookies) {

	zval cookies;
	zend_long ZEPHIR_LAST_CALL_STATUS;
	zval *this_ptr = getThis();

	ZVAL_UNDEF(&cookies);

	ZEPHIR_MM_GROW();

	ZEPHIR_OBS_VAR(&cookies);
	zephir_read_property(&cookies, this_ptr, SL("_cookies"), PH_NOISY_CC);
	if (Z_TYPE_P(&cookies) == IS_OBJECT) {
		ZEPHIR_CALL_METHOD(NULL, &cookies, "send", NULL, 0);
		zephir_check_call_status();
	}
	RETURN_THIS();

}

/**
 * Prints out HTTP response to the client
 */
PHP_METHOD(Phalcon_Http_Response, send) {

	zend_bool _1$$5;
	zval __$true, __$false, content, file, _0;
	zend_long ZEPHIR_LAST_CALL_STATUS;
	zval *this_ptr = getThis();

	ZVAL_BOOL(&__$true, 1);
	ZVAL_BOOL(&__$false, 0);
	ZVAL_UNDEF(&content);
	ZVAL_UNDEF(&file);
	ZVAL_UNDEF(&_0);

	ZEPHIR_MM_GROW();

	zephir_read_property(&_0, this_ptr, SL("_sent"), PH_NOISY_CC | PH_READONLY);
	if (zephir_is_true(&_0)) {
<<<<<<< HEAD
		ZEPHIR_THROW_EXCEPTION_DEBUG_STR(phalcon_http_response_exception_ce, "Response was already sent", "phalcon/http/response.zep", 609);
=======
		ZEPHIR_THROW_EXCEPTION_DEBUG_STR(phalcon_http_response_exception_ce, "Response was already sent", "phalcon/http/response.zep", 624);
>>>>>>> b3b083d3
		return;
	}
	ZEPHIR_CALL_METHOD(NULL, this_ptr, "sendheaders", NULL, 0);
	zephir_check_call_status();
	ZEPHIR_CALL_METHOD(NULL, this_ptr, "sendcookies", NULL, 0);
	zephir_check_call_status();
	ZEPHIR_OBS_VAR(&content);
	zephir_read_property(&content, this_ptr, SL("_content"), PH_NOISY_CC);
	if (Z_TYPE_P(&content) != IS_NULL) {
		zend_print_zval(&content, 0);
	} else {
		ZEPHIR_OBS_VAR(&file);
		zephir_read_property(&file, this_ptr, SL("_file"), PH_NOISY_CC);
		_1$$5 = Z_TYPE_P(&file) == IS_STRING;
		if (_1$$5) {
			_1$$5 = ((zephir_fast_strlen_ev(&file)) ? 1 : 0);
		}
		if (_1$$5) {
<<<<<<< HEAD
			ZEPHIR_CALL_FUNCTION(NULL, "readfile", NULL, 223, &file);
=======
			ZEPHIR_CALL_FUNCTION(NULL, "readfile", NULL, 228, &file);
>>>>>>> b3b083d3
			zephir_check_call_status();
		}
	}
	if (1) {
		zephir_update_property_zval(this_ptr, SL("_sent"), &__$true);
	} else {
		zephir_update_property_zval(this_ptr, SL("_sent"), &__$false);
	}
	RETURN_THIS();

}

/**
 * Sets an attached file to be sent at the end of the request
 */
PHP_METHOD(Phalcon_Http_Response, setFileToSend) {

	zend_long ZEPHIR_LAST_CALL_STATUS;
<<<<<<< HEAD
	zval *filePath_param = NULL, *attachmentName = NULL, attachmentName_sub, *attachment = NULL, attachment_sub, __$null, __$true, basePath, _0$$5, _2$$5;
=======
	zval *filePath_param = NULL, *attachmentName = NULL, attachmentName_sub, *attachment = NULL, attachment_sub, __$null, __$true, basePath, _0$$5, _1$$5;
>>>>>>> b3b083d3
	zval filePath;
	zval *this_ptr = getThis();

	ZVAL_UNDEF(&filePath);
	ZVAL_UNDEF(&attachmentName_sub);
	ZVAL_UNDEF(&attachment_sub);
	ZVAL_NULL(&__$null);
	ZVAL_BOOL(&__$true, 1);
	ZVAL_UNDEF(&basePath);
	ZVAL_UNDEF(&_0$$5);
<<<<<<< HEAD
	ZVAL_UNDEF(&_2$$5);
=======
	ZVAL_UNDEF(&_1$$5);
>>>>>>> b3b083d3

	ZEPHIR_MM_GROW();
	zephir_fetch_params(1, 1, 2, &filePath_param, &attachmentName, &attachment);

	zephir_get_strval(&filePath, filePath_param);
	if (!attachmentName) {
		attachmentName = &attachmentName_sub;
		attachmentName = &__$null;
	}
	if (!attachment) {
		attachment = &attachment_sub;
		attachment = &__$true;
	}


	if (Z_TYPE_P(attachmentName) != IS_STRING) {
		ZEPHIR_INIT_VAR(&basePath);
		zephir_basename(&basePath, &filePath TSRMLS_CC);
	} else {
		ZEPHIR_CPY_WRT(&basePath, attachmentName);
	}
	if (zephir_is_true(attachment)) {
		ZEPHIR_INIT_VAR(&_0$$5);
		ZVAL_STRING(&_0$$5, "Content-Description: File Transfer");
<<<<<<< HEAD
		ZEPHIR_CALL_METHOD(NULL, this_ptr, "setrawheader", &_1, 0, &_0$$5);
		zephir_check_call_status();
		ZEPHIR_INIT_NVAR(&_0$$5);
		ZVAL_STRING(&_0$$5, "Content-Type: application/octet-stream");
		ZEPHIR_CALL_METHOD(NULL, this_ptr, "setrawheader", &_1, 0, &_0$$5);
		zephir_check_call_status();
		ZEPHIR_INIT_VAR(&_2$$5);
		ZEPHIR_CONCAT_SV(&_2$$5, "Content-Disposition: attachment; filename=", &basePath);
		ZEPHIR_CALL_METHOD(NULL, this_ptr, "setrawheader", &_1, 0, &_2$$5);
		zephir_check_call_status();
		ZEPHIR_INIT_NVAR(&_0$$5);
		ZVAL_STRING(&_0$$5, "Content-Transfer-Encoding: binary");
		ZEPHIR_CALL_METHOD(NULL, this_ptr, "setrawheader", &_1, 0, &_0$$5);
		zephir_check_call_status();
	}
	zephir_update_property_zval(this_ptr, SL("_file"), &filePath);
=======
		ZEPHIR_CALL_METHOD(NULL, this_ptr, "setrawheader", NULL, 0, &_0$$5);
		zephir_check_call_status();
		ZEPHIR_INIT_NVAR(&_0$$5);
		ZVAL_STRING(&_0$$5, "Content-Type: application/octet-stream");
		ZEPHIR_CALL_METHOD(NULL, this_ptr, "setrawheader", NULL, 0, &_0$$5);
		zephir_check_call_status();
		ZEPHIR_INIT_VAR(&_1$$5);
		ZEPHIR_CONCAT_SV(&_1$$5, "Content-Disposition: attachment; filename=", &basePath);
		ZEPHIR_CALL_METHOD(NULL, this_ptr, "setrawheader", NULL, 0, &_1$$5);
		zephir_check_call_status();
		ZEPHIR_INIT_NVAR(&_0$$5);
		ZVAL_STRING(&_0$$5, "Content-Transfer-Encoding: binary");
		ZEPHIR_CALL_METHOD(NULL, this_ptr, "setrawheader", NULL, 0, &_0$$5);
		zephir_check_call_status();
	}
	zephir_update_property_zval(this_ptr, SL("_file"), &filePath);
	RETURN_THIS();

}

/**
 * Remove a header in the response
 *
 *<code>
 * $response->removeHeader("Expires");
 *</code>
 */
PHP_METHOD(Phalcon_Http_Response, removeHeader) {

	zend_long ZEPHIR_LAST_CALL_STATUS;
	zval *name_param = NULL, headers;
	zval name;
	zval *this_ptr = getThis();

	ZVAL_UNDEF(&name);
	ZVAL_UNDEF(&headers);

	ZEPHIR_MM_GROW();
	zephir_fetch_params(1, 1, 0, &name_param);

	zephir_get_strval(&name, name_param);


	ZEPHIR_CALL_METHOD(&headers, this_ptr, "getheaders", NULL, 0);
	zephir_check_call_status();
	ZEPHIR_CALL_METHOD(NULL, &headers, "remove", NULL, 0, &name);
	zephir_check_call_status();
>>>>>>> b3b083d3
	RETURN_THIS();

}
<|MERGE_RESOLUTION|>--- conflicted
+++ resolved
@@ -227,11 +227,7 @@
 			if (_4$$4) {
 				ZEPHIR_INIT_NVAR(&_5$$4);
 				ZVAL_STRING(&_5$$4, "HTTP/");
-<<<<<<< HEAD
-				ZEPHIR_CALL_FUNCTION(&_6$$4, "strstr", &_7, 222, &key, &_5$$4);
-=======
 				ZEPHIR_CALL_FUNCTION(&_6$$4, "strstr", &_7, 227, &key, &_5$$4);
->>>>>>> b3b083d3
 				zephir_check_call_status();
 				_4$$4 = zephir_is_true(&_6$$4);
 			}
@@ -245,18 +241,11 @@
 	}
 	if (ZEPHIR_IS_STRING_IDENTICAL(&message, "")) {
 		ZEPHIR_INIT_VAR(&statusCodes);
-<<<<<<< HEAD
-		zephir_create_array(&statusCodes, 63, 0 TSRMLS_CC);
-		add_index_stringl(&statusCodes, 100, SL("Continue"));
-		add_index_stringl(&statusCodes, 101, SL("Switching Protocols"));
-		add_index_stringl(&statusCodes, 102, SL("Processing"));
-=======
 		zephir_create_array(&statusCodes, 67, 0 TSRMLS_CC);
 		add_index_stringl(&statusCodes, 100, SL("Continue"));
 		add_index_stringl(&statusCodes, 101, SL("Switching Protocols"));
 		add_index_stringl(&statusCodes, 102, SL("Processing"));
 		add_index_stringl(&statusCodes, 103, SL("Early Hints"));
->>>>>>> b3b083d3
 		add_index_stringl(&statusCodes, 200, SL("OK"));
 		add_index_stringl(&statusCodes, 201, SL("Created"));
 		add_index_stringl(&statusCodes, 202, SL("Accepted"));
@@ -318,19 +307,11 @@
 		add_index_stringl(&statusCodes, 510, SL("Not Extended"));
 		add_index_stringl(&statusCodes, 511, SL("Network Authentication Required"));
 		if (!(zephir_array_isset_long(&statusCodes, code))) {
-<<<<<<< HEAD
-			ZEPHIR_THROW_EXCEPTION_DEBUG_STR(phalcon_http_response_exception_ce, "Non-standard statuscode given without a message", "phalcon/http/response.zep", 210);
-			return;
-		}
-		ZEPHIR_OBS_VAR(&defaultMessage);
-		zephir_array_fetch_long(&defaultMessage, &statusCodes, code, PH_NOISY, "phalcon/http/response.zep", 213 TSRMLS_CC);
-=======
 			ZEPHIR_THROW_EXCEPTION_DEBUG_STR(phalcon_http_response_exception_ce, "Non-standard statuscode given without a message", "phalcon/http/response.zep", 211);
 			return;
 		}
 		ZEPHIR_OBS_VAR(&defaultMessage);
 		zephir_array_fetch_long(&defaultMessage, &statusCodes, code, PH_NOISY, "phalcon/http/response.zep", 214 TSRMLS_CC);
->>>>>>> b3b083d3
 		zephir_get_strval(&message, &defaultMessage);
 	}
 	ZEPHIR_SINIT_VAR(_9);
@@ -390,8 +371,6 @@
 		ZVAL_NULL(&_2);
 	}
 	RETURN_CCTOR(&_2);
-<<<<<<< HEAD
-=======
 
 }
 
@@ -432,7 +411,6 @@
 		ZVAL_NULL(&_2);
 	}
 	RETURN_CCTOR(&_2);
->>>>>>> b3b083d3
 
 }
 
@@ -777,11 +755,7 @@
 PHP_METHOD(Phalcon_Http_Response, setContentType) {
 
 	zend_long ZEPHIR_LAST_CALL_STATUS;
-<<<<<<< HEAD
-	zval *contentType_param = NULL, *charset = NULL, charset_sub, __$null, _0$$3, _2$$4, _3$$4;
-=======
 	zval *contentType_param = NULL, *charset = NULL, charset_sub, __$null, _0$$3, _1$$4, _2$$4;
->>>>>>> b3b083d3
 	zval contentType;
 	zval *this_ptr = getThis();
 
@@ -789,13 +763,8 @@
 	ZVAL_UNDEF(&charset_sub);
 	ZVAL_NULL(&__$null);
 	ZVAL_UNDEF(&_0$$3);
-<<<<<<< HEAD
-	ZVAL_UNDEF(&_2$$4);
-	ZVAL_UNDEF(&_3$$4);
-=======
 	ZVAL_UNDEF(&_1$$4);
 	ZVAL_UNDEF(&_2$$4);
->>>>>>> b3b083d3
 
 	ZEPHIR_MM_GROW();
 	zephir_fetch_params(1, 1, 1, &contentType_param, &charset);
@@ -810,16 +779,6 @@
 	if (Z_TYPE_P(charset) == IS_NULL) {
 		ZEPHIR_INIT_VAR(&_0$$3);
 		ZVAL_STRING(&_0$$3, "Content-Type");
-<<<<<<< HEAD
-		ZEPHIR_CALL_METHOD(NULL, this_ptr, "setheader", &_1, 0, &_0$$3, &contentType);
-		zephir_check_call_status();
-	} else {
-		ZEPHIR_INIT_VAR(&_2$$4);
-		ZEPHIR_CONCAT_VSV(&_2$$4, &contentType, "; charset=", charset);
-		ZEPHIR_INIT_VAR(&_3$$4);
-		ZVAL_STRING(&_3$$4, "Content-Type");
-		ZEPHIR_CALL_METHOD(NULL, this_ptr, "setheader", &_1, 0, &_3$$4, &_2$$4);
-=======
 		ZEPHIR_CALL_METHOD(NULL, this_ptr, "setheader", NULL, 0, &_0$$3, &contentType);
 		zephir_check_call_status();
 	} else {
@@ -828,7 +787,6 @@
 		ZEPHIR_INIT_VAR(&_2$$4);
 		ZVAL_STRING(&_2$$4, "Content-Type");
 		ZEPHIR_CALL_METHOD(NULL, this_ptr, "setheader", NULL, 0, &_2$$4, &_1$$4);
->>>>>>> b3b083d3
 		zephir_check_call_status();
 	}
 	RETURN_THIS();
@@ -973,11 +931,7 @@
 		if (_0$$5) {
 			ZEPHIR_INIT_VAR(&_1$$5);
 			ZVAL_STRING(&_1$$5, "://");
-<<<<<<< HEAD
-			ZEPHIR_CALL_FUNCTION(&_2$$5, "strstr", NULL, 222, location, &_1$$5);
-=======
 			ZEPHIR_CALL_FUNCTION(&_2$$5, "strstr", NULL, 227, location, &_1$$5);
->>>>>>> b3b083d3
 			zephir_check_call_status();
 			_0$$5 = zephir_is_true(&_2$$5);
 		}
@@ -1236,11 +1190,7 @@
 
 	zephir_read_property(&_0, this_ptr, SL("_sent"), PH_NOISY_CC | PH_READONLY);
 	if (zephir_is_true(&_0)) {
-<<<<<<< HEAD
-		ZEPHIR_THROW_EXCEPTION_DEBUG_STR(phalcon_http_response_exception_ce, "Response was already sent", "phalcon/http/response.zep", 609);
-=======
 		ZEPHIR_THROW_EXCEPTION_DEBUG_STR(phalcon_http_response_exception_ce, "Response was already sent", "phalcon/http/response.zep", 624);
->>>>>>> b3b083d3
 		return;
 	}
 	ZEPHIR_CALL_METHOD(NULL, this_ptr, "sendheaders", NULL, 0);
@@ -1259,11 +1209,7 @@
 			_1$$5 = ((zephir_fast_strlen_ev(&file)) ? 1 : 0);
 		}
 		if (_1$$5) {
-<<<<<<< HEAD
-			ZEPHIR_CALL_FUNCTION(NULL, "readfile", NULL, 223, &file);
-=======
 			ZEPHIR_CALL_FUNCTION(NULL, "readfile", NULL, 228, &file);
->>>>>>> b3b083d3
 			zephir_check_call_status();
 		}
 	}
@@ -1282,11 +1228,7 @@
 PHP_METHOD(Phalcon_Http_Response, setFileToSend) {
 
 	zend_long ZEPHIR_LAST_CALL_STATUS;
-<<<<<<< HEAD
-	zval *filePath_param = NULL, *attachmentName = NULL, attachmentName_sub, *attachment = NULL, attachment_sub, __$null, __$true, basePath, _0$$5, _2$$5;
-=======
 	zval *filePath_param = NULL, *attachmentName = NULL, attachmentName_sub, *attachment = NULL, attachment_sub, __$null, __$true, basePath, _0$$5, _1$$5;
->>>>>>> b3b083d3
 	zval filePath;
 	zval *this_ptr = getThis();
 
@@ -1297,11 +1239,7 @@
 	ZVAL_BOOL(&__$true, 1);
 	ZVAL_UNDEF(&basePath);
 	ZVAL_UNDEF(&_0$$5);
-<<<<<<< HEAD
-	ZVAL_UNDEF(&_2$$5);
-=======
 	ZVAL_UNDEF(&_1$$5);
->>>>>>> b3b083d3
 
 	ZEPHIR_MM_GROW();
 	zephir_fetch_params(1, 1, 2, &filePath_param, &attachmentName, &attachment);
@@ -1326,24 +1264,6 @@
 	if (zephir_is_true(attachment)) {
 		ZEPHIR_INIT_VAR(&_0$$5);
 		ZVAL_STRING(&_0$$5, "Content-Description: File Transfer");
-<<<<<<< HEAD
-		ZEPHIR_CALL_METHOD(NULL, this_ptr, "setrawheader", &_1, 0, &_0$$5);
-		zephir_check_call_status();
-		ZEPHIR_INIT_NVAR(&_0$$5);
-		ZVAL_STRING(&_0$$5, "Content-Type: application/octet-stream");
-		ZEPHIR_CALL_METHOD(NULL, this_ptr, "setrawheader", &_1, 0, &_0$$5);
-		zephir_check_call_status();
-		ZEPHIR_INIT_VAR(&_2$$5);
-		ZEPHIR_CONCAT_SV(&_2$$5, "Content-Disposition: attachment; filename=", &basePath);
-		ZEPHIR_CALL_METHOD(NULL, this_ptr, "setrawheader", &_1, 0, &_2$$5);
-		zephir_check_call_status();
-		ZEPHIR_INIT_NVAR(&_0$$5);
-		ZVAL_STRING(&_0$$5, "Content-Transfer-Encoding: binary");
-		ZEPHIR_CALL_METHOD(NULL, this_ptr, "setrawheader", &_1, 0, &_0$$5);
-		zephir_check_call_status();
-	}
-	zephir_update_property_zval(this_ptr, SL("_file"), &filePath);
-=======
 		ZEPHIR_CALL_METHOD(NULL, this_ptr, "setrawheader", NULL, 0, &_0$$5);
 		zephir_check_call_status();
 		ZEPHIR_INIT_NVAR(&_0$$5);
@@ -1391,7 +1311,6 @@
 	zephir_check_call_status();
 	ZEPHIR_CALL_METHOD(NULL, &headers, "remove", NULL, 0, &name);
 	zephir_check_call_status();
->>>>>>> b3b083d3
-	RETURN_THIS();
-
-}
+	RETURN_THIS();
+
+}
