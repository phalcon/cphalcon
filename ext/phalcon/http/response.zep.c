--- conflicted
+++ resolved
@@ -450,11 +450,7 @@
 		if (_0$$5) {
 			ZEPHIR_INIT_VAR(&_1$$5);
 			ZVAL_STRING(&_1$$5, "://");
-<<<<<<< HEAD
-			ZEPHIR_CALL_FUNCTION(&_2$$5, "strstr", NULL, 277, location, &_1$$5);
-=======
 			ZEPHIR_CALL_FUNCTION(&_2$$5, "strstr", NULL, 292, location, &_1$$5);
->>>>>>> f2a65a3d
 			zephir_check_call_status();
 			_0$$5 = zephir_is_true(&_2$$5);
 		}
@@ -616,11 +612,7 @@
 			_3$$5 = ((zephir_fast_strlen_ev(&file)) ? 1 : 0);
 		}
 		if (_3$$5) {
-<<<<<<< HEAD
-			ZEPHIR_CALL_FUNCTION(NULL, "readfile", NULL, 376, &file);
-=======
 			ZEPHIR_CALL_FUNCTION(NULL, "readfile", NULL, 378, &file);
->>>>>>> f2a65a3d
 			zephir_check_call_status();
 		}
 	}
@@ -1059,26 +1051,16 @@
 	ZEPHIR_INIT_VAR(&basePathEncoding);
 	ZVAL_STRING(&basePathEncoding, "ASCII");
 	if (Z_TYPE_P(attachmentName) != IS_STRING) {
-<<<<<<< HEAD
-		ZEPHIR_CALL_CE_STATIC(&basePath, phalcon_helper_fs_ce, "basename", &_0, 377, &filePath);
-=======
 		ZEPHIR_CALL_CE_STATIC(&basePath, phalcon_helper_fs_ce, "basename", &_0, 379, &filePath);
->>>>>>> f2a65a3d
 		zephir_check_call_status();
 	} else {
 		ZEPHIR_CPY_WRT(&basePath, attachmentName);
 	}
 	if (zephir_is_true(attachment)) {
 		if ((zephir_function_exists_ex(ZEND_STRL("mb_detect_encoding")) == SUCCESS)) {
-<<<<<<< HEAD
-			ZEPHIR_CALL_FUNCTION(&_1$$6, "mb_detect_order", NULL, 378);
-			zephir_check_call_status();
-			ZEPHIR_CALL_FUNCTION(&basePathEncoding, "mb_detect_encoding", NULL, 231, &basePath, &_1$$6, &__$true);
-=======
 			ZEPHIR_CALL_FUNCTION(&_1$$6, "mb_detect_order", NULL, 380);
 			zephir_check_call_status();
 			ZEPHIR_CALL_FUNCTION(&basePathEncoding, "mb_detect_encoding", NULL, 246, &basePath, &_1$$6, &__$true);
->>>>>>> f2a65a3d
 			zephir_check_call_status();
 		}
 		ZEPHIR_INIT_VAR(&_2$$5);
@@ -1094,11 +1076,7 @@
 		ZEPHIR_CALL_METHOD(NULL, this_ptr, "setrawheader", NULL, 0, &_2$$5);
 		zephir_check_call_status();
 		if (!ZEPHIR_IS_STRING(&basePathEncoding, "ASCII")) {
-<<<<<<< HEAD
-			ZEPHIR_CALL_FUNCTION(&_3$$7, "rawurlencode", NULL, 234, &basePath);
-=======
 			ZEPHIR_CALL_FUNCTION(&_3$$7, "rawurlencode", NULL, 249, &basePath);
->>>>>>> f2a65a3d
 			zephir_check_call_status();
 			ZEPHIR_CPY_WRT(&basePath, &_3$$7);
 			ZEPHIR_INIT_VAR(&_4$$7);
@@ -1110,11 +1088,7 @@
 		} else {
 			ZEPHIR_INIT_VAR(&_6$$8);
 			ZVAL_STRING(&_6$$8, "\\15\\17\\\"");
-<<<<<<< HEAD
-			ZEPHIR_CALL_FUNCTION(&_7$$8, "addcslashes", NULL, 198, &basePath, &_6$$8);
-=======
 			ZEPHIR_CALL_FUNCTION(&_7$$8, "addcslashes", NULL, 214, &basePath, &_6$$8);
->>>>>>> f2a65a3d
 			zephir_check_call_status();
 			ZEPHIR_CPY_WRT(&basePath, &_7$$8);
 			ZEPHIR_INIT_VAR(&_8$$8);
@@ -1437,11 +1411,7 @@
 			if (_5$$3) {
 				ZEPHIR_INIT_NVAR(&_6$$3);
 				ZVAL_STRING(&_6$$3, "HTTP/");
-<<<<<<< HEAD
-				ZEPHIR_CALL_FUNCTION(&_7$$3, "strstr", &_8, 277, &key, &_6$$3);
-=======
 				ZEPHIR_CALL_FUNCTION(&_7$$3, "strstr", &_8, 292, &key, &_6$$3);
->>>>>>> f2a65a3d
 				zephir_check_call_status();
 				_5$$3 = zephir_is_true(&_7$$3);
 			}
@@ -1467,11 +1437,7 @@
 				if (_10$$5) {
 					ZEPHIR_INIT_NVAR(&_11$$5);
 					ZVAL_STRING(&_11$$5, "HTTP/");
-<<<<<<< HEAD
-					ZEPHIR_CALL_FUNCTION(&_12$$5, "strstr", &_8, 277, &key, &_11$$5);
-=======
 					ZEPHIR_CALL_FUNCTION(&_12$$5, "strstr", &_8, 292, &key, &_11$$5);
->>>>>>> f2a65a3d
 					zephir_check_call_status();
 					_10$$5 = zephir_is_true(&_12$$5);
 				}
