--- conflicted
+++ resolved
@@ -189,11 +189,7 @@
 			if (_4) {
 				ZEPHIR_SINIT_NVAR(_5);
 				ZVAL_STRING(&_5, "HTTP/", 0);
-<<<<<<< HEAD
-				ZEPHIR_CALL_FUNCTION(&_6, "strstr", &_7, 233, key, &_5);
-=======
-				ZEPHIR_CALL_FUNCTION(&_6, "strstr", &_7, 236, key, &_5);
->>>>>>> 08711796
+				ZEPHIR_CALL_FUNCTION(&_6, "strstr", &_7, 234, key, &_5);
 				zephir_check_call_status();
 				_4 = zephir_is_true(_6);
 			}
@@ -720,11 +716,7 @@
 		if (_0) {
 			ZEPHIR_SINIT_VAR(_1);
 			ZVAL_STRING(&_1, "://", 0);
-<<<<<<< HEAD
-			ZEPHIR_CALL_FUNCTION(&_2, "strstr", NULL, 233, location, &_1);
-=======
-			ZEPHIR_CALL_FUNCTION(&_2, "strstr", NULL, 236, location, &_1);
->>>>>>> 08711796
+			ZEPHIR_CALL_FUNCTION(&_2, "strstr", NULL, 234, location, &_1);
 			zephir_check_call_status();
 			_0 = zephir_is_true(_2);
 		}
@@ -983,11 +975,7 @@
 			_1 = (zephir_fast_strlen_ev(file)) ? 1 : 0;
 		}
 		if (_1) {
-<<<<<<< HEAD
-			ZEPHIR_CALL_FUNCTION(NULL, "readfile", NULL, 234, file);
-=======
-			ZEPHIR_CALL_FUNCTION(NULL, "readfile", NULL, 237, file);
->>>>>>> 08711796
+			ZEPHIR_CALL_FUNCTION(NULL, "readfile", NULL, 235, file);
 			zephir_check_call_status();
 		}
 	}
