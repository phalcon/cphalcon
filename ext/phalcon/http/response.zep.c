--- conflicted
+++ resolved
@@ -433,11 +433,7 @@
 		if (_0$$5) {
 			ZEPHIR_INIT_VAR(&_1$$5);
 			ZVAL_STRING(&_1$$5, "://");
-<<<<<<< HEAD
-			ZEPHIR_CALL_FUNCTION(&_2$$5, "strstr", NULL, 280, location, &_1$$5);
-=======
 			ZEPHIR_CALL_FUNCTION(&_2$$5, "strstr", NULL, 235, location, &_1$$5);
->>>>>>> f8defde8
 			zephir_check_call_status();
 			_0$$5 = zephir_is_true(&_2$$5);
 		}
@@ -594,11 +590,7 @@
 			_1$$5 = ((zephir_fast_strlen_ev(&file)) ? 1 : 0);
 		}
 		if (_1$$5) {
-<<<<<<< HEAD
-			ZEPHIR_CALL_FUNCTION(NULL, "readfile", NULL, 281, &file);
-=======
 			ZEPHIR_CALL_FUNCTION(NULL, "readfile", NULL, 236, &file);
->>>>>>> f8defde8
 			zephir_check_call_status();
 		}
 	}
@@ -1323,11 +1315,7 @@
 			if (_4$$4) {
 				ZEPHIR_INIT_NVAR(&_5$$4);
 				ZVAL_STRING(&_5$$4, "HTTP/");
-<<<<<<< HEAD
-				ZEPHIR_CALL_FUNCTION(&_6$$4, "strstr", &_7, 280, &key, &_5$$4);
-=======
 				ZEPHIR_CALL_FUNCTION(&_6$$4, "strstr", &_7, 235, &key, &_5$$4);
->>>>>>> f8defde8
 				zephir_check_call_status();
 				_4$$4 = zephir_is_true(&_6$$4);
 			}
