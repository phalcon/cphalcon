
#ifdef HAVE_CONFIG_H
#include "../../ext_config.h"
#endif

#include <php.h>
#include "../../php_ext.h"
#include "../../ext.h"

#include <Zend/zend_operators.h>
#include <Zend/zend_exceptions.h>
#include <Zend/zend_interfaces.h>

#include "kernel/main.h"
#include "kernel/memory.h"
#include "kernel/fcall.h"
#include "kernel/object.h"
#include "kernel/operators.h"
#include "kernel/concat.h"
#include "kernel/exception.h"
#include "kernel/string.h"
#include "ext/date/php_date.h"
#include "ext/spl/spl_exceptions.h"
#include "kernel/array.h"


/**
 * This file is part of the Phalcon Framework.
 *
 * (c) Phalcon Team <team@phalcon.io>
 *
 * For the full copyright and license information, please view the LICENSE.txt
 * file that was distributed with this source code.
 */
/**
 * Part of the HTTP cycle is return responses to the clients.
 * Phalcon\HTTP\Response is the Phalcon component responsible to achieve this task.
 * HTTP responses are usually composed by headers and body.
 *
 *```php
 * $response = new \Phalcon\Http\Response();
 *
 * $response->setStatusCode(200, "OK");
 * $response->setContent("<html><body>Hello</body></html>");
 *
 * $response->send();
 *```
 */
ZEPHIR_INIT_CLASS(Phalcon_Http_Response) {

	ZEPHIR_REGISTER_CLASS(Phalcon\\Http, Response, phalcon, http_response, phalcon_http_response_method_entry, 0);

	zend_declare_property_null(phalcon_http_response_ce, SL("container"), ZEND_ACC_PROTECTED);

	zend_declare_property_null(phalcon_http_response_ce, SL("content"), ZEND_ACC_PROTECTED);

	zend_declare_property_null(phalcon_http_response_ce, SL("cookies"), ZEND_ACC_PROTECTED);

	zend_declare_property_null(phalcon_http_response_ce, SL("eventsManager"), ZEND_ACC_PROTECTED);

	zend_declare_property_null(phalcon_http_response_ce, SL("file"), ZEND_ACC_PROTECTED);

	zend_declare_property_null(phalcon_http_response_ce, SL("headers"), ZEND_ACC_PROTECTED);

	/**
	 * @var bool
	 */
	zend_declare_property_bool(phalcon_http_response_ce, SL("sent"), 0, ZEND_ACC_PROTECTED);

	zend_declare_property_null(phalcon_http_response_ce, SL("statusCodes"), ZEND_ACC_PROTECTED);

	zend_class_implements(phalcon_http_response_ce, 1, phalcon_http_responseinterface_ce);
	zend_class_implements(phalcon_http_response_ce, 1, phalcon_di_injectionawareinterface_ce);
	zend_class_implements(phalcon_http_response_ce, 1, phalcon_events_eventsawareinterface_ce);
	return SUCCESS;

}

/**
 * Phalcon\Http\Response constructor
 */
PHP_METHOD(Phalcon_Http_Response, __construct) {

	zephir_method_globals *ZEPHIR_METHOD_GLOBALS_PTR = NULL;
	zend_long ZEPHIR_LAST_CALL_STATUS;
	zval *content = NULL, content_sub, *code = NULL, code_sub, *status = NULL, status_sub, __$null, _0;
	zval *this_ptr = getThis();

	ZVAL_UNDEF(&content_sub);
	ZVAL_UNDEF(&code_sub);
	ZVAL_UNDEF(&status_sub);
	ZVAL_NULL(&__$null);
	ZVAL_UNDEF(&_0);

	ZEPHIR_MM_GROW();
	zephir_fetch_params(1, 0, 3, &content, &code, &status);

	if (!content) {
		content = &content_sub;
		content = &__$null;
	}
	if (!code) {
		code = &code_sub;
		code = &__$null;
	}
	if (!status) {
		status = &status_sub;
		status = &__$null;
	}


	ZEPHIR_INIT_VAR(&_0);
	object_init_ex(&_0, phalcon_http_response_headers_ce);
	if (zephir_has_constructor(&_0)) {
		ZEPHIR_CALL_METHOD(NULL, &_0, "__construct", NULL, 0);
		zephir_check_call_status();
	}
	zephir_update_property_zval(this_ptr, SL("headers"), &_0);
	zephir_update_property_zval(this_ptr, SL("content"), content);
	if (Z_TYPE_P(code) != IS_NULL) {
		ZEPHIR_CALL_METHOD(NULL, this_ptr, "setstatuscode", NULL, 0, code, status);
		zephir_check_call_status();
	}
	ZEPHIR_MM_RESTORE();

}

/**
 * Appends a string to the HTTP response body
 */
PHP_METHOD(Phalcon_Http_Response, appendContent) {

	zephir_method_globals *ZEPHIR_METHOD_GLOBALS_PTR = NULL;
	zend_long ZEPHIR_LAST_CALL_STATUS;
	zval *content, content_sub, _0, _1;
	zval *this_ptr = getThis();

	ZVAL_UNDEF(&content_sub);
	ZVAL_UNDEF(&_0);
	ZVAL_UNDEF(&_1);

	ZEPHIR_MM_GROW();
	zephir_fetch_params(1, 1, 0, &content);



	ZEPHIR_CALL_METHOD(&_0, this_ptr, "getcontent", NULL, 0);
	zephir_check_call_status();
	ZEPHIR_INIT_VAR(&_1);
	ZEPHIR_CONCAT_VV(&_1, &_0, content);
	zephir_update_property_zval(this_ptr, SL("content"), &_1);
	RETURN_THIS();

}

/**
 * Gets the HTTP response body
 */
PHP_METHOD(Phalcon_Http_Response, getContent) {

	zval *this_ptr = getThis();


	RETURN_MEMBER(getThis(), "content");

}

/**
 * Returns cookies set by the user
 */
PHP_METHOD(Phalcon_Http_Response, getCookies) {

	zval *this_ptr = getThis();


	RETURN_MEMBER(getThis(), "cookies");

}

/**
 * Returns the internal dependency injector
 */
PHP_METHOD(Phalcon_Http_Response, getDI) {

	zval container, _0, _2$$4, _3$$4, _5$$4;
	zephir_method_globals *ZEPHIR_METHOD_GLOBALS_PTR = NULL;
	zend_long ZEPHIR_LAST_CALL_STATUS;
	zephir_fcall_cache_entry *_1 = NULL, *_4 = NULL;
	zval *this_ptr = getThis();

	ZVAL_UNDEF(&container);
	ZVAL_UNDEF(&_0);
	ZVAL_UNDEF(&_2$$4);
	ZVAL_UNDEF(&_3$$4);
	ZVAL_UNDEF(&_5$$4);

	ZEPHIR_MM_GROW();

	zephir_read_property(&_0, this_ptr, SL("container"), PH_NOISY_CC | PH_READONLY);
	ZEPHIR_CPY_WRT(&container, &_0);
	if (Z_TYPE_P(&container) != IS_OBJECT) {
		ZEPHIR_CALL_CE_STATIC(&container, phalcon_di_ce, "getdefault", &_1, 0);
		zephir_check_call_status();
		if (UNEXPECTED(Z_TYPE_P(&container) != IS_OBJECT)) {
			ZEPHIR_INIT_VAR(&_2$$4);
			object_init_ex(&_2$$4, phalcon_http_response_exception_ce);
			ZEPHIR_INIT_VAR(&_5$$4);
			ZVAL_STRING(&_5$$4, "the 'url' service");
			ZEPHIR_CALL_CE_STATIC(&_3$$4, phalcon_http_response_exception_ce, "containerservicenotfound", &_4, 0, &_5$$4);
			zephir_check_call_status();
			ZEPHIR_CALL_METHOD(NULL, &_2$$4, "__construct", NULL, 8, &_3$$4);
			zephir_check_call_status();
			zephir_throw_exception_debug(&_2$$4, "phalcon/Http/Response.zep", 122);
			ZEPHIR_MM_RESTORE();
			return;
		}
		zephir_update_property_zval(this_ptr, SL("container"), &container);
	}
	RETURN_CCTOR(&container);

}

/**
 * Returns the internal event manager
 */
PHP_METHOD(Phalcon_Http_Response, getEventsManager) {

	zval *this_ptr = getThis();


	RETURN_MEMBER(getThis(), "eventsManager");

}

/**
 * Returns headers set by the user
 */
PHP_METHOD(Phalcon_Http_Response, getHeaders) {

	zval *this_ptr = getThis();


	RETURN_MEMBER(getThis(), "headers");

}

/**
 * Returns the reason phrase
 *
 *```php
 * echo $response->getReasonPhrase();
 *```
 */
PHP_METHOD(Phalcon_Http_Response, getReasonPhrase) {

	zval statusReasonPhrase, _0, _1, _2, _3;
	zephir_method_globals *ZEPHIR_METHOD_GLOBALS_PTR = NULL;
	zend_long ZEPHIR_LAST_CALL_STATUS;
	zval *this_ptr = getThis();

	ZVAL_UNDEF(&statusReasonPhrase);
	ZVAL_UNDEF(&_0);
	ZVAL_UNDEF(&_1);
	ZVAL_UNDEF(&_2);
	ZVAL_UNDEF(&_3);

	ZEPHIR_MM_GROW();

	ZEPHIR_CALL_METHOD(&_0, this_ptr, "getheaders", NULL, 0);
	zephir_check_call_status();
	ZEPHIR_INIT_VAR(&_2);
	ZVAL_STRING(&_2, "Status");
	ZEPHIR_CALL_METHOD(&_1, &_0, "get", NULL, 0, &_2);
	zephir_check_call_status();
	ZVAL_LONG(&_3, 4);
	ZEPHIR_INIT_VAR(&statusReasonPhrase);
	zephir_substr(&statusReasonPhrase, &_1, 4 , 0, ZEPHIR_SUBSTR_NO_LENGTH);
	ZEPHIR_INIT_NVAR(&_2);
	if (zephir_is_true(&statusReasonPhrase)) {
		ZEPHIR_CPY_WRT(&_2, &statusReasonPhrase);
	} else {
		ZVAL_NULL(&_2);
	}
	RETURN_CCTOR(&_2);

}

/**
 * Returns the status code
 *
 *```php
 * echo $response->getStatusCode();
 *```
 */
PHP_METHOD(Phalcon_Http_Response, getStatusCode) {

	zval statusCode, _0, _1, _2, _3, _4;
	zephir_method_globals *ZEPHIR_METHOD_GLOBALS_PTR = NULL;
	zend_long ZEPHIR_LAST_CALL_STATUS;
	zval *this_ptr = getThis();

	ZVAL_UNDEF(&statusCode);
	ZVAL_UNDEF(&_0);
	ZVAL_UNDEF(&_1);
	ZVAL_UNDEF(&_2);
	ZVAL_UNDEF(&_3);
	ZVAL_UNDEF(&_4);

	ZEPHIR_MM_GROW();

	ZEPHIR_CALL_METHOD(&_0, this_ptr, "getheaders", NULL, 0);
	zephir_check_call_status();
	ZEPHIR_INIT_VAR(&_2);
	ZVAL_STRING(&_2, "Status");
	ZEPHIR_CALL_METHOD(&_1, &_0, "get", NULL, 0, &_2);
	zephir_check_call_status();
	ZVAL_LONG(&_3, 0);
	ZVAL_LONG(&_4, 3);
	ZEPHIR_INIT_VAR(&statusCode);
	zephir_substr(&statusCode, &_1, 0 , 3 , 0);
	ZEPHIR_INIT_NVAR(&_2);
	if (zephir_is_true(&statusCode)) {
		ZVAL_LONG(&_2, zephir_get_intval(&statusCode));
	} else {
		ZVAL_NULL(&_2);
	}
	RETURN_CCTOR(&_2);

}

/**
 * Checks if a header exists
 *
 *```php
 * $response->hasHeader("Content-Type");
 *```
 */
PHP_METHOD(Phalcon_Http_Response, hasHeader) {

	zephir_method_globals *ZEPHIR_METHOD_GLOBALS_PTR = NULL;
	zend_long ZEPHIR_LAST_CALL_STATUS;
	zval *name_param = NULL, headers;
	zval name;
	zval *this_ptr = getThis();

	ZVAL_UNDEF(&name);
	ZVAL_UNDEF(&headers);

	ZEPHIR_MM_GROW();
	zephir_fetch_params(1, 1, 0, &name_param);

	zephir_get_strval(&name, name_param);


	ZEPHIR_CALL_METHOD(&headers, this_ptr, "getheaders", NULL, 0);
	zephir_check_call_status();
	ZEPHIR_RETURN_CALL_METHOD(&headers, "has", NULL, 0, &name);
	zephir_check_call_status();
	RETURN_MM();

}

/**
 * Check if the response is already sent
 */
PHP_METHOD(Phalcon_Http_Response, isSent) {

	zval *this_ptr = getThis();


	RETURN_MEMBER(getThis(), "sent");

}

/**
 * Redirect by HTTP to another action or URL
 *
 *```php
 * // Using a string redirect (internal/external)
 * $response->redirect("posts/index");
 * $response->redirect("http://en.wikipedia.org", true);
 * $response->redirect("http://www.example.com/new-location", true, 301);
 *
 * // Making a redirection based on a named route
 * $response->redirect(
 *     [
 *         "for"        => "index-lang",
 *         "lang"       => "jp",
 *         "controller" => "index",
 *     ]
 * );
 *```
 */
PHP_METHOD(Phalcon_Http_Response, redirect) {

	zephir_method_globals *ZEPHIR_METHOD_GLOBALS_PTR = NULL;
	zend_long statusCode, ZEPHIR_LAST_CALL_STATUS;
	zend_bool externalRedirect, _11, _0$$5;
	zval *location = NULL, location_sub, *externalRedirect_param = NULL, *statusCode_param = NULL, __$null, header, url, container, matched, view, _8, _9, _12, _1$$5, _2$$5, _3$$6, _4$$6, _5$$6, _6$$10, _7$$10, _10$$11;
	zval *this_ptr = getThis();

	ZVAL_UNDEF(&location_sub);
	ZVAL_NULL(&__$null);
	ZVAL_UNDEF(&header);
	ZVAL_UNDEF(&url);
	ZVAL_UNDEF(&container);
	ZVAL_UNDEF(&matched);
	ZVAL_UNDEF(&view);
	ZVAL_UNDEF(&_8);
	ZVAL_UNDEF(&_9);
	ZVAL_UNDEF(&_12);
	ZVAL_UNDEF(&_1$$5);
	ZVAL_UNDEF(&_2$$5);
	ZVAL_UNDEF(&_3$$6);
	ZVAL_UNDEF(&_4$$6);
	ZVAL_UNDEF(&_5$$6);
	ZVAL_UNDEF(&_6$$10);
	ZVAL_UNDEF(&_7$$10);
	ZVAL_UNDEF(&_10$$11);

	ZEPHIR_MM_GROW();
	zephir_fetch_params(1, 0, 3, &location, &externalRedirect_param, &statusCode_param);

	if (!location) {
		location = &location_sub;
		ZEPHIR_CPY_WRT(location, &__$null);
	} else {
		ZEPHIR_SEPARATE_PARAM(location);
	}
	if (!externalRedirect_param) {
		externalRedirect = 0;
	} else {
		externalRedirect = zephir_get_boolval(externalRedirect_param);
	}
	if (!statusCode_param) {
		statusCode = 302;
	} else {
		statusCode = zephir_get_intval(statusCode_param);
	}


	if (!(zephir_is_true(location))) {
		ZEPHIR_INIT_NVAR(location);
		ZVAL_STRING(location, "");
	}
	if (externalRedirect) {
		ZEPHIR_CPY_WRT(&header, location);
	} else {
		_0$$5 = Z_TYPE_P(location) == IS_STRING;
		if (_0$$5) {
			ZEPHIR_INIT_VAR(&_1$$5);
			ZVAL_STRING(&_1$$5, "://");
			ZEPHIR_CALL_FUNCTION(&_2$$5, "strstr", NULL, 292, location, &_1$$5);
			zephir_check_call_status();
			_0$$5 = zephir_is_true(&_2$$5);
		}
		if (_0$$5) {
			ZEPHIR_INIT_VAR(&_3$$6);
			ZEPHIR_INIT_VAR(&_4$$6);
			ZVAL_STRING(&_4$$6, "/^[^:\\/?#]++:/");
			ZEPHIR_INIT_VAR(&_5$$6);
			ZVAL_STRING(&_5$$6, "/^[^:\\/?#]++:/");
			ZEPHIR_INIT_VAR(&matched);
			zephir_preg_match(&matched, &_5$$6, location, &_3$$6, 0, 0 , 0 );
			if (zephir_is_true(&matched)) {
				ZEPHIR_CPY_WRT(&header, location);
			} else {
				ZEPHIR_INIT_NVAR(&header);
				ZVAL_NULL(&header);
			}
		} else {
			ZEPHIR_INIT_NVAR(&header);
			ZVAL_NULL(&header);
		}
	}
	ZEPHIR_CALL_METHOD(&container, this_ptr, "getdi", NULL, 0);
	zephir_check_call_status();
	if (!(zephir_is_true(&header))) {
		ZEPHIR_INIT_VAR(&_7$$10);
		ZVAL_STRING(&_7$$10, "url");
		ZEPHIR_CALL_METHOD(&_6$$10, &container, "getshared", NULL, 0, &_7$$10);
		zephir_check_call_status();
		ZEPHIR_CPY_WRT(&url, &_6$$10);
		ZEPHIR_CALL_METHOD(&header, &url, "get", NULL, 0, location);
		zephir_check_call_status();
	}
	ZEPHIR_INIT_VAR(&_9);
	ZVAL_STRING(&_9, "view");
	ZEPHIR_CALL_METHOD(&_8, &container, "has", NULL, 0, &_9);
	zephir_check_call_status();
	if (zephir_is_true(&_8)) {
		ZEPHIR_INIT_VAR(&_10$$11);
		ZVAL_STRING(&_10$$11, "view");
		ZEPHIR_CALL_METHOD(&view, &container, "getshared", NULL, 0, &_10$$11);
		zephir_check_call_status();
		if (zephir_instance_of_ev(&view, phalcon_mvc_viewinterface_ce)) {
			ZEPHIR_CALL_METHOD(NULL, &view, "disable", NULL, 0);
			zephir_check_call_status();
		}
	}
	_11 = statusCode < 300;
	if (!(_11)) {
		_11 = statusCode > 308;
	}
	if (_11) {
		statusCode = 302;
	}
	ZVAL_LONG(&_12, statusCode);
	ZEPHIR_CALL_METHOD(NULL, this_ptr, "setstatuscode", NULL, 0, &_12);
	zephir_check_call_status();
	ZEPHIR_INIT_NVAR(&_9);
	ZVAL_STRING(&_9, "Location");
	ZEPHIR_CALL_METHOD(NULL, this_ptr, "setheader", NULL, 0, &_9, &header);
	zephir_check_call_status();
	RETURN_THIS();

}

/**
 * Remove a header in the response
 *
 *```php
 * $response->removeHeader("Expires");
 *```
 */
PHP_METHOD(Phalcon_Http_Response, removeHeader) {

	zephir_method_globals *ZEPHIR_METHOD_GLOBALS_PTR = NULL;
	zend_long ZEPHIR_LAST_CALL_STATUS;
	zval *name_param = NULL, headers;
	zval name;
	zval *this_ptr = getThis();

	ZVAL_UNDEF(&name);
	ZVAL_UNDEF(&headers);

	ZEPHIR_MM_GROW();
	zephir_fetch_params(1, 1, 0, &name_param);

	zephir_get_strval(&name, name_param);


	ZEPHIR_CALL_METHOD(&headers, this_ptr, "getheaders", NULL, 0);
	zephir_check_call_status();
	ZEPHIR_CALL_METHOD(NULL, &headers, "remove", NULL, 0, &name);
	zephir_check_call_status();
	RETURN_THIS();

}

/**
 * Resets all the established headers
 */
PHP_METHOD(Phalcon_Http_Response, resetHeaders) {

	zval headers;
	zephir_method_globals *ZEPHIR_METHOD_GLOBALS_PTR = NULL;
	zend_long ZEPHIR_LAST_CALL_STATUS;
	zval *this_ptr = getThis();

	ZVAL_UNDEF(&headers);

	ZEPHIR_MM_GROW();

	ZEPHIR_CALL_METHOD(&headers, this_ptr, "getheaders", NULL, 0);
	zephir_check_call_status();
	ZEPHIR_CALL_METHOD(NULL, &headers, "reset", NULL, 0);
	zephir_check_call_status();
	RETURN_THIS();

}

/**
 * Prints out HTTP response to the client
 */
PHP_METHOD(Phalcon_Http_Response, send) {

	zend_bool _3$$5;
	zephir_method_globals *ZEPHIR_METHOD_GLOBALS_PTR = NULL;
	zval __$true, __$false, content, file, _0, _1, _2$$5;
	zend_long ZEPHIR_LAST_CALL_STATUS;
	zval *this_ptr = getThis();

	ZVAL_BOOL(&__$true, 1);
	ZVAL_BOOL(&__$false, 0);
	ZVAL_UNDEF(&content);
	ZVAL_UNDEF(&file);
	ZVAL_UNDEF(&_0);
	ZVAL_UNDEF(&_1);
	ZVAL_UNDEF(&_2$$5);

	ZEPHIR_MM_GROW();

	zephir_read_property(&_0, this_ptr, SL("sent"), PH_NOISY_CC | PH_READONLY);
	if (UNEXPECTED(zephir_is_true(&_0))) {
		ZEPHIR_THROW_EXCEPTION_DEBUG_STR(phalcon_http_response_exception_ce, "Response was already sent", "phalcon/Http/Response.zep", 327);
		return;
	}
	ZEPHIR_CALL_METHOD(NULL, this_ptr, "sendheaders", NULL, 0);
	zephir_check_call_status();
	ZEPHIR_CALL_METHOD(NULL, this_ptr, "sendcookies", NULL, 0);
	zephir_check_call_status();
	zephir_read_property(&_1, this_ptr, SL("content"), PH_NOISY_CC | PH_READONLY);
	ZEPHIR_CPY_WRT(&content, &_1);
	if (Z_TYPE_P(&content) != IS_NULL) {
		zend_print_zval(&content, 0);
	} else {
		zephir_read_property(&_2$$5, this_ptr, SL("file"), PH_NOISY_CC | PH_READONLY);
		ZEPHIR_CPY_WRT(&file, &_2$$5);
		_3$$5 = Z_TYPE_P(&file) == IS_STRING;
		if (_3$$5) {
			_3$$5 = ((zephir_fast_strlen_ev(&file)) ? 1 : 0);
		}
		if (_3$$5) {
			ZEPHIR_CALL_FUNCTION(NULL, "readfile", NULL, 378, &file);
			zephir_check_call_status();
		}
	}
	if (1) {
		zephir_update_property_zval(this_ptr, SL("sent"), &__$true);
	} else {
		zephir_update_property_zval(this_ptr, SL("sent"), &__$false);
	}
	RETURN_THIS();

}

/**
 * Sends cookies to the client
 */
PHP_METHOD(Phalcon_Http_Response, sendCookies) {

	zval cookies, _0;
	zephir_method_globals *ZEPHIR_METHOD_GLOBALS_PTR = NULL;
	zend_long ZEPHIR_LAST_CALL_STATUS;
	zval *this_ptr = getThis();

	ZVAL_UNDEF(&cookies);
	ZVAL_UNDEF(&_0);

	ZEPHIR_MM_GROW();

	zephir_read_property(&_0, this_ptr, SL("cookies"), PH_NOISY_CC | PH_READONLY);
	ZEPHIR_CPY_WRT(&cookies, &_0);
	if (Z_TYPE_P(&cookies) == IS_OBJECT) {
		ZEPHIR_CALL_METHOD(NULL, &cookies, "send", NULL, 0);
		zephir_check_call_status();
	}
	RETURN_THIS();

}

/**
 * Sends headers to the client
 */
PHP_METHOD(Phalcon_Http_Response, sendHeaders) {

	zend_bool _3;
	zval headers, eventsManager, _0, _1$$3, _2$$3, _4$$5;
	zephir_method_globals *ZEPHIR_METHOD_GLOBALS_PTR = NULL;
	zend_long ZEPHIR_LAST_CALL_STATUS;
	zval *this_ptr = getThis();

	ZVAL_UNDEF(&headers);
	ZVAL_UNDEF(&eventsManager);
	ZVAL_UNDEF(&_0);
	ZVAL_UNDEF(&_1$$3);
	ZVAL_UNDEF(&_2$$3);
	ZVAL_UNDEF(&_4$$5);

	ZEPHIR_MM_GROW();

	ZEPHIR_CALL_METHOD(&_0, this_ptr, "getheaders", NULL, 0);
	zephir_check_call_status();
	ZEPHIR_CPY_WRT(&headers, &_0);
	ZEPHIR_CALL_METHOD(&_0, this_ptr, "geteventsmanager", NULL, 0);
	zephir_check_call_status();
	ZEPHIR_CPY_WRT(&eventsManager, &_0);
	if (Z_TYPE_P(&eventsManager) == IS_OBJECT) {
		ZEPHIR_INIT_VAR(&_2$$3);
		ZVAL_STRING(&_2$$3, "response:beforeSendHeaders");
		ZEPHIR_CALL_METHOD(&_1$$3, &eventsManager, "fire", NULL, 0, &_2$$3, this_ptr);
		zephir_check_call_status();
		if (ZEPHIR_IS_FALSE_IDENTICAL(&_1$$3)) {
			RETURN_MM_BOOL(0);
		}
	}
	ZEPHIR_CALL_METHOD(&_0, &headers, "send", NULL, 0);
	zephir_check_call_status();
	_3 = zephir_is_true(&_0);
	if (_3) {
		_3 = Z_TYPE_P(&eventsManager) == IS_OBJECT;
	}
	if (_3) {
		ZEPHIR_INIT_VAR(&_4$$5);
		ZVAL_STRING(&_4$$5, "response:afterSendHeaders");
		ZEPHIR_CALL_METHOD(NULL, &eventsManager, "fire", NULL, 0, &_4$$5, this_ptr);
		zephir_check_call_status();
	}
	RETURN_THIS();

}

/**
 * Sets Cache headers to use HTTP cache
 *
 *```php
 * $this->response->setCache(60);
 *```
 */
PHP_METHOD(Phalcon_Http_Response, setCache) {

	zval _1, _3;
	zephir_method_globals *ZEPHIR_METHOD_GLOBALS_PTR = NULL;
	zval *minutes_param = NULL, date, _0, _2, _4;
	zend_long minutes, ZEPHIR_LAST_CALL_STATUS;
	zval *this_ptr = getThis();

	ZVAL_UNDEF(&date);
	ZVAL_UNDEF(&_0);
	ZVAL_UNDEF(&_2);
	ZVAL_UNDEF(&_4);
	ZVAL_UNDEF(&_1);
	ZVAL_UNDEF(&_3);

	ZEPHIR_MM_GROW();
	zephir_fetch_params(1, 1, 0, &minutes_param);

	if (UNEXPECTED(Z_TYPE_P(minutes_param) != IS_LONG)) {
		zephir_throw_exception_string(spl_ce_InvalidArgumentException, SL("Parameter 'minutes' must be of the type int"));
		RETURN_MM_NULL();
	}
	minutes = Z_LVAL_P(minutes_param);


	ZEPHIR_INIT_VAR(&date);
	object_init_ex(&date, php_date_get_date_ce());
	ZEPHIR_CALL_METHOD(NULL, &date, "__construct", NULL, 0);
	zephir_check_call_status();
	ZEPHIR_INIT_VAR(&_0);
	ZVAL_LONG(&_0, minutes);
	ZEPHIR_INIT_VAR(&_1);
	ZEPHIR_CONCAT_SVS(&_1, "+", &_0, " minutes");
	ZEPHIR_CALL_METHOD(NULL, &date, "modify", NULL, 0, &_1);
	zephir_check_call_status();
	ZEPHIR_CALL_METHOD(NULL, this_ptr, "setexpires", NULL, 0, &date);
	zephir_check_call_status();
	ZEPHIR_INIT_VAR(&_2);
	ZVAL_LONG(&_2, ((minutes * 60)));
	ZEPHIR_INIT_VAR(&_3);
	ZEPHIR_CONCAT_SV(&_3, "max-age=", &_2);
	ZEPHIR_INIT_VAR(&_4);
	ZVAL_STRING(&_4, "Cache-Control");
	ZEPHIR_CALL_METHOD(NULL, this_ptr, "setheader", NULL, 0, &_4, &_3);
	zephir_check_call_status();
	RETURN_THIS();

}

/**
 * Sets HTTP response body
 *
 *```php
 * $response->setContent("<h1>Hello!</h1>");
 *```
 */
PHP_METHOD(Phalcon_Http_Response, setContent) {

	zephir_method_globals *ZEPHIR_METHOD_GLOBALS_PTR = NULL;
	zval *content_param = NULL;
	zval content;
	zval *this_ptr = getThis();

	ZVAL_UNDEF(&content);

	ZEPHIR_MM_GROW();
	zephir_fetch_params(1, 1, 0, &content_param);

	zephir_get_strval(&content, content_param);


	zephir_update_property_zval(this_ptr, SL("content"), &content);
	RETURN_THIS();

}

/**
 * Sets the response content-length
 *
 *```php
 * $response->setContentLength(2048);
 *```
 */
PHP_METHOD(Phalcon_Http_Response, setContentLength) {

	zephir_method_globals *ZEPHIR_METHOD_GLOBALS_PTR = NULL;
	zval *contentLength_param = NULL, _0, _1;
	zend_long contentLength, ZEPHIR_LAST_CALL_STATUS;
	zval *this_ptr = getThis();

	ZVAL_UNDEF(&_0);
	ZVAL_UNDEF(&_1);

	ZEPHIR_MM_GROW();
	zephir_fetch_params(1, 1, 0, &contentLength_param);

	contentLength = zephir_get_intval(contentLength_param);


	ZEPHIR_INIT_VAR(&_0);
	ZVAL_STRING(&_0, "Content-Length");
	ZVAL_LONG(&_1, contentLength);
	ZEPHIR_CALL_METHOD(NULL, this_ptr, "setheader", NULL, 0, &_0, &_1);
	zephir_check_call_status();
	RETURN_THIS();

}

/**
 * Sets the response content-type mime, optionally the charset
 *
 *```php
 * $response->setContentType("application/pdf");
 * $response->setContentType("text/plain", "UTF-8");
 *```
 */
PHP_METHOD(Phalcon_Http_Response, setContentType) {

	zephir_method_globals *ZEPHIR_METHOD_GLOBALS_PTR = NULL;
	zend_long ZEPHIR_LAST_CALL_STATUS;
	zval *contentType_param = NULL, *charset = NULL, charset_sub, __$null, _0$$3, _1;
	zval contentType;
	zval *this_ptr = getThis();

	ZVAL_UNDEF(&contentType);
	ZVAL_UNDEF(&charset_sub);
	ZVAL_NULL(&__$null);
	ZVAL_UNDEF(&_0$$3);
	ZVAL_UNDEF(&_1);

	ZEPHIR_MM_GROW();
	zephir_fetch_params(1, 1, 1, &contentType_param, &charset);

	zephir_get_strval(&contentType, contentType_param);
	if (!charset) {
		charset = &charset_sub;
		charset = &__$null;
	}


	if (Z_TYPE_P(charset) != IS_NULL) {
		ZEPHIR_INIT_VAR(&_0$$3);
		ZEPHIR_CONCAT_SV(&_0$$3, "; charset=", charset);
		zephir_concat_self(&contentType, &_0$$3);
	}
	ZEPHIR_INIT_VAR(&_1);
	ZVAL_STRING(&_1, "Content-Type");
	ZEPHIR_CALL_METHOD(NULL, this_ptr, "setheader", NULL, 0, &_1, &contentType);
	zephir_check_call_status();
	RETURN_THIS();

}

/**
 * Sets a cookies bag for the response externally
 */
PHP_METHOD(Phalcon_Http_Response, setCookies) {

	zval *cookies, cookies_sub;
	zval *this_ptr = getThis();

	ZVAL_UNDEF(&cookies_sub);

	zephir_fetch_params_without_memory_grow(1, 0, &cookies);



	zephir_update_property_zval(this_ptr, SL("cookies"), cookies);
	RETURN_THISW();

}

/**
 * Sets the dependency injector
 */
PHP_METHOD(Phalcon_Http_Response, setDI) {

	zval *container, container_sub;
	zval *this_ptr = getThis();

	ZVAL_UNDEF(&container_sub);

	zephir_fetch_params_without_memory_grow(1, 0, &container);



	zephir_update_property_zval(this_ptr, SL("container"), container);

}

/**
 * Set a custom ETag
 *
 *```php
 * $response->setEtag(
 *     md5(
 *         time()
 *     )
 * );
 *```
 */
PHP_METHOD(Phalcon_Http_Response, setEtag) {

	zephir_method_globals *ZEPHIR_METHOD_GLOBALS_PTR = NULL;
	zend_long ZEPHIR_LAST_CALL_STATUS;
	zval *etag_param = NULL, _0;
	zval etag;
	zval *this_ptr = getThis();

	ZVAL_UNDEF(&etag);
	ZVAL_UNDEF(&_0);

	ZEPHIR_MM_GROW();
	zephir_fetch_params(1, 1, 0, &etag_param);

	zephir_get_strval(&etag, etag_param);


	ZEPHIR_INIT_VAR(&_0);
	ZVAL_STRING(&_0, "Etag");
	ZEPHIR_CALL_METHOD(NULL, this_ptr, "setheader", NULL, 0, &_0, &etag);
	zephir_check_call_status();
	RETURN_THIS();

}

/**
 * Sets an Expires header in the response that allows to use the HTTP cache
 *
 *```php
 * $this->response->setExpires(
 *     new DateTime()
 * );
 *```
 */
PHP_METHOD(Phalcon_Http_Response, setExpires) {

	zephir_method_globals *ZEPHIR_METHOD_GLOBALS_PTR = NULL;
	zend_long ZEPHIR_LAST_CALL_STATUS;
	zval *datetime, datetime_sub, date, _0, _1, _2, _3;
	zval *this_ptr = getThis();

	ZVAL_UNDEF(&datetime_sub);
	ZVAL_UNDEF(&date);
	ZVAL_UNDEF(&_0);
	ZVAL_UNDEF(&_1);
	ZVAL_UNDEF(&_2);
	ZVAL_UNDEF(&_3);

	ZEPHIR_MM_GROW();
	zephir_fetch_params(1, 1, 0, &datetime);



	ZEPHIR_INIT_VAR(&date);
	if (zephir_clone(&date, datetime) == FAILURE) {
		RETURN_MM();
	}
	ZEPHIR_INIT_VAR(&_0);
	object_init_ex(&_0, php_date_get_timezone_ce());
	ZEPHIR_INIT_VAR(&_1);
	ZVAL_STRING(&_1, "UTC");
	ZEPHIR_CALL_METHOD(NULL, &_0, "__construct", NULL, 0, &_1);
	zephir_check_call_status();
	ZEPHIR_CALL_METHOD(NULL, &date, "settimezone", NULL, 0, &_0);
	zephir_check_call_status();
	ZEPHIR_INIT_NVAR(&_1);
	ZVAL_STRING(&_1, "D, d M Y H:i:s");
	ZEPHIR_CALL_METHOD(&_2, &date, "format", NULL, 0, &_1);
	zephir_check_call_status();
	ZEPHIR_INIT_VAR(&_3);
	ZEPHIR_CONCAT_VS(&_3, &_2, " GMT");
	ZEPHIR_INIT_NVAR(&_1);
	ZVAL_STRING(&_1, "Expires");
	ZEPHIR_CALL_METHOD(NULL, this_ptr, "setheader", NULL, 0, &_1, &_3);
	zephir_check_call_status();
	RETURN_THIS();

}

/**
 * Sets the events manager
 */
PHP_METHOD(Phalcon_Http_Response, setEventsManager) {

	zval *eventsManager, eventsManager_sub;
	zval *this_ptr = getThis();

	ZVAL_UNDEF(&eventsManager_sub);

	zephir_fetch_params_without_memory_grow(1, 0, &eventsManager);



	zephir_update_property_zval(this_ptr, SL("eventsManager"), eventsManager);

}

/**
 * Sets an attached file to be sent at the end of the request
 */
PHP_METHOD(Phalcon_Http_Response, setFileToSend) {

	zephir_method_globals *ZEPHIR_METHOD_GLOBALS_PTR = NULL;
	zend_long ZEPHIR_LAST_CALL_STATUS;
	zephir_fcall_cache_entry *_0 = NULL;
	zval *filePath_param = NULL, *attachmentName = NULL, attachmentName_sub, *attachment = NULL, attachment_sub, __$true, __$null, basePath, basePathEncoding, _1$$6, _2$$5, _3$$7, _4$$7, _5$$7, _6$$8, _7$$8, _8$$8;
	zval filePath;
	zval *this_ptr = getThis();

	ZVAL_UNDEF(&filePath);
	ZVAL_UNDEF(&attachmentName_sub);
	ZVAL_UNDEF(&attachment_sub);
	ZVAL_BOOL(&__$true, 1);
	ZVAL_NULL(&__$null);
	ZVAL_UNDEF(&basePath);
	ZVAL_UNDEF(&basePathEncoding);
	ZVAL_UNDEF(&_1$$6);
	ZVAL_UNDEF(&_2$$5);
	ZVAL_UNDEF(&_3$$7);
	ZVAL_UNDEF(&_4$$7);
	ZVAL_UNDEF(&_5$$7);
	ZVAL_UNDEF(&_6$$8);
	ZVAL_UNDEF(&_7$$8);
	ZVAL_UNDEF(&_8$$8);

	ZEPHIR_MM_GROW();
	zephir_fetch_params(1, 1, 2, &filePath_param, &attachmentName, &attachment);

	zephir_get_strval(&filePath, filePath_param);
	if (!attachmentName) {
		attachmentName = &attachmentName_sub;
		attachmentName = &__$null;
	}
	if (!attachment) {
		attachment = &attachment_sub;
		attachment = &__$true;
	}


	ZEPHIR_INIT_VAR(&basePathEncoding);
	ZVAL_STRING(&basePathEncoding, "ASCII");
	if (Z_TYPE_P(attachmentName) != IS_STRING) {
		ZEPHIR_CALL_CE_STATIC(&basePath, phalcon_helper_fs_ce, "basename", &_0, 379, &filePath);
		zephir_check_call_status();
	} else {
		ZEPHIR_CPY_WRT(&basePath, attachmentName);
	}
	if (zephir_is_true(attachment)) {
		if ((zephir_function_exists_ex(ZEND_STRL("mb_detect_encoding")) == SUCCESS)) {
			ZEPHIR_CALL_FUNCTION(&_1$$6, "mb_detect_order", NULL, 380);
			zephir_check_call_status();
			ZEPHIR_CALL_FUNCTION(&basePathEncoding, "mb_detect_encoding", NULL, 246, &basePath, &_1$$6, &__$true);
			zephir_check_call_status();
		}
		ZEPHIR_INIT_VAR(&_2$$5);
		ZVAL_STRING(&_2$$5, "Content-Description: File Transfer");
		ZEPHIR_CALL_METHOD(NULL, this_ptr, "setrawheader", NULL, 0, &_2$$5);
		zephir_check_call_status();
		ZEPHIR_INIT_NVAR(&_2$$5);
		ZVAL_STRING(&_2$$5, "Content-Type: application/octet-stream");
		ZEPHIR_CALL_METHOD(NULL, this_ptr, "setrawheader", NULL, 0, &_2$$5);
		zephir_check_call_status();
		ZEPHIR_INIT_NVAR(&_2$$5);
		ZVAL_STRING(&_2$$5, "Content-Transfer-Encoding: binary");
		ZEPHIR_CALL_METHOD(NULL, this_ptr, "setrawheader", NULL, 0, &_2$$5);
		zephir_check_call_status();
		if (!ZEPHIR_IS_STRING(&basePathEncoding, "ASCII")) {
			ZEPHIR_CALL_FUNCTION(&_3$$7, "rawurlencode", NULL, 249, &basePath);
			zephir_check_call_status();
			ZEPHIR_CPY_WRT(&basePath, &_3$$7);
			ZEPHIR_INIT_VAR(&_4$$7);
			zephir_fast_strtolower(&_4$$7, &basePathEncoding);
			ZEPHIR_INIT_VAR(&_5$$7);
			ZEPHIR_CONCAT_SVSVSV(&_5$$7, "Content-Disposition: attachment; filename=", &basePath, "; filename*=", &_4$$7, "''", &basePath);
			ZEPHIR_CALL_METHOD(NULL, this_ptr, "setrawheader", NULL, 0, &_5$$7);
			zephir_check_call_status();
		} else {
			ZEPHIR_INIT_VAR(&_6$$8);
			ZVAL_STRING(&_6$$8, "\\15\\17\\\"");
<<<<<<< HEAD
			ZEPHIR_CALL_FUNCTION(&_7$$8, "addcslashes", NULL, 213, &basePath, &_6$$8);
=======
			ZEPHIR_CALL_FUNCTION(&_7$$8, "addcslashes", NULL, 214, &basePath, &_6$$8);
>>>>>>> 9c5d0d84
			zephir_check_call_status();
			ZEPHIR_CPY_WRT(&basePath, &_7$$8);
			ZEPHIR_INIT_VAR(&_8$$8);
			ZEPHIR_CONCAT_SVS(&_8$$8, "Content-Disposition: attachment; filename=\"", &basePath, "\"");
			ZEPHIR_CALL_METHOD(NULL, this_ptr, "setrawheader", NULL, 0, &_8$$8);
			zephir_check_call_status();
		}
	}
	zephir_update_property_zval(this_ptr, SL("file"), &filePath);
	RETURN_THIS();

}

/**
 * Overwrites a header in the response
 *
 *```php
 * $response->setHeader("Content-Type", "text/plain");
 *```
 */
PHP_METHOD(Phalcon_Http_Response, setHeader) {

	zephir_method_globals *ZEPHIR_METHOD_GLOBALS_PTR = NULL;
	zend_long ZEPHIR_LAST_CALL_STATUS;
	zval *name_param = NULL, *value, value_sub, headers;
	zval name;
	zval *this_ptr = getThis();

	ZVAL_UNDEF(&name);
	ZVAL_UNDEF(&value_sub);
	ZVAL_UNDEF(&headers);

	ZEPHIR_MM_GROW();
	zephir_fetch_params(1, 2, 0, &name_param, &value);

	zephir_get_strval(&name, name_param);


	ZEPHIR_CALL_METHOD(&headers, this_ptr, "getheaders", NULL, 0);
	zephir_check_call_status();
	ZEPHIR_CALL_METHOD(NULL, &headers, "set", NULL, 0, &name, value);
	zephir_check_call_status();
	RETURN_THIS();

}

/**
 * Sets a headers bag for the response externally
 */
PHP_METHOD(Phalcon_Http_Response, setHeaders) {

	zend_string *_3;
	zend_ulong _2;
	zephir_method_globals *ZEPHIR_METHOD_GLOBALS_PTR = NULL;
	zephir_fcall_cache_entry *_4 = NULL, *_5 = NULL;
	zend_long ZEPHIR_LAST_CALL_STATUS;
	zval *headers, headers_sub, data, existing, name, value, *_0, _1;
	zval *this_ptr = getThis();

	ZVAL_UNDEF(&headers_sub);
	ZVAL_UNDEF(&data);
	ZVAL_UNDEF(&existing);
	ZVAL_UNDEF(&name);
	ZVAL_UNDEF(&value);
	ZVAL_UNDEF(&_1);

	ZEPHIR_MM_GROW();
	zephir_fetch_params(1, 1, 0, &headers);



	ZEPHIR_CALL_METHOD(&data, headers, "toarray", NULL, 0);
	zephir_check_call_status();
	ZEPHIR_CALL_METHOD(&existing, this_ptr, "getheaders", NULL, 0);
	zephir_check_call_status();
	zephir_is_iterable(&data, 0, "phalcon/Http/Response.zep", 623);
	if (Z_TYPE_P(&data) == IS_ARRAY) {
		ZEND_HASH_FOREACH_KEY_VAL(Z_ARRVAL_P(&data), _2, _3, _0)
		{
			ZEPHIR_INIT_NVAR(&name);
			if (_3 != NULL) { 
				ZVAL_STR_COPY(&name, _3);
			} else {
				ZVAL_LONG(&name, _2);
			}
			ZEPHIR_INIT_NVAR(&value);
			ZVAL_COPY(&value, _0);
			ZEPHIR_CALL_METHOD(NULL, &existing, "set", &_4, 0, &name, &value);
			zephir_check_call_status();
		} ZEND_HASH_FOREACH_END();
	} else {
		ZEPHIR_CALL_METHOD(NULL, &data, "rewind", NULL, 0);
		zephir_check_call_status();
		while (1) {
			ZEPHIR_CALL_METHOD(&_1, &data, "valid", NULL, 0);
			zephir_check_call_status();
			if (!zend_is_true(&_1)) {
				break;
			}
			ZEPHIR_CALL_METHOD(&name, &data, "key", NULL, 0);
			zephir_check_call_status();
			ZEPHIR_CALL_METHOD(&value, &data, "current", NULL, 0);
			zephir_check_call_status();
				ZEPHIR_CALL_METHOD(NULL, &existing, "set", &_5, 0, &name, &value);
				zephir_check_call_status();
			ZEPHIR_CALL_METHOD(NULL, &data, "next", NULL, 0);
			zephir_check_call_status();
		}
	}
	ZEPHIR_INIT_NVAR(&value);
	ZEPHIR_INIT_NVAR(&name);
	zephir_update_property_zval(this_ptr, SL("headers"), &existing);
	RETURN_THIS();

}

/**
 * Sets HTTP response body. The parameter is automatically converted to JSON
 * and also sets default header: Content-Type: "application/json; charset=UTF-8"
 *
 *```php
 * $response->setJsonContent(
 *     [
 *         "status" => "OK",
 *     ]
 * );
 *```
 */
PHP_METHOD(Phalcon_Http_Response, setJsonContent) {

	zephir_method_globals *ZEPHIR_METHOD_GLOBALS_PTR = NULL;
	zephir_fcall_cache_entry *_3 = NULL;
	zend_long jsonOptions, depth, ZEPHIR_LAST_CALL_STATUS;
	zval *content, content_sub, *jsonOptions_param = NULL, *depth_param = NULL, _0, _1, _2, _4, _5;
	zval *this_ptr = getThis();

	ZVAL_UNDEF(&content_sub);
	ZVAL_UNDEF(&_0);
	ZVAL_UNDEF(&_1);
	ZVAL_UNDEF(&_2);
	ZVAL_UNDEF(&_4);
	ZVAL_UNDEF(&_5);

	ZEPHIR_MM_GROW();
	zephir_fetch_params(1, 1, 2, &content, &jsonOptions_param, &depth_param);

	if (!jsonOptions_param) {
		jsonOptions = 0;
	} else {
		jsonOptions = zephir_get_intval(jsonOptions_param);
	}
	if (!depth_param) {
		depth = 512;
	} else {
		depth = zephir_get_intval(depth_param);
	}


	ZEPHIR_INIT_VAR(&_0);
	ZVAL_STRING(&_0, "application/json");
	ZEPHIR_INIT_VAR(&_1);
	ZVAL_STRING(&_1, "UTF-8");
	ZEPHIR_CALL_METHOD(NULL, this_ptr, "setcontenttype", NULL, 0, &_0, &_1);
	zephir_check_call_status();
	ZVAL_LONG(&_4, jsonOptions);
	ZVAL_LONG(&_5, depth);
	ZEPHIR_CALL_CE_STATIC(&_2, phalcon_helper_json_ce, "encode", &_3, 14, content, &_4, &_5);
	zephir_check_call_status();
	ZEPHIR_CALL_METHOD(NULL, this_ptr, "setcontent", NULL, 0, &_2);
	zephir_check_call_status();
	RETURN_THIS();

}

/**
 * Sets Last-Modified header
 *
 *```php
 * $this->response->setLastModified(
 *     new DateTime()
 * );
 *```
 */
PHP_METHOD(Phalcon_Http_Response, setLastModified) {

	zephir_method_globals *ZEPHIR_METHOD_GLOBALS_PTR = NULL;
	zend_long ZEPHIR_LAST_CALL_STATUS;
	zval *datetime, datetime_sub, date, _0, _1, _2, _3;
	zval *this_ptr = getThis();

	ZVAL_UNDEF(&datetime_sub);
	ZVAL_UNDEF(&date);
	ZVAL_UNDEF(&_0);
	ZVAL_UNDEF(&_1);
	ZVAL_UNDEF(&_2);
	ZVAL_UNDEF(&_3);

	ZEPHIR_MM_GROW();
	zephir_fetch_params(1, 1, 0, &datetime);



	ZEPHIR_INIT_VAR(&date);
	if (zephir_clone(&date, datetime) == FAILURE) {
		RETURN_MM();
	}
	ZEPHIR_INIT_VAR(&_0);
	object_init_ex(&_0, php_date_get_timezone_ce());
	ZEPHIR_INIT_VAR(&_1);
	ZVAL_STRING(&_1, "UTC");
	ZEPHIR_CALL_METHOD(NULL, &_0, "__construct", NULL, 0, &_1);
	zephir_check_call_status();
	ZEPHIR_CALL_METHOD(NULL, &date, "settimezone", NULL, 0, &_0);
	zephir_check_call_status();
	ZEPHIR_INIT_NVAR(&_1);
	ZVAL_STRING(&_1, "D, d M Y H:i:s");
	ZEPHIR_CALL_METHOD(&_2, &date, "format", NULL, 0, &_1);
	zephir_check_call_status();
	ZEPHIR_INIT_VAR(&_3);
	ZEPHIR_CONCAT_VS(&_3, &_2, " GMT");
	ZEPHIR_INIT_NVAR(&_1);
	ZVAL_STRING(&_1, "Last-Modified");
	ZEPHIR_CALL_METHOD(NULL, this_ptr, "setheader", NULL, 0, &_1, &_3);
	zephir_check_call_status();
	RETURN_THIS();

}

/**
 * Sends a Not-Modified response
 */
PHP_METHOD(Phalcon_Http_Response, setNotModified) {

	zval _0, _1;
	zephir_method_globals *ZEPHIR_METHOD_GLOBALS_PTR = NULL;
	zend_long ZEPHIR_LAST_CALL_STATUS;
	zval *this_ptr = getThis();

	ZVAL_UNDEF(&_0);
	ZVAL_UNDEF(&_1);

	ZEPHIR_MM_GROW();

	ZVAL_LONG(&_0, 304);
	ZEPHIR_INIT_VAR(&_1);
	ZVAL_STRING(&_1, "Not modified");
	ZEPHIR_CALL_METHOD(NULL, this_ptr, "setstatuscode", NULL, 0, &_0, &_1);
	zephir_check_call_status();
	RETURN_THIS();

}

/**
 * Sets the HTTP response code
 *
 *```php
 * $response->setStatusCode(404, "Not Found");
 *```
 */
PHP_METHOD(Phalcon_Http_Response, setStatusCode) {

	zend_bool _5$$3, _10$$5;
	zend_string *_4;
	zend_ulong _3;
	zephir_method_globals *ZEPHIR_METHOD_GLOBALS_PTR = NULL;
	zephir_fcall_cache_entry *_8 = NULL, *_9 = NULL, *_13 = NULL;
	zval message, _15, _17;
	zval *code_param = NULL, *message_param = NULL, headers, currentHeadersRaw, key, statusCodes, defaultMessage, _0, *_1, _2, _14, _16, _18, _6$$3, _7$$3, _11$$5, _12$$5;
	zend_long code, ZEPHIR_LAST_CALL_STATUS;
	zval *this_ptr = getThis();

	ZVAL_UNDEF(&headers);
	ZVAL_UNDEF(&currentHeadersRaw);
	ZVAL_UNDEF(&key);
	ZVAL_UNDEF(&statusCodes);
	ZVAL_UNDEF(&defaultMessage);
	ZVAL_UNDEF(&_0);
	ZVAL_UNDEF(&_2);
	ZVAL_UNDEF(&_14);
	ZVAL_UNDEF(&_16);
	ZVAL_UNDEF(&_18);
	ZVAL_UNDEF(&_6$$3);
	ZVAL_UNDEF(&_7$$3);
	ZVAL_UNDEF(&_11$$5);
	ZVAL_UNDEF(&_12$$5);
	ZVAL_UNDEF(&message);
	ZVAL_UNDEF(&_15);
	ZVAL_UNDEF(&_17);

	ZEPHIR_MM_GROW();
	zephir_fetch_params(1, 1, 1, &code_param, &message_param);

	code = zephir_get_intval(code_param);
	if (!message_param) {
		ZEPHIR_INIT_VAR(&message);
		ZVAL_STRING(&message, "");
	} else {
		zephir_get_strval(&message, message_param);
	}


	ZEPHIR_CALL_METHOD(&headers, this_ptr, "getheaders", NULL, 0);
	zephir_check_call_status();
	ZEPHIR_CALL_METHOD(&currentHeadersRaw, &headers, "toarray", NULL, 0);
	zephir_check_call_status();
	ZEPHIR_INIT_VAR(&_0);
	zephir_is_iterable(&currentHeadersRaw, 0, "phalcon/Http/Response.zep", 722);
	if (Z_TYPE_P(&currentHeadersRaw) == IS_ARRAY) {
		ZEND_HASH_FOREACH_KEY_VAL(Z_ARRVAL_P(&currentHeadersRaw), _3, _4, _1)
		{
			ZEPHIR_INIT_NVAR(&key);
			if (_4 != NULL) { 
				ZVAL_STR_COPY(&key, _4);
			} else {
				ZVAL_LONG(&key, _3);
			}
			ZEPHIR_INIT_NVAR(&_0);
			ZVAL_COPY(&_0, _1);
			_5$$3 = Z_TYPE_P(&key) == IS_STRING;
			if (_5$$3) {
				ZEPHIR_INIT_NVAR(&_6$$3);
				ZVAL_STRING(&_6$$3, "HTTP/");
				ZEPHIR_CALL_FUNCTION(&_7$$3, "strstr", &_8, 292, &key, &_6$$3);
				zephir_check_call_status();
				_5$$3 = zephir_is_true(&_7$$3);
			}
			if (_5$$3) {
				ZEPHIR_CALL_METHOD(NULL, &headers, "remove", &_9, 0, &key);
				zephir_check_call_status();
			}
		} ZEND_HASH_FOREACH_END();
	} else {
		ZEPHIR_CALL_METHOD(NULL, &currentHeadersRaw, "rewind", NULL, 0);
		zephir_check_call_status();
		while (1) {
			ZEPHIR_CALL_METHOD(&_2, &currentHeadersRaw, "valid", NULL, 0);
			zephir_check_call_status();
			if (!zend_is_true(&_2)) {
				break;
			}
			ZEPHIR_CALL_METHOD(&key, &currentHeadersRaw, "key", NULL, 0);
			zephir_check_call_status();
			ZEPHIR_CALL_METHOD(&_0, &currentHeadersRaw, "current", NULL, 0);
			zephir_check_call_status();
				_10$$5 = Z_TYPE_P(&key) == IS_STRING;
				if (_10$$5) {
					ZEPHIR_INIT_NVAR(&_11$$5);
					ZVAL_STRING(&_11$$5, "HTTP/");
					ZEPHIR_CALL_FUNCTION(&_12$$5, "strstr", &_8, 292, &key, &_11$$5);
					zephir_check_call_status();
					_10$$5 = zephir_is_true(&_12$$5);
				}
				if (_10$$5) {
					ZEPHIR_CALL_METHOD(NULL, &headers, "remove", &_13, 0, &key);
					zephir_check_call_status();
				}
			ZEPHIR_CALL_METHOD(NULL, &currentHeadersRaw, "next", NULL, 0);
			zephir_check_call_status();
		}
	}
	ZEPHIR_INIT_NVAR(&_0);
	ZEPHIR_INIT_NVAR(&key);
	if (ZEPHIR_IS_STRING_IDENTICAL(&message, "")) {
		ZEPHIR_INIT_VAR(&statusCodes);
		zephir_create_array(&statusCodes, 67, 0);
		add_index_stringl(&statusCodes, 100, SL("Continue"));
		add_index_stringl(&statusCodes, 101, SL("Switching Protocols"));
		add_index_stringl(&statusCodes, 102, SL("Processing"));
		add_index_stringl(&statusCodes, 103, SL("Early Hints"));
		add_index_stringl(&statusCodes, 200, SL("OK"));
		add_index_stringl(&statusCodes, 201, SL("Created"));
		add_index_stringl(&statusCodes, 202, SL("Accepted"));
		add_index_stringl(&statusCodes, 203, SL("Non-Authoritative Information"));
		add_index_stringl(&statusCodes, 204, SL("No Content"));
		add_index_stringl(&statusCodes, 205, SL("Reset Content"));
		add_index_stringl(&statusCodes, 206, SL("Partial Content"));
		add_index_stringl(&statusCodes, 207, SL("Multi-status"));
		add_index_stringl(&statusCodes, 208, SL("Already Reported"));
		add_index_stringl(&statusCodes, 226, SL("IM Used"));
		add_index_stringl(&statusCodes, 300, SL("Multiple Choices"));
		add_index_stringl(&statusCodes, 301, SL("Moved Permanently"));
		add_index_stringl(&statusCodes, 302, SL("Found"));
		add_index_stringl(&statusCodes, 303, SL("See Other"));
		add_index_stringl(&statusCodes, 304, SL("Not Modified"));
		add_index_stringl(&statusCodes, 305, SL("Use Proxy"));
		add_index_stringl(&statusCodes, 306, SL("Switch Proxy"));
		add_index_stringl(&statusCodes, 307, SL("Temporary Redirect"));
		add_index_stringl(&statusCodes, 308, SL("Permanent Redirect"));
		add_index_stringl(&statusCodes, 400, SL("Bad Request"));
		add_index_stringl(&statusCodes, 401, SL("Unauthorized"));
		add_index_stringl(&statusCodes, 402, SL("Payment Required"));
		add_index_stringl(&statusCodes, 403, SL("Forbidden"));
		add_index_stringl(&statusCodes, 404, SL("Not Found"));
		add_index_stringl(&statusCodes, 405, SL("Method Not Allowed"));
		add_index_stringl(&statusCodes, 406, SL("Not Acceptable"));
		add_index_stringl(&statusCodes, 407, SL("Proxy Authentication Required"));
		add_index_stringl(&statusCodes, 408, SL("Request Time-out"));
		add_index_stringl(&statusCodes, 409, SL("Conflict"));
		add_index_stringl(&statusCodes, 410, SL("Gone"));
		add_index_stringl(&statusCodes, 411, SL("Length Required"));
		add_index_stringl(&statusCodes, 412, SL("Precondition Failed"));
		add_index_stringl(&statusCodes, 413, SL("Request Entity Too Large"));
		add_index_stringl(&statusCodes, 414, SL("Request-URI Too Large"));
		add_index_stringl(&statusCodes, 415, SL("Unsupported Media Type"));
		add_index_stringl(&statusCodes, 416, SL("Requested range not satisfiable"));
		add_index_stringl(&statusCodes, 417, SL("Expectation Failed"));
		add_index_stringl(&statusCodes, 418, SL("I'm a teapot"));
		add_index_stringl(&statusCodes, 421, SL("Misdirected Request"));
		add_index_stringl(&statusCodes, 422, SL("Unprocessable Entity"));
		add_index_stringl(&statusCodes, 423, SL("Locked"));
		add_index_stringl(&statusCodes, 424, SL("Failed Dependency"));
		add_index_stringl(&statusCodes, 425, SL("Unordered Collection"));
		add_index_stringl(&statusCodes, 426, SL("Upgrade Required"));
		add_index_stringl(&statusCodes, 428, SL("Precondition Required"));
		add_index_stringl(&statusCodes, 429, SL("Too Many Requests"));
		add_index_stringl(&statusCodes, 431, SL("Request Header Fields Too Large"));
		add_index_stringl(&statusCodes, 451, SL("Unavailable For Legal Reasons"));
		add_index_stringl(&statusCodes, 499, SL("Client Closed Request"));
		add_index_stringl(&statusCodes, 500, SL("Internal Server Error"));
		add_index_stringl(&statusCodes, 501, SL("Not Implemented"));
		add_index_stringl(&statusCodes, 502, SL("Bad Gateway"));
		add_index_stringl(&statusCodes, 503, SL("Service Unavailable"));
		add_index_stringl(&statusCodes, 504, SL("Gateway Time-out"));
		add_index_stringl(&statusCodes, 505, SL("HTTP Version not supported"));
		add_index_stringl(&statusCodes, 506, SL("Variant Also Negotiates"));
		add_index_stringl(&statusCodes, 507, SL("Insufficient Storage"));
		add_index_stringl(&statusCodes, 508, SL("Loop Detected"));
		add_index_stringl(&statusCodes, 510, SL("Not Extended"));
		add_index_stringl(&statusCodes, 511, SL("Network Authentication Required"));
		if (UNEXPECTED(!(zephir_array_isset_long(&statusCodes, code)))) {
			ZEPHIR_THROW_EXCEPTION_DEBUG_STR(phalcon_http_response_exception_ce, "Non-standard statuscode given without a message", "phalcon/Http/Response.zep", 799);
			return;
		}
		ZEPHIR_OBS_VAR(&defaultMessage);
		zephir_array_fetch_long(&defaultMessage, &statusCodes, code, PH_NOISY, "phalcon/Http/Response.zep", 802);
		zephir_get_strval(&message, &defaultMessage);
	}
	ZEPHIR_INIT_VAR(&_14);
	ZVAL_LONG(&_14, code);
	ZEPHIR_INIT_VAR(&_15);
	ZEPHIR_CONCAT_SVSV(&_15, "HTTP/1.1 ", &_14, " ", &message);
	ZEPHIR_CALL_METHOD(NULL, &headers, "setraw", NULL, 0, &_15);
	zephir_check_call_status();
	ZEPHIR_INIT_VAR(&_16);
	ZVAL_LONG(&_16, code);
	ZEPHIR_INIT_VAR(&_17);
	ZEPHIR_CONCAT_VSV(&_17, &_16, " ", &message);
	ZEPHIR_INIT_VAR(&_18);
	ZVAL_STRING(&_18, "Status");
	ZEPHIR_CALL_METHOD(NULL, &headers, "set", NULL, 0, &_18, &_17);
	zephir_check_call_status();
	RETURN_THIS();

}

/**
 * Send a raw header to the response
 *
 *```php
 * $response->setRawHeader("HTTP/1.1 404 Not Found");
 *```
 */
PHP_METHOD(Phalcon_Http_Response, setRawHeader) {

	zephir_method_globals *ZEPHIR_METHOD_GLOBALS_PTR = NULL;
	zend_long ZEPHIR_LAST_CALL_STATUS;
	zval *header_param = NULL, headers;
	zval header;
	zval *this_ptr = getThis();

	ZVAL_UNDEF(&header);
	ZVAL_UNDEF(&headers);

	ZEPHIR_MM_GROW();
	zephir_fetch_params(1, 1, 0, &header_param);

	zephir_get_strval(&header, header_param);


	ZEPHIR_CALL_METHOD(&headers, this_ptr, "getheaders", NULL, 0);
	zephir_check_call_status();
	ZEPHIR_CALL_METHOD(NULL, &headers, "setraw", NULL, 0, &header);
	zephir_check_call_status();
	RETURN_THIS();

}
<|MERGE_RESOLUTION|>--- conflicted
+++ resolved
@@ -1088,11 +1088,7 @@
 		} else {
 			ZEPHIR_INIT_VAR(&_6$$8);
 			ZVAL_STRING(&_6$$8, "\\15\\17\\\"");
-<<<<<<< HEAD
-			ZEPHIR_CALL_FUNCTION(&_7$$8, "addcslashes", NULL, 213, &basePath, &_6$$8);
-=======
 			ZEPHIR_CALL_FUNCTION(&_7$$8, "addcslashes", NULL, 214, &basePath, &_6$$8);
->>>>>>> 9c5d0d84
 			zephir_check_call_status();
 			ZEPHIR_CPY_WRT(&basePath, &_7$$8);
 			ZEPHIR_INIT_VAR(&_8$$8);
@@ -1457,7 +1453,7 @@
 	ZEPHIR_INIT_NVAR(&key);
 	if (ZEPHIR_IS_STRING_IDENTICAL(&message, "")) {
 		ZEPHIR_INIT_VAR(&statusCodes);
-		zephir_create_array(&statusCodes, 67, 0);
+		zephir_create_array(&statusCodes, 64, 0);
 		add_index_stringl(&statusCodes, 100, SL("Continue"));
 		add_index_stringl(&statusCodes, 101, SL("Switching Protocols"));
 		add_index_stringl(&statusCodes, 102, SL("Processing"));
