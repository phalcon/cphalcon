--- conflicted
+++ resolved
@@ -520,11 +520,7 @@
 		zephir_read_property(&_1$$3, this_ptr, SL("messages"), PH_NOISY_CC | PH_READONLY);
 		ZVAL_LONG(&_2$$3, 1);
 		ZEPHIR_MAKE_REF(&_1$$3);
-<<<<<<< HEAD
-		ZEPHIR_CALL_FUNCTION(NULL, "array_splice", NULL, 437, &_1$$3, index, &_2$$3);
-=======
 		ZEPHIR_CALL_FUNCTION(NULL, "array_splice", NULL, 439, &_1$$3, index, &_2$$3);
->>>>>>> f2a65a3d
 		ZEPHIR_UNREF(&_1$$3);
 		zephir_check_call_status();
 	}
