
#ifdef HAVE_CONFIG_H
#include "../../ext_config.h"
#endif

#include <php.h>
#include "../../php_ext.h"
#include "../../ext.h"

#include <Zend/zend_operators.h>
#include <Zend/zend_exceptions.h>
#include <Zend/zend_interfaces.h>

#include "kernel/main.h"
#include "kernel/memory.h"
#include "kernel/fcall.h"
#include "kernel/array.h"
#include "kernel/object.h"
#include "kernel/operators.h"
#include "phalcon/annotations/scanner.h"
#include "phalcon/annotations/annot.h"


/**
 * This file is part of the Phalcon Framework.
 *
 * (c) Phalcon Team <team@phalcon.io>
 *
 * For the full copyright and license information, please view the LICENSE.txt
 * file that was distributed with this source code.
 */
/**
 * Parses docblocks returning an array with the found annotations
 */
ZEPHIR_INIT_CLASS(Phalcon_Annotations_Reader) {

	ZEPHIR_REGISTER_CLASS(Phalcon\\Annotations, Reader, phalcon, annotations_reader, phalcon_annotations_reader_method_entry, 0);

	zend_class_implements(phalcon_annotations_reader_ce, 1, phalcon_annotations_readerinterface_ce);
	return SUCCESS;

}

/**
 * Reads annotations from the class docblocks, its methods and/or properties
 */
PHP_METHOD(Phalcon_Annotations_Reader, parse) {

	zval annotations;
	zephir_method_globals *ZEPHIR_METHOD_GLOBALS_PTR = NULL;
	zend_long ZEPHIR_LAST_CALL_STATUS, line = 0;
	zval *className_param = NULL, reflection, comment, properties, methods, property, method, classAnnotations, annotationsProperties, propertyAnnotations, annotationsMethods, methodAnnotations, _0$$3, _1$$3, *_2$$5, _3$$5, _4$$7, _5$$7, _6$$8, _7$$10, _8$$10, _9$$11, *_10$$13, _11$$13, _12$$15, _13$$15, _14$$16, _15$$18, _16$$18, _17$$19;
	zval className;
	zval *this_ptr = getThis();

	ZVAL_UNDEF(&className);
	ZVAL_UNDEF(&reflection);
	ZVAL_UNDEF(&comment);
	ZVAL_UNDEF(&properties);
	ZVAL_UNDEF(&methods);
	ZVAL_UNDEF(&property);
	ZVAL_UNDEF(&method);
	ZVAL_UNDEF(&classAnnotations);
	ZVAL_UNDEF(&annotationsProperties);
	ZVAL_UNDEF(&propertyAnnotations);
	ZVAL_UNDEF(&annotationsMethods);
	ZVAL_UNDEF(&methodAnnotations);
	ZVAL_UNDEF(&_0$$3);
	ZVAL_UNDEF(&_1$$3);
	ZVAL_UNDEF(&_3$$5);
	ZVAL_UNDEF(&_4$$7);
	ZVAL_UNDEF(&_5$$7);
	ZVAL_UNDEF(&_6$$8);
	ZVAL_UNDEF(&_7$$10);
	ZVAL_UNDEF(&_8$$10);
	ZVAL_UNDEF(&_9$$11);
	ZVAL_UNDEF(&_11$$13);
	ZVAL_UNDEF(&_12$$15);
	ZVAL_UNDEF(&_13$$15);
	ZVAL_UNDEF(&_14$$16);
	ZVAL_UNDEF(&_15$$18);
	ZVAL_UNDEF(&_16$$18);
	ZVAL_UNDEF(&_17$$19);
	ZVAL_UNDEF(&annotations);

	ZEPHIR_MM_GROW();
	zephir_fetch_params(1, 1, 0, &className_param);

	zephir_get_strval(&className, className_param);


	ZEPHIR_INIT_VAR(&annotations);
	array_init(&annotations);
	ZEPHIR_INIT_VAR(&reflection);
	object_init_ex(&reflection, zephir_get_internal_ce(SL("reflectionclass")));
<<<<<<< HEAD
	ZEPHIR_CALL_METHOD(NULL, &reflection, "__construct", NULL, 153, &className);
	zephir_check_call_status();
	ZEPHIR_CALL_METHOD(&comment, &reflection, "getdoccomment", NULL, 154);
	zephir_check_call_status();
	if (Z_TYPE_P(&comment) == IS_STRING) {
		ZEPHIR_INIT_VAR(&classAnnotations);
		ZEPHIR_CALL_METHOD(&_0$$3, &reflection, "getfilename", NULL, 155);
		zephir_check_call_status();
		ZEPHIR_CALL_METHOD(&_1$$3, &reflection, "getstartline", NULL, 156);
=======
	ZEPHIR_CALL_METHOD(NULL, &reflection, "__construct", NULL, 155, &className);
	zephir_check_call_status();
	ZEPHIR_CALL_METHOD(&comment, &reflection, "getdoccomment", NULL, 156);
	zephir_check_call_status();
	if (Z_TYPE_P(&comment) == IS_STRING) {
		ZEPHIR_INIT_VAR(&classAnnotations);
		ZEPHIR_CALL_METHOD(&_0$$3, &reflection, "getfilename", NULL, 157);
		zephir_check_call_status();
		ZEPHIR_CALL_METHOD(&_1$$3, &reflection, "getstartline", NULL, 158);
>>>>>>> f2a65a3d
		zephir_check_call_status();
		ZEPHIR_LAST_CALL_STATUS = phannot_parse_annotations(&classAnnotations, &comment, &_0$$3, &_1$$3 TSRMLS_CC);
		zephir_check_call_status();
		if (Z_TYPE_P(&classAnnotations) == IS_ARRAY) {
			zephir_array_update_string(&annotations, SL("class"), &classAnnotations, PH_COPY | PH_SEPARATE);
		}
	}
<<<<<<< HEAD
	ZEPHIR_CALL_METHOD(&properties, &reflection, "getproperties", NULL, 157);
=======
	ZEPHIR_CALL_METHOD(&properties, &reflection, "getproperties", NULL, 159);
>>>>>>> f2a65a3d
	zephir_check_call_status();
	if (zephir_fast_count_int(&properties)) {
		line = 1;
		ZEPHIR_INIT_VAR(&annotationsProperties);
		array_init(&annotationsProperties);
		zephir_is_iterable(&properties, 0, "phalcon/Annotations/Reader.zep", 92);
		if (Z_TYPE_P(&properties) == IS_ARRAY) {
			ZEND_HASH_FOREACH_VAL(Z_ARRVAL_P(&properties), _2$$5)
			{
				ZEPHIR_INIT_NVAR(&property);
				ZVAL_COPY(&property, _2$$5);
				ZEPHIR_CALL_METHOD(&comment, &property, "getdoccomment", NULL, 0);
				zephir_check_call_status();
				if (Z_TYPE_P(&comment) == IS_STRING) {
					ZEPHIR_INIT_NVAR(&propertyAnnotations);
<<<<<<< HEAD
					ZEPHIR_CALL_METHOD(&_4$$7, &reflection, "getfilename", NULL, 155);
=======
					ZEPHIR_CALL_METHOD(&_4$$7, &reflection, "getfilename", NULL, 157);
>>>>>>> f2a65a3d
					zephir_check_call_status();
					ZVAL_LONG(&_5$$7, line);
					ZEPHIR_LAST_CALL_STATUS = phannot_parse_annotations(&propertyAnnotations, &comment, &_4$$7, &_5$$7 TSRMLS_CC);
					zephir_check_call_status();
					if (Z_TYPE_P(&propertyAnnotations) == IS_ARRAY) {
						ZEPHIR_OBS_NVAR(&_6$$8);
						zephir_read_property(&_6$$8, &property, SL("name"), PH_NOISY_CC);
						zephir_array_update_zval(&annotationsProperties, &_6$$8, &propertyAnnotations, PH_COPY | PH_SEPARATE);
					}
				}
			} ZEND_HASH_FOREACH_END();
		} else {
			ZEPHIR_CALL_METHOD(NULL, &properties, "rewind", NULL, 0);
			zephir_check_call_status();
			while (1) {
				ZEPHIR_CALL_METHOD(&_3$$5, &properties, "valid", NULL, 0);
				zephir_check_call_status();
				if (!zend_is_true(&_3$$5)) {
					break;
				}
				ZEPHIR_CALL_METHOD(&property, &properties, "current", NULL, 0);
				zephir_check_call_status();
					ZEPHIR_CALL_METHOD(&comment, &property, "getdoccomment", NULL, 0);
					zephir_check_call_status();
					if (Z_TYPE_P(&comment) == IS_STRING) {
						ZEPHIR_INIT_NVAR(&propertyAnnotations);
<<<<<<< HEAD
						ZEPHIR_CALL_METHOD(&_7$$10, &reflection, "getfilename", NULL, 155);
=======
						ZEPHIR_CALL_METHOD(&_7$$10, &reflection, "getfilename", NULL, 157);
>>>>>>> f2a65a3d
						zephir_check_call_status();
						ZVAL_LONG(&_8$$10, line);
						ZEPHIR_LAST_CALL_STATUS = phannot_parse_annotations(&propertyAnnotations, &comment, &_7$$10, &_8$$10 TSRMLS_CC);
						zephir_check_call_status();
						if (Z_TYPE_P(&propertyAnnotations) == IS_ARRAY) {
							ZEPHIR_OBS_NVAR(&_9$$11);
							zephir_read_property(&_9$$11, &property, SL("name"), PH_NOISY_CC);
							zephir_array_update_zval(&annotationsProperties, &_9$$11, &propertyAnnotations, PH_COPY | PH_SEPARATE);
						}
					}
				ZEPHIR_CALL_METHOD(NULL, &properties, "next", NULL, 0);
				zephir_check_call_status();
			}
		}
		ZEPHIR_INIT_NVAR(&property);
		if (zephir_fast_count_int(&annotationsProperties)) {
			zephir_array_update_string(&annotations, SL("properties"), &annotationsProperties, PH_COPY | PH_SEPARATE);
		}
	}
<<<<<<< HEAD
	ZEPHIR_CALL_METHOD(&methods, &reflection, "getmethods", NULL, 158);
=======
	ZEPHIR_CALL_METHOD(&methods, &reflection, "getmethods", NULL, 160);
>>>>>>> f2a65a3d
	zephir_check_call_status();
	if (zephir_fast_count_int(&methods)) {
		ZEPHIR_INIT_VAR(&annotationsMethods);
		array_init(&annotationsMethods);
		zephir_is_iterable(&methods, 0, "phalcon/Annotations/Reader.zep", 127);
		if (Z_TYPE_P(&methods) == IS_ARRAY) {
			ZEND_HASH_FOREACH_VAL(Z_ARRVAL_P(&methods), _10$$13)
			{
				ZEPHIR_INIT_NVAR(&method);
				ZVAL_COPY(&method, _10$$13);
				ZEPHIR_CALL_METHOD(&comment, &method, "getdoccomment", NULL, 0);
				zephir_check_call_status();
				if (Z_TYPE_P(&comment) == IS_STRING) {
					ZEPHIR_INIT_NVAR(&methodAnnotations);
					ZEPHIR_CALL_METHOD(&_12$$15, &method, "getfilename", NULL, 0);
					zephir_check_call_status();
					ZEPHIR_CALL_METHOD(&_13$$15, &method, "getstartline", NULL, 0);
					zephir_check_call_status();
					ZEPHIR_LAST_CALL_STATUS = phannot_parse_annotations(&methodAnnotations, &comment, &_12$$15, &_13$$15 TSRMLS_CC);
					zephir_check_call_status();
					if (Z_TYPE_P(&methodAnnotations) == IS_ARRAY) {
						ZEPHIR_OBS_NVAR(&_14$$16);
						zephir_read_property(&_14$$16, &method, SL("name"), PH_NOISY_CC);
						zephir_array_update_zval(&annotationsMethods, &_14$$16, &methodAnnotations, PH_COPY | PH_SEPARATE);
					}
				}
			} ZEND_HASH_FOREACH_END();
		} else {
			ZEPHIR_CALL_METHOD(NULL, &methods, "rewind", NULL, 0);
			zephir_check_call_status();
			while (1) {
				ZEPHIR_CALL_METHOD(&_11$$13, &methods, "valid", NULL, 0);
				zephir_check_call_status();
				if (!zend_is_true(&_11$$13)) {
					break;
				}
				ZEPHIR_CALL_METHOD(&method, &methods, "current", NULL, 0);
				zephir_check_call_status();
					ZEPHIR_CALL_METHOD(&comment, &method, "getdoccomment", NULL, 0);
					zephir_check_call_status();
					if (Z_TYPE_P(&comment) == IS_STRING) {
						ZEPHIR_INIT_NVAR(&methodAnnotations);
						ZEPHIR_CALL_METHOD(&_15$$18, &method, "getfilename", NULL, 0);
						zephir_check_call_status();
						ZEPHIR_CALL_METHOD(&_16$$18, &method, "getstartline", NULL, 0);
						zephir_check_call_status();
						ZEPHIR_LAST_CALL_STATUS = phannot_parse_annotations(&methodAnnotations, &comment, &_15$$18, &_16$$18 TSRMLS_CC);
						zephir_check_call_status();
						if (Z_TYPE_P(&methodAnnotations) == IS_ARRAY) {
							ZEPHIR_OBS_NVAR(&_17$$19);
							zephir_read_property(&_17$$19, &method, SL("name"), PH_NOISY_CC);
							zephir_array_update_zval(&annotationsMethods, &_17$$19, &methodAnnotations, PH_COPY | PH_SEPARATE);
						}
					}
				ZEPHIR_CALL_METHOD(NULL, &methods, "next", NULL, 0);
				zephir_check_call_status();
			}
		}
		ZEPHIR_INIT_NVAR(&method);
		if (zephir_fast_count_int(&annotationsMethods)) {
			zephir_array_update_string(&annotations, SL("methods"), &annotationsMethods, PH_COPY | PH_SEPARATE);
		}
	}
	RETURN_CTOR(&annotations);

}

/**
 * Parses a raw doc block returning the annotations found
 */
PHP_METHOD(Phalcon_Annotations_Reader, parseDocBlock) {

	zephir_method_globals *ZEPHIR_METHOD_GLOBALS_PTR = NULL;
	zend_long ZEPHIR_LAST_CALL_STATUS;
	zval *docBlock_param = NULL, *file = NULL, file_sub, *line = NULL, line_sub, __$null;
	zval docBlock;
	zval *this_ptr = getThis();

	ZVAL_UNDEF(&docBlock);
	ZVAL_UNDEF(&file_sub);
	ZVAL_UNDEF(&line_sub);
	ZVAL_NULL(&__$null);

	ZEPHIR_MM_GROW();
	zephir_fetch_params(1, 1, 2, &docBlock_param, &file, &line);

	zephir_get_strval(&docBlock, docBlock_param);
	if (!file) {
		file = &file_sub;
		ZEPHIR_CPY_WRT(file, &__$null);
	} else {
		ZEPHIR_SEPARATE_PARAM(file);
	}
	if (!line) {
		line = &line_sub;
		line = &__$null;
	}


	if (Z_TYPE_P(file) != IS_STRING) {
		ZEPHIR_INIT_NVAR(file);
		ZVAL_STRING(file, "eval code");
	}
	ZEPHIR_LAST_CALL_STATUS = phannot_parse_annotations(return_value, &docBlock, file, line TSRMLS_CC);
	zephir_check_call_status();
	RETURN_MM();

}
<|MERGE_RESOLUTION|>--- conflicted
+++ resolved
@@ -93,17 +93,6 @@
 	array_init(&annotations);
 	ZEPHIR_INIT_VAR(&reflection);
 	object_init_ex(&reflection, zephir_get_internal_ce(SL("reflectionclass")));
-<<<<<<< HEAD
-	ZEPHIR_CALL_METHOD(NULL, &reflection, "__construct", NULL, 153, &className);
-	zephir_check_call_status();
-	ZEPHIR_CALL_METHOD(&comment, &reflection, "getdoccomment", NULL, 154);
-	zephir_check_call_status();
-	if (Z_TYPE_P(&comment) == IS_STRING) {
-		ZEPHIR_INIT_VAR(&classAnnotations);
-		ZEPHIR_CALL_METHOD(&_0$$3, &reflection, "getfilename", NULL, 155);
-		zephir_check_call_status();
-		ZEPHIR_CALL_METHOD(&_1$$3, &reflection, "getstartline", NULL, 156);
-=======
 	ZEPHIR_CALL_METHOD(NULL, &reflection, "__construct", NULL, 155, &className);
 	zephir_check_call_status();
 	ZEPHIR_CALL_METHOD(&comment, &reflection, "getdoccomment", NULL, 156);
@@ -113,7 +102,6 @@
 		ZEPHIR_CALL_METHOD(&_0$$3, &reflection, "getfilename", NULL, 157);
 		zephir_check_call_status();
 		ZEPHIR_CALL_METHOD(&_1$$3, &reflection, "getstartline", NULL, 158);
->>>>>>> f2a65a3d
 		zephir_check_call_status();
 		ZEPHIR_LAST_CALL_STATUS = phannot_parse_annotations(&classAnnotations, &comment, &_0$$3, &_1$$3 TSRMLS_CC);
 		zephir_check_call_status();
@@ -121,11 +109,7 @@
 			zephir_array_update_string(&annotations, SL("class"), &classAnnotations, PH_COPY | PH_SEPARATE);
 		}
 	}
-<<<<<<< HEAD
-	ZEPHIR_CALL_METHOD(&properties, &reflection, "getproperties", NULL, 157);
-=======
 	ZEPHIR_CALL_METHOD(&properties, &reflection, "getproperties", NULL, 159);
->>>>>>> f2a65a3d
 	zephir_check_call_status();
 	if (zephir_fast_count_int(&properties)) {
 		line = 1;
@@ -141,11 +125,7 @@
 				zephir_check_call_status();
 				if (Z_TYPE_P(&comment) == IS_STRING) {
 					ZEPHIR_INIT_NVAR(&propertyAnnotations);
-<<<<<<< HEAD
-					ZEPHIR_CALL_METHOD(&_4$$7, &reflection, "getfilename", NULL, 155);
-=======
 					ZEPHIR_CALL_METHOD(&_4$$7, &reflection, "getfilename", NULL, 157);
->>>>>>> f2a65a3d
 					zephir_check_call_status();
 					ZVAL_LONG(&_5$$7, line);
 					ZEPHIR_LAST_CALL_STATUS = phannot_parse_annotations(&propertyAnnotations, &comment, &_4$$7, &_5$$7 TSRMLS_CC);
@@ -172,11 +152,7 @@
 					zephir_check_call_status();
 					if (Z_TYPE_P(&comment) == IS_STRING) {
 						ZEPHIR_INIT_NVAR(&propertyAnnotations);
-<<<<<<< HEAD
-						ZEPHIR_CALL_METHOD(&_7$$10, &reflection, "getfilename", NULL, 155);
-=======
 						ZEPHIR_CALL_METHOD(&_7$$10, &reflection, "getfilename", NULL, 157);
->>>>>>> f2a65a3d
 						zephir_check_call_status();
 						ZVAL_LONG(&_8$$10, line);
 						ZEPHIR_LAST_CALL_STATUS = phannot_parse_annotations(&propertyAnnotations, &comment, &_7$$10, &_8$$10 TSRMLS_CC);
@@ -196,11 +172,7 @@
 			zephir_array_update_string(&annotations, SL("properties"), &annotationsProperties, PH_COPY | PH_SEPARATE);
 		}
 	}
-<<<<<<< HEAD
-	ZEPHIR_CALL_METHOD(&methods, &reflection, "getmethods", NULL, 158);
-=======
 	ZEPHIR_CALL_METHOD(&methods, &reflection, "getmethods", NULL, 160);
->>>>>>> f2a65a3d
 	zephir_check_call_status();
 	if (zephir_fast_count_int(&methods)) {
 		ZEPHIR_INIT_VAR(&annotationsMethods);
