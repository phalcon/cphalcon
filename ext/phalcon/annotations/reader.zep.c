
#ifdef HAVE_CONFIG_H
#include "../../ext_config.h"
#endif

#include <php.h>
#include "../../php_ext.h"
#include "../../ext.h"

#include <Zend/zend_operators.h>
#include <Zend/zend_exceptions.h>
#include <Zend/zend_interfaces.h>

#include "kernel/main.h"
#include "kernel/memory.h"
#include "kernel/fcall.h"
#include "kernel/array.h"
#include "kernel/object.h"
#include "kernel/operators.h"
#include "phalcon/annotations/scanner.h"
#include "phalcon/annotations/annot.h"


/**
 * This file is part of the Phalcon Framework.
 *
 * (c) Phalcon Team <team@phalconphp.com>
 *
 * For the full copyright and license information, please view the LICENSE.txt
 * file that was distributed with this source code.
 */
/**
 * Phalcon\Annotations\Reader
 *
 * Parses docblocks returning an array with the found annotations
 */
ZEPHIR_INIT_CLASS(Phalcon_Annotations_Reader) {

	ZEPHIR_REGISTER_CLASS(Phalcon\\Annotations, Reader, phalcon, annotations_reader, phalcon_annotations_reader_method_entry, 0);

	zend_class_implements(phalcon_annotations_reader_ce TSRMLS_CC, 1, phalcon_annotations_readerinterface_ce);
	return SUCCESS;

}

/**
 * Reads annotations from the class dockblocks, its methods and/or properties
 */
PHP_METHOD(Phalcon_Annotations_Reader, parse) {

	zend_long ZEPHIR_LAST_CALL_STATUS, line = 0;
	zval *className_param = NULL, annotations, reflection, comment, properties, methods, property, method, classAnnotations, annotationsProperties, propertyAnnotations, annotationsMethods, methodAnnotations, _0$$3, _1$$3, *_2$$5, _3$$7, _4$$7, _5$$8, *_6$$10, _7$$12, _8$$12, _9$$13;
	zval className;
	zval *this_ptr = getThis();

	ZVAL_UNDEF(&className);
	ZVAL_UNDEF(&annotations);
	ZVAL_UNDEF(&reflection);
	ZVAL_UNDEF(&comment);
	ZVAL_UNDEF(&properties);
	ZVAL_UNDEF(&methods);
	ZVAL_UNDEF(&property);
	ZVAL_UNDEF(&method);
	ZVAL_UNDEF(&classAnnotations);
	ZVAL_UNDEF(&annotationsProperties);
	ZVAL_UNDEF(&propertyAnnotations);
	ZVAL_UNDEF(&annotationsMethods);
	ZVAL_UNDEF(&methodAnnotations);
	ZVAL_UNDEF(&_0$$3);
	ZVAL_UNDEF(&_1$$3);
	ZVAL_UNDEF(&_3$$7);
	ZVAL_UNDEF(&_4$$7);
	ZVAL_UNDEF(&_5$$8);
	ZVAL_UNDEF(&_7$$12);
	ZVAL_UNDEF(&_8$$12);
	ZVAL_UNDEF(&_9$$13);

	ZEPHIR_MM_GROW();
	zephir_fetch_params(1, 1, 0, &className_param);

	zephir_get_strval(&className, className_param);


	ZEPHIR_INIT_VAR(&annotations);
	array_init(&annotations);
	ZEPHIR_INIT_VAR(&reflection);
	object_init_ex(&reflection, zephir_get_internal_ce(SL("reflectionclass")));
<<<<<<< HEAD
	ZEPHIR_CALL_METHOD(NULL, &reflection, "__construct", NULL, 98, &className);
	zephir_check_call_status();
	ZEPHIR_CALL_METHOD(&comment, &reflection, "getdoccomment", NULL, 99);
	zephir_check_call_status();
	if (Z_TYPE_P(&comment) == IS_STRING) {
		ZEPHIR_INIT_VAR(&classAnnotations);
		ZEPHIR_CALL_METHOD(&_0$$3, &reflection, "getfilename", NULL, 100);
		zephir_check_call_status();
		ZEPHIR_CALL_METHOD(&_1$$3, &reflection, "getstartline", NULL, 101);
=======
	ZEPHIR_CALL_METHOD(NULL, &reflection, "__construct", NULL, 83, &className);
	zephir_check_call_status();
	ZEPHIR_CALL_METHOD(&comment, &reflection, "getdoccomment", NULL, 84);
	zephir_check_call_status();
	if (Z_TYPE_P(&comment) == IS_STRING) {
		ZEPHIR_INIT_VAR(&classAnnotations);
		ZEPHIR_CALL_METHOD(&_0$$3, &reflection, "getfilename", NULL, 85);
		zephir_check_call_status();
		ZEPHIR_CALL_METHOD(&_1$$3, &reflection, "getstartline", NULL, 86);
>>>>>>> f8defde8
		zephir_check_call_status();
		ZEPHIR_LAST_CALL_STATUS = phannot_parse_annotations(&classAnnotations, &comment, &_0$$3, &_1$$3 TSRMLS_CC);
		zephir_check_call_status();
		if (Z_TYPE_P(&classAnnotations) == IS_ARRAY) {
			zephir_array_update_string(&annotations, SL("class"), &classAnnotations, PH_COPY | PH_SEPARATE);
		}
	}
<<<<<<< HEAD
	ZEPHIR_CALL_METHOD(&properties, &reflection, "getproperties", NULL, 102);
=======
	ZEPHIR_CALL_METHOD(&properties, &reflection, "getproperties", NULL, 87);
>>>>>>> f8defde8
	zephir_check_call_status();
	if (zephir_fast_count_int(&properties TSRMLS_CC)) {
		line = 1;
		ZEPHIR_INIT_VAR(&annotationsProperties);
		array_init(&annotationsProperties);
		zephir_is_iterable(&properties, 0, "phalcon/annotations/reader.zep", 87);
		ZEND_HASH_FOREACH_VAL(Z_ARRVAL_P(&properties), _2$$5)
		{
			ZEPHIR_INIT_NVAR(&property);
			ZVAL_COPY(&property, _2$$5);
			ZEPHIR_CALL_METHOD(&comment, &property, "getdoccomment", NULL, 0);
			zephir_check_call_status();
			if (Z_TYPE_P(&comment) == IS_STRING) {
				ZEPHIR_INIT_NVAR(&propertyAnnotations);
<<<<<<< HEAD
				ZEPHIR_CALL_METHOD(&_3$$7, &reflection, "getfilename", NULL, 100);
=======
				ZEPHIR_CALL_METHOD(&_3$$7, &reflection, "getfilename", NULL, 85);
>>>>>>> f8defde8
				zephir_check_call_status();
				ZVAL_LONG(&_4$$7, line);
				ZEPHIR_LAST_CALL_STATUS = phannot_parse_annotations(&propertyAnnotations, &comment, &_3$$7, &_4$$7 TSRMLS_CC);
				zephir_check_call_status();
				if (Z_TYPE_P(&propertyAnnotations) == IS_ARRAY) {
					ZEPHIR_OBS_NVAR(&_5$$8);
					zephir_read_property(&_5$$8, &property, SL("name"), PH_NOISY_CC);
					zephir_array_update_zval(&annotationsProperties, &_5$$8, &propertyAnnotations, PH_COPY | PH_SEPARATE);
				}
			}
		} ZEND_HASH_FOREACH_END();
		ZEPHIR_INIT_NVAR(&property);
		if (zephir_fast_count_int(&annotationsProperties TSRMLS_CC)) {
			zephir_array_update_string(&annotations, SL("properties"), &annotationsProperties, PH_COPY | PH_SEPARATE);
		}
	}
<<<<<<< HEAD
	ZEPHIR_CALL_METHOD(&methods, &reflection, "getmethods", NULL, 103);
=======
	ZEPHIR_CALL_METHOD(&methods, &reflection, "getmethods", NULL, 88);
>>>>>>> f8defde8
	zephir_check_call_status();
	if (zephir_fast_count_int(&methods TSRMLS_CC)) {
		ZEPHIR_INIT_VAR(&annotationsMethods);
		array_init(&annotationsMethods);
		zephir_is_iterable(&methods, 0, "phalcon/annotations/reader.zep", 117);
		ZEND_HASH_FOREACH_VAL(Z_ARRVAL_P(&methods), _6$$10)
		{
			ZEPHIR_INIT_NVAR(&method);
			ZVAL_COPY(&method, _6$$10);
			ZEPHIR_CALL_METHOD(&comment, &method, "getdoccomment", NULL, 0);
			zephir_check_call_status();
			if (Z_TYPE_P(&comment) == IS_STRING) {
				ZEPHIR_INIT_NVAR(&methodAnnotations);
				ZEPHIR_CALL_METHOD(&_7$$12, &method, "getfilename", NULL, 0);
				zephir_check_call_status();
				ZEPHIR_CALL_METHOD(&_8$$12, &method, "getstartline", NULL, 0);
				zephir_check_call_status();
				ZEPHIR_LAST_CALL_STATUS = phannot_parse_annotations(&methodAnnotations, &comment, &_7$$12, &_8$$12 TSRMLS_CC);
				zephir_check_call_status();
				if (Z_TYPE_P(&methodAnnotations) == IS_ARRAY) {
					ZEPHIR_OBS_NVAR(&_9$$13);
					zephir_read_property(&_9$$13, &method, SL("name"), PH_NOISY_CC);
					zephir_array_update_zval(&annotationsMethods, &_9$$13, &methodAnnotations, PH_COPY | PH_SEPARATE);
				}
			}
		} ZEND_HASH_FOREACH_END();
		ZEPHIR_INIT_NVAR(&method);
		if (zephir_fast_count_int(&annotationsMethods TSRMLS_CC)) {
			zephir_array_update_string(&annotations, SL("methods"), &annotationsMethods, PH_COPY | PH_SEPARATE);
		}
	}
	RETURN_CCTOR(&annotations);

}

/**
 * Parses a raw doc block returning the annotations found
 */
PHP_METHOD(Phalcon_Annotations_Reader, parseDocBlock) {

	zend_long ZEPHIR_LAST_CALL_STATUS;
	zval *docBlock_param = NULL, *file = NULL, file_sub, *line = NULL, line_sub, __$null;
	zval docBlock;
	zval *this_ptr = getThis();

	ZVAL_UNDEF(&docBlock);
	ZVAL_UNDEF(&file_sub);
	ZVAL_UNDEF(&line_sub);
	ZVAL_NULL(&__$null);

	ZEPHIR_MM_GROW();
	zephir_fetch_params(1, 1, 2, &docBlock_param, &file, &line);

	zephir_get_strval(&docBlock, docBlock_param);
	if (!file) {
		file = &file_sub;
		ZEPHIR_CPY_WRT(file, &__$null);
	} else {
		ZEPHIR_SEPARATE_PARAM(file);
	}
	if (!line) {
		line = &line_sub;
		line = &__$null;
	}


	if (Z_TYPE_P(file) != IS_STRING) {
		ZEPHIR_INIT_NVAR(file);
		ZVAL_STRING(file, "eval code");
	}
	ZEPHIR_LAST_CALL_STATUS = phannot_parse_annotations(return_value, &docBlock, file, line TSRMLS_CC);
	zephir_check_call_status();
	RETURN_MM();

}
<|MERGE_RESOLUTION|>--- conflicted
+++ resolved
@@ -85,17 +85,6 @@
 	array_init(&annotations);
 	ZEPHIR_INIT_VAR(&reflection);
 	object_init_ex(&reflection, zephir_get_internal_ce(SL("reflectionclass")));
-<<<<<<< HEAD
-	ZEPHIR_CALL_METHOD(NULL, &reflection, "__construct", NULL, 98, &className);
-	zephir_check_call_status();
-	ZEPHIR_CALL_METHOD(&comment, &reflection, "getdoccomment", NULL, 99);
-	zephir_check_call_status();
-	if (Z_TYPE_P(&comment) == IS_STRING) {
-		ZEPHIR_INIT_VAR(&classAnnotations);
-		ZEPHIR_CALL_METHOD(&_0$$3, &reflection, "getfilename", NULL, 100);
-		zephir_check_call_status();
-		ZEPHIR_CALL_METHOD(&_1$$3, &reflection, "getstartline", NULL, 101);
-=======
 	ZEPHIR_CALL_METHOD(NULL, &reflection, "__construct", NULL, 83, &className);
 	zephir_check_call_status();
 	ZEPHIR_CALL_METHOD(&comment, &reflection, "getdoccomment", NULL, 84);
@@ -105,7 +94,6 @@
 		ZEPHIR_CALL_METHOD(&_0$$3, &reflection, "getfilename", NULL, 85);
 		zephir_check_call_status();
 		ZEPHIR_CALL_METHOD(&_1$$3, &reflection, "getstartline", NULL, 86);
->>>>>>> f8defde8
 		zephir_check_call_status();
 		ZEPHIR_LAST_CALL_STATUS = phannot_parse_annotations(&classAnnotations, &comment, &_0$$3, &_1$$3 TSRMLS_CC);
 		zephir_check_call_status();
@@ -113,11 +101,7 @@
 			zephir_array_update_string(&annotations, SL("class"), &classAnnotations, PH_COPY | PH_SEPARATE);
 		}
 	}
-<<<<<<< HEAD
-	ZEPHIR_CALL_METHOD(&properties, &reflection, "getproperties", NULL, 102);
-=======
 	ZEPHIR_CALL_METHOD(&properties, &reflection, "getproperties", NULL, 87);
->>>>>>> f8defde8
 	zephir_check_call_status();
 	if (zephir_fast_count_int(&properties TSRMLS_CC)) {
 		line = 1;
@@ -132,11 +116,7 @@
 			zephir_check_call_status();
 			if (Z_TYPE_P(&comment) == IS_STRING) {
 				ZEPHIR_INIT_NVAR(&propertyAnnotations);
-<<<<<<< HEAD
-				ZEPHIR_CALL_METHOD(&_3$$7, &reflection, "getfilename", NULL, 100);
-=======
 				ZEPHIR_CALL_METHOD(&_3$$7, &reflection, "getfilename", NULL, 85);
->>>>>>> f8defde8
 				zephir_check_call_status();
 				ZVAL_LONG(&_4$$7, line);
 				ZEPHIR_LAST_CALL_STATUS = phannot_parse_annotations(&propertyAnnotations, &comment, &_3$$7, &_4$$7 TSRMLS_CC);
@@ -153,11 +133,7 @@
 			zephir_array_update_string(&annotations, SL("properties"), &annotationsProperties, PH_COPY | PH_SEPARATE);
 		}
 	}
-<<<<<<< HEAD
-	ZEPHIR_CALL_METHOD(&methods, &reflection, "getmethods", NULL, 103);
-=======
 	ZEPHIR_CALL_METHOD(&methods, &reflection, "getmethods", NULL, 88);
->>>>>>> f8defde8
 	zephir_check_call_status();
 	if (zephir_fast_count_int(&methods TSRMLS_CC)) {
 		ZEPHIR_INIT_VAR(&annotationsMethods);
