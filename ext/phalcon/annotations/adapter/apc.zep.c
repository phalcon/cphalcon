--- conflicted
+++ resolved
@@ -120,11 +120,7 @@
 	ZEPHIR_INIT_VAR(&_2);
 	ZEPHIR_CONCAT_SVV(&_2, "_PHAN", &_1, &key);
 	zephir_fast_strtolower(&_0, &_2);
-<<<<<<< HEAD
-	ZEPHIR_RETURN_CALL_FUNCTION("apc_fetch", NULL, 79, &_0);
-=======
 	ZEPHIR_RETURN_CALL_FUNCTION("apc_fetch", NULL, 81, &_0);
->>>>>>> b3b083d3
 	zephir_check_call_status();
 	RETURN_MM();
 
@@ -168,11 +164,7 @@
 	ZEPHIR_CONCAT_SVV(&_2, "_PHAN", &_1, &key);
 	zephir_fast_strtolower(&_0, &_2);
 	zephir_read_property(&_3, this_ptr, SL("_ttl"), PH_NOISY_CC | PH_READONLY);
-<<<<<<< HEAD
-	ZEPHIR_RETURN_CALL_FUNCTION("apc_store", NULL, 80, &_0, data, &_3);
-=======
 	ZEPHIR_RETURN_CALL_FUNCTION("apc_store", NULL, 82, &_0, data, &_3);
->>>>>>> b3b083d3
 	zephir_check_call_status();
 	RETURN_MM();
 
