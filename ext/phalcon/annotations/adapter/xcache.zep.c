
#ifdef HAVE_CONFIG_H
#include "../../../ext_config.h"
#endif

#include <php.h>
#include "../../../php_ext.h"
#include "../../../ext.h"

#include <Zend/zend_operators.h>
#include <Zend/zend_exceptions.h>
#include <Zend/zend_interfaces.h>

#include "kernel/main.h"
#include "kernel/memory.h"
#include "kernel/string.h"
#include "kernel/concat.h"
#include "kernel/fcall.h"
#include "ext/spl/spl_exceptions.h"
#include "kernel/exception.h"
#include "kernel/operators.h"


/**
 * Phalcon\Annotations\Adapter\Xcache
 *
 * Stores the parsed annotations to XCache. This adapter is suitable for production
 *
 *<code>
 * $annotations = new \Phalcon\Annotations\Adapter\Xcache();
 *</code>
 */
ZEPHIR_INIT_CLASS(Phalcon_Annotations_Adapter_Xcache) {

	ZEPHIR_REGISTER_CLASS_EX(Phalcon\\Annotations\\Adapter, Xcache, phalcon, annotations_adapter_xcache, phalcon_annotations_adapter_ce, phalcon_annotations_adapter_xcache_method_entry, 0);

	return SUCCESS;

}

/**
 * Reads parsed annotations from XCache
 */
PHP_METHOD(Phalcon_Annotations_Adapter_Xcache, read) {

	zend_long ZEPHIR_LAST_CALL_STATUS;
	zval *key_param = NULL, serialized, data, _0;
	zval key, _1;
	zval *this_ptr = getThis();

	ZVAL_UNDEF(&key);
	ZVAL_UNDEF(&_1);
	ZVAL_UNDEF(&serialized);
	ZVAL_UNDEF(&data);
	ZVAL_UNDEF(&_0);

	ZEPHIR_MM_GROW();
	zephir_fetch_params(1, 1, 0, &key_param);

	if (UNEXPECTED(Z_TYPE_P(key_param) != IS_STRING && Z_TYPE_P(key_param) != IS_NULL)) {
		zephir_throw_exception_string(spl_ce_InvalidArgumentException, SL("Parameter 'key' must be a string") TSRMLS_CC);
		RETURN_MM_NULL();
	}
	if (EXPECTED(Z_TYPE_P(key_param) == IS_STRING)) {
		zephir_get_strval(&key, key_param);
	} else {
		ZEPHIR_INIT_VAR(&key);
		ZVAL_EMPTY_STRING(&key);
	}


	ZEPHIR_INIT_VAR(&_0);
	ZEPHIR_INIT_VAR(&_1);
	ZEPHIR_CONCAT_SV(&_1, "_PHAN", &key);
	zephir_fast_strtolower(&_0, &_1);
<<<<<<< HEAD
	ZEPHIR_CALL_FUNCTION(&serialized, "xcache_get", NULL, 83, &_0);
	zephir_check_call_status();
	if (Z_TYPE_P(&serialized) == IS_STRING) {
		ZEPHIR_CALL_FUNCTION(&data, "unserialize", NULL, 61, &serialized);
=======
	ZEPHIR_CALL_FUNCTION(&serialized, "xcache_get", NULL, 85, &_0);
	zephir_check_call_status();
	if (Z_TYPE_P(&serialized) == IS_STRING) {
		ZEPHIR_CALL_FUNCTION(&data, "unserialize", NULL, 63, &serialized);
>>>>>>> b3b083d3
		zephir_check_call_status();
		if (Z_TYPE_P(&data) == IS_OBJECT) {
			RETURN_CCTOR(&data);
		}
	}
	RETURN_MM_BOOL(0);

}

/**
 * Writes parsed annotations to XCache
 */
PHP_METHOD(Phalcon_Annotations_Adapter_Xcache, write) {

	zend_long ZEPHIR_LAST_CALL_STATUS;
	zval *key_param = NULL, *data, data_sub, _0, _2;
	zval key, _1;
	zval *this_ptr = getThis();

	ZVAL_UNDEF(&key);
	ZVAL_UNDEF(&_1);
	ZVAL_UNDEF(&data_sub);
	ZVAL_UNDEF(&_0);
	ZVAL_UNDEF(&_2);

	ZEPHIR_MM_GROW();
	zephir_fetch_params(1, 2, 0, &key_param, &data);

	if (UNEXPECTED(Z_TYPE_P(key_param) != IS_STRING && Z_TYPE_P(key_param) != IS_NULL)) {
		zephir_throw_exception_string(spl_ce_InvalidArgumentException, SL("Parameter 'key' must be a string") TSRMLS_CC);
		RETURN_MM_NULL();
	}
	if (EXPECTED(Z_TYPE_P(key_param) == IS_STRING)) {
		zephir_get_strval(&key, key_param);
	} else {
		ZEPHIR_INIT_VAR(&key);
		ZVAL_EMPTY_STRING(&key);
	}


	ZEPHIR_INIT_VAR(&_0);
	ZEPHIR_INIT_VAR(&_1);
	ZEPHIR_CONCAT_SV(&_1, "_PHAN", &key);
	zephir_fast_strtolower(&_0, &_1);
<<<<<<< HEAD
	ZEPHIR_CALL_FUNCTION(&_2, "serialize", NULL, 60, data);
	zephir_check_call_status();
	ZEPHIR_CALL_FUNCTION(NULL, "xcache_set", NULL, 84, &_0, &_2);
=======
	ZEPHIR_CALL_FUNCTION(&_2, "serialize", NULL, 62, data);
	zephir_check_call_status();
	ZEPHIR_CALL_FUNCTION(NULL, "xcache_set", NULL, 86, &_0, &_2);
>>>>>>> b3b083d3
	zephir_check_call_status();
	ZEPHIR_MM_RESTORE();

}
<|MERGE_RESOLUTION|>--- conflicted
+++ resolved
@@ -73,17 +73,10 @@
 	ZEPHIR_INIT_VAR(&_1);
 	ZEPHIR_CONCAT_SV(&_1, "_PHAN", &key);
 	zephir_fast_strtolower(&_0, &_1);
-<<<<<<< HEAD
-	ZEPHIR_CALL_FUNCTION(&serialized, "xcache_get", NULL, 83, &_0);
-	zephir_check_call_status();
-	if (Z_TYPE_P(&serialized) == IS_STRING) {
-		ZEPHIR_CALL_FUNCTION(&data, "unserialize", NULL, 61, &serialized);
-=======
 	ZEPHIR_CALL_FUNCTION(&serialized, "xcache_get", NULL, 85, &_0);
 	zephir_check_call_status();
 	if (Z_TYPE_P(&serialized) == IS_STRING) {
 		ZEPHIR_CALL_FUNCTION(&data, "unserialize", NULL, 63, &serialized);
->>>>>>> b3b083d3
 		zephir_check_call_status();
 		if (Z_TYPE_P(&data) == IS_OBJECT) {
 			RETURN_CCTOR(&data);
@@ -128,15 +121,9 @@
 	ZEPHIR_INIT_VAR(&_1);
 	ZEPHIR_CONCAT_SV(&_1, "_PHAN", &key);
 	zephir_fast_strtolower(&_0, &_1);
-<<<<<<< HEAD
-	ZEPHIR_CALL_FUNCTION(&_2, "serialize", NULL, 60, data);
-	zephir_check_call_status();
-	ZEPHIR_CALL_FUNCTION(NULL, "xcache_set", NULL, 84, &_0, &_2);
-=======
 	ZEPHIR_CALL_FUNCTION(&_2, "serialize", NULL, 62, data);
 	zephir_check_call_status();
 	ZEPHIR_CALL_FUNCTION(NULL, "xcache_set", NULL, 86, &_0, &_2);
->>>>>>> b3b083d3
 	zephir_check_call_status();
 	ZEPHIR_MM_RESTORE();
 
