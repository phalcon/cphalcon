--- conflicted
+++ resolved
@@ -167,11 +167,7 @@
 			) {
 				ZEPHIR_GET_HVALUE(item, _3);
 				zephir_array_fetch_string(&_4, item, SL("expr"), PH_NOISY | PH_READONLY, "phalcon/annotations/annotation.zep", 121 TSRMLS_CC);
-<<<<<<< HEAD
-				ZEPHIR_CALL_METHOD(&resolvedItem, this_ptr, "getexpression", &_5, 82, _4);
-=======
-				ZEPHIR_CALL_METHOD(&resolvedItem, this_ptr, "getexpression", &_5, 86, _4);
->>>>>>> 08711796
+				ZEPHIR_CALL_METHOD(&resolvedItem, this_ptr, "getexpression", &_5, 83, _4);
 				zephir_check_call_status();
 				ZEPHIR_OBS_NVAR(name);
 				if (zephir_array_isset_string_fetch(&name, item, SS("name"), 0 TSRMLS_CC)) {
@@ -184,11 +180,7 @@
 		}
 		if (ZEPHIR_IS_LONG(type, 300)) {
 			object_init_ex(return_value, phalcon_annotations_annotation_ce);
-<<<<<<< HEAD
-			ZEPHIR_CALL_METHOD(NULL, return_value, "__construct", NULL, 83, expr);
-=======
-			ZEPHIR_CALL_METHOD(NULL, return_value, "__construct", NULL, 87, expr);
->>>>>>> 08711796
+			ZEPHIR_CALL_METHOD(NULL, return_value, "__construct", NULL, 84, expr);
 			zephir_check_call_status();
 			RETURN_MM();
 		}
