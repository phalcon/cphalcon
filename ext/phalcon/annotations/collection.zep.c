
#ifdef HAVE_CONFIG_H
#include "../../ext_config.h"
#endif

#include <php.h>
#include "../../php_ext.h"
#include "../../ext.h"

#include <Zend/zend_operators.h>
#include <Zend/zend_exceptions.h>
#include <Zend/zend_interfaces.h>

#include "kernel/main.h"
#include "ext/spl/spl_iterators.h"
#include "kernel/exception.h"
#include "kernel/memory.h"
#include "kernel/hash.h"
#include "kernel/fcall.h"
#include "kernel/array.h"
#include "kernel/object.h"
#include "kernel/operators.h"
#include "kernel/concat.h"


/**
 * Phalcon\Annotations\Collection
 *
 * Represents a collection of annotations. This class allows to traverse a group of annotations easily
 *
 *<code>
 * //Traverse annotations
 * foreach ($classAnnotations as $annotation) {
 *     echo 'Name=', $annotation->getName(), PHP_EOL;
 * }
 *
 * //Check if the annotations has a specific
 * var_dump($classAnnotations->has('Cacheable'));
 *
 * //Get an specific annotation in the collection
 * $annotation = $classAnnotations->get('Cacheable');
 *</code>
 */
ZEPHIR_INIT_CLASS(Phalcon_Annotations_Collection) {

	ZEPHIR_REGISTER_CLASS(Phalcon\\Annotations, Collection, phalcon, annotations_collection, phalcon_annotations_collection_method_entry, 0);

	zend_declare_property_long(phalcon_annotations_collection_ce, SL("_position"), 0, ZEND_ACC_PROTECTED TSRMLS_CC);

	zend_declare_property_null(phalcon_annotations_collection_ce, SL("_annotations"), ZEND_ACC_PROTECTED TSRMLS_CC);

	zend_class_implements(phalcon_annotations_collection_ce TSRMLS_CC, 1, zend_ce_iterator);
	zend_class_implements(phalcon_annotations_collection_ce TSRMLS_CC, 1, spl_ce_Countable);
	return SUCCESS;

}

/**
 * Phalcon\Annotations\Collection constructor
 *
 * @param array reflectionData
 */
PHP_METHOD(Phalcon_Annotations_Collection, __construct) {

	zephir_fcall_cache_entry *_5 = NULL;
	int ZEPHIR_LAST_CALL_STATUS;
	HashTable *_2;
	HashPosition _1;
	zend_bool _0;
	zval *reflectionData = NULL, *annotations, *annotationData = NULL, **_3, *_4 = NULL;

	ZEPHIR_MM_GROW();
	zephir_fetch_params(1, 0, 1, &reflectionData);

	if (!reflectionData) {
		reflectionData = ZEPHIR_GLOBAL(global_null);
	}


	_0 = Z_TYPE_P(reflectionData) != IS_NULL;
	if (_0) {
		_0 = Z_TYPE_P(reflectionData) != IS_ARRAY;
	}
	if (_0) {
		ZEPHIR_THROW_EXCEPTION_DEBUG_STR(phalcon_annotations_exception_ce, "Reflection data must be an array", "phalcon/annotations/collection.zep", 60);
		return;
	}
	ZEPHIR_INIT_VAR(annotations);
	array_init(annotations);
	if (Z_TYPE_P(reflectionData) == IS_ARRAY) {
		zephir_is_iterable(reflectionData, &_2, &_1, 0, 0, "phalcon/annotations/collection.zep", 68);
		for (
		  ; zephir_hash_get_current_data_ex(_2, (void**) &_3, &_1) == SUCCESS
		  ; zephir_hash_move_forward_ex(_2, &_1)
		) {
			ZEPHIR_GET_HVALUE(annotationData, _3);
			ZEPHIR_INIT_NVAR(_4);
			object_init_ex(_4, phalcon_annotations_annotation_ce);
<<<<<<< HEAD
			ZEPHIR_CALL_METHOD(NULL, _4, "__construct", &_5, 83, annotationData);
=======
			ZEPHIR_CALL_METHOD(NULL, _4, "__construct", &_5, 87, annotationData);
>>>>>>> 08711796
			zephir_check_call_status();
			zephir_array_append(&annotations, _4, PH_SEPARATE, "phalcon/annotations/collection.zep", 66);
		}
	}
	zephir_update_property_this(this_ptr, SL("_annotations"), annotations TSRMLS_CC);
	ZEPHIR_MM_RESTORE();

}

/**
 * Returns the number of annotations in the collection
 */
PHP_METHOD(Phalcon_Annotations_Collection, count) {

	zval *_0;


	_0 = zephir_fetch_nproperty_this(this_ptr, SL("_annotations"), PH_NOISY_CC);
	RETURN_LONG(zephir_fast_count_int(_0 TSRMLS_CC));

}

/**
 * Rewinds the internal iterator
 */
PHP_METHOD(Phalcon_Annotations_Collection, rewind) {

	zval *_0;


	ZEPHIR_INIT_ZVAL_NREF(_0);
	ZVAL_LONG(_0, 0);
	zephir_update_property_this(this_ptr, SL("_position"), _0 TSRMLS_CC);

}

/**
 * Returns the current annotation in the iterator
 *
 * @return \Phalcon\Annotations\Annotation
 */
PHP_METHOD(Phalcon_Annotations_Collection, current) {

	zval *annotation, *_0, *_1;


	_0 = zephir_fetch_nproperty_this(this_ptr, SL("_annotations"), PH_NOISY_CC);
	_1 = zephir_fetch_nproperty_this(this_ptr, SL("_position"), PH_NOISY_CC);
	if (zephir_array_isset_fetch(&annotation, _0, _1, 1 TSRMLS_CC)) {
		RETURN_CTORW(annotation);
	}
	RETURN_BOOL(0);

}

/**
 * Returns the current position/key in the iterator
 */
PHP_METHOD(Phalcon_Annotations_Collection, key) {


	RETURN_MEMBER(this_ptr, "_position");

}

/**
 * Moves the internal iteration pointer to the next position
 */
PHP_METHOD(Phalcon_Annotations_Collection, next) {


	RETURN_ON_FAILURE(zephir_property_incr(this_ptr, SL("_position") TSRMLS_CC));

}

/**
 * Check if the current annotation in the iterator is valid
 */
PHP_METHOD(Phalcon_Annotations_Collection, valid) {

	zval *_0, *_1;


	_0 = zephir_fetch_nproperty_this(this_ptr, SL("_annotations"), PH_NOISY_CC);
	_1 = zephir_fetch_nproperty_this(this_ptr, SL("_position"), PH_NOISY_CC);
	RETURN_BOOL(zephir_array_isset(_0, _1));

}

/**
 * Returns the internal annotations as an array
 */
PHP_METHOD(Phalcon_Annotations_Collection, getAnnotations) {


	RETURN_MEMBER(this_ptr, "_annotations");

}

/**
 * Returns the first annotation that match a name
 */
PHP_METHOD(Phalcon_Annotations_Collection, get) {

	int ZEPHIR_LAST_CALL_STATUS;
	HashTable *_1;
	HashPosition _0;
	zval *name_param = NULL, *annotation = NULL, *annotations, **_2, *_3 = NULL, *_4;
	zval *name = NULL, *_5;

	ZEPHIR_MM_GROW();
	zephir_fetch_params(1, 1, 0, &name_param);

	zephir_get_strval(name, name_param);


	ZEPHIR_OBS_VAR(annotations);
	zephir_read_property_this(&annotations, this_ptr, SL("_annotations"), PH_NOISY_CC);
	if (Z_TYPE_P(annotations) == IS_ARRAY) {
		zephir_is_iterable(annotations, &_1, &_0, 0, 0, "phalcon/annotations/collection.zep", 147);
		for (
		  ; zephir_hash_get_current_data_ex(_1, (void**) &_2, &_0) == SUCCESS
		  ; zephir_hash_move_forward_ex(_1, &_0)
		) {
			ZEPHIR_GET_HVALUE(annotation, _2);
			ZEPHIR_CALL_METHOD(&_3, annotation, "getname", NULL, 0);
			zephir_check_call_status();
			if (ZEPHIR_IS_EQUAL(name, _3)) {
				RETURN_CCTOR(annotation);
			}
		}
	}
	ZEPHIR_INIT_VAR(_4);
	object_init_ex(_4, phalcon_annotations_exception_ce);
	ZEPHIR_INIT_VAR(_5);
	ZEPHIR_CONCAT_SVS(_5, "Collection doesn't have an annotation called '", name, "'");
	ZEPHIR_CALL_METHOD(NULL, _4, "__construct", NULL, 9, _5);
	zephir_check_call_status();
	zephir_throw_exception_debug(_4, "phalcon/annotations/collection.zep", 149 TSRMLS_CC);
	ZEPHIR_MM_RESTORE();
	return;

}

/**
 * Returns all the annotations that match a name
 */
PHP_METHOD(Phalcon_Annotations_Collection, getAll) {

	int ZEPHIR_LAST_CALL_STATUS;
	HashTable *_1;
	HashPosition _0;
	zval *name_param = NULL, *annotations, *found, *annotation = NULL, **_2, *_3 = NULL;
	zval *name = NULL;

	ZEPHIR_MM_GROW();
	zephir_fetch_params(1, 1, 0, &name_param);

	zephir_get_strval(name, name_param);


	ZEPHIR_INIT_VAR(found);
	array_init(found);
	ZEPHIR_OBS_VAR(annotations);
	zephir_read_property_this(&annotations, this_ptr, SL("_annotations"), PH_NOISY_CC);
	if (Z_TYPE_P(annotations) == IS_ARRAY) {
		zephir_is_iterable(annotations, &_1, &_0, 0, 0, "phalcon/annotations/collection.zep", 167);
		for (
		  ; zephir_hash_get_current_data_ex(_1, (void**) &_2, &_0) == SUCCESS
		  ; zephir_hash_move_forward_ex(_1, &_0)
		) {
			ZEPHIR_GET_HVALUE(annotation, _2);
			ZEPHIR_CALL_METHOD(&_3, annotation, "getname", NULL, 0);
			zephir_check_call_status();
			if (ZEPHIR_IS_EQUAL(name, _3)) {
				zephir_array_append(&found, annotation, PH_SEPARATE, "phalcon/annotations/collection.zep", 164);
			}
		}
	}
	RETURN_CCTOR(found);

}

/**
 * Check if an annotation exists in a collection
 */
PHP_METHOD(Phalcon_Annotations_Collection, has) {

	int ZEPHIR_LAST_CALL_STATUS;
	HashTable *_1;
	HashPosition _0;
	zval *name_param = NULL, *annotations, *annotation = NULL, **_2, *_3 = NULL;
	zval *name = NULL;

	ZEPHIR_MM_GROW();
	zephir_fetch_params(1, 1, 0, &name_param);

	zephir_get_strval(name, name_param);


	ZEPHIR_OBS_VAR(annotations);
	zephir_read_property_this(&annotations, this_ptr, SL("_annotations"), PH_NOISY_CC);
	if (Z_TYPE_P(annotations) == IS_ARRAY) {
		zephir_is_iterable(annotations, &_1, &_0, 0, 0, "phalcon/annotations/collection.zep", 186);
		for (
		  ; zephir_hash_get_current_data_ex(_1, (void**) &_2, &_0) == SUCCESS
		  ; zephir_hash_move_forward_ex(_1, &_0)
		) {
			ZEPHIR_GET_HVALUE(annotation, _2);
			ZEPHIR_CALL_METHOD(&_3, annotation, "getname", NULL, 0);
			zephir_check_call_status();
			if (ZEPHIR_IS_EQUAL(name, _3)) {
				RETURN_MM_BOOL(1);
			}
		}
	}
	RETURN_MM_BOOL(0);

}
<|MERGE_RESOLUTION|>--- conflicted
+++ resolved
@@ -96,11 +96,7 @@
 			ZEPHIR_GET_HVALUE(annotationData, _3);
 			ZEPHIR_INIT_NVAR(_4);
 			object_init_ex(_4, phalcon_annotations_annotation_ce);
-<<<<<<< HEAD
-			ZEPHIR_CALL_METHOD(NULL, _4, "__construct", &_5, 83, annotationData);
-=======
-			ZEPHIR_CALL_METHOD(NULL, _4, "__construct", &_5, 87, annotationData);
->>>>>>> 08711796
+			ZEPHIR_CALL_METHOD(NULL, _4, "__construct", &_5, 84, annotationData);
 			zephir_check_call_status();
 			zephir_array_append(&annotations, _4, PH_SEPARATE, "phalcon/annotations/collection.zep", 66);
 		}
