
#ifdef HAVE_CONFIG_H
#include "../../../ext_config.h"
#endif

#include <php.h>
#include "../../../php_ext.h"
#include "../../../ext.h"

#include <Zend/zend_operators.h>
#include <Zend/zend_exceptions.h>
#include <Zend/zend_interfaces.h>

#include "kernel/main.h"
#include "kernel/object.h"
#include "kernel/array.h"
#include "kernel/memory.h"
#include "kernel/exception.h"
#include "kernel/fcall.h"
#include "kernel/operators.h"
#include "kernel/string.h"
#include "kernel/concat.h"
#include "kernel/math.h"


/**
 * Phalcon\Paginator\Adapter\QueryBuilder
 *
 * Pagination using a PHQL query builder as source of data
 *
 * <code>
 * use Phalcon\Paginator\Adapter\QueryBuilder;
 *
 * $builder = $this->modelsManager->createBuilder()
 *                 ->columns("id, name")
 *                 ->from("Robots")
 *                 ->orderBy("name");
 *
 * $paginator = new QueryBuilder(
 *     [
 *         "builder" => $builder,
 *         "limit"   => 20,
 *         "page"    => 1,
 *     ]
 * );
 *</code>
 */
ZEPHIR_INIT_CLASS(Phalcon_Paginator_Adapter_QueryBuilder) {

	ZEPHIR_REGISTER_CLASS_EX(Phalcon\\Paginator\\Adapter, QueryBuilder, phalcon, paginator_adapter_querybuilder, phalcon_paginator_adapter_ce, phalcon_paginator_adapter_querybuilder_method_entry, 0);

	/**
	 * Configuration of paginator by model
	 */
	zend_declare_property_null(phalcon_paginator_adapter_querybuilder_ce, SL("_config"), ZEND_ACC_PROTECTED TSRMLS_CC);

	/**
	 * Paginator's data
	 */
	zend_declare_property_null(phalcon_paginator_adapter_querybuilder_ce, SL("_builder"), ZEND_ACC_PROTECTED TSRMLS_CC);

	/**
	 * Columns for count query if builder has having
	 */
	zend_declare_property_null(phalcon_paginator_adapter_querybuilder_ce, SL("_columns"), ZEND_ACC_PROTECTED TSRMLS_CC);

	return SUCCESS;

}

/**
 * Phalcon\Paginator\Adapter\QueryBuilder
 */
PHP_METHOD(Phalcon_Paginator_Adapter_QueryBuilder, __construct) {

	zend_long ZEPHIR_LAST_CALL_STATUS;
	zval *config_param = NULL, builder, limit, page, columns;
	zval config;
	zval *this_ptr = getThis();

	ZVAL_UNDEF(&config);
	ZVAL_UNDEF(&builder);
	ZVAL_UNDEF(&limit);
	ZVAL_UNDEF(&page);
	ZVAL_UNDEF(&columns);

	ZEPHIR_MM_GROW();
	zephir_fetch_params(1, 1, 0, &config_param);

	zephir_get_arrval(&config, config_param);


	zephir_update_property_zval(this_ptr, SL("_config"), &config);
	ZEPHIR_OBS_VAR(&builder);
	if (!(zephir_array_isset_string_fetch(&builder, &config, SL("builder"), 0))) {
		ZEPHIR_THROW_EXCEPTION_DEBUG_STR(phalcon_paginator_exception_ce, "Parameter 'builder' is required", "phalcon/paginator/adapter/querybuilder.zep", 76);
		return;
	}
	ZEPHIR_OBS_VAR(&limit);
	if (!(zephir_array_isset_string_fetch(&limit, &config, SL("limit"), 0))) {
		ZEPHIR_THROW_EXCEPTION_DEBUG_STR(phalcon_paginator_exception_ce, "Parameter 'limit' is required", "phalcon/paginator/adapter/querybuilder.zep", 80);
		return;
	}
	ZEPHIR_OBS_VAR(&columns);
	if (zephir_array_isset_string_fetch(&columns, &config, SL("columns"), 0)) {
		zephir_update_property_zval(this_ptr, SL("_columns"), &columns);
	}
	ZEPHIR_CALL_METHOD(NULL, this_ptr, "setquerybuilder", NULL, 0, &builder);
	zephir_check_call_status();
	ZEPHIR_CALL_METHOD(NULL, this_ptr, "setlimit", NULL, 0, &limit);
	zephir_check_call_status();
	ZEPHIR_OBS_VAR(&page);
	if (zephir_array_isset_string_fetch(&page, &config, SL("page"), 0)) {
		ZEPHIR_CALL_METHOD(NULL, this_ptr, "setcurrentpage", NULL, 0, &page);
		zephir_check_call_status();
	}
	ZEPHIR_MM_RESTORE();

}

/**
 * Get the current page number
 */
PHP_METHOD(Phalcon_Paginator_Adapter_QueryBuilder, getCurrentPage) {

	zval *this_ptr = getThis();


	RETURN_MEMBER(getThis(), "_page");

}

/**
 * Set query builder object
 */
PHP_METHOD(Phalcon_Paginator_Adapter_QueryBuilder, setQueryBuilder) {

	zval *builder, builder_sub;
	zval *this_ptr = getThis();

	ZVAL_UNDEF(&builder_sub);

	zephir_fetch_params(0, 1, 0, &builder);



	zephir_update_property_zval(this_ptr, SL("_builder"), builder);
	RETURN_THISW();

}

/**
 * Get query builder object
 */
PHP_METHOD(Phalcon_Paginator_Adapter_QueryBuilder, getQueryBuilder) {

	zval *this_ptr = getThis();


	RETURN_MEMBER(getThis(), "_builder");

}

/**
 * Returns a slice of the resultset to show in the pagination
 */
PHP_METHOD(Phalcon_Paginator_Adapter_QueryBuilder, getPaginate) {

	zend_class_entry *_14$$16;
	zval _6$$14, _8$$15;
	zend_bool hasHaving = 0, hasGroup = 0, _2;
	zval originalBuilder, builder, totalBuilder, totalPages, limit, number, query, page, items, totalQuery, result, row, rowcount, next, sql, columns, db, model, modelClass, dbService, _0, _1, groups, _10, _3$$10, groupColumn$$11, _4$$14, _5$$14, _7$$14, _9$$15, _11$$17, _12$$17, _13$$16, _15$$16, _16$$16, _17$$16, _18$$16, _19$$16, _20$$16, _21$$16, _22$$18, _23$$18, _24$$18;
	zend_long ZEPHIR_LAST_CALL_STATUS, numberPage = 0, before = 0;
	zval *this_ptr = getThis();

	ZVAL_UNDEF(&originalBuilder);
	ZVAL_UNDEF(&builder);
	ZVAL_UNDEF(&totalBuilder);
	ZVAL_UNDEF(&totalPages);
	ZVAL_UNDEF(&limit);
	ZVAL_UNDEF(&number);
	ZVAL_UNDEF(&query);
	ZVAL_UNDEF(&page);
	ZVAL_UNDEF(&items);
	ZVAL_UNDEF(&totalQuery);
	ZVAL_UNDEF(&result);
	ZVAL_UNDEF(&row);
	ZVAL_UNDEF(&rowcount);
	ZVAL_UNDEF(&next);
	ZVAL_UNDEF(&sql);
	ZVAL_UNDEF(&columns);
	ZVAL_UNDEF(&db);
	ZVAL_UNDEF(&model);
	ZVAL_UNDEF(&modelClass);
	ZVAL_UNDEF(&dbService);
	ZVAL_UNDEF(&_0);
	ZVAL_UNDEF(&_1);
	ZVAL_UNDEF(&groups);
	ZVAL_UNDEF(&_10);
	ZVAL_UNDEF(&_3$$10);
	ZVAL_UNDEF(&groupColumn$$11);
	ZVAL_UNDEF(&_4$$14);
	ZVAL_UNDEF(&_5$$14);
	ZVAL_UNDEF(&_7$$14);
	ZVAL_UNDEF(&_9$$15);
	ZVAL_UNDEF(&_11$$17);
	ZVAL_UNDEF(&_12$$17);
	ZVAL_UNDEF(&_13$$16);
	ZVAL_UNDEF(&_15$$16);
	ZVAL_UNDEF(&_16$$16);
	ZVAL_UNDEF(&_17$$16);
	ZVAL_UNDEF(&_18$$16);
	ZVAL_UNDEF(&_19$$16);
	ZVAL_UNDEF(&_20$$16);
	ZVAL_UNDEF(&_21$$16);
	ZVAL_UNDEF(&_22$$18);
	ZVAL_UNDEF(&_23$$18);
	ZVAL_UNDEF(&_24$$18);
	ZVAL_UNDEF(&_6$$14);
	ZVAL_UNDEF(&_8$$15);

	ZEPHIR_MM_GROW();

	ZEPHIR_OBS_VAR(&originalBuilder);
	zephir_read_property(&originalBuilder, this_ptr, SL("_builder"), PH_NOISY_CC);
	ZEPHIR_OBS_VAR(&columns);
	zephir_read_property(&columns, this_ptr, SL("_columns"), PH_NOISY_CC);
	ZEPHIR_INIT_VAR(&builder);
	if (zephir_clone(&builder, &originalBuilder TSRMLS_CC) == FAILURE) {
		RETURN_MM();
	}
	ZEPHIR_INIT_VAR(&totalBuilder);
	if (zephir_clone(&totalBuilder, &builder TSRMLS_CC) == FAILURE) {
		RETURN_MM();
	}
	ZEPHIR_OBS_VAR(&limit);
	zephir_read_property(&limit, this_ptr, SL("_limitRows"), PH_NOISY_CC);
	ZEPHIR_OBS_VAR(&_0);
	zephir_read_property(&_0, this_ptr, SL("_page"), PH_NOISY_CC);
	numberPage = zephir_get_intval(&_0);
	if (!(numberPage)) {
		numberPage = 1;
	}
	ZEPHIR_INIT_VAR(&number);
	ZVAL_LONG(&number, (zephir_get_numberval(&limit) * ((numberPage - 1))));
	if (ZEPHIR_LT(&number, &limit)) {
		ZEPHIR_CALL_METHOD(NULL, &builder, "limit", NULL, 0, &limit);
		zephir_check_call_status();
	} else {
		ZEPHIR_CALL_METHOD(NULL, &builder, "limit", NULL, 0, &limit, &number);
		zephir_check_call_status();
	}
	ZEPHIR_CALL_METHOD(&query, &builder, "getquery", NULL, 0);
	zephir_check_call_status();
	if (numberPage == 1) {
		before = 1;
	} else {
		before = (numberPage - 1);
	}
	ZEPHIR_CALL_METHOD(&items, &query, "execute", NULL, 0);
	zephir_check_call_status();
	ZEPHIR_CALL_METHOD(&_1, &totalBuilder, "gethaving", NULL, 0);
	zephir_check_call_status();
	hasHaving = !(ZEPHIR_IS_EMPTY(&_1));
	ZEPHIR_CALL_METHOD(&groups, &totalBuilder, "getgroupby", NULL, 0);
	zephir_check_call_status();
	hasGroup = !(ZEPHIR_IS_EMPTY(&groups));
	_2 = hasHaving;
	if (_2) {
		_2 = !hasGroup;
	}
	if (_2) {
		if (ZEPHIR_IS_EMPTY(&columns)) {
			ZEPHIR_THROW_EXCEPTION_DEBUG_STR(phalcon_paginator_exception_ce, "When having is set there should be columns option provided for which calculate row count", "phalcon/paginator/adapter/querybuilder.zep", 187);
			return;
		}
		ZEPHIR_CALL_METHOD(NULL, &totalBuilder, "columns", NULL, 0, &columns);
		zephir_check_call_status();
	} else {
		ZEPHIR_INIT_VAR(&_3$$10);
		ZVAL_STRING(&_3$$10, "COUNT(*) [rowcount]");
		ZEPHIR_CALL_METHOD(NULL, &totalBuilder, "columns", NULL, 0, &_3$$10);
		zephir_check_call_status();
	}
	if (hasGroup) {
		if (Z_TYPE_P(&groups) == IS_ARRAY) {
			ZEPHIR_INIT_VAR(&groupColumn$$11);
			zephir_fast_join_str(&groupColumn$$11, SL(", "), &groups TSRMLS_CC);
		} else {
			ZEPHIR_CPY_WRT(&groupColumn$$11, &groups);
		}
		if (!(hasHaving)) {
			ZVAL_NULL(&_5$$14);
			ZEPHIR_CALL_METHOD(&_4$$14, &totalBuilder, "groupby", NULL, 0, &_5$$14);
			zephir_check_call_status();
			ZEPHIR_INIT_VAR(&_6$$14);
			zephir_create_array(&_6$$14, 1, 0 TSRMLS_CC);
			ZEPHIR_INIT_VAR(&_7$$14);
			ZEPHIR_CONCAT_SVS(&_7$$14, "COUNT(DISTINCT ", &groupColumn$$11, ") AS [rowcount]");
			zephir_array_fast_append(&_6$$14, &_7$$14);
			ZEPHIR_CALL_METHOD(NULL, &_4$$14, "columns", NULL, 0, &_6$$14);
			zephir_check_call_status();
		} else {
			ZEPHIR_INIT_VAR(&_8$$15);
			zephir_create_array(&_8$$15, 1, 0 TSRMLS_CC);
			ZEPHIR_INIT_VAR(&_9$$15);
			ZEPHIR_CONCAT_SV(&_9$$15, "DISTINCT ", &groupColumn$$11);
			zephir_array_fast_append(&_8$$15, &_9$$15);
			ZEPHIR_CALL_METHOD(NULL, &totalBuilder, "columns", NULL, 0, &_8$$15);
			zephir_check_call_status();
		}
	}
	ZVAL_NULL(&_10);
	ZEPHIR_CALL_METHOD(NULL, &totalBuilder, "orderby", NULL, 0, &_10);
	zephir_check_call_status();
	ZEPHIR_CALL_METHOD(&totalQuery, &totalBuilder, "getquery", NULL, 0);
	zephir_check_call_status();
	ZEPHIR_INIT_VAR(&rowcount);
	if (hasHaving) {
		ZEPHIR_CALL_METHOD(&sql, &totalQuery, "getsql", NULL, 0);
		zephir_check_call_status();
		ZEPHIR_OBS_VAR(&modelClass);
		zephir_read_property(&modelClass, &builder, SL("_models"), PH_NOISY_CC);
		if (Z_TYPE_P(&modelClass) == IS_ARRAY) {
<<<<<<< HEAD
			ZEPHIR_CALL_FUNCTION(&_11$$17, "array_values", NULL, 198, &modelClass);
=======
			ZEPHIR_CALL_FUNCTION(&_11$$17, "array_values", NULL, 203, &modelClass);
>>>>>>> b3b083d3
			zephir_check_call_status();
			zephir_array_fetch_long(&_12$$17, &_11$$17, 0, PH_NOISY | PH_READONLY, "phalcon/paginator/adapter/querybuilder.zep", 231 TSRMLS_CC);
			ZEPHIR_CPY_WRT(&modelClass, &_12$$17);
		}
		ZEPHIR_INIT_VAR(&model);
		zephir_fetch_safe_class(&_13$$16, &modelClass);
		_14$$16 = zephir_fetch_class_str_ex(Z_STRVAL_P(&_13$$16), Z_STRLEN_P(&_13$$16), ZEND_FETCH_CLASS_AUTO);
		object_init_ex(&model, _14$$16);
		if (zephir_has_constructor(&model TSRMLS_CC)) {
			ZEPHIR_CALL_METHOD(NULL, &model, "__construct", NULL, 0);
			zephir_check_call_status();
		}
		ZEPHIR_CALL_METHOD(&dbService, &model, "getreadconnectionservice", NULL, 0);
		zephir_check_call_status();
		ZEPHIR_CALL_METHOD(&_15$$16, &totalBuilder, "getdi", NULL, 0);
		zephir_check_call_status();
		ZEPHIR_CALL_METHOD(&db, &_15$$16, "get", NULL, 0, &dbService);
		zephir_check_call_status();
		zephir_array_fetch_string(&_16$$16, &sql, SL("sql"), PH_NOISY | PH_READONLY, "phalcon/paginator/adapter/querybuilder.zep", 237 TSRMLS_CC);
		ZEPHIR_INIT_VAR(&_17$$16);
		ZEPHIR_CONCAT_SVS(&_17$$16, "SELECT COUNT(*) as \"rowcount\" FROM (", &_16$$16, ") as T1");
		zephir_array_fetch_string(&_18$$16, &sql, SL("bind"), PH_NOISY | PH_READONLY, "phalcon/paginator/adapter/querybuilder.zep", 237 TSRMLS_CC);
		ZVAL_LONG(&_19$$16, 2);
		ZEPHIR_CALL_METHOD(&row, &db, "fetchone", NULL, 0, &_17$$16, &_19$$16, &_18$$16);
		zephir_check_call_status();
		if (zephir_is_true(&row)) {
			zephir_array_fetch_string(&_20$$16, &row, SL("rowcount"), PH_NOISY | PH_READONLY, "phalcon/paginator/adapter/querybuilder.zep", 238 TSRMLS_CC);
			ZVAL_LONG(&rowcount, zephir_get_intval(&_20$$16));
		} else {
			ZVAL_LONG(&rowcount, 0);
		}
		ZEPHIR_SINIT_VAR(_21$$16);
		div_function(&_21$$16, &rowcount, &limit TSRMLS_CC);
		ZVAL_DOUBLE(&_19$$16, zephir_ceil(&_21$$16 TSRMLS_CC));
		ZEPHIR_INIT_VAR(&totalPages);
		ZVAL_LONG(&totalPages, zephir_get_intval(&_19$$16));
	} else {
		ZEPHIR_CALL_METHOD(&result, &totalQuery, "execute", NULL, 0);
		zephir_check_call_status();
		ZEPHIR_CALL_METHOD(&row, &result, "getfirst", NULL, 0);
		zephir_check_call_status();
		if (zephir_is_true(&row)) {
			zephir_read_property(&_22$$18, &row, SL("rowcount"), PH_NOISY_CC | PH_READONLY);
			ZEPHIR_INIT_NVAR(&rowcount);
			ZVAL_LONG(&rowcount, zephir_get_intval(&_22$$18));
		} else {
			ZEPHIR_INIT_NVAR(&rowcount);
			ZVAL_LONG(&rowcount, 0);
		}
		ZEPHIR_SINIT_VAR(_23$$18);
		div_function(&_23$$18, &rowcount, &limit TSRMLS_CC);
		ZVAL_DOUBLE(&_24$$18, zephir_ceil(&_23$$18 TSRMLS_CC));
		ZEPHIR_INIT_NVAR(&totalPages);
		ZVAL_LONG(&totalPages, zephir_get_intval(&_24$$18));
	}
	if (ZEPHIR_GT_LONG(&totalPages, numberPage)) {
		ZEPHIR_INIT_VAR(&next);
		ZVAL_LONG(&next, (numberPage + 1));
	} else {
		ZEPHIR_CPY_WRT(&next, &totalPages);
	}
	ZEPHIR_INIT_VAR(&page);
	object_init(&page);
	zephir_update_property_zval(&page, SL("items"), &items);
	ZEPHIR_INIT_ZVAL_NREF(_10);
	ZVAL_LONG(&_10, 1);
	zephir_update_property_zval(&page, SL("first"), &_10);
	ZEPHIR_INIT_ZVAL_NREF(_10);
	ZVAL_LONG(&_10, before);
	zephir_update_property_zval(&page, SL("before"), &_10);
	ZEPHIR_INIT_ZVAL_NREF(_10);
	ZVAL_LONG(&_10, numberPage);
	zephir_update_property_zval(&page, SL("current"), &_10);
	zephir_update_property_zval(&page, SL("last"), &totalPages);
	zephir_update_property_zval(&page, SL("next"), &next);
	zephir_update_property_zval(&page, SL("total_pages"), &totalPages);
	zephir_update_property_zval(&page, SL("total_items"), &rowcount);
	zephir_read_property(&_10, this_ptr, SL("_limitRows"), PH_NOISY_CC | PH_READONLY);
	zephir_update_property_zval(&page, SL("limit"), &_10);
	RETURN_CCTOR(&page);

}
<|MERGE_RESOLUTION|>--- conflicted
+++ resolved
@@ -322,11 +322,7 @@
 		ZEPHIR_OBS_VAR(&modelClass);
 		zephir_read_property(&modelClass, &builder, SL("_models"), PH_NOISY_CC);
 		if (Z_TYPE_P(&modelClass) == IS_ARRAY) {
-<<<<<<< HEAD
-			ZEPHIR_CALL_FUNCTION(&_11$$17, "array_values", NULL, 198, &modelClass);
-=======
 			ZEPHIR_CALL_FUNCTION(&_11$$17, "array_values", NULL, 203, &modelClass);
->>>>>>> b3b083d3
 			zephir_check_call_status();
 			zephir_array_fetch_long(&_12$$17, &_11$$17, 0, PH_NOISY | PH_READONLY, "phalcon/paginator/adapter/querybuilder.zep", 231 TSRMLS_CC);
 			ZEPHIR_CPY_WRT(&modelClass, &_12$$17);
