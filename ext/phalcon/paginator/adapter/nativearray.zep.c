--- conflicted
+++ resolved
@@ -127,11 +127,7 @@
 	}
 	number = zephir_fast_count_int(&items TSRMLS_CC);
 	ZVAL_LONG(&_2, show);
-<<<<<<< HEAD
-	ZEPHIR_CALL_FUNCTION(&_3, "floatval", NULL, 295, &_2);
-=======
 	ZEPHIR_CALL_FUNCTION(&_3, "floatval", NULL, 302, &_2);
->>>>>>> b3b083d3
 	zephir_check_call_status();
 	roundedTotal = zephir_safe_div_long_zval(number, &_3 TSRMLS_CC);
 	totalPages = (int) (roundedTotal);
@@ -140,11 +136,7 @@
 	}
 	ZVAL_LONG(&_2, (show * ((pageNumber - 1))));
 	ZVAL_LONG(&_4, show);
-<<<<<<< HEAD
-	ZEPHIR_CALL_FUNCTION(&_5, "array_slice", NULL, 367, &items, &_2, &_4);
-=======
 	ZEPHIR_CALL_FUNCTION(&_5, "array_slice", NULL, 372, &items, &_2, &_4);
->>>>>>> b3b083d3
 	zephir_check_call_status();
 	ZEPHIR_CPY_WRT(&items, &_5);
 	if (pageNumber < totalPages) {
