
#ifdef HAVE_CONFIG_H
#include "../../../ext_config.h"
#endif

#include <php.h>
#include "../../../php_ext.h"
#include "../../../ext.h"

#include <Zend/zend_operators.h>
#include <Zend/zend_exceptions.h>
#include <Zend/zend_interfaces.h>

#include "kernel/main.h"
#include "kernel/operators.h"
#include "kernel/memory.h"
#include "kernel/fcall.h"
#include "kernel/exception.h"
#include "kernel/concat.h"
#include "kernel/file.h"
#include "kernel/array.h"
#include "ext/spl/spl_exceptions.h"
#include "kernel/string.h"


/**
 * Phalcon\Config\Adapter\Ini
 *
 * Reads ini files and converts them to Phalcon\Config objects.
 *
 * Given the next configuration file:
 *
 *<code>
 * [database]
 * adapter = Mysql
 * host = localhost
 * username = scott
 * password = cheetah
 * dbname = test_db
 *
 * [phalcon]
 * controllersDir = "../app/controllers/"
 * modelsDir = "../app/models/"
 * viewsDir = "../app/views/"
 * </code>
 *
 * You can read it as follows:
 *
 *<code>
 * $config = new \Phalcon\Config\Adapter\Ini("path/config.ini");
 *
 * echo $config->phalcon->controllersDir;
 * echo $config->database->username;
 *</code>
 *
 * PHP constants may also be parsed in the ini file, so if you define a constant
 * as an ini value before calling the constructor, the constant's value will be
 * integrated into the results. To use it this way you must specify the optional
 * second parameter as INI_SCANNER_NORMAL when calling the constructor:
 *
 * <code>
 * $config = new \Phalcon\Config\Adapter\Ini(
 *     "path/config-with-constants.ini",
 *     INI_SCANNER_NORMAL
 * );
 * </code>
 */
ZEPHIR_INIT_CLASS(Phalcon_Config_Adapter_Ini) {

	ZEPHIR_REGISTER_CLASS_EX(Phalcon\\Config\\Adapter, Ini, phalcon, config_adapter_ini, phalcon_config_ce, phalcon_config_adapter_ini_method_entry, 0);

	return SUCCESS;

}

/**
 * Phalcon\Config\Adapter\Ini constructor
 */
PHP_METHOD(Phalcon_Config_Adapter_Ini, __construct) {

	zend_string *_5, *_8$$6;
	zend_ulong _4, _7$$6;
	zephir_fcall_cache_entry *_11 = NULL, *_15 = NULL, *_16 = NULL;
	zend_long ZEPHIR_LAST_CALL_STATUS;
	zval *filePath_param = NULL, *mode = NULL, mode_sub, __$true, __$null, iniConfig, config, section, sections, directives, path, lastValue, *_3, _0$$4, _1$$4, _2$$4, *_6$$6, _9$$7, _12$$8, _13$$8, _14$$9;
	zval filePath, _10$$7;
	zval *this_ptr = getThis();

	ZVAL_UNDEF(&filePath);
	ZVAL_UNDEF(&_10$$7);
	ZVAL_UNDEF(&mode_sub);
	ZVAL_BOOL(&__$true, 1);
	ZVAL_NULL(&__$null);
	ZVAL_UNDEF(&iniConfig);
	ZVAL_UNDEF(&config);
	ZVAL_UNDEF(&section);
	ZVAL_UNDEF(&sections);
	ZVAL_UNDEF(&directives);
	ZVAL_UNDEF(&path);
	ZVAL_UNDEF(&lastValue);
	ZVAL_UNDEF(&_0$$4);
	ZVAL_UNDEF(&_1$$4);
	ZVAL_UNDEF(&_2$$4);
	ZVAL_UNDEF(&_9$$7);
	ZVAL_UNDEF(&_12$$8);
	ZVAL_UNDEF(&_13$$8);
	ZVAL_UNDEF(&_14$$9);

	ZEPHIR_MM_GROW();
	zephir_fetch_params(1, 1, 1, &filePath_param, &mode);

	if (UNEXPECTED(Z_TYPE_P(filePath_param) != IS_STRING && Z_TYPE_P(filePath_param) != IS_NULL)) {
		zephir_throw_exception_string(spl_ce_InvalidArgumentException, SL("Parameter 'filePath' must be a string") TSRMLS_CC);
		RETURN_MM_NULL();
	}
	if (EXPECTED(Z_TYPE_P(filePath_param) == IS_STRING)) {
		zephir_get_strval(&filePath, filePath_param);
	} else {
		ZEPHIR_INIT_VAR(&filePath);
		ZVAL_EMPTY_STRING(&filePath);
	}
	if (!mode) {
		mode = &mode_sub;
		ZEPHIR_CPY_WRT(mode, &__$null);
	} else {
		ZEPHIR_SEPARATE_PARAM(mode);
	}


	if (Z_TYPE_P(mode) == IS_NULL) {
		ZEPHIR_INIT_NVAR(mode);
		ZVAL_LONG(mode, 1);
	}
<<<<<<< HEAD
	ZEPHIR_CALL_FUNCTION(&iniConfig, "parse_ini_file", NULL, 130, &filePath, &__$true, mode);
=======
	ZEPHIR_CALL_FUNCTION(&iniConfig, "parse_ini_file", NULL, 132, &filePath, &__$true, mode);
>>>>>>> b3b083d3
	zephir_check_call_status();
	if (ZEPHIR_IS_FALSE_IDENTICAL(&iniConfig)) {
		ZEPHIR_INIT_VAR(&_0$$4);
		object_init_ex(&_0$$4, phalcon_config_exception_ce);
		ZEPHIR_INIT_VAR(&_1$$4);
		zephir_basename(&_1$$4, &filePath TSRMLS_CC);
		ZEPHIR_INIT_VAR(&_2$$4);
		ZEPHIR_CONCAT_SVS(&_2$$4, "Configuration file ", &_1$$4, " can't be loaded");
		ZEPHIR_CALL_METHOD(NULL, &_0$$4, "__construct", NULL, 4, &_2$$4);
		zephir_check_call_status();
		zephir_throw_exception_debug(&_0$$4, "phalcon/config/adapter/ini.zep", 85 TSRMLS_CC);
		ZEPHIR_MM_RESTORE();
		return;
	}
	ZEPHIR_INIT_VAR(&config);
	array_init(&config);
	zephir_is_iterable(&iniConfig, 0, "phalcon/config/adapter/ini.zep", 106);
	ZEND_HASH_FOREACH_KEY_VAL(Z_ARRVAL_P(&iniConfig), _4, _5, _3)
	{
		ZEPHIR_INIT_NVAR(&section);
		if (_5 != NULL) { 
			ZVAL_STR_COPY(&section, _5);
		} else {
			ZVAL_LONG(&section, _4);
		}
		ZEPHIR_INIT_NVAR(&directives);
		ZVAL_COPY(&directives, _3);
		if (Z_TYPE_P(&directives) == IS_ARRAY) {
			ZEPHIR_INIT_NVAR(&sections);
			array_init(&sections);
			zephir_is_iterable(&directives, 0, "phalcon/config/adapter/ini.zep", 98);
			ZEND_HASH_FOREACH_KEY_VAL(Z_ARRVAL_P(&directives), _7$$6, _8$$6, _6$$6)
			{
				ZEPHIR_INIT_NVAR(&path);
				if (_8$$6 != NULL) { 
					ZVAL_STR_COPY(&path, _8$$6);
				} else {
					ZVAL_LONG(&path, _7$$6);
				}
				ZEPHIR_INIT_NVAR(&lastValue);
				ZVAL_COPY(&lastValue, _6$$6);
				zephir_get_strval(&_10$$7, &path);
				ZEPHIR_CALL_METHOD(&_9$$7, this_ptr, "_parseinistring", &_11, 0, &_10$$7, &lastValue);
				zephir_check_call_status();
				zephir_array_append(&sections, &_9$$7, PH_SEPARATE, "phalcon/config/adapter/ini.zep", 96);
			} ZEND_HASH_FOREACH_END();
			ZEPHIR_INIT_NVAR(&lastValue);
			ZEPHIR_INIT_NVAR(&path);
			if (zephir_fast_count_int(&sections TSRMLS_CC)) {
				ZEPHIR_INIT_NVAR(&_12$$8);
				ZEPHIR_INIT_NVAR(&_13$$8);
				ZVAL_STRING(&_13$$8, "array_merge_recursive");
				ZEPHIR_CALL_USER_FUNC_ARRAY(&_12$$8, &_13$$8, &sections);
				zephir_check_call_status();
				zephir_array_update_zval(&config, &section, &_12$$8, PH_COPY | PH_SEPARATE);
			}
		} else {
			ZEPHIR_CALL_METHOD(&_14$$9, this_ptr, "_cast", &_15, 0, &directives);
			zephir_check_call_status();
			zephir_array_update_zval(&config, &section, &_14$$9, PH_COPY | PH_SEPARATE);
		}
	} ZEND_HASH_FOREACH_END();
	ZEPHIR_INIT_NVAR(&directives);
	ZEPHIR_INIT_NVAR(&section);
	ZEPHIR_CALL_PARENT(NULL, phalcon_config_adapter_ini_ce, getThis(), "__construct", &_16, 0, &config);
	zephir_check_call_status();
	ZEPHIR_MM_RESTORE();

}

/**
 * Build multidimensional array from string
 *
 * <code>
 * $this->_parseIniString("path.hello.world", "value for last key");
 *
 * // result
 * [
 *      "path" => [
 *          "hello" => [
 *              "world" => "value for last key",
 *          ],
 *      ],
 * ];
 * </code>
 */
PHP_METHOD(Phalcon_Config_Adapter_Ini, _parseIniString) {

	zend_long ZEPHIR_LAST_CALL_STATUS;
	zval *path_param = NULL, *value = NULL, value_sub, pos, key, _0, _1, _2, _3, _4;
	zval path;
	zval *this_ptr = getThis();

	ZVAL_UNDEF(&path);
	ZVAL_UNDEF(&value_sub);
	ZVAL_UNDEF(&pos);
	ZVAL_UNDEF(&key);
	ZVAL_UNDEF(&_0);
	ZVAL_UNDEF(&_1);
	ZVAL_UNDEF(&_2);
	ZVAL_UNDEF(&_3);
	ZVAL_UNDEF(&_4);

	ZEPHIR_MM_GROW();
	zephir_fetch_params(1, 2, 0, &path_param, &value);

	if (UNEXPECTED(Z_TYPE_P(path_param) != IS_STRING && Z_TYPE_P(path_param) != IS_NULL)) {
		zephir_throw_exception_string(spl_ce_InvalidArgumentException, SL("Parameter 'path' must be a string") TSRMLS_CC);
		RETURN_MM_NULL();
	}
	if (EXPECTED(Z_TYPE_P(path_param) == IS_STRING)) {
		zephir_get_strval(&path, path_param);
	} else {
		ZEPHIR_INIT_VAR(&path);
		ZVAL_EMPTY_STRING(&path);
	}
	ZEPHIR_SEPARATE_PARAM(value);


	ZEPHIR_CALL_METHOD(&_0, this_ptr, "_cast", NULL, 0, value);
	zephir_check_call_status();
	ZEPHIR_CPY_WRT(value, &_0);
	ZEPHIR_INIT_VAR(&_1);
	ZVAL_STRING(&_1, ".");
	ZEPHIR_INIT_VAR(&pos);
	zephir_fast_strpos(&pos, &path, &_1, 0 );
	if (ZEPHIR_IS_FALSE_IDENTICAL(&pos)) {
		zephir_create_array(return_value, 1, 0 TSRMLS_CC);
		zephir_array_update_zval(return_value, &path, value, PH_COPY);
		RETURN_MM();
	}
	ZVAL_LONG(&_2, 0);
	ZEPHIR_INIT_VAR(&key);
	zephir_substr(&key, &path, 0 , zephir_get_intval(&pos), 0);
	ZVAL_LONG(&_3, (zephir_get_numberval(&pos) + 1));
	ZEPHIR_INIT_VAR(&_4);
	zephir_substr(&_4, &path, zephir_get_intval(&_3), 0, ZEPHIR_SUBSTR_NO_LENGTH);
	zephir_get_strval(&path, &_4);
	zephir_create_array(return_value, 1, 0 TSRMLS_CC);
<<<<<<< HEAD
	ZEPHIR_CALL_METHOD(&_0, this_ptr, "_parseinistring", NULL, 131, &path, value);
=======
	ZEPHIR_CALL_METHOD(&_0, this_ptr, "_parseinistring", NULL, 133, &path, value);
>>>>>>> b3b083d3
	zephir_check_call_status();
	zephir_array_update_zval(return_value, &key, &_0, PH_COPY);
	RETURN_MM();

}

/**
 * We have to cast values manually because parse_ini_file() has a poor implementation.
 *
 * @param mixed ini The array casted by `parse_ini_file`
 */
PHP_METHOD(Phalcon_Config_Adapter_Ini, _cast) {

	zend_bool _5$$5, _6$$5, _8$$5, _9$$5;
	zend_string *_2$$3;
	zend_ulong _1$$3;
	zephir_fcall_cache_entry *_4 = NULL;
	zend_long ZEPHIR_LAST_CALL_STATUS;
	zval *ini, ini_sub, key, val, *_0$$3, _3$$4, _7$$5, _10$$5, _11$$9, _12$$9, _13$$9;
	zval *this_ptr = getThis();

	ZVAL_UNDEF(&ini_sub);
	ZVAL_UNDEF(&key);
	ZVAL_UNDEF(&val);
	ZVAL_UNDEF(&_3$$4);
	ZVAL_UNDEF(&_7$$5);
	ZVAL_UNDEF(&_10$$5);
	ZVAL_UNDEF(&_11$$9);
	ZVAL_UNDEF(&_12$$9);
	ZVAL_UNDEF(&_13$$9);

	ZEPHIR_MM_GROW();
	zephir_fetch_params(1, 1, 0, &ini);

	ZEPHIR_SEPARATE_PARAM(ini);


	if (Z_TYPE_P(ini) == IS_ARRAY) {
		zephir_is_iterable(ini, 1, "phalcon/config/adapter/ini.zep", 152);
		ZEND_HASH_FOREACH_KEY_VAL(Z_ARRVAL_P(ini), _1$$3, _2$$3, _0$$3)
		{
			ZEPHIR_INIT_NVAR(&key);
			if (_2$$3 != NULL) { 
				ZVAL_STR_COPY(&key, _2$$3);
			} else {
				ZVAL_LONG(&key, _1$$3);
			}
			ZEPHIR_INIT_NVAR(&val);
			ZVAL_COPY(&val, _0$$3);
<<<<<<< HEAD
			ZEPHIR_CALL_METHOD(&_3$$4, this_ptr, "_cast", &_4, 132, &val);
=======
			ZEPHIR_CALL_METHOD(&_3$$4, this_ptr, "_cast", &_4, 134, &val);
>>>>>>> b3b083d3
			zephir_check_call_status();
			zephir_array_update_zval(ini, &key, &_3$$4, PH_COPY | PH_SEPARATE);
		} ZEND_HASH_FOREACH_END();
		ZEPHIR_INIT_NVAR(&val);
		ZEPHIR_INIT_NVAR(&key);
	}
	if (Z_TYPE_P(ini) == IS_STRING) {
		_5$$5 = ZEPHIR_IS_STRING_IDENTICAL(ini, "true");
		if (!(_5$$5)) {
			_5$$5 = ZEPHIR_IS_STRING_IDENTICAL(ini, "yes");
		}
		_6$$5 = _5$$5;
		if (!(_6$$5)) {
			ZEPHIR_INIT_VAR(&_7$$5);
			zephir_fast_strtolower(&_7$$5, ini);
			_6$$5 = ZEPHIR_IS_STRING_IDENTICAL(&_7$$5, "on");
		}
		if (_6$$5) {
			RETURN_MM_BOOL(1);
		}
		_8$$5 = ZEPHIR_IS_STRING_IDENTICAL(ini, "false");
		if (!(_8$$5)) {
			_8$$5 = ZEPHIR_IS_STRING_IDENTICAL(ini, "no");
		}
		_9$$5 = _8$$5;
		if (!(_9$$5)) {
			ZEPHIR_INIT_VAR(&_10$$5);
			zephir_fast_strtolower(&_10$$5, ini);
			_9$$5 = ZEPHIR_IS_STRING_IDENTICAL(&_10$$5, "off");
		}
		if (_9$$5) {
			RETURN_MM_BOOL(0);
		}
		if (ZEPHIR_IS_STRING_IDENTICAL(ini, "null")) {
			RETURN_MM_NULL();
		}
		if (zephir_is_numeric(ini)) {
			ZEPHIR_INIT_VAR(&_11$$9);
			ZEPHIR_INIT_VAR(&_12$$9);
			ZEPHIR_INIT_VAR(&_13$$9);
			ZVAL_STRING(&_13$$9, "/[.]+/");
			zephir_preg_match(&_12$$9, &_13$$9, ini, &_11$$9, 0, 0 , 0  TSRMLS_CC);
			if (zephir_is_true(&_12$$9)) {
				RETURN_MM_DOUBLE(zephir_get_doubleval(ini));
			} else {
				RETURN_MM_LONG(zephir_get_intval(ini));
			}
		}
	}
	RETVAL_ZVAL(ini, 1, 0);
	RETURN_MM();

}
<|MERGE_RESOLUTION|>--- conflicted
+++ resolved
@@ -131,11 +131,7 @@
 		ZEPHIR_INIT_NVAR(mode);
 		ZVAL_LONG(mode, 1);
 	}
-<<<<<<< HEAD
-	ZEPHIR_CALL_FUNCTION(&iniConfig, "parse_ini_file", NULL, 130, &filePath, &__$true, mode);
-=======
 	ZEPHIR_CALL_FUNCTION(&iniConfig, "parse_ini_file", NULL, 132, &filePath, &__$true, mode);
->>>>>>> b3b083d3
 	zephir_check_call_status();
 	if (ZEPHIR_IS_FALSE_IDENTICAL(&iniConfig)) {
 		ZEPHIR_INIT_VAR(&_0$$4);
@@ -275,11 +271,7 @@
 	zephir_substr(&_4, &path, zephir_get_intval(&_3), 0, ZEPHIR_SUBSTR_NO_LENGTH);
 	zephir_get_strval(&path, &_4);
 	zephir_create_array(return_value, 1, 0 TSRMLS_CC);
-<<<<<<< HEAD
-	ZEPHIR_CALL_METHOD(&_0, this_ptr, "_parseinistring", NULL, 131, &path, value);
-=======
 	ZEPHIR_CALL_METHOD(&_0, this_ptr, "_parseinistring", NULL, 133, &path, value);
->>>>>>> b3b083d3
 	zephir_check_call_status();
 	zephir_array_update_zval(return_value, &key, &_0, PH_COPY);
 	RETURN_MM();
@@ -329,11 +321,7 @@
 			}
 			ZEPHIR_INIT_NVAR(&val);
 			ZVAL_COPY(&val, _0$$3);
-<<<<<<< HEAD
-			ZEPHIR_CALL_METHOD(&_3$$4, this_ptr, "_cast", &_4, 132, &val);
-=======
 			ZEPHIR_CALL_METHOD(&_3$$4, this_ptr, "_cast", &_4, 134, &val);
->>>>>>> b3b083d3
 			zephir_check_call_status();
 			zephir_array_update_zval(ini, &key, &_3$$4, PH_COPY | PH_SEPARATE);
 		} ZEND_HASH_FOREACH_END();
