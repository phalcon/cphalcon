
#ifdef HAVE_CONFIG_H
#include "../../../ext_config.h"
#endif

#include <php.h>
#include "../../../php_ext.h"
#include "../../../ext.h"

#include <Zend/zend_operators.h>
#include <Zend/zend_exceptions.h>
#include <Zend/zend_interfaces.h>

#include "kernel/main.h"
#include "kernel/operators.h"
#include "kernel/memory.h"
#include "kernel/fcall.h"
#include "kernel/exception.h"
#include "kernel/concat.h"
#include "kernel/file.h"
#include "kernel/array.h"
#include "ext/spl/spl_exceptions.h"
#include "kernel/object.h"
#include "kernel/string.h"


/**
 * This file is part of the Phalcon Framework.
 *
 * (c) Phalcon Team <team@phalcon.io>
 *
 * For the full copyright and license information, please view the LICENSE.txt
 * file that was distributed with this source code.
 */
/**
 * Reads ini files and converts them to Phalcon\Config objects.
 *
 * Given the next configuration file:
 *
 *```ini
 * [database]
 * adapter = Mysql
 * host = localhost
 * username = scott
 * password = cheetah
 * dbname = test_db
 *
 * [phalcon]
 * controllersDir = "../app/controllers/"
 * modelsDir = "../app/models/"
 * viewsDir = "../app/views/"
 * ```
 *
 * You can read it as follows:
 *
 *```php
 * use Phalcon\Config\Adapter\Ini;
 *
 * $config = new Ini("path/config.ini");
 *
 * echo $config->phalcon->controllersDir;
 * echo $config->database->username;
 *```
 *
 * PHP constants may also be parsed in the ini file, so if you define a constant
 * as an ini value before calling the constructor, the constant's value will be
 * integrated into the results. To use it this way you must specify the optional
 * second parameter as `INI_SCANNER_NORMAL` when calling the constructor:
 *
 * ```php
 * $config = new \Phalcon\Config\Adapter\Ini(
 *     "path/config-with-constants.ini",
 *     INI_SCANNER_NORMAL
 * );
 * ```
 */
ZEPHIR_INIT_CLASS(Phalcon_Config_Adapter_Ini) {

	ZEPHIR_REGISTER_CLASS_EX(Phalcon\\Config\\Adapter, Ini, phalcon, config_adapter_ini, phalcon_config_ce, phalcon_config_adapter_ini_method_entry, 0);

	return SUCCESS;

}

/**
 * Ini constructor.
 */
PHP_METHOD(Phalcon_Config_Adapter_Ini, __construct) {

	zend_string *_6, *_10$$6, *_23$$12;
	zend_ulong _5, _9$$6, _22$$12;
	zval config;
	zephir_method_globals *ZEPHIR_METHOD_GLOBALS_PTR = NULL;
	zephir_fcall_cache_entry *_13 = NULL, *_19 = NULL, *_31 = NULL;
	zend_long ZEPHIR_LAST_CALL_STATUS;
	zval *filePath_param = NULL, *mode = NULL, mode_sub, __$true, __$null, directives, iniConfig, lastValue, path, section, sections, *_3, _4, _0$$4, _1$$4, _2$$4, *_7$$6, _8$$6, _11$$7, _14$$8, _16$$9, _17$$9, _18$$10, *_20$$12, _21$$12, _24$$13, _26$$14, _28$$15, _29$$15, _30$$16;
	zval filePath, _12$$7, _15$$8, _25$$13, _27$$14;
	zval *this_ptr = getThis();

	ZVAL_UNDEF(&filePath);
	ZVAL_UNDEF(&_12$$7);
	ZVAL_UNDEF(&_15$$8);
	ZVAL_UNDEF(&_25$$13);
	ZVAL_UNDEF(&_27$$14);
	ZVAL_UNDEF(&mode_sub);
	ZVAL_BOOL(&__$true, 1);
	ZVAL_NULL(&__$null);
	ZVAL_UNDEF(&directives);
	ZVAL_UNDEF(&iniConfig);
	ZVAL_UNDEF(&lastValue);
	ZVAL_UNDEF(&path);
	ZVAL_UNDEF(&section);
	ZVAL_UNDEF(&sections);
	ZVAL_UNDEF(&_4);
	ZVAL_UNDEF(&_0$$4);
	ZVAL_UNDEF(&_1$$4);
	ZVAL_UNDEF(&_2$$4);
	ZVAL_UNDEF(&_8$$6);
	ZVAL_UNDEF(&_11$$7);
	ZVAL_UNDEF(&_14$$8);
	ZVAL_UNDEF(&_16$$9);
	ZVAL_UNDEF(&_17$$9);
	ZVAL_UNDEF(&_18$$10);
	ZVAL_UNDEF(&_21$$12);
	ZVAL_UNDEF(&_24$$13);
	ZVAL_UNDEF(&_26$$14);
	ZVAL_UNDEF(&_28$$15);
	ZVAL_UNDEF(&_29$$15);
	ZVAL_UNDEF(&_30$$16);
	ZVAL_UNDEF(&config);

	ZEPHIR_MM_GROW();
	zephir_fetch_params(1, 1, 1, &filePath_param, &mode);

	if (UNEXPECTED(Z_TYPE_P(filePath_param) != IS_STRING && Z_TYPE_P(filePath_param) != IS_NULL)) {
		zephir_throw_exception_string(spl_ce_InvalidArgumentException, SL("Parameter 'filePath' must be of the type string"));
		RETURN_MM_NULL();
	}
	if (EXPECTED(Z_TYPE_P(filePath_param) == IS_STRING)) {
		zephir_get_strval(&filePath, filePath_param);
	} else {
		ZEPHIR_INIT_VAR(&filePath);
		ZVAL_EMPTY_STRING(&filePath);
	}
	if (!mode) {
		mode = &mode_sub;
		ZEPHIR_CPY_WRT(mode, &__$null);
	} else {
		ZEPHIR_SEPARATE_PARAM(mode);
	}


	if (EXPECTED(Z_TYPE_P(mode) == IS_NULL)) {
		ZEPHIR_INIT_NVAR(mode);
		ZVAL_LONG(mode, 1);
	}
<<<<<<< HEAD
	ZEPHIR_CALL_FUNCTION(&iniConfig, "parse_ini_file", NULL, 174, &filePath, &__$true, mode);
=======
	ZEPHIR_CALL_FUNCTION(&iniConfig, "parse_ini_file", NULL, 176, &filePath, &__$true, mode);
>>>>>>> f2a65a3d
	zephir_check_call_status();
	if (UNEXPECTED(ZEPHIR_IS_FALSE_IDENTICAL(&iniConfig))) {
		ZEPHIR_INIT_VAR(&_0$$4);
		object_init_ex(&_0$$4, phalcon_config_exception_ce);
		ZEPHIR_INIT_VAR(&_1$$4);
		zephir_basename(&_1$$4, &filePath);
		ZEPHIR_INIT_VAR(&_2$$4);
		ZEPHIR_CONCAT_SVS(&_2$$4, "Configuration file ", &_1$$4, " cannot be loaded");
		ZEPHIR_CALL_METHOD(NULL, &_0$$4, "__construct", NULL, 8, &_2$$4);
		zephir_check_call_status();
		zephir_throw_exception_debug(&_0$$4, "phalcon/Config/Adapter/Ini.zep", 78);
		ZEPHIR_MM_RESTORE();
		return;
	}
	ZEPHIR_INIT_VAR(&config);
	array_init(&config);
	zephir_is_iterable(&iniConfig, 0, "phalcon/Config/Adapter/Ini.zep", 105);
	if (Z_TYPE_P(&iniConfig) == IS_ARRAY) {
		ZEND_HASH_FOREACH_KEY_VAL(Z_ARRVAL_P(&iniConfig), _5, _6, _3)
		{
			ZEPHIR_INIT_NVAR(&section);
			if (_6 != NULL) { 
				ZVAL_STR_COPY(&section, _6);
			} else {
				ZVAL_LONG(&section, _5);
			}
			ZEPHIR_INIT_NVAR(&directives);
			ZVAL_COPY(&directives, _3);
			if (Z_TYPE_P(&directives) == IS_ARRAY) {
				ZEPHIR_INIT_NVAR(&sections);
				array_init(&sections);
				zephir_is_iterable(&directives, 0, "phalcon/Config/Adapter/Ini.zep", 94);
				if (Z_TYPE_P(&directives) == IS_ARRAY) {
					ZEND_HASH_FOREACH_KEY_VAL(Z_ARRVAL_P(&directives), _9$$6, _10$$6, _7$$6)
					{
						ZEPHIR_INIT_NVAR(&path);
						if (_10$$6 != NULL) { 
							ZVAL_STR_COPY(&path, _10$$6);
						} else {
							ZVAL_LONG(&path, _9$$6);
						}
						ZEPHIR_INIT_NVAR(&lastValue);
						ZVAL_COPY(&lastValue, _7$$6);
						zephir_get_strval(&_12$$7, &path);
						ZEPHIR_CALL_METHOD(&_11$$7, this_ptr, "parseinistring", &_13, 0, &_12$$7, &lastValue);
						zephir_check_call_status();
						zephir_array_append(&sections, &_11$$7, PH_SEPARATE, "phalcon/Config/Adapter/Ini.zep", 91);
					} ZEND_HASH_FOREACH_END();
				} else {
					ZEPHIR_CALL_METHOD(NULL, &directives, "rewind", NULL, 0);
					zephir_check_call_status();
					while (1) {
						ZEPHIR_CALL_METHOD(&_8$$6, &directives, "valid", NULL, 0);
						zephir_check_call_status();
						if (!zend_is_true(&_8$$6)) {
							break;
						}
						ZEPHIR_CALL_METHOD(&path, &directives, "key", NULL, 0);
						zephir_check_call_status();
						ZEPHIR_CALL_METHOD(&lastValue, &directives, "current", NULL, 0);
						zephir_check_call_status();
							zephir_get_strval(&_15$$8, &path);
							ZEPHIR_CALL_METHOD(&_14$$8, this_ptr, "parseinistring", &_13, 0, &_15$$8, &lastValue);
							zephir_check_call_status();
							zephir_array_append(&sections, &_14$$8, PH_SEPARATE, "phalcon/Config/Adapter/Ini.zep", 91);
						ZEPHIR_CALL_METHOD(NULL, &directives, "next", NULL, 0);
						zephir_check_call_status();
					}
				}
				ZEPHIR_INIT_NVAR(&lastValue);
				ZEPHIR_INIT_NVAR(&path);
				if (zephir_fast_count_int(&sections)) {
					ZEPHIR_INIT_NVAR(&_16$$9);
					ZEPHIR_INIT_NVAR(&_17$$9);
					ZVAL_STRING(&_17$$9, "array_replace_recursive");
					ZEPHIR_CALL_USER_FUNC_ARRAY(&_16$$9, &_17$$9, &sections);
					zephir_check_call_status();
					zephir_array_update_zval(&config, &section, &_16$$9, PH_COPY | PH_SEPARATE);
				}
			} else {
				ZEPHIR_CALL_METHOD(&_18$$10, this_ptr, "cast", &_19, 0, &directives);
				zephir_check_call_status();
				zephir_array_update_zval(&config, &section, &_18$$10, PH_COPY | PH_SEPARATE);
			}
		} ZEND_HASH_FOREACH_END();
	} else {
		ZEPHIR_CALL_METHOD(NULL, &iniConfig, "rewind", NULL, 0);
		zephir_check_call_status();
		while (1) {
			ZEPHIR_CALL_METHOD(&_4, &iniConfig, "valid", NULL, 0);
			zephir_check_call_status();
			if (!zend_is_true(&_4)) {
				break;
			}
			ZEPHIR_CALL_METHOD(&section, &iniConfig, "key", NULL, 0);
			zephir_check_call_status();
			ZEPHIR_CALL_METHOD(&directives, &iniConfig, "current", NULL, 0);
			zephir_check_call_status();
				if (Z_TYPE_P(&directives) == IS_ARRAY) {
					ZEPHIR_INIT_NVAR(&sections);
					array_init(&sections);
					zephir_is_iterable(&directives, 0, "phalcon/Config/Adapter/Ini.zep", 94);
					if (Z_TYPE_P(&directives) == IS_ARRAY) {
						ZEND_HASH_FOREACH_KEY_VAL(Z_ARRVAL_P(&directives), _22$$12, _23$$12, _20$$12)
						{
							ZEPHIR_INIT_NVAR(&path);
							if (_23$$12 != NULL) { 
								ZVAL_STR_COPY(&path, _23$$12);
							} else {
								ZVAL_LONG(&path, _22$$12);
							}
							ZEPHIR_INIT_NVAR(&lastValue);
							ZVAL_COPY(&lastValue, _20$$12);
							zephir_get_strval(&_25$$13, &path);
							ZEPHIR_CALL_METHOD(&_24$$13, this_ptr, "parseinistring", &_13, 0, &_25$$13, &lastValue);
							zephir_check_call_status();
							zephir_array_append(&sections, &_24$$13, PH_SEPARATE, "phalcon/Config/Adapter/Ini.zep", 91);
						} ZEND_HASH_FOREACH_END();
					} else {
						ZEPHIR_CALL_METHOD(NULL, &directives, "rewind", NULL, 0);
						zephir_check_call_status();
						while (1) {
							ZEPHIR_CALL_METHOD(&_21$$12, &directives, "valid", NULL, 0);
							zephir_check_call_status();
							if (!zend_is_true(&_21$$12)) {
								break;
							}
							ZEPHIR_CALL_METHOD(&path, &directives, "key", NULL, 0);
							zephir_check_call_status();
							ZEPHIR_CALL_METHOD(&lastValue, &directives, "current", NULL, 0);
							zephir_check_call_status();
								zephir_get_strval(&_27$$14, &path);
								ZEPHIR_CALL_METHOD(&_26$$14, this_ptr, "parseinistring", &_13, 0, &_27$$14, &lastValue);
								zephir_check_call_status();
								zephir_array_append(&sections, &_26$$14, PH_SEPARATE, "phalcon/Config/Adapter/Ini.zep", 91);
							ZEPHIR_CALL_METHOD(NULL, &directives, "next", NULL, 0);
							zephir_check_call_status();
						}
					}
					ZEPHIR_INIT_NVAR(&lastValue);
					ZEPHIR_INIT_NVAR(&path);
					if (zephir_fast_count_int(&sections)) {
						ZEPHIR_INIT_NVAR(&_28$$15);
						ZEPHIR_INIT_NVAR(&_29$$15);
						ZVAL_STRING(&_29$$15, "array_replace_recursive");
						ZEPHIR_CALL_USER_FUNC_ARRAY(&_28$$15, &_29$$15, &sections);
						zephir_check_call_status();
						zephir_array_update_zval(&config, &section, &_28$$15, PH_COPY | PH_SEPARATE);
					}
				} else {
					ZEPHIR_CALL_METHOD(&_30$$16, this_ptr, "cast", &_19, 0, &directives);
					zephir_check_call_status();
					zephir_array_update_zval(&config, &section, &_30$$16, PH_COPY | PH_SEPARATE);
				}
			ZEPHIR_CALL_METHOD(NULL, &iniConfig, "next", NULL, 0);
			zephir_check_call_status();
		}
	}
	ZEPHIR_INIT_NVAR(&directives);
	ZEPHIR_INIT_NVAR(&section);
	ZEPHIR_CALL_PARENT(NULL, phalcon_config_adapter_ini_ce, getThis(), "__construct", &_31, 0, &config);
	zephir_check_call_status();
	ZEPHIR_MM_RESTORE();

}

/**
 * We have to cast values manually because parse_ini_file() has a poor
 * implementation.
 */
PHP_METHOD(Phalcon_Config_Adapter_Ini, cast) {

	zend_string *_3$$3;
	zend_ulong _2$$3;
	zend_bool _8;
	zval _7;
	zephir_method_globals *ZEPHIR_METHOD_GLOBALS_PTR = NULL;
	zephir_fcall_cache_entry *_5 = NULL;
	zend_long ZEPHIR_LAST_CALL_STATUS;
	zval *ini = NULL, ini_sub, key, lowerIni, value, *_0$$3, _1$$3, _4$$4, _6$$5, _9$$9, _10$$9, _11$$9, _12$$9;
	zval *this_ptr = getThis();

	ZVAL_UNDEF(&ini_sub);
	ZVAL_UNDEF(&key);
	ZVAL_UNDEF(&lowerIni);
	ZVAL_UNDEF(&value);
	ZVAL_UNDEF(&_1$$3);
	ZVAL_UNDEF(&_4$$4);
	ZVAL_UNDEF(&_6$$5);
	ZVAL_UNDEF(&_9$$9);
	ZVAL_UNDEF(&_10$$9);
	ZVAL_UNDEF(&_11$$9);
	ZVAL_UNDEF(&_12$$9);
	ZVAL_UNDEF(&_7);

	ZEPHIR_MM_GROW();
	zephir_fetch_params(1, 1, 0, &ini);

	ZEPHIR_SEPARATE_PARAM(ini);


	if (Z_TYPE_P(ini) == IS_ARRAY) {
		zephir_is_iterable(ini, 1, "phalcon/Config/Adapter/Ini.zep", 121);
		if (Z_TYPE_P(ini) == IS_ARRAY) {
			ZEND_HASH_FOREACH_KEY_VAL(Z_ARRVAL_P(ini), _2$$3, _3$$3, _0$$3)
			{
				ZEPHIR_INIT_NVAR(&key);
				if (_3$$3 != NULL) { 
					ZVAL_STR_COPY(&key, _3$$3);
				} else {
					ZVAL_LONG(&key, _2$$3);
				}
				ZEPHIR_INIT_NVAR(&value);
				ZVAL_COPY(&value, _0$$3);
<<<<<<< HEAD
				ZEPHIR_CALL_METHOD(&_4$$4, this_ptr, "cast", &_5, 175, &value);
=======
				ZEPHIR_CALL_METHOD(&_4$$4, this_ptr, "cast", &_5, 177, &value);
>>>>>>> f2a65a3d
				zephir_check_call_status();
				zephir_array_update_zval(ini, &key, &_4$$4, PH_COPY | PH_SEPARATE);
			} ZEND_HASH_FOREACH_END();
		} else {
			ZEPHIR_CALL_METHOD(NULL, ini, "rewind", NULL, 0);
			zephir_check_call_status();
			while (1) {
				ZEPHIR_CALL_METHOD(&_1$$3, ini, "valid", NULL, 0);
				zephir_check_call_status();
				if (!zend_is_true(&_1$$3)) {
					break;
				}
				ZEPHIR_CALL_METHOD(&key, ini, "key", NULL, 0);
				zephir_check_call_status();
				ZEPHIR_CALL_METHOD(&value, ini, "current", NULL, 0);
				zephir_check_call_status();
<<<<<<< HEAD
					ZEPHIR_CALL_METHOD(&_6$$5, this_ptr, "cast", &_5, 175, &value);
=======
					ZEPHIR_CALL_METHOD(&_6$$5, this_ptr, "cast", &_5, 177, &value);
>>>>>>> f2a65a3d
					zephir_check_call_status();
					zephir_array_update_zval(ini, &key, &_6$$5, PH_COPY | PH_SEPARATE);
				ZEPHIR_CALL_METHOD(NULL, ini, "next", NULL, 0);
				zephir_check_call_status();
			}
		}
		ZEPHIR_INIT_NVAR(&value);
		ZEPHIR_INIT_NVAR(&key);
		RETVAL_ZVAL(ini, 1, 0);
		RETURN_MM();
	}
	zephir_get_strval(&_7, ini);
	ZEPHIR_CPY_WRT(ini, &_7);
	ZEPHIR_INIT_VAR(&lowerIni);
	zephir_fast_strtolower(&lowerIni, ini);
	do {
		if (ZEPHIR_IS_STRING(&lowerIni, "true") || ZEPHIR_IS_STRING(&lowerIni, "yes") || ZEPHIR_IS_STRING(&lowerIni, "on")) {
			RETURN_MM_BOOL(1);
		}
		if (ZEPHIR_IS_STRING(&lowerIni, "false") || ZEPHIR_IS_STRING(&lowerIni, "no") || ZEPHIR_IS_STRING(&lowerIni, "off")) {
			RETURN_MM_BOOL(0);
		}
		if (ZEPHIR_IS_STRING(&lowerIni, "null")) {
			RETURN_MM_NULL();
		}
	} while(0);

	_8 = Z_TYPE_P(ini) == IS_STRING;
	if (_8) {
		_8 = zephir_is_numeric(ini);
	}
	if (_8) {
		ZEPHIR_INIT_VAR(&_9$$9);
		ZEPHIR_INIT_VAR(&_10$$9);
		ZVAL_STRING(&_10$$9, "/[.]+/");
		ZEPHIR_INIT_VAR(&_11$$9);
		ZEPHIR_INIT_VAR(&_12$$9);
		ZVAL_STRING(&_12$$9, "/[.]+/");
		zephir_preg_match(&_11$$9, &_12$$9, ini, &_9$$9, 0, 0 , 0 );
		if (zephir_is_true(&_11$$9)) {
			RETURN_MM_DOUBLE(zephir_get_doubleval(ini));
		} else {
			RETURN_MM_LONG(zephir_get_intval(ini));
		}
	}
	RETVAL_ZVAL(ini, 1, 0);
	RETURN_MM();

}

/**
 * Build multidimensional array from string
 */
PHP_METHOD(Phalcon_Config_Adapter_Ini, parseIniString) {

	zephir_method_globals *ZEPHIR_METHOD_GLOBALS_PTR = NULL;
	zend_long ZEPHIR_LAST_CALL_STATUS;
	zval *path_param = NULL, *value = NULL, value_sub, key, position, _0, _1, _2, _3, _4;
	zval path;
	zval *this_ptr = getThis();

	ZVAL_UNDEF(&path);
	ZVAL_UNDEF(&value_sub);
	ZVAL_UNDEF(&key);
	ZVAL_UNDEF(&position);
	ZVAL_UNDEF(&_0);
	ZVAL_UNDEF(&_1);
	ZVAL_UNDEF(&_2);
	ZVAL_UNDEF(&_3);
	ZVAL_UNDEF(&_4);

	ZEPHIR_MM_GROW();
	zephir_fetch_params(1, 2, 0, &path_param, &value);

	if (UNEXPECTED(Z_TYPE_P(path_param) != IS_STRING && Z_TYPE_P(path_param) != IS_NULL)) {
		zephir_throw_exception_string(spl_ce_InvalidArgumentException, SL("Parameter 'path' must be of the type string"));
		RETURN_MM_NULL();
	}
	if (EXPECTED(Z_TYPE_P(path_param) == IS_STRING)) {
		zephir_get_strval(&path, path_param);
	} else {
		ZEPHIR_INIT_VAR(&path);
		ZVAL_EMPTY_STRING(&path);
	}
	ZEPHIR_SEPARATE_PARAM(value);


	ZEPHIR_CALL_METHOD(&_0, this_ptr, "cast", NULL, 0, value);
	zephir_check_call_status();
	ZEPHIR_CPY_WRT(value, &_0);
	ZEPHIR_INIT_VAR(&_1);
	ZVAL_STRING(&_1, ".");
	ZEPHIR_INIT_VAR(&position);
	zephir_fast_strpos(&position, &path, &_1, 0 );
	if (ZEPHIR_IS_FALSE_IDENTICAL(&position)) {
		zephir_create_array(return_value, 1, 0);
		zephir_array_update_zval(return_value, &path, value, PH_COPY);
		RETURN_MM();
	}
	ZVAL_LONG(&_2, 0);
	ZEPHIR_INIT_VAR(&key);
	zephir_substr(&key, &path, 0 , zephir_get_intval(&position), 0);
	ZVAL_LONG(&_3, (zephir_get_numberval(&position) + 1));
	ZEPHIR_INIT_VAR(&_4);
	zephir_substr(&_4, &path, zephir_get_intval(&_3), 0, ZEPHIR_SUBSTR_NO_LENGTH);
	zephir_get_strval(&path, &_4);
	zephir_create_array(return_value, 1, 0);
<<<<<<< HEAD
	ZEPHIR_CALL_METHOD(&_0, this_ptr, "parseinistring", NULL, 176, &path, value);
=======
	ZEPHIR_CALL_METHOD(&_0, this_ptr, "parseinistring", NULL, 178, &path, value);
>>>>>>> f2a65a3d
	zephir_check_call_status();
	zephir_array_update_zval(return_value, &key, &_0, PH_COPY);
	RETURN_MM();

}
<|MERGE_RESOLUTION|>--- conflicted
+++ resolved
@@ -154,11 +154,7 @@
 		ZEPHIR_INIT_NVAR(mode);
 		ZVAL_LONG(mode, 1);
 	}
-<<<<<<< HEAD
-	ZEPHIR_CALL_FUNCTION(&iniConfig, "parse_ini_file", NULL, 174, &filePath, &__$true, mode);
-=======
 	ZEPHIR_CALL_FUNCTION(&iniConfig, "parse_ini_file", NULL, 176, &filePath, &__$true, mode);
->>>>>>> f2a65a3d
 	zephir_check_call_status();
 	if (UNEXPECTED(ZEPHIR_IS_FALSE_IDENTICAL(&iniConfig))) {
 		ZEPHIR_INIT_VAR(&_0$$4);
@@ -373,11 +369,7 @@
 				}
 				ZEPHIR_INIT_NVAR(&value);
 				ZVAL_COPY(&value, _0$$3);
-<<<<<<< HEAD
-				ZEPHIR_CALL_METHOD(&_4$$4, this_ptr, "cast", &_5, 175, &value);
-=======
 				ZEPHIR_CALL_METHOD(&_4$$4, this_ptr, "cast", &_5, 177, &value);
->>>>>>> f2a65a3d
 				zephir_check_call_status();
 				zephir_array_update_zval(ini, &key, &_4$$4, PH_COPY | PH_SEPARATE);
 			} ZEND_HASH_FOREACH_END();
@@ -394,11 +386,7 @@
 				zephir_check_call_status();
 				ZEPHIR_CALL_METHOD(&value, ini, "current", NULL, 0);
 				zephir_check_call_status();
-<<<<<<< HEAD
-					ZEPHIR_CALL_METHOD(&_6$$5, this_ptr, "cast", &_5, 175, &value);
-=======
 					ZEPHIR_CALL_METHOD(&_6$$5, this_ptr, "cast", &_5, 177, &value);
->>>>>>> f2a65a3d
 					zephir_check_call_status();
 					zephir_array_update_zval(ini, &key, &_6$$5, PH_COPY | PH_SEPARATE);
 				ZEPHIR_CALL_METHOD(NULL, ini, "next", NULL, 0);
@@ -506,11 +494,7 @@
 	zephir_substr(&_4, &path, zephir_get_intval(&_3), 0, ZEPHIR_SUBSTR_NO_LENGTH);
 	zephir_get_strval(&path, &_4);
 	zephir_create_array(return_value, 1, 0);
-<<<<<<< HEAD
-	ZEPHIR_CALL_METHOD(&_0, this_ptr, "parseinistring", NULL, 176, &path, value);
-=======
 	ZEPHIR_CALL_METHOD(&_0, this_ptr, "parseinistring", NULL, 178, &path, value);
->>>>>>> f2a65a3d
 	zephir_check_call_status();
 	zephir_array_update_zval(return_value, &key, &_0, PH_COPY);
 	RETURN_MM();
