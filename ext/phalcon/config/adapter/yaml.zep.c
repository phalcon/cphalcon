
#ifdef HAVE_CONFIG_H
#include "../../../ext_config.h"
#endif

#include <php.h>
#include "../../../php_ext.h"
#include "../../../ext.h"

#include <Zend/zend_operators.h>
#include <Zend/zend_exceptions.h>
#include <Zend/zend_interfaces.h>

#include "kernel/main.h"
#include "kernel/memory.h"
#include "kernel/fcall.h"
#include "kernel/operators.h"
#include "kernel/exception.h"
#include "kernel/concat.h"
#include "kernel/file.h"
#include "ext/spl/spl_exceptions.h"


/**
 * Phalcon\Config\Adapter\Yaml
 *
 * Reads YAML files and converts them to Phalcon\Config objects.
 *
 * Given the following configuration file:
 *
 *<code>
 * phalcon
 *   baseuri: /phalcon/
 * models:
 *   metadata: memory
 *</code>
 *
 * You can read it as follows:
 *
 *<code>
 * $config = new Phalcon\Config\Adapter\Yaml("path/config.yaml");
 * echo $config->phalcon->baseuri;
 * echo $config->models->metadata;
 *</code>
 *
 */
ZEPHIR_INIT_CLASS(Phalcon_Config_Adapter_Yaml) {

	ZEPHIR_REGISTER_CLASS_EX(Phalcon\\Config\\Adapter, Yaml, phalcon, config_adapter_yaml, phalcon_config_ce, phalcon_config_adapter_yaml_method_entry, 0);

	return SUCCESS;

}

/**
 * Phalcon\Config\Adapter\Yaml constructor
 *
 * @throws \Phalcon\Config\Exception
 */
PHP_METHOD(Phalcon_Config_Adapter_Yaml, __construct) {

	zephir_fcall_cache_entry *_4 = NULL, *_6 = NULL;
	int ndocs = 0, ZEPHIR_LAST_CALL_STATUS;
	zval *callbacks = NULL;
	zval *filePath_param = NULL, *callbacks_param = NULL, *yamlConfig = NULL, _0, *_1 = NULL, *_2 = NULL, *_3 = NULL, *_5;
	zval *filePath = NULL;

	ZEPHIR_MM_GROW();
	zephir_fetch_params(1, 1, 1, &filePath_param, &callbacks_param);

	if (unlikely(Z_TYPE_P(filePath_param) != IS_STRING && Z_TYPE_P(filePath_param) != IS_NULL)) {
		zephir_throw_exception_string(spl_ce_InvalidArgumentException, SL("Parameter 'filePath' must be a string") TSRMLS_CC);
		RETURN_MM_NULL();
	}

	if (likely(Z_TYPE_P(filePath_param) == IS_STRING)) {
		zephir_get_strval(filePath, filePath_param);
	} else {
		ZEPHIR_INIT_VAR(filePath);
		ZVAL_EMPTY_STRING(filePath);
	}
	if (!callbacks_param) {
	ZEPHIR_INIT_VAR(callbacks);
	array_init(callbacks);
	} else {
	callbacks = callbacks_param;

	}


	ZEPHIR_SINIT_VAR(_0);
	ZVAL_STRING(&_0, "yaml", 0);
<<<<<<< HEAD
	ZEPHIR_CALL_FUNCTION(&_1, "extension_loaded", NULL, 126, &_0);
=======
	ZEPHIR_CALL_FUNCTION(&_1, "extension_loaded", NULL, 129, &_0);
>>>>>>> 08711796
	zephir_check_call_status();
	if (!(zephir_is_true(_1))) {
		ZEPHIR_THROW_EXCEPTION_DEBUG_STR(phalcon_config_exception_ce, "Yaml extension not loaded", "phalcon/config/adapter/yaml.zep", 62);
		return;
	}
	if (!ZEPHIR_IS_STRING_IDENTICAL(callbacks, "")) {
		ZEPHIR_INIT_VAR(_2);
		ZVAL_LONG(_2, 0);
		ZEPHIR_INIT_VAR(_3);
		ZVAL_LONG(_3, ndocs);
		Z_SET_ISREF_P(_3);
<<<<<<< HEAD
		ZEPHIR_CALL_FUNCTION(&yamlConfig, "yaml_parse_file", &_4, 127, filePath, _2, _3, callbacks);
		Z_UNSET_ISREF_P(_3);
		zephir_check_call_status();
	} else {
		ZEPHIR_CALL_FUNCTION(&yamlConfig, "yaml_parse_file", &_4, 127, filePath);
=======
		ZEPHIR_CALL_FUNCTION(&yamlConfig, "yaml_parse_file", &_4, 130, filePath, _2, _3, callbacks);
		Z_UNSET_ISREF_P(_3);
		zephir_check_call_status();
	} else {
		ZEPHIR_CALL_FUNCTION(&yamlConfig, "yaml_parse_file", &_4, 130, filePath);
>>>>>>> 08711796
		zephir_check_call_status();
	}
	if (ZEPHIR_IS_FALSE_IDENTICAL(yamlConfig)) {
		ZEPHIR_INIT_NVAR(_2);
		object_init_ex(_2, phalcon_config_exception_ce);
		ZEPHIR_INIT_NVAR(_3);
		zephir_basename(_3, filePath TSRMLS_CC);
		ZEPHIR_INIT_VAR(_5);
		ZEPHIR_CONCAT_SVS(_5, "Configuration file ", _3, " can't be loaded");
		ZEPHIR_CALL_METHOD(NULL, _2, "__construct", NULL, 9, _5);
		zephir_check_call_status();
		zephir_throw_exception_debug(_2, "phalcon/config/adapter/yaml.zep", 72 TSRMLS_CC);
		ZEPHIR_MM_RESTORE();
		return;
	}
	ZEPHIR_CALL_PARENT(NULL, phalcon_config_adapter_yaml_ce, this_ptr, "__construct", &_6, 22, yamlConfig);
	zephir_check_call_status();
	ZEPHIR_MM_RESTORE();

}
<|MERGE_RESOLUTION|>--- conflicted
+++ resolved
@@ -90,11 +90,7 @@
 
 	ZEPHIR_SINIT_VAR(_0);
 	ZVAL_STRING(&_0, "yaml", 0);
-<<<<<<< HEAD
-	ZEPHIR_CALL_FUNCTION(&_1, "extension_loaded", NULL, 126, &_0);
-=======
-	ZEPHIR_CALL_FUNCTION(&_1, "extension_loaded", NULL, 129, &_0);
->>>>>>> 08711796
+	ZEPHIR_CALL_FUNCTION(&_1, "extension_loaded", NULL, 127, &_0);
 	zephir_check_call_status();
 	if (!(zephir_is_true(_1))) {
 		ZEPHIR_THROW_EXCEPTION_DEBUG_STR(phalcon_config_exception_ce, "Yaml extension not loaded", "phalcon/config/adapter/yaml.zep", 62);
@@ -106,19 +102,11 @@
 		ZEPHIR_INIT_VAR(_3);
 		ZVAL_LONG(_3, ndocs);
 		Z_SET_ISREF_P(_3);
-<<<<<<< HEAD
-		ZEPHIR_CALL_FUNCTION(&yamlConfig, "yaml_parse_file", &_4, 127, filePath, _2, _3, callbacks);
+		ZEPHIR_CALL_FUNCTION(&yamlConfig, "yaml_parse_file", &_4, 128, filePath, _2, _3, callbacks);
 		Z_UNSET_ISREF_P(_3);
 		zephir_check_call_status();
 	} else {
-		ZEPHIR_CALL_FUNCTION(&yamlConfig, "yaml_parse_file", &_4, 127, filePath);
-=======
-		ZEPHIR_CALL_FUNCTION(&yamlConfig, "yaml_parse_file", &_4, 130, filePath, _2, _3, callbacks);
-		Z_UNSET_ISREF_P(_3);
-		zephir_check_call_status();
-	} else {
-		ZEPHIR_CALL_FUNCTION(&yamlConfig, "yaml_parse_file", &_4, 130, filePath);
->>>>>>> 08711796
+		ZEPHIR_CALL_FUNCTION(&yamlConfig, "yaml_parse_file", &_4, 128, filePath);
 		zephir_check_call_status();
 	}
 	if (ZEPHIR_IS_FALSE_IDENTICAL(yamlConfig)) {
