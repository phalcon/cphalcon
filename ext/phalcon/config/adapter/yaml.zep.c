--- conflicted
+++ resolved
@@ -123,32 +123,20 @@
 	ndocs = 0;
 	ZEPHIR_INIT_VAR(&_0);
 	ZVAL_STRING(&_0, "yaml");
-<<<<<<< HEAD
-	ZEPHIR_CALL_FUNCTION(&_1, "extension_loaded", NULL, 178, &_0);
-=======
 	ZEPHIR_CALL_FUNCTION(&_1, "extension_loaded", NULL, 180, &_0);
->>>>>>> f2a65a3d
 	zephir_check_call_status();
 	if (UNEXPECTED(!zephir_is_true(&_1))) {
 		ZEPHIR_THROW_EXCEPTION_DEBUG_STR(phalcon_config_exception_ce, "Yaml extension not loaded", "phalcon/Config/Adapter/Yaml.zep", 64);
 		return;
 	}
 	if (ZEPHIR_IS_EMPTY(&callbacks)) {
-<<<<<<< HEAD
-		ZEPHIR_CALL_FUNCTION(&yamlConfig, "yaml_parse_file", NULL, 179, &filePath);
-=======
 		ZEPHIR_CALL_FUNCTION(&yamlConfig, "yaml_parse_file", NULL, 181, &filePath);
->>>>>>> f2a65a3d
 		zephir_check_call_status();
 	} else {
 		ZVAL_LONG(&_2$$5, 0);
 		ZVAL_LONG(&_3$$5, ndocs);
 		ZEPHIR_MAKE_REF(&_3$$5);
-<<<<<<< HEAD
-		ZEPHIR_CALL_FUNCTION(&yamlConfig, "yaml_parse_file", NULL, 179, &filePath, &_2$$5, &_3$$5, &callbacks);
-=======
 		ZEPHIR_CALL_FUNCTION(&yamlConfig, "yaml_parse_file", NULL, 181, &filePath, &_2$$5, &_3$$5, &callbacks);
->>>>>>> f2a65a3d
 		ZEPHIR_UNREF(&_3$$5);
 		zephir_check_call_status();
 	}
