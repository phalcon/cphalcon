--- conflicted
+++ resolved
@@ -105,23 +105,13 @@
 		return;
 	}
 	if (!ZEPHIR_IS_STRING_IDENTICAL(callbacks, "")) {
-<<<<<<< HEAD
-		ZEPHIR_INIT_VAR(_2);
-		ZVAL_LONG(_2, 0);
-		ZEPHIR_INIT_VAR(_3);
-		ZVAL_LONG(_3, ndocs);
-		ZEPHIR_MAKE_REF(_3);
-		ZEPHIR_CALL_FUNCTION(&yamlConfig, "yaml_parse_file", &_4, 128, filePath, _2, _3, callbacks);
-		ZEPHIR_UNREF(_3);
-=======
 		ZEPHIR_INIT_VAR(_2$$4);
 		ZVAL_LONG(_2$$4, 0);
 		ZEPHIR_INIT_VAR(_3$$4);
 		ZVAL_LONG(_3$$4, ndocs);
 		ZEPHIR_MAKE_REF(_3$$4);
-		ZEPHIR_CALL_FUNCTION(&yamlConfig, "yaml_parse_file", &_4, 130, filePath, _2$$4, _3$$4, callbacks);
+		ZEPHIR_CALL_FUNCTION(&yamlConfig, "yaml_parse_file", &_4, 128, filePath, _2$$4, _3$$4, callbacks);
 		ZEPHIR_UNREF(_3$$4);
->>>>>>> 2682ae08
 		zephir_check_call_status();
 	} else {
 		ZEPHIR_CALL_FUNCTION(&yamlConfig, "yaml_parse_file", &_4, 128, filePath);
