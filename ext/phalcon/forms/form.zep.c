
#ifdef HAVE_CONFIG_H
#include "../../ext_config.h"
#endif

#include <php.h>
#include "../../php_ext.h"
#include "../../ext.h"

#include <Zend/zend_operators.h>
#include <Zend/zend_exceptions.h>
#include <Zend/zend_interfaces.h>

#include "kernel/main.h"
#include "ext/spl/spl_iterators.h"
#include "kernel/object.h"
#include "kernel/memory.h"
#include "kernel/exception.h"
#include "kernel/fcall.h"
#include "kernel/operators.h"
#include "ext/spl/spl_exceptions.h"
#include "kernel/array.h"
#include "kernel/concat.h"
#include "kernel/string.h"
#include "kernel/iterator.h"


/**
 * This file is part of the Phalcon Framework.
 *
 * (c) Phalcon Team <team@phalconphp.com>
 *
 * For the full copyright and license information, please view the LICENSE.txt
 * file that was distributed with this source code.
 */
/**
 * Phalcon\Forms\Form
 *
 * This component allows to build forms using an object-oriented interface
 */
ZEPHIR_INIT_CLASS(Phalcon_Forms_Form) {

	ZEPHIR_REGISTER_CLASS_EX(Phalcon\\Forms, Form, phalcon, forms_form, phalcon_di_injectable_ce, phalcon_forms_form_method_entry, 0);

	zend_declare_property_null(phalcon_forms_form_ce, SL("_position"), ZEND_ACC_PROTECTED TSRMLS_CC);

	zend_declare_property_null(phalcon_forms_form_ce, SL("_entity"), ZEND_ACC_PROTECTED TSRMLS_CC);

	zend_declare_property_null(phalcon_forms_form_ce, SL("_options"), ZEND_ACC_PROTECTED TSRMLS_CC);

	zend_declare_property_null(phalcon_forms_form_ce, SL("_data"), ZEND_ACC_PROTECTED TSRMLS_CC);

	zend_declare_property_null(phalcon_forms_form_ce, SL("_elements"), ZEND_ACC_PROTECTED TSRMLS_CC);

	zend_declare_property_null(phalcon_forms_form_ce, SL("_elementsIndexed"), ZEND_ACC_PROTECTED TSRMLS_CC);

	zend_declare_property_null(phalcon_forms_form_ce, SL("_messages"), ZEND_ACC_PROTECTED TSRMLS_CC);

	zend_declare_property_null(phalcon_forms_form_ce, SL("_action"), ZEND_ACC_PROTECTED TSRMLS_CC);

	zend_declare_property_null(phalcon_forms_form_ce, SL("_validation"), ZEND_ACC_PROTECTED TSRMLS_CC);

	phalcon_forms_form_ce->create_object = zephir_init_properties_Phalcon_Forms_Form;

	zend_class_implements(phalcon_forms_form_ce TSRMLS_CC, 1, spl_ce_Countable);
	zend_class_implements(phalcon_forms_form_ce TSRMLS_CC, 1, zend_ce_iterator);
	return SUCCESS;

}

PHP_METHOD(Phalcon_Forms_Form, setValidation) {

	zval *validation, validation_sub;
	zval *this_ptr = getThis();

	ZVAL_UNDEF(&validation_sub);

	zephir_fetch_params(0, 1, 0, &validation);



	zephir_update_property_zval(this_ptr, SL("_validation"), validation);
	RETURN_THISW();

}

PHP_METHOD(Phalcon_Forms_Form, getValidation) {

	zval *this_ptr = getThis();


	RETURN_MEMBER(getThis(), "_validation");

}

/**
 * Phalcon\Forms\Form constructor
 *
 * @param object entity
 */
PHP_METHOD(Phalcon_Forms_Form, __construct) {

	zend_long ZEPHIR_LAST_CALL_STATUS;
	zval userOptions;
	zval *entity = NULL, entity_sub, *userOptions_param = NULL, __$null;
	zval *this_ptr = getThis();

	ZVAL_UNDEF(&entity_sub);
	ZVAL_NULL(&__$null);
	ZVAL_UNDEF(&userOptions);

	ZEPHIR_MM_GROW();
	zephir_fetch_params(1, 0, 2, &entity, &userOptions_param);

	if (!entity) {
		entity = &entity_sub;
		entity = &__$null;
	}
	if (!userOptions_param) {
		ZEPHIR_INIT_VAR(&userOptions);
		array_init(&userOptions);
	} else {
		zephir_get_arrval(&userOptions, userOptions_param);
	}


	if (Z_TYPE_P(entity) != IS_NULL) {
		if (Z_TYPE_P(entity) != IS_OBJECT) {
			ZEPHIR_THROW_EXCEPTION_DEBUG_STR(phalcon_forms_exception_ce, "The base entity is not valid", "phalcon/forms/form.zep", 58);
			return;
		}
		zephir_update_property_zval(this_ptr, SL("_entity"), entity);
	}
	zephir_update_property_zval(this_ptr, SL("_options"), &userOptions);
	if ((zephir_method_exists_ex(this_ptr, SL("initialize") TSRMLS_CC) == SUCCESS)) {
		ZEPHIR_CALL_METHOD(NULL, this_ptr, "initialize", NULL, 0, entity, &userOptions);
		zephir_check_call_status();
	}
	ZEPHIR_MM_RESTORE();

}

/**
 * Sets the form's action
 */
PHP_METHOD(Phalcon_Forms_Form, setAction) {

	zval *action_param = NULL;
	zval action;
	zval *this_ptr = getThis();

	ZVAL_UNDEF(&action);

	ZEPHIR_MM_GROW();
	zephir_fetch_params(1, 1, 0, &action_param);

	if (UNEXPECTED(Z_TYPE_P(action_param) != IS_STRING && Z_TYPE_P(action_param) != IS_NULL)) {
		zephir_throw_exception_string(spl_ce_InvalidArgumentException, SL("Parameter 'action' must be of the type string") TSRMLS_CC);
		RETURN_MM_NULL();
	}
	if (EXPECTED(Z_TYPE_P(action_param) == IS_STRING)) {
		zephir_get_strval(&action, action_param);
	} else {
		ZEPHIR_INIT_VAR(&action);
		ZVAL_EMPTY_STRING(&action);
	}


	zephir_update_property_zval(this_ptr, SL("_action"), &action);
	RETURN_THIS();

}

/**
 * Returns the form's action
 */
PHP_METHOD(Phalcon_Forms_Form, getAction) {

	zval *this_ptr = getThis();


	RETURN_MEMBER(getThis(), "_action");

}

/**
 * Sets an option for the form
 */
PHP_METHOD(Phalcon_Forms_Form, setUserOption) {

	zval *option_param = NULL, *value, value_sub;
	zval option;
	zval *this_ptr = getThis();

	ZVAL_UNDEF(&option);
	ZVAL_UNDEF(&value_sub);

	ZEPHIR_MM_GROW();
	zephir_fetch_params(1, 2, 0, &option_param, &value);

	zephir_get_strval(&option, option_param);


	zephir_update_property_array(this_ptr, SL("_options"), &option, value TSRMLS_CC);
	RETURN_THIS();

}

/**
 * Returns the value of an option if present
 */
PHP_METHOD(Phalcon_Forms_Form, getUserOption) {

	zval *option_param = NULL, *defaultValue = NULL, defaultValue_sub, __$null, value, _0;
	zval option;
	zval *this_ptr = getThis();

	ZVAL_UNDEF(&option);
	ZVAL_UNDEF(&defaultValue_sub);
	ZVAL_NULL(&__$null);
	ZVAL_UNDEF(&value);
	ZVAL_UNDEF(&_0);

	ZEPHIR_MM_GROW();
	zephir_fetch_params(1, 1, 1, &option_param, &defaultValue);

	zephir_get_strval(&option, option_param);
	if (!defaultValue) {
		defaultValue = &defaultValue_sub;
		defaultValue = &__$null;
	}


	zephir_read_property(&_0, this_ptr, SL("_options"), PH_NOISY_CC | PH_READONLY);
	if (zephir_array_isset_fetch(&value, &_0, &option, 1 TSRMLS_CC)) {
		RETURN_CTOR(&value);
	}
	RETVAL_ZVAL(defaultValue, 1, 0);
	RETURN_MM();

}

/**
 * Sets options for the element
 */
PHP_METHOD(Phalcon_Forms_Form, setUserOptions) {

	zval *options_param = NULL;
	zval options;
	zval *this_ptr = getThis();

	ZVAL_UNDEF(&options);

	ZEPHIR_MM_GROW();
	zephir_fetch_params(1, 1, 0, &options_param);

	ZEPHIR_OBS_COPY_OR_DUP(&options, options_param);


	zephir_update_property_zval(this_ptr, SL("_options"), &options);
	RETURN_THIS();

}

/**
 * Returns the options for the element
 */
PHP_METHOD(Phalcon_Forms_Form, getUserOptions) {

	zval *this_ptr = getThis();


	RETURN_MEMBER(getThis(), "_options");

}

/**
 * Sets the entity related to the model
 *
 * @param object entity
 */
PHP_METHOD(Phalcon_Forms_Form, setEntity) {

	zval *entity, entity_sub;
	zval *this_ptr = getThis();

	ZVAL_UNDEF(&entity_sub);

	zephir_fetch_params(0, 1, 0, &entity);



	zephir_update_property_zval(this_ptr, SL("_entity"), entity);
	RETURN_THISW();

}

/**
 * Returns the entity related to the model
 *
 * @return object
 */
PHP_METHOD(Phalcon_Forms_Form, getEntity) {

	zval *this_ptr = getThis();


	RETURN_MEMBER(getThis(), "_entity");

}

/**
 * Returns the form elements added to the form
 */
PHP_METHOD(Phalcon_Forms_Form, getElements) {

	zval *this_ptr = getThis();


	RETURN_MEMBER(getThis(), "_elements");

}

/**
 * Binds data to the entity
 *
 * @param object entity
 * @param array whitelist
 */
PHP_METHOD(Phalcon_Forms_Form, bind) {

	zend_string *_3;
	zend_ulong _2;
	zephir_fcall_cache_entry *_5 = NULL;
	zend_long ZEPHIR_LAST_CALL_STATUS;
	zval *data_param = NULL, *entity, entity_sub, *whitelist = NULL, whitelist_sub, __$null, filter, key, value, element, filters, dependencyInjector, filteredValue, method, _0, *_1, _4$$4, _8$$4, _6$$9, _7$$9;
	zval data;
	zval *this_ptr = getThis();

	ZVAL_UNDEF(&data);
	ZVAL_UNDEF(&entity_sub);
	ZVAL_UNDEF(&whitelist_sub);
	ZVAL_NULL(&__$null);
	ZVAL_UNDEF(&filter);
	ZVAL_UNDEF(&key);
	ZVAL_UNDEF(&value);
	ZVAL_UNDEF(&element);
	ZVAL_UNDEF(&filters);
	ZVAL_UNDEF(&dependencyInjector);
	ZVAL_UNDEF(&filteredValue);
	ZVAL_UNDEF(&method);
	ZVAL_UNDEF(&_0);
	ZVAL_UNDEF(&_4$$4);
	ZVAL_UNDEF(&_8$$4);
	ZVAL_UNDEF(&_6$$9);
	ZVAL_UNDEF(&_7$$9);

	ZEPHIR_MM_GROW();
	zephir_fetch_params(1, 2, 1, &data_param, &entity, &whitelist);

	ZEPHIR_OBS_COPY_OR_DUP(&data, data_param);
	ZEPHIR_SEPARATE_PARAM(entity);
	if (!whitelist) {
		whitelist = &whitelist_sub;
		whitelist = &__$null;
	}


	zephir_read_property(&_0, this_ptr, SL("_elements"), PH_NOISY_CC | PH_READONLY);
	if (ZEPHIR_IS_EMPTY(&_0)) {
		ZEPHIR_THROW_EXCEPTION_DEBUG_STR(phalcon_forms_exception_ce, "There are no elements in the form", "phalcon/forms/form.zep", 172);
		return;
	}
	ZEPHIR_INIT_VAR(&filter);
	ZVAL_NULL(&filter);
	zephir_is_iterable(&data, 0, "phalcon/forms/form.zep", 230);
	ZEND_HASH_FOREACH_KEY_VAL(Z_ARRVAL_P(&data), _2, _3, _1)
	{
		ZEPHIR_INIT_NVAR(&key);
		if (_3 != NULL) { 
			ZVAL_STR_COPY(&key, _3);
		} else {
			ZVAL_LONG(&key, _2);
		}
		ZEPHIR_INIT_NVAR(&value);
		ZVAL_COPY(&value, _1);
		ZEPHIR_OBS_NVAR(&element);
		zephir_read_property(&_4$$4, this_ptr, SL("_elements"), PH_NOISY_CC | PH_READONLY);
		if (!(zephir_array_isset_fetch(&element, &_4$$4, &key, 0 TSRMLS_CC))) {
			continue;
		}
		if (Z_TYPE_P(whitelist) == IS_ARRAY) {
			if (!(zephir_fast_in_array(&key, whitelist TSRMLS_CC))) {
				continue;
			}
		}
		ZEPHIR_CALL_METHOD(&filters, &element, "getfilters", NULL, 0);
		zephir_check_call_status();
		if (zephir_is_true(&filters)) {
			if (Z_TYPE_P(&filter) != IS_OBJECT) {
				ZEPHIR_CALL_METHOD(&dependencyInjector, this_ptr, "getdi", &_5, 0);
				zephir_check_call_status();
				ZEPHIR_INIT_NVAR(&_7$$9);
				ZVAL_STRING(&_7$$9, "filter");
				ZEPHIR_CALL_METHOD(&_6$$9, &dependencyInjector, "getshared", NULL, 0, &_7$$9);
				zephir_check_call_status();
				ZEPHIR_CPY_WRT(&filter, &_6$$9);
			}
			ZEPHIR_CALL_METHOD(&filteredValue, &filter, "sanitize", NULL, 0, &value, &filters);
			zephir_check_call_status();
		} else {
			ZEPHIR_CPY_WRT(&filteredValue, &value);
		}
		ZEPHIR_INIT_NVAR(&_8$$4);
		zephir_camelize(&_8$$4, &key, NULL  );
		ZEPHIR_INIT_NVAR(&method);
		ZEPHIR_CONCAT_SV(&method, "set", &_8$$4);
		if ((zephir_method_exists(entity, &method TSRMLS_CC)  == SUCCESS)) {
			ZEPHIR_CALL_METHOD_ZVAL(NULL, entity, &method, NULL, 0, &filteredValue);
			zephir_check_call_status();
			continue;
		}
		zephir_update_property_zval_zval(entity, &key, &filteredValue TSRMLS_CC);
	} ZEND_HASH_FOREACH_END();
	ZEPHIR_INIT_NVAR(&value);
	ZEPHIR_INIT_NVAR(&key);
	zephir_update_property_zval(this_ptr, SL("_data"), &data);
	RETURN_THIS();

}

/**
 * Validates the form
 *
 * @param array data
 * @param object entity
 */
PHP_METHOD(Phalcon_Forms_Form, isValid) {

	zend_object_iterator *_12$$15;
	zend_bool validationStatus = 0, _4, _7$$11;
	zephir_fcall_cache_entry *_9 = NULL, *_10 = NULL, *_15 = NULL;
	zend_long ZEPHIR_LAST_CALL_STATUS;
	zval *data = NULL, data_sub, *entity = NULL, entity_sub, __$null, messages, element, validators, name, filters, validator, validation, elementMessage, _0, _5, *_6, _11, _1$$6, _2$$7, _3$$8, *_8$$11, _13$$16, _14$$16;
	zval *this_ptr = getThis();

	ZVAL_UNDEF(&data_sub);
	ZVAL_UNDEF(&entity_sub);
	ZVAL_NULL(&__$null);
	ZVAL_UNDEF(&messages);
	ZVAL_UNDEF(&element);
	ZVAL_UNDEF(&validators);
	ZVAL_UNDEF(&name);
	ZVAL_UNDEF(&filters);
	ZVAL_UNDEF(&validator);
	ZVAL_UNDEF(&validation);
	ZVAL_UNDEF(&elementMessage);
	ZVAL_UNDEF(&_0);
	ZVAL_UNDEF(&_5);
	ZVAL_UNDEF(&_11);
	ZVAL_UNDEF(&_1$$6);
	ZVAL_UNDEF(&_2$$7);
	ZVAL_UNDEF(&_3$$8);
	ZVAL_UNDEF(&_13$$16);
	ZVAL_UNDEF(&_14$$16);

	ZEPHIR_MM_GROW();
	zephir_fetch_params(1, 0, 2, &data, &entity);

	if (!data) {
		data = &data_sub;
		ZEPHIR_CPY_WRT(data, &__$null);
	} else {
		ZEPHIR_SEPARATE_PARAM(data);
	}
	if (!entity) {
		entity = &entity_sub;
		entity = &__$null;
	}


	zephir_read_property(&_0, this_ptr, SL("_elements"), PH_NOISY_CC | PH_READONLY);
	if (ZEPHIR_IS_EMPTY(&_0)) {
		RETURN_MM_BOOL(1);
	}
	if (Z_TYPE_P(data) != IS_ARRAY) {
		ZEPHIR_OBS_NVAR(data);
		zephir_read_property(data, this_ptr, SL("_data"), PH_NOISY_CC);
	}
	if (Z_TYPE_P(entity) == IS_OBJECT) {
		ZEPHIR_CALL_METHOD(NULL, this_ptr, "bind", NULL, 0, data, entity);
		zephir_check_call_status();
	} else {
		ZEPHIR_OBS_VAR(&_1$$6);
		zephir_read_property(&_1$$6, this_ptr, SL("_entity"), PH_NOISY_CC);
		if (Z_TYPE_P(&_1$$6) == IS_OBJECT) {
			zephir_read_property(&_2$$7, this_ptr, SL("_entity"), PH_NOISY_CC | PH_READONLY);
			ZEPHIR_CALL_METHOD(NULL, this_ptr, "bind", NULL, 0, data, &_2$$7);
			zephir_check_call_status();
		}
	}
	if ((zephir_method_exists_ex(this_ptr, SL("beforevalidation") TSRMLS_CC) == SUCCESS)) {
		ZEPHIR_CALL_METHOD(&_3$$8, this_ptr, "beforevalidation", NULL, 0, data, entity);
		zephir_check_call_status();
		if (ZEPHIR_IS_FALSE_IDENTICAL(&_3$$8)) {
			RETURN_MM_BOOL(0);
		}
	}
	validationStatus = 1;
	ZEPHIR_CALL_METHOD(&validation, this_ptr, "getvalidation", NULL, 0);
	zephir_check_call_status();
	_4 = Z_TYPE_P(&validation) != IS_OBJECT;
	if (!(_4)) {
		_4 = !((zephir_instance_of_ev(&validation, phalcon_validationinterface_ce TSRMLS_CC)));
	}
	if (_4) {
		ZEPHIR_INIT_NVAR(&validation);
		object_init_ex(&validation, phalcon_validation_ce);
<<<<<<< HEAD
		ZEPHIR_CALL_METHOD(NULL, &validation, "__construct", NULL, 207);
=======
		ZEPHIR_CALL_METHOD(NULL, &validation, "__construct", NULL, 195);
>>>>>>> 03694d80
		zephir_check_call_status();
	}
	zephir_read_property(&_5, this_ptr, SL("_elements"), PH_NOISY_CC | PH_READONLY);
	zephir_is_iterable(&_5, 0, "phalcon/forms/form.zep", 322);
	ZEND_HASH_FOREACH_VAL(Z_ARRVAL_P(&_5), _6)
	{
		ZEPHIR_INIT_NVAR(&element);
		ZVAL_COPY(&element, _6);
		ZEPHIR_CALL_METHOD(&validators, &element, "getvalidators", NULL, 0);
		zephir_check_call_status();
		_7$$11 = Z_TYPE_P(&validators) != IS_ARRAY;
		if (!(_7$$11)) {
			_7$$11 = zephir_fast_count_int(&validators TSRMLS_CC) == 0;
		}
		if (_7$$11) {
			continue;
		}
		ZEPHIR_CALL_METHOD(&name, &element, "getname", NULL, 0);
		zephir_check_call_status();
		zephir_is_iterable(&validators, 0, "phalcon/forms/form.zep", 309);
		ZEND_HASH_FOREACH_VAL(Z_ARRVAL_P(&validators), _8$$11)
		{
			ZEPHIR_INIT_NVAR(&validator);
			ZVAL_COPY(&validator, _8$$11);
<<<<<<< HEAD
			ZEPHIR_CALL_METHOD(NULL, &validation, "add", &_9, 208, &name, &validator);
=======
			ZEPHIR_CALL_METHOD(NULL, &validation, "add", &_9, 196, &name, &validator);
>>>>>>> 03694d80
			zephir_check_call_status();
		} ZEND_HASH_FOREACH_END();
		ZEPHIR_INIT_NVAR(&validator);
		ZEPHIR_CALL_METHOD(&filters, &element, "getfilters", NULL, 0);
		zephir_check_call_status();
		if (Z_TYPE_P(&filters) == IS_ARRAY) {
<<<<<<< HEAD
			ZEPHIR_CALL_METHOD(NULL, &validation, "setfilters", &_10, 209, &name, &filters);
=======
			ZEPHIR_CALL_METHOD(NULL, &validation, "setfilters", &_10, 197, &name, &filters);
>>>>>>> 03694d80
			zephir_check_call_status();
		}
	} ZEND_HASH_FOREACH_END();
	ZEPHIR_INIT_NVAR(&element);
<<<<<<< HEAD
	ZEPHIR_CALL_METHOD(&messages, &validation, "validate", NULL, 210, data, entity);
=======
	ZEPHIR_CALL_METHOD(&messages, &validation, "validate", NULL, 198, data, entity);
>>>>>>> 03694d80
	zephir_check_call_status();
	ZEPHIR_CALL_METHOD(&_11, &messages, "count", NULL, 0);
	zephir_check_call_status();
	if (zephir_is_true(&_11)) {
		_12$$15 = zephir_get_iterator(&messages TSRMLS_CC);
		_12$$15->funcs->rewind(_12$$15 TSRMLS_CC);
		for (;_12$$15->funcs->valid(_12$$15 TSRMLS_CC) == SUCCESS && !EG(exception); _12$$15->funcs->move_forward(_12$$15 TSRMLS_CC)) {
			{
				ZEPHIR_ITERATOR_COPY(&elementMessage, _12$$15);
			}
			ZEPHIR_CALL_METHOD(&_14$$16, &elementMessage, "getfield", NULL, 0);
			zephir_check_call_status();
			ZEPHIR_CALL_METHOD(&_13$$16, this_ptr, "get", &_15, 0, &_14$$16);
			zephir_check_call_status();
			ZEPHIR_CALL_METHOD(NULL, &_13$$16, "appendmessage", NULL, 0, &elementMessage);
			zephir_check_call_status();
		}
		zend_iterator_dtor(_12$$15);
		ZEPHIR_CALL_METHOD(NULL, &messages, "rewind", NULL, 0);
		zephir_check_call_status();
		validationStatus = 0;
	}
	if (!(validationStatus)) {
		zephir_update_property_zval(this_ptr, SL("_messages"), &messages);
	}
	if ((zephir_method_exists_ex(this_ptr, SL("aftervalidation") TSRMLS_CC) == SUCCESS)) {
		ZEPHIR_CALL_METHOD(NULL, this_ptr, "aftervalidation", NULL, 0, &messages);
		zephir_check_call_status();
	}
	RETURN_MM_BOOL(validationStatus);

}

/**
 * Returns the messages generated in the validation.
 *
 * <code>
 * if ($form->isValid($_POST) == false) {
 *     // Get messages separated by the item name
 *     // $messages is an array of Messages object
 *     $messages = $form->getMessages(true);
 *
 *     foreach ($messages as $message) {
 *         echo $message, "<br>";
 *     }
 *
 *     // Default behavior.
 *     // $messages is a Messages object
 *     $messages = $form->getMessages();
 *
 *     foreach ($messages as $message) {
 *         echo $message, "<br>";
 *     }
 * }
 * </code>
 */
PHP_METHOD(Phalcon_Forms_Form, getMessages) {

	zval _5$$5;
	zephir_fcall_cache_entry *_2 = NULL, *_6 = NULL, *_7 = NULL;
	zend_long ZEPHIR_LAST_CALL_STATUS;
	zval *byItemName_param = NULL, messages, messagesByItem, elementMessage, fieldName, _1$$4, _3$$6, _4$$5;
	zend_bool byItemName, _0;
	zval *this_ptr = getThis();

	ZVAL_UNDEF(&messages);
	ZVAL_UNDEF(&messagesByItem);
	ZVAL_UNDEF(&elementMessage);
	ZVAL_UNDEF(&fieldName);
	ZVAL_UNDEF(&_1$$4);
	ZVAL_UNDEF(&_3$$6);
	ZVAL_UNDEF(&_4$$5);
	ZVAL_UNDEF(&_5$$5);

	ZEPHIR_MM_GROW();
	zephir_fetch_params(1, 0, 1, &byItemName_param);

	if (!byItemName_param) {
		byItemName = 0;
	} else {
		byItemName = zephir_get_boolval(byItemName_param);
	}


	ZEPHIR_OBS_VAR(&messages);
	zephir_read_property(&messages, this_ptr, SL("_messages"), PH_NOISY_CC);
	_0 = Z_TYPE_P(&messages) == IS_OBJECT;
	if (_0) {
		_0 = zephir_instance_of_ev(&messages, phalcon_messages_messages_ce TSRMLS_CC);
	}
	if (_0) {
		if (UNEXPECTED(byItemName)) {
			ZEPHIR_INIT_VAR(&messagesByItem);
			array_init(&messagesByItem);
			ZEPHIR_CALL_METHOD(NULL, &messages, "rewind", NULL, 0);
			zephir_check_call_status();
			while (1) {
				ZEPHIR_CALL_METHOD(&_1$$4, &messages, "valid", NULL, 0);
				zephir_check_call_status();
				if (!(zephir_is_true(&_1$$4))) {
					break;
				}
				ZEPHIR_CALL_METHOD(&elementMessage, &messages, "current", &_2, 0);
				zephir_check_call_status();
				ZEPHIR_CALL_METHOD(&fieldName, &elementMessage, "getfield", NULL, 0);
				zephir_check_call_status();
				if (!(zephir_array_isset(&messagesByItem, &fieldName))) {
					ZEPHIR_INIT_NVAR(&_3$$6);
					array_init(&_3$$6);
					zephir_array_update_zval(&messagesByItem, &fieldName, &_3$$6, PH_COPY | PH_SEPARATE);
				}
				ZEPHIR_INIT_NVAR(&_4$$5);
				object_init_ex(&_4$$5, phalcon_messages_messages_ce);
				ZEPHIR_INIT_NVAR(&_5$$5);
				zephir_create_array(&_5$$5, 1, 0 TSRMLS_CC);
				zephir_array_fast_append(&_5$$5, &elementMessage);
				ZEPHIR_CALL_METHOD(NULL, &_4$$5, "__construct", &_6, 2, &_5$$5);
				zephir_check_call_status();
				zephir_array_update_multi(&messagesByItem, &_4$$5 TSRMLS_CC, SL("za"), 2, &fieldName);
				ZEPHIR_CALL_METHOD(NULL, &messages, "next", &_7, 0);
				zephir_check_call_status();
			}
			RETURN_CCTOR(&messagesByItem);
		}
		RETURN_CCTOR(&messages);
	}
	object_init_ex(return_value, phalcon_messages_messages_ce);
	ZEPHIR_CALL_METHOD(NULL, return_value, "__construct", &_6, 2);
	zephir_check_call_status();
	RETURN_MM();

}

/**
 * Returns the messages generated for a specific element
 */
PHP_METHOD(Phalcon_Forms_Form, getMessagesFor) {

	zend_long ZEPHIR_LAST_CALL_STATUS;
	zval *name_param = NULL, _0, _1$$3;
	zval name;
	zval *this_ptr = getThis();

	ZVAL_UNDEF(&name);
	ZVAL_UNDEF(&_0);
	ZVAL_UNDEF(&_1$$3);

	ZEPHIR_MM_GROW();
	zephir_fetch_params(1, 1, 0, &name_param);

	if (UNEXPECTED(Z_TYPE_P(name_param) != IS_STRING && Z_TYPE_P(name_param) != IS_NULL)) {
		zephir_throw_exception_string(spl_ce_InvalidArgumentException, SL("Parameter 'name' must be of the type string") TSRMLS_CC);
		RETURN_MM_NULL();
	}
	if (EXPECTED(Z_TYPE_P(name_param) == IS_STRING)) {
		zephir_get_strval(&name, name_param);
	} else {
		ZEPHIR_INIT_VAR(&name);
		ZVAL_EMPTY_STRING(&name);
	}


	ZEPHIR_CALL_METHOD(&_0, this_ptr, "has", NULL, 0, &name);
	zephir_check_call_status();
	if (zephir_is_true(&_0)) {
		ZEPHIR_CALL_METHOD(&_1$$3, this_ptr, "get", NULL, 0, &name);
		zephir_check_call_status();
		ZEPHIR_RETURN_CALL_METHOD(&_1$$3, "getmessages", NULL, 0);
		zephir_check_call_status();
		RETURN_MM();
	}
	object_init_ex(return_value, phalcon_messages_messages_ce);
	ZEPHIR_CALL_METHOD(NULL, return_value, "__construct", NULL, 2);
	zephir_check_call_status();
	RETURN_MM();

}

/**
 * Check if messages were generated for a specific element
 */
PHP_METHOD(Phalcon_Forms_Form, hasMessagesFor) {

	zend_long ZEPHIR_LAST_CALL_STATUS;
	zval *name_param = NULL, _0, _1;
	zval name;
	zval *this_ptr = getThis();

	ZVAL_UNDEF(&name);
	ZVAL_UNDEF(&_0);
	ZVAL_UNDEF(&_1);

	ZEPHIR_MM_GROW();
	zephir_fetch_params(1, 1, 0, &name_param);

	if (UNEXPECTED(Z_TYPE_P(name_param) != IS_STRING && Z_TYPE_P(name_param) != IS_NULL)) {
		zephir_throw_exception_string(spl_ce_InvalidArgumentException, SL("Parameter 'name' must be of the type string") TSRMLS_CC);
		RETURN_MM_NULL();
	}
	if (EXPECTED(Z_TYPE_P(name_param) == IS_STRING)) {
		zephir_get_strval(&name, name_param);
	} else {
		ZEPHIR_INIT_VAR(&name);
		ZVAL_EMPTY_STRING(&name);
	}


	ZEPHIR_CALL_METHOD(&_0, this_ptr, "getmessagesfor", NULL, 0, &name);
	zephir_check_call_status();
	ZEPHIR_CALL_METHOD(&_1, &_0, "count", NULL, 0);
	zephir_check_call_status();
	RETURN_MM_BOOL(ZEPHIR_GT_LONG(&_1, 0));

}

/**
 * Adds an element to the form
 */
PHP_METHOD(Phalcon_Forms_Form, add) {

	zend_string *_5$$4;
	zend_ulong _4$$4;
	zend_long ZEPHIR_LAST_CALL_STATUS;
	zend_bool type, _0;
	zval position;
	zval *element, element_sub, *position_param = NULL, *type_param = NULL, name, key, value, elements, _1, _2$$4, *_3$$4;
	zval *this_ptr = getThis();

	ZVAL_UNDEF(&element_sub);
	ZVAL_UNDEF(&name);
	ZVAL_UNDEF(&key);
	ZVAL_UNDEF(&value);
	ZVAL_UNDEF(&elements);
	ZVAL_UNDEF(&_1);
	ZVAL_UNDEF(&_2$$4);
	ZVAL_UNDEF(&position);

	ZEPHIR_MM_GROW();
	zephir_fetch_params(1, 1, 2, &element, &position_param, &type_param);

	if (!position_param) {
		ZEPHIR_INIT_VAR(&position);
		ZVAL_STRING(&position, "");
	} else {
		zephir_get_strval(&position, position_param);
	}
	if (!type_param) {
		type = 0;
	} else {
		type = zephir_get_boolval(type_param);
	}


	ZEPHIR_CALL_METHOD(&name, element, "getname", NULL, 0);
	zephir_check_call_status();
	ZEPHIR_CALL_METHOD(NULL, element, "setform", NULL, 0, this_ptr);
	zephir_check_call_status();
	_0 = ZEPHIR_IS_STRING(&position, "");
	if (!(_0)) {
		zephir_read_property(&_1, this_ptr, SL("_elements"), PH_NOISY_CC | PH_READONLY);
		_0 = ZEPHIR_IS_EMPTY(&_1);
	}
	if (_0) {
		zephir_update_property_array(this_ptr, SL("_elements"), &name, element TSRMLS_CC);
	} else {
		ZEPHIR_INIT_VAR(&elements);
		array_init(&elements);
		zephir_read_property(&_2$$4, this_ptr, SL("_elements"), PH_NOISY_CC | PH_READONLY);
		zephir_is_iterable(&_2$$4, 0, "phalcon/forms/form.zep", 474);
		ZEND_HASH_FOREACH_KEY_VAL(Z_ARRVAL_P(&_2$$4), _4$$4, _5$$4, _3$$4)
		{
			ZEPHIR_INIT_NVAR(&key);
			if (_5$$4 != NULL) { 
				ZVAL_STR_COPY(&key, _5$$4);
			} else {
				ZVAL_LONG(&key, _4$$4);
			}
			ZEPHIR_INIT_NVAR(&value);
			ZVAL_COPY(&value, _3$$4);
			if (ZEPHIR_IS_EQUAL(&key, &position)) {
				if (type) {
					zephir_array_update_zval(&elements, &name, element, PH_COPY | PH_SEPARATE);
					zephir_array_update_zval(&elements, &key, &value, PH_COPY | PH_SEPARATE);
				} else {
					zephir_array_update_zval(&elements, &key, &value, PH_COPY | PH_SEPARATE);
					zephir_array_update_zval(&elements, &name, element, PH_COPY | PH_SEPARATE);
				}
			} else {
				zephir_array_update_zval(&elements, &key, &value, PH_COPY | PH_SEPARATE);
			}
		} ZEND_HASH_FOREACH_END();
		ZEPHIR_INIT_NVAR(&value);
		ZEPHIR_INIT_NVAR(&key);
		zephir_update_property_zval(this_ptr, SL("_elements"), &elements);
	}
	RETURN_THIS();

}

/**
 * Renders a specific item in the form
 */
PHP_METHOD(Phalcon_Forms_Form, render) {

	zend_long ZEPHIR_LAST_CALL_STATUS;
	zval attributes;
	zval *name_param = NULL, *attributes_param = NULL, element, _0, _1$$3;
	zval name, _2$$3;
	zval *this_ptr = getThis();

	ZVAL_UNDEF(&name);
	ZVAL_UNDEF(&_2$$3);
	ZVAL_UNDEF(&element);
	ZVAL_UNDEF(&_0);
	ZVAL_UNDEF(&_1$$3);
	ZVAL_UNDEF(&attributes);

	ZEPHIR_MM_GROW();
	zephir_fetch_params(1, 1, 1, &name_param, &attributes_param);

	if (UNEXPECTED(Z_TYPE_P(name_param) != IS_STRING && Z_TYPE_P(name_param) != IS_NULL)) {
		zephir_throw_exception_string(spl_ce_InvalidArgumentException, SL("Parameter 'name' must be of the type string") TSRMLS_CC);
		RETURN_MM_NULL();
	}
	if (EXPECTED(Z_TYPE_P(name_param) == IS_STRING)) {
		zephir_get_strval(&name, name_param);
	} else {
		ZEPHIR_INIT_VAR(&name);
		ZVAL_EMPTY_STRING(&name);
	}
	if (!attributes_param) {
		ZEPHIR_INIT_VAR(&attributes);
		array_init(&attributes);
	} else {
		zephir_get_arrval(&attributes, attributes_param);
	}


	ZEPHIR_OBS_VAR(&element);
	zephir_read_property(&_0, this_ptr, SL("_elements"), PH_NOISY_CC | PH_READONLY);
	if (!(zephir_array_isset_fetch(&element, &_0, &name, 0 TSRMLS_CC))) {
		ZEPHIR_INIT_VAR(&_1$$3);
		object_init_ex(&_1$$3, phalcon_forms_exception_ce);
		ZEPHIR_INIT_VAR(&_2$$3);
		ZEPHIR_CONCAT_SVS(&_2$$3, "Element with ID=", &name, " is not part of the form");
		ZEPHIR_CALL_METHOD(NULL, &_1$$3, "__construct", NULL, 4, &_2$$3);
		zephir_check_call_status();
		zephir_throw_exception_debug(&_1$$3, "phalcon/forms/form.zep", 487 TSRMLS_CC);
		ZEPHIR_MM_RESTORE();
		return;
	}
	ZEPHIR_RETURN_CALL_METHOD(&element, "render", NULL, 0, &attributes);
	zephir_check_call_status();
	RETURN_MM();

}

/**
 * Returns an element added to the form by its name
 */
PHP_METHOD(Phalcon_Forms_Form, get) {

	zend_long ZEPHIR_LAST_CALL_STATUS;
	zval *name_param = NULL, element, _0, _1;
	zval name, _2;
	zval *this_ptr = getThis();

	ZVAL_UNDEF(&name);
	ZVAL_UNDEF(&_2);
	ZVAL_UNDEF(&element);
	ZVAL_UNDEF(&_0);
	ZVAL_UNDEF(&_1);

	ZEPHIR_MM_GROW();
	zephir_fetch_params(1, 1, 0, &name_param);

	if (UNEXPECTED(Z_TYPE_P(name_param) != IS_STRING && Z_TYPE_P(name_param) != IS_NULL)) {
		zephir_throw_exception_string(spl_ce_InvalidArgumentException, SL("Parameter 'name' must be of the type string") TSRMLS_CC);
		RETURN_MM_NULL();
	}
	if (EXPECTED(Z_TYPE_P(name_param) == IS_STRING)) {
		zephir_get_strval(&name, name_param);
	} else {
		ZEPHIR_INIT_VAR(&name);
		ZVAL_EMPTY_STRING(&name);
	}


	ZEPHIR_OBS_VAR(&element);
	zephir_read_property(&_0, this_ptr, SL("_elements"), PH_NOISY_CC | PH_READONLY);
	if (zephir_array_isset_fetch(&element, &_0, &name, 0 TSRMLS_CC)) {
		RETURN_CCTOR(&element);
	}
	ZEPHIR_INIT_VAR(&_1);
	object_init_ex(&_1, phalcon_forms_exception_ce);
	ZEPHIR_INIT_VAR(&_2);
	ZEPHIR_CONCAT_SVS(&_2, "Element with ID=", &name, " is not part of the form");
	ZEPHIR_CALL_METHOD(NULL, &_1, "__construct", NULL, 4, &_2);
	zephir_check_call_status();
	zephir_throw_exception_debug(&_1, "phalcon/forms/form.zep", 504 TSRMLS_CC);
	ZEPHIR_MM_RESTORE();
	return;

}

/**
 * Generate the label of an element added to the form including HTML
 */
PHP_METHOD(Phalcon_Forms_Form, label) {

	zend_long ZEPHIR_LAST_CALL_STATUS;
	zval attributes;
	zval *name_param = NULL, *attributes_param = NULL, element, _0, _1;
	zval name, _2;
	zval *this_ptr = getThis();

	ZVAL_UNDEF(&name);
	ZVAL_UNDEF(&_2);
	ZVAL_UNDEF(&element);
	ZVAL_UNDEF(&_0);
	ZVAL_UNDEF(&_1);
	ZVAL_UNDEF(&attributes);

	ZEPHIR_MM_GROW();
	zephir_fetch_params(1, 1, 1, &name_param, &attributes_param);

	if (UNEXPECTED(Z_TYPE_P(name_param) != IS_STRING && Z_TYPE_P(name_param) != IS_NULL)) {
		zephir_throw_exception_string(spl_ce_InvalidArgumentException, SL("Parameter 'name' must be of the type string") TSRMLS_CC);
		RETURN_MM_NULL();
	}
	if (EXPECTED(Z_TYPE_P(name_param) == IS_STRING)) {
		zephir_get_strval(&name, name_param);
	} else {
		ZEPHIR_INIT_VAR(&name);
		ZVAL_EMPTY_STRING(&name);
	}
	if (!attributes_param) {
		ZEPHIR_INIT_VAR(&attributes);
		array_init(&attributes);
	} else {
		zephir_get_arrval(&attributes, attributes_param);
	}


	ZEPHIR_OBS_VAR(&element);
	zephir_read_property(&_0, this_ptr, SL("_elements"), PH_NOISY_CC | PH_READONLY);
	if (zephir_array_isset_fetch(&element, &_0, &name, 0 TSRMLS_CC)) {
		ZEPHIR_RETURN_CALL_METHOD(&element, "label", NULL, 0, &attributes);
		zephir_check_call_status();
		RETURN_MM();
	}
	ZEPHIR_INIT_VAR(&_1);
	object_init_ex(&_1, phalcon_forms_exception_ce);
	ZEPHIR_INIT_VAR(&_2);
	ZEPHIR_CONCAT_SVS(&_2, "Element with ID=", &name, " is not part of the form");
	ZEPHIR_CALL_METHOD(NULL, &_1, "__construct", NULL, 4, &_2);
	zephir_check_call_status();
	zephir_throw_exception_debug(&_1, "phalcon/forms/form.zep", 518 TSRMLS_CC);
	ZEPHIR_MM_RESTORE();
	return;

}

/**
 * Returns a label for an element
 */
PHP_METHOD(Phalcon_Forms_Form, getLabel) {

	zend_long ZEPHIR_LAST_CALL_STATUS;
	zval *name_param = NULL, element, label, _0, _1$$3;
	zval name, _2$$3;
	zval *this_ptr = getThis();

	ZVAL_UNDEF(&name);
	ZVAL_UNDEF(&_2$$3);
	ZVAL_UNDEF(&element);
	ZVAL_UNDEF(&label);
	ZVAL_UNDEF(&_0);
	ZVAL_UNDEF(&_1$$3);

	ZEPHIR_MM_GROW();
	zephir_fetch_params(1, 1, 0, &name_param);

	if (UNEXPECTED(Z_TYPE_P(name_param) != IS_STRING && Z_TYPE_P(name_param) != IS_NULL)) {
		zephir_throw_exception_string(spl_ce_InvalidArgumentException, SL("Parameter 'name' must be of the type string") TSRMLS_CC);
		RETURN_MM_NULL();
	}
	if (EXPECTED(Z_TYPE_P(name_param) == IS_STRING)) {
		zephir_get_strval(&name, name_param);
	} else {
		ZEPHIR_INIT_VAR(&name);
		ZVAL_EMPTY_STRING(&name);
	}


	ZEPHIR_OBS_VAR(&element);
	zephir_read_property(&_0, this_ptr, SL("_elements"), PH_NOISY_CC | PH_READONLY);
	if (!(zephir_array_isset_fetch(&element, &_0, &name, 0 TSRMLS_CC))) {
		ZEPHIR_INIT_VAR(&_1$$3);
		object_init_ex(&_1$$3, phalcon_forms_exception_ce);
		ZEPHIR_INIT_VAR(&_2$$3);
		ZEPHIR_CONCAT_SVS(&_2$$3, "Element with ID=", &name, " is not part of the form");
		ZEPHIR_CALL_METHOD(NULL, &_1$$3, "__construct", NULL, 4, &_2$$3);
		zephir_check_call_status();
		zephir_throw_exception_debug(&_1$$3, "phalcon/forms/form.zep", 529 TSRMLS_CC);
		ZEPHIR_MM_RESTORE();
		return;
	}
	ZEPHIR_CALL_METHOD(&label, &element, "getlabel", NULL, 0);
	zephir_check_call_status();
	if (!(zephir_is_true(&label))) {
		RETURN_CTOR(&name);
	}
	RETURN_CCTOR(&label);

}

/**
 * Gets a value from the internal related entity or from the default value
 */
PHP_METHOD(Phalcon_Forms_Form, getValue) {

	zephir_fcall_cache_entry *_3 = NULL, *_4 = NULL;
	zend_long ZEPHIR_LAST_CALL_STATUS;
	zval *name_param = NULL, __$true, entity, method, value, data, internal, forbidden, element, _1, _2, _5, _0$$4;
	zval name;
	zval *this_ptr = getThis();

	ZVAL_UNDEF(&name);
	ZVAL_BOOL(&__$true, 1);
	ZVAL_UNDEF(&entity);
	ZVAL_UNDEF(&method);
	ZVAL_UNDEF(&value);
	ZVAL_UNDEF(&data);
	ZVAL_UNDEF(&internal);
	ZVAL_UNDEF(&forbidden);
	ZVAL_UNDEF(&element);
	ZVAL_UNDEF(&_1);
	ZVAL_UNDEF(&_2);
	ZVAL_UNDEF(&_5);
	ZVAL_UNDEF(&_0$$4);

	ZEPHIR_MM_GROW();
	zephir_fetch_params(1, 1, 0, &name_param);

	if (UNEXPECTED(Z_TYPE_P(name_param) != IS_STRING && Z_TYPE_P(name_param) != IS_NULL)) {
		zephir_throw_exception_string(spl_ce_InvalidArgumentException, SL("Parameter 'name' must be of the type string") TSRMLS_CC);
		RETURN_MM_NULL();
	}
	if (EXPECTED(Z_TYPE_P(name_param) == IS_STRING)) {
		zephir_get_strval(&name, name_param);
	} else {
		ZEPHIR_INIT_VAR(&name);
		ZVAL_EMPTY_STRING(&name);
	}


	ZEPHIR_OBS_VAR(&entity);
	zephir_read_property(&entity, this_ptr, SL("_entity"), PH_NOISY_CC);
	ZEPHIR_OBS_VAR(&data);
	zephir_read_property(&data, this_ptr, SL("_data"), PH_NOISY_CC);
	if ((zephir_method_exists_ex(this_ptr, SL("getcustomvalue") TSRMLS_CC) == SUCCESS)) {
		ZEPHIR_RETURN_CALL_METHOD(this_ptr, "getcustomvalue", NULL, 0, &name, &entity, &data);
		zephir_check_call_status();
		RETURN_MM();
	}
	if (Z_TYPE_P(&entity) == IS_OBJECT) {
		ZEPHIR_INIT_VAR(&_0$$4);
		zephir_camelize(&_0$$4, &name, NULL  );
		ZEPHIR_INIT_VAR(&method);
		ZEPHIR_CONCAT_SV(&method, "get", &_0$$4);
		if ((zephir_method_exists(&entity, &method TSRMLS_CC)  == SUCCESS)) {
			ZEPHIR_RETURN_CALL_METHOD_ZVAL(&entity, &method, NULL, 0);
			zephir_check_call_status();
			RETURN_MM();
		}
		ZEPHIR_OBS_VAR(&value);
		if (zephir_fetch_property_zval(&value, &entity, &name, PH_SILENT_CC)) {
			RETURN_CCTOR(&value);
		}
	}
	if (Z_TYPE_P(&data) == IS_ARRAY) {
		ZEPHIR_OBS_NVAR(&value);
		if (zephir_array_isset_fetch(&value, &data, &name, 0 TSRMLS_CC)) {
			RETURN_CCTOR(&value);
		}
	}
	ZEPHIR_INIT_VAR(&forbidden);
	zephir_create_array(&forbidden, 12, 0 TSRMLS_CC);
	zephir_array_update_string(&forbidden, SL("validation"), &__$true, PH_COPY | PH_SEPARATE);
	zephir_array_update_string(&forbidden, SL("action"), &__$true, PH_COPY | PH_SEPARATE);
	zephir_array_update_string(&forbidden, SL("useroption"), &__$true, PH_COPY | PH_SEPARATE);
	zephir_array_update_string(&forbidden, SL("useroptions"), &__$true, PH_COPY | PH_SEPARATE);
	zephir_array_update_string(&forbidden, SL("entity"), &__$true, PH_COPY | PH_SEPARATE);
	zephir_array_update_string(&forbidden, SL("elements"), &__$true, PH_COPY | PH_SEPARATE);
	zephir_array_update_string(&forbidden, SL("messages"), &__$true, PH_COPY | PH_SEPARATE);
	zephir_array_update_string(&forbidden, SL("messagesfor"), &__$true, PH_COPY | PH_SEPARATE);
	zephir_array_update_string(&forbidden, SL("label"), &__$true, PH_COPY | PH_SEPARATE);
	zephir_array_update_string(&forbidden, SL("value"), &__$true, PH_COPY | PH_SEPARATE);
	zephir_array_update_string(&forbidden, SL("di"), &__$true, PH_COPY | PH_SEPARATE);
	zephir_array_update_string(&forbidden, SL("eventsmanager"), &__$true, PH_COPY | PH_SEPARATE);
	ZEPHIR_INIT_VAR(&internal);
	zephir_fast_strtolower(&internal, &name);
	if (zephir_array_isset(&forbidden, &internal)) {
		RETURN_MM_NULL();
	}
	ZEPHIR_INIT_VAR(&_1);
	zephir_camelize(&_1, &name, NULL  );
	ZEPHIR_INIT_NVAR(&method);
	ZEPHIR_CONCAT_SV(&method, "get", &_1);
	if ((zephir_method_exists(this_ptr, &method TSRMLS_CC)  == SUCCESS)) {
		ZEPHIR_RETURN_CALL_METHOD_ZVAL(this_ptr, &method, NULL, 0);
		zephir_check_call_status();
		RETURN_MM();
	}
	ZEPHIR_CALL_CE_STATIC(&_2, phalcon_tag_ce, "hasvalue", &_3, 0, &name);
	zephir_check_call_status();
	if (zephir_is_true(&_2)) {
		ZEPHIR_RETURN_CALL_CE_STATIC(phalcon_tag_ce, "getvalue", &_4, 0, &name);
		zephir_check_call_status();
		RETURN_MM();
	}
	ZEPHIR_OBS_VAR(&element);
	zephir_read_property(&_5, this_ptr, SL("_elements"), PH_NOISY_CC | PH_READONLY);
	if (zephir_array_isset_fetch(&element, &_5, &name, 0 TSRMLS_CC)) {
		ZEPHIR_RETURN_CALL_METHOD(&element, "getdefault", NULL, 0);
		zephir_check_call_status();
		RETURN_MM();
	}
	RETURN_MM_NULL();

}

/**
 * Check if the form contains an element
 */
PHP_METHOD(Phalcon_Forms_Form, has) {

	zval *name_param = NULL, _0;
	zval name;
	zval *this_ptr = getThis();

	ZVAL_UNDEF(&name);
	ZVAL_UNDEF(&_0);

	ZEPHIR_MM_GROW();
	zephir_fetch_params(1, 1, 0, &name_param);

	if (UNEXPECTED(Z_TYPE_P(name_param) != IS_STRING && Z_TYPE_P(name_param) != IS_NULL)) {
		zephir_throw_exception_string(spl_ce_InvalidArgumentException, SL("Parameter 'name' must be of the type string") TSRMLS_CC);
		RETURN_MM_NULL();
	}
	if (EXPECTED(Z_TYPE_P(name_param) == IS_STRING)) {
		zephir_get_strval(&name, name_param);
	} else {
		ZEPHIR_INIT_VAR(&name);
		ZVAL_EMPTY_STRING(&name);
	}


	zephir_read_property(&_0, this_ptr, SL("_elements"), PH_NOISY_CC | PH_READONLY);
	RETURN_MM_BOOL(zephir_array_isset(&_0, &name));

}

/**
 * Removes an element from the form
 */
PHP_METHOD(Phalcon_Forms_Form, remove) {

	zval *name_param = NULL, __$null, _0, _1$$3;
	zval name;
	zval *this_ptr = getThis();

	ZVAL_UNDEF(&name);
	ZVAL_NULL(&__$null);
	ZVAL_UNDEF(&_0);
	ZVAL_UNDEF(&_1$$3);

	ZEPHIR_MM_GROW();
	zephir_fetch_params(1, 1, 0, &name_param);

	if (UNEXPECTED(Z_TYPE_P(name_param) != IS_STRING && Z_TYPE_P(name_param) != IS_NULL)) {
		zephir_throw_exception_string(spl_ce_InvalidArgumentException, SL("Parameter 'name' must be of the type string") TSRMLS_CC);
		RETURN_MM_NULL();
	}
	if (EXPECTED(Z_TYPE_P(name_param) == IS_STRING)) {
		zephir_get_strval(&name, name_param);
	} else {
		ZEPHIR_INIT_VAR(&name);
		ZVAL_EMPTY_STRING(&name);
	}


	zephir_read_property(&_0, this_ptr, SL("_elements"), PH_NOISY_CC | PH_READONLY);
	if (zephir_array_isset(&_0, &name)) {
		zephir_read_property(&_1$$3, this_ptr, SL("_elements"), PH_NOISY_CC | PH_READONLY);
		zephir_array_unset(&_1$$3, &name, PH_SEPARATE);
		RETURN_MM_BOOL(1);
	}
	zephir_update_property_zval(this_ptr, SL("_elementsIndexed"), &__$null);
	RETURN_MM_BOOL(0);

}

/**
 * Clears every element in the form to its default value
 *
 * @param array|string|null fields
 */
PHP_METHOD(Phalcon_Forms_Form, clear) {

	zend_long ZEPHIR_LAST_CALL_STATUS;
	zephir_fcall_cache_entry *_2 = NULL;
	zval *fields = NULL, fields_sub, __$null, elements, element, data, field, *_0$$5, *_1$$11, _3$$12, _4$$12, *_5$$14, _6$$15, _7$$16, _8$$16, _9$$18, _10$$18;
	zval *this_ptr = getThis();

	ZVAL_UNDEF(&fields_sub);
	ZVAL_NULL(&__$null);
	ZVAL_UNDEF(&elements);
	ZVAL_UNDEF(&element);
	ZVAL_UNDEF(&data);
	ZVAL_UNDEF(&field);
	ZVAL_UNDEF(&_3$$12);
	ZVAL_UNDEF(&_4$$12);
	ZVAL_UNDEF(&_6$$15);
	ZVAL_UNDEF(&_7$$16);
	ZVAL_UNDEF(&_8$$16);
	ZVAL_UNDEF(&_9$$18);
	ZVAL_UNDEF(&_10$$18);

	ZEPHIR_MM_GROW();
	zephir_fetch_params(1, 0, 1, &fields);

	if (!fields) {
		fields = &fields_sub;
		fields = &__$null;
	}


	ZEPHIR_OBS_VAR(&data);
	zephir_read_property(&data, this_ptr, SL("_data"), PH_NOISY_CC);
	if (Z_TYPE_P(fields) == IS_NULL) {
		ZEPHIR_INIT_NVAR(&data);
		array_init(&data);
	} else {
		if (Z_TYPE_P(fields) == IS_ARRAY) {
			zephir_is_iterable(fields, 0, "phalcon/forms/form.zep", 688);
			ZEND_HASH_FOREACH_VAL(Z_ARRVAL_P(fields), _0$$5)
			{
				ZEPHIR_INIT_NVAR(&field);
				ZVAL_COPY(&field, _0$$5);
				if (zephir_array_isset(&data, &field)) {
					zephir_array_unset(&data, &field, PH_SEPARATE);
				}
			} ZEND_HASH_FOREACH_END();
			ZEPHIR_INIT_NVAR(&field);
		} else {
			if (zephir_array_isset(&data, &field)) {
				zephir_array_unset(&data, &field, PH_SEPARATE);
			}
		}
	}
	zephir_update_property_zval(this_ptr, SL("_data"), &data);
	ZEPHIR_OBS_VAR(&elements);
	zephir_read_property(&elements, this_ptr, SL("_elements"), PH_NOISY_CC);
	if (Z_TYPE_P(&elements) == IS_ARRAY) {
		if (Z_TYPE_P(fields) == IS_NULL) {
			zephir_is_iterable(&elements, 0, "phalcon/forms/form.zep", 708);
			ZEND_HASH_FOREACH_VAL(Z_ARRVAL_P(&elements), _1$$11)
			{
				ZEPHIR_INIT_NVAR(&element);
				ZVAL_COPY(&element, _1$$11);
				ZEPHIR_CALL_METHOD(&_3$$12, &element, "getname", NULL, 0);
				zephir_check_call_status();
				ZEPHIR_CALL_METHOD(&_4$$12, &element, "getdefault", NULL, 0);
				zephir_check_call_status();
				ZEPHIR_CALL_CE_STATIC(NULL, phalcon_tag_ce, "setdefault", &_2, 0, &_3$$12, &_4$$12);
				zephir_check_call_status();
			} ZEND_HASH_FOREACH_END();
			ZEPHIR_INIT_NVAR(&element);
		} else {
			if (Z_TYPE_P(fields) == IS_ARRAY) {
				zephir_is_iterable(&elements, 0, "phalcon/forms/form.zep", 715);
				ZEND_HASH_FOREACH_VAL(Z_ARRVAL_P(&elements), _5$$14)
				{
					ZEPHIR_INIT_NVAR(&element);
					ZVAL_COPY(&element, _5$$14);
					ZEPHIR_CALL_METHOD(&_6$$15, &element, "getname", NULL, 0);
					zephir_check_call_status();
					if (zephir_fast_in_array(&_6$$15, fields TSRMLS_CC)) {
						ZEPHIR_CALL_METHOD(&_7$$16, &element, "getname", NULL, 0);
						zephir_check_call_status();
						ZEPHIR_CALL_METHOD(&_8$$16, &element, "getdefault", NULL, 0);
						zephir_check_call_status();
						ZEPHIR_CALL_CE_STATIC(NULL, phalcon_tag_ce, "setdefault", &_2, 0, &_7$$16, &_8$$16);
						zephir_check_call_status();
					}
				} ZEND_HASH_FOREACH_END();
				ZEPHIR_INIT_NVAR(&element);
			} else {
				ZEPHIR_OBS_NVAR(&element);
				if (zephir_array_isset_fetch(&element, &elements, fields, 0 TSRMLS_CC)) {
					ZEPHIR_CALL_METHOD(&_9$$18, &element, "getname", NULL, 0);
					zephir_check_call_status();
					ZEPHIR_CALL_METHOD(&_10$$18, &element, "getdefault", NULL, 0);
					zephir_check_call_status();
					ZEPHIR_CALL_CE_STATIC(NULL, phalcon_tag_ce, "setdefault", &_2, 0, &_9$$18, &_10$$18);
					zephir_check_call_status();
				}
			}
		}
	}
	RETURN_THIS();

}

/**
 * Returns the number of elements in the form
 */
PHP_METHOD(Phalcon_Forms_Form, count) {

	zval _0;
	zval *this_ptr = getThis();

	ZVAL_UNDEF(&_0);


	zephir_read_property(&_0, this_ptr, SL("_elements"), PH_NOISY_CC | PH_READONLY);
	RETURN_LONG(zephir_fast_count_int(&_0 TSRMLS_CC));

}

/**
 * Rewinds the internal iterator
 */
PHP_METHOD(Phalcon_Forms_Form, rewind) {

	zval _0, _1, _2$$3, _3$$3, _4$$4;
	zend_long ZEPHIR_LAST_CALL_STATUS;
	zval *this_ptr = getThis();

	ZVAL_UNDEF(&_0);
	ZVAL_UNDEF(&_1);
	ZVAL_UNDEF(&_2$$3);
	ZVAL_UNDEF(&_3$$3);
	ZVAL_UNDEF(&_4$$4);

	ZEPHIR_MM_GROW();

	ZEPHIR_INIT_ZVAL_NREF(_0);
	ZVAL_LONG(&_0, 0);
	zephir_update_property_zval(this_ptr, SL("_position"), &_0);
	ZEPHIR_OBS_VAR(&_1);
	zephir_read_property(&_1, this_ptr, SL("_elements"), PH_NOISY_CC);
	if (Z_TYPE_P(&_1) == IS_ARRAY) {
		zephir_read_property(&_2$$3, this_ptr, SL("_elements"), PH_NOISY_CC | PH_READONLY);
		ZEPHIR_CALL_FUNCTION(&_3$$3, "array_values", NULL, 132, &_2$$3);
		zephir_check_call_status();
		zephir_update_property_zval(this_ptr, SL("_elementsIndexed"), &_3$$3);
	} else {
		ZEPHIR_INIT_VAR(&_4$$4);
		array_init(&_4$$4);
		zephir_update_property_zval(this_ptr, SL("_elementsIndexed"), &_4$$4);
	}
	ZEPHIR_MM_RESTORE();

}

/**
 * Returns the current element in the iterator
 */
PHP_METHOD(Phalcon_Forms_Form, current) {

	zval element, _0, _1;
	zval *this_ptr = getThis();

	ZVAL_UNDEF(&element);
	ZVAL_UNDEF(&_0);
	ZVAL_UNDEF(&_1);


	zephir_read_property(&_0, this_ptr, SL("_elementsIndexed"), PH_NOISY_CC | PH_READONLY);
	zephir_read_property(&_1, this_ptr, SL("_position"), PH_NOISY_CC | PH_READONLY);
	if (zephir_array_isset_fetch(&element, &_0, &_1, 1 TSRMLS_CC)) {
		RETURN_CTORW(&element);
	}
	RETURN_BOOL(0);

}

/**
 * Returns the current position/key in the iterator
 */
PHP_METHOD(Phalcon_Forms_Form, key) {

	zval *this_ptr = getThis();


	RETURN_MEMBER(getThis(), "_position");

}

/**
 * Moves the internal iteration pointer to the next position
 */
PHP_METHOD(Phalcon_Forms_Form, next) {

	zval *this_ptr = getThis();


	RETURN_ON_FAILURE(zephir_property_incr(this_ptr, SL("_position") TSRMLS_CC));

}

/**
 * Check if the current element in the iterator is valid
 */
PHP_METHOD(Phalcon_Forms_Form, valid) {

	zval _0, _1;
	zval *this_ptr = getThis();

	ZVAL_UNDEF(&_0);
	ZVAL_UNDEF(&_1);


	zephir_read_property(&_0, this_ptr, SL("_elementsIndexed"), PH_NOISY_CC | PH_READONLY);
	zephir_read_property(&_1, this_ptr, SL("_position"), PH_NOISY_CC | PH_READONLY);
	RETURN_BOOL(zephir_array_isset(&_0, &_1));

}

zend_object *zephir_init_properties_Phalcon_Forms_Form(zend_class_entry *class_type TSRMLS_DC) {

		zval _0, _2, _1$$3, _3$$4;
		ZVAL_UNDEF(&_0);
	ZVAL_UNDEF(&_2);
	ZVAL_UNDEF(&_1$$3);
	ZVAL_UNDEF(&_3$$4);

		ZEPHIR_MM_GROW();
	
	{
		zval local_this_ptr, *this_ptr = &local_this_ptr;
		ZEPHIR_CREATE_OBJECT(this_ptr, class_type);
		zephir_read_property(&_0, this_ptr, SL("_elements"), PH_NOISY_CC | PH_READONLY);
		if (Z_TYPE_P(&_0) == IS_NULL) {
			ZEPHIR_INIT_VAR(&_1$$3);
			array_init(&_1$$3);
			zephir_update_property_zval(this_ptr, SL("_elements"), &_1$$3);
		}
		zephir_read_property(&_2, this_ptr, SL("_options"), PH_NOISY_CC | PH_READONLY);
		if (Z_TYPE_P(&_2) == IS_NULL) {
			ZEPHIR_INIT_VAR(&_3$$4);
			array_init(&_3$$4);
			zephir_update_property_zval(this_ptr, SL("_options"), &_3$$4);
		}
		ZEPHIR_MM_RESTORE();
		return Z_OBJ_P(this_ptr);
	}

}
<|MERGE_RESOLUTION|>--- conflicted
+++ resolved
@@ -516,11 +516,7 @@
 	if (_4) {
 		ZEPHIR_INIT_NVAR(&validation);
 		object_init_ex(&validation, phalcon_validation_ce);
-<<<<<<< HEAD
-		ZEPHIR_CALL_METHOD(NULL, &validation, "__construct", NULL, 207);
-=======
-		ZEPHIR_CALL_METHOD(NULL, &validation, "__construct", NULL, 195);
->>>>>>> 03694d80
+		ZEPHIR_CALL_METHOD(NULL, &validation, "__construct", NULL, 194);
 		zephir_check_call_status();
 	}
 	zephir_read_property(&_5, this_ptr, SL("_elements"), PH_NOISY_CC | PH_READONLY);
@@ -545,31 +541,19 @@
 		{
 			ZEPHIR_INIT_NVAR(&validator);
 			ZVAL_COPY(&validator, _8$$11);
-<<<<<<< HEAD
-			ZEPHIR_CALL_METHOD(NULL, &validation, "add", &_9, 208, &name, &validator);
-=======
-			ZEPHIR_CALL_METHOD(NULL, &validation, "add", &_9, 196, &name, &validator);
->>>>>>> 03694d80
+			ZEPHIR_CALL_METHOD(NULL, &validation, "add", &_9, 195, &name, &validator);
 			zephir_check_call_status();
 		} ZEND_HASH_FOREACH_END();
 		ZEPHIR_INIT_NVAR(&validator);
 		ZEPHIR_CALL_METHOD(&filters, &element, "getfilters", NULL, 0);
 		zephir_check_call_status();
 		if (Z_TYPE_P(&filters) == IS_ARRAY) {
-<<<<<<< HEAD
-			ZEPHIR_CALL_METHOD(NULL, &validation, "setfilters", &_10, 209, &name, &filters);
-=======
-			ZEPHIR_CALL_METHOD(NULL, &validation, "setfilters", &_10, 197, &name, &filters);
->>>>>>> 03694d80
+			ZEPHIR_CALL_METHOD(NULL, &validation, "setfilters", &_10, 196, &name, &filters);
 			zephir_check_call_status();
 		}
 	} ZEND_HASH_FOREACH_END();
 	ZEPHIR_INIT_NVAR(&element);
-<<<<<<< HEAD
-	ZEPHIR_CALL_METHOD(&messages, &validation, "validate", NULL, 210, data, entity);
-=======
-	ZEPHIR_CALL_METHOD(&messages, &validation, "validate", NULL, 198, data, entity);
->>>>>>> 03694d80
+	ZEPHIR_CALL_METHOD(&messages, &validation, "validate", NULL, 197, data, entity);
 	zephir_check_call_status();
 	ZEPHIR_CALL_METHOD(&_11, &messages, "count", NULL, 0);
 	zephir_check_call_status();
