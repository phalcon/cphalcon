--- conflicted
+++ resolved
@@ -183,7 +183,6 @@
 	zval *option_param = NULL, *value, value_sub;
 	zval option;
 	zval *this_ptr = getThis();
-<<<<<<< HEAD
 
 	ZVAL_UNDEF(&option);
 	ZVAL_UNDEF(&value_sub);
@@ -192,21 +191,8 @@
 	zephir_fetch_params(1, 2, 0, &option_param, &value);
 
 	zephir_get_strval(&option, option_param);
-=======
-
-	ZVAL_UNDEF(&option);
-	ZVAL_UNDEF(&value_sub);
-
-	ZEPHIR_MM_GROW();
-	zephir_fetch_params(1, 2, 0, &option_param, &value);
->>>>>>> b3b083d3
-
-	zephir_get_strval(&option, option_param);
-
-<<<<<<< HEAD
-=======
-
->>>>>>> b3b083d3
+
+
 	zephir_update_property_array(this_ptr, SL("_options"), &option, value TSRMLS_CC);
 	RETURN_THIS();
 
@@ -220,7 +206,6 @@
 	zval *option_param = NULL, *defaultValue = NULL, defaultValue_sub, __$null, value, _0;
 	zval option;
 	zval *this_ptr = getThis();
-<<<<<<< HEAD
 
 	ZVAL_UNDEF(&option);
 	ZVAL_UNDEF(&defaultValue_sub);
@@ -231,18 +216,6 @@
 	ZEPHIR_MM_GROW();
 	zephir_fetch_params(1, 1, 1, &option_param, &defaultValue);
 
-=======
-
-	ZVAL_UNDEF(&option);
-	ZVAL_UNDEF(&defaultValue_sub);
-	ZVAL_NULL(&__$null);
-	ZVAL_UNDEF(&value);
-	ZVAL_UNDEF(&_0);
-
-	ZEPHIR_MM_GROW();
-	zephir_fetch_params(1, 1, 1, &option_param, &defaultValue);
-
->>>>>>> b3b083d3
 	zephir_get_strval(&option, option_param);
 	if (!defaultValue) {
 		defaultValue = &defaultValue_sub;
@@ -456,19 +429,11 @@
  */
 PHP_METHOD(Phalcon_Forms_Form, isValid) {
 
-<<<<<<< HEAD
-	zend_object_iterator *_13$$15;
-	zend_bool validationStatus = 0, _5, _8$$11;
-	zephir_fcall_cache_entry *_1 = NULL, *_10 = NULL, *_11 = NULL, *_16 = NULL;
-	zend_long ZEPHIR_LAST_CALL_STATUS;
-	zval *data = NULL, data_sub, *entity = NULL, entity_sub, __$null, messages, element, validators, name, filters, validator, validation, elementMessage, _0, _6, *_7, _12, _2$$6, _3$$7, _4$$8, *_9$$11, _14$$16, _15$$16;
-=======
 	zend_object_iterator *_12$$15;
 	zend_bool validationStatus = 0, _4, _7$$11;
 	zephir_fcall_cache_entry *_9 = NULL, *_10 = NULL, *_15 = NULL;
 	zend_long ZEPHIR_LAST_CALL_STATUS;
 	zval *data = NULL, data_sub, *entity = NULL, entity_sub, __$null, messages, element, validators, name, filters, validator, validation, elementMessage, _0, _5, *_6, _11, _1$$6, _2$$7, _3$$8, *_8$$11, _13$$16, _14$$16;
->>>>>>> b3b083d3
 	zval *this_ptr = getThis();
 
 	ZVAL_UNDEF(&data_sub);
@@ -483,15 +448,6 @@
 	ZVAL_UNDEF(&validation);
 	ZVAL_UNDEF(&elementMessage);
 	ZVAL_UNDEF(&_0);
-<<<<<<< HEAD
-	ZVAL_UNDEF(&_6);
-	ZVAL_UNDEF(&_12);
-	ZVAL_UNDEF(&_2$$6);
-	ZVAL_UNDEF(&_3$$7);
-	ZVAL_UNDEF(&_4$$8);
-	ZVAL_UNDEF(&_14$$16);
-	ZVAL_UNDEF(&_15$$16);
-=======
 	ZVAL_UNDEF(&_5);
 	ZVAL_UNDEF(&_11);
 	ZVAL_UNDEF(&_1$$6);
@@ -499,7 +455,6 @@
 	ZVAL_UNDEF(&_3$$8);
 	ZVAL_UNDEF(&_13$$16);
 	ZVAL_UNDEF(&_14$$16);
->>>>>>> b3b083d3
 
 	ZEPHIR_MM_GROW();
 	zephir_fetch_params(1, 0, 2, &data, &entity);
@@ -528,63 +483,24 @@
 		ZEPHIR_CALL_METHOD(NULL, this_ptr, "bind", NULL, 0, data, entity);
 		zephir_check_call_status();
 	} else {
-<<<<<<< HEAD
-		ZEPHIR_OBS_VAR(&_2$$6);
-		zephir_read_property(&_2$$6, this_ptr, SL("_entity"), PH_NOISY_CC);
-		if (Z_TYPE_P(&_2$$6) == IS_OBJECT) {
-			zephir_read_property(&_3$$7, this_ptr, SL("_entity"), PH_NOISY_CC | PH_READONLY);
-			ZEPHIR_CALL_METHOD(NULL, this_ptr, "bind", &_1, 0, data, &_3$$7);
-=======
 		ZEPHIR_OBS_VAR(&_1$$6);
 		zephir_read_property(&_1$$6, this_ptr, SL("_entity"), PH_NOISY_CC);
 		if (Z_TYPE_P(&_1$$6) == IS_OBJECT) {
 			zephir_read_property(&_2$$7, this_ptr, SL("_entity"), PH_NOISY_CC | PH_READONLY);
 			ZEPHIR_CALL_METHOD(NULL, this_ptr, "bind", NULL, 0, data, &_2$$7);
->>>>>>> b3b083d3
 			zephir_check_call_status();
 		}
 	}
 	if ((zephir_method_exists_ex(this_ptr, SL("beforevalidation") TSRMLS_CC) == SUCCESS)) {
-<<<<<<< HEAD
-		ZEPHIR_CALL_METHOD(&_4$$8, this_ptr, "beforevalidation", NULL, 0, data, entity);
-		zephir_check_call_status();
-		if (ZEPHIR_IS_FALSE_IDENTICAL(&_4$$8)) {
-=======
 		ZEPHIR_CALL_METHOD(&_3$$8, this_ptr, "beforevalidation", NULL, 0, data, entity);
 		zephir_check_call_status();
 		if (ZEPHIR_IS_FALSE_IDENTICAL(&_3$$8)) {
->>>>>>> b3b083d3
 			RETURN_MM_BOOL(0);
 		}
 	}
 	validationStatus = 1;
 	ZEPHIR_CALL_METHOD(&validation, this_ptr, "getvalidation", NULL, 0);
 	zephir_check_call_status();
-<<<<<<< HEAD
-	_5 = Z_TYPE_P(&validation) != IS_OBJECT;
-	if (!(_5)) {
-		_5 = !((zephir_instance_of_ev(&validation, phalcon_validationinterface_ce TSRMLS_CC)));
-	}
-	if (_5) {
-		ZEPHIR_INIT_NVAR(&validation);
-		object_init_ex(&validation, phalcon_validation_ce);
-		ZEPHIR_CALL_METHOD(NULL, &validation, "__construct", NULL, 194);
-		zephir_check_call_status();
-	}
-	zephir_read_property(&_6, this_ptr, SL("_elements"), PH_NOISY_CC | PH_READONLY);
-	zephir_is_iterable(&_6, 0, "phalcon/forms/form.zep", 328);
-	ZEND_HASH_FOREACH_VAL(Z_ARRVAL_P(&_6), _7)
-	{
-		ZEPHIR_INIT_NVAR(&element);
-		ZVAL_COPY(&element, _7);
-		ZEPHIR_CALL_METHOD(&validators, &element, "getvalidators", NULL, 0);
-		zephir_check_call_status();
-		_8$$11 = Z_TYPE_P(&validators) != IS_ARRAY;
-		if (!(_8$$11)) {
-			_8$$11 = zephir_fast_count_int(&validators TSRMLS_CC) == 0;
-		}
-		if (_8$$11) {
-=======
 	_4 = Z_TYPE_P(&validation) != IS_OBJECT;
 	if (!(_4)) {
 		_4 = !((zephir_instance_of_ev(&validation, phalcon_validationinterface_ce TSRMLS_CC)));
@@ -608,61 +524,27 @@
 			_7$$11 = zephir_fast_count_int(&validators TSRMLS_CC) == 0;
 		}
 		if (_7$$11) {
->>>>>>> b3b083d3
 			continue;
 		}
 		ZEPHIR_CALL_METHOD(&name, &element, "getname", NULL, 0);
 		zephir_check_call_status();
 		zephir_is_iterable(&validators, 0, "phalcon/forms/form.zep", 315);
-<<<<<<< HEAD
-		ZEND_HASH_FOREACH_VAL(Z_ARRVAL_P(&validators), _9$$11)
-		{
-			ZEPHIR_INIT_NVAR(&validator);
-			ZVAL_COPY(&validator, _9$$11);
-			ZEPHIR_CALL_METHOD(NULL, &validation, "add", &_10, 195, &name, &validator);
-=======
 		ZEND_HASH_FOREACH_VAL(Z_ARRVAL_P(&validators), _8$$11)
 		{
 			ZEPHIR_INIT_NVAR(&validator);
 			ZVAL_COPY(&validator, _8$$11);
 			ZEPHIR_CALL_METHOD(NULL, &validation, "add", &_9, 200, &name, &validator);
->>>>>>> b3b083d3
 			zephir_check_call_status();
 		} ZEND_HASH_FOREACH_END();
 		ZEPHIR_INIT_NVAR(&validator);
 		ZEPHIR_CALL_METHOD(&filters, &element, "getfilters", NULL, 0);
 		zephir_check_call_status();
 		if (Z_TYPE_P(&filters) == IS_ARRAY) {
-<<<<<<< HEAD
-			ZEPHIR_CALL_METHOD(NULL, &validation, "setfilters", &_11, 196, &name, &filters);
-=======
 			ZEPHIR_CALL_METHOD(NULL, &validation, "setfilters", &_10, 201, &name, &filters);
->>>>>>> b3b083d3
 			zephir_check_call_status();
 		}
 	} ZEND_HASH_FOREACH_END();
 	ZEPHIR_INIT_NVAR(&element);
-<<<<<<< HEAD
-	ZEPHIR_CALL_METHOD(&messages, &validation, "validate", NULL, 197, data, entity);
-	zephir_check_call_status();
-	ZEPHIR_CALL_METHOD(&_12, &messages, "count", NULL, 0);
-	zephir_check_call_status();
-	if (zephir_is_true(&_12)) {
-		_13$$15 = zephir_get_iterator(&messages TSRMLS_CC);
-		_13$$15->funcs->rewind(_13$$15 TSRMLS_CC);
-		for (;_13$$15->funcs->valid(_13$$15 TSRMLS_CC) == SUCCESS && !EG(exception); _13$$15->funcs->move_forward(_13$$15 TSRMLS_CC)) {
-			{
-				ZEPHIR_ITERATOR_COPY(&elementMessage, _13$$15);
-			}
-			ZEPHIR_CALL_METHOD(&_15$$16, &elementMessage, "getfield", NULL, 0);
-			zephir_check_call_status();
-			ZEPHIR_CALL_METHOD(&_14$$16, this_ptr, "get", &_16, 0, &_15$$16);
-			zephir_check_call_status();
-			ZEPHIR_CALL_METHOD(NULL, &_14$$16, "appendmessage", NULL, 0, &elementMessage);
-			zephir_check_call_status();
-		}
-		zend_iterator_dtor(_13$$15);
-=======
 	ZEPHIR_CALL_METHOD(&messages, &validation, "validate", NULL, 202, data, entity);
 	zephir_check_call_status();
 	ZEPHIR_CALL_METHOD(&_11, &messages, "count", NULL, 0);
@@ -682,7 +564,6 @@
 			zephir_check_call_status();
 		}
 		zend_iterator_dtor(_12$$15);
->>>>>>> b3b083d3
 		ZEPHIR_CALL_METHOD(NULL, &messages, "rewind", NULL, 0);
 		zephir_check_call_status();
 		validationStatus = 0;
@@ -726,17 +607,11 @@
 	zval _5$$5;
 	zephir_fcall_cache_entry *_2 = NULL, *_6 = NULL, *_7 = NULL;
 	zend_long ZEPHIR_LAST_CALL_STATUS;
-<<<<<<< HEAD
-	zval *byItemName_param = NULL, messages;
-=======
 	zval *byItemName_param = NULL, messages, messagesByItem, elementMessage, fieldName, _1$$4, _3$$6, _4$$5;
->>>>>>> b3b083d3
 	zend_bool byItemName, _0;
 	zval *this_ptr = getThis();
 
 	ZVAL_UNDEF(&messages);
-<<<<<<< HEAD
-=======
 	ZVAL_UNDEF(&messagesByItem);
 	ZVAL_UNDEF(&elementMessage);
 	ZVAL_UNDEF(&fieldName);
@@ -744,7 +619,6 @@
 	ZVAL_UNDEF(&_3$$6);
 	ZVAL_UNDEF(&_4$$5);
 	ZVAL_UNDEF(&_5$$5);
->>>>>>> b3b083d3
 
 	ZEPHIR_MM_GROW();
 	zephir_fetch_params(1, 0, 1, &byItemName_param);
@@ -756,23 +630,13 @@
 	}
 
 
-<<<<<<< HEAD
-	zephir_read_property(&messages, this_ptr, SL("_messages"), PH_NOISY_CC | PH_READONLY);
-=======
 	ZEPHIR_OBS_VAR(&messages);
 	zephir_read_property(&messages, this_ptr, SL("_messages"), PH_NOISY_CC);
->>>>>>> b3b083d3
 	_0 = Z_TYPE_P(&messages) == IS_OBJECT;
 	if (_0) {
 		_0 = zephir_instance_of_ev(&messages, phalcon_validation_message_group_ce TSRMLS_CC);
 	}
 	if (_0) {
-<<<<<<< HEAD
-		RETURN_CTOR(&messages);
-	}
-	object_init_ex(return_value, phalcon_validation_message_group_ce);
-	ZEPHIR_CALL_METHOD(NULL, return_value, "__construct", NULL, 2);
-=======
 		if (UNEXPECTED(byItemName)) {
 			ZEPHIR_INIT_VAR(&messagesByItem);
 			array_init(&messagesByItem);
@@ -810,7 +674,6 @@
 	}
 	object_init_ex(return_value, phalcon_validation_message_group_ce);
 	ZEPHIR_CALL_METHOD(NULL, return_value, "__construct", &_6, 2);
->>>>>>> b3b083d3
 	zephir_check_call_status();
 	RETURN_MM();
 
@@ -951,11 +814,7 @@
 		ZEPHIR_INIT_VAR(&elements);
 		array_init(&elements);
 		zephir_read_property(&_2$$4, this_ptr, SL("_elements"), PH_NOISY_CC | PH_READONLY);
-<<<<<<< HEAD
-		zephir_is_iterable(&_2$$4, 0, "phalcon/forms/form.zep", 439);
-=======
 		zephir_is_iterable(&_2$$4, 0, "phalcon/forms/form.zep", 480);
->>>>>>> b3b083d3
 		ZEND_HASH_FOREACH_KEY_VAL(Z_ARRVAL_P(&_2$$4), _4$$4, _5$$4, _3$$4)
 		{
 			ZEPHIR_INIT_NVAR(&key);
@@ -1034,11 +893,7 @@
 		ZEPHIR_CONCAT_SVS(&_2$$3, "Element with ID=", &name, " is not part of the form");
 		ZEPHIR_CALL_METHOD(NULL, &_1$$3, "__construct", NULL, 4, &_2$$3);
 		zephir_check_call_status();
-<<<<<<< HEAD
-		zephir_throw_exception_debug(&_1$$3, "phalcon/forms/form.zep", 452 TSRMLS_CC);
-=======
 		zephir_throw_exception_debug(&_1$$3, "phalcon/forms/form.zep", 493 TSRMLS_CC);
->>>>>>> b3b083d3
 		ZEPHIR_MM_RESTORE();
 		return;
 	}
@@ -1090,11 +945,7 @@
 	ZEPHIR_CONCAT_SVS(&_2, "Element with ID=", &name, " is not part of the form");
 	ZEPHIR_CALL_METHOD(NULL, &_1, "__construct", NULL, 4, &_2);
 	zephir_check_call_status();
-<<<<<<< HEAD
-	zephir_throw_exception_debug(&_1, "phalcon/forms/form.zep", 469 TSRMLS_CC);
-=======
 	zephir_throw_exception_debug(&_1, "phalcon/forms/form.zep", 510 TSRMLS_CC);
->>>>>>> b3b083d3
 	ZEPHIR_MM_RESTORE();
 	return;
 
@@ -1152,11 +1003,7 @@
 	ZEPHIR_CONCAT_SVS(&_2, "Element with ID=", &name, " is not part of the form");
 	ZEPHIR_CALL_METHOD(NULL, &_1, "__construct", NULL, 4, &_2);
 	zephir_check_call_status();
-<<<<<<< HEAD
-	zephir_throw_exception_debug(&_1, "phalcon/forms/form.zep", 483 TSRMLS_CC);
-=======
 	zephir_throw_exception_debug(&_1, "phalcon/forms/form.zep", 524 TSRMLS_CC);
->>>>>>> b3b083d3
 	ZEPHIR_MM_RESTORE();
 	return;
 
@@ -1203,11 +1050,7 @@
 		ZEPHIR_CONCAT_SVS(&_2$$3, "Element with ID=", &name, " is not part of the form");
 		ZEPHIR_CALL_METHOD(NULL, &_1$$3, "__construct", NULL, 4, &_2$$3);
 		zephir_check_call_status();
-<<<<<<< HEAD
-		zephir_throw_exception_debug(&_1$$3, "phalcon/forms/form.zep", 494 TSRMLS_CC);
-=======
 		zephir_throw_exception_debug(&_1$$3, "phalcon/forms/form.zep", 535 TSRMLS_CC);
->>>>>>> b3b083d3
 		ZEPHIR_MM_RESTORE();
 		return;
 	}
@@ -1425,11 +1268,7 @@
 		array_init(&data);
 	} else {
 		if (Z_TYPE_P(fields) == IS_ARRAY) {
-<<<<<<< HEAD
-			zephir_is_iterable(fields, 0, "phalcon/forms/form.zep", 639);
-=======
 			zephir_is_iterable(fields, 0, "phalcon/forms/form.zep", 680);
->>>>>>> b3b083d3
 			ZEND_HASH_FOREACH_VAL(Z_ARRVAL_P(fields), _0$$5)
 			{
 				ZEPHIR_INIT_NVAR(&field);
@@ -1449,11 +1288,7 @@
 	ZEPHIR_OBS_VAR(&elements);
 	zephir_read_property(&elements, this_ptr, SL("_elements"), PH_NOISY_CC);
 	if (Z_TYPE_P(&elements) == IS_ARRAY) {
-<<<<<<< HEAD
-		zephir_is_iterable(&elements, 0, "phalcon/forms/form.zep", 659);
-=======
 		zephir_is_iterable(&elements, 0, "phalcon/forms/form.zep", 700);
->>>>>>> b3b083d3
 		ZEND_HASH_FOREACH_VAL(Z_ARRVAL_P(&elements), _1$$10)
 		{
 			ZEPHIR_INIT_NVAR(&element);
@@ -1483,18 +1318,10 @@
 
 	zval _0;
 	zval *this_ptr = getThis();
-<<<<<<< HEAD
-=======
 
 	ZVAL_UNDEF(&_0);
->>>>>>> b3b083d3
-
-	ZVAL_UNDEF(&_0);
-
-<<<<<<< HEAD
-
-=======
->>>>>>> b3b083d3
+
+
 	zephir_read_property(&_0, this_ptr, SL("_elements"), PH_NOISY_CC | PH_READONLY);
 	RETURN_LONG(zephir_fast_count_int(&_0 TSRMLS_CC));
 
@@ -1524,11 +1351,7 @@
 	zephir_read_property(&_1, this_ptr, SL("_elements"), PH_NOISY_CC);
 	if (Z_TYPE_P(&_1) == IS_ARRAY) {
 		zephir_read_property(&_2$$3, this_ptr, SL("_elements"), PH_NOISY_CC | PH_READONLY);
-<<<<<<< HEAD
-		ZEPHIR_CALL_FUNCTION(&_3$$3, "array_values", NULL, 198, &_2$$3);
-=======
 		ZEPHIR_CALL_FUNCTION(&_3$$3, "array_values", NULL, 203, &_2$$3);
->>>>>>> b3b083d3
 		zephir_check_call_status();
 		zephir_update_property_zval(this_ptr, SL("_elementsIndexed"), &_3$$3);
 	} else {
@@ -1547,22 +1370,12 @@
 
 	zval element, _0, _1;
 	zval *this_ptr = getThis();
-<<<<<<< HEAD
-=======
 
 	ZVAL_UNDEF(&element);
 	ZVAL_UNDEF(&_0);
 	ZVAL_UNDEF(&_1);
->>>>>>> b3b083d3
-
-	ZVAL_UNDEF(&element);
-	ZVAL_UNDEF(&_0);
-	ZVAL_UNDEF(&_1);
-
-<<<<<<< HEAD
-
-=======
->>>>>>> b3b083d3
+
+
 	zephir_read_property(&_0, this_ptr, SL("_elementsIndexed"), PH_NOISY_CC | PH_READONLY);
 	zephir_read_property(&_1, this_ptr, SL("_position"), PH_NOISY_CC | PH_READONLY);
 	if (zephir_array_isset_fetch(&element, &_0, &_1, 1 TSRMLS_CC)) {
