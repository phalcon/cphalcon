
#ifdef HAVE_CONFIG_H
#include "../../ext_config.h"
#endif

#include <php.h>
#include "../../php_ext.h"
#include "../../ext.h"

#include <Zend/zend_operators.h>
#include <Zend/zend_exceptions.h>
#include <Zend/zend_interfaces.h>

#include "kernel/main.h"
#include "ext/spl/spl_iterators.h"
#include "kernel/object.h"
#include "kernel/memory.h"
#include "kernel/operators.h"
#include "kernel/exception.h"
#include "kernel/fcall.h"
#include "kernel/array.h"
#include "kernel/concat.h"
#include "kernel/string.h"
#include "ext/spl/spl_exceptions.h"
#include "kernel/iterator.h"


/**
 * This file is part of the Phalcon Framework.
 *
 * (c) Phalcon Team <team@phalcon.io>
 *
 * For the full copyright and license information, please view the LICENSE.txt
 * file that was distributed with this source code.
 */
/**
 * This component allows to build forms using an object-oriented interface
 */
ZEPHIR_INIT_CLASS(Phalcon_Forms_Form) {

	ZEPHIR_REGISTER_CLASS_EX(Phalcon\\Forms, Form, phalcon, forms_form, phalcon_di_injectable_ce, phalcon_forms_form_method_entry, 0);

	/**
	 * @var Attributes | null
	 */
	zend_declare_property_null(phalcon_forms_form_ce, SL("attributes"), ZEND_ACC_PROTECTED);

	zend_declare_property_null(phalcon_forms_form_ce, SL("data"), ZEND_ACC_PROTECTED);

	zend_declare_property_null(phalcon_forms_form_ce, SL("elements"), ZEND_ACC_PROTECTED);

	zend_declare_property_null(phalcon_forms_form_ce, SL("elementsIndexed"), ZEND_ACC_PROTECTED);

	zend_declare_property_null(phalcon_forms_form_ce, SL("entity"), ZEND_ACC_PROTECTED);

	zend_declare_property_null(phalcon_forms_form_ce, SL("messages"), ZEND_ACC_PROTECTED);

	zend_declare_property_null(phalcon_forms_form_ce, SL("position"), ZEND_ACC_PROTECTED);

	zend_declare_property_null(phalcon_forms_form_ce, SL("options"), ZEND_ACC_PROTECTED);

	zend_declare_property_null(phalcon_forms_form_ce, SL("validation"), ZEND_ACC_PROTECTED);

	phalcon_forms_form_ce->create_object = zephir_init_properties_Phalcon_Forms_Form;

	zend_class_implements(phalcon_forms_form_ce, 1, spl_ce_Countable);
	zend_class_implements(phalcon_forms_form_ce, 1, zend_ce_iterator);
	zend_class_implements(phalcon_forms_form_ce, 1, phalcon_html_attributes_attributesinterface_ce);
	return SUCCESS;

}

PHP_METHOD(Phalcon_Forms_Form, setValidation) {

	zval *validation, validation_sub;
	zval *this_ptr = getThis();

	ZVAL_UNDEF(&validation_sub);

	zephir_fetch_params_without_memory_grow(1, 0, &validation);



	zephir_update_property_zval(this_ptr, SL("validation"), validation);
	RETURN_THISW();

}

PHP_METHOD(Phalcon_Forms_Form, getValidation) {

	zval *this_ptr = getThis();


	RETURN_MEMBER(getThis(), "validation");

}

/**
 * Phalcon\Forms\Form constructor
 */
PHP_METHOD(Phalcon_Forms_Form, __construct) {

	zend_bool _0;
	zephir_method_globals *ZEPHIR_METHOD_GLOBALS_PTR = NULL;
	zend_long ZEPHIR_LAST_CALL_STATUS;
	zval userOptions;
	zval *entity = NULL, entity_sub, *userOptions_param = NULL, __$null, _1;
	zval *this_ptr = getThis();

	ZVAL_UNDEF(&entity_sub);
	ZVAL_NULL(&__$null);
	ZVAL_UNDEF(&_1);
	ZVAL_UNDEF(&userOptions);

	ZEPHIR_MM_GROW();
	zephir_fetch_params(1, 0, 2, &entity, &userOptions_param);

	if (!entity) {
		entity = &entity_sub;
		entity = &__$null;
	}
	if (!userOptions_param) {
		ZEPHIR_INIT_VAR(&userOptions);
		array_init(&userOptions);
	} else {
		zephir_get_arrval(&userOptions, userOptions_param);
	}


	_0 = Z_TYPE_P(entity) != IS_NULL;
	if (_0) {
		_0 = Z_TYPE_P(entity) != IS_OBJECT;
	}
	if (UNEXPECTED(_0)) {
		ZEPHIR_THROW_EXCEPTION_DEBUG_STR(phalcon_forms_exception_ce, "The base entity is not valid", "phalcon/Forms/Form.zep", 58);
		return;
	}
	zephir_update_property_zval(this_ptr, SL("entity"), entity);
	zephir_update_property_zval(this_ptr, SL("options"), &userOptions);
	ZEPHIR_INIT_VAR(&_1);
	object_init_ex(&_1, phalcon_html_attributes_ce);
	ZEPHIR_CALL_METHOD(NULL, &_1, "__construct", NULL, 22);
	zephir_check_call_status();
	zephir_update_property_zval(this_ptr, SL("attributes"), &_1);
	if ((zephir_method_exists_ex(this_ptr, ZEND_STRL("initialize")) == SUCCESS)) {
		ZEPHIR_CALL_METHOD(NULL, this_ptr, "initialize", NULL, 0, entity, &userOptions);
		zephir_check_call_status();
	}
	ZEPHIR_MM_RESTORE();

}

/**
 * Adds an element to the form
 */
PHP_METHOD(Phalcon_Forms_Form, add) {

	zend_string *_6$$4;
	zend_ulong _5$$4;
	zval elements;
	zephir_method_globals *ZEPHIR_METHOD_GLOBALS_PTR = NULL;
	zend_long ZEPHIR_LAST_CALL_STATUS;
	zend_bool type, _0;
	zval position;
	zval *element, element_sub, *position_param = NULL, *type_param = NULL, name, key, value, _1, _2$$4, *_3$$4, _4$$4;
	zval *this_ptr = getThis();

	ZVAL_UNDEF(&element_sub);
	ZVAL_UNDEF(&name);
	ZVAL_UNDEF(&key);
	ZVAL_UNDEF(&value);
	ZVAL_UNDEF(&_1);
	ZVAL_UNDEF(&_2$$4);
	ZVAL_UNDEF(&_4$$4);
	ZVAL_UNDEF(&position);
	ZVAL_UNDEF(&elements);

	ZEPHIR_MM_GROW();
	zephir_fetch_params(1, 1, 2, &element, &position_param, &type_param);

	if (!position_param) {
		ZEPHIR_INIT_VAR(&position);
		ZVAL_STRING(&position, "");
	} else {
		zephir_get_strval(&position, position_param);
	}
	if (!type_param) {
		type = 0;
	} else {
		type = zephir_get_boolval(type_param);
	}


	ZEPHIR_CALL_METHOD(&name, element, "getname", NULL, 0);
	zephir_check_call_status();
	ZEPHIR_CALL_METHOD(NULL, element, "setform", NULL, 0, this_ptr);
	zephir_check_call_status();
	_0 = ZEPHIR_IS_STRING(&position, "");
	if (!(_0)) {
		zephir_read_property(&_1, this_ptr, SL("elements"), PH_NOISY_CC | PH_READONLY);
		_0 = ZEPHIR_IS_EMPTY(&_1);
	}
	if (_0) {
		zephir_update_property_array(this_ptr, SL("elements"), &name, element);
	} else {
		ZEPHIR_INIT_VAR(&elements);
		array_init(&elements);
		zephir_read_property(&_2$$4, this_ptr, SL("elements"), PH_NOISY_CC | PH_READONLY);
		zephir_is_iterable(&_2$$4, 0, "phalcon/Forms/Form.zep", 133);
		if (Z_TYPE_P(&_2$$4) == IS_ARRAY) {
			ZEND_HASH_FOREACH_KEY_VAL(Z_ARRVAL_P(&_2$$4), _5$$4, _6$$4, _3$$4)
			{
				ZEPHIR_INIT_NVAR(&key);
				if (_6$$4 != NULL) { 
					ZVAL_STR_COPY(&key, _6$$4);
				} else {
					ZVAL_LONG(&key, _5$$4);
				}
				ZEPHIR_INIT_NVAR(&value);
				ZVAL_COPY(&value, _3$$4);
				if (ZEPHIR_IS_EQUAL(&key, &position)) {
					if (type) {
						zephir_array_update_zval(&elements, &name, element, PH_COPY | PH_SEPARATE);
						zephir_array_update_zval(&elements, &key, &value, PH_COPY | PH_SEPARATE);
					} else {
						zephir_array_update_zval(&elements, &key, &value, PH_COPY | PH_SEPARATE);
						zephir_array_update_zval(&elements, &name, element, PH_COPY | PH_SEPARATE);
					}
				} else {
					zephir_array_update_zval(&elements, &key, &value, PH_COPY | PH_SEPARATE);
				}
			} ZEND_HASH_FOREACH_END();
		} else {
			ZEPHIR_CALL_METHOD(NULL, &_2$$4, "rewind", NULL, 0);
			zephir_check_call_status();
			while (1) {
				ZEPHIR_CALL_METHOD(&_4$$4, &_2$$4, "valid", NULL, 0);
				zephir_check_call_status();
				if (!zend_is_true(&_4$$4)) {
					break;
				}
				ZEPHIR_CALL_METHOD(&key, &_2$$4, "key", NULL, 0);
				zephir_check_call_status();
				ZEPHIR_CALL_METHOD(&value, &_2$$4, "current", NULL, 0);
				zephir_check_call_status();
					if (ZEPHIR_IS_EQUAL(&key, &position)) {
						if (type) {
							zephir_array_update_zval(&elements, &name, element, PH_COPY | PH_SEPARATE);
							zephir_array_update_zval(&elements, &key, &value, PH_COPY | PH_SEPARATE);
						} else {
							zephir_array_update_zval(&elements, &key, &value, PH_COPY | PH_SEPARATE);
							zephir_array_update_zval(&elements, &name, element, PH_COPY | PH_SEPARATE);
						}
					} else {
						zephir_array_update_zval(&elements, &key, &value, PH_COPY | PH_SEPARATE);
					}
				ZEPHIR_CALL_METHOD(NULL, &_2$$4, "next", NULL, 0);
				zephir_check_call_status();
			}
		}
		ZEPHIR_INIT_NVAR(&value);
		ZEPHIR_INIT_NVAR(&key);
		zephir_update_property_zval(this_ptr, SL("elements"), &elements);
	}
	RETURN_THIS();

}

/**
 * Binds data to the entity
 *
 * @param object entity
 * @param array whitelist
 */
PHP_METHOD(Phalcon_Forms_Form, bind) {

	zend_bool _6$$4, _13$$11;
	zend_string *_4;
	zend_ulong _3;
	zval method;
	zephir_method_globals *ZEPHIR_METHOD_GLOBALS_PTR = NULL;
	zephir_fcall_cache_entry *_7 = NULL;
	zend_long ZEPHIR_LAST_CALL_STATUS;
	zval *data_param = NULL, *entity, entity_sub, *whitelist = NULL, whitelist_sub, __$null, filter, key, value, element, filters, container, filteredValue, _0, *_1, _2, _5$$4, _10$$4, _11$$4, _8$$8, _9$$8, _12$$11, _16$$11, _17$$11, _14$$15, _15$$15;
	zval data;
	zval *this_ptr = getThis();

	ZVAL_UNDEF(&data);
	ZVAL_UNDEF(&entity_sub);
	ZVAL_UNDEF(&whitelist_sub);
	ZVAL_NULL(&__$null);
	ZVAL_UNDEF(&filter);
	ZVAL_UNDEF(&key);
	ZVAL_UNDEF(&value);
	ZVAL_UNDEF(&element);
	ZVAL_UNDEF(&filters);
	ZVAL_UNDEF(&container);
	ZVAL_UNDEF(&filteredValue);
	ZVAL_UNDEF(&_0);
	ZVAL_UNDEF(&_2);
	ZVAL_UNDEF(&_5$$4);
	ZVAL_UNDEF(&_10$$4);
	ZVAL_UNDEF(&_11$$4);
	ZVAL_UNDEF(&_8$$8);
	ZVAL_UNDEF(&_9$$8);
	ZVAL_UNDEF(&_12$$11);
	ZVAL_UNDEF(&_16$$11);
	ZVAL_UNDEF(&_17$$11);
	ZVAL_UNDEF(&_14$$15);
	ZVAL_UNDEF(&_15$$15);
	ZVAL_UNDEF(&method);

	ZEPHIR_MM_GROW();
	zephir_fetch_params(1, 2, 1, &data_param, &entity, &whitelist);

	ZEPHIR_OBS_COPY_OR_DUP(&data, data_param);
	ZEPHIR_SEPARATE_PARAM(entity);
	if (!whitelist) {
		whitelist = &whitelist_sub;
		whitelist = &__$null;
	}


	zephir_read_property(&_0, this_ptr, SL("elements"), PH_NOISY_CC | PH_READONLY);
	if (UNEXPECTED(ZEPHIR_IS_EMPTY(&_0))) {
		ZEPHIR_THROW_EXCEPTION_DEBUG_STR(phalcon_forms_exception_ce, "There are no elements in the form", "phalcon/Forms/Form.zep", 151);
		return;
	}
	ZEPHIR_INIT_VAR(&filter);
	ZVAL_NULL(&filter);
	zephir_is_iterable(&data, 0, "phalcon/Forms/Form.zep", 206);
	if (Z_TYPE_P(&data) == IS_ARRAY) {
		ZEND_HASH_FOREACH_KEY_VAL(Z_ARRVAL_P(&data), _3, _4, _1)
		{
			ZEPHIR_INIT_NVAR(&key);
			if (_4 != NULL) { 
				ZVAL_STR_COPY(&key, _4);
			} else {
				ZVAL_LONG(&key, _3);
			}
			ZEPHIR_INIT_NVAR(&value);
			ZVAL_COPY(&value, _1);
			ZEPHIR_OBS_NVAR(&element);
			zephir_read_property(&_5$$4, this_ptr, SL("elements"), PH_NOISY_CC | PH_READONLY);
			if (!(zephir_array_isset_fetch(&element, &_5$$4, &key, 0))) {
				continue;
			}
			_6$$4 = Z_TYPE_P(whitelist) == IS_ARRAY;
			if (_6$$4) {
				_6$$4 = !(zephir_fast_in_array(&key, whitelist));
			}
			if (_6$$4) {
				continue;
			}
			ZEPHIR_CALL_METHOD(&filters, &element, "getfilters", NULL, 0);
			zephir_check_call_status();
			if (zephir_is_true(&filters)) {
				if (Z_TYPE_P(&filter) != IS_OBJECT) {
					ZEPHIR_CALL_METHOD(&container, this_ptr, "getdi", &_7, 0);
					zephir_check_call_status();
					ZEPHIR_INIT_NVAR(&_9$$8);
					ZVAL_STRING(&_9$$8, "filter");
					ZEPHIR_CALL_METHOD(&_8$$8, &container, "getshared", NULL, 0, &_9$$8);
					zephir_check_call_status();
					ZEPHIR_CPY_WRT(&filter, &_8$$8);
				}
				ZEPHIR_CALL_METHOD(&filteredValue, &filter, "sanitize", NULL, 0, &value, &filters);
				zephir_check_call_status();
			} else {
				ZEPHIR_CPY_WRT(&filteredValue, &value);
			}
			ZEPHIR_INIT_NVAR(&_10$$4);
			zephir_camelize(&_10$$4, &key, NULL  );
			ZEPHIR_INIT_NVAR(&_11$$4);
			ZEPHIR_CONCAT_SV(&_11$$4, "set", &_10$$4);
			zephir_get_strval(&method, &_11$$4);
			if ((zephir_method_exists(entity, &method)  == SUCCESS)) {
				ZEPHIR_CALL_METHOD_ZVAL(NULL, entity, &method, NULL, 0, &filteredValue);
				zephir_check_call_status();
				continue;
			}
			zephir_update_property_zval_zval(entity, &key, &filteredValue);
		} ZEND_HASH_FOREACH_END();
	} else {
		ZEPHIR_CALL_METHOD(NULL, &data, "rewind", NULL, 0);
		zephir_check_call_status();
		while (1) {
			ZEPHIR_CALL_METHOD(&_2, &data, "valid", NULL, 0);
			zephir_check_call_status();
			if (!zend_is_true(&_2)) {
				break;
			}
			ZEPHIR_CALL_METHOD(&key, &data, "key", NULL, 0);
			zephir_check_call_status();
			ZEPHIR_CALL_METHOD(&value, &data, "current", NULL, 0);
			zephir_check_call_status();
				ZEPHIR_OBS_NVAR(&element);
				zephir_read_property(&_12$$11, this_ptr, SL("elements"), PH_NOISY_CC | PH_READONLY);
				if (!(zephir_array_isset_fetch(&element, &_12$$11, &key, 0))) {
					continue;
				}
				_13$$11 = Z_TYPE_P(whitelist) == IS_ARRAY;
				if (_13$$11) {
					_13$$11 = !(zephir_fast_in_array(&key, whitelist));
				}
				if (_13$$11) {
					continue;
				}
				ZEPHIR_CALL_METHOD(&filters, &element, "getfilters", NULL, 0);
				zephir_check_call_status();
				if (zephir_is_true(&filters)) {
					if (Z_TYPE_P(&filter) != IS_OBJECT) {
						ZEPHIR_CALL_METHOD(&container, this_ptr, "getdi", &_7, 0);
						zephir_check_call_status();
						ZEPHIR_INIT_NVAR(&_15$$15);
						ZVAL_STRING(&_15$$15, "filter");
						ZEPHIR_CALL_METHOD(&_14$$15, &container, "getshared", NULL, 0, &_15$$15);
						zephir_check_call_status();
						ZEPHIR_CPY_WRT(&filter, &_14$$15);
					}
					ZEPHIR_CALL_METHOD(&filteredValue, &filter, "sanitize", NULL, 0, &value, &filters);
					zephir_check_call_status();
				} else {
					ZEPHIR_CPY_WRT(&filteredValue, &value);
				}
				ZEPHIR_INIT_NVAR(&_16$$11);
				zephir_camelize(&_16$$11, &key, NULL  );
				ZEPHIR_INIT_NVAR(&_17$$11);
				ZEPHIR_CONCAT_SV(&_17$$11, "set", &_16$$11);
				zephir_get_strval(&method, &_17$$11);
				if ((zephir_method_exists(entity, &method)  == SUCCESS)) {
					ZEPHIR_CALL_METHOD_ZVAL(NULL, entity, &method, NULL, 0, &filteredValue);
					zephir_check_call_status();
					continue;
				}
				zephir_update_property_zval_zval(entity, &key, &filteredValue);
			ZEPHIR_CALL_METHOD(NULL, &data, "next", NULL, 0);
			zephir_check_call_status();
		}
	}
	ZEPHIR_INIT_NVAR(&value);
	ZEPHIR_INIT_NVAR(&key);
	zephir_update_property_zval(this_ptr, SL("data"), &data);
	RETURN_THIS();

}

/**
 * Clears every element in the form to its default value
 *
 * @param array|string|null fields
 */
PHP_METHOD(Phalcon_Forms_Form, clear) {

	zephir_method_globals *ZEPHIR_METHOD_GLOBALS_PTR = NULL;
	zephir_fcall_cache_entry *_3 = NULL;
	zend_long ZEPHIR_LAST_CALL_STATUS;
	zval *fields = NULL, fields_sub, __$null, elements, element, data, field, _0, *_1$$3, _2$$3, _4$$4, _5$$4, _6$$5, _7$$5, _8$$7, *_9$$6, _10$$6, _11$$10, _12$$10, _13$$13, _14$$13;
	zval *this_ptr = getThis();

	ZVAL_UNDEF(&fields_sub);
	ZVAL_NULL(&__$null);
	ZVAL_UNDEF(&elements);
	ZVAL_UNDEF(&element);
	ZVAL_UNDEF(&data);
	ZVAL_UNDEF(&field);
	ZVAL_UNDEF(&_0);
	ZVAL_UNDEF(&_2$$3);
	ZVAL_UNDEF(&_4$$4);
	ZVAL_UNDEF(&_5$$4);
	ZVAL_UNDEF(&_6$$5);
	ZVAL_UNDEF(&_7$$5);
	ZVAL_UNDEF(&_8$$7);
	ZVAL_UNDEF(&_10$$6);
	ZVAL_UNDEF(&_11$$10);
	ZVAL_UNDEF(&_12$$10);
	ZVAL_UNDEF(&_13$$13);
	ZVAL_UNDEF(&_14$$13);

	ZEPHIR_MM_GROW();
	zephir_fetch_params(1, 0, 1, &fields);

	if (!fields) {
		fields = &fields_sub;
		ZEPHIR_CPY_WRT(fields, &__$null);
	} else {
		ZEPHIR_SEPARATE_PARAM(fields);
	}


	zephir_read_property(&_0, this_ptr, SL("data"), PH_NOISY_CC | PH_READONLY);
	ZEPHIR_CPY_WRT(&data, &_0);
	zephir_read_property(&_0, this_ptr, SL("elements"), PH_NOISY_CC | PH_READONLY);
	ZEPHIR_CPY_WRT(&elements, &_0);
	if (Z_TYPE_P(fields) == IS_NULL) {
		ZEPHIR_INIT_NVAR(&data);
		array_init(&data);
		zephir_is_iterable(&elements, 0, "phalcon/Forms/Form.zep", 237);
		if (Z_TYPE_P(&elements) == IS_ARRAY) {
			ZEND_HASH_FOREACH_VAL(Z_ARRVAL_P(&elements), _1$$3)
			{
				ZEPHIR_INIT_NVAR(&element);
				ZVAL_COPY(&element, _1$$3);
				ZEPHIR_CALL_METHOD(&_4$$4, &element, "getname", NULL, 0);
				zephir_check_call_status();
				ZEPHIR_CALL_METHOD(&_5$$4, &element, "getdefault", NULL, 0);
				zephir_check_call_status();
				ZEPHIR_CALL_CE_STATIC(NULL, phalcon_tag_ce, "setdefault", &_3, 0, &_4$$4, &_5$$4);
				zephir_check_call_status();
			} ZEND_HASH_FOREACH_END();
		} else {
			ZEPHIR_CALL_METHOD(NULL, &elements, "rewind", NULL, 0);
			zephir_check_call_status();
			while (1) {
				ZEPHIR_CALL_METHOD(&_2$$3, &elements, "valid", NULL, 0);
				zephir_check_call_status();
				if (!zend_is_true(&_2$$3)) {
					break;
				}
				ZEPHIR_CALL_METHOD(&element, &elements, "current", NULL, 0);
				zephir_check_call_status();
					ZEPHIR_CALL_METHOD(&_6$$5, &element, "getname", NULL, 0);
					zephir_check_call_status();
					ZEPHIR_CALL_METHOD(&_7$$5, &element, "getdefault", NULL, 0);
					zephir_check_call_status();
					ZEPHIR_CALL_CE_STATIC(NULL, phalcon_tag_ce, "setdefault", &_3, 0, &_6$$5, &_7$$5);
					zephir_check_call_status();
				ZEPHIR_CALL_METHOD(NULL, &elements, "next", NULL, 0);
				zephir_check_call_status();
			}
		}
		ZEPHIR_INIT_NVAR(&element);
	} else {
		if (Z_TYPE_P(fields) != IS_ARRAY) {
			ZEPHIR_INIT_VAR(&_8$$7);
			zephir_create_array(&_8$$7, 1, 0);
			zephir_array_fast_append(&_8$$7, fields);
			ZEPHIR_CPY_WRT(fields, &_8$$7);
		}
		zephir_is_iterable(fields, 0, "phalcon/Forms/Form.zep", 254);
		if (Z_TYPE_P(fields) == IS_ARRAY) {
			ZEND_HASH_FOREACH_VAL(Z_ARRVAL_P(fields), _9$$6)
			{
				ZEPHIR_INIT_NVAR(&field);
				ZVAL_COPY(&field, _9$$6);
				if (zephir_array_isset(&data, &field)) {
					zephir_array_unset(&data, &field, PH_SEPARATE);
				}
				ZEPHIR_OBS_NVAR(&element);
				if (zephir_array_isset_fetch(&element, &elements, &field, 0)) {
					ZEPHIR_CALL_METHOD(&_11$$10, &element, "getname", NULL, 0);
					zephir_check_call_status();
					ZEPHIR_CALL_METHOD(&_12$$10, &element, "getdefault", NULL, 0);
					zephir_check_call_status();
					ZEPHIR_CALL_CE_STATIC(NULL, phalcon_tag_ce, "setdefault", &_3, 0, &_11$$10, &_12$$10);
					zephir_check_call_status();
				}
			} ZEND_HASH_FOREACH_END();
		} else {
			ZEPHIR_CALL_METHOD(NULL, fields, "rewind", NULL, 0);
			zephir_check_call_status();
			while (1) {
				ZEPHIR_CALL_METHOD(&_10$$6, fields, "valid", NULL, 0);
				zephir_check_call_status();
				if (!zend_is_true(&_10$$6)) {
					break;
				}
				ZEPHIR_CALL_METHOD(&field, fields, "current", NULL, 0);
				zephir_check_call_status();
					if (zephir_array_isset(&data, &field)) {
						zephir_array_unset(&data, &field, PH_SEPARATE);
					}
					ZEPHIR_OBS_NVAR(&element);
					if (zephir_array_isset_fetch(&element, &elements, &field, 0)) {
						ZEPHIR_CALL_METHOD(&_13$$13, &element, "getname", NULL, 0);
						zephir_check_call_status();
						ZEPHIR_CALL_METHOD(&_14$$13, &element, "getdefault", NULL, 0);
						zephir_check_call_status();
						ZEPHIR_CALL_CE_STATIC(NULL, phalcon_tag_ce, "setdefault", &_3, 0, &_13$$13, &_14$$13);
						zephir_check_call_status();
					}
				ZEPHIR_CALL_METHOD(NULL, fields, "next", NULL, 0);
				zephir_check_call_status();
			}
		}
		ZEPHIR_INIT_NVAR(&field);
	}
	zephir_update_property_zval(this_ptr, SL("data"), &data);
	RETURN_THIS();

}

/**
 * Returns the number of elements in the form
 */
PHP_METHOD(Phalcon_Forms_Form, count) {

	zval _0;
	zval *this_ptr = getThis();

	ZVAL_UNDEF(&_0);


	zephir_read_property(&_0, this_ptr, SL("elements"), PH_NOISY_CC | PH_READONLY);
	RETURN_LONG(zephir_fast_count_int(&_0));

}

/**
 * Returns the current element in the iterator
 */
PHP_METHOD(Phalcon_Forms_Form, current) {

	zval element, _0, _1;
	zval *this_ptr = getThis();

	ZVAL_UNDEF(&element);
	ZVAL_UNDEF(&_0);
	ZVAL_UNDEF(&_1);


	zephir_read_property(&_0, this_ptr, SL("elementsIndexed"), PH_NOISY_CC | PH_READONLY);
	zephir_read_property(&_1, this_ptr, SL("position"), PH_NOISY_CC | PH_READONLY);
	if (!(zephir_array_isset_fetch(&element, &_0, &_1, 1))) {
		RETURN_BOOL(0);
	}
	RETURN_CTORW(&element);

}

/**
 * Returns an element added to the form by its name
 */
PHP_METHOD(Phalcon_Forms_Form, get) {

	zephir_method_globals *ZEPHIR_METHOD_GLOBALS_PTR = NULL;
	zend_long ZEPHIR_LAST_CALL_STATUS;
	zval *name_param = NULL, element, _0, _1$$3;
	zval name, _2$$3;
	zval *this_ptr = getThis();

	ZVAL_UNDEF(&name);
	ZVAL_UNDEF(&_2$$3);
	ZVAL_UNDEF(&element);
	ZVAL_UNDEF(&_0);
	ZVAL_UNDEF(&_1$$3);

	ZEPHIR_MM_GROW();
	zephir_fetch_params(1, 1, 0, &name_param);

	if (UNEXPECTED(Z_TYPE_P(name_param) != IS_STRING && Z_TYPE_P(name_param) != IS_NULL)) {
		zephir_throw_exception_string(spl_ce_InvalidArgumentException, SL("Parameter 'name' must be of the type string"));
		RETURN_MM_NULL();
	}
	if (EXPECTED(Z_TYPE_P(name_param) == IS_STRING)) {
		zephir_get_strval(&name, name_param);
	} else {
		ZEPHIR_INIT_VAR(&name);
		ZVAL_EMPTY_STRING(&name);
	}


	ZEPHIR_OBS_VAR(&element);
	zephir_read_property(&_0, this_ptr, SL("elements"), PH_NOISY_CC | PH_READONLY);
	if (UNEXPECTED(!(zephir_array_isset_fetch(&element, &_0, &name, 0)))) {
		ZEPHIR_INIT_VAR(&_1$$3);
		object_init_ex(&_1$$3, phalcon_forms_exception_ce);
		ZEPHIR_INIT_VAR(&_2$$3);
		ZEPHIR_CONCAT_SVS(&_2$$3, "Element with ID=", &name, " is not part of the form");
		ZEPHIR_CALL_METHOD(NULL, &_1$$3, "__construct", NULL, 8, &_2$$3);
		zephir_check_call_status();
		zephir_throw_exception_debug(&_1$$3, "phalcon/Forms/Form.zep", 293);
		ZEPHIR_MM_RESTORE();
		return;
	}
	RETURN_CCTOR(&element);

}

/**
 * Returns the form's action
 */
PHP_METHOD(Phalcon_Forms_Form, getAction) {

	zval _3;
	zval _0, _1, _2;
	zephir_method_globals *ZEPHIR_METHOD_GLOBALS_PTR = NULL;
	zend_long ZEPHIR_LAST_CALL_STATUS;
	zval *this_ptr = getThis();

	ZVAL_UNDEF(&_0);
	ZVAL_UNDEF(&_1);
	ZVAL_UNDEF(&_2);
	ZVAL_UNDEF(&_3);

	ZEPHIR_MM_GROW();

	ZEPHIR_CALL_METHOD(&_0, this_ptr, "getattributes", NULL, 0);
	zephir_check_call_status();
	ZEPHIR_INIT_VAR(&_2);
	ZVAL_STRING(&_2, "action");
	ZEPHIR_CALL_METHOD(&_1, &_0, "get", NULL, 0, &_2);
	zephir_check_call_status();
	zephir_get_strval(&_3, &_1);
	RETURN_CTOR(&_3);

}

/**
 * Get Form attributes collection
 */
PHP_METHOD(Phalcon_Forms_Form, getAttributes) {

	zval _0, _1$$3;
	zephir_method_globals *ZEPHIR_METHOD_GLOBALS_PTR = NULL;
	zend_long ZEPHIR_LAST_CALL_STATUS;
	zval *this_ptr = getThis();

	ZVAL_UNDEF(&_0);
	ZVAL_UNDEF(&_1$$3);

	ZEPHIR_MM_GROW();

	zephir_read_property(&_0, this_ptr, SL("attributes"), PH_NOISY_CC | PH_READONLY);
	if (UNEXPECTED(Z_TYPE_P(&_0) == IS_NULL)) {
		ZEPHIR_INIT_VAR(&_1$$3);
		object_init_ex(&_1$$3, phalcon_html_attributes_ce);
		ZEPHIR_CALL_METHOD(NULL, &_1$$3, "__construct", NULL, 22);
		zephir_check_call_status();
		zephir_update_property_zval(this_ptr, SL("attributes"), &_1$$3);
	}
	RETURN_MM_MEMBER(getThis(), "attributes");

}

/**
 * Returns the form elements added to the form
 */
PHP_METHOD(Phalcon_Forms_Form, getElements) {

	zval *this_ptr = getThis();


	RETURN_MEMBER(getThis(), "elements");

}

/**
 * Returns the entity related to the model
 *
 * @return object
 */
PHP_METHOD(Phalcon_Forms_Form, getEntity) {

	zval *this_ptr = getThis();


	RETURN_MEMBER(getThis(), "entity");

}

/**
 * Returns a label for an element
 */
PHP_METHOD(Phalcon_Forms_Form, getLabel) {

	zephir_method_globals *ZEPHIR_METHOD_GLOBALS_PTR = NULL;
	zend_long ZEPHIR_LAST_CALL_STATUS;
	zval *name_param = NULL, element, label, _0, _1$$3;
	zval name, _2$$3;
	zval *this_ptr = getThis();

	ZVAL_UNDEF(&name);
	ZVAL_UNDEF(&_2$$3);
	ZVAL_UNDEF(&element);
	ZVAL_UNDEF(&label);
	ZVAL_UNDEF(&_0);
	ZVAL_UNDEF(&_1$$3);

	ZEPHIR_MM_GROW();
	zephir_fetch_params(1, 1, 0, &name_param);

	if (UNEXPECTED(Z_TYPE_P(name_param) != IS_STRING && Z_TYPE_P(name_param) != IS_NULL)) {
		zephir_throw_exception_string(spl_ce_InvalidArgumentException, SL("Parameter 'name' must be of the type string"));
		RETURN_MM_NULL();
	}
	if (EXPECTED(Z_TYPE_P(name_param) == IS_STRING)) {
		zephir_get_strval(&name, name_param);
	} else {
		ZEPHIR_INIT_VAR(&name);
		ZVAL_EMPTY_STRING(&name);
	}


	ZEPHIR_OBS_VAR(&element);
	zephir_read_property(&_0, this_ptr, SL("elements"), PH_NOISY_CC | PH_READONLY);
	if (UNEXPECTED(!(zephir_array_isset_fetch(&element, &_0, &name, 0)))) {
		ZEPHIR_INIT_VAR(&_1$$3);
		object_init_ex(&_1$$3, phalcon_forms_exception_ce);
		ZEPHIR_INIT_VAR(&_2$$3);
		ZEPHIR_CONCAT_SVS(&_2$$3, "Element with ID=", &name, " is not part of the form");
		ZEPHIR_CALL_METHOD(NULL, &_1$$3, "__construct", NULL, 8, &_2$$3);
		zephir_check_call_status();
		zephir_throw_exception_debug(&_1$$3, "phalcon/Forms/Form.zep", 347);
		ZEPHIR_MM_RESTORE();
		return;
	}
	ZEPHIR_CALL_METHOD(&label, &element, "getlabel", NULL, 0);
	zephir_check_call_status();
	if (!(zephir_is_true(&label))) {
		RETURN_CTOR(&name);
	}
	RETURN_CCTOR(&label);

}

/**
 * Returns the messages generated in the validation.
 *
 * ```php
 * if ($form->isValid($_POST) == false) {
 *     $messages = $form->getMessages();
 *
 *     foreach ($messages as $message) {
 *         echo $message, "<br>";
 *     }
 * }
 * ```
 */
PHP_METHOD(Phalcon_Forms_Form, getMessages) {

	zend_bool _1;
	zval messages, _0;
	zephir_method_globals *ZEPHIR_METHOD_GLOBALS_PTR = NULL;
	zend_long ZEPHIR_LAST_CALL_STATUS;
	zval *this_ptr = getThis();

	ZVAL_UNDEF(&messages);
	ZVAL_UNDEF(&_0);

	ZEPHIR_MM_GROW();

	zephir_read_property(&_0, this_ptr, SL("messages"), PH_NOISY_CC | PH_READONLY);
	ZEPHIR_CPY_WRT(&messages, &_0);
	_1 = Z_TYPE_P(&messages) == IS_OBJECT;
	if (_1) {
		_1 = zephir_instance_of_ev(&messages, phalcon_messages_messages_ce);
	}
	if (!(_1)) {
		object_init_ex(return_value, phalcon_messages_messages_ce);
		ZEPHIR_CALL_METHOD(NULL, return_value, "__construct", NULL, 9);
		zephir_check_call_status();
		RETURN_MM();
	}
	RETURN_CCTOR(&messages);

}

/**
 * Returns the messages generated for a specific element
 */
PHP_METHOD(Phalcon_Forms_Form, getMessagesFor) {

	zephir_method_globals *ZEPHIR_METHOD_GLOBALS_PTR = NULL;
	zend_long ZEPHIR_LAST_CALL_STATUS;
	zval *name_param = NULL, _0, _1;
	zval name;
	zval *this_ptr = getThis();

	ZVAL_UNDEF(&name);
	ZVAL_UNDEF(&_0);
	ZVAL_UNDEF(&_1);

	ZEPHIR_MM_GROW();
	zephir_fetch_params(1, 1, 0, &name_param);

	if (UNEXPECTED(Z_TYPE_P(name_param) != IS_STRING && Z_TYPE_P(name_param) != IS_NULL)) {
		zephir_throw_exception_string(spl_ce_InvalidArgumentException, SL("Parameter 'name' must be of the type string"));
		RETURN_MM_NULL();
	}
	if (EXPECTED(Z_TYPE_P(name_param) == IS_STRING)) {
		zephir_get_strval(&name, name_param);
	} else {
		ZEPHIR_INIT_VAR(&name);
		ZVAL_EMPTY_STRING(&name);
	}


	ZEPHIR_CALL_METHOD(&_0, this_ptr, "has", NULL, 0, &name);
	zephir_check_call_status();
	if (!(zephir_is_true(&_0))) {
		object_init_ex(return_value, phalcon_messages_messages_ce);
		ZEPHIR_CALL_METHOD(NULL, return_value, "__construct", NULL, 9);
		zephir_check_call_status();
		RETURN_MM();
	}
	ZEPHIR_CALL_METHOD(&_1, this_ptr, "get", NULL, 0, &name);
	zephir_check_call_status();
	ZEPHIR_RETURN_CALL_METHOD(&_1, "getmessages", NULL, 0);
	zephir_check_call_status();
	RETURN_MM();

}

/**
 * Returns the value of an option if present
 */
PHP_METHOD(Phalcon_Forms_Form, getUserOption) {

	zephir_method_globals *ZEPHIR_METHOD_GLOBALS_PTR = NULL;
	zval *option_param = NULL, *defaultValue = NULL, defaultValue_sub, __$null, value, _0;
	zval option;
	zval *this_ptr = getThis();

	ZVAL_UNDEF(&option);
	ZVAL_UNDEF(&defaultValue_sub);
	ZVAL_NULL(&__$null);
	ZVAL_UNDEF(&value);
	ZVAL_UNDEF(&_0);

	ZEPHIR_MM_GROW();
	zephir_fetch_params(1, 1, 1, &option_param, &defaultValue);

	zephir_get_strval(&option, option_param);
	if (!defaultValue) {
		defaultValue = &defaultValue_sub;
		defaultValue = &__$null;
	}


	zephir_read_property(&_0, this_ptr, SL("options"), PH_NOISY_CC | PH_READONLY);
	if (!(zephir_array_isset_fetch(&value, &_0, &option, 1))) {
		RETVAL_ZVAL(defaultValue, 1, 0);
		RETURN_MM();
	}
	RETURN_CTOR(&value);

}

/**
 * Returns the options for the element
 */
PHP_METHOD(Phalcon_Forms_Form, getUserOptions) {

	zval *this_ptr = getThis();


	RETURN_MEMBER(getThis(), "options");

}

/**
 * Gets a value from the internal related entity or from the default value
 */
PHP_METHOD(Phalcon_Forms_Form, getValue) {

	zval forbidden;
	zephir_method_globals *ZEPHIR_METHOD_GLOBALS_PTR = NULL;
	zephir_fcall_cache_entry *_6 = NULL, *_7 = NULL;
	zend_long ZEPHIR_LAST_CALL_STATUS;
	zval *name_param = NULL, __$true, entity, value, data, internalEntity, element, _0, _3, _4, _5, _1$$4, _2$$4;
	zval name, method;
	zval *this_ptr = getThis();

	ZVAL_UNDEF(&name);
	ZVAL_UNDEF(&method);
	ZVAL_BOOL(&__$true, 1);
	ZVAL_UNDEF(&entity);
	ZVAL_UNDEF(&value);
	ZVAL_UNDEF(&data);
	ZVAL_UNDEF(&internalEntity);
	ZVAL_UNDEF(&element);
	ZVAL_UNDEF(&_0);
	ZVAL_UNDEF(&_3);
	ZVAL_UNDEF(&_4);
	ZVAL_UNDEF(&_5);
	ZVAL_UNDEF(&_1$$4);
	ZVAL_UNDEF(&_2$$4);
	ZVAL_UNDEF(&forbidden);

	ZEPHIR_MM_GROW();
	zephir_fetch_params(1, 1, 0, &name_param);

	if (UNEXPECTED(Z_TYPE_P(name_param) != IS_STRING && Z_TYPE_P(name_param) != IS_NULL)) {
		zephir_throw_exception_string(spl_ce_InvalidArgumentException, SL("Parameter 'name' must be of the type string"));
		RETURN_MM_NULL();
	}
	if (EXPECTED(Z_TYPE_P(name_param) == IS_STRING)) {
		zephir_get_strval(&name, name_param);
	} else {
		ZEPHIR_INIT_VAR(&name);
		ZVAL_EMPTY_STRING(&name);
	}


	zephir_read_property(&_0, this_ptr, SL("entity"), PH_NOISY_CC | PH_READONLY);
	ZEPHIR_CPY_WRT(&entity, &_0);
	zephir_read_property(&_0, this_ptr, SL("data"), PH_NOISY_CC | PH_READONLY);
	ZEPHIR_CPY_WRT(&data, &_0);
	if ((zephir_method_exists_ex(this_ptr, ZEND_STRL("getcustomvalue")) == SUCCESS)) {
		ZEPHIR_RETURN_CALL_METHOD(this_ptr, "getcustomvalue", NULL, 0, &name, &entity, &data);
		zephir_check_call_status();
		RETURN_MM();
	}
	if (Z_TYPE_P(&entity) == IS_OBJECT) {
		ZEPHIR_INIT_VAR(&_1$$4);
		zephir_camelize(&_1$$4, &name, NULL  );
		ZEPHIR_INIT_VAR(&_2$$4);
		ZEPHIR_CONCAT_SV(&_2$$4, "get", &_1$$4);
		zephir_get_strval(&method, &_2$$4);
		if ((zephir_method_exists(&entity, &method)  == SUCCESS)) {
			ZEPHIR_RETURN_CALL_METHOD_ZVAL(&entity, &method, NULL, 0);
			zephir_check_call_status();
			RETURN_MM();
		}
		ZEPHIR_OBS_VAR(&value);
		if (zephir_fetch_property_zval(&value, &entity, &name, PH_SILENT_CC)) {
			RETURN_CCTOR(&value);
		}
	}
	if (Z_TYPE_P(&data) == IS_ARRAY) {
		ZEPHIR_OBS_NVAR(&value);
		if (zephir_array_isset_fetch(&value, &data, &name, 0)) {
			RETURN_CCTOR(&value);
		}
	}
	ZEPHIR_INIT_VAR(&forbidden);
	zephir_create_array(&forbidden, 13, 0);
	zephir_array_update_string(&forbidden, SL("attributes"), &__$true, PH_COPY | PH_SEPARATE);
	zephir_array_update_string(&forbidden, SL("validation"), &__$true, PH_COPY | PH_SEPARATE);
	zephir_array_update_string(&forbidden, SL("action"), &__$true, PH_COPY | PH_SEPARATE);
	zephir_array_update_string(&forbidden, SL("useroption"), &__$true, PH_COPY | PH_SEPARATE);
	zephir_array_update_string(&forbidden, SL("useroptions"), &__$true, PH_COPY | PH_SEPARATE);
	zephir_array_update_string(&forbidden, SL("entity"), &__$true, PH_COPY | PH_SEPARATE);
	zephir_array_update_string(&forbidden, SL("elements"), &__$true, PH_COPY | PH_SEPARATE);
	zephir_array_update_string(&forbidden, SL("messages"), &__$true, PH_COPY | PH_SEPARATE);
	zephir_array_update_string(&forbidden, SL("messagesfor"), &__$true, PH_COPY | PH_SEPARATE);
	zephir_array_update_string(&forbidden, SL("label"), &__$true, PH_COPY | PH_SEPARATE);
	zephir_array_update_string(&forbidden, SL("value"), &__$true, PH_COPY | PH_SEPARATE);
	zephir_array_update_string(&forbidden, SL("di"), &__$true, PH_COPY | PH_SEPARATE);
	zephir_array_update_string(&forbidden, SL("eventsmanager"), &__$true, PH_COPY | PH_SEPARATE);
	ZEPHIR_INIT_VAR(&internalEntity);
	zephir_fast_strtolower(&internalEntity, &name);
	if (zephir_array_isset(&forbidden, &internalEntity)) {
		RETURN_MM_NULL();
	}
	ZEPHIR_INIT_VAR(&_3);
	zephir_camelize(&_3, &name, NULL  );
	ZEPHIR_INIT_VAR(&_4);
	ZEPHIR_CONCAT_SV(&_4, "get", &_3);
	zephir_get_strval(&method, &_4);
	if ((zephir_method_exists(this_ptr, &method)  == SUCCESS)) {
		ZEPHIR_RETURN_CALL_METHOD_ZVAL(this_ptr, &method, NULL, 0);
		zephir_check_call_status();
		RETURN_MM();
	}
	ZEPHIR_CALL_CE_STATIC(&_5, phalcon_tag_ce, "hasvalue", &_6, 0, &name);
	zephir_check_call_status();
	if (zephir_is_true(&_5)) {
		ZEPHIR_RETURN_CALL_CE_STATIC(phalcon_tag_ce, "getvalue", &_7, 0, &name);
		zephir_check_call_status();
		RETURN_MM();
	}
	ZEPHIR_OBS_VAR(&element);
	zephir_read_property(&_0, this_ptr, SL("elements"), PH_NOISY_CC | PH_READONLY);
	if (zephir_array_isset_fetch(&element, &_0, &name, 0)) {
		ZEPHIR_RETURN_CALL_METHOD(&element, "getdefault", NULL, 0);
		zephir_check_call_status();
		RETURN_MM();
	}
	RETURN_MM_NULL();

}

/**
 * Check if the form contains an element
 */
PHP_METHOD(Phalcon_Forms_Form, has) {

	zephir_method_globals *ZEPHIR_METHOD_GLOBALS_PTR = NULL;
	zval *name_param = NULL, _0;
	zval name;
	zval *this_ptr = getThis();

	ZVAL_UNDEF(&name);
	ZVAL_UNDEF(&_0);

	ZEPHIR_MM_GROW();
	zephir_fetch_params(1, 1, 0, &name_param);

	if (UNEXPECTED(Z_TYPE_P(name_param) != IS_STRING && Z_TYPE_P(name_param) != IS_NULL)) {
		zephir_throw_exception_string(spl_ce_InvalidArgumentException, SL("Parameter 'name' must be of the type string"));
		RETURN_MM_NULL();
	}
	if (EXPECTED(Z_TYPE_P(name_param) == IS_STRING)) {
		zephir_get_strval(&name, name_param);
	} else {
		ZEPHIR_INIT_VAR(&name);
		ZVAL_EMPTY_STRING(&name);
	}


	zephir_read_property(&_0, this_ptr, SL("elements"), PH_NOISY_CC | PH_READONLY);
	RETURN_MM_BOOL(zephir_array_isset(&_0, &name));

}

/**
 * Check if messages were generated for a specific element
 */
PHP_METHOD(Phalcon_Forms_Form, hasMessagesFor) {

	zephir_method_globals *ZEPHIR_METHOD_GLOBALS_PTR = NULL;
	zend_long ZEPHIR_LAST_CALL_STATUS;
	zval *name_param = NULL, _0, _1;
	zval name;
	zval *this_ptr = getThis();

	ZVAL_UNDEF(&name);
	ZVAL_UNDEF(&_0);
	ZVAL_UNDEF(&_1);

	ZEPHIR_MM_GROW();
	zephir_fetch_params(1, 1, 0, &name_param);

	if (UNEXPECTED(Z_TYPE_P(name_param) != IS_STRING && Z_TYPE_P(name_param) != IS_NULL)) {
		zephir_throw_exception_string(spl_ce_InvalidArgumentException, SL("Parameter 'name' must be of the type string"));
		RETURN_MM_NULL();
	}
	if (EXPECTED(Z_TYPE_P(name_param) == IS_STRING)) {
		zephir_get_strval(&name, name_param);
	} else {
		ZEPHIR_INIT_VAR(&name);
		ZVAL_EMPTY_STRING(&name);
	}


	ZEPHIR_CALL_METHOD(&_0, this_ptr, "getmessagesfor", NULL, 0, &name);
	zephir_check_call_status();
	ZEPHIR_CALL_METHOD(&_1, &_0, "count", NULL, 0);
	zephir_check_call_status();
	RETURN_MM_BOOL(ZEPHIR_GT_LONG(&_1, 0));

}

/**
 * Validates the form
 *
 * @param array data
 * @param object entity
 */
PHP_METHOD(Phalcon_Forms_Form, isValid) {

	zend_object_iterator *_16$$21;
	zend_bool validationStatus = 0, _5;
	zephir_method_globals *ZEPHIR_METHOD_GLOBALS_PTR = NULL;
	zephir_fcall_cache_entry *_11 = NULL, *_12 = NULL, *_19 = NULL;
	zend_long ZEPHIR_LAST_CALL_STATUS;
	zval *data = NULL, data_sub, *entity = NULL, entity_sub, __$null, messages, element, validators, name, filters, validator, validation, elementMessage, _0, _6, *_7, _8, _15, _1$$4, _2$$6, _3$$7, _4$$8, *_9$$11, _10$$11, *_13$$16, _14$$16, _17$$22, _18$$22;
	zval *this_ptr = getThis();

	ZVAL_UNDEF(&data_sub);
	ZVAL_UNDEF(&entity_sub);
	ZVAL_NULL(&__$null);
	ZVAL_UNDEF(&messages);
	ZVAL_UNDEF(&element);
	ZVAL_UNDEF(&validators);
	ZVAL_UNDEF(&name);
	ZVAL_UNDEF(&filters);
	ZVAL_UNDEF(&validator);
	ZVAL_UNDEF(&validation);
	ZVAL_UNDEF(&elementMessage);
	ZVAL_UNDEF(&_0);
	ZVAL_UNDEF(&_6);
	ZVAL_UNDEF(&_8);
	ZVAL_UNDEF(&_15);
	ZVAL_UNDEF(&_1$$4);
	ZVAL_UNDEF(&_2$$6);
	ZVAL_UNDEF(&_3$$7);
	ZVAL_UNDEF(&_4$$8);
	ZVAL_UNDEF(&_10$$11);
	ZVAL_UNDEF(&_14$$16);
	ZVAL_UNDEF(&_17$$22);
	ZVAL_UNDEF(&_18$$22);

	ZEPHIR_MM_GROW();
	zephir_fetch_params(1, 0, 2, &data, &entity);

	if (!data) {
		data = &data_sub;
		ZEPHIR_CPY_WRT(data, &__$null);
	} else {
		ZEPHIR_SEPARATE_PARAM(data);
	}
	if (!entity) {
		entity = &entity_sub;
		entity = &__$null;
	}


	zephir_read_property(&_0, this_ptr, SL("elements"), PH_NOISY_CC | PH_READONLY);
	if (ZEPHIR_IS_EMPTY(&_0)) {
		RETURN_MM_BOOL(1);
	}
	if (Z_TYPE_P(data) != IS_ARRAY) {
		zephir_read_property(&_1$$4, this_ptr, SL("data"), PH_NOISY_CC | PH_READONLY);
		ZEPHIR_CPY_WRT(data, &_1$$4);
	}
	if (Z_TYPE_P(entity) == IS_OBJECT) {
		ZEPHIR_CALL_METHOD(NULL, this_ptr, "bind", NULL, 0, data, entity);
		zephir_check_call_status();
	} else {
		ZEPHIR_OBS_VAR(&_2$$6);
		zephir_read_property(&_2$$6, this_ptr, SL("entity"), PH_NOISY_CC);
		if (Z_TYPE_P(&_2$$6) == IS_OBJECT) {
			zephir_read_property(&_3$$7, this_ptr, SL("entity"), PH_NOISY_CC | PH_READONLY);
			ZEPHIR_CALL_METHOD(NULL, this_ptr, "bind", NULL, 0, data, &_3$$7);
			zephir_check_call_status();
		}
	}
	if ((zephir_method_exists_ex(this_ptr, ZEND_STRL("beforevalidation")) == SUCCESS)) {
		ZEPHIR_CALL_METHOD(&_4$$8, this_ptr, "beforevalidation", NULL, 0, data, entity);
		zephir_check_call_status();
		if (ZEPHIR_IS_FALSE_IDENTICAL(&_4$$8)) {
			RETURN_MM_BOOL(0);
		}
	}
	validationStatus = 1;
	ZEPHIR_CALL_METHOD(&validation, this_ptr, "getvalidation", NULL, 0);
	zephir_check_call_status();
	_5 = Z_TYPE_P(&validation) != IS_OBJECT;
	if (!(_5)) {
		_5 = !((zephir_instance_of_ev(&validation, phalcon_validation_validationinterface_ce)));
	}
	if (_5) {
		ZEPHIR_INIT_NVAR(&validation);
		object_init_ex(&validation, phalcon_validation_ce);
<<<<<<< HEAD
		ZEPHIR_CALL_METHOD(NULL, &validation, "__construct", NULL, 248);
=======
		ZEPHIR_CALL_METHOD(NULL, &validation, "__construct", NULL, 263);
>>>>>>> f2a65a3d
		zephir_check_call_status();
	}
	zephir_read_property(&_6, this_ptr, SL("elements"), PH_NOISY_CC | PH_READONLY);
	zephir_is_iterable(&_6, 0, "phalcon/Forms/Form.zep", 622);
	if (Z_TYPE_P(&_6) == IS_ARRAY) {
		ZEND_HASH_FOREACH_VAL(Z_ARRVAL_P(&_6), _7)
		{
			ZEPHIR_INIT_NVAR(&element);
			ZVAL_COPY(&element, _7);
			ZEPHIR_CALL_METHOD(&validators, &element, "getvalidators", NULL, 0);
			zephir_check_call_status();
			if (zephir_fast_count_int(&validators) == 0) {
				continue;
			}
			ZEPHIR_CALL_METHOD(&name, &element, "getname", NULL, 0);
			zephir_check_call_status();
			zephir_is_iterable(&validators, 0, "phalcon/Forms/Form.zep", 609);
			if (Z_TYPE_P(&validators) == IS_ARRAY) {
				ZEND_HASH_FOREACH_VAL(Z_ARRVAL_P(&validators), _9$$11)
				{
					ZEPHIR_INIT_NVAR(&validator);
					ZVAL_COPY(&validator, _9$$11);
<<<<<<< HEAD
					ZEPHIR_CALL_METHOD(NULL, &validation, "add", &_11, 249, &name, &validator);
=======
					ZEPHIR_CALL_METHOD(NULL, &validation, "add", &_11, 264, &name, &validator);
>>>>>>> f2a65a3d
					zephir_check_call_status();
				} ZEND_HASH_FOREACH_END();
			} else {
				ZEPHIR_CALL_METHOD(NULL, &validators, "rewind", NULL, 0);
				zephir_check_call_status();
				while (1) {
					ZEPHIR_CALL_METHOD(&_10$$11, &validators, "valid", NULL, 0);
					zephir_check_call_status();
					if (!zend_is_true(&_10$$11)) {
						break;
					}
					ZEPHIR_CALL_METHOD(&validator, &validators, "current", NULL, 0);
					zephir_check_call_status();
<<<<<<< HEAD
						ZEPHIR_CALL_METHOD(NULL, &validation, "add", &_11, 249, &name, &validator);
=======
						ZEPHIR_CALL_METHOD(NULL, &validation, "add", &_11, 264, &name, &validator);
>>>>>>> f2a65a3d
						zephir_check_call_status();
					ZEPHIR_CALL_METHOD(NULL, &validators, "next", NULL, 0);
					zephir_check_call_status();
				}
			}
			ZEPHIR_INIT_NVAR(&validator);
			ZEPHIR_CALL_METHOD(&filters, &element, "getfilters", NULL, 0);
			zephir_check_call_status();
			if (Z_TYPE_P(&filters) == IS_ARRAY) {
<<<<<<< HEAD
				ZEPHIR_CALL_METHOD(NULL, &validation, "setfilters", &_12, 250, &name, &filters);
=======
				ZEPHIR_CALL_METHOD(NULL, &validation, "setfilters", &_12, 265, &name, &filters);
>>>>>>> f2a65a3d
				zephir_check_call_status();
			}
		} ZEND_HASH_FOREACH_END();
	} else {
		ZEPHIR_CALL_METHOD(NULL, &_6, "rewind", NULL, 0);
		zephir_check_call_status();
		while (1) {
			ZEPHIR_CALL_METHOD(&_8, &_6, "valid", NULL, 0);
			zephir_check_call_status();
			if (!zend_is_true(&_8)) {
				break;
			}
			ZEPHIR_CALL_METHOD(&element, &_6, "current", NULL, 0);
			zephir_check_call_status();
				ZEPHIR_CALL_METHOD(&validators, &element, "getvalidators", NULL, 0);
				zephir_check_call_status();
				if (zephir_fast_count_int(&validators) == 0) {
					continue;
				}
				ZEPHIR_CALL_METHOD(&name, &element, "getname", NULL, 0);
				zephir_check_call_status();
				zephir_is_iterable(&validators, 0, "phalcon/Forms/Form.zep", 609);
				if (Z_TYPE_P(&validators) == IS_ARRAY) {
					ZEND_HASH_FOREACH_VAL(Z_ARRVAL_P(&validators), _13$$16)
					{
						ZEPHIR_INIT_NVAR(&validator);
						ZVAL_COPY(&validator, _13$$16);
<<<<<<< HEAD
						ZEPHIR_CALL_METHOD(NULL, &validation, "add", &_11, 249, &name, &validator);
=======
						ZEPHIR_CALL_METHOD(NULL, &validation, "add", &_11, 264, &name, &validator);
>>>>>>> f2a65a3d
						zephir_check_call_status();
					} ZEND_HASH_FOREACH_END();
				} else {
					ZEPHIR_CALL_METHOD(NULL, &validators, "rewind", NULL, 0);
					zephir_check_call_status();
					while (1) {
						ZEPHIR_CALL_METHOD(&_14$$16, &validators, "valid", NULL, 0);
						zephir_check_call_status();
						if (!zend_is_true(&_14$$16)) {
							break;
						}
						ZEPHIR_CALL_METHOD(&validator, &validators, "current", NULL, 0);
						zephir_check_call_status();
<<<<<<< HEAD
							ZEPHIR_CALL_METHOD(NULL, &validation, "add", &_11, 249, &name, &validator);
=======
							ZEPHIR_CALL_METHOD(NULL, &validation, "add", &_11, 264, &name, &validator);
>>>>>>> f2a65a3d
							zephir_check_call_status();
						ZEPHIR_CALL_METHOD(NULL, &validators, "next", NULL, 0);
						zephir_check_call_status();
					}
				}
				ZEPHIR_INIT_NVAR(&validator);
				ZEPHIR_CALL_METHOD(&filters, &element, "getfilters", NULL, 0);
				zephir_check_call_status();
				if (Z_TYPE_P(&filters) == IS_ARRAY) {
<<<<<<< HEAD
					ZEPHIR_CALL_METHOD(NULL, &validation, "setfilters", &_12, 250, &name, &filters);
=======
					ZEPHIR_CALL_METHOD(NULL, &validation, "setfilters", &_12, 265, &name, &filters);
>>>>>>> f2a65a3d
					zephir_check_call_status();
				}
			ZEPHIR_CALL_METHOD(NULL, &_6, "next", NULL, 0);
			zephir_check_call_status();
		}
	}
	ZEPHIR_INIT_NVAR(&element);
<<<<<<< HEAD
	ZEPHIR_CALL_METHOD(&messages, &validation, "validate", NULL, 251, data, entity);
=======
	ZEPHIR_CALL_METHOD(&messages, &validation, "validate", NULL, 266, data, entity);
>>>>>>> f2a65a3d
	zephir_check_call_status();
	ZEPHIR_CALL_METHOD(&_15, &messages, "count", NULL, 0);
	zephir_check_call_status();
	if (zephir_is_true(&_15)) {
		_16$$21 = zephir_get_iterator(&messages);
		_16$$21->funcs->rewind(_16$$21);
		for (;_16$$21->funcs->valid(_16$$21) == SUCCESS && !EG(exception); _16$$21->funcs->move_forward(_16$$21)) {
			{
				ZEPHIR_ITERATOR_COPY(&elementMessage, _16$$21);
			}
			ZEPHIR_CALL_METHOD(&_18$$22, &elementMessage, "getfield", NULL, 0);
			zephir_check_call_status();
			ZEPHIR_CALL_METHOD(&_17$$22, this_ptr, "get", &_19, 0, &_18$$22);
			zephir_check_call_status();
			ZEPHIR_CALL_METHOD(NULL, &_17$$22, "appendmessage", NULL, 0, &elementMessage);
			zephir_check_call_status();
		}
		zend_iterator_dtor(_16$$21);
		ZEPHIR_CALL_METHOD(NULL, &messages, "rewind", NULL, 0);
		zephir_check_call_status();
		validationStatus = 0;
	}
	if (!(validationStatus)) {
		zephir_update_property_zval(this_ptr, SL("messages"), &messages);
	}
	if ((zephir_method_exists_ex(this_ptr, ZEND_STRL("aftervalidation")) == SUCCESS)) {
		ZEPHIR_CALL_METHOD(NULL, this_ptr, "aftervalidation", NULL, 0, &messages);
		zephir_check_call_status();
	}
	RETURN_MM_BOOL(validationStatus);

}

/**
 * Returns the current position/key in the iterator
 */
PHP_METHOD(Phalcon_Forms_Form, key) {

	zval *this_ptr = getThis();


	RETURN_MEMBER(getThis(), "position");

}

/**
 * Generate the label of an element added to the form including HTML
 */
PHP_METHOD(Phalcon_Forms_Form, label) {

	zephir_method_globals *ZEPHIR_METHOD_GLOBALS_PTR = NULL;
	zend_long ZEPHIR_LAST_CALL_STATUS;
	zval attributes;
	zval *name_param = NULL, *attributes_param = NULL, element, _0, _1$$3;
	zval name, _2$$3;
	zval *this_ptr = getThis();

	ZVAL_UNDEF(&name);
	ZVAL_UNDEF(&_2$$3);
	ZVAL_UNDEF(&element);
	ZVAL_UNDEF(&_0);
	ZVAL_UNDEF(&_1$$3);
	ZVAL_UNDEF(&attributes);

	ZEPHIR_MM_GROW();
	zephir_fetch_params(1, 1, 1, &name_param, &attributes_param);

	if (UNEXPECTED(Z_TYPE_P(name_param) != IS_STRING && Z_TYPE_P(name_param) != IS_NULL)) {
		zephir_throw_exception_string(spl_ce_InvalidArgumentException, SL("Parameter 'name' must be of the type string"));
		RETURN_MM_NULL();
	}
	if (EXPECTED(Z_TYPE_P(name_param) == IS_STRING)) {
		zephir_get_strval(&name, name_param);
	} else {
		ZEPHIR_INIT_VAR(&name);
		ZVAL_EMPTY_STRING(&name);
	}
	if (!attributes_param) {
		ZEPHIR_INIT_VAR(&attributes);
		array_init(&attributes);
	} else {
		zephir_get_arrval(&attributes, attributes_param);
	}


	ZEPHIR_OBS_VAR(&element);
	zephir_read_property(&_0, this_ptr, SL("elements"), PH_NOISY_CC | PH_READONLY);
	if (UNEXPECTED(!(zephir_array_isset_fetch(&element, &_0, &name, 0)))) {
		ZEPHIR_INIT_VAR(&_1$$3);
		object_init_ex(&_1$$3, phalcon_forms_exception_ce);
		ZEPHIR_INIT_VAR(&_2$$3);
		ZEPHIR_CONCAT_SVS(&_2$$3, "Element with ID=", &name, " is not part of the form");
		ZEPHIR_CALL_METHOD(NULL, &_1$$3, "__construct", NULL, 8, &_2$$3);
		zephir_check_call_status();
		zephir_throw_exception_debug(&_1$$3, "phalcon/Forms/Form.zep", 672);
		ZEPHIR_MM_RESTORE();
		return;
	}
	ZEPHIR_RETURN_CALL_METHOD(&element, "label", NULL, 0, &attributes);
	zephir_check_call_status();
	RETURN_MM();

}

/**
 * Moves the internal iteration pointer to the next position
 */
PHP_METHOD(Phalcon_Forms_Form, next) {

	zval *this_ptr = getThis();


	RETURN_ON_FAILURE(zephir_property_incr(this_ptr, SL("position")));

}

/**
 * Renders a specific item in the form
 */
PHP_METHOD(Phalcon_Forms_Form, render) {

	zephir_method_globals *ZEPHIR_METHOD_GLOBALS_PTR = NULL;
	zend_long ZEPHIR_LAST_CALL_STATUS;
	zval attributes;
	zval *name_param = NULL, *attributes_param = NULL, element, _0, _1$$3;
	zval name, _2$$3;
	zval *this_ptr = getThis();

	ZVAL_UNDEF(&name);
	ZVAL_UNDEF(&_2$$3);
	ZVAL_UNDEF(&element);
	ZVAL_UNDEF(&_0);
	ZVAL_UNDEF(&_1$$3);
	ZVAL_UNDEF(&attributes);

	ZEPHIR_MM_GROW();
	zephir_fetch_params(1, 1, 1, &name_param, &attributes_param);

	if (UNEXPECTED(Z_TYPE_P(name_param) != IS_STRING && Z_TYPE_P(name_param) != IS_NULL)) {
		zephir_throw_exception_string(spl_ce_InvalidArgumentException, SL("Parameter 'name' must be of the type string"));
		RETURN_MM_NULL();
	}
	if (EXPECTED(Z_TYPE_P(name_param) == IS_STRING)) {
		zephir_get_strval(&name, name_param);
	} else {
		ZEPHIR_INIT_VAR(&name);
		ZVAL_EMPTY_STRING(&name);
	}
	if (!attributes_param) {
		ZEPHIR_INIT_VAR(&attributes);
		array_init(&attributes);
	} else {
		zephir_get_arrval(&attributes, attributes_param);
	}


	ZEPHIR_OBS_VAR(&element);
	zephir_read_property(&_0, this_ptr, SL("elements"), PH_NOISY_CC | PH_READONLY);
	if (UNEXPECTED(!(zephir_array_isset_fetch(&element, &_0, &name, 0)))) {
		ZEPHIR_INIT_VAR(&_1$$3);
		object_init_ex(&_1$$3, phalcon_forms_exception_ce);
		ZEPHIR_INIT_VAR(&_2$$3);
		ZEPHIR_CONCAT_SVS(&_2$$3, "Element with ID=", &name, " is not part of the form");
		ZEPHIR_CALL_METHOD(NULL, &_1$$3, "__construct", NULL, 8, &_2$$3);
		zephir_check_call_status();
		zephir_throw_exception_debug(&_1$$3, "phalcon/Forms/Form.zep", 696);
		ZEPHIR_MM_RESTORE();
		return;
	}
	ZEPHIR_RETURN_CALL_METHOD(&element, "render", NULL, 0, &attributes);
	zephir_check_call_status();
	RETURN_MM();

}

/**
 * Removes an element from the form
 */
PHP_METHOD(Phalcon_Forms_Form, remove) {

	zephir_method_globals *ZEPHIR_METHOD_GLOBALS_PTR = NULL;
	zval *name_param = NULL, __$null, _0, _1$$3;
	zval name;
	zval *this_ptr = getThis();

	ZVAL_UNDEF(&name);
	ZVAL_NULL(&__$null);
	ZVAL_UNDEF(&_0);
	ZVAL_UNDEF(&_1$$3);

	ZEPHIR_MM_GROW();
	zephir_fetch_params(1, 1, 0, &name_param);

	if (UNEXPECTED(Z_TYPE_P(name_param) != IS_STRING && Z_TYPE_P(name_param) != IS_NULL)) {
		zephir_throw_exception_string(spl_ce_InvalidArgumentException, SL("Parameter 'name' must be of the type string"));
		RETURN_MM_NULL();
	}
	if (EXPECTED(Z_TYPE_P(name_param) == IS_STRING)) {
		zephir_get_strval(&name, name_param);
	} else {
		ZEPHIR_INIT_VAR(&name);
		ZVAL_EMPTY_STRING(&name);
	}


	zephir_read_property(&_0, this_ptr, SL("elements"), PH_NOISY_CC | PH_READONLY);
	if (zephir_array_isset(&_0, &name)) {
		zephir_read_property(&_1$$3, this_ptr, SL("elements"), PH_NOISY_CC | PH_READONLY);
		zephir_array_unset(&_1$$3, &name, PH_SEPARATE);
		RETURN_MM_BOOL(1);
	}
	zephir_update_property_zval(this_ptr, SL("elementsIndexed"), &__$null);
	RETURN_MM_BOOL(0);

}

/**
 * Rewinds the internal iterator
 */
PHP_METHOD(Phalcon_Forms_Form, rewind) {

	zval _0, _1;
	zephir_method_globals *ZEPHIR_METHOD_GLOBALS_PTR = NULL;
	zend_long ZEPHIR_LAST_CALL_STATUS;
	zval *this_ptr = getThis();

	ZVAL_UNDEF(&_0);
	ZVAL_UNDEF(&_1);

	ZEPHIR_MM_GROW();

	ZEPHIR_INIT_ZVAL_NREF(_0);
	ZVAL_LONG(&_0, 0);
	zephir_update_property_zval(this_ptr, SL("position"), &_0);
	zephir_read_property(&_0, this_ptr, SL("elements"), PH_NOISY_CC | PH_READONLY);
	ZEPHIR_CALL_FUNCTION(&_1, "array_values", NULL, 12, &_0);
	zephir_check_call_status();
	zephir_update_property_zval(this_ptr, SL("elementsIndexed"), &_1);
	ZEPHIR_MM_RESTORE();

}

/**
 * Sets the form's action
 *
 * @return Form
 */
PHP_METHOD(Phalcon_Forms_Form, setAction) {

	zephir_method_globals *ZEPHIR_METHOD_GLOBALS_PTR = NULL;
	zend_long ZEPHIR_LAST_CALL_STATUS;
	zval *action_param = NULL, _0, _1;
	zval action;
	zval *this_ptr = getThis();

	ZVAL_UNDEF(&action);
	ZVAL_UNDEF(&_0);
	ZVAL_UNDEF(&_1);

	ZEPHIR_MM_GROW();
	zephir_fetch_params(1, 1, 0, &action_param);

	if (UNEXPECTED(Z_TYPE_P(action_param) != IS_STRING && Z_TYPE_P(action_param) != IS_NULL)) {
		zephir_throw_exception_string(spl_ce_InvalidArgumentException, SL("Parameter 'action' must be of the type string"));
		RETURN_MM_NULL();
	}
	if (EXPECTED(Z_TYPE_P(action_param) == IS_STRING)) {
		zephir_get_strval(&action, action_param);
	} else {
		ZEPHIR_INIT_VAR(&action);
		ZVAL_EMPTY_STRING(&action);
	}


	ZEPHIR_CALL_METHOD(&_0, this_ptr, "getattributes", NULL, 0);
	zephir_check_call_status();
	ZEPHIR_INIT_VAR(&_1);
	ZVAL_STRING(&_1, "action");
	ZEPHIR_CALL_METHOD(NULL, &_0, "set", NULL, 0, &_1, &action);
	zephir_check_call_status();
	RETURN_THIS();

}

/**
 * Sets the entity related to the model
 *
 * @param object entity
 */
PHP_METHOD(Phalcon_Forms_Form, setEntity) {

	zval *entity, entity_sub;
	zval *this_ptr = getThis();

	ZVAL_UNDEF(&entity_sub);

	zephir_fetch_params_without_memory_grow(1, 0, &entity);



	zephir_update_property_zval(this_ptr, SL("entity"), entity);
	RETURN_THISW();

}

/**
 * Set form attributes collection
 */
PHP_METHOD(Phalcon_Forms_Form, setAttributes) {

	zval *attributes, attributes_sub;
	zval *this_ptr = getThis();

	ZVAL_UNDEF(&attributes_sub);

	zephir_fetch_params_without_memory_grow(1, 0, &attributes);



	zephir_update_property_zval(this_ptr, SL("attributes"), attributes);
	RETURN_THISW();

}

/**
 * Sets an option for the form
 */
PHP_METHOD(Phalcon_Forms_Form, setUserOption) {

	zephir_method_globals *ZEPHIR_METHOD_GLOBALS_PTR = NULL;
	zval *option_param = NULL, *value, value_sub;
	zval option;
	zval *this_ptr = getThis();

	ZVAL_UNDEF(&option);
	ZVAL_UNDEF(&value_sub);

	ZEPHIR_MM_GROW();
	zephir_fetch_params(1, 2, 0, &option_param, &value);

	zephir_get_strval(&option, option_param);


	zephir_update_property_array(this_ptr, SL("options"), &option, value);
	RETURN_THIS();

}

/**
 * Sets options for the element
 */
PHP_METHOD(Phalcon_Forms_Form, setUserOptions) {

	zephir_method_globals *ZEPHIR_METHOD_GLOBALS_PTR = NULL;
	zval *options_param = NULL;
	zval options;
	zval *this_ptr = getThis();

	ZVAL_UNDEF(&options);

	ZEPHIR_MM_GROW();
	zephir_fetch_params(1, 1, 0, &options_param);

	ZEPHIR_OBS_COPY_OR_DUP(&options, options_param);


	zephir_update_property_zval(this_ptr, SL("options"), &options);
	RETURN_THIS();

}

/**
 * Check if the current element in the iterator is valid
 */
PHP_METHOD(Phalcon_Forms_Form, valid) {

	zval _0, _1;
	zval *this_ptr = getThis();

	ZVAL_UNDEF(&_0);
	ZVAL_UNDEF(&_1);


	zephir_read_property(&_0, this_ptr, SL("elementsIndexed"), PH_NOISY_CC | PH_READONLY);
	zephir_read_property(&_1, this_ptr, SL("position"), PH_NOISY_CC | PH_READONLY);
	RETURN_BOOL(zephir_array_isset(&_0, &_1));

}

zend_object *zephir_init_properties_Phalcon_Forms_Form(zend_class_entry *class_type TSRMLS_DC) {

		zval _0, _1$$3;
	zephir_method_globals *ZEPHIR_METHOD_GLOBALS_PTR = NULL;
		ZVAL_UNDEF(&_0);
	ZVAL_UNDEF(&_1$$3);

		ZEPHIR_MM_GROW();
	
	{
		zval local_this_ptr, *this_ptr = &local_this_ptr;
		ZEPHIR_CREATE_OBJECT(this_ptr, class_type);
		zephir_read_property(&_0, this_ptr, SL("elements"), PH_NOISY_CC | PH_READONLY);
		if (Z_TYPE_P(&_0) == IS_NULL) {
			ZEPHIR_INIT_VAR(&_1$$3);
			array_init(&_1$$3);
			zephir_update_property_zval(this_ptr, SL("elements"), &_1$$3);
		}
		ZEPHIR_MM_RESTORE();
		return Z_OBJ_P(this_ptr);
	}

}
<|MERGE_RESOLUTION|>--- conflicted
+++ resolved
@@ -1235,11 +1235,7 @@
 	if (_5) {
 		ZEPHIR_INIT_NVAR(&validation);
 		object_init_ex(&validation, phalcon_validation_ce);
-<<<<<<< HEAD
-		ZEPHIR_CALL_METHOD(NULL, &validation, "__construct", NULL, 248);
-=======
 		ZEPHIR_CALL_METHOD(NULL, &validation, "__construct", NULL, 263);
->>>>>>> f2a65a3d
 		zephir_check_call_status();
 	}
 	zephir_read_property(&_6, this_ptr, SL("elements"), PH_NOISY_CC | PH_READONLY);
@@ -1262,11 +1258,7 @@
 				{
 					ZEPHIR_INIT_NVAR(&validator);
 					ZVAL_COPY(&validator, _9$$11);
-<<<<<<< HEAD
-					ZEPHIR_CALL_METHOD(NULL, &validation, "add", &_11, 249, &name, &validator);
-=======
 					ZEPHIR_CALL_METHOD(NULL, &validation, "add", &_11, 264, &name, &validator);
->>>>>>> f2a65a3d
 					zephir_check_call_status();
 				} ZEND_HASH_FOREACH_END();
 			} else {
@@ -1280,11 +1272,7 @@
 					}
 					ZEPHIR_CALL_METHOD(&validator, &validators, "current", NULL, 0);
 					zephir_check_call_status();
-<<<<<<< HEAD
-						ZEPHIR_CALL_METHOD(NULL, &validation, "add", &_11, 249, &name, &validator);
-=======
 						ZEPHIR_CALL_METHOD(NULL, &validation, "add", &_11, 264, &name, &validator);
->>>>>>> f2a65a3d
 						zephir_check_call_status();
 					ZEPHIR_CALL_METHOD(NULL, &validators, "next", NULL, 0);
 					zephir_check_call_status();
@@ -1294,11 +1282,7 @@
 			ZEPHIR_CALL_METHOD(&filters, &element, "getfilters", NULL, 0);
 			zephir_check_call_status();
 			if (Z_TYPE_P(&filters) == IS_ARRAY) {
-<<<<<<< HEAD
-				ZEPHIR_CALL_METHOD(NULL, &validation, "setfilters", &_12, 250, &name, &filters);
-=======
 				ZEPHIR_CALL_METHOD(NULL, &validation, "setfilters", &_12, 265, &name, &filters);
->>>>>>> f2a65a3d
 				zephir_check_call_status();
 			}
 		} ZEND_HASH_FOREACH_END();
@@ -1326,11 +1310,7 @@
 					{
 						ZEPHIR_INIT_NVAR(&validator);
 						ZVAL_COPY(&validator, _13$$16);
-<<<<<<< HEAD
-						ZEPHIR_CALL_METHOD(NULL, &validation, "add", &_11, 249, &name, &validator);
-=======
 						ZEPHIR_CALL_METHOD(NULL, &validation, "add", &_11, 264, &name, &validator);
->>>>>>> f2a65a3d
 						zephir_check_call_status();
 					} ZEND_HASH_FOREACH_END();
 				} else {
@@ -1344,11 +1324,7 @@
 						}
 						ZEPHIR_CALL_METHOD(&validator, &validators, "current", NULL, 0);
 						zephir_check_call_status();
-<<<<<<< HEAD
-							ZEPHIR_CALL_METHOD(NULL, &validation, "add", &_11, 249, &name, &validator);
-=======
 							ZEPHIR_CALL_METHOD(NULL, &validation, "add", &_11, 264, &name, &validator);
->>>>>>> f2a65a3d
 							zephir_check_call_status();
 						ZEPHIR_CALL_METHOD(NULL, &validators, "next", NULL, 0);
 						zephir_check_call_status();
@@ -1358,11 +1334,7 @@
 				ZEPHIR_CALL_METHOD(&filters, &element, "getfilters", NULL, 0);
 				zephir_check_call_status();
 				if (Z_TYPE_P(&filters) == IS_ARRAY) {
-<<<<<<< HEAD
-					ZEPHIR_CALL_METHOD(NULL, &validation, "setfilters", &_12, 250, &name, &filters);
-=======
 					ZEPHIR_CALL_METHOD(NULL, &validation, "setfilters", &_12, 265, &name, &filters);
->>>>>>> f2a65a3d
 					zephir_check_call_status();
 				}
 			ZEPHIR_CALL_METHOD(NULL, &_6, "next", NULL, 0);
@@ -1370,11 +1342,7 @@
 		}
 	}
 	ZEPHIR_INIT_NVAR(&element);
-<<<<<<< HEAD
-	ZEPHIR_CALL_METHOD(&messages, &validation, "validate", NULL, 251, data, entity);
-=======
 	ZEPHIR_CALL_METHOD(&messages, &validation, "validate", NULL, 266, data, entity);
->>>>>>> f2a65a3d
 	zephir_check_call_status();
 	ZEPHIR_CALL_METHOD(&_15, &messages, "count", NULL, 0);
 	zephir_check_call_status();
