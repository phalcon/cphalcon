--- conflicted
+++ resolved
@@ -263,21 +263,13 @@
 			ZVAL_STRING(&_0$$3, "a");
 			ZEPHIR_INIT_VAR(&_1$$3);
 			ZVAL_STRING(&_1$$3, "z");
-<<<<<<< HEAD
-			ZEPHIR_CALL_FUNCTION(&_2$$3, "range", NULL, 475, &_0$$3, &_1$$3);
-=======
-			ZEPHIR_CALL_FUNCTION(&_2$$3, "range", NULL, 441, &_0$$3, &_1$$3);
->>>>>>> 03694d80
+			ZEPHIR_CALL_FUNCTION(&_2$$3, "range", NULL, 442, &_0$$3, &_1$$3);
 			zephir_check_call_status();
 			ZEPHIR_INIT_NVAR(&_0$$3);
 			ZVAL_STRING(&_0$$3, "A");
 			ZEPHIR_INIT_NVAR(&_1$$3);
 			ZVAL_STRING(&_1$$3, "Z");
-<<<<<<< HEAD
-			ZEPHIR_CALL_FUNCTION(&_3$$3, "range", NULL, 475, &_0$$3, &_1$$3);
-=======
-			ZEPHIR_CALL_FUNCTION(&_3$$3, "range", NULL, 441, &_0$$3, &_1$$3);
->>>>>>> 03694d80
+			ZEPHIR_CALL_FUNCTION(&_3$$3, "range", NULL, 442, &_0$$3, &_1$$3);
 			zephir_check_call_status();
 			ZEPHIR_INIT_VAR(&pool);
 			zephir_fast_array_merge(&pool, &_2$$3, &_3$$3 TSRMLS_CC);
@@ -286,21 +278,13 @@
 		if (type == 2) {
 			ZVAL_LONG(&_4$$4, 0);
 			ZVAL_LONG(&_5$$4, 9);
-<<<<<<< HEAD
-			ZEPHIR_CALL_FUNCTION(&_6$$4, "range", NULL, 475, &_4$$4, &_5$$4);
-=======
-			ZEPHIR_CALL_FUNCTION(&_6$$4, "range", NULL, 441, &_4$$4, &_5$$4);
->>>>>>> 03694d80
+			ZEPHIR_CALL_FUNCTION(&_6$$4, "range", NULL, 442, &_4$$4, &_5$$4);
 			zephir_check_call_status();
 			ZEPHIR_INIT_VAR(&_7$$4);
 			ZVAL_STRING(&_7$$4, "a");
 			ZEPHIR_INIT_VAR(&_8$$4);
 			ZVAL_STRING(&_8$$4, "f");
-<<<<<<< HEAD
-			ZEPHIR_CALL_FUNCTION(&_9$$4, "range", NULL, 475, &_7$$4, &_8$$4);
-=======
-			ZEPHIR_CALL_FUNCTION(&_9$$4, "range", NULL, 441, &_7$$4, &_8$$4);
->>>>>>> 03694d80
+			ZEPHIR_CALL_FUNCTION(&_9$$4, "range", NULL, 442, &_7$$4, &_8$$4);
 			zephir_check_call_status();
 			ZEPHIR_INIT_NVAR(&pool);
 			zephir_fast_array_merge(&pool, &_6$$4, &_9$$4 TSRMLS_CC);
@@ -309,22 +293,14 @@
 		if (type == 3) {
 			ZVAL_LONG(&_10$$5, 0);
 			ZVAL_LONG(&_11$$5, 9);
-<<<<<<< HEAD
-			ZEPHIR_CALL_FUNCTION(&pool, "range", NULL, 475, &_10$$5, &_11$$5);
-=======
-			ZEPHIR_CALL_FUNCTION(&pool, "range", NULL, 441, &_10$$5, &_11$$5);
->>>>>>> 03694d80
+			ZEPHIR_CALL_FUNCTION(&pool, "range", NULL, 442, &_10$$5, &_11$$5);
 			zephir_check_call_status();
 			break;
 		}
 		if (type == 4) {
 			ZVAL_LONG(&_12$$6, 1);
 			ZVAL_LONG(&_13$$6, 9);
-<<<<<<< HEAD
-			ZEPHIR_CALL_FUNCTION(&pool, "range", NULL, 475, &_12$$6, &_13$$6);
-=======
-			ZEPHIR_CALL_FUNCTION(&pool, "range", NULL, 441, &_12$$6, &_13$$6);
->>>>>>> 03694d80
+			ZEPHIR_CALL_FUNCTION(&pool, "range", NULL, 442, &_12$$6, &_13$$6);
 			zephir_check_call_status();
 			break;
 		}
@@ -337,35 +313,21 @@
 		}
 		ZVAL_LONG(&_15$$8, 0);
 		ZVAL_LONG(&_16$$8, 9);
-<<<<<<< HEAD
-		ZEPHIR_CALL_FUNCTION(&_17$$8, "range", NULL, 475, &_15$$8, &_16$$8);
-=======
-		ZEPHIR_CALL_FUNCTION(&_17$$8, "range", NULL, 441, &_15$$8, &_16$$8);
->>>>>>> 03694d80
+		ZEPHIR_CALL_FUNCTION(&_17$$8, "range", NULL, 442, &_15$$8, &_16$$8);
 		zephir_check_call_status();
 		ZEPHIR_INIT_VAR(&_18$$8);
 		ZVAL_STRING(&_18$$8, "a");
 		ZEPHIR_INIT_VAR(&_19$$8);
 		ZVAL_STRING(&_19$$8, "z");
-<<<<<<< HEAD
-		ZEPHIR_CALL_FUNCTION(&_20$$8, "range", NULL, 475, &_18$$8, &_19$$8);
-=======
-		ZEPHIR_CALL_FUNCTION(&_20$$8, "range", NULL, 441, &_18$$8, &_19$$8);
->>>>>>> 03694d80
+		ZEPHIR_CALL_FUNCTION(&_20$$8, "range", NULL, 442, &_18$$8, &_19$$8);
 		zephir_check_call_status();
 		ZEPHIR_INIT_NVAR(&_18$$8);
 		ZVAL_STRING(&_18$$8, "A");
 		ZEPHIR_INIT_NVAR(&_19$$8);
 		ZVAL_STRING(&_19$$8, "Z");
-<<<<<<< HEAD
-		ZEPHIR_CALL_FUNCTION(&_21$$8, "range", NULL, 475, &_18$$8, &_19$$8);
+		ZEPHIR_CALL_FUNCTION(&_21$$8, "range", NULL, 442, &_18$$8, &_19$$8);
 		zephir_check_call_status();
-		ZEPHIR_CALL_FUNCTION(&pool, "array_merge", NULL, 476, &_17$$8, &_20$$8, &_21$$8);
-=======
-		ZEPHIR_CALL_FUNCTION(&_21$$8, "range", NULL, 441, &_18$$8, &_19$$8);
-		zephir_check_call_status();
-		ZEPHIR_CALL_FUNCTION(&pool, "array_merge", NULL, 442, &_17$$8, &_20$$8, &_21$$8);
->>>>>>> 03694d80
+		ZEPHIR_CALL_FUNCTION(&pool, "array_merge", NULL, 443, &_17$$8, &_20$$8, &_21$$8);
 		zephir_check_call_status();
 		break;
 	} while(0);
@@ -506,11 +468,7 @@
 
 
 	if ((zephir_function_exists_ex(SL("mb_strtolower") TSRMLS_CC) == SUCCESS)) {
-<<<<<<< HEAD
-		ZEPHIR_RETURN_CALL_FUNCTION("mb_strtolower", NULL, 477, &str, &encoding);
-=======
-		ZEPHIR_RETURN_CALL_FUNCTION("mb_strtolower", NULL, 443, &str, &encoding);
->>>>>>> 03694d80
+		ZEPHIR_RETURN_CALL_FUNCTION("mb_strtolower", NULL, 444, &str, &encoding);
 		zephir_check_call_status();
 		RETURN_MM();
 	}
@@ -567,11 +525,7 @@
 
 
 	if ((zephir_function_exists_ex(SL("mb_strtoupper") TSRMLS_CC) == SUCCESS)) {
-<<<<<<< HEAD
-		ZEPHIR_RETURN_CALL_FUNCTION("mb_strtoupper", NULL, 478, &str, &encoding);
-=======
-		ZEPHIR_RETURN_CALL_FUNCTION("mb_strtoupper", NULL, 444, &str, &encoding);
->>>>>>> 03694d80
+		ZEPHIR_RETURN_CALL_FUNCTION("mb_strtoupper", NULL, 445, &str, &encoding);
 		zephir_check_call_status();
 		RETURN_MM();
 	}
@@ -673,11 +627,7 @@
 		ZEPHIR_INIT_VAR(&_3$$3);
 		zephir_get_args(&_3$$3);
 		ZVAL_LONG(&_4$$3, 3);
-<<<<<<< HEAD
-		ZEPHIR_CALL_FUNCTION(&_5$$3, "array_slice", NULL, 423, &_3$$3, &_4$$3);
-=======
-		ZEPHIR_CALL_FUNCTION(&_5$$3, "array_slice", NULL, 386, &_3$$3, &_4$$3);
->>>>>>> 03694d80
+		ZEPHIR_CALL_FUNCTION(&_5$$3, "array_slice", NULL, 387, &_3$$3, &_4$$3);
 		zephir_check_call_status();
 		zephir_is_iterable(&_5$$3, 0, "phalcon/text.zep", 253);
 		ZEND_HASH_FOREACH_VAL(Z_ARRVAL_P(&_5$$3), _6$$3)
@@ -813,40 +763,24 @@
 	}
 
 
-<<<<<<< HEAD
-	ZEPHIR_CALL_FUNCTION(&_0, "substr_count", NULL, 479, &text, &leftDelimiter);
+	ZEPHIR_CALL_FUNCTION(&_0, "substr_count", NULL, 446, &text, &leftDelimiter);
 	zephir_check_call_status();
-	ZEPHIR_CALL_FUNCTION(&_1, "substr_count", NULL, 479, &text, &rightDelimiter);
-=======
-	ZEPHIR_CALL_FUNCTION(&_0, "substr_count", NULL, 445, &text, &leftDelimiter);
-	zephir_check_call_status();
-	ZEPHIR_CALL_FUNCTION(&_1, "substr_count", NULL, 445, &text, &rightDelimiter);
->>>>>>> 03694d80
+	ZEPHIR_CALL_FUNCTION(&_1, "substr_count", NULL, 446, &text, &rightDelimiter);
 	zephir_check_call_status();
 	if (!ZEPHIR_IS_IDENTICAL(&_0, &_1)) {
 		ZEPHIR_INIT_VAR(&_2$$3);
 		object_init_ex(&_2$$3, spl_ce_RuntimeException);
 		ZEPHIR_INIT_VAR(&_3$$3);
 		ZEPHIR_CONCAT_SVS(&_3$$3, "Syntax error in string \"", &text, "\"");
-<<<<<<< HEAD
-		ZEPHIR_CALL_METHOD(NULL, &_2$$3, "__construct", NULL, 469, &_3$$3);
-=======
-		ZEPHIR_CALL_METHOD(NULL, &_2$$3, "__construct", NULL, 435, &_3$$3);
->>>>>>> 03694d80
+		ZEPHIR_CALL_METHOD(NULL, &_2$$3, "__construct", NULL, 436, &_3$$3);
 		zephir_check_call_status();
 		zephir_throw_exception_debug(&_2$$3, "phalcon/text.zep", 280 TSRMLS_CC);
 		ZEPHIR_MM_RESTORE();
 		return;
 	}
-<<<<<<< HEAD
-	ZEPHIR_CALL_FUNCTION(&ldS, "preg_quote", NULL, 480, &leftDelimiter);
+	ZEPHIR_CALL_FUNCTION(&ldS, "preg_quote", NULL, 447, &leftDelimiter);
 	zephir_check_call_status();
-	ZEPHIR_CALL_FUNCTION(&rdS, "preg_quote", NULL, 480, &rightDelimiter);
-=======
-	ZEPHIR_CALL_FUNCTION(&ldS, "preg_quote", NULL, 446, &leftDelimiter);
-	zephir_check_call_status();
-	ZEPHIR_CALL_FUNCTION(&rdS, "preg_quote", NULL, 446, &rightDelimiter);
->>>>>>> 03694d80
+	ZEPHIR_CALL_FUNCTION(&rdS, "preg_quote", NULL, 447, &rightDelimiter);
 	zephir_check_call_status();
 	ZEPHIR_INIT_VAR(&pattern);
 	ZEPHIR_CONCAT_SVSVVSVS(&pattern, "/", &ldS, "([^", &ldS, &rdS, "]+)", &rdS, "/");
@@ -874,19 +808,11 @@
 			ZEPHIR_INIT_NVAR(&words);
 			zephir_fast_explode(&words, &separator, &_7$$6, LONG_MAX TSRMLS_CC);
 			ZEPHIR_OBS_NVAR(&word);
-<<<<<<< HEAD
-			ZEPHIR_CALL_FUNCTION(&_8$$6, "array_rand", &_9, 481, &words);
+			ZEPHIR_CALL_FUNCTION(&_8$$6, "array_rand", &_9, 448, &words);
 			zephir_check_call_status();
 			zephir_array_fetch(&word, &words, &_8$$6, PH_NOISY, "phalcon/text.zep", 299 TSRMLS_CC);
 			zephir_array_fetch_long(&_10$$6, &match, 0, PH_NOISY | PH_READONLY, "phalcon/text.zep", 300 TSRMLS_CC);
-			ZEPHIR_CALL_FUNCTION(&sub, "preg_quote", NULL, 480, &_10$$6, &separator);
-=======
-			ZEPHIR_CALL_FUNCTION(&_8$$6, "array_rand", &_9, 447, &words);
-			zephir_check_call_status();
-			zephir_array_fetch(&word, &words, &_8$$6, PH_NOISY, "phalcon/text.zep", 299 TSRMLS_CC);
-			zephir_array_fetch_long(&_10$$6, &match, 0, PH_NOISY | PH_READONLY, "phalcon/text.zep", 300 TSRMLS_CC);
-			ZEPHIR_CALL_FUNCTION(&sub, "preg_quote", NULL, 446, &_10$$6, &separator);
->>>>>>> 03694d80
+			ZEPHIR_CALL_FUNCTION(&sub, "preg_quote", NULL, 447, &_10$$6, &separator);
 			zephir_check_call_status();
 			ZEPHIR_INIT_LNVAR(_11$$6);
 			ZEPHIR_CONCAT_SVS(&_11$$6, "/", &sub, "/");
