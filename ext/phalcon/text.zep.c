
#ifdef HAVE_CONFIG_H
#include "../ext_config.h"
#endif

#include <php.h>
#include "../php_ext.h"
#include "../ext.h"

#include <Zend/zend_operators.h>
#include <Zend/zend_exceptions.h>
#include <Zend/zend_interfaces.h>

#include "kernel/main.h"
#include "kernel/memory.h"
#include "kernel/string.h"
#include "ext/spl/spl_exceptions.h"
#include "kernel/exception.h"
#include "kernel/operators.h"
#include "kernel/array.h"
#include "kernel/concat.h"
#include "kernel/fcall.h"
#include "kernel/math.h"
#include "kernel/object.h"
#include "kernel/main.h"


/**
 * Phalcon\Text
 *
 * Provides utilities to work with texts
 */
ZEPHIR_INIT_CLASS(Phalcon_Text) {

	ZEPHIR_REGISTER_CLASS(Phalcon, Text, phalcon, text, phalcon_text_method_entry, ZEND_ACC_EXPLICIT_ABSTRACT_CLASS);

	zephir_declare_class_constant_long(phalcon_text_ce, SL("RANDOM_ALNUM"), 0);

	zephir_declare_class_constant_long(phalcon_text_ce, SL("RANDOM_ALPHA"), 1);

	zephir_declare_class_constant_long(phalcon_text_ce, SL("RANDOM_HEXDEC"), 2);

	zephir_declare_class_constant_long(phalcon_text_ce, SL("RANDOM_NUMERIC"), 3);

	zephir_declare_class_constant_long(phalcon_text_ce, SL("RANDOM_NOZERO"), 4);

	zephir_declare_class_constant_long(phalcon_text_ce, SL("RANDOM_DISTINCT"), 5);

	return SUCCESS;

}

/**
 * Converts strings to camelize style
 *
 * <code>
 * echo Phalcon\Text::camelize("coco_bongo"); // CocoBongo
 * echo Phalcon\Text::camelize("co_co-bon_go", "-"); // Co_coBon_go
 * echo Phalcon\Text::camelize("co_co-bon_go", "_-"); // CoCoBonGo
 * </code>
 */
PHP_METHOD(Phalcon_Text, camelize) {

	zval *str_param = NULL, *delimiter = NULL, delimiter_sub, __$null, _0;
	zval str;
	zval *this_ptr = getThis();

	ZVAL_UNDEF(&str);
	ZVAL_UNDEF(&delimiter_sub);
	ZVAL_NULL(&__$null);
	ZVAL_UNDEF(&_0);

	ZEPHIR_MM_GROW();
	zephir_fetch_params(1, 1, 1, &str_param, &delimiter);

	if (UNEXPECTED(Z_TYPE_P(str_param) != IS_STRING && Z_TYPE_P(str_param) != IS_NULL)) {
		zephir_throw_exception_string(spl_ce_InvalidArgumentException, SL("Parameter 'str' must be a string") TSRMLS_CC);
		RETURN_MM_NULL();
	}
	if (EXPECTED(Z_TYPE_P(str_param) == IS_STRING)) {
		zephir_get_strval(&str, str_param);
	} else {
		ZEPHIR_INIT_VAR(&str);
		ZVAL_EMPTY_STRING(&str);
	}
	if (!delimiter) {
		delimiter = &delimiter_sub;
		delimiter = &__$null;
	}


	ZEPHIR_INIT_VAR(&_0);
	zephir_camelize(&_0, &str, delimiter );
	RETURN_CCTOR(&_0);

}

/**
 * Uncamelize strings which are camelized
 *
 * <code>
 * echo Phalcon\Text::uncamelize("CocoBongo"); // coco_bongo
 * echo Phalcon\Text::uncamelize("CocoBongo", "-"); // coco-bongo
 * </code>
 */
PHP_METHOD(Phalcon_Text, uncamelize) {

	zval *str_param = NULL, *delimiter = NULL, delimiter_sub, __$null, _0;
	zval str;
	zval *this_ptr = getThis();

	ZVAL_UNDEF(&str);
	ZVAL_UNDEF(&delimiter_sub);
	ZVAL_NULL(&__$null);
	ZVAL_UNDEF(&_0);

	ZEPHIR_MM_GROW();
	zephir_fetch_params(1, 1, 1, &str_param, &delimiter);

	if (UNEXPECTED(Z_TYPE_P(str_param) != IS_STRING && Z_TYPE_P(str_param) != IS_NULL)) {
		zephir_throw_exception_string(spl_ce_InvalidArgumentException, SL("Parameter 'str' must be a string") TSRMLS_CC);
		RETURN_MM_NULL();
	}
	if (EXPECTED(Z_TYPE_P(str_param) == IS_STRING)) {
		zephir_get_strval(&str, str_param);
	} else {
		ZEPHIR_INIT_VAR(&str);
		ZVAL_EMPTY_STRING(&str);
	}
	if (!delimiter) {
		delimiter = &delimiter_sub;
		delimiter = &__$null;
	}


	ZEPHIR_INIT_VAR(&_0);
	zephir_uncamelize(&_0, &str, delimiter );
	RETURN_CCTOR(&_0);

}

/**
 * Adds a number to a string or increment that number if it already is defined
 *
 * <code>
 * echo Phalcon\Text::increment("a"); // "a_1"
 * echo Phalcon\Text::increment("a_1"); // "a_2"
 * </code>
 */
PHP_METHOD(Phalcon_Text, increment) {

	zval *str_param = NULL, *separator_param = NULL, parts, number, _0;
	zval str, separator;
	zval *this_ptr = getThis();

	ZVAL_UNDEF(&str);
	ZVAL_UNDEF(&separator);
	ZVAL_UNDEF(&parts);
	ZVAL_UNDEF(&number);
	ZVAL_UNDEF(&_0);

	ZEPHIR_MM_GROW();
	zephir_fetch_params(1, 1, 1, &str_param, &separator_param);

	zephir_get_strval(&str, str_param);
	if (!separator_param) {
		ZEPHIR_INIT_VAR(&separator);
		ZVAL_STRING(&separator, "_");
	} else {
		zephir_get_strval(&separator, separator_param);
	}


	ZEPHIR_INIT_VAR(&parts);
	zephir_fast_explode(&parts, &separator, &str, LONG_MAX TSRMLS_CC);
	ZEPHIR_OBS_VAR(&number);
	if (zephir_array_isset_long_fetch(&number, &parts, 1, 0 TSRMLS_CC)) {
		ZEPHIR_SEPARATE(&number);
		zephir_increment(&number);
	} else {
		ZEPHIR_INIT_NVAR(&number);
		ZVAL_LONG(&number, 1);
	}
	zephir_array_fetch_long(&_0, &parts, 0, PH_NOISY | PH_READONLY, "phalcon/text.zep", 89 TSRMLS_CC);
	ZEPHIR_CONCAT_VVV(return_value, &_0, &separator, &number);
	RETURN_MM();

}

/**
 * Generates a random string based on the given type. Type is one of the RANDOM_* constants
 *
 * <code>
 * use Phalcon\Text;
 *
 * // "aloiwkqz"
 * echo Text::random(Text::RANDOM_ALNUM);
 * </code>
 */
PHP_METHOD(Phalcon_Text, random) {

<<<<<<< HEAD
	zephir_fcall_cache_entry *_3 = NULL, *_23 = NULL;
	long length;
	zval *type_param = NULL, *length_param = NULL, pool, str, _0$$3, _1$$3, _2$$3, _4$$3, _5$$4, _6$$4, _7$$4, _8$$4, _9$$4, _10$$4, _11$$5, _12$$5, _13$$6, _14$$6, _15$$7, _16$$8, _17$$8, _18$$8, _19$$8, _20$$8, _21$$8, _22$$8, _24$$9, _25$$9, _26$$9;
=======
	long length;
	zval *type_param = NULL, *length_param = NULL, pool, str, _0$$3, _1$$3, _2$$3, _3$$3, _4$$4, _5$$4, _6$$4, _7$$4, _8$$4, _9$$4, _10$$5, _11$$5, _12$$6, _13$$6, _14$$7, _15$$8, _16$$8, _17$$8, _18$$8, _19$$8, _20$$8, _21$$8, _22$$9, _23$$9, _24$$9;
>>>>>>> b3b083d3
	zend_long type, ZEPHIR_LAST_CALL_STATUS, end = 0;
	zval *this_ptr = getThis();

	ZVAL_UNDEF(&pool);
	ZVAL_UNDEF(&str);
	ZVAL_UNDEF(&_0$$3);
	ZVAL_UNDEF(&_1$$3);
	ZVAL_UNDEF(&_2$$3);
<<<<<<< HEAD
	ZVAL_UNDEF(&_4$$3);
=======
	ZVAL_UNDEF(&_3$$3);
	ZVAL_UNDEF(&_4$$4);
>>>>>>> b3b083d3
	ZVAL_UNDEF(&_5$$4);
	ZVAL_UNDEF(&_6$$4);
	ZVAL_UNDEF(&_7$$4);
	ZVAL_UNDEF(&_8$$4);
	ZVAL_UNDEF(&_9$$4);
<<<<<<< HEAD
	ZVAL_UNDEF(&_10$$4);
	ZVAL_UNDEF(&_11$$5);
	ZVAL_UNDEF(&_12$$5);
	ZVAL_UNDEF(&_13$$6);
	ZVAL_UNDEF(&_14$$6);
	ZVAL_UNDEF(&_15$$7);
=======
	ZVAL_UNDEF(&_10$$5);
	ZVAL_UNDEF(&_11$$5);
	ZVAL_UNDEF(&_12$$6);
	ZVAL_UNDEF(&_13$$6);
	ZVAL_UNDEF(&_14$$7);
	ZVAL_UNDEF(&_15$$8);
>>>>>>> b3b083d3
	ZVAL_UNDEF(&_16$$8);
	ZVAL_UNDEF(&_17$$8);
	ZVAL_UNDEF(&_18$$8);
	ZVAL_UNDEF(&_19$$8);
	ZVAL_UNDEF(&_20$$8);
	ZVAL_UNDEF(&_21$$8);
<<<<<<< HEAD
	ZVAL_UNDEF(&_22$$8);
	ZVAL_UNDEF(&_24$$9);
	ZVAL_UNDEF(&_25$$9);
	ZVAL_UNDEF(&_26$$9);
=======
	ZVAL_UNDEF(&_22$$9);
	ZVAL_UNDEF(&_23$$9);
	ZVAL_UNDEF(&_24$$9);
>>>>>>> b3b083d3

	ZEPHIR_MM_GROW();
	zephir_fetch_params(1, 0, 2, &type_param, &length_param);

	if (!type_param) {
		type = 0;
	} else {
		type = zephir_get_intval(type_param);
	}
	if (!length_param) {
		length = 8;
	} else {
		length = zephir_get_intval(length_param);
	}


	ZEPHIR_INIT_VAR(&str);
	ZVAL_STRING(&str, "");
	do {
		if (type == 1) {
			ZEPHIR_INIT_VAR(&_0$$3);
			ZVAL_STRING(&_0$$3, "a");
			ZEPHIR_INIT_VAR(&_1$$3);
			ZVAL_STRING(&_1$$3, "z");
<<<<<<< HEAD
			ZEPHIR_CALL_FUNCTION(&_2$$3, "range", &_3, 416, &_0$$3, &_1$$3);
=======
			ZEPHIR_CALL_FUNCTION(&_2$$3, "range", NULL, 419, &_0$$3, &_1$$3);
>>>>>>> b3b083d3
			zephir_check_call_status();
			ZEPHIR_INIT_NVAR(&_0$$3);
			ZVAL_STRING(&_0$$3, "A");
			ZEPHIR_INIT_NVAR(&_1$$3);
			ZVAL_STRING(&_1$$3, "Z");
<<<<<<< HEAD
			ZEPHIR_CALL_FUNCTION(&_4$$3, "range", &_3, 416, &_0$$3, &_1$$3);
			zephir_check_call_status();
			ZEPHIR_INIT_VAR(&pool);
			zephir_fast_array_merge(&pool, &_2$$3, &_4$$3 TSRMLS_CC);
			break;
		}
		if (type == 2) {
			ZVAL_LONG(&_5$$4, 0);
			ZVAL_LONG(&_6$$4, 9);
			ZEPHIR_CALL_FUNCTION(&_7$$4, "range", &_3, 416, &_5$$4, &_6$$4);
			zephir_check_call_status();
			ZEPHIR_INIT_VAR(&_8$$4);
			ZVAL_STRING(&_8$$4, "a");
			ZEPHIR_INIT_VAR(&_9$$4);
			ZVAL_STRING(&_9$$4, "f");
			ZEPHIR_CALL_FUNCTION(&_10$$4, "range", &_3, 416, &_8$$4, &_9$$4);
			zephir_check_call_status();
			ZEPHIR_INIT_NVAR(&pool);
			zephir_fast_array_merge(&pool, &_7$$4, &_10$$4 TSRMLS_CC);
			break;
		}
		if (type == 3) {
			ZVAL_LONG(&_11$$5, 0);
			ZVAL_LONG(&_12$$5, 9);
			ZEPHIR_CALL_FUNCTION(&pool, "range", &_3, 416, &_11$$5, &_12$$5);
=======
			ZEPHIR_CALL_FUNCTION(&_3$$3, "range", NULL, 419, &_0$$3, &_1$$3);
			zephir_check_call_status();
			ZEPHIR_INIT_VAR(&pool);
			zephir_fast_array_merge(&pool, &_2$$3, &_3$$3 TSRMLS_CC);
			break;
		}
		if (type == 2) {
			ZVAL_LONG(&_4$$4, 0);
			ZVAL_LONG(&_5$$4, 9);
			ZEPHIR_CALL_FUNCTION(&_6$$4, "range", NULL, 419, &_4$$4, &_5$$4);
			zephir_check_call_status();
			ZEPHIR_INIT_VAR(&_7$$4);
			ZVAL_STRING(&_7$$4, "a");
			ZEPHIR_INIT_VAR(&_8$$4);
			ZVAL_STRING(&_8$$4, "f");
			ZEPHIR_CALL_FUNCTION(&_9$$4, "range", NULL, 419, &_7$$4, &_8$$4);
			zephir_check_call_status();
			ZEPHIR_INIT_NVAR(&pool);
			zephir_fast_array_merge(&pool, &_6$$4, &_9$$4 TSRMLS_CC);
			break;
		}
		if (type == 3) {
			ZVAL_LONG(&_10$$5, 0);
			ZVAL_LONG(&_11$$5, 9);
			ZEPHIR_CALL_FUNCTION(&pool, "range", NULL, 419, &_10$$5, &_11$$5);
>>>>>>> b3b083d3
			zephir_check_call_status();
			break;
		}
		if (type == 4) {
<<<<<<< HEAD
			ZVAL_LONG(&_13$$6, 1);
			ZVAL_LONG(&_14$$6, 9);
			ZEPHIR_CALL_FUNCTION(&pool, "range", &_3, 416, &_13$$6, &_14$$6);
=======
			ZVAL_LONG(&_12$$6, 1);
			ZVAL_LONG(&_13$$6, 9);
			ZEPHIR_CALL_FUNCTION(&pool, "range", NULL, 419, &_12$$6, &_13$$6);
>>>>>>> b3b083d3
			zephir_check_call_status();
			break;
		}
		if (type == 5) {
<<<<<<< HEAD
			ZEPHIR_INIT_VAR(&_15$$7);
			ZVAL_STRING(&_15$$7, "2345679ACDEFHJKLMNPRSTUVWXYZ");
			ZEPHIR_CALL_FUNCTION(&pool, "str_split", NULL, 67, &_15$$7);
			zephir_check_call_status();
			break;
		}
		ZVAL_LONG(&_16$$8, 0);
		ZVAL_LONG(&_17$$8, 9);
		ZEPHIR_CALL_FUNCTION(&_18$$8, "range", &_3, 416, &_16$$8, &_17$$8);
		zephir_check_call_status();
		ZEPHIR_INIT_VAR(&_19$$8);
		ZVAL_STRING(&_19$$8, "a");
		ZEPHIR_INIT_VAR(&_20$$8);
		ZVAL_STRING(&_20$$8, "z");
		ZEPHIR_CALL_FUNCTION(&_21$$8, "range", &_3, 416, &_19$$8, &_20$$8);
		zephir_check_call_status();
		ZEPHIR_INIT_NVAR(&_19$$8);
		ZVAL_STRING(&_19$$8, "A");
		ZEPHIR_INIT_NVAR(&_20$$8);
		ZVAL_STRING(&_20$$8, "Z");
		ZEPHIR_CALL_FUNCTION(&_22$$8, "range", &_3, 416, &_19$$8, &_20$$8);
		zephir_check_call_status();
		ZEPHIR_CALL_FUNCTION(&pool, "array_merge", &_23, 417, &_18$$8, &_21$$8, &_22$$8);
=======
			ZEPHIR_INIT_VAR(&_14$$7);
			ZVAL_STRING(&_14$$7, "2345679ACDEFHJKLMNPRSTUVWXYZ");
			ZEPHIR_CALL_FUNCTION(&pool, "str_split", NULL, 69, &_14$$7);
			zephir_check_call_status();
			break;
		}
		ZVAL_LONG(&_15$$8, 0);
		ZVAL_LONG(&_16$$8, 9);
		ZEPHIR_CALL_FUNCTION(&_17$$8, "range", NULL, 419, &_15$$8, &_16$$8);
		zephir_check_call_status();
		ZEPHIR_INIT_VAR(&_18$$8);
		ZVAL_STRING(&_18$$8, "a");
		ZEPHIR_INIT_VAR(&_19$$8);
		ZVAL_STRING(&_19$$8, "z");
		ZEPHIR_CALL_FUNCTION(&_20$$8, "range", NULL, 419, &_18$$8, &_19$$8);
		zephir_check_call_status();
		ZEPHIR_INIT_NVAR(&_18$$8);
		ZVAL_STRING(&_18$$8, "A");
		ZEPHIR_INIT_NVAR(&_19$$8);
		ZVAL_STRING(&_19$$8, "Z");
		ZEPHIR_CALL_FUNCTION(&_21$$8, "range", NULL, 419, &_18$$8, &_19$$8);
		zephir_check_call_status();
		ZEPHIR_CALL_FUNCTION(&pool, "array_merge", NULL, 420, &_17$$8, &_20$$8, &_21$$8);
>>>>>>> b3b083d3
		zephir_check_call_status();
		break;
	} while(0);

	end = (zephir_fast_count_int(&pool TSRMLS_CC) - 1);
	while (1) {
		if (!(zephir_fast_strlen_ev(&str) < length)) {
			break;
		}
<<<<<<< HEAD
		ZVAL_LONG(&_25$$9, 0);
		ZVAL_LONG(&_26$$9, end);
		zephir_array_fetch_long(&_24$$9, &pool, zephir_mt_rand(zephir_get_intval(&_25$$9), zephir_get_intval(&_26$$9) TSRMLS_CC), PH_NOISY | PH_READONLY, "phalcon/text.zep", 138 TSRMLS_CC);
		zephir_concat_self(&str, &_24$$9 TSRMLS_CC);
=======
		ZVAL_LONG(&_23$$9, 0);
		ZVAL_LONG(&_24$$9, end);
		zephir_array_fetch_long(&_22$$9, &pool, zephir_mt_rand(zephir_get_intval(&_23$$9), zephir_get_intval(&_24$$9) TSRMLS_CC), PH_NOISY | PH_READONLY, "phalcon/text.zep", 138 TSRMLS_CC);
		zephir_concat_self(&str, &_22$$9 TSRMLS_CC);
>>>>>>> b3b083d3
	}
	RETURN_CCTOR(&str);

}

/**
 * Check if a string starts with a given string
 *
 * <code>
 * echo Phalcon\Text::startsWith("Hello", "He"); // true
 * echo Phalcon\Text::startsWith("Hello", "he", false); // false
 * echo Phalcon\Text::startsWith("Hello", "he"); // true
 * </code>
 */
PHP_METHOD(Phalcon_Text, startsWith) {

	zend_bool ignoreCase;
	zval *str_param = NULL, *start_param = NULL, *ignoreCase_param = NULL, _0;
	zval str, start;
	zval *this_ptr = getThis();

	ZVAL_UNDEF(&str);
	ZVAL_UNDEF(&start);
	ZVAL_UNDEF(&_0);

	ZEPHIR_MM_GROW();
	zephir_fetch_params(1, 2, 1, &str_param, &start_param, &ignoreCase_param);

	zephir_get_strval(&str, str_param);
	zephir_get_strval(&start, start_param);
	if (!ignoreCase_param) {
		ignoreCase = 1;
	} else {
		ignoreCase = zephir_get_boolval(ignoreCase_param);
	}


	ZVAL_BOOL(&_0, (ignoreCase ? 1 : 0));
	RETURN_MM_BOOL(zephir_start_with(&str, &start, &_0));

}

/**
 * Check if a string ends with a given string
 *
 * <code>
 * echo Phalcon\Text::endsWith("Hello", "llo"); // true
 * echo Phalcon\Text::endsWith("Hello", "LLO", false); // false
 * echo Phalcon\Text::endsWith("Hello", "LLO"); // true
 * </code>
 */
PHP_METHOD(Phalcon_Text, endsWith) {

	zend_bool ignoreCase;
	zval *str_param = NULL, *end_param = NULL, *ignoreCase_param = NULL, _0;
	zval str, end;
	zval *this_ptr = getThis();

	ZVAL_UNDEF(&str);
	ZVAL_UNDEF(&end);
	ZVAL_UNDEF(&_0);

	ZEPHIR_MM_GROW();
	zephir_fetch_params(1, 2, 1, &str_param, &end_param, &ignoreCase_param);

	zephir_get_strval(&str, str_param);
	zephir_get_strval(&end, end_param);
	if (!ignoreCase_param) {
		ignoreCase = 1;
	} else {
		ignoreCase = zephir_get_boolval(ignoreCase_param);
	}


	ZVAL_BOOL(&_0, (ignoreCase ? 1 : 0));
	RETURN_MM_BOOL(zephir_end_with(&str, &end, &_0));

}

/**
 * Lowercases a string, this function makes use of the mbstring extension if available
 *
 * <code>
 * echo Phalcon\Text::lower("HELLO"); // hello
 * </code>
 */
PHP_METHOD(Phalcon_Text, lower) {

	zend_long ZEPHIR_LAST_CALL_STATUS;
	zval *str_param = NULL, *encoding_param = NULL;
	zval str, encoding;
	zval *this_ptr = getThis();

	ZVAL_UNDEF(&str);
	ZVAL_UNDEF(&encoding);

	ZEPHIR_MM_GROW();
	zephir_fetch_params(1, 1, 1, &str_param, &encoding_param);

	if (UNEXPECTED(Z_TYPE_P(str_param) != IS_STRING && Z_TYPE_P(str_param) != IS_NULL)) {
		zephir_throw_exception_string(spl_ce_InvalidArgumentException, SL("Parameter 'str' must be a string") TSRMLS_CC);
		RETURN_MM_NULL();
	}
	if (EXPECTED(Z_TYPE_P(str_param) == IS_STRING)) {
		zephir_get_strval(&str, str_param);
	} else {
		ZEPHIR_INIT_VAR(&str);
		ZVAL_EMPTY_STRING(&str);
	}
	if (!encoding_param) {
		ZEPHIR_INIT_VAR(&encoding);
		ZVAL_STRING(&encoding, "UTF-8");
	} else {
	if (UNEXPECTED(Z_TYPE_P(encoding_param) != IS_STRING && Z_TYPE_P(encoding_param) != IS_NULL)) {
		zephir_throw_exception_string(spl_ce_InvalidArgumentException, SL("Parameter 'encoding' must be a string") TSRMLS_CC);
		RETURN_MM_NULL();
	}
	if (EXPECTED(Z_TYPE_P(encoding_param) == IS_STRING)) {
		zephir_get_strval(&encoding, encoding_param);
	} else {
		ZEPHIR_INIT_VAR(&encoding);
		ZVAL_EMPTY_STRING(&encoding);
	}
	}


	if ((zephir_function_exists_ex(SL("mb_strtolower") TSRMLS_CC) == SUCCESS)) {
<<<<<<< HEAD
		ZEPHIR_RETURN_CALL_FUNCTION("mb_strtolower", NULL, 192, &str, &encoding);
=======
		ZEPHIR_RETURN_CALL_FUNCTION("mb_strtolower", NULL, 197, &str, &encoding);
>>>>>>> b3b083d3
		zephir_check_call_status();
		RETURN_MM();
	}
	zephir_fast_strtolower(return_value, &str);
	RETURN_MM();

}

/**
 * Uppercases a string, this function makes use of the mbstring extension if available
 *
 * <code>
 * echo Phalcon\Text::upper("hello"); // HELLO
 * </code>
 */
PHP_METHOD(Phalcon_Text, upper) {

	zend_long ZEPHIR_LAST_CALL_STATUS;
	zval *str_param = NULL, *encoding_param = NULL;
	zval str, encoding;
	zval *this_ptr = getThis();

	ZVAL_UNDEF(&str);
	ZVAL_UNDEF(&encoding);

	ZEPHIR_MM_GROW();
	zephir_fetch_params(1, 1, 1, &str_param, &encoding_param);

	if (UNEXPECTED(Z_TYPE_P(str_param) != IS_STRING && Z_TYPE_P(str_param) != IS_NULL)) {
		zephir_throw_exception_string(spl_ce_InvalidArgumentException, SL("Parameter 'str' must be a string") TSRMLS_CC);
		RETURN_MM_NULL();
	}
	if (EXPECTED(Z_TYPE_P(str_param) == IS_STRING)) {
		zephir_get_strval(&str, str_param);
	} else {
		ZEPHIR_INIT_VAR(&str);
		ZVAL_EMPTY_STRING(&str);
	}
	if (!encoding_param) {
		ZEPHIR_INIT_VAR(&encoding);
		ZVAL_STRING(&encoding, "UTF-8");
	} else {
	if (UNEXPECTED(Z_TYPE_P(encoding_param) != IS_STRING && Z_TYPE_P(encoding_param) != IS_NULL)) {
		zephir_throw_exception_string(spl_ce_InvalidArgumentException, SL("Parameter 'encoding' must be a string") TSRMLS_CC);
		RETURN_MM_NULL();
	}
	if (EXPECTED(Z_TYPE_P(encoding_param) == IS_STRING)) {
		zephir_get_strval(&encoding, encoding_param);
	} else {
		ZEPHIR_INIT_VAR(&encoding);
		ZVAL_EMPTY_STRING(&encoding);
	}
	}


	if ((zephir_function_exists_ex(SL("mb_strtoupper") TSRMLS_CC) == SUCCESS)) {
<<<<<<< HEAD
		ZEPHIR_RETURN_CALL_FUNCTION("mb_strtoupper", NULL, 193, &str, &encoding);
=======
		ZEPHIR_RETURN_CALL_FUNCTION("mb_strtoupper", NULL, 198, &str, &encoding);
>>>>>>> b3b083d3
		zephir_check_call_status();
		RETURN_MM();
	}
	zephir_fast_strtoupper(return_value, &str);
	RETURN_MM();

}

/**
 * Reduces multiple slashes in a string to single slashes
 *
 * <code>
 * echo Phalcon\Text::reduceSlashes("foo//bar/baz"); // foo/bar/baz
 * echo Phalcon\Text::reduceSlashes("http://foo.bar///baz/buz"); // http://foo.bar/baz/buz
 * </code>
 */
PHP_METHOD(Phalcon_Text, reduceSlashes) {

	zend_long ZEPHIR_LAST_CALL_STATUS;
	zval *str_param = NULL, _0, _1;
	zval str;
	zval *this_ptr = getThis();

	ZVAL_UNDEF(&str);
	ZVAL_UNDEF(&_0);
	ZVAL_UNDEF(&_1);

	ZEPHIR_MM_GROW();
	zephir_fetch_params(1, 1, 0, &str_param);

	zephir_get_strval(&str, str_param);


	ZEPHIR_INIT_VAR(&_0);
	ZVAL_STRING(&_0, "#(?<!:)//+#");
	ZEPHIR_INIT_VAR(&_1);
	ZVAL_STRING(&_1, "/");
<<<<<<< HEAD
	ZEPHIR_RETURN_CALL_FUNCTION("preg_replace", NULL, 34, &_0, &_1, &str);
=======
	ZEPHIR_RETURN_CALL_FUNCTION("preg_replace", NULL, 36, &_0, &_1, &str);
>>>>>>> b3b083d3
	zephir_check_call_status();
	RETURN_MM();

}

/**
 * Concatenates strings using the separator only once without duplication in places concatenation
 *
 * <code>
 * $str = Phalcon\Text::concat(
 *     "/",
 *     "/tmp/",
 *     "/folder_1/",
 *     "/folder_2",
 *     "folder_3/"
 * );
 *
 * // /tmp/folder_1/folder_2/folder_3/
 * echo $str;
 * </code>
 *
 * @param string separator
 * @param string a
 * @param string b
 * @param string ...N
 */
PHP_METHOD(Phalcon_Text, concat) {

	zval separator, a, b, _0, _1, _2, c, _10, _11, _3$$3, _4$$3, _5$$3, *_6$$3, _7$$4, _8$$4, _9$$4;
	zend_long ZEPHIR_LAST_CALL_STATUS;
	zval *this_ptr = getThis();

	ZVAL_UNDEF(&separator);
	ZVAL_UNDEF(&a);
	ZVAL_UNDEF(&b);
	ZVAL_UNDEF(&_0);
	ZVAL_UNDEF(&_1);
	ZVAL_UNDEF(&_2);
	ZVAL_UNDEF(&c);
	ZVAL_UNDEF(&_10);
	ZVAL_UNDEF(&_11);
	ZVAL_UNDEF(&_3$$3);
	ZVAL_UNDEF(&_4$$3);
	ZVAL_UNDEF(&_5$$3);
	ZVAL_UNDEF(&_7$$4);
	ZVAL_UNDEF(&_8$$4);
	ZVAL_UNDEF(&_9$$4);

	ZEPHIR_MM_GROW();

	ZEPHIR_INIT_VAR(&separator);
	ZVAL_LONG(&_0, 0);
	zephir_get_arg(&separator, zephir_get_intval(&_0));
	ZEPHIR_INIT_VAR(&a);
	ZVAL_LONG(&_1, 1);
	zephir_get_arg(&a, zephir_get_intval(&_1));
	ZEPHIR_INIT_VAR(&b);
	ZVAL_LONG(&_2, 2);
	zephir_get_arg(&b, zephir_get_intval(&_2));
	if (ZEND_NUM_ARGS() > 3) {
		ZEPHIR_INIT_VAR(&_3$$3);
		zephir_get_args(&_3$$3);
		ZVAL_LONG(&_4$$3, 3);
<<<<<<< HEAD
		ZEPHIR_CALL_FUNCTION(&_5$$3, "array_slice", NULL, 367, &_3$$3, &_4$$3);
=======
		ZEPHIR_CALL_FUNCTION(&_5$$3, "array_slice", NULL, 372, &_3$$3, &_4$$3);
>>>>>>> b3b083d3
		zephir_check_call_status();
		zephir_is_iterable(&_5$$3, 0, "phalcon/text.zep", 262);
		ZEND_HASH_FOREACH_VAL(Z_ARRVAL_P(&_5$$3), _6$$3)
		{
			ZEPHIR_INIT_NVAR(&c);
			ZVAL_COPY(&c, _6$$3);
			ZEPHIR_INIT_NVAR(&_7$$4);
			zephir_fast_trim(&_7$$4, &b, &separator, ZEPHIR_TRIM_RIGHT TSRMLS_CC);
			ZEPHIR_INIT_NVAR(&_8$$4);
			zephir_fast_trim(&_8$$4, &c, &separator, ZEPHIR_TRIM_LEFT TSRMLS_CC);
			ZEPHIR_INIT_LNVAR(_9$$4);
			ZEPHIR_CONCAT_VVV(&_9$$4, &_7$$4, &separator, &_8$$4);
			ZEPHIR_CPY_WRT(&b, &_9$$4);
		} ZEND_HASH_FOREACH_END();
		ZEPHIR_INIT_NVAR(&c);
	}
	ZEPHIR_INIT_VAR(&_10);
	zephir_fast_trim(&_10, &a, &separator, ZEPHIR_TRIM_RIGHT TSRMLS_CC);
	ZEPHIR_INIT_VAR(&_11);
	zephir_fast_trim(&_11, &b, &separator, ZEPHIR_TRIM_LEFT TSRMLS_CC);
	ZEPHIR_CONCAT_VVV(return_value, &_10, &separator, &_11);
	RETURN_MM();

}

/**
 * Generates random text in accordance with the template
 *
 * <code>
 * // Hi my name is a Bob
 * echo Phalcon\Text::dynamic("{Hi|Hello}, my name is a {Bob|Mark|Jon}!");
 *
 * // Hi my name is a Jon
 * echo Phalcon\Text::dynamic("{Hi|Hello}, my name is a {Bob|Mark|Jon}!");
 *
 * // Hello my name is a Bob
 * echo Phalcon\Text::dynamic("{Hi|Hello}, my name is a {Bob|Mark|Jon}!");
 *
 * // Hello my name is a Zyxep
 * echo Phalcon\Text::dynamic("[Hi/Hello], my name is a [Zyxep/Mark]!", "[", "]", "/");
 * </code>
 */
PHP_METHOD(Phalcon_Text, dynamic) {

<<<<<<< HEAD
	zend_bool _9$$6;
	zend_long ZEPHIR_LAST_CALL_STATUS;
	zephir_fcall_cache_entry *_1 = NULL, *_5 = NULL, *_12 = NULL, *_17 = NULL;
	zval *text_param = NULL, *leftDelimiter_param = NULL, *rightDelimiter_param = NULL, *separator_param = NULL, ldS, rdS, pattern, matches, match, words, word, sub, _0, _2, _6, _7, _3$$3, *_8$$5, _10$$6, _11$$6, _13$$6, _14$$6, _15$$6, _16$$6;
	zval text, leftDelimiter, rightDelimiter, separator, _4$$3;
=======
	zend_bool _7$$6;
	zephir_fcall_cache_entry *_10 = NULL, *_15 = NULL;
	zend_long ZEPHIR_LAST_CALL_STATUS;
	zval *text_param = NULL, *leftDelimiter_param = NULL, *rightDelimiter_param = NULL, *separator_param = NULL, ldS, rdS, pattern, matches, match, words, word, sub, _0, _1, _4, _5, _2$$3, *_6$$5, _8$$6, _9$$6, _11$$6, _12$$6, _13$$6, _14$$6;
	zval text, leftDelimiter, rightDelimiter, separator, _3$$3;
>>>>>>> b3b083d3
	zval *this_ptr = getThis();

	ZVAL_UNDEF(&text);
	ZVAL_UNDEF(&leftDelimiter);
	ZVAL_UNDEF(&rightDelimiter);
	ZVAL_UNDEF(&separator);
<<<<<<< HEAD
	ZVAL_UNDEF(&_4$$3);
=======
	ZVAL_UNDEF(&_3$$3);
>>>>>>> b3b083d3
	ZVAL_UNDEF(&ldS);
	ZVAL_UNDEF(&rdS);
	ZVAL_UNDEF(&pattern);
	ZVAL_UNDEF(&matches);
	ZVAL_UNDEF(&match);
	ZVAL_UNDEF(&words);
	ZVAL_UNDEF(&word);
	ZVAL_UNDEF(&sub);
	ZVAL_UNDEF(&_0);
<<<<<<< HEAD
	ZVAL_UNDEF(&_2);
	ZVAL_UNDEF(&_6);
	ZVAL_UNDEF(&_7);
	ZVAL_UNDEF(&_3$$3);
	ZVAL_UNDEF(&_10$$6);
	ZVAL_UNDEF(&_11$$6);
	ZVAL_UNDEF(&_13$$6);
	ZVAL_UNDEF(&_14$$6);
	ZVAL_UNDEF(&_15$$6);
	ZVAL_UNDEF(&_16$$6);
=======
	ZVAL_UNDEF(&_1);
	ZVAL_UNDEF(&_4);
	ZVAL_UNDEF(&_5);
	ZVAL_UNDEF(&_2$$3);
	ZVAL_UNDEF(&_8$$6);
	ZVAL_UNDEF(&_9$$6);
	ZVAL_UNDEF(&_11$$6);
	ZVAL_UNDEF(&_12$$6);
	ZVAL_UNDEF(&_13$$6);
	ZVAL_UNDEF(&_14$$6);
>>>>>>> b3b083d3

	ZEPHIR_MM_GROW();
	zephir_fetch_params(1, 1, 3, &text_param, &leftDelimiter_param, &rightDelimiter_param, &separator_param);

	if (UNEXPECTED(Z_TYPE_P(text_param) != IS_STRING && Z_TYPE_P(text_param) != IS_NULL)) {
		zephir_throw_exception_string(spl_ce_InvalidArgumentException, SL("Parameter 'text' must be a string") TSRMLS_CC);
		RETURN_MM_NULL();
	}
	if (EXPECTED(Z_TYPE_P(text_param) == IS_STRING)) {
		zephir_get_strval(&text, text_param);
	} else {
		ZEPHIR_INIT_VAR(&text);
		ZVAL_EMPTY_STRING(&text);
	}
	if (!leftDelimiter_param) {
		ZEPHIR_INIT_VAR(&leftDelimiter);
		ZVAL_STRING(&leftDelimiter, "{");
	} else {
	if (UNEXPECTED(Z_TYPE_P(leftDelimiter_param) != IS_STRING && Z_TYPE_P(leftDelimiter_param) != IS_NULL)) {
		zephir_throw_exception_string(spl_ce_InvalidArgumentException, SL("Parameter 'leftDelimiter' must be a string") TSRMLS_CC);
		RETURN_MM_NULL();
	}
	if (EXPECTED(Z_TYPE_P(leftDelimiter_param) == IS_STRING)) {
		zephir_get_strval(&leftDelimiter, leftDelimiter_param);
	} else {
		ZEPHIR_INIT_VAR(&leftDelimiter);
		ZVAL_EMPTY_STRING(&leftDelimiter);
	}
	}
	if (!rightDelimiter_param) {
		ZEPHIR_INIT_VAR(&rightDelimiter);
		ZVAL_STRING(&rightDelimiter, "}");
	} else {
	if (UNEXPECTED(Z_TYPE_P(rightDelimiter_param) != IS_STRING && Z_TYPE_P(rightDelimiter_param) != IS_NULL)) {
		zephir_throw_exception_string(spl_ce_InvalidArgumentException, SL("Parameter 'rightDelimiter' must be a string") TSRMLS_CC);
		RETURN_MM_NULL();
	}
	if (EXPECTED(Z_TYPE_P(rightDelimiter_param) == IS_STRING)) {
		zephir_get_strval(&rightDelimiter, rightDelimiter_param);
	} else {
		ZEPHIR_INIT_VAR(&rightDelimiter);
		ZVAL_EMPTY_STRING(&rightDelimiter);
	}
	}
	if (!separator_param) {
		ZEPHIR_INIT_VAR(&separator);
		ZVAL_STRING(&separator, "|");
	} else {
	if (UNEXPECTED(Z_TYPE_P(separator_param) != IS_STRING && Z_TYPE_P(separator_param) != IS_NULL)) {
		zephir_throw_exception_string(spl_ce_InvalidArgumentException, SL("Parameter 'separator' must be a string") TSRMLS_CC);
		RETURN_MM_NULL();
	}
	if (EXPECTED(Z_TYPE_P(separator_param) == IS_STRING)) {
		zephir_get_strval(&separator, separator_param);
	} else {
		ZEPHIR_INIT_VAR(&separator);
		ZVAL_EMPTY_STRING(&separator);
	}
	}


<<<<<<< HEAD
	ZEPHIR_CALL_FUNCTION(&_0, "substr_count", &_1, 418, &text, &leftDelimiter);
	zephir_check_call_status();
	ZEPHIR_CALL_FUNCTION(&_2, "substr_count", &_1, 418, &text, &rightDelimiter);
	zephir_check_call_status();
	if (!ZEPHIR_IS_IDENTICAL(&_0, &_2)) {
		ZEPHIR_INIT_VAR(&_3$$3);
		object_init_ex(&_3$$3, spl_ce_RuntimeException);
		ZEPHIR_INIT_VAR(&_4$$3);
		ZEPHIR_CONCAT_SVS(&_4$$3, "Syntax error in string \"", &text, "\"");
		ZEPHIR_CALL_METHOD(NULL, &_3$$3, "__construct", NULL, 419, &_4$$3);
		zephir_check_call_status();
		zephir_throw_exception_debug(&_3$$3, "phalcon/text.zep", 289 TSRMLS_CC);
		ZEPHIR_MM_RESTORE();
		return;
	}
	ZEPHIR_CALL_FUNCTION(&ldS, "preg_quote", &_5, 420, &leftDelimiter);
	zephir_check_call_status();
	ZEPHIR_CALL_FUNCTION(&rdS, "preg_quote", &_5, 420, &rightDelimiter);
=======
	ZEPHIR_CALL_FUNCTION(&_0, "substr_count", NULL, 421, &text, &leftDelimiter);
	zephir_check_call_status();
	ZEPHIR_CALL_FUNCTION(&_1, "substr_count", NULL, 421, &text, &rightDelimiter);
	zephir_check_call_status();
	if (!ZEPHIR_IS_IDENTICAL(&_0, &_1)) {
		ZEPHIR_INIT_VAR(&_2$$3);
		object_init_ex(&_2$$3, spl_ce_RuntimeException);
		ZEPHIR_INIT_VAR(&_3$$3);
		ZEPHIR_CONCAT_SVS(&_3$$3, "Syntax error in string \"", &text, "\"");
		ZEPHIR_CALL_METHOD(NULL, &_2$$3, "__construct", NULL, 422, &_3$$3);
		zephir_check_call_status();
		zephir_throw_exception_debug(&_2$$3, "phalcon/text.zep", 289 TSRMLS_CC);
		ZEPHIR_MM_RESTORE();
		return;
	}
	ZEPHIR_CALL_FUNCTION(&ldS, "preg_quote", NULL, 423, &leftDelimiter);
	zephir_check_call_status();
	ZEPHIR_CALL_FUNCTION(&rdS, "preg_quote", NULL, 423, &rightDelimiter);
>>>>>>> b3b083d3
	zephir_check_call_status();
	ZEPHIR_INIT_VAR(&pattern);
	ZEPHIR_CONCAT_SVSVVSVS(&pattern, "/", &ldS, "([^", &ldS, &rdS, "]+)", &rdS, "/");
	ZEPHIR_INIT_VAR(&matches);
	array_init(&matches);
<<<<<<< HEAD
	ZVAL_LONG(&_6, 2);
	ZEPHIR_MAKE_REF(&matches);
	ZEPHIR_CALL_FUNCTION(&_7, "preg_match_all", NULL, 33, &pattern, &text, &matches, &_6);
	ZEPHIR_UNREF(&matches);
	zephir_check_call_status();
	if (!(zephir_is_true(&_7))) {
=======
	ZVAL_LONG(&_4, 2);
	ZEPHIR_MAKE_REF(&matches);
	ZEPHIR_CALL_FUNCTION(&_5, "preg_match_all", NULL, 35, &pattern, &text, &matches, &_4);
	ZEPHIR_UNREF(&matches);
	zephir_check_call_status();
	if (!(zephir_is_true(&_5))) {
>>>>>>> b3b083d3
		RETURN_CTOR(&text);
	}
	if (Z_TYPE_P(&matches) == IS_ARRAY) {
		zephir_is_iterable(&matches, 0, "phalcon/text.zep", 312);
<<<<<<< HEAD
		ZEND_HASH_FOREACH_VAL(Z_ARRVAL_P(&matches), _8$$5)
		{
			ZEPHIR_INIT_NVAR(&match);
			ZVAL_COPY(&match, _8$$5);
			_9$$6 = !(zephir_array_isset_long(&match, 0));
			if (!(_9$$6)) {
				_9$$6 = !(zephir_array_isset_long(&match, 1));
			}
			if (_9$$6) {
				continue;
			}
			zephir_array_fetch_long(&_10$$6, &match, 1, PH_NOISY | PH_READONLY, "phalcon/text.zep", 307 TSRMLS_CC);
			ZEPHIR_INIT_NVAR(&words);
			zephir_fast_explode(&words, &separator, &_10$$6, LONG_MAX TSRMLS_CC);
			ZEPHIR_OBS_NVAR(&word);
			ZEPHIR_CALL_FUNCTION(&_11$$6, "array_rand", &_12, 421, &words);
			zephir_check_call_status();
			zephir_array_fetch(&word, &words, &_11$$6, PH_NOISY, "phalcon/text.zep", 308 TSRMLS_CC);
			zephir_array_fetch_long(&_13$$6, &match, 0, PH_NOISY | PH_READONLY, "phalcon/text.zep", 309 TSRMLS_CC);
			ZEPHIR_CALL_FUNCTION(&sub, "preg_quote", &_5, 420, &_13$$6, &separator);
			zephir_check_call_status();
			ZEPHIR_INIT_LNVAR(_14$$6);
			ZEPHIR_CONCAT_SVS(&_14$$6, "/", &sub, "/");
			ZVAL_LONG(&_15$$6, 1);
			ZEPHIR_CALL_FUNCTION(&_16$$6, "preg_replace", &_17, 34, &_14$$6, &word, &text, &_15$$6);
			zephir_check_call_status();
			zephir_get_strval(&text, &_16$$6);
=======
		ZEND_HASH_FOREACH_VAL(Z_ARRVAL_P(&matches), _6$$5)
		{
			ZEPHIR_INIT_NVAR(&match);
			ZVAL_COPY(&match, _6$$5);
			_7$$6 = !(zephir_array_isset_long(&match, 0));
			if (!(_7$$6)) {
				_7$$6 = !(zephir_array_isset_long(&match, 1));
			}
			if (_7$$6) {
				continue;
			}
			zephir_array_fetch_long(&_8$$6, &match, 1, PH_NOISY | PH_READONLY, "phalcon/text.zep", 307 TSRMLS_CC);
			ZEPHIR_INIT_NVAR(&words);
			zephir_fast_explode(&words, &separator, &_8$$6, LONG_MAX TSRMLS_CC);
			ZEPHIR_OBS_NVAR(&word);
			ZEPHIR_CALL_FUNCTION(&_9$$6, "array_rand", &_10, 424, &words);
			zephir_check_call_status();
			zephir_array_fetch(&word, &words, &_9$$6, PH_NOISY, "phalcon/text.zep", 308 TSRMLS_CC);
			zephir_array_fetch_long(&_11$$6, &match, 0, PH_NOISY | PH_READONLY, "phalcon/text.zep", 309 TSRMLS_CC);
			ZEPHIR_CALL_FUNCTION(&sub, "preg_quote", NULL, 423, &_11$$6, &separator);
			zephir_check_call_status();
			ZEPHIR_INIT_LNVAR(_12$$6);
			ZEPHIR_CONCAT_SVS(&_12$$6, "/", &sub, "/");
			ZVAL_LONG(&_13$$6, 1);
			ZEPHIR_CALL_FUNCTION(&_14$$6, "preg_replace", &_15, 36, &_12$$6, &word, &text, &_13$$6);
			zephir_check_call_status();
			zephir_get_strval(&text, &_14$$6);
>>>>>>> b3b083d3
		} ZEND_HASH_FOREACH_END();
		ZEPHIR_INIT_NVAR(&match);
	}
	RETURN_CTOR(&text);

}

/**
 * Makes a phrase underscored instead of spaced
 *
 * <code>
 * echo Phalcon\Text::underscore("look behind"); // "look_behind"
 * echo Phalcon\Text::underscore("Awesome Phalcon"); // "Awesome_Phalcon"
 * </code>
 */
PHP_METHOD(Phalcon_Text, underscore) {

	zend_long ZEPHIR_LAST_CALL_STATUS;
	zval *text_param = NULL, _0, _1, _2;
	zval text;
	zval *this_ptr = getThis();

	ZVAL_UNDEF(&text);
	ZVAL_UNDEF(&_0);
	ZVAL_UNDEF(&_1);
	ZVAL_UNDEF(&_2);

	ZEPHIR_MM_GROW();
	zephir_fetch_params(1, 1, 0, &text_param);

	if (UNEXPECTED(Z_TYPE_P(text_param) != IS_STRING && Z_TYPE_P(text_param) != IS_NULL)) {
		zephir_throw_exception_string(spl_ce_InvalidArgumentException, SL("Parameter 'text' must be a string") TSRMLS_CC);
		RETURN_MM_NULL();
	}
	if (EXPECTED(Z_TYPE_P(text_param) == IS_STRING)) {
		zephir_get_strval(&text, text_param);
	} else {
		ZEPHIR_INIT_VAR(&text);
		ZVAL_EMPTY_STRING(&text);
	}


	ZEPHIR_INIT_VAR(&_0);
	zephir_fast_trim(&_0, &text, NULL , ZEPHIR_TRIM_BOTH TSRMLS_CC);
	ZEPHIR_INIT_VAR(&_1);
	ZVAL_STRING(&_1, "#\\s+#");
	ZEPHIR_INIT_VAR(&_2);
	ZVAL_STRING(&_2, "_");
<<<<<<< HEAD
	ZEPHIR_RETURN_CALL_FUNCTION("preg_replace", NULL, 34, &_1, &_2, &_0);
=======
	ZEPHIR_RETURN_CALL_FUNCTION("preg_replace", NULL, 36, &_1, &_2, &_0);
>>>>>>> b3b083d3
	zephir_check_call_status();
	RETURN_MM();

}

/**
 * Makes an underscored or dashed phrase human-readable
 *
 * <code>
 * echo Phalcon\Text::humanize("start-a-horse"); // "start a horse"
 * echo Phalcon\Text::humanize("five_cats"); // "five cats"
 * </code>
 */
PHP_METHOD(Phalcon_Text, humanize) {

	zend_long ZEPHIR_LAST_CALL_STATUS;
	zval *text_param = NULL, _0, _1, _2;
	zval text;
	zval *this_ptr = getThis();

	ZVAL_UNDEF(&text);
	ZVAL_UNDEF(&_0);
	ZVAL_UNDEF(&_1);
	ZVAL_UNDEF(&_2);

	ZEPHIR_MM_GROW();
	zephir_fetch_params(1, 1, 0, &text_param);

	if (UNEXPECTED(Z_TYPE_P(text_param) != IS_STRING && Z_TYPE_P(text_param) != IS_NULL)) {
		zephir_throw_exception_string(spl_ce_InvalidArgumentException, SL("Parameter 'text' must be a string") TSRMLS_CC);
		RETURN_MM_NULL();
	}
	if (EXPECTED(Z_TYPE_P(text_param) == IS_STRING)) {
		zephir_get_strval(&text, text_param);
	} else {
		ZEPHIR_INIT_VAR(&text);
		ZVAL_EMPTY_STRING(&text);
	}


	ZEPHIR_INIT_VAR(&_0);
	zephir_fast_trim(&_0, &text, NULL , ZEPHIR_TRIM_BOTH TSRMLS_CC);
	ZEPHIR_INIT_VAR(&_1);
	ZVAL_STRING(&_1, "#[_-]+#");
	ZEPHIR_INIT_VAR(&_2);
	ZVAL_STRING(&_2, " ");
<<<<<<< HEAD
	ZEPHIR_RETURN_CALL_FUNCTION("preg_replace", NULL, 34, &_1, &_2, &_0);
=======
	ZEPHIR_RETURN_CALL_FUNCTION("preg_replace", NULL, 36, &_1, &_2, &_0);
>>>>>>> b3b083d3
	zephir_check_call_status();
	RETURN_MM();

}
<|MERGE_RESOLUTION|>--- conflicted
+++ resolved
@@ -199,14 +199,8 @@
  */
 PHP_METHOD(Phalcon_Text, random) {
 
-<<<<<<< HEAD
-	zephir_fcall_cache_entry *_3 = NULL, *_23 = NULL;
-	long length;
-	zval *type_param = NULL, *length_param = NULL, pool, str, _0$$3, _1$$3, _2$$3, _4$$3, _5$$4, _6$$4, _7$$4, _8$$4, _9$$4, _10$$4, _11$$5, _12$$5, _13$$6, _14$$6, _15$$7, _16$$8, _17$$8, _18$$8, _19$$8, _20$$8, _21$$8, _22$$8, _24$$9, _25$$9, _26$$9;
-=======
 	long length;
 	zval *type_param = NULL, *length_param = NULL, pool, str, _0$$3, _1$$3, _2$$3, _3$$3, _4$$4, _5$$4, _6$$4, _7$$4, _8$$4, _9$$4, _10$$5, _11$$5, _12$$6, _13$$6, _14$$7, _15$$8, _16$$8, _17$$8, _18$$8, _19$$8, _20$$8, _21$$8, _22$$9, _23$$9, _24$$9;
->>>>>>> b3b083d3
 	zend_long type, ZEPHIR_LAST_CALL_STATUS, end = 0;
 	zval *this_ptr = getThis();
 
@@ -215,48 +209,28 @@
 	ZVAL_UNDEF(&_0$$3);
 	ZVAL_UNDEF(&_1$$3);
 	ZVAL_UNDEF(&_2$$3);
-<<<<<<< HEAD
-	ZVAL_UNDEF(&_4$$3);
-=======
 	ZVAL_UNDEF(&_3$$3);
 	ZVAL_UNDEF(&_4$$4);
->>>>>>> b3b083d3
 	ZVAL_UNDEF(&_5$$4);
 	ZVAL_UNDEF(&_6$$4);
 	ZVAL_UNDEF(&_7$$4);
 	ZVAL_UNDEF(&_8$$4);
 	ZVAL_UNDEF(&_9$$4);
-<<<<<<< HEAD
-	ZVAL_UNDEF(&_10$$4);
-	ZVAL_UNDEF(&_11$$5);
-	ZVAL_UNDEF(&_12$$5);
-	ZVAL_UNDEF(&_13$$6);
-	ZVAL_UNDEF(&_14$$6);
-	ZVAL_UNDEF(&_15$$7);
-=======
 	ZVAL_UNDEF(&_10$$5);
 	ZVAL_UNDEF(&_11$$5);
 	ZVAL_UNDEF(&_12$$6);
 	ZVAL_UNDEF(&_13$$6);
 	ZVAL_UNDEF(&_14$$7);
 	ZVAL_UNDEF(&_15$$8);
->>>>>>> b3b083d3
 	ZVAL_UNDEF(&_16$$8);
 	ZVAL_UNDEF(&_17$$8);
 	ZVAL_UNDEF(&_18$$8);
 	ZVAL_UNDEF(&_19$$8);
 	ZVAL_UNDEF(&_20$$8);
 	ZVAL_UNDEF(&_21$$8);
-<<<<<<< HEAD
-	ZVAL_UNDEF(&_22$$8);
-	ZVAL_UNDEF(&_24$$9);
-	ZVAL_UNDEF(&_25$$9);
-	ZVAL_UNDEF(&_26$$9);
-=======
 	ZVAL_UNDEF(&_22$$9);
 	ZVAL_UNDEF(&_23$$9);
 	ZVAL_UNDEF(&_24$$9);
->>>>>>> b3b083d3
 
 	ZEPHIR_MM_GROW();
 	zephir_fetch_params(1, 0, 2, &type_param, &length_param);
@@ -281,43 +255,12 @@
 			ZVAL_STRING(&_0$$3, "a");
 			ZEPHIR_INIT_VAR(&_1$$3);
 			ZVAL_STRING(&_1$$3, "z");
-<<<<<<< HEAD
-			ZEPHIR_CALL_FUNCTION(&_2$$3, "range", &_3, 416, &_0$$3, &_1$$3);
-=======
 			ZEPHIR_CALL_FUNCTION(&_2$$3, "range", NULL, 419, &_0$$3, &_1$$3);
->>>>>>> b3b083d3
 			zephir_check_call_status();
 			ZEPHIR_INIT_NVAR(&_0$$3);
 			ZVAL_STRING(&_0$$3, "A");
 			ZEPHIR_INIT_NVAR(&_1$$3);
 			ZVAL_STRING(&_1$$3, "Z");
-<<<<<<< HEAD
-			ZEPHIR_CALL_FUNCTION(&_4$$3, "range", &_3, 416, &_0$$3, &_1$$3);
-			zephir_check_call_status();
-			ZEPHIR_INIT_VAR(&pool);
-			zephir_fast_array_merge(&pool, &_2$$3, &_4$$3 TSRMLS_CC);
-			break;
-		}
-		if (type == 2) {
-			ZVAL_LONG(&_5$$4, 0);
-			ZVAL_LONG(&_6$$4, 9);
-			ZEPHIR_CALL_FUNCTION(&_7$$4, "range", &_3, 416, &_5$$4, &_6$$4);
-			zephir_check_call_status();
-			ZEPHIR_INIT_VAR(&_8$$4);
-			ZVAL_STRING(&_8$$4, "a");
-			ZEPHIR_INIT_VAR(&_9$$4);
-			ZVAL_STRING(&_9$$4, "f");
-			ZEPHIR_CALL_FUNCTION(&_10$$4, "range", &_3, 416, &_8$$4, &_9$$4);
-			zephir_check_call_status();
-			ZEPHIR_INIT_NVAR(&pool);
-			zephir_fast_array_merge(&pool, &_7$$4, &_10$$4 TSRMLS_CC);
-			break;
-		}
-		if (type == 3) {
-			ZVAL_LONG(&_11$$5, 0);
-			ZVAL_LONG(&_12$$5, 9);
-			ZEPHIR_CALL_FUNCTION(&pool, "range", &_3, 416, &_11$$5, &_12$$5);
-=======
 			ZEPHIR_CALL_FUNCTION(&_3$$3, "range", NULL, 419, &_0$$3, &_1$$3);
 			zephir_check_call_status();
 			ZEPHIR_INIT_VAR(&pool);
@@ -343,49 +286,17 @@
 			ZVAL_LONG(&_10$$5, 0);
 			ZVAL_LONG(&_11$$5, 9);
 			ZEPHIR_CALL_FUNCTION(&pool, "range", NULL, 419, &_10$$5, &_11$$5);
->>>>>>> b3b083d3
 			zephir_check_call_status();
 			break;
 		}
 		if (type == 4) {
-<<<<<<< HEAD
-			ZVAL_LONG(&_13$$6, 1);
-			ZVAL_LONG(&_14$$6, 9);
-			ZEPHIR_CALL_FUNCTION(&pool, "range", &_3, 416, &_13$$6, &_14$$6);
-=======
 			ZVAL_LONG(&_12$$6, 1);
 			ZVAL_LONG(&_13$$6, 9);
 			ZEPHIR_CALL_FUNCTION(&pool, "range", NULL, 419, &_12$$6, &_13$$6);
->>>>>>> b3b083d3
 			zephir_check_call_status();
 			break;
 		}
 		if (type == 5) {
-<<<<<<< HEAD
-			ZEPHIR_INIT_VAR(&_15$$7);
-			ZVAL_STRING(&_15$$7, "2345679ACDEFHJKLMNPRSTUVWXYZ");
-			ZEPHIR_CALL_FUNCTION(&pool, "str_split", NULL, 67, &_15$$7);
-			zephir_check_call_status();
-			break;
-		}
-		ZVAL_LONG(&_16$$8, 0);
-		ZVAL_LONG(&_17$$8, 9);
-		ZEPHIR_CALL_FUNCTION(&_18$$8, "range", &_3, 416, &_16$$8, &_17$$8);
-		zephir_check_call_status();
-		ZEPHIR_INIT_VAR(&_19$$8);
-		ZVAL_STRING(&_19$$8, "a");
-		ZEPHIR_INIT_VAR(&_20$$8);
-		ZVAL_STRING(&_20$$8, "z");
-		ZEPHIR_CALL_FUNCTION(&_21$$8, "range", &_3, 416, &_19$$8, &_20$$8);
-		zephir_check_call_status();
-		ZEPHIR_INIT_NVAR(&_19$$8);
-		ZVAL_STRING(&_19$$8, "A");
-		ZEPHIR_INIT_NVAR(&_20$$8);
-		ZVAL_STRING(&_20$$8, "Z");
-		ZEPHIR_CALL_FUNCTION(&_22$$8, "range", &_3, 416, &_19$$8, &_20$$8);
-		zephir_check_call_status();
-		ZEPHIR_CALL_FUNCTION(&pool, "array_merge", &_23, 417, &_18$$8, &_21$$8, &_22$$8);
-=======
 			ZEPHIR_INIT_VAR(&_14$$7);
 			ZVAL_STRING(&_14$$7, "2345679ACDEFHJKLMNPRSTUVWXYZ");
 			ZEPHIR_CALL_FUNCTION(&pool, "str_split", NULL, 69, &_14$$7);
@@ -409,7 +320,6 @@
 		ZEPHIR_CALL_FUNCTION(&_21$$8, "range", NULL, 419, &_18$$8, &_19$$8);
 		zephir_check_call_status();
 		ZEPHIR_CALL_FUNCTION(&pool, "array_merge", NULL, 420, &_17$$8, &_20$$8, &_21$$8);
->>>>>>> b3b083d3
 		zephir_check_call_status();
 		break;
 	} while(0);
@@ -419,17 +329,10 @@
 		if (!(zephir_fast_strlen_ev(&str) < length)) {
 			break;
 		}
-<<<<<<< HEAD
-		ZVAL_LONG(&_25$$9, 0);
-		ZVAL_LONG(&_26$$9, end);
-		zephir_array_fetch_long(&_24$$9, &pool, zephir_mt_rand(zephir_get_intval(&_25$$9), zephir_get_intval(&_26$$9) TSRMLS_CC), PH_NOISY | PH_READONLY, "phalcon/text.zep", 138 TSRMLS_CC);
-		zephir_concat_self(&str, &_24$$9 TSRMLS_CC);
-=======
 		ZVAL_LONG(&_23$$9, 0);
 		ZVAL_LONG(&_24$$9, end);
 		zephir_array_fetch_long(&_22$$9, &pool, zephir_mt_rand(zephir_get_intval(&_23$$9), zephir_get_intval(&_24$$9) TSRMLS_CC), PH_NOISY | PH_READONLY, "phalcon/text.zep", 138 TSRMLS_CC);
 		zephir_concat_self(&str, &_22$$9 TSRMLS_CC);
->>>>>>> b3b083d3
 	}
 	RETURN_CCTOR(&str);
 
@@ -557,11 +460,7 @@
 
 
 	if ((zephir_function_exists_ex(SL("mb_strtolower") TSRMLS_CC) == SUCCESS)) {
-<<<<<<< HEAD
-		ZEPHIR_RETURN_CALL_FUNCTION("mb_strtolower", NULL, 192, &str, &encoding);
-=======
 		ZEPHIR_RETURN_CALL_FUNCTION("mb_strtolower", NULL, 197, &str, &encoding);
->>>>>>> b3b083d3
 		zephir_check_call_status();
 		RETURN_MM();
 	}
@@ -618,11 +517,7 @@
 
 
 	if ((zephir_function_exists_ex(SL("mb_strtoupper") TSRMLS_CC) == SUCCESS)) {
-<<<<<<< HEAD
-		ZEPHIR_RETURN_CALL_FUNCTION("mb_strtoupper", NULL, 193, &str, &encoding);
-=======
 		ZEPHIR_RETURN_CALL_FUNCTION("mb_strtoupper", NULL, 198, &str, &encoding);
->>>>>>> b3b083d3
 		zephir_check_call_status();
 		RETURN_MM();
 	}
@@ -660,11 +555,7 @@
 	ZVAL_STRING(&_0, "#(?<!:)//+#");
 	ZEPHIR_INIT_VAR(&_1);
 	ZVAL_STRING(&_1, "/");
-<<<<<<< HEAD
-	ZEPHIR_RETURN_CALL_FUNCTION("preg_replace", NULL, 34, &_0, &_1, &str);
-=======
 	ZEPHIR_RETURN_CALL_FUNCTION("preg_replace", NULL, 36, &_0, &_1, &str);
->>>>>>> b3b083d3
 	zephir_check_call_status();
 	RETURN_MM();
 
@@ -728,11 +619,7 @@
 		ZEPHIR_INIT_VAR(&_3$$3);
 		zephir_get_args(&_3$$3);
 		ZVAL_LONG(&_4$$3, 3);
-<<<<<<< HEAD
-		ZEPHIR_CALL_FUNCTION(&_5$$3, "array_slice", NULL, 367, &_3$$3, &_4$$3);
-=======
 		ZEPHIR_CALL_FUNCTION(&_5$$3, "array_slice", NULL, 372, &_3$$3, &_4$$3);
->>>>>>> b3b083d3
 		zephir_check_call_status();
 		zephir_is_iterable(&_5$$3, 0, "phalcon/text.zep", 262);
 		ZEND_HASH_FOREACH_VAL(Z_ARRVAL_P(&_5$$3), _6$$3)
@@ -777,30 +664,18 @@
  */
 PHP_METHOD(Phalcon_Text, dynamic) {
 
-<<<<<<< HEAD
-	zend_bool _9$$6;
-	zend_long ZEPHIR_LAST_CALL_STATUS;
-	zephir_fcall_cache_entry *_1 = NULL, *_5 = NULL, *_12 = NULL, *_17 = NULL;
-	zval *text_param = NULL, *leftDelimiter_param = NULL, *rightDelimiter_param = NULL, *separator_param = NULL, ldS, rdS, pattern, matches, match, words, word, sub, _0, _2, _6, _7, _3$$3, *_8$$5, _10$$6, _11$$6, _13$$6, _14$$6, _15$$6, _16$$6;
-	zval text, leftDelimiter, rightDelimiter, separator, _4$$3;
-=======
 	zend_bool _7$$6;
 	zephir_fcall_cache_entry *_10 = NULL, *_15 = NULL;
 	zend_long ZEPHIR_LAST_CALL_STATUS;
 	zval *text_param = NULL, *leftDelimiter_param = NULL, *rightDelimiter_param = NULL, *separator_param = NULL, ldS, rdS, pattern, matches, match, words, word, sub, _0, _1, _4, _5, _2$$3, *_6$$5, _8$$6, _9$$6, _11$$6, _12$$6, _13$$6, _14$$6;
 	zval text, leftDelimiter, rightDelimiter, separator, _3$$3;
->>>>>>> b3b083d3
 	zval *this_ptr = getThis();
 
 	ZVAL_UNDEF(&text);
 	ZVAL_UNDEF(&leftDelimiter);
 	ZVAL_UNDEF(&rightDelimiter);
 	ZVAL_UNDEF(&separator);
-<<<<<<< HEAD
-	ZVAL_UNDEF(&_4$$3);
-=======
 	ZVAL_UNDEF(&_3$$3);
->>>>>>> b3b083d3
 	ZVAL_UNDEF(&ldS);
 	ZVAL_UNDEF(&rdS);
 	ZVAL_UNDEF(&pattern);
@@ -810,18 +685,6 @@
 	ZVAL_UNDEF(&word);
 	ZVAL_UNDEF(&sub);
 	ZVAL_UNDEF(&_0);
-<<<<<<< HEAD
-	ZVAL_UNDEF(&_2);
-	ZVAL_UNDEF(&_6);
-	ZVAL_UNDEF(&_7);
-	ZVAL_UNDEF(&_3$$3);
-	ZVAL_UNDEF(&_10$$6);
-	ZVAL_UNDEF(&_11$$6);
-	ZVAL_UNDEF(&_13$$6);
-	ZVAL_UNDEF(&_14$$6);
-	ZVAL_UNDEF(&_15$$6);
-	ZVAL_UNDEF(&_16$$6);
-=======
 	ZVAL_UNDEF(&_1);
 	ZVAL_UNDEF(&_4);
 	ZVAL_UNDEF(&_5);
@@ -832,7 +695,6 @@
 	ZVAL_UNDEF(&_12$$6);
 	ZVAL_UNDEF(&_13$$6);
 	ZVAL_UNDEF(&_14$$6);
->>>>>>> b3b083d3
 
 	ZEPHIR_MM_GROW();
 	zephir_fetch_params(1, 1, 3, &text_param, &leftDelimiter_param, &rightDelimiter_param, &separator_param);
@@ -894,26 +756,6 @@
 	}
 
 
-<<<<<<< HEAD
-	ZEPHIR_CALL_FUNCTION(&_0, "substr_count", &_1, 418, &text, &leftDelimiter);
-	zephir_check_call_status();
-	ZEPHIR_CALL_FUNCTION(&_2, "substr_count", &_1, 418, &text, &rightDelimiter);
-	zephir_check_call_status();
-	if (!ZEPHIR_IS_IDENTICAL(&_0, &_2)) {
-		ZEPHIR_INIT_VAR(&_3$$3);
-		object_init_ex(&_3$$3, spl_ce_RuntimeException);
-		ZEPHIR_INIT_VAR(&_4$$3);
-		ZEPHIR_CONCAT_SVS(&_4$$3, "Syntax error in string \"", &text, "\"");
-		ZEPHIR_CALL_METHOD(NULL, &_3$$3, "__construct", NULL, 419, &_4$$3);
-		zephir_check_call_status();
-		zephir_throw_exception_debug(&_3$$3, "phalcon/text.zep", 289 TSRMLS_CC);
-		ZEPHIR_MM_RESTORE();
-		return;
-	}
-	ZEPHIR_CALL_FUNCTION(&ldS, "preg_quote", &_5, 420, &leftDelimiter);
-	zephir_check_call_status();
-	ZEPHIR_CALL_FUNCTION(&rdS, "preg_quote", &_5, 420, &rightDelimiter);
-=======
 	ZEPHIR_CALL_FUNCTION(&_0, "substr_count", NULL, 421, &text, &leftDelimiter);
 	zephir_check_call_status();
 	ZEPHIR_CALL_FUNCTION(&_1, "substr_count", NULL, 421, &text, &rightDelimiter);
@@ -932,60 +774,21 @@
 	ZEPHIR_CALL_FUNCTION(&ldS, "preg_quote", NULL, 423, &leftDelimiter);
 	zephir_check_call_status();
 	ZEPHIR_CALL_FUNCTION(&rdS, "preg_quote", NULL, 423, &rightDelimiter);
->>>>>>> b3b083d3
 	zephir_check_call_status();
 	ZEPHIR_INIT_VAR(&pattern);
 	ZEPHIR_CONCAT_SVSVVSVS(&pattern, "/", &ldS, "([^", &ldS, &rdS, "]+)", &rdS, "/");
 	ZEPHIR_INIT_VAR(&matches);
 	array_init(&matches);
-<<<<<<< HEAD
-	ZVAL_LONG(&_6, 2);
-	ZEPHIR_MAKE_REF(&matches);
-	ZEPHIR_CALL_FUNCTION(&_7, "preg_match_all", NULL, 33, &pattern, &text, &matches, &_6);
-	ZEPHIR_UNREF(&matches);
-	zephir_check_call_status();
-	if (!(zephir_is_true(&_7))) {
-=======
 	ZVAL_LONG(&_4, 2);
 	ZEPHIR_MAKE_REF(&matches);
 	ZEPHIR_CALL_FUNCTION(&_5, "preg_match_all", NULL, 35, &pattern, &text, &matches, &_4);
 	ZEPHIR_UNREF(&matches);
 	zephir_check_call_status();
 	if (!(zephir_is_true(&_5))) {
->>>>>>> b3b083d3
 		RETURN_CTOR(&text);
 	}
 	if (Z_TYPE_P(&matches) == IS_ARRAY) {
 		zephir_is_iterable(&matches, 0, "phalcon/text.zep", 312);
-<<<<<<< HEAD
-		ZEND_HASH_FOREACH_VAL(Z_ARRVAL_P(&matches), _8$$5)
-		{
-			ZEPHIR_INIT_NVAR(&match);
-			ZVAL_COPY(&match, _8$$5);
-			_9$$6 = !(zephir_array_isset_long(&match, 0));
-			if (!(_9$$6)) {
-				_9$$6 = !(zephir_array_isset_long(&match, 1));
-			}
-			if (_9$$6) {
-				continue;
-			}
-			zephir_array_fetch_long(&_10$$6, &match, 1, PH_NOISY | PH_READONLY, "phalcon/text.zep", 307 TSRMLS_CC);
-			ZEPHIR_INIT_NVAR(&words);
-			zephir_fast_explode(&words, &separator, &_10$$6, LONG_MAX TSRMLS_CC);
-			ZEPHIR_OBS_NVAR(&word);
-			ZEPHIR_CALL_FUNCTION(&_11$$6, "array_rand", &_12, 421, &words);
-			zephir_check_call_status();
-			zephir_array_fetch(&word, &words, &_11$$6, PH_NOISY, "phalcon/text.zep", 308 TSRMLS_CC);
-			zephir_array_fetch_long(&_13$$6, &match, 0, PH_NOISY | PH_READONLY, "phalcon/text.zep", 309 TSRMLS_CC);
-			ZEPHIR_CALL_FUNCTION(&sub, "preg_quote", &_5, 420, &_13$$6, &separator);
-			zephir_check_call_status();
-			ZEPHIR_INIT_LNVAR(_14$$6);
-			ZEPHIR_CONCAT_SVS(&_14$$6, "/", &sub, "/");
-			ZVAL_LONG(&_15$$6, 1);
-			ZEPHIR_CALL_FUNCTION(&_16$$6, "preg_replace", &_17, 34, &_14$$6, &word, &text, &_15$$6);
-			zephir_check_call_status();
-			zephir_get_strval(&text, &_16$$6);
-=======
 		ZEND_HASH_FOREACH_VAL(Z_ARRVAL_P(&matches), _6$$5)
 		{
 			ZEPHIR_INIT_NVAR(&match);
@@ -1013,7 +816,6 @@
 			ZEPHIR_CALL_FUNCTION(&_14$$6, "preg_replace", &_15, 36, &_12$$6, &word, &text, &_13$$6);
 			zephir_check_call_status();
 			zephir_get_strval(&text, &_14$$6);
->>>>>>> b3b083d3
 		} ZEND_HASH_FOREACH_END();
 		ZEPHIR_INIT_NVAR(&match);
 	}
@@ -1062,11 +864,7 @@
 	ZVAL_STRING(&_1, "#\\s+#");
 	ZEPHIR_INIT_VAR(&_2);
 	ZVAL_STRING(&_2, "_");
-<<<<<<< HEAD
-	ZEPHIR_RETURN_CALL_FUNCTION("preg_replace", NULL, 34, &_1, &_2, &_0);
-=======
 	ZEPHIR_RETURN_CALL_FUNCTION("preg_replace", NULL, 36, &_1, &_2, &_0);
->>>>>>> b3b083d3
 	zephir_check_call_status();
 	RETURN_MM();
 
@@ -1113,11 +911,7 @@
 	ZVAL_STRING(&_1, "#[_-]+#");
 	ZEPHIR_INIT_VAR(&_2);
 	ZVAL_STRING(&_2, " ");
-<<<<<<< HEAD
-	ZEPHIR_RETURN_CALL_FUNCTION("preg_replace", NULL, 34, &_1, &_2, &_0);
-=======
 	ZEPHIR_RETURN_CALL_FUNCTION("preg_replace", NULL, 36, &_1, &_2, &_0);
->>>>>>> b3b083d3
 	zephir_check_call_status();
 	RETURN_MM();
 
