--- conflicted
+++ resolved
@@ -172,11 +172,7 @@
 	zend_class_entry *_6$$8;
 	zend_bool returnedResponse = 0, _26, _12$$13, _31$$32, _33$$32;
 	zend_long ZEPHIR_LAST_CALL_STATUS;
-<<<<<<< HEAD
-	zval *uri_param = NULL, __$false, dependencyInjector, eventsManager, router, dispatcher, response, view, module, moduleObject, moduleName, className, path, implicitView, controller, possibleResponse, renderStatus, matchedRoute, match, _0, _3, _4, _20, _21, _22, _23, _1$$4, _2$$4, _5$$8, _7$$7, _8$$9, _9$$9, _10$$14, _11$$14, _13$$21, _14$$21, _15$$17, _17$$24, _18$$25, _19$$25, _24$$27, _25$$27, _27$$29, _28$$29, _29$$31, _30$$31, _32$$33, _34$$36, _35$$37, _36$$37, _37$$37, _38$$40, _39$$40, _40$$41, _41$$42;
-=======
 	zval *uri_param = NULL, __$false, dependencyInjector, eventsManager, router, dispatcher, response, view, module, moduleObject, moduleName, className, path, implicitView, controller, possibleResponse, renderStatus, matchedRoute, match, _0, _3, _4, _20, _21, _22, _23, _41, _1$$4, _2$$4, _5$$8, _7$$7, _8$$9, _9$$9, _10$$14, _11$$14, _13$$21, _14$$21, _15$$17, _17$$24, _18$$25, _19$$25, _24$$27, _25$$27, _27$$29, _28$$29, _29$$31, _30$$31, _32$$33, _34$$36, _35$$37, _36$$37, _37$$40, _38$$40, _39$$41, _40$$42;
->>>>>>> b3b083d3
 	zval uri;
 	zval *this_ptr = getThis();
 
@@ -206,10 +202,7 @@
 	ZVAL_UNDEF(&_21);
 	ZVAL_UNDEF(&_22);
 	ZVAL_UNDEF(&_23);
-<<<<<<< HEAD
-=======
 	ZVAL_UNDEF(&_41);
->>>>>>> b3b083d3
 	ZVAL_UNDEF(&_1$$4);
 	ZVAL_UNDEF(&_2$$4);
 	ZVAL_UNDEF(&_5$$8);
@@ -234,18 +227,10 @@
 	ZVAL_UNDEF(&_34$$36);
 	ZVAL_UNDEF(&_35$$37);
 	ZVAL_UNDEF(&_36$$37);
-<<<<<<< HEAD
-	ZVAL_UNDEF(&_37$$37);
-	ZVAL_UNDEF(&_38$$40);
-	ZVAL_UNDEF(&_39$$40);
-	ZVAL_UNDEF(&_40$$41);
-	ZVAL_UNDEF(&_41$$42);
-=======
 	ZVAL_UNDEF(&_37$$40);
 	ZVAL_UNDEF(&_38$$40);
 	ZVAL_UNDEF(&_39$$41);
 	ZVAL_UNDEF(&_40$$42);
->>>>>>> b3b083d3
 	ZVAL_UNDEF(&_16$$22);
 
 	ZEPHIR_MM_GROW();
@@ -266,11 +251,7 @@
 	ZEPHIR_OBS_VAR(&dependencyInjector);
 	zephir_read_property(&dependencyInjector, this_ptr, SL("_dependencyInjector"), PH_NOISY_CC);
 	if (Z_TYPE_P(&dependencyInjector) != IS_OBJECT) {
-<<<<<<< HEAD
-		ZEPHIR_THROW_EXCEPTION_DEBUG_STR(phalcon_mvc_application_exception_ce, "A dependency injection object is required to access internal services", "phalcon/mvc/application.zep", 105);
-=======
 		ZEPHIR_THROW_EXCEPTION_DEBUG_STR(phalcon_mvc_application_exception_ce, "A dependency injection object is required to access internal services", "phalcon/mvc/application.zep", 127);
->>>>>>> b3b083d3
 		return;
 	}
 	zephir_read_property(&_0, this_ptr, SL("_eventsManager"), PH_NOISY_CC | PH_READONLY);
@@ -373,11 +354,7 @@
 						ZEPHIR_CONCAT_SVS(&_14$$21, "Module definition path '", &path, "' doesn't exist");
 						ZEPHIR_CALL_METHOD(NULL, &_13$$21, "__construct", NULL, 4, &_14$$21);
 						zephir_check_call_status();
-<<<<<<< HEAD
-						zephir_throw_exception_debug(&_13$$21, "phalcon/mvc/application.zep", 217 TSRMLS_CC);
-=======
 						zephir_throw_exception_debug(&_13$$21, "phalcon/mvc/application.zep", 239 TSRMLS_CC);
->>>>>>> b3b083d3
 						ZEPHIR_MM_RESTORE();
 						return;
 					}
@@ -395,11 +372,7 @@
 			zephir_check_call_status();
 		} else {
 			if (!(zephir_instance_of_ev(&module, zend_ce_closure TSRMLS_CC))) {
-<<<<<<< HEAD
-				ZEPHIR_THROW_EXCEPTION_DEBUG_STR(phalcon_mvc_application_exception_ce, "Invalid module definition", "phalcon/mvc/application.zep", 238);
-=======
 				ZEPHIR_THROW_EXCEPTION_DEBUG_STR(phalcon_mvc_application_exception_ce, "Invalid module definition", "phalcon/mvc/application.zep", 260);
->>>>>>> b3b083d3
 				return;
 			}
 			ZEPHIR_INIT_VAR(&_16$$22);
@@ -517,13 +490,7 @@
 						zephir_check_call_status();
 						ZEPHIR_CALL_METHOD(&_36$$37, &dispatcher, "getactionname", NULL, 0);
 						zephir_check_call_status();
-<<<<<<< HEAD
-						ZEPHIR_CALL_METHOD(&_37$$37, &dispatcher, "getparams", NULL, 0);
-						zephir_check_call_status();
-						ZEPHIR_CALL_METHOD(NULL, &view, "render", NULL, 0, &_35$$37, &_36$$37, &_37$$37);
-=======
 						ZEPHIR_CALL_METHOD(NULL, &view, "render", NULL, 0, &_35$$37, &_36$$37);
->>>>>>> b3b083d3
 						zephir_check_call_status();
 					}
 				}
@@ -535,17 +502,6 @@
 			if (returnedResponse == 1) {
 				ZEPHIR_CPY_WRT(&response, &possibleResponse);
 			} else {
-<<<<<<< HEAD
-				ZEPHIR_INIT_VAR(&_39$$40);
-				ZVAL_STRING(&_39$$40, "response");
-				ZEPHIR_CALL_METHOD(&_38$$40, &dependencyInjector, "getshared", NULL, 0, &_39$$40);
-				zephir_check_call_status();
-				ZEPHIR_CPY_WRT(&response, &_38$$40);
-				if (ZEPHIR_IS_TRUE_IDENTICAL(&implicitView)) {
-					ZEPHIR_CALL_METHOD(&_40$$41, &view, "getcontent", NULL, 0);
-					zephir_check_call_status();
-					ZEPHIR_CALL_METHOD(NULL, &response, "setcontent", NULL, 0, &_40$$41);
-=======
 				ZEPHIR_INIT_VAR(&_38$$40);
 				ZVAL_STRING(&_38$$40, "response");
 				ZEPHIR_CALL_METHOD(&_37$$40, &dependencyInjector, "getshared", NULL, 0, &_38$$40);
@@ -555,20 +511,12 @@
 					ZEPHIR_CALL_METHOD(&_39$$41, &view, "getcontent", NULL, 0);
 					zephir_check_call_status();
 					ZEPHIR_CALL_METHOD(NULL, &response, "setcontent", NULL, 0, &_39$$41);
->>>>>>> b3b083d3
 					zephir_check_call_status();
 				}
 			}
 		}
 	}
 	if (Z_TYPE_P(&eventsManager) == IS_OBJECT) {
-<<<<<<< HEAD
-		ZEPHIR_INIT_VAR(&_41$$42);
-		ZVAL_STRING(&_41$$42, "application:beforeSendResponse");
-		ZEPHIR_CALL_METHOD(NULL, &eventsManager, "fire", NULL, 0, &_41$$42, this_ptr, &response);
-		zephir_check_call_status();
-	}
-=======
 		ZEPHIR_INIT_VAR(&_40$$42);
 		ZVAL_STRING(&_40$$42, "application:beforeSendResponse");
 		ZEPHIR_CALL_METHOD(NULL, &eventsManager, "fire", NULL, 0, &_40$$42, this_ptr, &response);
@@ -584,7 +532,6 @@
 		ZEPHIR_CALL_METHOD(NULL, &response, "sendcookies", NULL, 0);
 		zephir_check_call_status();
 	}
->>>>>>> b3b083d3
 	RETURN_CCTOR(&response);
 
 }
