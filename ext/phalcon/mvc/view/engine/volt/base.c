--- conflicted
+++ resolved
@@ -568,14 +568,11 @@
 			case PHVOLT_T_DEFAULT:
 				if (state->switch_level != 0) {
 					phvolt_(phvolt_parser, PHVOLT_DEFAULT, NULL, parser_status);
-<<<<<<< HEAD
-=======
 				} else {
 					// TODO: Make this better.
 					// Issue: https://github.com/phalcon/cphalcon/issues/13242
 					// Introduced: https://github.com/phalcon/cphalcon/pull/13130
 					phvolt_parse_with_token(phvolt_parser, PHVOLT_T_IDENTIFIER, PHVOLT_IDENTIFIER, &token, parser_status);
->>>>>>> b3b083d3
 				}
 
 				break;
