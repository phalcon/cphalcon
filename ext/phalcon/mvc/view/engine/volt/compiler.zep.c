
#ifdef HAVE_CONFIG_H
#include "../../../../../ext_config.h"
#endif

#include <php.h>
#include "../../../../../php_ext.h"
#include "../../../../../ext.h"

#include <Zend/zend_operators.h>
#include <Zend/zend_exceptions.h>
#include <Zend/zend_interfaces.h>

#include "kernel/main.h"
#include "kernel/object.h"
#include "kernel/memory.h"
#include "kernel/exception.h"
#include "kernel/fcall.h"
#include "ext/spl/spl_exceptions.h"
#include "kernel/operators.h"
#include "kernel/array.h"
#include "kernel/concat.h"
#include "Zend/zend_closures.h"
#include "kernel/file.h"
#include "kernel/string.h"
#include "phalcon/mvc/view/engine/volt/scanner.h"
#include "phalcon/mvc/view/engine/volt/volt.h"


/**
 * This file is part of the Phalcon Framework.
 *
 * (c) Phalcon Team <team@phalcon.io>
 *
 * For the full copyright and license information, please view the LICENSE.txt
 * file that was distributed with this source code.
 */
/**
 * This class reads and compiles Volt templates into PHP plain code
 *
 *```php
 * $compiler = new \Phalcon\Mvc\View\Engine\Volt\Compiler();
 *
 * $compiler->compile("views/partials/header.volt");
 *
 * require $compiler->getCompiledTemplatePath();
 *```
 */
ZEPHIR_INIT_CLASS(Phalcon_Mvc_View_Engine_Volt_Compiler) {

	ZEPHIR_REGISTER_CLASS(Phalcon\\Mvc\\View\\Engine\\Volt, Compiler, phalcon, mvc_view_engine_volt_compiler, phalcon_mvc_view_engine_volt_compiler_method_entry, 0);

	zend_declare_property_bool(phalcon_mvc_view_engine_volt_compiler_ce, SL("autoescape"), 0, ZEND_ACC_PROTECTED);

	zend_declare_property_long(phalcon_mvc_view_engine_volt_compiler_ce, SL("blockLevel"), 0, ZEND_ACC_PROTECTED);

	zend_declare_property_null(phalcon_mvc_view_engine_volt_compiler_ce, SL("blocks"), ZEND_ACC_PROTECTED);

	zend_declare_property_null(phalcon_mvc_view_engine_volt_compiler_ce, SL("container"), ZEND_ACC_PROTECTED);

	zend_declare_property_null(phalcon_mvc_view_engine_volt_compiler_ce, SL("compiledTemplatePath"), ZEND_ACC_PROTECTED);

	zend_declare_property_null(phalcon_mvc_view_engine_volt_compiler_ce, SL("currentBlock"), ZEND_ACC_PROTECTED);

	zend_declare_property_null(phalcon_mvc_view_engine_volt_compiler_ce, SL("currentPath"), ZEND_ACC_PROTECTED);

	zend_declare_property_long(phalcon_mvc_view_engine_volt_compiler_ce, SL("exprLevel"), 0, ZEND_ACC_PROTECTED);

	zend_declare_property_bool(phalcon_mvc_view_engine_volt_compiler_ce, SL("extended"), 0, ZEND_ACC_PROTECTED);

	zend_declare_property_null(phalcon_mvc_view_engine_volt_compiler_ce, SL("extensions"), ZEND_ACC_PROTECTED);

	zend_declare_property_null(phalcon_mvc_view_engine_volt_compiler_ce, SL("extendedBlocks"), ZEND_ACC_PROTECTED);

	zend_declare_property_null(phalcon_mvc_view_engine_volt_compiler_ce, SL("filters"), ZEND_ACC_PROTECTED);

	zend_declare_property_long(phalcon_mvc_view_engine_volt_compiler_ce, SL("foreachLevel"), 0, ZEND_ACC_PROTECTED);

	zend_declare_property_null(phalcon_mvc_view_engine_volt_compiler_ce, SL("forElsePointers"), ZEND_ACC_PROTECTED);

	zend_declare_property_null(phalcon_mvc_view_engine_volt_compiler_ce, SL("functions"), ZEND_ACC_PROTECTED);

	zend_declare_property_long(phalcon_mvc_view_engine_volt_compiler_ce, SL("level"), 0, ZEND_ACC_PROTECTED);

	zend_declare_property_null(phalcon_mvc_view_engine_volt_compiler_ce, SL("loopPointers"), ZEND_ACC_PROTECTED);

	zend_declare_property_null(phalcon_mvc_view_engine_volt_compiler_ce, SL("macros"), ZEND_ACC_PROTECTED);

	zend_declare_property_null(phalcon_mvc_view_engine_volt_compiler_ce, SL("options"), ZEND_ACC_PROTECTED);

	zend_declare_property_null(phalcon_mvc_view_engine_volt_compiler_ce, SL("prefix"), ZEND_ACC_PROTECTED);

	zend_declare_property_null(phalcon_mvc_view_engine_volt_compiler_ce, SL("view"), ZEND_ACC_PROTECTED);

	zend_class_implements(phalcon_mvc_view_engine_volt_compiler_ce, 1, phalcon_di_injectionawareinterface_ce);
	return SUCCESS;

}

/**
 * Phalcon\Mvc\View\Engine\Volt\Compiler
 */
PHP_METHOD(Phalcon_Mvc_View_Engine_Volt_Compiler, __construct) {

	zval *view = NULL, view_sub, __$null;
	zval *this_ptr = getThis();

	ZVAL_UNDEF(&view_sub);
	ZVAL_NULL(&__$null);

	zephir_fetch_params_without_memory_grow(0, 1, &view);

	if (!view) {
		view = &view_sub;
		view = &__$null;
	}


	zephir_update_property_zval(this_ptr, SL("view"), view);

}

/**
 * Registers a Volt's extension
 */
PHP_METHOD(Phalcon_Mvc_View_Engine_Volt_Compiler, addExtension) {

	zephir_method_globals *ZEPHIR_METHOD_GLOBALS_PTR = NULL;
	zend_long ZEPHIR_LAST_CALL_STATUS;
	zval *extension, extension_sub;
	zval *this_ptr = getThis();

	ZVAL_UNDEF(&extension_sub);

	ZEPHIR_MM_GROW();
	zephir_fetch_params(1, 1, 0, &extension);



	if (UNEXPECTED(Z_TYPE_P(extension) != IS_OBJECT)) {
		ZEPHIR_THROW_EXCEPTION_DEBUG_STR(phalcon_mvc_view_engine_volt_exception_ce, "The extension is not valid", "phalcon/Mvc/View/Engine/Volt/Compiler.zep", 67);
		return;
	}
	if ((zephir_method_exists_ex(extension, ZEND_STRL("initialize")) == SUCCESS)) {
		ZEPHIR_CALL_METHOD(NULL, extension, "initialize", NULL, 0, this_ptr);
		zephir_check_call_status();
	}
	zephir_update_property_array_append(this_ptr, SL("extensions"), extension);
	RETURN_THIS();

}

/**
 * Register a new filter in the compiler
 */
PHP_METHOD(Phalcon_Mvc_View_Engine_Volt_Compiler, addFilter) {

	zephir_method_globals *ZEPHIR_METHOD_GLOBALS_PTR = NULL;
	zval *name_param = NULL, *definition, definition_sub;
	zval name;
	zval *this_ptr = getThis();

	ZVAL_UNDEF(&name);
	ZVAL_UNDEF(&definition_sub);

	ZEPHIR_MM_GROW();
	zephir_fetch_params(1, 2, 0, &name_param, &definition);

	if (UNEXPECTED(Z_TYPE_P(name_param) != IS_STRING && Z_TYPE_P(name_param) != IS_NULL)) {
		zephir_throw_exception_string(spl_ce_InvalidArgumentException, SL("Parameter 'name' must be of the type string"));
		RETURN_MM_NULL();
	}
	if (EXPECTED(Z_TYPE_P(name_param) == IS_STRING)) {
		zephir_get_strval(&name, name_param);
	} else {
		ZEPHIR_INIT_VAR(&name);
		ZVAL_EMPTY_STRING(&name);
	}


	zephir_update_property_array(this_ptr, SL("filters"), &name, definition);
	RETURN_THIS();

}

/**
 * Register a new function in the compiler
 */
PHP_METHOD(Phalcon_Mvc_View_Engine_Volt_Compiler, addFunction) {

	zephir_method_globals *ZEPHIR_METHOD_GLOBALS_PTR = NULL;
	zval *name_param = NULL, *definition, definition_sub;
	zval name;
	zval *this_ptr = getThis();

	ZVAL_UNDEF(&name);
	ZVAL_UNDEF(&definition_sub);

	ZEPHIR_MM_GROW();
	zephir_fetch_params(1, 2, 0, &name_param, &definition);

	if (UNEXPECTED(Z_TYPE_P(name_param) != IS_STRING && Z_TYPE_P(name_param) != IS_NULL)) {
		zephir_throw_exception_string(spl_ce_InvalidArgumentException, SL("Parameter 'name' must be of the type string"));
		RETURN_MM_NULL();
	}
	if (EXPECTED(Z_TYPE_P(name_param) == IS_STRING)) {
		zephir_get_strval(&name, name_param);
	} else {
		ZEPHIR_INIT_VAR(&name);
		ZVAL_EMPTY_STRING(&name);
	}


	zephir_update_property_array(this_ptr, SL("functions"), &name, definition);
	RETURN_THIS();

}

/**
 * Resolves attribute reading
 */
PHP_METHOD(Phalcon_Mvc_View_Engine_Volt_Compiler, attributeReader) {

	zend_bool _4$$5, _9$$8;
	zval exprCode;
	zephir_method_globals *ZEPHIR_METHOD_GLOBALS_PTR = NULL;
	zend_long ZEPHIR_LAST_CALL_STATUS;
	zval *expr_param = NULL, left, leftType, variable, level, leftCode, right, _0, _10, _1$$4, _2$$4, _3$$5, _5$$5, _6$$5, _7$$6, _8$$7, _11$$11, _12$$12;
	zval expr;
	zval *this_ptr = getThis();

	ZVAL_UNDEF(&expr);
	ZVAL_UNDEF(&left);
	ZVAL_UNDEF(&leftType);
	ZVAL_UNDEF(&variable);
	ZVAL_UNDEF(&level);
	ZVAL_UNDEF(&leftCode);
	ZVAL_UNDEF(&right);
	ZVAL_UNDEF(&_0);
	ZVAL_UNDEF(&_10);
	ZVAL_UNDEF(&_1$$4);
	ZVAL_UNDEF(&_2$$4);
	ZVAL_UNDEF(&_3$$5);
	ZVAL_UNDEF(&_5$$5);
	ZVAL_UNDEF(&_6$$5);
	ZVAL_UNDEF(&_7$$6);
	ZVAL_UNDEF(&_8$$7);
	ZVAL_UNDEF(&_11$$11);
	ZVAL_UNDEF(&_12$$12);
	ZVAL_UNDEF(&exprCode);

	ZEPHIR_MM_GROW();
	zephir_fetch_params(1, 1, 0, &expr_param);

	ZEPHIR_OBS_COPY_OR_DUP(&expr, expr_param);


	ZEPHIR_INIT_VAR(&exprCode);
	ZVAL_STRING(&exprCode, "");
	ZEPHIR_OBS_VAR(&left);
	zephir_array_fetch_string(&left, &expr, SL("left"), PH_NOISY, "phalcon/Mvc/View/Engine/Volt/Compiler.zep", 112);
	zephir_array_fetch_string(&_0, &left, SL("type"), PH_NOISY | PH_READONLY, "phalcon/Mvc/View/Engine/Volt/Compiler.zep", 114);
	if (ZEPHIR_IS_LONG(&_0, 265)) {
		ZEPHIR_OBS_VAR(&variable);
		zephir_array_fetch_string(&variable, &left, SL("value"), PH_NOISY, "phalcon/Mvc/View/Engine/Volt/Compiler.zep", 115);
		if (ZEPHIR_IS_STRING(&variable, "loop")) {
			ZEPHIR_OBS_VAR(&level);
			zephir_read_property(&level, this_ptr, SL("foreachLevel"), PH_NOISY_CC);
			ZEPHIR_CALL_METHOD(&_1$$4, this_ptr, "getuniqueprefix", NULL, 0);
			zephir_check_call_status();
			ZEPHIR_INIT_VAR(&_2$$4);
			ZEPHIR_CONCAT_SVVS(&_2$$4, "$", &_1$$4, &level, "loop");
			zephir_concat_self(&exprCode, &_2$$4);
			zephir_update_property_array(this_ptr, SL("loopPointers"), &level, &level);
		} else {
			ZEPHIR_OBS_VAR(&_3$$5);
			zephir_read_property(&_3$$5, this_ptr, SL("container"), PH_NOISY_CC);
			_4$$5 = Z_TYPE_P(&_3$$5) == IS_OBJECT;
			if (_4$$5) {
				zephir_read_property(&_5$$5, this_ptr, SL("container"), PH_NOISY_CC | PH_READONLY);
				ZEPHIR_CALL_METHOD(&_6$$5, &_5$$5, "has", NULL, 0, &variable);
				zephir_check_call_status();
				_4$$5 = zephir_is_true(&_6$$5);
			}
			if (_4$$5) {
				ZEPHIR_INIT_VAR(&_7$$6);
				ZEPHIR_CONCAT_SV(&_7$$6, "$this->", &variable);
				zephir_concat_self(&exprCode, &_7$$6);
			} else {
				ZEPHIR_INIT_VAR(&_8$$7);
				ZEPHIR_CONCAT_SV(&_8$$7, "$", &variable);
				zephir_concat_self(&exprCode, &_8$$7);
			}
		}
	} else {
		ZEPHIR_CALL_METHOD(&leftCode, this_ptr, "expression", NULL, 0, &left);
		zephir_check_call_status();
		ZEPHIR_OBS_VAR(&leftType);
		zephir_array_fetch_string(&leftType, &left, SL("type"), PH_NOISY, "phalcon/Mvc/View/Engine/Volt/Compiler.zep", 136);
		_9$$8 = !ZEPHIR_IS_LONG(&leftType, '.');
		if (_9$$8) {
			_9$$8 = !ZEPHIR_IS_LONG(&leftType, 350);
		}
		if (_9$$8) {
			zephir_concat_self(&exprCode, &leftCode);
		} else {
			zephir_concat_self(&exprCode, &leftCode);
		}
	}
	zephir_concat_self_str(&exprCode, "->", sizeof("->") - 1);
	ZEPHIR_OBS_VAR(&right);
	zephir_array_fetch_string(&right, &expr, SL("right"), PH_NOISY, "phalcon/Mvc/View/Engine/Volt/Compiler.zep", 147);
	zephir_array_fetch_string(&_10, &right, SL("type"), PH_NOISY | PH_READONLY, "phalcon/Mvc/View/Engine/Volt/Compiler.zep", 149);
	if (ZEPHIR_IS_LONG(&_10, 265)) {
		zephir_array_fetch_string(&_11$$11, &right, SL("value"), PH_NOISY | PH_READONLY, "phalcon/Mvc/View/Engine/Volt/Compiler.zep", 150);
		zephir_concat_self(&exprCode, &_11$$11);
	} else {
		ZEPHIR_CALL_METHOD(&_12$$12, this_ptr, "expression", NULL, 0, &right);
		zephir_check_call_status();
		zephir_concat_self(&exprCode, &_12$$12);
	}
	RETURN_CTOR(&exprCode);

}

/**
 * Compiles a template into a file applying the compiler options
 * This method does not return the compiled path if the template was not compiled
 *
 *```php
 * $compiler->compile("views/layouts/main.volt");
 *
 * require $compiler->getCompiledTemplatePath();
 *```
 */
PHP_METHOD(Phalcon_Mvc_View_Engine_Volt_Compiler, compile) {

	zval _11$$26;
	zephir_method_globals *ZEPHIR_METHOD_GLOBALS_PTR = NULL;
	zend_long ZEPHIR_LAST_CALL_STATUS;
	zend_bool extendsMode, _9, _13;
	zval *templatePath_param = NULL, *extendsMode_param = NULL, __$true, __$false, __$null, blocksCode, compilation, compileAlways, compiledExtension, compiledPath, compiledSeparator, compiledTemplatePath, options, prefix, stat, templateSepPath, _0, _1$$4, _2$$4, _3$$10, _4$$10, _5$$13, _6$$13, _7$$17, _8$$17, _10$$22, _12$$26, _14$$29, _15$$31, _16$$32, _17$$35, _18$$35;
	zval templatePath;
	zval *this_ptr = getThis();

	ZVAL_UNDEF(&templatePath);
	ZVAL_BOOL(&__$true, 1);
	ZVAL_BOOL(&__$false, 0);
	ZVAL_NULL(&__$null);
	ZVAL_UNDEF(&blocksCode);
	ZVAL_UNDEF(&compilation);
	ZVAL_UNDEF(&compileAlways);
	ZVAL_UNDEF(&compiledExtension);
	ZVAL_UNDEF(&compiledPath);
	ZVAL_UNDEF(&compiledSeparator);
	ZVAL_UNDEF(&compiledTemplatePath);
	ZVAL_UNDEF(&options);
	ZVAL_UNDEF(&prefix);
	ZVAL_UNDEF(&stat);
	ZVAL_UNDEF(&templateSepPath);
	ZVAL_UNDEF(&_0);
	ZVAL_UNDEF(&_1$$4);
	ZVAL_UNDEF(&_2$$4);
	ZVAL_UNDEF(&_3$$10);
	ZVAL_UNDEF(&_4$$10);
	ZVAL_UNDEF(&_5$$13);
	ZVAL_UNDEF(&_6$$13);
	ZVAL_UNDEF(&_7$$17);
	ZVAL_UNDEF(&_8$$17);
	ZVAL_UNDEF(&_10$$22);
	ZVAL_UNDEF(&_12$$26);
	ZVAL_UNDEF(&_14$$29);
	ZVAL_UNDEF(&_15$$31);
	ZVAL_UNDEF(&_16$$32);
	ZVAL_UNDEF(&_17$$35);
	ZVAL_UNDEF(&_18$$35);
	ZVAL_UNDEF(&_11$$26);

	ZEPHIR_MM_GROW();
	zephir_fetch_params(1, 1, 1, &templatePath_param, &extendsMode_param);

	if (UNEXPECTED(Z_TYPE_P(templatePath_param) != IS_STRING && Z_TYPE_P(templatePath_param) != IS_NULL)) {
		zephir_throw_exception_string(spl_ce_InvalidArgumentException, SL("Parameter 'templatePath' must be of the type string"));
		RETURN_MM_NULL();
	}
	if (EXPECTED(Z_TYPE_P(templatePath_param) == IS_STRING)) {
		zephir_get_strval(&templatePath, templatePath_param);
	} else {
		ZEPHIR_INIT_VAR(&templatePath);
		ZVAL_EMPTY_STRING(&templatePath);
	}
	if (!extendsMode_param) {
		extendsMode = 0;
	} else {
		extendsMode = zephir_get_boolval(extendsMode_param);
	}


	if (0) {
		zephir_update_property_zval(this_ptr, SL("extended"), &__$true);
	} else {
		zephir_update_property_zval(this_ptr, SL("extended"), &__$false);
	}
	if (0) {
		zephir_update_property_zval(this_ptr, SL("extendedBlocks"), &__$true);
	} else {
		zephir_update_property_zval(this_ptr, SL("extendedBlocks"), &__$false);
	}
	zephir_update_property_zval(this_ptr, SL("blocks"), &__$null);
	ZEPHIR_INIT_ZVAL_NREF(_0);
	ZVAL_LONG(&_0, 0);
	zephir_update_property_zval(this_ptr, SL("level"), &_0);
	ZEPHIR_INIT_ZVAL_NREF(_0);
	ZVAL_LONG(&_0, 0);
	zephir_update_property_zval(this_ptr, SL("foreachLevel"), &_0);
	ZEPHIR_INIT_ZVAL_NREF(_0);
	ZVAL_LONG(&_0, 0);
	zephir_update_property_zval(this_ptr, SL("blockLevel"), &_0);
	ZEPHIR_INIT_ZVAL_NREF(_0);
	ZVAL_LONG(&_0, 0);
	zephir_update_property_zval(this_ptr, SL("exprLevel"), &_0);
	ZEPHIR_INIT_VAR(&compilation);
	ZVAL_NULL(&compilation);
	zephir_read_property(&_0, this_ptr, SL("options"), PH_NOISY_CC | PH_READONLY);
	ZEPHIR_CPY_WRT(&options, &_0);
	ZEPHIR_OBS_VAR(&compileAlways);
	if (!(zephir_array_isset_string_fetch(&compileAlways, &options, SL("always"), 0))) {
		ZEPHIR_OBS_NVAR(&compileAlways);
		if (zephir_array_isset_string_fetch(&compileAlways, &options, SL("compileAlways"), 0)) {
			ZEPHIR_INIT_VAR(&_1$$4);
			ZVAL_STRING(&_1$$4, "The 'compileAlways' option is deprecated. Use 'always' instead.");
			ZVAL_LONG(&_2$$4, 16384);
			ZEPHIR_CALL_FUNCTION(NULL, "trigger_error", NULL, 7, &_1$$4, &_2$$4);
			zephir_check_call_status();
		} else {
			ZEPHIR_INIT_NVAR(&compileAlways);
			ZVAL_BOOL(&compileAlways, 0);
		}
	}
	if (UNEXPECTED(((Z_TYPE_P(&compileAlways) == IS_TRUE || Z_TYPE_P(&compileAlways) == IS_FALSE) != 1))) {
		ZEPHIR_THROW_EXCEPTION_DEBUG_STR(phalcon_mvc_view_engine_volt_exception_ce, "'always' must be a bool value", "phalcon/Mvc/View/Engine/Volt/Compiler.zep", 205);
		return;
	}
	ZEPHIR_OBS_VAR(&prefix);
	if (!(zephir_array_isset_string_fetch(&prefix, &options, SL("prefix"), 0))) {
		ZEPHIR_INIT_NVAR(&prefix);
		ZVAL_STRING(&prefix, "");
	}
	if (UNEXPECTED(Z_TYPE_P(&prefix) != IS_STRING)) {
		ZEPHIR_THROW_EXCEPTION_DEBUG_STR(phalcon_mvc_view_engine_volt_exception_ce, "'prefix' must be a string", "phalcon/Mvc/View/Engine/Volt/Compiler.zep", 216);
		return;
	}
	ZEPHIR_OBS_VAR(&compiledPath);
	if (!(zephir_array_isset_string_fetch(&compiledPath, &options, SL("path"), 0))) {
		ZEPHIR_OBS_NVAR(&compiledPath);
		if (zephir_array_isset_string_fetch(&compiledPath, &options, SL("compiledPath"), 0)) {
			ZEPHIR_INIT_VAR(&_3$$10);
			ZVAL_STRING(&_3$$10, "The 'compiledPath' option is deprecated. Use 'path' instead.");
			ZVAL_LONG(&_4$$10, 16384);
			ZEPHIR_CALL_FUNCTION(NULL, "trigger_error", NULL, 7, &_3$$10, &_4$$10);
			zephir_check_call_status();
		} else {
			ZEPHIR_INIT_NVAR(&compiledPath);
			ZVAL_STRING(&compiledPath, "");
		}
	}
	ZEPHIR_OBS_VAR(&compiledSeparator);
	if (!(zephir_array_isset_string_fetch(&compiledSeparator, &options, SL("separator"), 0))) {
		ZEPHIR_OBS_NVAR(&compiledSeparator);
		if (zephir_array_isset_string_fetch(&compiledSeparator, &options, SL("compiledSeparator"), 0)) {
			ZEPHIR_INIT_VAR(&_5$$13);
			ZVAL_STRING(&_5$$13, "The 'compiledSeparator' option is deprecated. Use 'separator' instead.");
			ZVAL_LONG(&_6$$13, 16384);
			ZEPHIR_CALL_FUNCTION(NULL, "trigger_error", NULL, 7, &_5$$13, &_6$$13);
			zephir_check_call_status();
		} else {
			ZEPHIR_INIT_NVAR(&compiledSeparator);
			ZVAL_STRING(&compiledSeparator, "%%");
		}
	}
	if (UNEXPECTED(Z_TYPE_P(&compiledSeparator) != IS_STRING)) {
		ZEPHIR_THROW_EXCEPTION_DEBUG_STR(phalcon_mvc_view_engine_volt_exception_ce, "'separator' must be a string", "phalcon/Mvc/View/Engine/Volt/Compiler.zep", 249);
		return;
	}
	ZEPHIR_OBS_VAR(&compiledExtension);
	if (!(zephir_array_isset_string_fetch(&compiledExtension, &options, SL("extension"), 0))) {
		ZEPHIR_OBS_NVAR(&compiledExtension);
		if (zephir_array_isset_string_fetch(&compiledExtension, &options, SL("compiledExtension"), 0)) {
			ZEPHIR_INIT_VAR(&_7$$17);
			ZVAL_STRING(&_7$$17, "The 'compiledExtension' option is deprecated. Use 'extension' instead.");
			ZVAL_LONG(&_8$$17, 16384);
			ZEPHIR_CALL_FUNCTION(NULL, "trigger_error", NULL, 7, &_7$$17, &_8$$17);
			zephir_check_call_status();
		} else {
			ZEPHIR_INIT_NVAR(&compiledExtension);
			ZVAL_STRING(&compiledExtension, ".php");
		}
	}
	if (UNEXPECTED(Z_TYPE_P(&compiledExtension) != IS_STRING)) {
		ZEPHIR_THROW_EXCEPTION_DEBUG_STR(phalcon_mvc_view_engine_volt_exception_ce, "'extension' must be a string", "phalcon/Mvc/View/Engine/Volt/Compiler.zep", 267);
		return;
	}
	ZEPHIR_OBS_VAR(&stat);
	if (!(zephir_array_isset_string_fetch(&stat, &options, SL("stat"), 0))) {
		ZEPHIR_INIT_NVAR(&stat);
		ZVAL_BOOL(&stat, 1);
	}
	_9 = Z_TYPE_P(&compiledPath) == IS_OBJECT;
	if (_9) {
		_9 = zephir_instance_of_ev(&compiledPath, zend_ce_closure);
	}
	if (Z_TYPE_P(&compiledPath) == IS_STRING) {
		if (!(ZEPHIR_IS_EMPTY(&compiledPath))) {
<<<<<<< HEAD
			ZEPHIR_CALL_FUNCTION(&_10$$22, "realpath", NULL, 91, &templatePath);
=======
			ZEPHIR_CALL_FUNCTION(&_10$$22, "realpath", NULL, 92, &templatePath);
>>>>>>> f2a65a3d
			zephir_check_call_status();
			ZEPHIR_INIT_VAR(&templateSepPath);
			zephir_prepare_virtual_path(&templateSepPath, &_10$$22, &compiledSeparator);
		} else {
			ZEPHIR_CPY_WRT(&templateSepPath, &templatePath);
		}
		ZEPHIR_INIT_VAR(&compiledTemplatePath);
		if (extendsMode) {
			ZEPHIR_CONCAT_VVVVSVV(&compiledTemplatePath, &compiledPath, &prefix, &templateSepPath, &compiledSeparator, "e", &compiledSeparator, &compiledExtension);
		} else {
			ZEPHIR_CONCAT_VVVV(&compiledTemplatePath, &compiledPath, &prefix, &templateSepPath, &compiledExtension);
		}
	} else if (_9) {
		ZEPHIR_INIT_VAR(&_11$$26);
		zephir_create_array(&_11$$26, 3, 0);
		zephir_array_fast_append(&_11$$26, &templatePath);
		zephir_array_fast_append(&_11$$26, &options);
		ZEPHIR_INIT_VAR(&_12$$26);
		ZVAL_BOOL(&_12$$26, extendsMode);
		zephir_array_fast_append(&_11$$26, &_12$$26);
		ZEPHIR_INIT_NVAR(&compiledTemplatePath);
		ZEPHIR_CALL_USER_FUNC_ARRAY(&compiledTemplatePath, &compiledPath, &_11$$26);
		zephir_check_call_status();
		if (UNEXPECTED(Z_TYPE_P(&compiledTemplatePath) != IS_STRING)) {
			ZEPHIR_THROW_EXCEPTION_DEBUG_STR(phalcon_mvc_view_engine_volt_exception_ce, "'path' closure didn't return a valid string", "phalcon/Mvc/View/Engine/Volt/Compiler.zep", 321);
			return;
		}
	} else {
		ZEPHIR_THROW_EXCEPTION_DEBUG_STR(phalcon_mvc_view_engine_volt_exception_ce, "'path' must be a string or a closure", "phalcon/Mvc/View/Engine/Volt/Compiler.zep", 326);
		return;
	}
	_13 = !((zephir_file_exists(&compiledTemplatePath) == SUCCESS));
	if (!(_13)) {
		_13 = zephir_is_true(&compileAlways);
	}
	if (_13) {
		if (extendsMode) {
			ZVAL_BOOL(&_14$$29, 1);
		} else {
			ZVAL_BOOL(&_14$$29, 0);
		}
		ZEPHIR_CALL_METHOD(&compilation, this_ptr, "compilefile", NULL, 0, &templatePath, &compiledTemplatePath, &_14$$29);
		zephir_check_call_status();
	} else {
		if (ZEPHIR_IS_TRUE_IDENTICAL(&stat)) {
			ZEPHIR_INIT_VAR(&_15$$31);
			if (zephir_compare_mtime(&templatePath, &compiledTemplatePath)) {
				if (extendsMode) {
					ZVAL_BOOL(&_16$$32, 1);
				} else {
					ZVAL_BOOL(&_16$$32, 0);
				}
				ZEPHIR_CALL_METHOD(&compilation, this_ptr, "compilefile", NULL, 0, &templatePath, &compiledTemplatePath, &_16$$32);
				zephir_check_call_status();
			} else {
				if (extendsMode) {
					ZEPHIR_INIT_VAR(&blocksCode);
					zephir_file_get_contents(&blocksCode, &compiledTemplatePath);
					if (UNEXPECTED(ZEPHIR_IS_FALSE_IDENTICAL(&blocksCode))) {
						ZEPHIR_INIT_VAR(&_17$$35);
						object_init_ex(&_17$$35, phalcon_mvc_view_engine_volt_exception_ce);
						ZEPHIR_INIT_VAR(&_18$$35);
						ZEPHIR_CONCAT_SVS(&_18$$35, "Extends compilation file ", &compiledTemplatePath, " could not be opened");
						ZEPHIR_CALL_METHOD(NULL, &_17$$35, "__construct", NULL, 0, &_18$$35);
						zephir_check_call_status();
						zephir_throw_exception_debug(&_17$$35, "phalcon/Mvc/View/Engine/Volt/Compiler.zep", 365);
						ZEPHIR_MM_RESTORE();
						return;
					}
					if (zephir_is_true(&blocksCode)) {
						ZEPHIR_CALL_FUNCTION(&compilation, "unserialize", NULL, 15, &blocksCode);
						zephir_check_call_status();
					} else {
						ZEPHIR_INIT_NVAR(&compilation);
						array_init(&compilation);
					}
				}
			}
		}
	}
	zephir_update_property_zval(this_ptr, SL("compiledTemplatePath"), &compiledTemplatePath);
	RETURN_CCTOR(&compilation);

}

/**
 * Compiles a "autoescape" statement returning PHP code
 */
PHP_METHOD(Phalcon_Mvc_View_Engine_Volt_Compiler, compileAutoEscape) {

	zephir_method_globals *ZEPHIR_METHOD_GLOBALS_PTR = NULL;
	zend_long ZEPHIR_LAST_CALL_STATUS;
	zend_bool extendsMode;
	zval *statement_param = NULL, *extendsMode_param = NULL, autoescape, oldAutoescape, compilation, _0, _1;
	zval statement;
	zval *this_ptr = getThis();

	ZVAL_UNDEF(&statement);
	ZVAL_UNDEF(&autoescape);
	ZVAL_UNDEF(&oldAutoescape);
	ZVAL_UNDEF(&compilation);
	ZVAL_UNDEF(&_0);
	ZVAL_UNDEF(&_1);

	ZEPHIR_MM_GROW();
	zephir_fetch_params(1, 2, 0, &statement_param, &extendsMode_param);

	ZEPHIR_OBS_COPY_OR_DUP(&statement, statement_param);
	extendsMode = zephir_get_boolval(extendsMode_param);


	ZEPHIR_OBS_VAR(&autoescape);
	if (UNEXPECTED(!(zephir_array_isset_string_fetch(&autoescape, &statement, SL("enable"), 0)))) {
		ZEPHIR_THROW_EXCEPTION_DEBUG_STR(phalcon_mvc_view_engine_volt_exception_ce, "Corrupted statement", "phalcon/Mvc/View/Engine/Volt/Compiler.zep", 397);
		return;
	}
	ZEPHIR_OBS_VAR(&oldAutoescape);
	zephir_read_property(&oldAutoescape, this_ptr, SL("autoescape"), PH_NOISY_CC);
	zephir_update_property_zval(this_ptr, SL("autoescape"), &autoescape);
	zephir_array_fetch_string(&_0, &statement, SL("block_statements"), PH_NOISY | PH_READONLY, "phalcon/Mvc/View/Engine/Volt/Compiler.zep", 407);
	if (extendsMode) {
		ZVAL_BOOL(&_1, 1);
	} else {
		ZVAL_BOOL(&_1, 0);
	}
	ZEPHIR_CALL_METHOD(&compilation, this_ptr, "statementlist", NULL, 0, &_0, &_1);
	zephir_check_call_status();
	zephir_update_property_zval(this_ptr, SL("autoescape"), &oldAutoescape);
	RETURN_CCTOR(&compilation);

}

/**
 * Compiles a "cache" statement returning PHP code
 */
PHP_METHOD(Phalcon_Mvc_View_Engine_Volt_Compiler, compileCache) {

	zval compilation;
	zephir_method_globals *ZEPHIR_METHOD_GLOBALS_PTR = NULL;
	zend_long ZEPHIR_LAST_CALL_STATUS;
	zend_bool extendsMode;
	zval *statement_param = NULL, *extendsMode_param = NULL, expr, exprCode, lifetime, _2, _3, _11, _12, _13, _14, _0$$3, _1$$3, _4$$4, _5$$4, _6$$5, _7$$5, _8$$6, _9$$6, _10$$7, _15$$8, _20$$8, _16$$9, _17$$9, _18$$10, _19$$10, _21$$11;
	zval statement;
	zval *this_ptr = getThis();

	ZVAL_UNDEF(&statement);
	ZVAL_UNDEF(&expr);
	ZVAL_UNDEF(&exprCode);
	ZVAL_UNDEF(&lifetime);
	ZVAL_UNDEF(&_2);
	ZVAL_UNDEF(&_3);
	ZVAL_UNDEF(&_11);
	ZVAL_UNDEF(&_12);
	ZVAL_UNDEF(&_13);
	ZVAL_UNDEF(&_14);
	ZVAL_UNDEF(&_0$$3);
	ZVAL_UNDEF(&_1$$3);
	ZVAL_UNDEF(&_4$$4);
	ZVAL_UNDEF(&_5$$4);
	ZVAL_UNDEF(&_6$$5);
	ZVAL_UNDEF(&_7$$5);
	ZVAL_UNDEF(&_8$$6);
	ZVAL_UNDEF(&_9$$6);
	ZVAL_UNDEF(&_10$$7);
	ZVAL_UNDEF(&_15$$8);
	ZVAL_UNDEF(&_20$$8);
	ZVAL_UNDEF(&_16$$9);
	ZVAL_UNDEF(&_17$$9);
	ZVAL_UNDEF(&_18$$10);
	ZVAL_UNDEF(&_19$$10);
	ZVAL_UNDEF(&_21$$11);
	ZVAL_UNDEF(&compilation);

	ZEPHIR_MM_GROW();
	zephir_fetch_params(1, 1, 1, &statement_param, &extendsMode_param);

	ZEPHIR_OBS_COPY_OR_DUP(&statement, statement_param);
	if (!extendsMode_param) {
		extendsMode = 0;
	} else {
		extendsMode = zephir_get_boolval(extendsMode_param);
	}


	ZEPHIR_OBS_VAR(&expr);
	if (UNEXPECTED(!(zephir_array_isset_string_fetch(&expr, &statement, SL("expr"), 0)))) {
		ZEPHIR_INIT_VAR(&_0$$3);
		object_init_ex(&_0$$3, phalcon_mvc_view_engine_volt_exception_ce);
		ZEPHIR_INIT_VAR(&_1$$3);
		ZVAL_STRING(&_1$$3, "Corrupt statement");
		ZEPHIR_CALL_METHOD(NULL, &_0$$3, "__construct", NULL, 0, &_1$$3, &statement);
		zephir_check_call_status();
		zephir_throw_exception_debug(&_0$$3, "phalcon/Mvc/View/Engine/Volt/Compiler.zep", 430);
		ZEPHIR_MM_RESTORE();
		return;
	}
	ZEPHIR_CALL_METHOD(&exprCode, this_ptr, "expression", NULL, 0, &expr);
	zephir_check_call_status();
	ZEPHIR_CALL_METHOD(&_2, this_ptr, "expression", NULL, 0, &expr);
	zephir_check_call_status();
	ZEPHIR_INIT_VAR(&_3);
	ZEPHIR_CONCAT_SVS(&_3, "<?php $_cache[", &_2, "] = $this->di->get('viewCache'); ");
	zephir_get_strval(&compilation, &_3);
	ZEPHIR_OBS_VAR(&lifetime);
	if (zephir_array_isset_string_fetch(&lifetime, &statement, SL("lifetime"), 0)) {
		ZEPHIR_INIT_VAR(&_4$$4);
		ZEPHIR_CONCAT_SVS(&_4$$4, "$_cacheKey[", &exprCode, "]");
		zephir_concat_self(&compilation, &_4$$4);
		zephir_array_fetch_string(&_5$$4, &lifetime, SL("type"), PH_NOISY | PH_READONLY, "phalcon/Mvc/View/Engine/Volt/Compiler.zep", 443);
		if (ZEPHIR_IS_LONG(&_5$$4, 265)) {
			zephir_array_fetch_string(&_6$$5, &lifetime, SL("value"), PH_NOISY | PH_READONLY, "phalcon/Mvc/View/Engine/Volt/Compiler.zep", 444);
			ZEPHIR_INIT_VAR(&_7$$5);
			ZEPHIR_CONCAT_SVSVSVS(&_7$$5, " = $_cache[", &exprCode, "]->start(", &exprCode, ", $", &_6$$5, "); ");
			zephir_concat_self(&compilation, &_7$$5);
		} else {
			zephir_array_fetch_string(&_8$$6, &lifetime, SL("value"), PH_NOISY | PH_READONLY, "phalcon/Mvc/View/Engine/Volt/Compiler.zep", 446);
			ZEPHIR_INIT_VAR(&_9$$6);
			ZEPHIR_CONCAT_SVSVSVS(&_9$$6, " = $_cache[", &exprCode, "]->start(", &exprCode, ", ", &_8$$6, "); ");
			zephir_concat_self(&compilation, &_9$$6);
		}
	} else {
		ZEPHIR_INIT_VAR(&_10$$7);
		ZEPHIR_CONCAT_SVSVSVS(&_10$$7, "$_cacheKey[", &exprCode, "] = $_cache[", &exprCode, "]->start(", &exprCode, "); ");
		zephir_concat_self(&compilation, &_10$$7);
	}
	ZEPHIR_INIT_VAR(&_11);
	ZEPHIR_CONCAT_SVS(&_11, "if ($_cacheKey[", &exprCode, "] === null) { ?>");
	zephir_concat_self(&compilation, &_11);
	zephir_array_fetch_string(&_13, &statement, SL("block_statements"), PH_NOISY | PH_READONLY, "phalcon/Mvc/View/Engine/Volt/Compiler.zep", 458);
	if (extendsMode) {
		ZVAL_BOOL(&_14, 1);
	} else {
		ZVAL_BOOL(&_14, 0);
	}
	ZEPHIR_CALL_METHOD(&_12, this_ptr, "statementlist", NULL, 0, &_13, &_14);
	zephir_check_call_status();
	zephir_concat_self(&compilation, &_12);
	ZEPHIR_OBS_NVAR(&lifetime);
	if (zephir_array_isset_string_fetch(&lifetime, &statement, SL("lifetime"), 0)) {
		zephir_array_fetch_string(&_15$$8, &lifetime, SL("type"), PH_NOISY | PH_READONLY, "phalcon/Mvc/View/Engine/Volt/Compiler.zep", 466);
		if (ZEPHIR_IS_LONG(&_15$$8, 265)) {
			zephir_array_fetch_string(&_16$$9, &lifetime, SL("value"), PH_NOISY | PH_READONLY, "phalcon/Mvc/View/Engine/Volt/Compiler.zep", 467);
			ZEPHIR_INIT_VAR(&_17$$9);
			ZEPHIR_CONCAT_SVSVSVS(&_17$$9, "<?php $_cache[", &exprCode, "]->save(", &exprCode, ", null, $", &_16$$9, "); ");
			zephir_concat_self(&compilation, &_17$$9);
		} else {
			zephir_array_fetch_string(&_18$$10, &lifetime, SL("value"), PH_NOISY | PH_READONLY, "phalcon/Mvc/View/Engine/Volt/Compiler.zep", 469);
			ZEPHIR_INIT_VAR(&_19$$10);
			ZEPHIR_CONCAT_SVSVSVS(&_19$$10, "<?php $_cache[", &exprCode, "]->save(", &exprCode, ", null, ", &_18$$10, "); ");
			zephir_concat_self(&compilation, &_19$$10);
		}
		ZEPHIR_INIT_VAR(&_20$$8);
		ZEPHIR_CONCAT_SVS(&_20$$8, "} else { echo $_cacheKey[", &exprCode, "]; } ?>");
		zephir_concat_self(&compilation, &_20$$8);
	} else {
		ZEPHIR_INIT_VAR(&_21$$11);
		ZEPHIR_CONCAT_SVSVSVS(&_21$$11, "<?php $_cache[", &exprCode, "]->save(", &exprCode, "); } else { echo $_cacheKey[", &exprCode, "]; } ?>");
		zephir_concat_self(&compilation, &_21$$11);
	}
	RETURN_CTOR(&compilation);

}

/**
 * Compiles calls to macros
 */
PHP_METHOD(Phalcon_Mvc_View_Engine_Volt_Compiler, compileCall) {

	zephir_method_globals *ZEPHIR_METHOD_GLOBALS_PTR = NULL;
	zend_bool extendsMode;
	zval *statement_param = NULL, *extendsMode_param = NULL;
	zval statement;
	zval *this_ptr = getThis();

	ZVAL_UNDEF(&statement);

	ZEPHIR_MM_GROW();
	zephir_fetch_params(1, 2, 0, &statement_param, &extendsMode_param);

	ZEPHIR_OBS_COPY_OR_DUP(&statement, statement_param);
	extendsMode = zephir_get_boolval(extendsMode_param);



}

/**
 * Compiles a "case"/"default" clause returning PHP code
 */
PHP_METHOD(Phalcon_Mvc_View_Engine_Volt_Compiler, compileCase) {

	zephir_method_globals *ZEPHIR_METHOD_GLOBALS_PTR = NULL;
	zend_long ZEPHIR_LAST_CALL_STATUS;
	zend_bool caseClause;
	zval *statement_param = NULL, *caseClause_param = NULL, expr, _2, _0$$4, _1$$4;
	zval statement;
	zval *this_ptr = getThis();

	ZVAL_UNDEF(&statement);
	ZVAL_UNDEF(&expr);
	ZVAL_UNDEF(&_2);
	ZVAL_UNDEF(&_0$$4);
	ZVAL_UNDEF(&_1$$4);

	ZEPHIR_MM_GROW();
	zephir_fetch_params(1, 1, 1, &statement_param, &caseClause_param);

	ZEPHIR_OBS_COPY_OR_DUP(&statement, statement_param);
	if (!caseClause_param) {
		caseClause = 1;
	} else {
		caseClause = zephir_get_boolval(caseClause_param);
	}


	if (UNEXPECTED(caseClause == 0)) {
		RETURN_MM_STRING("<?php default: ?>");
	}
	ZEPHIR_OBS_VAR(&expr);
	if (UNEXPECTED(!(zephir_array_isset_string_fetch(&expr, &statement, SL("expr"), 0)))) {
		ZEPHIR_INIT_VAR(&_0$$4);
		object_init_ex(&_0$$4, phalcon_mvc_view_engine_volt_exception_ce);
		ZEPHIR_INIT_VAR(&_1$$4);
		ZVAL_STRING(&_1$$4, "Corrupt statement");
		ZEPHIR_CALL_METHOD(NULL, &_0$$4, "__construct", NULL, 0, &_1$$4, &statement);
		zephir_check_call_status();
		zephir_throw_exception_debug(&_0$$4, "phalcon/Mvc/View/Engine/Volt/Compiler.zep", 506);
		ZEPHIR_MM_RESTORE();
		return;
	}
	ZEPHIR_CALL_METHOD(&_2, this_ptr, "expression", NULL, 0, &expr);
	zephir_check_call_status();
	ZEPHIR_CONCAT_SVS(return_value, "<?php case ", &_2, ": ?>");
	RETURN_MM();

}

/**
 * Compiles a "do" statement returning PHP code
 */
PHP_METHOD(Phalcon_Mvc_View_Engine_Volt_Compiler, compileDo) {

	zephir_method_globals *ZEPHIR_METHOD_GLOBALS_PTR = NULL;
	zend_long ZEPHIR_LAST_CALL_STATUS;
	zval *statement_param = NULL, expr, _0;
	zval statement;
	zval *this_ptr = getThis();

	ZVAL_UNDEF(&statement);
	ZVAL_UNDEF(&expr);
	ZVAL_UNDEF(&_0);

	ZEPHIR_MM_GROW();
	zephir_fetch_params(1, 1, 0, &statement_param);

	ZEPHIR_OBS_COPY_OR_DUP(&statement, statement_param);


	ZEPHIR_OBS_VAR(&expr);
	if (UNEXPECTED(!(zephir_array_isset_string_fetch(&expr, &statement, SL("expr"), 0)))) {
		ZEPHIR_THROW_EXCEPTION_DEBUG_STR(phalcon_mvc_view_engine_volt_exception_ce, "Corrupted statement", "phalcon/Mvc/View/Engine/Volt/Compiler.zep", 526);
		return;
	}
	ZEPHIR_CALL_METHOD(&_0, this_ptr, "expression", NULL, 0, &expr);
	zephir_check_call_status();
	ZEPHIR_CONCAT_SVS(return_value, "<?php ", &_0, "; ?>");
	RETURN_MM();

}

/**
 * Compiles a {% raw %}`{{` `}}`{% endraw %} statement returning PHP code
 */
PHP_METHOD(Phalcon_Mvc_View_Engine_Volt_Compiler, compileEcho) {

	zephir_method_globals *ZEPHIR_METHOD_GLOBALS_PTR = NULL;
	zend_long ZEPHIR_LAST_CALL_STATUS;
	zval *statement_param = NULL, expr, exprCode, name, _2, _5, _0$$3, _1$$3, _3$$4, _4$$5;
	zval statement;
	zval *this_ptr = getThis();

	ZVAL_UNDEF(&statement);
	ZVAL_UNDEF(&expr);
	ZVAL_UNDEF(&exprCode);
	ZVAL_UNDEF(&name);
	ZVAL_UNDEF(&_2);
	ZVAL_UNDEF(&_5);
	ZVAL_UNDEF(&_0$$3);
	ZVAL_UNDEF(&_1$$3);
	ZVAL_UNDEF(&_3$$4);
	ZVAL_UNDEF(&_4$$5);

	ZEPHIR_MM_GROW();
	zephir_fetch_params(1, 1, 0, &statement_param);

	ZEPHIR_OBS_COPY_OR_DUP(&statement, statement_param);


	ZEPHIR_OBS_VAR(&expr);
	if (UNEXPECTED(!(zephir_array_isset_string_fetch(&expr, &statement, SL("expr"), 0)))) {
		ZEPHIR_INIT_VAR(&_0$$3);
		object_init_ex(&_0$$3, phalcon_mvc_view_engine_volt_exception_ce);
		ZEPHIR_INIT_VAR(&_1$$3);
		ZVAL_STRING(&_1$$3, "Corrupt statement");
		ZEPHIR_CALL_METHOD(NULL, &_0$$3, "__construct", NULL, 0, &_1$$3, &statement);
		zephir_check_call_status();
		zephir_throw_exception_debug(&_0$$3, "phalcon/Mvc/View/Engine/Volt/Compiler.zep", 546);
		ZEPHIR_MM_RESTORE();
		return;
	}
	ZEPHIR_CALL_METHOD(&exprCode, this_ptr, "expression", NULL, 0, &expr);
	zephir_check_call_status();
	zephir_array_fetch_string(&_2, &expr, SL("type"), PH_NOISY | PH_READONLY, "phalcon/Mvc/View/Engine/Volt/Compiler.zep", 554);
	if (ZEPHIR_IS_LONG(&_2, 350)) {
		zephir_array_fetch_string(&name, &expr, SL("name"), PH_NOISY | PH_READONLY, "phalcon/Mvc/View/Engine/Volt/Compiler.zep", 555);
		zephir_array_fetch_string(&_3$$4, &name, SL("type"), PH_NOISY | PH_READONLY, "phalcon/Mvc/View/Engine/Volt/Compiler.zep", 557);
		if (ZEPHIR_IS_LONG(&_3$$4, 265)) {
			zephir_array_fetch_string(&_4$$5, &name, SL("value"), PH_NOISY | PH_READONLY, "phalcon/Mvc/View/Engine/Volt/Compiler.zep", 562);
			if (ZEPHIR_IS_STRING(&_4$$5, "super")) {
				RETURN_CCTOR(&exprCode);
			}
		}
	}
	zephir_read_property(&_5, this_ptr, SL("autoescape"), PH_NOISY_CC | PH_READONLY);
	if (zephir_is_true(&_5)) {
		ZEPHIR_CONCAT_SVS(return_value, "<?= $this->escaper->escapeHtml(", &exprCode, ") ?>");
		RETURN_MM();
	}
	ZEPHIR_CONCAT_SVS(return_value, "<?= ", &exprCode, " ?>");
	RETURN_MM();

}

/**
 * Compiles a "elseif" statement returning PHP code
 */
PHP_METHOD(Phalcon_Mvc_View_Engine_Volt_Compiler, compileElseIf) {

	zephir_method_globals *ZEPHIR_METHOD_GLOBALS_PTR = NULL;
	zend_long ZEPHIR_LAST_CALL_STATUS;
	zval *statement_param = NULL, expr, _2, _0$$3, _1$$3;
	zval statement;
	zval *this_ptr = getThis();

	ZVAL_UNDEF(&statement);
	ZVAL_UNDEF(&expr);
	ZVAL_UNDEF(&_2);
	ZVAL_UNDEF(&_0$$3);
	ZVAL_UNDEF(&_1$$3);

	ZEPHIR_MM_GROW();
	zephir_fetch_params(1, 1, 0, &statement_param);

	ZEPHIR_OBS_COPY_OR_DUP(&statement, statement_param);


	ZEPHIR_OBS_VAR(&expr);
	if (UNEXPECTED(!(zephir_array_isset_string_fetch(&expr, &statement, SL("expr"), 0)))) {
		ZEPHIR_INIT_VAR(&_0$$3);
		object_init_ex(&_0$$3, phalcon_mvc_view_engine_volt_exception_ce);
		ZEPHIR_INIT_VAR(&_1$$3);
		ZVAL_STRING(&_1$$3, "Corrupt statement");
		ZEPHIR_CALL_METHOD(NULL, &_0$$3, "__construct", NULL, 0, &_1$$3, &statement);
		zephir_check_call_status();
		zephir_throw_exception_debug(&_0$$3, "phalcon/Mvc/View/Engine/Volt/Compiler.zep", 589);
		ZEPHIR_MM_RESTORE();
		return;
	}
	ZEPHIR_CALL_METHOD(&_2, this_ptr, "expression", NULL, 0, &expr);
	zephir_check_call_status();
	ZEPHIR_CONCAT_SVS(return_value, "<?php } elseif (", &_2, ") { ?>");
	RETURN_MM();

}

/**
 * Compiles a template into a file forcing the destination path
 *
 *```php
 * $compiler->compileFile(
 *     "views/layouts/main.volt",
 *     "views/layouts/main.volt.php"
 * );
 *```
 *
 * @return string|array
 */
PHP_METHOD(Phalcon_Mvc_View_Engine_Volt_Compiler, compileFile) {

	zephir_method_globals *ZEPHIR_METHOD_GLOBALS_PTR = NULL;
	zend_long ZEPHIR_LAST_CALL_STATUS;
	zend_bool extendsMode;
	zval *path_param = NULL, *compiledPath_param = NULL, *extendsMode_param = NULL, viewCode, compilation, finalCompilation, _4, _5, _0$$4, _2$$5;
	zval path, compiledPath, _1$$4, _3$$5;
	zval *this_ptr = getThis();

	ZVAL_UNDEF(&path);
	ZVAL_UNDEF(&compiledPath);
	ZVAL_UNDEF(&_1$$4);
	ZVAL_UNDEF(&_3$$5);
	ZVAL_UNDEF(&viewCode);
	ZVAL_UNDEF(&compilation);
	ZVAL_UNDEF(&finalCompilation);
	ZVAL_UNDEF(&_4);
	ZVAL_UNDEF(&_5);
	ZVAL_UNDEF(&_0$$4);
	ZVAL_UNDEF(&_2$$5);

	ZEPHIR_MM_GROW();
	zephir_fetch_params(1, 2, 1, &path_param, &compiledPath_param, &extendsMode_param);

	if (UNEXPECTED(Z_TYPE_P(path_param) != IS_STRING && Z_TYPE_P(path_param) != IS_NULL)) {
		zephir_throw_exception_string(spl_ce_InvalidArgumentException, SL("Parameter 'path' must be of the type string"));
		RETURN_MM_NULL();
	}
	if (EXPECTED(Z_TYPE_P(path_param) == IS_STRING)) {
		zephir_get_strval(&path, path_param);
	} else {
		ZEPHIR_INIT_VAR(&path);
		ZVAL_EMPTY_STRING(&path);
	}
	if (UNEXPECTED(Z_TYPE_P(compiledPath_param) != IS_STRING && Z_TYPE_P(compiledPath_param) != IS_NULL)) {
		zephir_throw_exception_string(spl_ce_InvalidArgumentException, SL("Parameter 'compiledPath' must be of the type string"));
		RETURN_MM_NULL();
	}
	if (EXPECTED(Z_TYPE_P(compiledPath_param) == IS_STRING)) {
		zephir_get_strval(&compiledPath, compiledPath_param);
	} else {
		ZEPHIR_INIT_VAR(&compiledPath);
		ZVAL_EMPTY_STRING(&compiledPath);
	}
	if (!extendsMode_param) {
		extendsMode = 0;
	} else {
		extendsMode = zephir_get_boolval(extendsMode_param);
	}


	if (UNEXPECTED(ZEPHIR_IS_EQUAL(&path, &compiledPath))) {
		ZEPHIR_THROW_EXCEPTION_DEBUG_STR(phalcon_mvc_view_engine_volt_exception_ce, "Template path and compilation template path cannot be the same", "phalcon/Mvc/View/Engine/Volt/Compiler.zep", 617);
		return;
	}
	if (UNEXPECTED(!((zephir_file_exists(&path) == SUCCESS)))) {
		ZEPHIR_INIT_VAR(&_0$$4);
		object_init_ex(&_0$$4, phalcon_mvc_view_engine_volt_exception_ce);
		ZEPHIR_INIT_VAR(&_1$$4);
		ZEPHIR_CONCAT_SVS(&_1$$4, "Template file ", &path, " does not exist");
		ZEPHIR_CALL_METHOD(NULL, &_0$$4, "__construct", NULL, 0, &_1$$4);
		zephir_check_call_status();
		zephir_throw_exception_debug(&_0$$4, "phalcon/Mvc/View/Engine/Volt/Compiler.zep", 624);
		ZEPHIR_MM_RESTORE();
		return;
	}
	ZEPHIR_INIT_VAR(&viewCode);
	zephir_file_get_contents(&viewCode, &path);
	if (UNEXPECTED(ZEPHIR_IS_FALSE_IDENTICAL(&viewCode))) {
		ZEPHIR_INIT_VAR(&_2$$5);
		object_init_ex(&_2$$5, phalcon_mvc_view_engine_volt_exception_ce);
		ZEPHIR_INIT_VAR(&_3$$5);
		ZEPHIR_CONCAT_SVS(&_3$$5, "Template file ", &path, " could not be opened");
		ZEPHIR_CALL_METHOD(NULL, &_2$$5, "__construct", NULL, 0, &_3$$5);
		zephir_check_call_status();
		zephir_throw_exception_debug(&_2$$5, "phalcon/Mvc/View/Engine/Volt/Compiler.zep", 636);
		ZEPHIR_MM_RESTORE();
		return;
	}
	zephir_update_property_zval(this_ptr, SL("currentPath"), &path);
	if (extendsMode) {
		ZVAL_BOOL(&_4, 1);
	} else {
		ZVAL_BOOL(&_4, 0);
	}
	ZEPHIR_CALL_METHOD(&compilation, this_ptr, "compilesource", NULL, 0, &viewCode, &_4);
	zephir_check_call_status();
	if (Z_TYPE_P(&compilation) == IS_ARRAY) {
		ZEPHIR_CALL_FUNCTION(&finalCompilation, "serialize", NULL, 13, &compilation);
		zephir_check_call_status();
	} else {
		ZEPHIR_CPY_WRT(&finalCompilation, &compilation);
	}
	ZEPHIR_INIT_VAR(&_5);
	zephir_file_put_contents(&_5, &compiledPath, &finalCompilation);
	if (UNEXPECTED(ZEPHIR_IS_FALSE_IDENTICAL(&_5))) {
		ZEPHIR_THROW_EXCEPTION_DEBUG_STR(phalcon_mvc_view_engine_volt_exception_ce, "Volt directory can't be written", "phalcon/Mvc/View/Engine/Volt/Compiler.zep", 657);
		return;
	}
	RETURN_CCTOR(&compilation);

}

/**
 * Compiles a "foreach" intermediate code representation into plain PHP code
 */
PHP_METHOD(Phalcon_Mvc_View_Engine_Volt_Compiler, compileForeach) {

	zval compilation;
	zephir_method_globals *ZEPHIR_METHOD_GLOBALS_PTR = NULL;
	zend_long ZEPHIR_LAST_CALL_STATUS;
	zend_bool extendsMode;
	zval *statement_param = NULL, *extendsMode_param = NULL, prefix, level, prefixLevel, expr, exprCode, bstatement, type, blockStatements, forElse, code, loopContext, iterator, key, ifExpr, variable, _4, *_0$$4, _1$$4, _2$$7, _3$$10, _5$$11, _6$$11, _7$$11, _8$$11, _9$$11, _10$$11, _11$$11, _12$$11, _13$$11, _14$$13, _15$$14, _16$$15, _17$$15, _18$$17, _19$$17, _20$$17, _21$$17, _22$$17, _23$$17, _24$$18, _25$$22;
	zval statement;
	zval *this_ptr = getThis();

	ZVAL_UNDEF(&statement);
	ZVAL_UNDEF(&prefix);
	ZVAL_UNDEF(&level);
	ZVAL_UNDEF(&prefixLevel);
	ZVAL_UNDEF(&expr);
	ZVAL_UNDEF(&exprCode);
	ZVAL_UNDEF(&bstatement);
	ZVAL_UNDEF(&type);
	ZVAL_UNDEF(&blockStatements);
	ZVAL_UNDEF(&forElse);
	ZVAL_UNDEF(&code);
	ZVAL_UNDEF(&loopContext);
	ZVAL_UNDEF(&iterator);
	ZVAL_UNDEF(&key);
	ZVAL_UNDEF(&ifExpr);
	ZVAL_UNDEF(&variable);
	ZVAL_UNDEF(&_4);
	ZVAL_UNDEF(&_1$$4);
	ZVAL_UNDEF(&_2$$7);
	ZVAL_UNDEF(&_3$$10);
	ZVAL_UNDEF(&_5$$11);
	ZVAL_UNDEF(&_6$$11);
	ZVAL_UNDEF(&_7$$11);
	ZVAL_UNDEF(&_8$$11);
	ZVAL_UNDEF(&_9$$11);
	ZVAL_UNDEF(&_10$$11);
	ZVAL_UNDEF(&_11$$11);
	ZVAL_UNDEF(&_12$$11);
	ZVAL_UNDEF(&_13$$11);
	ZVAL_UNDEF(&_14$$13);
	ZVAL_UNDEF(&_15$$14);
	ZVAL_UNDEF(&_16$$15);
	ZVAL_UNDEF(&_17$$15);
	ZVAL_UNDEF(&_18$$17);
	ZVAL_UNDEF(&_19$$17);
	ZVAL_UNDEF(&_20$$17);
	ZVAL_UNDEF(&_21$$17);
	ZVAL_UNDEF(&_22$$17);
	ZVAL_UNDEF(&_23$$17);
	ZVAL_UNDEF(&_24$$18);
	ZVAL_UNDEF(&_25$$22);
	ZVAL_UNDEF(&compilation);

	ZEPHIR_MM_GROW();
	zephir_fetch_params(1, 1, 1, &statement_param, &extendsMode_param);

	ZEPHIR_OBS_COPY_OR_DUP(&statement, statement_param);
	if (!extendsMode_param) {
		extendsMode = 0;
	} else {
		extendsMode = zephir_get_boolval(extendsMode_param);
	}


	if (UNEXPECTED(!(zephir_array_isset_string(&statement, SL("expr"))))) {
		ZEPHIR_THROW_EXCEPTION_DEBUG_STR(phalcon_mvc_view_engine_volt_exception_ce, "Corrupted statement", "phalcon/Mvc/View/Engine/Volt/Compiler.zep", 677);
		return;
	}
	ZEPHIR_INIT_VAR(&compilation);
	ZVAL_STRING(&compilation, "");
	ZEPHIR_INIT_VAR(&forElse);
	ZVAL_NULL(&forElse);
	RETURN_ON_FAILURE(zephir_property_incr(this_ptr, SL("foreachLevel")));
	ZEPHIR_CALL_METHOD(&prefix, this_ptr, "getuniqueprefix", NULL, 0);
	zephir_check_call_status();
	ZEPHIR_OBS_VAR(&level);
	zephir_read_property(&level, this_ptr, SL("foreachLevel"), PH_NOISY_CC);
	ZEPHIR_INIT_VAR(&prefixLevel);
	ZEPHIR_CONCAT_VV(&prefixLevel, &prefix, &level);
	ZEPHIR_OBS_VAR(&expr);
<<<<<<< HEAD
	zephir_array_fetch_string(&expr, &statement, SL("expr"), PH_NOISY, "phalcon/Mvc/View/Engine/Volt/Compiler.zep", 695);
=======
	zephir_array_fetch_string(&expr, &statement, SL("expr"), PH_NOISY, "phalcon/Mvc/View/Engine/Volt/Compiler.zep", 697);
>>>>>>> f2a65a3d
	ZEPHIR_CALL_METHOD(&exprCode, this_ptr, "expression", NULL, 0, &expr);
	zephir_check_call_status();
	ZEPHIR_OBS_VAR(&blockStatements);
	zephir_array_fetch_string(&blockStatements, &statement, SL("block_statements"), PH_NOISY, "phalcon/Mvc/View/Engine/Volt/Compiler.zep", 704);
	ZEPHIR_INIT_NVAR(&forElse);
	ZVAL_BOOL(&forElse, 0);
	if (Z_TYPE_P(&blockStatements) == IS_ARRAY) {
		zephir_is_iterable(&blockStatements, 0, "phalcon/Mvc/View/Engine/Volt/Compiler.zep", 725);
		if (Z_TYPE_P(&blockStatements) == IS_ARRAY) {
			ZEND_HASH_FOREACH_VAL(Z_ARRVAL_P(&blockStatements), _0$$4)
			{
				ZEPHIR_INIT_NVAR(&bstatement);
				ZVAL_COPY(&bstatement, _0$$4);
				ZEPHIR_OBS_NVAR(&type);
				if (!(zephir_array_isset_string_fetch(&type, &bstatement, SL("type"), 0))) {
					break;
				}
				if (ZEPHIR_IS_LONG(&type, 321)) {
					ZEPHIR_INIT_NVAR(&_2$$7);
					ZEPHIR_CONCAT_SVS(&_2$$7, "<?php $", &prefixLevel, "iterated = false; ?>");
					zephir_concat_self(&compilation, &_2$$7);
					ZEPHIR_CPY_WRT(&forElse, &prefixLevel);
					zephir_update_property_array(this_ptr, SL("forElsePointers"), &level, &forElse);
					break;
				}
			} ZEND_HASH_FOREACH_END();
		} else {
			ZEPHIR_CALL_METHOD(NULL, &blockStatements, "rewind", NULL, 0);
			zephir_check_call_status();
			while (1) {
				ZEPHIR_CALL_METHOD(&_1$$4, &blockStatements, "valid", NULL, 0);
				zephir_check_call_status();
				if (!zend_is_true(&_1$$4)) {
					break;
				}
				ZEPHIR_CALL_METHOD(&bstatement, &blockStatements, "current", NULL, 0);
				zephir_check_call_status();
					ZEPHIR_OBS_NVAR(&type);
					if (!(zephir_array_isset_string_fetch(&type, &bstatement, SL("type"), 0))) {
						break;
					}
					if (ZEPHIR_IS_LONG(&type, 321)) {
						ZEPHIR_INIT_NVAR(&_3$$10);
						ZEPHIR_CONCAT_SVS(&_3$$10, "<?php $", &prefixLevel, "iterated = false; ?>");
						zephir_concat_self(&compilation, &_3$$10);
						ZEPHIR_CPY_WRT(&forElse, &prefixLevel);
						zephir_update_property_array(this_ptr, SL("forElsePointers"), &level, &forElse);
						break;
					}
				ZEPHIR_CALL_METHOD(NULL, &blockStatements, "next", NULL, 0);
				zephir_check_call_status();
			}
		}
		ZEPHIR_INIT_NVAR(&bstatement);
	}
	if (extendsMode) {
		ZVAL_BOOL(&_4, 1);
	} else {
		ZVAL_BOOL(&_4, 0);
	}
	ZEPHIR_CALL_METHOD(&code, this_ptr, "statementlist", NULL, 0, &blockStatements, &_4);
	zephir_check_call_status();
	ZEPHIR_OBS_VAR(&loopContext);
	zephir_read_property(&loopContext, this_ptr, SL("loopPointers"), PH_NOISY_CC);
	if (zephir_array_isset(&loopContext, &level)) {
		ZEPHIR_INIT_VAR(&_5$$11);
		ZEPHIR_CONCAT_SVSVS(&_5$$11, "<?php $", &prefixLevel, "iterator = ", &exprCode, "; ");
		zephir_concat_self(&compilation, &_5$$11);
		ZEPHIR_INIT_VAR(&_6$$11);
		ZEPHIR_CONCAT_SVS(&_6$$11, "$", &prefixLevel, "incr = 0; ");
		zephir_concat_self(&compilation, &_6$$11);
		ZEPHIR_INIT_VAR(&_7$$11);
		ZEPHIR_CONCAT_SVS(&_7$$11, "$", &prefixLevel, "loop = new stdClass(); ");
		zephir_concat_self(&compilation, &_7$$11);
		ZEPHIR_INIT_VAR(&_8$$11);
		ZEPHIR_CONCAT_SVSVS(&_8$$11, "$", &prefixLevel, "loop->self = &$", &prefixLevel, "loop; ");
		zephir_concat_self(&compilation, &_8$$11);
		ZEPHIR_INIT_VAR(&_9$$11);
		ZEPHIR_CONCAT_SVSVS(&_9$$11, "$", &prefixLevel, "loop->length = count($", &prefixLevel, "iterator); ");
		zephir_concat_self(&compilation, &_9$$11);
		ZEPHIR_INIT_VAR(&_10$$11);
		ZEPHIR_CONCAT_SVS(&_10$$11, "$", &prefixLevel, "loop->index = 1; ");
		zephir_concat_self(&compilation, &_10$$11);
		ZEPHIR_INIT_VAR(&_11$$11);
		ZEPHIR_CONCAT_SVS(&_11$$11, "$", &prefixLevel, "loop->index0 = 1; ");
		zephir_concat_self(&compilation, &_11$$11);
		ZEPHIR_INIT_VAR(&_12$$11);
		ZEPHIR_CONCAT_SVSVS(&_12$$11, "$", &prefixLevel, "loop->revindex = $", &prefixLevel, "loop->length; ");
		zephir_concat_self(&compilation, &_12$$11);
		ZEPHIR_INIT_VAR(&_13$$11);
		ZEPHIR_CONCAT_SVSVS(&_13$$11, "$", &prefixLevel, "loop->revindex0 = $", &prefixLevel, "loop->length - 1; ?>");
		zephir_concat_self(&compilation, &_13$$11);
		ZEPHIR_INIT_VAR(&iterator);
		ZEPHIR_CONCAT_SVS(&iterator, "$", &prefixLevel, "iterator");
	} else {
		ZEPHIR_CPY_WRT(&iterator, &exprCode);
	}
	ZEPHIR_OBS_VAR(&variable);
	zephir_array_fetch_string(&variable, &statement, SL("variable"), PH_NOISY, "phalcon/Mvc/View/Engine/Volt/Compiler.zep", 756);
	ZEPHIR_OBS_VAR(&key);
	if (zephir_array_isset_string_fetch(&key, &statement, SL("key"), 0)) {
		ZEPHIR_INIT_VAR(&_14$$13);
		ZEPHIR_CONCAT_SVSVSVS(&_14$$13, "<?php foreach (", &iterator, " as $", &key, " => $", &variable, ") { ");
		zephir_concat_self(&compilation, &_14$$13);
	} else {
		ZEPHIR_INIT_VAR(&_15$$14);
		ZEPHIR_CONCAT_SVSVS(&_15$$14, "<?php foreach (", &iterator, " as $", &variable, ") { ");
		zephir_concat_self(&compilation, &_15$$14);
	}
	ZEPHIR_OBS_VAR(&ifExpr);
	if (zephir_array_isset_string_fetch(&ifExpr, &statement, SL("if_expr"), 0)) {
		ZEPHIR_CALL_METHOD(&_16$$15, this_ptr, "expression", NULL, 0, &ifExpr);
		zephir_check_call_status();
		ZEPHIR_INIT_VAR(&_17$$15);
		ZEPHIR_CONCAT_SVS(&_17$$15, "if (", &_16$$15, ") { ?>");
		zephir_concat_self(&compilation, &_17$$15);
	} else {
		zephir_concat_self_str(&compilation, "?>", sizeof("?>") - 1);
	}
	if (zephir_array_isset(&loopContext, &level)) {
		ZEPHIR_INIT_VAR(&_18$$17);
		ZEPHIR_CONCAT_SVSVS(&_18$$17, "<?php $", &prefixLevel, "loop->first = ($", &prefixLevel, "incr == 0); ");
		zephir_concat_self(&compilation, &_18$$17);
		ZEPHIR_INIT_VAR(&_19$$17);
		ZEPHIR_CONCAT_SVSVS(&_19$$17, "$", &prefixLevel, "loop->index = $", &prefixLevel, "incr + 1; ");
		zephir_concat_self(&compilation, &_19$$17);
		ZEPHIR_INIT_VAR(&_20$$17);
		ZEPHIR_CONCAT_SVSVS(&_20$$17, "$", &prefixLevel, "loop->index0 = $", &prefixLevel, "incr; ");
		zephir_concat_self(&compilation, &_20$$17);
		ZEPHIR_INIT_VAR(&_21$$17);
		ZEPHIR_CONCAT_SVSVSVS(&_21$$17, "$", &prefixLevel, "loop->revindex = $", &prefixLevel, "loop->length - $", &prefixLevel, "incr; ");
		zephir_concat_self(&compilation, &_21$$17);
		ZEPHIR_INIT_VAR(&_22$$17);
		ZEPHIR_CONCAT_SVSVSVS(&_22$$17, "$", &prefixLevel, "loop->revindex0 = $", &prefixLevel, "loop->length - ($", &prefixLevel, "incr + 1); ");
		zephir_concat_self(&compilation, &_22$$17);
		ZEPHIR_INIT_VAR(&_23$$17);
		ZEPHIR_CONCAT_SVSVSVS(&_23$$17, "$", &prefixLevel, "loop->last = ($", &prefixLevel, "incr == ($", &prefixLevel, "loop->length - 1)); ?>");
		zephir_concat_self(&compilation, &_23$$17);
	}
	if (Z_TYPE_P(&forElse) == IS_STRING) {
		ZEPHIR_INIT_VAR(&_24$$18);
		ZEPHIR_CONCAT_SVS(&_24$$18, "<?php $", &forElse, "iterated = true; ?>");
		zephir_concat_self(&compilation, &_24$$18);
	}
	zephir_concat_self(&compilation, &code);
	if (zephir_array_isset_string(&statement, SL("if_expr"))) {
		zephir_concat_self_str(&compilation, "<?php } ?>", sizeof("<?php } ?>") - 1);
	}
	if (Z_TYPE_P(&forElse) == IS_STRING) {
		zephir_concat_self_str(&compilation, "<?php } ?>", sizeof("<?php } ?>") - 1);
	} else {
		if (zephir_array_isset(&loopContext, &level)) {
			ZEPHIR_INIT_VAR(&_25$$22);
			ZEPHIR_CONCAT_SVS(&_25$$22, "<?php $", &prefixLevel, "incr++; } ?>");
			zephir_concat_self(&compilation, &_25$$22);
		} else {
			zephir_concat_self_str(&compilation, "<?php } ?>", sizeof("<?php } ?>") - 1);
		}
	}
	RETURN_ON_FAILURE(zephir_property_decr(this_ptr, SL("foreachLevel")));
	RETURN_CTOR(&compilation);

}

/**
 * Generates a 'forelse' PHP code
 */
PHP_METHOD(Phalcon_Mvc_View_Engine_Volt_Compiler, compileForElse) {

	zval level, prefix, _0, _1;
	zval *this_ptr = getThis();

	ZVAL_UNDEF(&level);
	ZVAL_UNDEF(&prefix);
	ZVAL_UNDEF(&_0);
	ZVAL_UNDEF(&_1);


	zephir_read_property(&level, this_ptr, SL("foreachLevel"), PH_NOISY_CC | PH_READONLY);
	zephir_read_property(&_0, this_ptr, SL("forElsePointers"), PH_NOISY_CC | PH_READONLY);
	if (!(zephir_array_isset_fetch(&prefix, &_0, &level, 1))) {
		RETURN_STRING("");
	}
	zephir_read_property(&_1, this_ptr, SL("loopPointers"), PH_NOISY_CC | PH_READONLY);
	if (zephir_array_isset(&_1, &level)) {
		ZEPHIR_CONCAT_SVSVS(return_value, "<?php $", &prefix, "incr++; } if (!$", &prefix, "iterated) { ?>");
		return;
	}
	ZEPHIR_CONCAT_SVS(return_value, "<?php } if (!$", &prefix, "iterated) { ?>");
	return;

}

/**
 * Compiles a 'if' statement returning PHP code
 */
PHP_METHOD(Phalcon_Mvc_View_Engine_Volt_Compiler, compileIf) {

	zval compilation;
	zephir_method_globals *ZEPHIR_METHOD_GLOBALS_PTR = NULL;
	zend_long ZEPHIR_LAST_CALL_STATUS;
	zend_bool extendsMode;
	zval *statement_param = NULL, *extendsMode_param = NULL, blockStatements, expr, _2, _3, _4, _5, _6, _0$$3, _1$$3, _7$$4, _8$$4, _9$$4;
	zval statement;
	zval *this_ptr = getThis();

	ZVAL_UNDEF(&statement);
	ZVAL_UNDEF(&blockStatements);
	ZVAL_UNDEF(&expr);
	ZVAL_UNDEF(&_2);
	ZVAL_UNDEF(&_3);
	ZVAL_UNDEF(&_4);
	ZVAL_UNDEF(&_5);
	ZVAL_UNDEF(&_6);
	ZVAL_UNDEF(&_0$$3);
	ZVAL_UNDEF(&_1$$3);
	ZVAL_UNDEF(&_7$$4);
	ZVAL_UNDEF(&_8$$4);
	ZVAL_UNDEF(&_9$$4);
	ZVAL_UNDEF(&compilation);

	ZEPHIR_MM_GROW();
	zephir_fetch_params(1, 1, 1, &statement_param, &extendsMode_param);

	ZEPHIR_OBS_COPY_OR_DUP(&statement, statement_param);
	if (!extendsMode_param) {
		extendsMode = 0;
	} else {
		extendsMode = zephir_get_boolval(extendsMode_param);
	}


	ZEPHIR_OBS_VAR(&expr);
	if (UNEXPECTED(!(zephir_array_isset_string_fetch(&expr, &statement, SL("expr"), 0)))) {
		ZEPHIR_INIT_VAR(&_0$$3);
		object_init_ex(&_0$$3, phalcon_mvc_view_engine_volt_exception_ce);
		ZEPHIR_INIT_VAR(&_1$$3);
		ZVAL_STRING(&_1$$3, "Corrupt statement");
		ZEPHIR_CALL_METHOD(NULL, &_0$$3, "__construct", NULL, 0, &_1$$3, &statement);
		zephir_check_call_status();
		zephir_throw_exception_debug(&_0$$3, "phalcon/Mvc/View/Engine/Volt/Compiler.zep", 851);
		ZEPHIR_MM_RESTORE();
		return;
	}
	ZEPHIR_CALL_METHOD(&_2, this_ptr, "expression", NULL, 0, &expr);
	zephir_check_call_status();
	zephir_array_fetch_string(&_4, &statement, SL("true_statements"), PH_NOISY | PH_READONLY, "phalcon/Mvc/View/Engine/Volt/Compiler.zep", 857);
	if (extendsMode) {
		ZVAL_BOOL(&_5, 1);
	} else {
		ZVAL_BOOL(&_5, 0);
	}
	ZEPHIR_CALL_METHOD(&_3, this_ptr, "statementlist", NULL, 0, &_4, &_5);
	zephir_check_call_status();
	ZEPHIR_INIT_VAR(&_6);
	ZEPHIR_CONCAT_SVSV(&_6, "<?php if (", &_2, ") { ?>", &_3);
	zephir_get_strval(&compilation, &_6);
	ZEPHIR_OBS_VAR(&blockStatements);
	if (zephir_array_isset_string_fetch(&blockStatements, &statement, SL("false_statements"), 0)) {
		if (extendsMode) {
			ZVAL_BOOL(&_8$$4, 1);
		} else {
			ZVAL_BOOL(&_8$$4, 0);
		}
		ZEPHIR_CALL_METHOD(&_7$$4, this_ptr, "statementlist", NULL, 0, &blockStatements, &_8$$4);
		zephir_check_call_status();
		ZEPHIR_INIT_VAR(&_9$$4);
		ZEPHIR_CONCAT_SV(&_9$$4, "<?php } else { ?>", &_7$$4);
		zephir_concat_self(&compilation, &_9$$4);
	}
	zephir_concat_self_str(&compilation, "<?php } ?>", sizeof("<?php } ?>") - 1);
	RETURN_CTOR(&compilation);

}

/**
 * Compiles a 'include' statement returning PHP code
 */
PHP_METHOD(Phalcon_Mvc_View_Engine_Volt_Compiler, compileInclude) {

	zephir_method_globals *ZEPHIR_METHOD_GLOBALS_PTR = NULL;
	zend_long ZEPHIR_LAST_CALL_STATUS;
	zval *statement_param = NULL, pathExpr, path, subCompiler, finalPath, compilation, params, _0, _3, _1$$5, _2$$6;
	zval statement;
	zval *this_ptr = getThis();

	ZVAL_UNDEF(&statement);
	ZVAL_UNDEF(&pathExpr);
	ZVAL_UNDEF(&path);
	ZVAL_UNDEF(&subCompiler);
	ZVAL_UNDEF(&finalPath);
	ZVAL_UNDEF(&compilation);
	ZVAL_UNDEF(&params);
	ZVAL_UNDEF(&_0);
	ZVAL_UNDEF(&_3);
	ZVAL_UNDEF(&_1$$5);
	ZVAL_UNDEF(&_2$$6);

	ZEPHIR_MM_GROW();
	zephir_fetch_params(1, 1, 0, &statement_param);

	ZEPHIR_OBS_COPY_OR_DUP(&statement, statement_param);


	ZEPHIR_OBS_VAR(&pathExpr);
	if (UNEXPECTED(!(zephir_array_isset_string_fetch(&pathExpr, &statement, SL("path"), 0)))) {
		ZEPHIR_THROW_EXCEPTION_DEBUG_STR(phalcon_mvc_view_engine_volt_exception_ce, "Corrupted statement", "phalcon/Mvc/View/Engine/Volt/Compiler.zep", 886);
		return;
	}
	zephir_array_fetch_string(&_0, &pathExpr, SL("type"), PH_NOISY | PH_READONLY, "phalcon/Mvc/View/Engine/Volt/Compiler.zep", 893);
	if (ZEPHIR_IS_LONG(&_0, 260)) {
		if (!(zephir_array_isset_string(&statement, SL("params")))) {
			ZEPHIR_OBS_VAR(&path);
			zephir_array_fetch_string(&path, &pathExpr, SL("value"), PH_NOISY, "phalcon/Mvc/View/Engine/Volt/Compiler.zep", 902);
			ZEPHIR_CALL_METHOD(&finalPath, this_ptr, "getfinalpath", NULL, 0, &path);
			zephir_check_call_status();
			ZEPHIR_INIT_VAR(&subCompiler);
			if (zephir_clone(&subCompiler, this_ptr) == FAILURE) {
				RETURN_MM();
			}
			ZVAL_BOOL(&_1$$5, 0);
			ZEPHIR_CALL_METHOD(&compilation, &subCompiler, "compile", NULL, 0, &finalPath, &_1$$5);
			zephir_check_call_status();
			if (Z_TYPE_P(&compilation) == IS_NULL) {
				ZEPHIR_CALL_METHOD(&_2$$6, &subCompiler, "getcompiledtemplatepath", NULL, 0);
				zephir_check_call_status();
				ZEPHIR_INIT_NVAR(&compilation);
				zephir_file_get_contents(&compilation, &_2$$6);
			}
			RETURN_CCTOR(&compilation);
		}
	}
	ZEPHIR_CALL_METHOD(&path, this_ptr, "expression", NULL, 0, &pathExpr);
	zephir_check_call_status();
	ZEPHIR_OBS_VAR(&params);
	if (!(zephir_array_isset_string_fetch(&params, &statement, SL("params"), 0))) {
		ZEPHIR_CONCAT_SVS(return_value, "<?php $this->partial(", &path, "); ?>");
		RETURN_MM();
	}
	ZEPHIR_CALL_METHOD(&_3, this_ptr, "expression", NULL, 0, &params);
	zephir_check_call_status();
	ZEPHIR_CONCAT_SVSVS(return_value, "<?php $this->partial(", &path, ", ", &_3, "); ?>");
	RETURN_MM();

}

/**
 * Compiles macros
 */
PHP_METHOD(Phalcon_Mvc_View_Engine_Volt_Compiler, compileMacro) {

	zend_string *_9$$6;
	zend_ulong _8$$6;
	zval code, macroName, _28, _4$$5, _5$$6;
	zephir_method_globals *ZEPHIR_METHOD_GLOBALS_PTR = NULL;
	zephir_fcall_cache_entry *_15 = NULL;
	zend_long ZEPHIR_LAST_CALL_STATUS;
	zend_bool extendsMode;
	zval *statement_param = NULL, *extendsMode_param = NULL, name, defaultValue, parameters, position, parameter, variableName, blockStatements, _0, _3, _1$$4, _2$$4, *_6$$6, _7$$6, _10$$7, _11$$7, _12$$7, _13$$7, _14$$8, _16$$8, _17$$9, _18$$10, _19$$10, _20$$10, _21$$10, _22$$11, _23$$11, _24$$12, _25$$13, _26$$13, _27$$13;
	zval statement;
	zval *this_ptr = getThis();

	ZVAL_UNDEF(&statement);
	ZVAL_UNDEF(&name);
	ZVAL_UNDEF(&defaultValue);
	ZVAL_UNDEF(&parameters);
	ZVAL_UNDEF(&position);
	ZVAL_UNDEF(&parameter);
	ZVAL_UNDEF(&variableName);
	ZVAL_UNDEF(&blockStatements);
	ZVAL_UNDEF(&_0);
	ZVAL_UNDEF(&_3);
	ZVAL_UNDEF(&_1$$4);
	ZVAL_UNDEF(&_2$$4);
	ZVAL_UNDEF(&_7$$6);
	ZVAL_UNDEF(&_10$$7);
	ZVAL_UNDEF(&_11$$7);
	ZVAL_UNDEF(&_12$$7);
	ZVAL_UNDEF(&_13$$7);
	ZVAL_UNDEF(&_14$$8);
	ZVAL_UNDEF(&_16$$8);
	ZVAL_UNDEF(&_17$$9);
	ZVAL_UNDEF(&_18$$10);
	ZVAL_UNDEF(&_19$$10);
	ZVAL_UNDEF(&_20$$10);
	ZVAL_UNDEF(&_21$$10);
	ZVAL_UNDEF(&_22$$11);
	ZVAL_UNDEF(&_23$$11);
	ZVAL_UNDEF(&_24$$12);
	ZVAL_UNDEF(&_25$$13);
	ZVAL_UNDEF(&_26$$13);
	ZVAL_UNDEF(&_27$$13);
	ZVAL_UNDEF(&code);
	ZVAL_UNDEF(&macroName);
	ZVAL_UNDEF(&_28);
	ZVAL_UNDEF(&_4$$5);
	ZVAL_UNDEF(&_5$$6);

	ZEPHIR_MM_GROW();
	zephir_fetch_params(1, 2, 0, &statement_param, &extendsMode_param);

	ZEPHIR_OBS_COPY_OR_DUP(&statement, statement_param);
	extendsMode = zephir_get_boolval(extendsMode_param);


	ZEPHIR_OBS_VAR(&name);
	if (UNEXPECTED(!(zephir_array_isset_string_fetch(&name, &statement, SL("name"), 0)))) {
		ZEPHIR_THROW_EXCEPTION_DEBUG_STR(phalcon_mvc_view_engine_volt_exception_ce, "Corrupted statement", "phalcon/Mvc/View/Engine/Volt/Compiler.zep", 956);
		return;
	}
	zephir_read_property(&_0, this_ptr, SL("macros"), PH_NOISY_CC | PH_READONLY);
	if (UNEXPECTED(zephir_array_isset(&_0, &name))) {
		ZEPHIR_INIT_VAR(&_1$$4);
		object_init_ex(&_1$$4, phalcon_mvc_view_engine_volt_exception_ce);
		ZEPHIR_INIT_VAR(&_2$$4);
		ZEPHIR_CONCAT_SVS(&_2$$4, "Macro '", &name, "' is already defined");
		ZEPHIR_CALL_METHOD(NULL, &_1$$4, "__construct", NULL, 0, &_2$$4);
		zephir_check_call_status();
		zephir_throw_exception_debug(&_1$$4, "phalcon/Mvc/View/Engine/Volt/Compiler.zep", 963);
		ZEPHIR_MM_RESTORE();
		return;
	}
	zephir_update_property_array(this_ptr, SL("macros"), &name, &name);
	ZEPHIR_INIT_VAR(&_3);
	ZEPHIR_CONCAT_SVS(&_3, "$this->macros['", &name, "']");
	zephir_get_strval(&macroName, &_3);
	ZEPHIR_INIT_VAR(&code);
	ZVAL_STRING(&code, "<?php ");
	ZEPHIR_OBS_VAR(&parameters);
	if (!(zephir_array_isset_string_fetch(&parameters, &statement, SL("parameters"), 0))) {
		ZEPHIR_INIT_VAR(&_4$$5);
		ZEPHIR_CONCAT_VS(&_4$$5, &macroName, " = function() { ?>");
		zephir_concat_self(&code, &_4$$5);
	} else {
		ZEPHIR_INIT_VAR(&_5$$6);
		ZEPHIR_CONCAT_VS(&_5$$6, &macroName, " = function($__p = null) { ");
		zephir_concat_self(&code, &_5$$6);
		zephir_is_iterable(&parameters, 0, "phalcon/Mvc/View/Engine/Volt/Compiler.zep", 1002);
		if (Z_TYPE_P(&parameters) == IS_ARRAY) {
			ZEND_HASH_FOREACH_KEY_VAL(Z_ARRVAL_P(&parameters), _8$$6, _9$$6, _6$$6)
			{
				ZEPHIR_INIT_NVAR(&position);
				if (_9$$6 != NULL) { 
					ZVAL_STR_COPY(&position, _9$$6);
				} else {
					ZVAL_LONG(&position, _8$$6);
				}
				ZEPHIR_INIT_NVAR(&parameter);
				ZVAL_COPY(&parameter, _6$$6);
				ZEPHIR_OBS_NVAR(&variableName);
				zephir_array_fetch_string(&variableName, &parameter, SL("variable"), PH_NOISY, "phalcon/Mvc/View/Engine/Volt/Compiler.zep", 984);
				ZEPHIR_INIT_NVAR(&_10$$7);
				ZEPHIR_CONCAT_SVS(&_10$$7, "if (isset($__p[", &position, "])) { ");
				zephir_concat_self(&code, &_10$$7);
				ZEPHIR_INIT_NVAR(&_11$$7);
				ZEPHIR_CONCAT_SVSVS(&_11$$7, "$", &variableName, " = $__p[", &position, "];");
				zephir_concat_self(&code, &_11$$7);
				zephir_concat_self_str(&code, " } else { ", sizeof(" } else { ") - 1);
				ZEPHIR_INIT_NVAR(&_12$$7);
				ZEPHIR_CONCAT_SVS(&_12$$7, "if (array_key_exists(\"", &variableName, "\", $__p)) { ");
				zephir_concat_self(&code, &_12$$7);
				ZEPHIR_INIT_NVAR(&_13$$7);
				ZEPHIR_CONCAT_SVSVS(&_13$$7, "$", &variableName, " = $__p[\"", &variableName, "\"];");
				zephir_concat_self(&code, &_13$$7);
				zephir_concat_self_str(&code, " } else { ", sizeof(" } else { ") - 1);
				ZEPHIR_OBS_NVAR(&defaultValue);
				if (EXPECTED(zephir_array_isset_string_fetch(&defaultValue, &parameter, SL("default"), 0))) {
					ZEPHIR_CALL_METHOD(&_14$$8, this_ptr, "expression", &_15, 0, &defaultValue);
					zephir_check_call_status();
					ZEPHIR_INIT_NVAR(&_16$$8);
					ZEPHIR_CONCAT_SVSVS(&_16$$8, "$", &variableName, " = ", &_14$$8, ";");
					zephir_concat_self(&code, &_16$$8);
				} else {
					ZEPHIR_INIT_NVAR(&_17$$9);
					ZEPHIR_CONCAT_SVSVS(&_17$$9, " throw new \\Phalcon\\Mvc\\View\\Exception(\"Macro '", &name, "' was called without parameter: ", &variableName, "\"); ");
					zephir_concat_self(&code, &_17$$9);
				}
				zephir_concat_self_str(&code, " } } ", sizeof(" } } ") - 1);
			} ZEND_HASH_FOREACH_END();
		} else {
			ZEPHIR_CALL_METHOD(NULL, &parameters, "rewind", NULL, 0);
			zephir_check_call_status();
			while (1) {
				ZEPHIR_CALL_METHOD(&_7$$6, &parameters, "valid", NULL, 0);
				zephir_check_call_status();
				if (!zend_is_true(&_7$$6)) {
					break;
				}
				ZEPHIR_CALL_METHOD(&position, &parameters, "key", NULL, 0);
				zephir_check_call_status();
				ZEPHIR_CALL_METHOD(&parameter, &parameters, "current", NULL, 0);
				zephir_check_call_status();
					ZEPHIR_OBS_NVAR(&variableName);
					zephir_array_fetch_string(&variableName, &parameter, SL("variable"), PH_NOISY, "phalcon/Mvc/View/Engine/Volt/Compiler.zep", 984);
					ZEPHIR_INIT_NVAR(&_18$$10);
					ZEPHIR_CONCAT_SVS(&_18$$10, "if (isset($__p[", &position, "])) { ");
					zephir_concat_self(&code, &_18$$10);
					ZEPHIR_INIT_NVAR(&_19$$10);
					ZEPHIR_CONCAT_SVSVS(&_19$$10, "$", &variableName, " = $__p[", &position, "];");
					zephir_concat_self(&code, &_19$$10);
					zephir_concat_self_str(&code, " } else { ", sizeof(" } else { ") - 1);
					ZEPHIR_INIT_NVAR(&_20$$10);
					ZEPHIR_CONCAT_SVS(&_20$$10, "if (array_key_exists(\"", &variableName, "\", $__p)) { ");
					zephir_concat_self(&code, &_20$$10);
					ZEPHIR_INIT_NVAR(&_21$$10);
					ZEPHIR_CONCAT_SVSVS(&_21$$10, "$", &variableName, " = $__p[\"", &variableName, "\"];");
					zephir_concat_self(&code, &_21$$10);
					zephir_concat_self_str(&code, " } else { ", sizeof(" } else { ") - 1);
					ZEPHIR_OBS_NVAR(&defaultValue);
					if (EXPECTED(zephir_array_isset_string_fetch(&defaultValue, &parameter, SL("default"), 0))) {
						ZEPHIR_CALL_METHOD(&_22$$11, this_ptr, "expression", &_15, 0, &defaultValue);
						zephir_check_call_status();
						ZEPHIR_INIT_NVAR(&_23$$11);
						ZEPHIR_CONCAT_SVSVS(&_23$$11, "$", &variableName, " = ", &_22$$11, ";");
						zephir_concat_self(&code, &_23$$11);
					} else {
						ZEPHIR_INIT_NVAR(&_24$$12);
						ZEPHIR_CONCAT_SVSVS(&_24$$12, " throw new \\Phalcon\\Mvc\\View\\Exception(\"Macro '", &name, "' was called without parameter: ", &variableName, "\"); ");
						zephir_concat_self(&code, &_24$$12);
					}
					zephir_concat_self_str(&code, " } } ", sizeof(" } } ") - 1);
				ZEPHIR_CALL_METHOD(NULL, &parameters, "next", NULL, 0);
				zephir_check_call_status();
			}
		}
		ZEPHIR_INIT_NVAR(&parameter);
		ZEPHIR_INIT_NVAR(&position);
		zephir_concat_self_str(&code, " ?>", sizeof(" ?>") - 1);
	}
	ZEPHIR_OBS_VAR(&blockStatements);
	if (zephir_array_isset_string_fetch(&blockStatements, &statement, SL("block_statements"), 0)) {
		if (extendsMode) {
			ZVAL_BOOL(&_26$$13, 1);
		} else {
			ZVAL_BOOL(&_26$$13, 0);
		}
		ZEPHIR_CALL_METHOD(&_25$$13, this_ptr, "statementlist", NULL, 0, &blockStatements, &_26$$13);
		zephir_check_call_status();
		ZEPHIR_INIT_VAR(&_27$$13);
		ZEPHIR_CONCAT_VS(&_27$$13, &_25$$13, "<?php }; ");
		zephir_concat_self(&code, &_27$$13);
	} else {
		zephir_concat_self_str(&code, "<?php }; ", sizeof("<?php }; ") - 1);
	}
	ZEPHIR_INIT_VAR(&_28);
	ZEPHIR_CONCAT_VSVS(&_28, &macroName, " = \\Closure::bind(", &macroName, ", $this); ?>");
	zephir_concat_self(&code, &_28);
	RETURN_CTOR(&code);

}

/**
 * Compiles a "return" statement returning PHP code
 */
PHP_METHOD(Phalcon_Mvc_View_Engine_Volt_Compiler, compileReturn) {

	zephir_method_globals *ZEPHIR_METHOD_GLOBALS_PTR = NULL;
	zend_long ZEPHIR_LAST_CALL_STATUS;
	zval *statement_param = NULL, expr, _0;
	zval statement;
	zval *this_ptr = getThis();

	ZVAL_UNDEF(&statement);
	ZVAL_UNDEF(&expr);
	ZVAL_UNDEF(&_0);

	ZEPHIR_MM_GROW();
	zephir_fetch_params(1, 1, 0, &statement_param);

	ZEPHIR_OBS_COPY_OR_DUP(&statement, statement_param);


	ZEPHIR_OBS_VAR(&expr);
	if (UNEXPECTED(!(zephir_array_isset_string_fetch(&expr, &statement, SL("expr"), 0)))) {
		ZEPHIR_THROW_EXCEPTION_DEBUG_STR(phalcon_mvc_view_engine_volt_exception_ce, "Corrupted statement", "phalcon/Mvc/View/Engine/Volt/Compiler.zep", 1036);
		return;
	}
	ZEPHIR_CALL_METHOD(&_0, this_ptr, "expression", NULL, 0, &expr);
	zephir_check_call_status();
	ZEPHIR_CONCAT_SVS(return_value, "<?php return ", &_0, "; ?>");
	RETURN_MM();

}

/**
 * Compiles a "set" statement returning PHP code
 */
PHP_METHOD(Phalcon_Mvc_View_Engine_Volt_Compiler, compileSet) {

	zval compilation;
	zephir_method_globals *ZEPHIR_METHOD_GLOBALS_PTR = NULL;
	zephir_fcall_cache_entry *_3 = NULL;
	zend_long ZEPHIR_LAST_CALL_STATUS;
	zval *statement_param = NULL, assignments, assignment, exprCode, target, *_0, _1, _2$$4, _4$$4, _5$$4, _6$$5, _7$$6, _8$$7, _9$$8, _10$$9, _11$$10, _12$$10, _13$$10, _14$$11, _15$$12, _16$$13, _17$$14, _18$$15;
	zval statement;
	zval *this_ptr = getThis();

	ZVAL_UNDEF(&statement);
	ZVAL_UNDEF(&assignments);
	ZVAL_UNDEF(&assignment);
	ZVAL_UNDEF(&exprCode);
	ZVAL_UNDEF(&target);
	ZVAL_UNDEF(&_1);
	ZVAL_UNDEF(&_2$$4);
	ZVAL_UNDEF(&_4$$4);
	ZVAL_UNDEF(&_5$$4);
	ZVAL_UNDEF(&_6$$5);
	ZVAL_UNDEF(&_7$$6);
	ZVAL_UNDEF(&_8$$7);
	ZVAL_UNDEF(&_9$$8);
	ZVAL_UNDEF(&_10$$9);
	ZVAL_UNDEF(&_11$$10);
	ZVAL_UNDEF(&_12$$10);
	ZVAL_UNDEF(&_13$$10);
	ZVAL_UNDEF(&_14$$11);
	ZVAL_UNDEF(&_15$$12);
	ZVAL_UNDEF(&_16$$13);
	ZVAL_UNDEF(&_17$$14);
	ZVAL_UNDEF(&_18$$15);
	ZVAL_UNDEF(&compilation);

	ZEPHIR_MM_GROW();
	zephir_fetch_params(1, 1, 0, &statement_param);

	ZEPHIR_OBS_COPY_OR_DUP(&statement, statement_param);


	ZEPHIR_OBS_VAR(&assignments);
	if (UNEXPECTED(!(zephir_array_isset_string_fetch(&assignments, &statement, SL("assignments"), 0)))) {
		ZEPHIR_THROW_EXCEPTION_DEBUG_STR(phalcon_mvc_view_engine_volt_exception_ce, "Corrupted statement", "phalcon/Mvc/View/Engine/Volt/Compiler.zep", 1057);
		return;
	}
	ZEPHIR_INIT_VAR(&compilation);
	ZVAL_STRING(&compilation, "<?php");
	zephir_is_iterable(&assignments, 0, "phalcon/Mvc/View/Engine/Volt/Compiler.zep", 1106);
	if (Z_TYPE_P(&assignments) == IS_ARRAY) {
		ZEND_HASH_FOREACH_VAL(Z_ARRVAL_P(&assignments), _0)
		{
			ZEPHIR_INIT_NVAR(&assignment);
			ZVAL_COPY(&assignment, _0);
<<<<<<< HEAD
			zephir_array_fetch_string(&_2$$4, &assignment, SL("expr"), PH_NOISY | PH_READONLY, "phalcon/Mvc/View/Engine/Volt/Compiler.zep", 1066);
			ZEPHIR_CALL_METHOD(&exprCode, this_ptr, "expression", &_3, 0, &_2$$4);
			zephir_check_call_status();
			zephir_array_fetch_string(&_4$$4, &assignment, SL("variable"), PH_NOISY | PH_READONLY, "phalcon/Mvc/View/Engine/Volt/Compiler.zep", 1073);
=======
			zephir_array_fetch_string(&_2$$4, &assignment, SL("expr"), PH_NOISY | PH_READONLY, "phalcon/Mvc/View/Engine/Volt/Compiler.zep", 1068);
			ZEPHIR_CALL_METHOD(&exprCode, this_ptr, "expression", &_3, 0, &_2$$4);
			zephir_check_call_status();
			zephir_array_fetch_string(&_4$$4, &assignment, SL("variable"), PH_NOISY | PH_READONLY, "phalcon/Mvc/View/Engine/Volt/Compiler.zep", 1075);
>>>>>>> f2a65a3d
			ZEPHIR_CALL_METHOD(&target, this_ptr, "expression", &_3, 0, &_4$$4);
			zephir_check_call_status();
			zephir_array_fetch_string(&_5$$4, &assignment, SL("op"), PH_NOISY | PH_READONLY, "phalcon/Mvc/View/Engine/Volt/Compiler.zep", 1081);
			do {
				if (ZEPHIR_IS_LONG(&_5$$4, 281)) {
					ZEPHIR_INIT_NVAR(&_6$$5);
					ZEPHIR_CONCAT_SVSVS(&_6$$5, " ", &target, " += ", &exprCode, ";");
					zephir_concat_self(&compilation, &_6$$5);
					break;
				}
				if (ZEPHIR_IS_LONG(&_5$$4, 282)) {
					ZEPHIR_INIT_NVAR(&_7$$6);
					ZEPHIR_CONCAT_SVSVS(&_7$$6, " ", &target, " -= ", &exprCode, ";");
					zephir_concat_self(&compilation, &_7$$6);
					break;
				}
				if (ZEPHIR_IS_LONG(&_5$$4, 283)) {
					ZEPHIR_INIT_NVAR(&_8$$7);
					ZEPHIR_CONCAT_SVSVS(&_8$$7, " ", &target, " *= ", &exprCode, ";");
					zephir_concat_self(&compilation, &_8$$7);
					break;
				}
				if (ZEPHIR_IS_LONG(&_5$$4, 284)) {
					ZEPHIR_INIT_NVAR(&_9$$8);
					ZEPHIR_CONCAT_SVSVS(&_9$$8, " ", &target, " /= ", &exprCode, ";");
					zephir_concat_self(&compilation, &_9$$8);
					break;
				}
				ZEPHIR_INIT_NVAR(&_10$$9);
				ZEPHIR_CONCAT_SVSVS(&_10$$9, " ", &target, " = ", &exprCode, ";");
				zephir_concat_self(&compilation, &_10$$9);
				break;
			} while(0);

		} ZEND_HASH_FOREACH_END();
	} else {
		ZEPHIR_CALL_METHOD(NULL, &assignments, "rewind", NULL, 0);
		zephir_check_call_status();
		while (1) {
			ZEPHIR_CALL_METHOD(&_1, &assignments, "valid", NULL, 0);
			zephir_check_call_status();
			if (!zend_is_true(&_1)) {
				break;
			}
			ZEPHIR_CALL_METHOD(&assignment, &assignments, "current", NULL, 0);
			zephir_check_call_status();
<<<<<<< HEAD
				zephir_array_fetch_string(&_11$$10, &assignment, SL("expr"), PH_NOISY | PH_READONLY, "phalcon/Mvc/View/Engine/Volt/Compiler.zep", 1066);
				ZEPHIR_CALL_METHOD(&exprCode, this_ptr, "expression", &_3, 0, &_11$$10);
				zephir_check_call_status();
				zephir_array_fetch_string(&_12$$10, &assignment, SL("variable"), PH_NOISY | PH_READONLY, "phalcon/Mvc/View/Engine/Volt/Compiler.zep", 1073);
=======
				zephir_array_fetch_string(&_11$$10, &assignment, SL("expr"), PH_NOISY | PH_READONLY, "phalcon/Mvc/View/Engine/Volt/Compiler.zep", 1068);
				ZEPHIR_CALL_METHOD(&exprCode, this_ptr, "expression", &_3, 0, &_11$$10);
				zephir_check_call_status();
				zephir_array_fetch_string(&_12$$10, &assignment, SL("variable"), PH_NOISY | PH_READONLY, "phalcon/Mvc/View/Engine/Volt/Compiler.zep", 1075);
>>>>>>> f2a65a3d
				ZEPHIR_CALL_METHOD(&target, this_ptr, "expression", &_3, 0, &_12$$10);
				zephir_check_call_status();
				zephir_array_fetch_string(&_13$$10, &assignment, SL("op"), PH_NOISY | PH_READONLY, "phalcon/Mvc/View/Engine/Volt/Compiler.zep", 1081);
				do {
					if (ZEPHIR_IS_LONG(&_13$$10, 281)) {
						ZEPHIR_INIT_NVAR(&_14$$11);
						ZEPHIR_CONCAT_SVSVS(&_14$$11, " ", &target, " += ", &exprCode, ";");
						zephir_concat_self(&compilation, &_14$$11);
						break;
					}
					if (ZEPHIR_IS_LONG(&_13$$10, 282)) {
						ZEPHIR_INIT_NVAR(&_15$$12);
						ZEPHIR_CONCAT_SVSVS(&_15$$12, " ", &target, " -= ", &exprCode, ";");
						zephir_concat_self(&compilation, &_15$$12);
						break;
					}
					if (ZEPHIR_IS_LONG(&_13$$10, 283)) {
						ZEPHIR_INIT_NVAR(&_16$$13);
						ZEPHIR_CONCAT_SVSVS(&_16$$13, " ", &target, " *= ", &exprCode, ";");
						zephir_concat_self(&compilation, &_16$$13);
						break;
					}
					if (ZEPHIR_IS_LONG(&_13$$10, 284)) {
						ZEPHIR_INIT_NVAR(&_17$$14);
						ZEPHIR_CONCAT_SVSVS(&_17$$14, " ", &target, " /= ", &exprCode, ";");
						zephir_concat_self(&compilation, &_17$$14);
						break;
					}
					ZEPHIR_INIT_NVAR(&_18$$15);
					ZEPHIR_CONCAT_SVSVS(&_18$$15, " ", &target, " = ", &exprCode, ";");
					zephir_concat_self(&compilation, &_18$$15);
					break;
				} while(0);

			ZEPHIR_CALL_METHOD(NULL, &assignments, "next", NULL, 0);
			zephir_check_call_status();
		}
	}
	ZEPHIR_INIT_NVAR(&assignment);
	zephir_concat_self_str(&compilation, " ?>", sizeof(" ?>") - 1);
	RETURN_CTOR(&compilation);

}

/**
 * Compiles a template into a string
 *
 *```php
 * echo $compiler->compileString({% raw %}'{{ "hello world" }}'{% endraw %});
 *```
 */
PHP_METHOD(Phalcon_Mvc_View_Engine_Volt_Compiler, compileString) {

	zephir_method_globals *ZEPHIR_METHOD_GLOBALS_PTR = NULL;
	zend_long ZEPHIR_LAST_CALL_STATUS;
	zend_bool extendsMode;
	zval *viewCode_param = NULL, *extendsMode_param = NULL, _0, _1;
	zval viewCode;
	zval *this_ptr = getThis();

	ZVAL_UNDEF(&viewCode);
	ZVAL_UNDEF(&_0);
	ZVAL_UNDEF(&_1);

	ZEPHIR_MM_GROW();
	zephir_fetch_params(1, 1, 1, &viewCode_param, &extendsMode_param);

	if (UNEXPECTED(Z_TYPE_P(viewCode_param) != IS_STRING && Z_TYPE_P(viewCode_param) != IS_NULL)) {
		zephir_throw_exception_string(spl_ce_InvalidArgumentException, SL("Parameter 'viewCode' must be of the type string"));
		RETURN_MM_NULL();
	}
	if (EXPECTED(Z_TYPE_P(viewCode_param) == IS_STRING)) {
		zephir_get_strval(&viewCode, viewCode_param);
	} else {
		ZEPHIR_INIT_VAR(&viewCode);
		ZVAL_EMPTY_STRING(&viewCode);
	}
	if (!extendsMode_param) {
		extendsMode = 0;
	} else {
		extendsMode = zephir_get_boolval(extendsMode_param);
	}


	ZEPHIR_INIT_VAR(&_0);
	ZEPHIR_INIT_NVAR(&_0);
	ZVAL_STRING(&_0, "eval code");
	zephir_update_property_zval(this_ptr, SL("currentPath"), &_0);
	if (extendsMode) {
		ZVAL_BOOL(&_1, 1);
	} else {
		ZVAL_BOOL(&_1, 0);
	}
	ZEPHIR_RETURN_CALL_METHOD(this_ptr, "compilesource", NULL, 0, &viewCode, &_1);
	zephir_check_call_status();
	RETURN_MM();

}

/**
 * Compiles a 'switch' statement returning PHP code
 */
PHP_METHOD(Phalcon_Mvc_View_Engine_Volt_Compiler, compileSwitch) {

	zephir_method_globals *ZEPHIR_METHOD_GLOBALS_PTR = NULL;
	zend_long ZEPHIR_LAST_CALL_STATUS;
	zend_bool extendsMode;
	zval *statement_param = NULL, *extendsMode_param = NULL, compilation, caseClauses, expr, lines, _2, _0$$3, _1$$3, _3$$4, _4$$5, _5$$5, _6$$5;
	zval statement;
	zval *this_ptr = getThis();

	ZVAL_UNDEF(&statement);
	ZVAL_UNDEF(&compilation);
	ZVAL_UNDEF(&caseClauses);
	ZVAL_UNDEF(&expr);
	ZVAL_UNDEF(&lines);
	ZVAL_UNDEF(&_2);
	ZVAL_UNDEF(&_0$$3);
	ZVAL_UNDEF(&_1$$3);
	ZVAL_UNDEF(&_3$$4);
	ZVAL_UNDEF(&_4$$5);
	ZVAL_UNDEF(&_5$$5);
	ZVAL_UNDEF(&_6$$5);

	ZEPHIR_MM_GROW();
	zephir_fetch_params(1, 1, 1, &statement_param, &extendsMode_param);

	ZEPHIR_OBS_COPY_OR_DUP(&statement, statement_param);
	if (!extendsMode_param) {
		extendsMode = 0;
	} else {
		extendsMode = zephir_get_boolval(extendsMode_param);
	}


	ZEPHIR_OBS_VAR(&expr);
	if (UNEXPECTED(!(zephir_array_isset_string_fetch(&expr, &statement, SL("expr"), 0)))) {
		ZEPHIR_INIT_VAR(&_0$$3);
		object_init_ex(&_0$$3, phalcon_mvc_view_engine_volt_exception_ce);
		ZEPHIR_INIT_VAR(&_1$$3);
		ZVAL_STRING(&_1$$3, "Corrupt statement");
		ZEPHIR_CALL_METHOD(NULL, &_0$$3, "__construct", NULL, 0, &_1$$3, &statement);
		zephir_check_call_status();
		zephir_throw_exception_debug(&_0$$3, "phalcon/Mvc/View/Engine/Volt/Compiler.zep", 1136);
		ZEPHIR_MM_RESTORE();
		return;
	}
	ZEPHIR_CALL_METHOD(&_2, this_ptr, "expression", NULL, 0, &expr);
	zephir_check_call_status();
	ZEPHIR_INIT_VAR(&compilation);
	ZEPHIR_CONCAT_SVS(&compilation, "<?php switch (", &_2, "): ?>");
	ZEPHIR_OBS_VAR(&caseClauses);
	if (zephir_array_isset_string_fetch(&caseClauses, &statement, SL("case_clauses"), 0)) {
		if (extendsMode) {
			ZVAL_BOOL(&_3$$4, 1);
		} else {
			ZVAL_BOOL(&_3$$4, 0);
		}
		ZEPHIR_CALL_METHOD(&lines, this_ptr, "statementlist", NULL, 0, &caseClauses, &_3$$4);
		zephir_check_call_status();
		if (zephir_fast_strlen_ev(&lines) != 0) {
			ZEPHIR_INIT_VAR(&_4$$5);
			ZVAL_STRING(&_4$$5, "/(*ANYCRLF)^\\h+|\\h+$|(\\h){2,}/mu");
			ZEPHIR_INIT_VAR(&_5$$5);
			ZVAL_STRING(&_5$$5, "");
<<<<<<< HEAD
			ZEPHIR_CALL_FUNCTION(&_6$$5, "preg_replace", NULL, 49, &_4$$5, &_5$$5, &lines);
=======
			ZEPHIR_CALL_FUNCTION(&_6$$5, "preg_replace", NULL, 50, &_4$$5, &_5$$5, &lines);
>>>>>>> f2a65a3d
			zephir_check_call_status();
			ZEPHIR_CPY_WRT(&lines, &_6$$5);
		}
		zephir_concat_self(&compilation, &lines);
	}
	zephir_concat_self_str(&compilation, SL("<?php endswitch ?>"));
	RETURN_CCTOR(&compilation);

}

/**
 * Resolves an expression node in an AST volt tree
 */
PHP_METHOD(Phalcon_Mvc_View_Engine_Volt_Compiler, expression) {

	zephir_method_globals *ZEPHIR_METHOD_GLOBALS_PTR = NULL;
	zephir_fcall_cache_entry *_3 = NULL, *_7 = NULL, *_11 = NULL, *_13 = NULL, *_15 = NULL, *_21 = NULL, *_28 = NULL;
	zend_long ZEPHIR_LAST_CALL_STATUS;
	zval *expr_param = NULL, exprCode, extensions, items, singleExpr, singleExprCode, name, left, leftCode, right, rightCode, type, startCode, endCode, start, end, _0, _2$$4, *_4$$6, _5$$6, _6$$7, _8$$8, _9$$10, _10$$11, _12$$15, _14$$16, _16$$34, _17$$34, _18$$34, _19$$34, _20$$38, _22$$72, _23$$72, _24$$76, _25$$76, _26$$76, _27$$76;
	zval expr, _1$$4;
	zval *this_ptr = getThis();

	ZVAL_UNDEF(&expr);
	ZVAL_UNDEF(&_1$$4);
	ZVAL_UNDEF(&exprCode);
	ZVAL_UNDEF(&extensions);
	ZVAL_UNDEF(&items);
	ZVAL_UNDEF(&singleExpr);
	ZVAL_UNDEF(&singleExprCode);
	ZVAL_UNDEF(&name);
	ZVAL_UNDEF(&left);
	ZVAL_UNDEF(&leftCode);
	ZVAL_UNDEF(&right);
	ZVAL_UNDEF(&rightCode);
	ZVAL_UNDEF(&type);
	ZVAL_UNDEF(&startCode);
	ZVAL_UNDEF(&endCode);
	ZVAL_UNDEF(&start);
	ZVAL_UNDEF(&end);
	ZVAL_UNDEF(&_0);
	ZVAL_UNDEF(&_2$$4);
	ZVAL_UNDEF(&_5$$6);
	ZVAL_UNDEF(&_6$$7);
	ZVAL_UNDEF(&_8$$8);
	ZVAL_UNDEF(&_9$$10);
	ZVAL_UNDEF(&_10$$11);
	ZVAL_UNDEF(&_12$$15);
	ZVAL_UNDEF(&_14$$16);
	ZVAL_UNDEF(&_16$$34);
	ZVAL_UNDEF(&_17$$34);
	ZVAL_UNDEF(&_18$$34);
	ZVAL_UNDEF(&_19$$34);
	ZVAL_UNDEF(&_20$$38);
	ZVAL_UNDEF(&_22$$72);
	ZVAL_UNDEF(&_23$$72);
	ZVAL_UNDEF(&_24$$76);
	ZVAL_UNDEF(&_25$$76);
	ZVAL_UNDEF(&_26$$76);
	ZVAL_UNDEF(&_27$$76);

	ZEPHIR_MM_GROW();
	zephir_fetch_params(1, 1, 0, &expr_param);

	ZEPHIR_OBS_COPY_OR_DUP(&expr, expr_param);


	ZEPHIR_INIT_VAR(&exprCode);
	ZVAL_NULL(&exprCode);
	RETURN_ON_FAILURE(zephir_property_incr(this_ptr, SL("exprLevel")));
	zephir_read_property(&_0, this_ptr, SL("extensions"), PH_NOISY_CC | PH_READONLY);
	ZEPHIR_CPY_WRT(&extensions, &_0);
	while (1) {
		if (Z_TYPE_P(&extensions) == IS_ARRAY) {
			ZEPHIR_INIT_NVAR(&_1$$4);
			zephir_create_array(&_1$$4, 1, 0);
			zephir_array_fast_append(&_1$$4, &expr);
			ZEPHIR_INIT_NVAR(&_2$$4);
			ZVAL_STRING(&_2$$4, "resolveExpression");
			ZEPHIR_CALL_METHOD(&exprCode, this_ptr, "fireextensionevent", &_3, 0, &_2$$4, &_1$$4);
			zephir_check_call_status();
			if (Z_TYPE_P(&exprCode) == IS_STRING) {
				break;
			}
		}
		ZEPHIR_OBS_NVAR(&type);
		if (!(zephir_array_isset_string_fetch(&type, &expr, SL("type"), 0))) {
			ZEPHIR_INIT_NVAR(&items);
			array_init(&items);
			zephir_is_iterable(&expr, 0, "phalcon/Mvc/View/Engine/Volt/Compiler.zep", 1229);
			if (Z_TYPE_P(&expr) == IS_ARRAY) {
				ZEND_HASH_FOREACH_VAL(Z_ARRVAL_P(&expr), _4$$6)
				{
					ZEPHIR_INIT_NVAR(&singleExpr);
					ZVAL_COPY(&singleExpr, _4$$6);
<<<<<<< HEAD
					zephir_array_fetch_string(&_6$$7, &singleExpr, SL("expr"), PH_NOISY | PH_READONLY, "phalcon/Mvc/View/Engine/Volt/Compiler.zep", 1218);
=======
					zephir_array_fetch_string(&_6$$7, &singleExpr, SL("expr"), PH_NOISY | PH_READONLY, "phalcon/Mvc/View/Engine/Volt/Compiler.zep", 1220);
>>>>>>> f2a65a3d
					ZEPHIR_CALL_METHOD(&singleExprCode, this_ptr, "expression", &_7, 0, &_6$$7);
					zephir_check_call_status();
					ZEPHIR_OBS_NVAR(&name);
					if (zephir_array_isset_string_fetch(&name, &singleExpr, SL("name"), 0)) {
						ZEPHIR_INIT_NVAR(&_8$$8);
						ZEPHIR_CONCAT_SVSV(&_8$$8, "'", &name, "' => ", &singleExprCode);
						zephir_array_append(&items, &_8$$8, PH_SEPARATE, "phalcon/Mvc/View/Engine/Volt/Compiler.zep", 1223);
					} else {
						zephir_array_append(&items, &singleExprCode, PH_SEPARATE, "phalcon/Mvc/View/Engine/Volt/Compiler.zep", 1225);
					}
				} ZEND_HASH_FOREACH_END();
			} else {
				ZEPHIR_CALL_METHOD(NULL, &expr, "rewind", NULL, 0);
				zephir_check_call_status();
				while (1) {
					ZEPHIR_CALL_METHOD(&_5$$6, &expr, "valid", NULL, 0);
					zephir_check_call_status();
					if (!zend_is_true(&_5$$6)) {
						break;
					}
					ZEPHIR_CALL_METHOD(&singleExpr, &expr, "current", NULL, 0);
					zephir_check_call_status();
<<<<<<< HEAD
						zephir_array_fetch_string(&_9$$10, &singleExpr, SL("expr"), PH_NOISY | PH_READONLY, "phalcon/Mvc/View/Engine/Volt/Compiler.zep", 1218);
=======
						zephir_array_fetch_string(&_9$$10, &singleExpr, SL("expr"), PH_NOISY | PH_READONLY, "phalcon/Mvc/View/Engine/Volt/Compiler.zep", 1220);
>>>>>>> f2a65a3d
						ZEPHIR_CALL_METHOD(&singleExprCode, this_ptr, "expression", &_7, 0, &_9$$10);
						zephir_check_call_status();
						ZEPHIR_OBS_NVAR(&name);
						if (zephir_array_isset_string_fetch(&name, &singleExpr, SL("name"), 0)) {
							ZEPHIR_INIT_NVAR(&_10$$11);
							ZEPHIR_CONCAT_SVSV(&_10$$11, "'", &name, "' => ", &singleExprCode);
							zephir_array_append(&items, &_10$$11, PH_SEPARATE, "phalcon/Mvc/View/Engine/Volt/Compiler.zep", 1223);
						} else {
							zephir_array_append(&items, &singleExprCode, PH_SEPARATE, "phalcon/Mvc/View/Engine/Volt/Compiler.zep", 1225);
						}
					ZEPHIR_CALL_METHOD(NULL, &expr, "next", NULL, 0);
					zephir_check_call_status();
				}
			}
			ZEPHIR_INIT_NVAR(&singleExpr);
			ZEPHIR_INIT_NVAR(&exprCode);
			zephir_fast_join_str(&exprCode, SL(", "), &items);
			break;
		}
		if (ZEPHIR_IS_LONG(&type, '.')) {
			ZEPHIR_CALL_METHOD(&exprCode, this_ptr, "attributereader", &_11, 0, &expr);
			zephir_check_call_status();
			break;
		}
		ZEPHIR_OBS_NVAR(&left);
		if (zephir_array_isset_string_fetch(&left, &expr, SL("left"), 0)) {
			ZEPHIR_CALL_METHOD(&leftCode, this_ptr, "expression", &_7, 0, &left);
			zephir_check_call_status();
		}
		if (ZEPHIR_IS_LONG(&type, 311)) {
			zephir_array_fetch_string(&_12$$15, &expr, SL("right"), PH_NOISY | PH_READONLY, "phalcon/Mvc/View/Engine/Volt/Compiler.zep", 1255);
			ZEPHIR_CALL_METHOD(&exprCode, this_ptr, "resolvetest", &_13, 0, &_12$$15, &leftCode);
			zephir_check_call_status();
			break;
		}
		if (ZEPHIR_IS_LONG(&type, 124)) {
<<<<<<< HEAD
			zephir_array_fetch_string(&_14$$16, &expr, SL("right"), PH_NOISY | PH_READONLY, "phalcon/Mvc/View/Engine/Volt/Compiler.zep", 1265);
=======
			zephir_array_fetch_string(&_14$$16, &expr, SL("right"), PH_NOISY | PH_READONLY, "phalcon/Mvc/View/Engine/Volt/Compiler.zep", 1267);
>>>>>>> f2a65a3d
			ZEPHIR_CALL_METHOD(&exprCode, this_ptr, "resolvefilter", &_15, 0, &_14$$16, &leftCode);
			zephir_check_call_status();
			break;
		}
		ZEPHIR_OBS_NVAR(&right);
		if (zephir_array_isset_string_fetch(&right, &expr, SL("right"), 0)) {
			ZEPHIR_CALL_METHOD(&rightCode, this_ptr, "expression", &_7, 0, &right);
			zephir_check_call_status();
		}
		ZEPHIR_INIT_NVAR(&exprCode);
		ZVAL_NULL(&exprCode);
		do {
			if (ZEPHIR_IS_LONG(&type, '!')) {
				ZEPHIR_INIT_NVAR(&exprCode);
				ZEPHIR_CONCAT_SV(&exprCode, "!", &rightCode);
				break;
			}
			if (ZEPHIR_IS_LONG(&type, '*')) {
				ZEPHIR_INIT_NVAR(&exprCode);
				ZEPHIR_CONCAT_VSV(&exprCode, &leftCode, " * ", &rightCode);
				break;
			}
			if (ZEPHIR_IS_LONG(&type, '+')) {
				ZEPHIR_INIT_NVAR(&exprCode);
				ZEPHIR_CONCAT_VSV(&exprCode, &leftCode, " + ", &rightCode);
				break;
			}
			if (ZEPHIR_IS_LONG(&type, '-')) {
				ZEPHIR_INIT_NVAR(&exprCode);
				ZEPHIR_CONCAT_VSV(&exprCode, &leftCode, " - ", &rightCode);
				break;
			}
			if (ZEPHIR_IS_LONG(&type, '/')) {
				ZEPHIR_INIT_NVAR(&exprCode);
				ZEPHIR_CONCAT_VSV(&exprCode, &leftCode, " / ", &rightCode);
				break;
			}
			if (ZEPHIR_IS_LONG(&type, 37)) {
				ZEPHIR_INIT_NVAR(&exprCode);
				ZEPHIR_CONCAT_VSV(&exprCode, &leftCode, " % ", &rightCode);
				break;
			}
			if (ZEPHIR_IS_LONG(&type, '<')) {
				ZEPHIR_INIT_NVAR(&exprCode);
				ZEPHIR_CONCAT_VSV(&exprCode, &leftCode, " < ", &rightCode);
				break;
			}
			if (ZEPHIR_IS_LONG(&type, 61)) {
				ZEPHIR_INIT_NVAR(&exprCode);
				ZEPHIR_CONCAT_VSV(&exprCode, &leftCode, " > ", &rightCode);
				break;
			}
			if (ZEPHIR_IS_LONG(&type, 62)) {
				ZEPHIR_INIT_NVAR(&exprCode);
				ZEPHIR_CONCAT_VSV(&exprCode, &leftCode, " > ", &rightCode);
				break;
			}
			if (ZEPHIR_IS_LONG(&type, 126)) {
				ZEPHIR_INIT_NVAR(&exprCode);
				ZEPHIR_CONCAT_VSV(&exprCode, &leftCode, " . ", &rightCode);
				break;
			}
			if (ZEPHIR_IS_LONG(&type, 278)) {
				ZEPHIR_INIT_NVAR(&exprCode);
				ZEPHIR_CONCAT_SVSVS(&exprCode, "pow(", &leftCode, ", ", &rightCode, ")");
				break;
			}
			if (ZEPHIR_IS_LONG(&type, 360)) {
				ZEPHIR_INIT_NVAR(&exprCode);
				if (zephir_array_isset_string(&expr, SL("left"))) {
					ZEPHIR_CONCAT_SVS(&exprCode, "[", &leftCode, "]");
				} else {
					ZVAL_STRING(&exprCode, "[]");
				}
				break;
			}
			if (ZEPHIR_IS_LONG(&type, 258)) {
				ZEPHIR_OBS_NVAR(&exprCode);
				zephir_array_fetch_string(&exprCode, &expr, SL("value"), PH_NOISY, "phalcon/Mvc/View/Engine/Volt/Compiler.zep", 1338);
				break;
			}
			if (ZEPHIR_IS_LONG(&type, 259)) {
				ZEPHIR_OBS_NVAR(&exprCode);
				zephir_array_fetch_string(&exprCode, &expr, SL("value"), PH_NOISY, "phalcon/Mvc/View/Engine/Volt/Compiler.zep", 1342);
				break;
			}
			if (ZEPHIR_IS_LONG(&type, 260)) {
				ZEPHIR_INIT_NVAR(&_16$$34);
				zephir_array_fetch_string(&_17$$34, &expr, SL("value"), PH_NOISY | PH_READONLY, "phalcon/Mvc/View/Engine/Volt/Compiler.zep", 1346);
				ZEPHIR_INIT_NVAR(&_18$$34);
				ZVAL_STRING(&_18$$34, "'");
				ZEPHIR_INIT_NVAR(&_19$$34);
				ZVAL_STRING(&_19$$34, "\\'");
				zephir_fast_str_replace(&_16$$34, &_18$$34, &_19$$34, &_17$$34);
				ZEPHIR_INIT_NVAR(&exprCode);
				ZEPHIR_CONCAT_SVS(&exprCode, "'", &_16$$34, "'");
				break;
			}
			if (ZEPHIR_IS_LONG(&type, 261)) {
				ZEPHIR_INIT_NVAR(&exprCode);
				ZVAL_STRING(&exprCode, "null");
				break;
			}
			if (ZEPHIR_IS_LONG(&type, 262)) {
				ZEPHIR_INIT_NVAR(&exprCode);
				ZVAL_STRING(&exprCode, "false");
				break;
			}
			if (ZEPHIR_IS_LONG(&type, 263)) {
				ZEPHIR_INIT_NVAR(&exprCode);
				ZVAL_STRING(&exprCode, "true");
				break;
			}
			if (ZEPHIR_IS_LONG(&type, 265)) {
				zephir_array_fetch_string(&_20$$38, &expr, SL("value"), PH_NOISY | PH_READONLY, "phalcon/Mvc/View/Engine/Volt/Compiler.zep", 1362);
				ZEPHIR_INIT_NVAR(&exprCode);
				ZEPHIR_CONCAT_SV(&exprCode, "$", &_20$$38);
				break;
			}
			if (ZEPHIR_IS_LONG(&type, 266)) {
				ZEPHIR_INIT_NVAR(&exprCode);
				ZEPHIR_CONCAT_VSV(&exprCode, &leftCode, " && ", &rightCode);
				break;
			}
			if (ZEPHIR_IS_LONG(&type, 267)) {
				ZEPHIR_INIT_NVAR(&exprCode);
				ZEPHIR_CONCAT_VSV(&exprCode, &leftCode, " || ", &rightCode);
				break;
			}
			if (ZEPHIR_IS_LONG(&type, 270)) {
				ZEPHIR_INIT_NVAR(&exprCode);
				ZEPHIR_CONCAT_VSV(&exprCode, &leftCode, " <= ", &rightCode);
				break;
			}
			if (ZEPHIR_IS_LONG(&type, 271)) {
				ZEPHIR_INIT_NVAR(&exprCode);
				ZEPHIR_CONCAT_VSV(&exprCode, &leftCode, " >= ", &rightCode);
				break;
			}
			if (ZEPHIR_IS_LONG(&type, 272)) {
				ZEPHIR_INIT_NVAR(&exprCode);
				ZEPHIR_CONCAT_VSV(&exprCode, &leftCode, " == ", &rightCode);
				break;
			}
			if (ZEPHIR_IS_LONG(&type, 273)) {
				ZEPHIR_INIT_NVAR(&exprCode);
				ZEPHIR_CONCAT_VSV(&exprCode, &leftCode, " != ", &rightCode);
				break;
			}
			if (ZEPHIR_IS_LONG(&type, 274)) {
				ZEPHIR_INIT_NVAR(&exprCode);
				ZEPHIR_CONCAT_VSV(&exprCode, &leftCode, " === ", &rightCode);
				break;
			}
			if (ZEPHIR_IS_LONG(&type, 275)) {
				ZEPHIR_INIT_NVAR(&exprCode);
				ZEPHIR_CONCAT_VSV(&exprCode, &leftCode, " !== ", &rightCode);
				break;
			}
			if (ZEPHIR_IS_LONG(&type, 276)) {
				ZEPHIR_INIT_NVAR(&exprCode);
				ZEPHIR_CONCAT_SVSVS(&exprCode, "range(", &leftCode, ", ", &rightCode, ")");
				break;
			}
			if (ZEPHIR_IS_LONG(&type, 350)) {
				ZEPHIR_CALL_METHOD(&exprCode, this_ptr, "functioncall", &_21, 0, &expr);
				zephir_check_call_status();
				break;
			}
			if (ZEPHIR_IS_LONG(&type, 356)) {
				ZEPHIR_INIT_NVAR(&exprCode);
				ZEPHIR_CONCAT_SVS(&exprCode, "(", &leftCode, ")");
				break;
			}
			if (ZEPHIR_IS_LONG(&type, 361)) {
				ZEPHIR_INIT_NVAR(&exprCode);
				ZEPHIR_CONCAT_VSVS(&exprCode, &leftCode, "[", &rightCode, "]");
				break;
			}
			if (ZEPHIR_IS_LONG(&type, 365)) {
				ZEPHIR_OBS_NVAR(&start);
				if (zephir_array_isset_string_fetch(&start, &expr, SL("start"), 0)) {
					ZEPHIR_CALL_METHOD(&startCode, this_ptr, "expression", &_7, 0, &start);
					zephir_check_call_status();
				} else {
					ZEPHIR_INIT_NVAR(&startCode);
					ZVAL_STRING(&startCode, "null");
				}
				ZEPHIR_OBS_NVAR(&end);
				if (zephir_array_isset_string_fetch(&end, &expr, SL("end"), 0)) {
					ZEPHIR_CALL_METHOD(&endCode, this_ptr, "expression", &_7, 0, &end);
					zephir_check_call_status();
				} else {
					ZEPHIR_INIT_NVAR(&endCode);
					ZVAL_STRING(&endCode, "null");
				}
				ZEPHIR_INIT_NVAR(&exprCode);
				ZEPHIR_CONCAT_SVSVSVS(&exprCode, "$this->slice(", &leftCode, ", ", &startCode, ", ", &endCode, ")");
				break;
			}
			if (ZEPHIR_IS_LONG(&type, 362)) {
				ZEPHIR_INIT_NVAR(&exprCode);
				ZEPHIR_CONCAT_SVS(&exprCode, "!isset(", &leftCode, ")");
				break;
			}
			if (ZEPHIR_IS_LONG(&type, 363)) {
				ZEPHIR_INIT_NVAR(&exprCode);
				ZEPHIR_CONCAT_SVS(&exprCode, "isset(", &leftCode, ")");
				break;
			}
			if (ZEPHIR_IS_LONG(&type, 392)) {
				ZEPHIR_INIT_NVAR(&exprCode);
				ZEPHIR_CONCAT_SVS(&exprCode, "!empty(", &leftCode, ")");
				break;
			}
			if (ZEPHIR_IS_LONG(&type, 386)) {
				ZEPHIR_INIT_NVAR(&exprCode);
				ZEPHIR_CONCAT_SVS(&exprCode, "empty(", &leftCode, ")");
				break;
			}
			if (ZEPHIR_IS_LONG(&type, 393)) {
				ZEPHIR_INIT_NVAR(&exprCode);
				ZEPHIR_CONCAT_SVS(&exprCode, "!(((", &leftCode, ") % 2) == 0)");
				break;
			}
			if (ZEPHIR_IS_LONG(&type, 387)) {
				ZEPHIR_INIT_NVAR(&exprCode);
				ZEPHIR_CONCAT_SVS(&exprCode, "(((", &leftCode, ") % 2) == 0)");
				break;
			}
			if (ZEPHIR_IS_LONG(&type, 394)) {
				ZEPHIR_INIT_NVAR(&exprCode);
				ZEPHIR_CONCAT_SVS(&exprCode, "!(((", &leftCode, ") % 2) != 0)");
				break;
			}
			if (ZEPHIR_IS_LONG(&type, 388)) {
				ZEPHIR_INIT_NVAR(&exprCode);
				ZEPHIR_CONCAT_SVS(&exprCode, "(((", &leftCode, ") % 2) != 0)");
				break;
			}
			if (ZEPHIR_IS_LONG(&type, 395)) {
				ZEPHIR_INIT_NVAR(&exprCode);
				ZEPHIR_CONCAT_SVS(&exprCode, "!is_numeric(", &leftCode, ")");
				break;
			}
			if (ZEPHIR_IS_LONG(&type, 389)) {
				ZEPHIR_INIT_NVAR(&exprCode);
				ZEPHIR_CONCAT_SVS(&exprCode, "is_numeric(", &leftCode, ")");
				break;
			}
			if (ZEPHIR_IS_LONG(&type, 396)) {
				ZEPHIR_INIT_NVAR(&exprCode);
				ZEPHIR_CONCAT_SVS(&exprCode, "!is_scalar(", &leftCode, ")");
				break;
			}
			if (ZEPHIR_IS_LONG(&type, 390)) {
				ZEPHIR_INIT_NVAR(&exprCode);
				ZEPHIR_CONCAT_SVS(&exprCode, "is_scalar(", &leftCode, ")");
				break;
			}
			if (ZEPHIR_IS_LONG(&type, 397)) {
				ZEPHIR_INIT_NVAR(&exprCode);
				ZEPHIR_CONCAT_SVSVS(&exprCode, "!(is_array(", &leftCode, ") || (", &leftCode, ") instanceof Traversable)");
				break;
			}
			if (ZEPHIR_IS_LONG(&type, 391)) {
				ZEPHIR_INIT_NVAR(&exprCode);
				ZEPHIR_CONCAT_SVSVS(&exprCode, "(is_array(", &leftCode, ") || (", &leftCode, ") instanceof Traversable)");
				break;
			}
			if (ZEPHIR_IS_LONG(&type, 309)) {
				ZEPHIR_INIT_NVAR(&exprCode);
				ZEPHIR_CONCAT_SVSVS(&exprCode, "$this->isIncluded(", &leftCode, ", ", &rightCode, ")");
				break;
			}
			if (ZEPHIR_IS_LONG(&type, 367)) {
				ZEPHIR_INIT_NVAR(&exprCode);
				ZEPHIR_CONCAT_SVSVS(&exprCode, "!$this->isIncluded(", &leftCode, ", ", &rightCode, ")");
				break;
			}
			if (ZEPHIR_IS_LONG(&type, 366)) {
<<<<<<< HEAD
				zephir_array_fetch_string(&_23$$72, &expr, SL("ternary"), PH_NOISY | PH_READONLY, "phalcon/Mvc/View/Engine/Volt/Compiler.zep", 1499);
=======
				zephir_array_fetch_string(&_23$$72, &expr, SL("ternary"), PH_NOISY | PH_READONLY, "phalcon/Mvc/View/Engine/Volt/Compiler.zep", 1501);
>>>>>>> f2a65a3d
				ZEPHIR_CALL_METHOD(&_22$$72, this_ptr, "expression", &_7, 0, &_23$$72);
				zephir_check_call_status();
				ZEPHIR_INIT_NVAR(&exprCode);
				ZEPHIR_CONCAT_SVSVSVS(&exprCode, "(", &_22$$72, " ? ", &leftCode, " : ", &rightCode, ")");
				break;
			}
			if (ZEPHIR_IS_LONG(&type, 368)) {
				ZEPHIR_INIT_NVAR(&exprCode);
				ZEPHIR_CONCAT_SV(&exprCode, "-", &rightCode);
				break;
			}
			if (ZEPHIR_IS_LONG(&type, 369)) {
				ZEPHIR_INIT_NVAR(&exprCode);
				ZEPHIR_CONCAT_SV(&exprCode, "+", &rightCode);
				break;
			}
			if (ZEPHIR_IS_LONG(&type, 364)) {
				ZEPHIR_OBS_NVAR(&exprCode);
				zephir_array_fetch_string(&exprCode, &expr, SL("value"), PH_NOISY, "phalcon/Mvc/View/Engine/Volt/Compiler.zep", 1513);
				break;
			}
			ZEPHIR_INIT_NVAR(&_24$$76);
			object_init_ex(&_24$$76, phalcon_mvc_view_engine_volt_exception_ce);
			zephir_array_fetch_string(&_25$$76, &expr, SL("file"), PH_NOISY | PH_READONLY, "phalcon/Mvc/View/Engine/Volt/Compiler.zep", 1518);
			zephir_array_fetch_string(&_26$$76, &expr, SL("line"), PH_NOISY | PH_READONLY, "phalcon/Mvc/View/Engine/Volt/Compiler.zep", 1519);
			ZEPHIR_INIT_NVAR(&_27$$76);
			ZEPHIR_CONCAT_SVSVSV(&_27$$76, "Unknown expression ", &type, " in ", &_25$$76, " on line ", &_26$$76);
			ZEPHIR_CALL_METHOD(NULL, &_24$$76, "__construct", &_28, 0, &_27$$76);
			zephir_check_call_status();
			zephir_throw_exception_debug(&_24$$76, "phalcon/Mvc/View/Engine/Volt/Compiler.zep", 1519);
			ZEPHIR_MM_RESTORE();
			return;
		} while(0);

		break;
	}
	RETURN_ON_FAILURE(zephir_property_decr(this_ptr, SL("exprLevel")));
	RETURN_CCTOR(&exprCode);

}

/**
 * Fires an event to registered extensions
 *
 * @param array arguments
 * @return mixed
 */
PHP_METHOD(Phalcon_Mvc_View_Engine_Volt_Compiler, fireExtensionEvent) {

	zval _3$$6, _4$$7, _5$$11, _6$$12;
	zephir_method_globals *ZEPHIR_METHOD_GLOBALS_PTR = NULL;
	zend_long ZEPHIR_LAST_CALL_STATUS;
	zval *name_param = NULL, *arguments = NULL, arguments_sub, __$null, extensions, extension, status, _0, *_1$$3, _2$$3;
	zval name;
	zval *this_ptr = getThis();

	ZVAL_UNDEF(&name);
	ZVAL_UNDEF(&arguments_sub);
	ZVAL_NULL(&__$null);
	ZVAL_UNDEF(&extensions);
	ZVAL_UNDEF(&extension);
	ZVAL_UNDEF(&status);
	ZVAL_UNDEF(&_0);
	ZVAL_UNDEF(&_2$$3);
	ZVAL_UNDEF(&_3$$6);
	ZVAL_UNDEF(&_4$$7);
	ZVAL_UNDEF(&_5$$11);
	ZVAL_UNDEF(&_6$$12);

	ZEPHIR_MM_GROW();
	zephir_fetch_params(1, 1, 1, &name_param, &arguments);

	if (UNEXPECTED(Z_TYPE_P(name_param) != IS_STRING && Z_TYPE_P(name_param) != IS_NULL)) {
		zephir_throw_exception_string(spl_ce_InvalidArgumentException, SL("Parameter 'name' must be of the type string"));
		RETURN_MM_NULL();
	}
	if (EXPECTED(Z_TYPE_P(name_param) == IS_STRING)) {
		zephir_get_strval(&name, name_param);
	} else {
		ZEPHIR_INIT_VAR(&name);
		ZVAL_EMPTY_STRING(&name);
	}
	if (!arguments) {
		arguments = &arguments_sub;
		arguments = &__$null;
	}


	zephir_read_property(&_0, this_ptr, SL("extensions"), PH_NOISY_CC | PH_READONLY);
	ZEPHIR_CPY_WRT(&extensions, &_0);
	if (Z_TYPE_P(&extensions) == IS_ARRAY) {
		zephir_is_iterable(&extensions, 0, "phalcon/Mvc/View/Engine/Volt/Compiler.zep", 1566);
		if (Z_TYPE_P(&extensions) == IS_ARRAY) {
			ZEND_HASH_FOREACH_VAL(Z_ARRVAL_P(&extensions), _1$$3)
			{
				ZEPHIR_INIT_NVAR(&extension);
				ZVAL_COPY(&extension, _1$$3);
				if ((zephir_method_exists(&extension, &name)  == SUCCESS)) {
					if (Z_TYPE_P(arguments) == IS_ARRAY) {
						ZEPHIR_INIT_NVAR(&_3$$6);
						zephir_create_array(&_3$$6, 2, 0);
						zephir_array_fast_append(&_3$$6, &extension);
						zephir_array_fast_append(&_3$$6, &name);
						ZEPHIR_INIT_NVAR(&status);
						ZEPHIR_CALL_USER_FUNC_ARRAY(&status, &_3$$6, arguments);
						zephir_check_call_status();
					} else {
						ZEPHIR_INIT_NVAR(&_4$$7);
						zephir_create_array(&_4$$7, 2, 0);
						zephir_array_fast_append(&_4$$7, &extension);
						zephir_array_fast_append(&_4$$7, &name);
						ZEPHIR_INIT_NVAR(&status);
						ZEPHIR_CALL_USER_FUNC(&status, &_4$$7);
						zephir_check_call_status();
					}
					if (Z_TYPE_P(&status) == IS_STRING) {
						RETURN_CCTOR(&status);
					}
				}
			} ZEND_HASH_FOREACH_END();
		} else {
			ZEPHIR_CALL_METHOD(NULL, &extensions, "rewind", NULL, 0);
			zephir_check_call_status();
			while (1) {
				ZEPHIR_CALL_METHOD(&_2$$3, &extensions, "valid", NULL, 0);
				zephir_check_call_status();
				if (!zend_is_true(&_2$$3)) {
					break;
				}
				ZEPHIR_CALL_METHOD(&extension, &extensions, "current", NULL, 0);
				zephir_check_call_status();
					if ((zephir_method_exists(&extension, &name)  == SUCCESS)) {
						if (Z_TYPE_P(arguments) == IS_ARRAY) {
							ZEPHIR_INIT_NVAR(&_5$$11);
							zephir_create_array(&_5$$11, 2, 0);
							zephir_array_fast_append(&_5$$11, &extension);
							zephir_array_fast_append(&_5$$11, &name);
							ZEPHIR_INIT_NVAR(&status);
							ZEPHIR_CALL_USER_FUNC_ARRAY(&status, &_5$$11, arguments);
							zephir_check_call_status();
						} else {
							ZEPHIR_INIT_NVAR(&_6$$12);
							zephir_create_array(&_6$$12, 2, 0);
							zephir_array_fast_append(&_6$$12, &extension);
							zephir_array_fast_append(&_6$$12, &name);
							ZEPHIR_INIT_NVAR(&status);
							ZEPHIR_CALL_USER_FUNC(&status, &_6$$12);
							zephir_check_call_status();
						}
						if (Z_TYPE_P(&status) == IS_STRING) {
							RETURN_CCTOR(&status);
						}
					}
				ZEPHIR_CALL_METHOD(NULL, &extensions, "next", NULL, 0);
				zephir_check_call_status();
			}
		}
		ZEPHIR_INIT_NVAR(&extension);
	}
	ZEPHIR_MM_RESTORE();

}

/**
 * Resolves function intermediate code into PHP function calls
 */
PHP_METHOD(Phalcon_Mvc_View_Engine_Volt_Compiler, functionCall) {

	zend_bool _8$$5;
	zephir_method_globals *ZEPHIR_METHOD_GLOBALS_PTR = NULL;
	zend_long ZEPHIR_LAST_CALL_STATUS;
	zval *expr_param = NULL, __$true, code, funcArguments, arguments, nameExpr, nameType, name, extensions, functions, definition, extendedBlocks, block, currentBlock, exprLevel, escapedCode, method, arrayHelpers, _14, _0$$5, _12$$5, _13$$5, _2$$6, _4$$9, _5$$9, _6$$9, _7$$9, _9$$15, _10$$16, _11$$17;
	zval expr, _1$$6, _3$$12;
	zval *this_ptr = getThis();

	ZVAL_UNDEF(&expr);
	ZVAL_UNDEF(&_1$$6);
	ZVAL_UNDEF(&_3$$12);
	ZVAL_BOOL(&__$true, 1);
	ZVAL_UNDEF(&code);
	ZVAL_UNDEF(&funcArguments);
	ZVAL_UNDEF(&arguments);
	ZVAL_UNDEF(&nameExpr);
	ZVAL_UNDEF(&nameType);
	ZVAL_UNDEF(&name);
	ZVAL_UNDEF(&extensions);
	ZVAL_UNDEF(&functions);
	ZVAL_UNDEF(&definition);
	ZVAL_UNDEF(&extendedBlocks);
	ZVAL_UNDEF(&block);
	ZVAL_UNDEF(&currentBlock);
	ZVAL_UNDEF(&exprLevel);
	ZVAL_UNDEF(&escapedCode);
	ZVAL_UNDEF(&method);
	ZVAL_UNDEF(&arrayHelpers);
	ZVAL_UNDEF(&_14);
	ZVAL_UNDEF(&_0$$5);
	ZVAL_UNDEF(&_12$$5);
	ZVAL_UNDEF(&_13$$5);
	ZVAL_UNDEF(&_2$$6);
	ZVAL_UNDEF(&_4$$9);
	ZVAL_UNDEF(&_5$$9);
	ZVAL_UNDEF(&_6$$9);
	ZVAL_UNDEF(&_7$$9);
	ZVAL_UNDEF(&_9$$15);
	ZVAL_UNDEF(&_10$$16);
	ZVAL_UNDEF(&_11$$17);

	ZEPHIR_MM_GROW();
	zephir_fetch_params(1, 1, 0, &expr_param);

	ZEPHIR_OBS_COPY_OR_DUP(&expr, expr_param);


	ZEPHIR_INIT_VAR(&code);
	ZVAL_NULL(&code);
	ZEPHIR_INIT_VAR(&funcArguments);
	ZVAL_NULL(&funcArguments);
	ZEPHIR_OBS_NVAR(&funcArguments);
	if (zephir_array_isset_string_fetch(&funcArguments, &expr, SL("arguments"), 0)) {
		ZEPHIR_CALL_METHOD(&arguments, this_ptr, "expression", NULL, 0, &funcArguments);
		zephir_check_call_status();
	} else {
		ZEPHIR_INIT_NVAR(&arguments);
		ZVAL_STRING(&arguments, "");
	}
	ZEPHIR_OBS_VAR(&nameExpr);
<<<<<<< HEAD
	zephir_array_fetch_string(&nameExpr, &expr, SL("name"), PH_NOISY, "phalcon/Mvc/View/Engine/Volt/Compiler.zep", 1585);
	ZEPHIR_OBS_VAR(&nameType);
	zephir_array_fetch_string(&nameType, &nameExpr, SL("type"), PH_NOISY, "phalcon/Mvc/View/Engine/Volt/Compiler.zep", 1586);
	if (ZEPHIR_IS_LONG(&nameType, 265)) {
		ZEPHIR_OBS_VAR(&name);
		zephir_array_fetch_string(&name, &nameExpr, SL("value"), PH_NOISY, "phalcon/Mvc/View/Engine/Volt/Compiler.zep", 1592);
=======
	zephir_array_fetch_string(&nameExpr, &expr, SL("name"), PH_NOISY, "phalcon/Mvc/View/Engine/Volt/Compiler.zep", 1587);
	ZEPHIR_OBS_VAR(&nameType);
	zephir_array_fetch_string(&nameType, &nameExpr, SL("type"), PH_NOISY, "phalcon/Mvc/View/Engine/Volt/Compiler.zep", 1588);
	if (ZEPHIR_IS_LONG(&nameType, 265)) {
		ZEPHIR_OBS_VAR(&name);
		zephir_array_fetch_string(&name, &nameExpr, SL("value"), PH_NOISY, "phalcon/Mvc/View/Engine/Volt/Compiler.zep", 1594);
>>>>>>> f2a65a3d
		zephir_read_property(&_0$$5, this_ptr, SL("extensions"), PH_NOISY_CC | PH_READONLY);
		ZEPHIR_CPY_WRT(&extensions, &_0$$5);
		if (Z_TYPE_P(&extensions) == IS_ARRAY) {
			ZEPHIR_INIT_VAR(&_1$$6);
			zephir_create_array(&_1$$6, 3, 0);
			zephir_array_fast_append(&_1$$6, &name);
			zephir_array_fast_append(&_1$$6, &arguments);
			zephir_array_fast_append(&_1$$6, &funcArguments);
			ZEPHIR_INIT_VAR(&_2$$6);
			ZVAL_STRING(&_2$$6, "compileFunction");
			ZEPHIR_CALL_METHOD(&code, this_ptr, "fireextensionevent", NULL, 0, &_2$$6, &_1$$6);
			zephir_check_call_status();
			if (Z_TYPE_P(&code) == IS_STRING) {
				RETURN_CCTOR(&code);
			}
		}
		zephir_read_property(&_0$$5, this_ptr, SL("functions"), PH_NOISY_CC | PH_READONLY);
		ZEPHIR_CPY_WRT(&functions, &_0$$5);
		if (Z_TYPE_P(&functions) == IS_ARRAY) {
			ZEPHIR_OBS_VAR(&definition);
			if (zephir_array_isset_fetch(&definition, &functions, &name, 0)) {
				if (Z_TYPE_P(&definition) == IS_STRING) {
					ZEPHIR_CONCAT_VSVS(return_value, &definition, "(", &arguments, ")");
					RETURN_MM();
				}
				if (Z_TYPE_P(&definition) == IS_OBJECT) {
					if (zephir_instance_of_ev(&definition, zend_ce_closure)) {
						ZEPHIR_INIT_VAR(&_3$$12);
						zephir_create_array(&_3$$12, 2, 0);
						zephir_array_fast_append(&_3$$12, &arguments);
						zephir_array_fast_append(&_3$$12, &funcArguments);
						ZEPHIR_CALL_USER_FUNC_ARRAY(return_value, &definition, &_3$$12);
						zephir_check_call_status();
						RETURN_MM();
					}
				}
				ZEPHIR_INIT_VAR(&_4$$9);
				object_init_ex(&_4$$9, phalcon_mvc_view_engine_volt_exception_ce);
<<<<<<< HEAD
				zephir_array_fetch_string(&_5$$9, &expr, SL("file"), PH_NOISY | PH_READONLY, "phalcon/Mvc/View/Engine/Volt/Compiler.zep", 1642);
				zephir_array_fetch_string(&_6$$9, &expr, SL("line"), PH_NOISY | PH_READONLY, "phalcon/Mvc/View/Engine/Volt/Compiler.zep", 1643);
=======
				zephir_array_fetch_string(&_5$$9, &expr, SL("file"), PH_NOISY | PH_READONLY, "phalcon/Mvc/View/Engine/Volt/Compiler.zep", 1644);
				zephir_array_fetch_string(&_6$$9, &expr, SL("line"), PH_NOISY | PH_READONLY, "phalcon/Mvc/View/Engine/Volt/Compiler.zep", 1645);
>>>>>>> f2a65a3d
				ZEPHIR_INIT_VAR(&_7$$9);
				ZEPHIR_CONCAT_SVSVSV(&_7$$9, "Invalid definition for user function '", &name, "' in ", &_5$$9, " on line ", &_6$$9);
				ZEPHIR_CALL_METHOD(NULL, &_4$$9, "__construct", NULL, 0, &_7$$9);
				zephir_check_call_status();
<<<<<<< HEAD
				zephir_throw_exception_debug(&_4$$9, "phalcon/Mvc/View/Engine/Volt/Compiler.zep", 1643);
=======
				zephir_throw_exception_debug(&_4$$9, "phalcon/Mvc/View/Engine/Volt/Compiler.zep", 1645);
>>>>>>> f2a65a3d
				ZEPHIR_MM_RESTORE();
				return;
			}
		}
		_8$$5 = ZEPHIR_IS_STRING(&name, "get_content");
		if (!(_8$$5)) {
			_8$$5 = ZEPHIR_IS_STRING(&name, "content");
		}
		if (_8$$5) {
			RETURN_MM_STRING("$this->getContent()");
		}
		if (ZEPHIR_IS_STRING(&name, "partial")) {
			ZEPHIR_CONCAT_SVS(return_value, "$this->partial(", &arguments, ")");
			RETURN_MM();
		}
		if (ZEPHIR_IS_STRING(&name, "super")) {
			zephir_read_property(&_9$$15, this_ptr, SL("extendedBlocks"), PH_NOISY_CC | PH_READONLY);
			ZEPHIR_CPY_WRT(&extendedBlocks, &_9$$15);
			if (Z_TYPE_P(&extendedBlocks) == IS_ARRAY) {
				zephir_read_property(&_10$$16, this_ptr, SL("currentBlock"), PH_NOISY_CC | PH_READONLY);
				ZEPHIR_CPY_WRT(&currentBlock, &_10$$16);
				ZEPHIR_OBS_VAR(&block);
				if (zephir_array_isset_fetch(&block, &extendedBlocks, &currentBlock, 0)) {
					zephir_read_property(&_11$$17, this_ptr, SL("exprLevel"), PH_NOISY_CC | PH_READONLY);
					ZEPHIR_CPY_WRT(&exprLevel, &_11$$17);
					if (Z_TYPE_P(&block) == IS_ARRAY) {
						ZEPHIR_CALL_METHOD(&code, this_ptr, "statementlistorextends", NULL, 0, &block);
						zephir_check_call_status();
						if (ZEPHIR_IS_LONG(&exprLevel, 1)) {
							ZEPHIR_CPY_WRT(&escapedCode, &code);
						} else {
							ZEPHIR_INIT_NVAR(&escapedCode);
							zephir_addslashes(&escapedCode, &code);
						}
					} else {
						if (ZEPHIR_IS_LONG(&exprLevel, 1)) {
							ZEPHIR_CPY_WRT(&escapedCode, &block);
						} else {
							ZEPHIR_INIT_NVAR(&escapedCode);
							zephir_addslashes(&escapedCode, &block);
						}
					}
					if (ZEPHIR_IS_LONG(&exprLevel, 1)) {
						RETURN_CCTOR(&escapedCode);
					}
					ZEPHIR_CONCAT_SVS(return_value, "'", &escapedCode, "'");
					RETURN_MM();
				}
			}
			RETURN_MM_STRING("''");
		}
		ZEPHIR_INIT_VAR(&_12$$5);
		zephir_camelize(&_12$$5, &name, NULL  );
<<<<<<< HEAD
		ZEPHIR_CALL_FUNCTION(&method, "lcfirst", NULL, 92, &_12$$5);
=======
		ZEPHIR_CALL_FUNCTION(&method, "lcfirst", NULL, 94, &_12$$5);
>>>>>>> f2a65a3d
		zephir_check_call_status();
		ZEPHIR_INIT_VAR(&arrayHelpers);
		zephir_create_array(&arrayHelpers, 16, 0);
		zephir_array_update_string(&arrayHelpers, SL("link_to"), &__$true, PH_COPY | PH_SEPARATE);
		zephir_array_update_string(&arrayHelpers, SL("image"), &__$true, PH_COPY | PH_SEPARATE);
		zephir_array_update_string(&arrayHelpers, SL("form"), &__$true, PH_COPY | PH_SEPARATE);
		zephir_array_update_string(&arrayHelpers, SL("submit_button"), &__$true, PH_COPY | PH_SEPARATE);
		zephir_array_update_string(&arrayHelpers, SL("radio_field"), &__$true, PH_COPY | PH_SEPARATE);
		zephir_array_update_string(&arrayHelpers, SL("check_field"), &__$true, PH_COPY | PH_SEPARATE);
		zephir_array_update_string(&arrayHelpers, SL("file_field"), &__$true, PH_COPY | PH_SEPARATE);
		zephir_array_update_string(&arrayHelpers, SL("hidden_field"), &__$true, PH_COPY | PH_SEPARATE);
		zephir_array_update_string(&arrayHelpers, SL("password_field"), &__$true, PH_COPY | PH_SEPARATE);
		zephir_array_update_string(&arrayHelpers, SL("text_area"), &__$true, PH_COPY | PH_SEPARATE);
		zephir_array_update_string(&arrayHelpers, SL("text_field"), &__$true, PH_COPY | PH_SEPARATE);
		zephir_array_update_string(&arrayHelpers, SL("email_field"), &__$true, PH_COPY | PH_SEPARATE);
		zephir_array_update_string(&arrayHelpers, SL("date_field"), &__$true, PH_COPY | PH_SEPARATE);
		zephir_array_update_string(&arrayHelpers, SL("tel_field"), &__$true, PH_COPY | PH_SEPARATE);
		zephir_array_update_string(&arrayHelpers, SL("numeric_field"), &__$true, PH_COPY | PH_SEPARATE);
		zephir_array_update_string(&arrayHelpers, SL("image_input"), &__$true, PH_COPY | PH_SEPARATE);
		ZEPHIR_INIT_VAR(&_13$$5);
		ZVAL_STRING(&_13$$5, "Phalcon\\Tag");
		if ((zephir_method_exists(&_13$$5, &method)  == SUCCESS)) {
			if (zephir_array_isset(&arrayHelpers, &name)) {
				ZEPHIR_CONCAT_SVSVS(return_value, "$this->tag->", &method, "([", &arguments, "])");
				RETURN_MM();
			}
			ZEPHIR_CONCAT_SVSVS(return_value, "$this->tag->", &method, "(", &arguments, ")");
			RETURN_MM();
		}
		if (ZEPHIR_IS_STRING(&name, "url")) {
			ZEPHIR_CONCAT_SVS(return_value, "$this->url->get(", &arguments, ")");
			RETURN_MM();
		}
		if (ZEPHIR_IS_STRING(&name, "static_url")) {
			ZEPHIR_CONCAT_SVS(return_value, "$this->url->getStatic(", &arguments, ")");
			RETURN_MM();
		}
		if (ZEPHIR_IS_STRING(&name, "date")) {
			ZEPHIR_CONCAT_SVS(return_value, "date(", &arguments, ")");
			RETURN_MM();
		}
		if (ZEPHIR_IS_STRING(&name, "time")) {
			RETURN_MM_STRING("time()");
		}
		if (ZEPHIR_IS_STRING(&name, "dump")) {
			ZEPHIR_CONCAT_SVS(return_value, "var_dump(", &arguments, ")");
			RETURN_MM();
		}
		if (ZEPHIR_IS_STRING(&name, "version")) {
			RETURN_MM_STRING("Phalcon\\Version::get()");
		}
		if (ZEPHIR_IS_STRING(&name, "version_id")) {
			RETURN_MM_STRING("Phalcon\\Version::getId()");
		}
		if (ZEPHIR_IS_STRING(&name, "preload")) {
			ZEPHIR_CONCAT_SVS(return_value, "$this->tag->preload(", &arguments, ")");
			RETURN_MM();
		}
		if (ZEPHIR_IS_STRING(&name, "constant")) {
			ZEPHIR_CONCAT_SVS(return_value, "constant(", &arguments, ")");
			RETURN_MM();
		}
		ZEPHIR_CONCAT_SVSVS(return_value, "$this->callMacro('", &name, "', [", &arguments, "])");
		RETURN_MM();
	}
	ZEPHIR_CALL_METHOD(&_14, this_ptr, "expression", NULL, 0, &nameExpr);
	zephir_check_call_status();
	ZEPHIR_CONCAT_VSVS(return_value, &_14, "(", &arguments, ")");
	RETURN_MM();

}

/**
 * Returns the path to the last compiled template
 */
PHP_METHOD(Phalcon_Mvc_View_Engine_Volt_Compiler, getCompiledTemplatePath) {

	zval *this_ptr = getThis();


	RETURN_MEMBER(getThis(), "compiledTemplatePath");

}

/**
 * Returns the internal dependency injector
 */
PHP_METHOD(Phalcon_Mvc_View_Engine_Volt_Compiler, getDI) {

	zval *this_ptr = getThis();


	RETURN_MEMBER(getThis(), "container");

}

/**
 * Returns the list of extensions registered in Volt
 */
PHP_METHOD(Phalcon_Mvc_View_Engine_Volt_Compiler, getExtensions) {

	zval *this_ptr = getThis();


	RETURN_MEMBER(getThis(), "extensions");

}

/**
 * Register the user registered filters
 */
PHP_METHOD(Phalcon_Mvc_View_Engine_Volt_Compiler, getFilters) {

	zval *this_ptr = getThis();


	RETURN_MEMBER(getThis(), "filters");

}

/**
 * Register the user registered functions
 */
PHP_METHOD(Phalcon_Mvc_View_Engine_Volt_Compiler, getFunctions) {

	zval *this_ptr = getThis();


	RETURN_MEMBER(getThis(), "functions");

}

/**
 * Returns a compiler's option
 *
 * @return string
 */
PHP_METHOD(Phalcon_Mvc_View_Engine_Volt_Compiler, getOption) {

	zephir_method_globals *ZEPHIR_METHOD_GLOBALS_PTR = NULL;
	zval *option_param = NULL, value, _0;
	zval option;
	zval *this_ptr = getThis();

	ZVAL_UNDEF(&option);
	ZVAL_UNDEF(&value);
	ZVAL_UNDEF(&_0);

	ZEPHIR_MM_GROW();
	zephir_fetch_params(1, 1, 0, &option_param);

	if (UNEXPECTED(Z_TYPE_P(option_param) != IS_STRING && Z_TYPE_P(option_param) != IS_NULL)) {
		zephir_throw_exception_string(spl_ce_InvalidArgumentException, SL("Parameter 'option' must be of the type string"));
		RETURN_MM_NULL();
	}
	if (EXPECTED(Z_TYPE_P(option_param) == IS_STRING)) {
		zephir_get_strval(&option, option_param);
	} else {
		ZEPHIR_INIT_VAR(&option);
		ZVAL_EMPTY_STRING(&option);
	}


	zephir_read_property(&_0, this_ptr, SL("options"), PH_NOISY_CC | PH_READONLY);
	if (!(zephir_array_isset_fetch(&value, &_0, &option, 1))) {
		RETURN_MM_NULL();
	}
	RETURN_CTOR(&value);

}

/**
 * Returns the compiler options
 */
PHP_METHOD(Phalcon_Mvc_View_Engine_Volt_Compiler, getOptions) {

	zval *this_ptr = getThis();


	RETURN_MEMBER(getThis(), "options");

}

/**
 * Returns the path that is currently being compiled
 */
PHP_METHOD(Phalcon_Mvc_View_Engine_Volt_Compiler, getTemplatePath) {

	zval *this_ptr = getThis();


	RETURN_MEMBER(getThis(), "currentPath");

}

/**
 * Return a unique prefix to be used as prefix for compiled variables and
 * contexts
 */
PHP_METHOD(Phalcon_Mvc_View_Engine_Volt_Compiler, getUniquePrefix) {

	zval _7$$5;
	zval _0, _3, _8, _1$$3, _2$$3, _4$$4, _5$$5, _6$$5;
	zephir_method_globals *ZEPHIR_METHOD_GLOBALS_PTR = NULL;
	zend_long ZEPHIR_LAST_CALL_STATUS;
	zval *this_ptr = getThis();

	ZVAL_UNDEF(&_0);
	ZVAL_UNDEF(&_3);
	ZVAL_UNDEF(&_8);
	ZVAL_UNDEF(&_1$$3);
	ZVAL_UNDEF(&_2$$3);
	ZVAL_UNDEF(&_4$$4);
	ZVAL_UNDEF(&_5$$5);
	ZVAL_UNDEF(&_6$$5);
	ZVAL_UNDEF(&_7$$5);

	ZEPHIR_MM_GROW();

	zephir_read_property(&_0, this_ptr, SL("prefix"), PH_NOISY_CC | PH_READONLY);
	if (!(zephir_is_true(&_0))) {
		ZEPHIR_INIT_VAR(&_1$$3);
		zephir_read_property(&_2$$3, this_ptr, SL("currentPath"), PH_NOISY_CC | PH_READONLY);
		zephir_unique_path_key(&_1$$3, &_2$$3);
		zephir_update_property_zval(this_ptr, SL("prefix"), &_1$$3);
	}
	ZEPHIR_OBS_VAR(&_3);
	zephir_read_property(&_3, this_ptr, SL("prefix"), PH_NOISY_CC);
	if (Z_TYPE_P(&_3) == IS_OBJECT) {
		ZEPHIR_OBS_VAR(&_4$$4);
		zephir_read_property(&_4$$4, this_ptr, SL("prefix"), PH_NOISY_CC);
		if (zephir_instance_of_ev(&_4$$4, zend_ce_closure)) {
			ZEPHIR_INIT_VAR(&_5$$5);
			zephir_read_property(&_6$$5, this_ptr, SL("prefix"), PH_NOISY_CC | PH_READONLY);
			ZEPHIR_INIT_VAR(&_7$$5);
			zephir_create_array(&_7$$5, 1, 0);
			zephir_array_fast_append(&_7$$5, this_ptr);
			ZEPHIR_CALL_USER_FUNC_ARRAY(&_5$$5, &_6$$5, &_7$$5);
			zephir_check_call_status();
			zephir_update_property_zval(this_ptr, SL("prefix"), &_5$$5);
		}
	}
	ZEPHIR_OBS_VAR(&_8);
	zephir_read_property(&_8, this_ptr, SL("prefix"), PH_NOISY_CC);
	if (UNEXPECTED(Z_TYPE_P(&_8) != IS_STRING)) {
<<<<<<< HEAD
		ZEPHIR_THROW_EXCEPTION_DEBUG_STR(phalcon_mvc_view_engine_volt_exception_ce, "The unique compilation prefix is invalid", "phalcon/Mvc/View/Engine/Volt/Compiler.zep", 1946);
=======
		ZEPHIR_THROW_EXCEPTION_DEBUG_STR(phalcon_mvc_view_engine_volt_exception_ce, "The unique compilation prefix is invalid", "phalcon/Mvc/View/Engine/Volt/Compiler.zep", 1948);
>>>>>>> f2a65a3d
		return;
	}
	RETURN_MM_MEMBER(getThis(), "prefix");

}

/**
 * Parses a Volt template returning its intermediate representation
 *
 *```php
 * print_r(
 *     $compiler->parse("{% raw %}{{ 3 + 2 }}{% endraw %}")
 * );
 *```
 *
 * @return array
 */
PHP_METHOD(Phalcon_Mvc_View_Engine_Volt_Compiler, parse) {

	zephir_method_globals *ZEPHIR_METHOD_GLOBALS_PTR = NULL;
	zend_long ZEPHIR_LAST_CALL_STATUS;
	zval *viewCode_param = NULL, currentPath;
	zval viewCode;
	zval *this_ptr = getThis();

	ZVAL_UNDEF(&viewCode);
	ZVAL_UNDEF(&currentPath);

	ZEPHIR_MM_GROW();
	zephir_fetch_params(1, 1, 0, &viewCode_param);

	if (UNEXPECTED(Z_TYPE_P(viewCode_param) != IS_STRING && Z_TYPE_P(viewCode_param) != IS_NULL)) {
		zephir_throw_exception_string(spl_ce_InvalidArgumentException, SL("Parameter 'viewCode' must be of the type string"));
		RETURN_MM_NULL();
	}
	if (EXPECTED(Z_TYPE_P(viewCode_param) == IS_STRING)) {
		zephir_get_strval(&viewCode, viewCode_param);
	} else {
		ZEPHIR_INIT_VAR(&viewCode);
		ZVAL_EMPTY_STRING(&viewCode);
	}


	ZEPHIR_INIT_VAR(&currentPath);
	ZVAL_STRING(&currentPath, "eval code");
	ZEPHIR_LAST_CALL_STATUS = phvolt_parse_view(return_value, &viewCode, &currentPath TSRMLS_CC);
	zephir_check_call_status();
	RETURN_MM();

}

/**
 * Resolves filter intermediate code into a valid PHP expression
 */
PHP_METHOD(Phalcon_Mvc_View_Engine_Volt_Compiler, resolveTest) {

	zephir_method_globals *ZEPHIR_METHOD_GLOBALS_PTR = NULL;
	zend_long ZEPHIR_LAST_CALL_STATUS;
	zval left;
	zval *test_param = NULL, *left_param = NULL, type, name, testName, _6, _0$$12, _1$$12, _2$$13, _3$$13, _4$$14, _5$$14;
	zval test;
	zval *this_ptr = getThis();

	ZVAL_UNDEF(&test);
	ZVAL_UNDEF(&type);
	ZVAL_UNDEF(&name);
	ZVAL_UNDEF(&testName);
	ZVAL_UNDEF(&_6);
	ZVAL_UNDEF(&_0$$12);
	ZVAL_UNDEF(&_1$$12);
	ZVAL_UNDEF(&_2$$13);
	ZVAL_UNDEF(&_3$$13);
	ZVAL_UNDEF(&_4$$14);
	ZVAL_UNDEF(&_5$$14);
	ZVAL_UNDEF(&left);

	ZEPHIR_MM_GROW();
	zephir_fetch_params(1, 2, 0, &test_param, &left_param);

	ZEPHIR_OBS_COPY_OR_DUP(&test, test_param);
	zephir_get_strval(&left, left_param);


	ZEPHIR_OBS_VAR(&type);
<<<<<<< HEAD
	zephir_array_fetch_string(&type, &test, SL("type"), PH_NOISY, "phalcon/Mvc/View/Engine/Volt/Compiler.zep", 1978);
	if (ZEPHIR_IS_LONG(&type, 265)) {
		ZEPHIR_OBS_VAR(&name);
		zephir_array_fetch_string(&name, &test, SL("value"), PH_NOISY, "phalcon/Mvc/View/Engine/Volt/Compiler.zep", 1984);
=======
	zephir_array_fetch_string(&type, &test, SL("type"), PH_NOISY, "phalcon/Mvc/View/Engine/Volt/Compiler.zep", 1980);
	if (ZEPHIR_IS_LONG(&type, 265)) {
		ZEPHIR_OBS_VAR(&name);
		zephir_array_fetch_string(&name, &test, SL("value"), PH_NOISY, "phalcon/Mvc/View/Engine/Volt/Compiler.zep", 1986);
>>>>>>> f2a65a3d
		if (ZEPHIR_IS_STRING(&name, "empty")) {
			ZEPHIR_CONCAT_SVS(return_value, "empty(", &left, ")");
			RETURN_MM();
		}
		if (ZEPHIR_IS_STRING(&name, "even")) {
			ZEPHIR_CONCAT_SVS(return_value, "(((", &left, ") % 2) == 0)");
			RETURN_MM();
		}
		if (ZEPHIR_IS_STRING(&name, "odd")) {
			ZEPHIR_CONCAT_SVS(return_value, "(((", &left, ") % 2) != 0)");
			RETURN_MM();
		}
		if (ZEPHIR_IS_STRING(&name, "numeric")) {
			ZEPHIR_CONCAT_SVS(return_value, "is_numeric(", &left, ")");
			RETURN_MM();
		}
		if (ZEPHIR_IS_STRING(&name, "scalar")) {
			ZEPHIR_CONCAT_SVS(return_value, "is_scalar(", &left, ")");
			RETURN_MM();
		}
		if (ZEPHIR_IS_STRING(&name, "iterable")) {
			ZEPHIR_CONCAT_SVSVS(return_value, "(is_array(", &left, ") || (", &left, ") instanceof Traversable)");
			RETURN_MM();
		}
	}
	if (ZEPHIR_IS_LONG(&type, 350)) {
		ZEPHIR_OBS_VAR(&testName);
<<<<<<< HEAD
		zephir_array_fetch_string(&testName, &test, SL("name"), PH_NOISY, "phalcon/Mvc/View/Engine/Volt/Compiler.zep", 2034);
		ZEPHIR_OBS_NVAR(&name);
		if (zephir_array_isset_string_fetch(&name, &testName, SL("value"), 0)) {
			if (ZEPHIR_IS_STRING(&name, "divisibleby")) {
				zephir_array_fetch_string(&_1$$12, &test, SL("arguments"), PH_NOISY | PH_READONLY, "phalcon/Mvc/View/Engine/Volt/Compiler.zep", 2038);
=======
		zephir_array_fetch_string(&testName, &test, SL("name"), PH_NOISY, "phalcon/Mvc/View/Engine/Volt/Compiler.zep", 2036);
		ZEPHIR_OBS_NVAR(&name);
		if (zephir_array_isset_string_fetch(&name, &testName, SL("value"), 0)) {
			if (ZEPHIR_IS_STRING(&name, "divisibleby")) {
				zephir_array_fetch_string(&_1$$12, &test, SL("arguments"), PH_NOISY | PH_READONLY, "phalcon/Mvc/View/Engine/Volt/Compiler.zep", 2040);
>>>>>>> f2a65a3d
				ZEPHIR_CALL_METHOD(&_0$$12, this_ptr, "expression", NULL, 0, &_1$$12);
				zephir_check_call_status();
				ZEPHIR_CONCAT_SVSVS(return_value, "(((", &left, ") % (", &_0$$12, ")) == 0)");
				RETURN_MM();
			}
			if (ZEPHIR_IS_STRING(&name, "sameas")) {
<<<<<<< HEAD
				zephir_array_fetch_string(&_3$$13, &test, SL("arguments"), PH_NOISY | PH_READONLY, "phalcon/Mvc/View/Engine/Volt/Compiler.zep", 2045);
=======
				zephir_array_fetch_string(&_3$$13, &test, SL("arguments"), PH_NOISY | PH_READONLY, "phalcon/Mvc/View/Engine/Volt/Compiler.zep", 2047);
>>>>>>> f2a65a3d
				ZEPHIR_CALL_METHOD(&_2$$13, this_ptr, "expression", NULL, 0, &_3$$13);
				zephir_check_call_status();
				ZEPHIR_CONCAT_SVSVS(return_value, "(", &left, ") === (", &_2$$13, ")");
				RETURN_MM();
			}
			if (ZEPHIR_IS_STRING(&name, "type")) {
<<<<<<< HEAD
				zephir_array_fetch_string(&_5$$14, &test, SL("arguments"), PH_NOISY | PH_READONLY, "phalcon/Mvc/View/Engine/Volt/Compiler.zep", 2052);
=======
				zephir_array_fetch_string(&_5$$14, &test, SL("arguments"), PH_NOISY | PH_READONLY, "phalcon/Mvc/View/Engine/Volt/Compiler.zep", 2054);
>>>>>>> f2a65a3d
				ZEPHIR_CALL_METHOD(&_4$$14, this_ptr, "expression", NULL, 0, &_5$$14);
				zephir_check_call_status();
				ZEPHIR_CONCAT_SVSVS(return_value, "gettype(", &left, ") === (", &_4$$14, ")");
				RETURN_MM();
			}
		}
	}
	ZEPHIR_CALL_METHOD(&_6, this_ptr, "expression", NULL, 0, &test);
	zephir_check_call_status();
	ZEPHIR_CONCAT_VSV(return_value, &left, " == ", &_6);
	RETURN_MM();

}

/**
 * Sets the dependency injector
 */
PHP_METHOD(Phalcon_Mvc_View_Engine_Volt_Compiler, setDI) {

	zval *container, container_sub;
	zval *this_ptr = getThis();

	ZVAL_UNDEF(&container_sub);

	zephir_fetch_params_without_memory_grow(1, 0, &container);



	zephir_update_property_zval(this_ptr, SL("container"), container);

}

/**
 * Sets a single compiler option
 *
 * @param mixed value
 */
PHP_METHOD(Phalcon_Mvc_View_Engine_Volt_Compiler, setOption) {

	zephir_method_globals *ZEPHIR_METHOD_GLOBALS_PTR = NULL;
	zval *option_param = NULL, *value, value_sub;
	zval option;
	zval *this_ptr = getThis();

	ZVAL_UNDEF(&option);
	ZVAL_UNDEF(&value_sub);

	ZEPHIR_MM_GROW();
	zephir_fetch_params(1, 2, 0, &option_param, &value);

	if (UNEXPECTED(Z_TYPE_P(option_param) != IS_STRING && Z_TYPE_P(option_param) != IS_NULL)) {
		zephir_throw_exception_string(spl_ce_InvalidArgumentException, SL("Parameter 'option' must be of the type string"));
		RETURN_MM_NULL();
	}
	if (EXPECTED(Z_TYPE_P(option_param) == IS_STRING)) {
		zephir_get_strval(&option, option_param);
	} else {
		ZEPHIR_INIT_VAR(&option);
		ZVAL_EMPTY_STRING(&option);
	}


	zephir_update_property_array(this_ptr, SL("options"), &option, value);
	ZEPHIR_MM_RESTORE();

}

/**
 * Sets the compiler options
 */
PHP_METHOD(Phalcon_Mvc_View_Engine_Volt_Compiler, setOptions) {

	zephir_method_globals *ZEPHIR_METHOD_GLOBALS_PTR = NULL;
	zval *options_param = NULL;
	zval options;
	zval *this_ptr = getThis();

	ZVAL_UNDEF(&options);

	ZEPHIR_MM_GROW();
	zephir_fetch_params(1, 1, 0, &options_param);

	ZEPHIR_OBS_COPY_OR_DUP(&options, options_param);


	zephir_update_property_zval(this_ptr, SL("options"), &options);
	ZEPHIR_MM_RESTORE();

}

/**
 * Set a unique prefix to be used as prefix for compiled variables
 */
PHP_METHOD(Phalcon_Mvc_View_Engine_Volt_Compiler, setUniquePrefix) {

	zephir_method_globals *ZEPHIR_METHOD_GLOBALS_PTR = NULL;
	zval *prefix_param = NULL;
	zval prefix;
	zval *this_ptr = getThis();

	ZVAL_UNDEF(&prefix);

	ZEPHIR_MM_GROW();
	zephir_fetch_params(1, 1, 0, &prefix_param);

	if (UNEXPECTED(Z_TYPE_P(prefix_param) != IS_STRING && Z_TYPE_P(prefix_param) != IS_NULL)) {
		zephir_throw_exception_string(spl_ce_InvalidArgumentException, SL("Parameter 'prefix' must be of the type string"));
		RETURN_MM_NULL();
	}
	if (EXPECTED(Z_TYPE_P(prefix_param) == IS_STRING)) {
		zephir_get_strval(&prefix, prefix_param);
	} else {
		ZEPHIR_INIT_VAR(&prefix);
		ZVAL_EMPTY_STRING(&prefix);
	}


	zephir_update_property_zval(this_ptr, SL("prefix"), &prefix);
	RETURN_THIS();

}

/**
 * Compiles a Volt source code returning a PHP plain version
 */
PHP_METHOD(Phalcon_Mvc_View_Engine_Volt_Compiler, compileSource) {

	zend_string *_6$$7;
	zend_ulong _5$$7;
	zephir_method_globals *ZEPHIR_METHOD_GLOBALS_PTR = NULL;
	zend_long ZEPHIR_LAST_CALL_STATUS;
	zend_bool extendsMode;
	zval *viewCode_param = NULL, *extendsMode_param = NULL, currentPath, intermediate, extended, finalCompilation, blocks, extendedBlocks, name, block, blockCompilation, localBlock, compilation, options, autoescape, _0, _1, _2$$7, *_3$$7, _4$$7;
	zval viewCode;
	zval *this_ptr = getThis();

	ZVAL_UNDEF(&viewCode);
	ZVAL_UNDEF(&currentPath);
	ZVAL_UNDEF(&intermediate);
	ZVAL_UNDEF(&extended);
	ZVAL_UNDEF(&finalCompilation);
	ZVAL_UNDEF(&blocks);
	ZVAL_UNDEF(&extendedBlocks);
	ZVAL_UNDEF(&name);
	ZVAL_UNDEF(&block);
	ZVAL_UNDEF(&blockCompilation);
	ZVAL_UNDEF(&localBlock);
	ZVAL_UNDEF(&compilation);
	ZVAL_UNDEF(&options);
	ZVAL_UNDEF(&autoescape);
	ZVAL_UNDEF(&_0);
	ZVAL_UNDEF(&_1);
	ZVAL_UNDEF(&_2$$7);
	ZVAL_UNDEF(&_4$$7);

	ZEPHIR_MM_GROW();
	zephir_fetch_params(1, 1, 1, &viewCode_param, &extendsMode_param);

	if (UNEXPECTED(Z_TYPE_P(viewCode_param) != IS_STRING && Z_TYPE_P(viewCode_param) != IS_NULL)) {
		zephir_throw_exception_string(spl_ce_InvalidArgumentException, SL("Parameter 'viewCode' must be of the type string"));
		RETURN_MM_NULL();
	}
	if (EXPECTED(Z_TYPE_P(viewCode_param) == IS_STRING)) {
		zephir_get_strval(&viewCode, viewCode_param);
	} else {
		ZEPHIR_INIT_VAR(&viewCode);
		ZVAL_EMPTY_STRING(&viewCode);
	}
	if (!extendsMode_param) {
		extendsMode = 0;
	} else {
		extendsMode = zephir_get_boolval(extendsMode_param);
	}


	zephir_read_property(&_0, this_ptr, SL("currentPath"), PH_NOISY_CC | PH_READONLY);
	ZEPHIR_CPY_WRT(&currentPath, &_0);
	zephir_read_property(&_0, this_ptr, SL("options"), PH_NOISY_CC | PH_READONLY);
	ZEPHIR_CPY_WRT(&options, &_0);
	if (Z_TYPE_P(&options) == IS_ARRAY) {
		ZEPHIR_OBS_VAR(&autoescape);
		if (zephir_array_isset_string_fetch(&autoescape, &options, SL("autoescape"), 0)) {
			if (UNEXPECTED(((Z_TYPE_P(&autoescape) == IS_TRUE || Z_TYPE_P(&autoescape) == IS_FALSE) != 1))) {
<<<<<<< HEAD
				ZEPHIR_THROW_EXCEPTION_DEBUG_STR(phalcon_mvc_view_engine_volt_exception_ce, "'autoescape' must be bool", "phalcon/Mvc/View/Engine/Volt/Compiler.zep", 2122);
=======
				ZEPHIR_THROW_EXCEPTION_DEBUG_STR(phalcon_mvc_view_engine_volt_exception_ce, "'autoescape' must be bool", "phalcon/Mvc/View/Engine/Volt/Compiler.zep", 2124);
>>>>>>> f2a65a3d
				return;
			}
			zephir_update_property_zval(this_ptr, SL("autoescape"), &autoescape);
		}
	}
	ZEPHIR_INIT_VAR(&intermediate);
	ZEPHIR_LAST_CALL_STATUS = phvolt_parse_view(&intermediate, &viewCode, &currentPath TSRMLS_CC);
	zephir_check_call_status();
	if (UNEXPECTED(Z_TYPE_P(&intermediate) != IS_ARRAY)) {
<<<<<<< HEAD
		ZEPHIR_THROW_EXCEPTION_DEBUG_STR(phalcon_mvc_view_engine_volt_exception_ce, "Invalid intermediate representation", "phalcon/Mvc/View/Engine/Volt/Compiler.zep", 2135);
=======
		ZEPHIR_THROW_EXCEPTION_DEBUG_STR(phalcon_mvc_view_engine_volt_exception_ce, "Invalid intermediate representation", "phalcon/Mvc/View/Engine/Volt/Compiler.zep", 2137);
>>>>>>> f2a65a3d
		return;
	}
	if (extendsMode) {
		ZVAL_BOOL(&_0, 1);
	} else {
		ZVAL_BOOL(&_0, 0);
	}
	ZEPHIR_CALL_METHOD(&compilation, this_ptr, "statementlist", NULL, 0, &intermediate, &_0);
	zephir_check_call_status();
	zephir_read_property(&_1, this_ptr, SL("extended"), PH_NOISY_CC | PH_READONLY);
	ZEPHIR_CPY_WRT(&extended, &_1);
	if (ZEPHIR_IS_TRUE_IDENTICAL(&extended)) {
		ZEPHIR_INIT_VAR(&finalCompilation);
		if (extendsMode == 1) {
			array_init(&finalCompilation);
		} else {
			ZVAL_NULL(&finalCompilation);
		}
		zephir_read_property(&_2$$7, this_ptr, SL("blocks"), PH_NOISY_CC | PH_READONLY);
		ZEPHIR_CPY_WRT(&blocks, &_2$$7);
		zephir_read_property(&_2$$7, this_ptr, SL("extendedBlocks"), PH_NOISY_CC | PH_READONLY);
		ZEPHIR_CPY_WRT(&extendedBlocks, &_2$$7);
<<<<<<< HEAD
		zephir_is_iterable(&extendedBlocks, 0, "phalcon/Mvc/View/Engine/Volt/Compiler.zep", 2199);
=======
		zephir_is_iterable(&extendedBlocks, 0, "phalcon/Mvc/View/Engine/Volt/Compiler.zep", 2201);
>>>>>>> f2a65a3d
		if (Z_TYPE_P(&extendedBlocks) == IS_ARRAY) {
			ZEND_HASH_FOREACH_KEY_VAL(Z_ARRVAL_P(&extendedBlocks), _5$$7, _6$$7, _3$$7)
			{
				ZEPHIR_INIT_NVAR(&name);
				if (_6$$7 != NULL) { 
					ZVAL_STR_COPY(&name, _6$$7);
				} else {
					ZVAL_LONG(&name, _5$$7);
				}
				ZEPHIR_INIT_NVAR(&block);
				ZVAL_COPY(&block, _3$$7);
				if (Z_TYPE_P(&name) == IS_STRING) {
					if (zephir_array_isset(&blocks, &name)) {
						ZEPHIR_OBS_NVAR(&localBlock);
<<<<<<< HEAD
						zephir_array_fetch(&localBlock, &blocks, &name, PH_NOISY, "phalcon/Mvc/View/Engine/Volt/Compiler.zep", 2167);
=======
						zephir_array_fetch(&localBlock, &blocks, &name, PH_NOISY, "phalcon/Mvc/View/Engine/Volt/Compiler.zep", 2169);
>>>>>>> f2a65a3d
						zephir_update_property_zval(this_ptr, SL("currentBlock"), &name);
						ZEPHIR_CALL_METHOD(&blockCompilation, this_ptr, "statementlist", NULL, 0, &localBlock);
						zephir_check_call_status();
					} else {
						if (Z_TYPE_P(&block) == IS_ARRAY) {
							ZEPHIR_CALL_METHOD(&blockCompilation, this_ptr, "statementlist", NULL, 0, &block);
							zephir_check_call_status();
						} else {
							ZEPHIR_CPY_WRT(&blockCompilation, &block);
						}
					}
					if (extendsMode) {
						zephir_array_update_zval(&finalCompilation, &name, &blockCompilation, PH_COPY | PH_SEPARATE);
					} else {
						zephir_concat_self(&finalCompilation, &blockCompilation);
					}
				} else {
					if (extendsMode) {
<<<<<<< HEAD
						zephir_array_append(&finalCompilation, &block, PH_SEPARATE, "phalcon/Mvc/View/Engine/Volt/Compiler.zep", 2192);
=======
						zephir_array_append(&finalCompilation, &block, PH_SEPARATE, "phalcon/Mvc/View/Engine/Volt/Compiler.zep", 2194);
>>>>>>> f2a65a3d
					} else {
						zephir_concat_self(&finalCompilation, &block);
					}
				}
			} ZEND_HASH_FOREACH_END();
		} else {
			ZEPHIR_CALL_METHOD(NULL, &extendedBlocks, "rewind", NULL, 0);
			zephir_check_call_status();
			while (1) {
				ZEPHIR_CALL_METHOD(&_4$$7, &extendedBlocks, "valid", NULL, 0);
				zephir_check_call_status();
				if (!zend_is_true(&_4$$7)) {
					break;
				}
				ZEPHIR_CALL_METHOD(&name, &extendedBlocks, "key", NULL, 0);
				zephir_check_call_status();
				ZEPHIR_CALL_METHOD(&block, &extendedBlocks, "current", NULL, 0);
				zephir_check_call_status();
					if (Z_TYPE_P(&name) == IS_STRING) {
						if (zephir_array_isset(&blocks, &name)) {
							ZEPHIR_OBS_NVAR(&localBlock);
<<<<<<< HEAD
							zephir_array_fetch(&localBlock, &blocks, &name, PH_NOISY, "phalcon/Mvc/View/Engine/Volt/Compiler.zep", 2167);
=======
							zephir_array_fetch(&localBlock, &blocks, &name, PH_NOISY, "phalcon/Mvc/View/Engine/Volt/Compiler.zep", 2169);
>>>>>>> f2a65a3d
							zephir_update_property_zval(this_ptr, SL("currentBlock"), &name);
							ZEPHIR_CALL_METHOD(&blockCompilation, this_ptr, "statementlist", NULL, 0, &localBlock);
							zephir_check_call_status();
						} else {
							if (Z_TYPE_P(&block) == IS_ARRAY) {
								ZEPHIR_CALL_METHOD(&blockCompilation, this_ptr, "statementlist", NULL, 0, &block);
								zephir_check_call_status();
							} else {
								ZEPHIR_CPY_WRT(&blockCompilation, &block);
							}
						}
						if (extendsMode) {
							zephir_array_update_zval(&finalCompilation, &name, &blockCompilation, PH_COPY | PH_SEPARATE);
						} else {
							zephir_concat_self(&finalCompilation, &blockCompilation);
						}
					} else {
						if (extendsMode) {
<<<<<<< HEAD
							zephir_array_append(&finalCompilation, &block, PH_SEPARATE, "phalcon/Mvc/View/Engine/Volt/Compiler.zep", 2192);
=======
							zephir_array_append(&finalCompilation, &block, PH_SEPARATE, "phalcon/Mvc/View/Engine/Volt/Compiler.zep", 2194);
>>>>>>> f2a65a3d
						} else {
							zephir_concat_self(&finalCompilation, &block);
						}
					}
				ZEPHIR_CALL_METHOD(NULL, &extendedBlocks, "next", NULL, 0);
				zephir_check_call_status();
			}
		}
		ZEPHIR_INIT_NVAR(&block);
		ZEPHIR_INIT_NVAR(&name);
		RETURN_CCTOR(&finalCompilation);
	}
	if (extendsMode) {
		RETURN_MM_MEMBER(getThis(), "blocks");
	}
	RETURN_CCTOR(&compilation);

}

/**
 * Gets the final path with VIEW
 */
PHP_METHOD(Phalcon_Mvc_View_Engine_Volt_Compiler, getFinalPath) {

	zephir_method_globals *ZEPHIR_METHOD_GLOBALS_PTR = NULL;
	zend_long ZEPHIR_LAST_CALL_STATUS;
	zval *path_param = NULL, view, viewsDirs, viewsDir, _0, *_1$$4, _2$$4, _3$$5, _4$$7;
	zval path;
	zval *this_ptr = getThis();

	ZVAL_UNDEF(&path);
	ZVAL_UNDEF(&view);
	ZVAL_UNDEF(&viewsDirs);
	ZVAL_UNDEF(&viewsDir);
	ZVAL_UNDEF(&_0);
	ZVAL_UNDEF(&_2$$4);
	ZVAL_UNDEF(&_3$$5);
	ZVAL_UNDEF(&_4$$7);

	ZEPHIR_MM_GROW();
	zephir_fetch_params(1, 1, 0, &path_param);

	zephir_get_strval(&path, path_param);


	zephir_read_property(&_0, this_ptr, SL("view"), PH_NOISY_CC | PH_READONLY);
	ZEPHIR_CPY_WRT(&view, &_0);
	if (Z_TYPE_P(&view) == IS_OBJECT) {
		ZEPHIR_CALL_METHOD(&viewsDirs, &view, "getviewsdir", NULL, 0);
		zephir_check_call_status();
		if (Z_TYPE_P(&viewsDirs) == IS_ARRAY) {
<<<<<<< HEAD
			zephir_is_iterable(&viewsDirs, 0, "phalcon/Mvc/View/Engine/Volt/Compiler.zep", 2233);
=======
			zephir_is_iterable(&viewsDirs, 0, "phalcon/Mvc/View/Engine/Volt/Compiler.zep", 2235);
>>>>>>> f2a65a3d
			if (Z_TYPE_P(&viewsDirs) == IS_ARRAY) {
				ZEND_HASH_FOREACH_VAL(Z_ARRVAL_P(&viewsDirs), _1$$4)
				{
					ZEPHIR_INIT_NVAR(&viewsDir);
					ZVAL_COPY(&viewsDir, _1$$4);
					ZEPHIR_INIT_NVAR(&_3$$5);
					ZEPHIR_CONCAT_VV(&_3$$5, &viewsDir, &path);
					if ((zephir_file_exists(&_3$$5) == SUCCESS)) {
						ZEPHIR_CONCAT_VV(return_value, &viewsDir, &path);
						RETURN_MM();
					}
				} ZEND_HASH_FOREACH_END();
			} else {
				ZEPHIR_CALL_METHOD(NULL, &viewsDirs, "rewind", NULL, 0);
				zephir_check_call_status();
				while (1) {
					ZEPHIR_CALL_METHOD(&_2$$4, &viewsDirs, "valid", NULL, 0);
					zephir_check_call_status();
					if (!zend_is_true(&_2$$4)) {
						break;
					}
					ZEPHIR_CALL_METHOD(&viewsDir, &viewsDirs, "current", NULL, 0);
					zephir_check_call_status();
						ZEPHIR_INIT_NVAR(&_4$$7);
						ZEPHIR_CONCAT_VV(&_4$$7, &viewsDir, &path);
						if ((zephir_file_exists(&_4$$7) == SUCCESS)) {
							ZEPHIR_CONCAT_VV(return_value, &viewsDir, &path);
							RETURN_MM();
						}
					ZEPHIR_CALL_METHOD(NULL, &viewsDirs, "next", NULL, 0);
					zephir_check_call_status();
				}
			}
			ZEPHIR_INIT_NVAR(&viewsDir);
			ZEPHIR_CONCAT_VV(return_value, &viewsDir, &path);
			RETURN_MM();
		} else {
			ZEPHIR_CONCAT_VV(return_value, &viewsDirs, &path);
			RETURN_MM();
		}
	}
	RETURN_CTOR(&path);

}

/**
 * Resolves filter intermediate code into PHP function calls
 */
PHP_METHOD(Phalcon_Mvc_View_Engine_Volt_Compiler, resolveFilter) {

	zend_bool _14, _21, _22;
	zephir_method_globals *ZEPHIR_METHOD_GLOBALS_PTR = NULL;
	zend_long ZEPHIR_LAST_CALL_STATUS;
	zval left;
	zval *filter_param = NULL, *left_param = NULL, code, type, functionName, name, file, line, extensions, filters, funcArguments, arguments, definition, _6, _23, _24, _25, _26, _0$$5, _1$$5, _2$$5, _3$$5, _8$$9, _10$$11, _11$$11, _12$$11, _13$$11, _15$$29, _16$$29, _17$$29, _18$$29, _19$$29, _20$$29;
	zval filter, _4$$7, _5$$7, _7$$9, _9$$14;
	zval *this_ptr = getThis();

	ZVAL_UNDEF(&filter);
	ZVAL_UNDEF(&_4$$7);
	ZVAL_UNDEF(&_5$$7);
	ZVAL_UNDEF(&_7$$9);
	ZVAL_UNDEF(&_9$$14);
	ZVAL_UNDEF(&code);
	ZVAL_UNDEF(&type);
	ZVAL_UNDEF(&functionName);
	ZVAL_UNDEF(&name);
	ZVAL_UNDEF(&file);
	ZVAL_UNDEF(&line);
	ZVAL_UNDEF(&extensions);
	ZVAL_UNDEF(&filters);
	ZVAL_UNDEF(&funcArguments);
	ZVAL_UNDEF(&arguments);
	ZVAL_UNDEF(&definition);
	ZVAL_UNDEF(&_6);
	ZVAL_UNDEF(&_23);
	ZVAL_UNDEF(&_24);
	ZVAL_UNDEF(&_25);
	ZVAL_UNDEF(&_26);
	ZVAL_UNDEF(&_0$$5);
	ZVAL_UNDEF(&_1$$5);
	ZVAL_UNDEF(&_2$$5);
	ZVAL_UNDEF(&_3$$5);
	ZVAL_UNDEF(&_8$$9);
	ZVAL_UNDEF(&_10$$11);
	ZVAL_UNDEF(&_11$$11);
	ZVAL_UNDEF(&_12$$11);
	ZVAL_UNDEF(&_13$$11);
	ZVAL_UNDEF(&_15$$29);
	ZVAL_UNDEF(&_16$$29);
	ZVAL_UNDEF(&_17$$29);
	ZVAL_UNDEF(&_18$$29);
	ZVAL_UNDEF(&_19$$29);
	ZVAL_UNDEF(&_20$$29);
	ZVAL_UNDEF(&left);

	ZEPHIR_MM_GROW();
	zephir_fetch_params(1, 2, 0, &filter_param, &left_param);

	ZEPHIR_OBS_COPY_OR_DUP(&filter, filter_param);
	zephir_get_strval(&left, left_param);


	ZEPHIR_INIT_VAR(&code);
	ZVAL_NULL(&code);
	ZEPHIR_OBS_VAR(&type);
<<<<<<< HEAD
	zephir_array_fetch_string(&type, &filter, SL("type"), PH_NOISY, "phalcon/Mvc/View/Engine/Volt/Compiler.zep", 2251);
	if (ZEPHIR_IS_LONG(&type, 265)) {
		ZEPHIR_OBS_VAR(&name);
		zephir_array_fetch_string(&name, &filter, SL("value"), PH_NOISY, "phalcon/Mvc/View/Engine/Volt/Compiler.zep", 2257);
=======
	zephir_array_fetch_string(&type, &filter, SL("type"), PH_NOISY, "phalcon/Mvc/View/Engine/Volt/Compiler.zep", 2253);
	if (ZEPHIR_IS_LONG(&type, 265)) {
		ZEPHIR_OBS_VAR(&name);
		zephir_array_fetch_string(&name, &filter, SL("value"), PH_NOISY, "phalcon/Mvc/View/Engine/Volt/Compiler.zep", 2259);
>>>>>>> f2a65a3d
	} else {
		if (UNEXPECTED(!ZEPHIR_IS_LONG(&type, 350))) {
			ZEPHIR_INIT_VAR(&_0$$5);
			object_init_ex(&_0$$5, phalcon_mvc_view_engine_volt_exception_ce);
<<<<<<< HEAD
			zephir_array_fetch_string(&_1$$5, &filter, SL("file"), PH_NOISY | PH_READONLY, "phalcon/Mvc/View/Engine/Volt/Compiler.zep", 2264);
			zephir_array_fetch_string(&_2$$5, &filter, SL("line"), PH_NOISY | PH_READONLY, "phalcon/Mvc/View/Engine/Volt/Compiler.zep", 2265);
=======
			zephir_array_fetch_string(&_1$$5, &filter, SL("file"), PH_NOISY | PH_READONLY, "phalcon/Mvc/View/Engine/Volt/Compiler.zep", 2266);
			zephir_array_fetch_string(&_2$$5, &filter, SL("line"), PH_NOISY | PH_READONLY, "phalcon/Mvc/View/Engine/Volt/Compiler.zep", 2267);
>>>>>>> f2a65a3d
			ZEPHIR_INIT_VAR(&_3$$5);
			ZEPHIR_CONCAT_SVSV(&_3$$5, "Unknown filter type in ", &_1$$5, " on line ", &_2$$5);
			ZEPHIR_CALL_METHOD(NULL, &_0$$5, "__construct", NULL, 0, &_3$$5);
			zephir_check_call_status();
<<<<<<< HEAD
			zephir_throw_exception_debug(&_0$$5, "phalcon/Mvc/View/Engine/Volt/Compiler.zep", 2265);
=======
			zephir_throw_exception_debug(&_0$$5, "phalcon/Mvc/View/Engine/Volt/Compiler.zep", 2267);
>>>>>>> f2a65a3d
			ZEPHIR_MM_RESTORE();
			return;
		}
		ZEPHIR_OBS_VAR(&functionName);
<<<<<<< HEAD
		zephir_array_fetch_string(&functionName, &filter, SL("name"), PH_NOISY, "phalcon/Mvc/View/Engine/Volt/Compiler.zep", 2268);
		ZEPHIR_OBS_NVAR(&name);
		zephir_array_fetch_string(&name, &functionName, SL("value"), PH_NOISY, "phalcon/Mvc/View/Engine/Volt/Compiler.zep", 2269);
=======
		zephir_array_fetch_string(&functionName, &filter, SL("name"), PH_NOISY, "phalcon/Mvc/View/Engine/Volt/Compiler.zep", 2270);
		ZEPHIR_OBS_NVAR(&name);
		zephir_array_fetch_string(&name, &functionName, SL("value"), PH_NOISY, "phalcon/Mvc/View/Engine/Volt/Compiler.zep", 2271);
>>>>>>> f2a65a3d
	}
	ZEPHIR_INIT_VAR(&funcArguments);
	ZVAL_NULL(&funcArguments);
	ZEPHIR_INIT_VAR(&arguments);
	ZVAL_NULL(&arguments);
	ZEPHIR_OBS_NVAR(&funcArguments);
	if (zephir_array_isset_string_fetch(&funcArguments, &filter, SL("arguments"), 0)) {
		if (!ZEPHIR_IS_STRING(&name, "default")) {
			ZEPHIR_OBS_VAR(&file);
<<<<<<< HEAD
			zephir_array_fetch_string(&file, &filter, SL("file"), PH_NOISY, "phalcon/Mvc/View/Engine/Volt/Compiler.zep", 2283);
			ZEPHIR_OBS_VAR(&line);
			zephir_array_fetch_string(&line, &filter, SL("line"), PH_NOISY, "phalcon/Mvc/View/Engine/Volt/Compiler.zep", 2284);
=======
			zephir_array_fetch_string(&file, &filter, SL("file"), PH_NOISY, "phalcon/Mvc/View/Engine/Volt/Compiler.zep", 2285);
			ZEPHIR_OBS_VAR(&line);
			zephir_array_fetch_string(&line, &filter, SL("line"), PH_NOISY, "phalcon/Mvc/View/Engine/Volt/Compiler.zep", 2286);
>>>>>>> f2a65a3d
			ZEPHIR_INIT_VAR(&_4$$7);
			zephir_create_array(&_4$$7, 3, 0);
			ZEPHIR_INIT_VAR(&_5$$7);
			zephir_create_array(&_5$$7, 4, 0);
			add_assoc_long_ex(&_5$$7, SL("type"), 364);
			zephir_array_update_string(&_5$$7, SL("value"), &left, PH_COPY | PH_SEPARATE);
			zephir_array_update_string(&_5$$7, SL("file"), &file, PH_COPY | PH_SEPARATE);
			zephir_array_update_string(&_5$$7, SL("line"), &line, PH_COPY | PH_SEPARATE);
			zephir_array_update_string(&_4$$7, SL("expr"), &_5$$7, PH_COPY | PH_SEPARATE);
			zephir_array_update_string(&_4$$7, SL("file"), &file, PH_COPY | PH_SEPARATE);
			zephir_array_update_string(&_4$$7, SL("line"), &line, PH_COPY | PH_SEPARATE);
			ZEPHIR_MAKE_REF(&funcArguments);
			ZEPHIR_CALL_FUNCTION(NULL, "array_unshift", NULL, 0, &funcArguments, &_4$$7);
			ZEPHIR_UNREF(&funcArguments);
			zephir_check_call_status();
		}
		ZEPHIR_CALL_METHOD(&arguments, this_ptr, "expression", NULL, 0, &funcArguments);
		zephir_check_call_status();
	} else {
		ZEPHIR_CPY_WRT(&arguments, &left);
	}
	zephir_read_property(&_6, this_ptr, SL("extensions"), PH_NOISY_CC | PH_READONLY);
	ZEPHIR_CPY_WRT(&extensions, &_6);
	if (Z_TYPE_P(&extensions) == IS_ARRAY) {
		ZEPHIR_INIT_VAR(&_7$$9);
		zephir_create_array(&_7$$9, 3, 0);
		zephir_array_fast_append(&_7$$9, &name);
		zephir_array_fast_append(&_7$$9, &arguments);
		zephir_array_fast_append(&_7$$9, &funcArguments);
		ZEPHIR_INIT_VAR(&_8$$9);
		ZVAL_STRING(&_8$$9, "compileFilter");
		ZEPHIR_CALL_METHOD(&code, this_ptr, "fireextensionevent", NULL, 0, &_8$$9, &_7$$9);
		zephir_check_call_status();
		if (Z_TYPE_P(&code) == IS_STRING) {
			RETURN_CCTOR(&code);
		}
	}
	zephir_read_property(&_6, this_ptr, SL("filters"), PH_NOISY_CC | PH_READONLY);
	ZEPHIR_CPY_WRT(&filters, &_6);
	ZEPHIR_OBS_VAR(&definition);
	if (zephir_array_isset_fetch(&definition, &filters, &name, 0)) {
		if (Z_TYPE_P(&definition) == IS_STRING) {
			ZEPHIR_CONCAT_VSVS(return_value, &definition, "(", &arguments, ")");
			RETURN_MM();
		}
		if (Z_TYPE_P(&definition) == IS_OBJECT) {
			if (zephir_instance_of_ev(&definition, zend_ce_closure)) {
				ZEPHIR_INIT_VAR(&_9$$14);
				zephir_create_array(&_9$$14, 2, 0);
				zephir_array_fast_append(&_9$$14, &arguments);
				zephir_array_fast_append(&_9$$14, &funcArguments);
				ZEPHIR_CALL_USER_FUNC_ARRAY(return_value, &definition, &_9$$14);
				zephir_check_call_status();
				RETURN_MM();
			}
		}
		ZEPHIR_INIT_VAR(&_10$$11);
		object_init_ex(&_10$$11, phalcon_mvc_view_engine_volt_exception_ce);
<<<<<<< HEAD
		zephir_array_fetch_string(&_11$$11, &filter, SL("file"), PH_NOISY | PH_READONLY, "phalcon/Mvc/View/Engine/Volt/Compiler.zep", 2358);
		zephir_array_fetch_string(&_12$$11, &filter, SL("line"), PH_NOISY | PH_READONLY, "phalcon/Mvc/View/Engine/Volt/Compiler.zep", 2359);
=======
		zephir_array_fetch_string(&_11$$11, &filter, SL("file"), PH_NOISY | PH_READONLY, "phalcon/Mvc/View/Engine/Volt/Compiler.zep", 2360);
		zephir_array_fetch_string(&_12$$11, &filter, SL("line"), PH_NOISY | PH_READONLY, "phalcon/Mvc/View/Engine/Volt/Compiler.zep", 2361);
>>>>>>> f2a65a3d
		ZEPHIR_INIT_VAR(&_13$$11);
		ZEPHIR_CONCAT_SVSVSV(&_13$$11, "Invalid definition for user filter '", &name, "' in ", &_11$$11, " on line ", &_12$$11);
		ZEPHIR_CALL_METHOD(NULL, &_10$$11, "__construct", NULL, 0, &_13$$11);
		zephir_check_call_status();
<<<<<<< HEAD
		zephir_throw_exception_debug(&_10$$11, "phalcon/Mvc/View/Engine/Volt/Compiler.zep", 2359);
=======
		zephir_throw_exception_debug(&_10$$11, "phalcon/Mvc/View/Engine/Volt/Compiler.zep", 2361);
>>>>>>> f2a65a3d
		ZEPHIR_MM_RESTORE();
		return;
	}
	if (ZEPHIR_IS_STRING(&name, "length")) {
		ZEPHIR_CONCAT_SVS(return_value, "$this->length(", &arguments, ")");
		RETURN_MM();
	}
	_14 = ZEPHIR_IS_STRING(&name, "e");
	if (!(_14)) {
		_14 = ZEPHIR_IS_STRING(&name, "escape");
	}
	if (_14) {
		ZEPHIR_CONCAT_SVS(return_value, "$this->escaper->escapeHtml(", &arguments, ")");
		RETURN_MM();
	}
	if (ZEPHIR_IS_STRING(&name, "escape_css")) {
		ZEPHIR_CONCAT_SVS(return_value, "$this->escaper->escapeCss(", &arguments, ")");
		RETURN_MM();
	}
	if (ZEPHIR_IS_STRING(&name, "escape_js")) {
		ZEPHIR_CONCAT_SVS(return_value, "$this->escaper->escapeJs(", &arguments, ")");
		RETURN_MM();
	}
	if (ZEPHIR_IS_STRING(&name, "escape_attr")) {
		ZEPHIR_CONCAT_SVS(return_value, "$this->escaper->escapeHtmlAttr(", &arguments, ")");
		RETURN_MM();
	}
	if (ZEPHIR_IS_STRING(&name, "trim")) {
		ZEPHIR_CONCAT_SVS(return_value, "trim(", &arguments, ")");
		RETURN_MM();
	}
	if (ZEPHIR_IS_STRING(&name, "left_trim")) {
		ZEPHIR_CONCAT_SVS(return_value, "ltrim(", &arguments, ")");
		RETURN_MM();
	}
	if (ZEPHIR_IS_STRING(&name, "right_trim")) {
		ZEPHIR_CONCAT_SVS(return_value, "rtrim(", &arguments, ")");
		RETURN_MM();
	}
	if (ZEPHIR_IS_STRING(&name, "striptags")) {
		ZEPHIR_CONCAT_SVS(return_value, "strip_tags(", &arguments, ")");
		RETURN_MM();
	}
	if (ZEPHIR_IS_STRING(&name, "url_encode")) {
		ZEPHIR_CONCAT_SVS(return_value, "urlencode(", &arguments, ")");
		RETURN_MM();
	}
	if (ZEPHIR_IS_STRING(&name, "slashes")) {
		ZEPHIR_CONCAT_SVS(return_value, "addslashes(", &arguments, ")");
		RETURN_MM();
	}
	if (ZEPHIR_IS_STRING(&name, "stripslashes")) {
		ZEPHIR_CONCAT_SVS(return_value, "stripslashes(", &arguments, ")");
		RETURN_MM();
	}
	if (ZEPHIR_IS_STRING(&name, "nl2br")) {
		ZEPHIR_CONCAT_SVS(return_value, "nl2br(", &arguments, ")");
		RETURN_MM();
	}
	if (ZEPHIR_IS_STRING(&name, "keys")) {
		ZEPHIR_CONCAT_SVS(return_value, "array_keys(", &arguments, ")");
		RETURN_MM();
	}
	if (ZEPHIR_IS_STRING(&name, "join")) {
<<<<<<< HEAD
		zephir_array_fetch_long(&_15$$29, &funcArguments, 1, PH_NOISY | PH_READONLY, "phalcon/Mvc/View/Engine/Volt/Compiler.zep", 2465);
		zephir_array_fetch_string(&_16$$29, &_15$$29, SL("expr"), PH_NOISY | PH_READONLY, "phalcon/Mvc/View/Engine/Volt/Compiler.zep", 2465);
		zephir_array_fetch_string(&_17$$29, &_16$$29, SL("value"), PH_NOISY | PH_READONLY, "phalcon/Mvc/View/Engine/Volt/Compiler.zep", 2465);
		zephir_array_fetch_long(&_18$$29, &funcArguments, 0, PH_NOISY | PH_READONLY, "phalcon/Mvc/View/Engine/Volt/Compiler.zep", 2465);
		zephir_array_fetch_string(&_19$$29, &_18$$29, SL("expr"), PH_NOISY | PH_READONLY, "phalcon/Mvc/View/Engine/Volt/Compiler.zep", 2465);
		zephir_array_fetch_string(&_20$$29, &_19$$29, SL("value"), PH_NOISY | PH_READONLY, "phalcon/Mvc/View/Engine/Volt/Compiler.zep", 2465);
=======
		zephir_array_fetch_long(&_15$$29, &funcArguments, 1, PH_NOISY | PH_READONLY, "phalcon/Mvc/View/Engine/Volt/Compiler.zep", 2467);
		zephir_array_fetch_string(&_16$$29, &_15$$29, SL("expr"), PH_NOISY | PH_READONLY, "phalcon/Mvc/View/Engine/Volt/Compiler.zep", 2467);
		zephir_array_fetch_string(&_17$$29, &_16$$29, SL("value"), PH_NOISY | PH_READONLY, "phalcon/Mvc/View/Engine/Volt/Compiler.zep", 2467);
		zephir_array_fetch_long(&_18$$29, &funcArguments, 0, PH_NOISY | PH_READONLY, "phalcon/Mvc/View/Engine/Volt/Compiler.zep", 2467);
		zephir_array_fetch_string(&_19$$29, &_18$$29, SL("expr"), PH_NOISY | PH_READONLY, "phalcon/Mvc/View/Engine/Volt/Compiler.zep", 2467);
		zephir_array_fetch_string(&_20$$29, &_19$$29, SL("value"), PH_NOISY | PH_READONLY, "phalcon/Mvc/View/Engine/Volt/Compiler.zep", 2467);
>>>>>>> f2a65a3d
		ZEPHIR_CONCAT_SVSVS(return_value, "join('", &_17$$29, "', ", &_20$$29, ")");
		RETURN_MM();
	}
	_21 = ZEPHIR_IS_STRING(&name, "lower");
	if (!(_21)) {
		_21 = ZEPHIR_IS_STRING(&name, "lowercase");
	}
	if (_21) {
		ZEPHIR_CONCAT_SVS(return_value, "Phalcon\\Text::lower(", &arguments, ")");
		RETURN_MM();
	}
	_22 = ZEPHIR_IS_STRING(&name, "upper");
	if (!(_22)) {
		_22 = ZEPHIR_IS_STRING(&name, "uppercase");
	}
	if (_22) {
		ZEPHIR_CONCAT_SVS(return_value, "Phalcon\\Text::upper(", &arguments, ")");
		RETURN_MM();
	}
	if (ZEPHIR_IS_STRING(&name, "capitalize")) {
		ZEPHIR_CONCAT_SVS(return_value, "ucwords(", &arguments, ")");
		RETURN_MM();
	}
	if (ZEPHIR_IS_STRING(&name, "sort")) {
		ZEPHIR_CONCAT_SVS(return_value, "$this->sort(", &arguments, ")");
		RETURN_MM();
	}
	if (ZEPHIR_IS_STRING(&name, "json_encode")) {
		ZEPHIR_CONCAT_SVS(return_value, "json_encode(", &arguments, ")");
		RETURN_MM();
	}
	if (ZEPHIR_IS_STRING(&name, "json_decode")) {
		ZEPHIR_CONCAT_SVS(return_value, "json_decode(", &arguments, ")");
		RETURN_MM();
	}
	if (ZEPHIR_IS_STRING(&name, "format")) {
		ZEPHIR_CONCAT_SVS(return_value, "sprintf(", &arguments, ")");
		RETURN_MM();
	}
	if (ZEPHIR_IS_STRING(&name, "abs")) {
		ZEPHIR_CONCAT_SVS(return_value, "abs(", &arguments, ")");
		RETURN_MM();
	}
	if (ZEPHIR_IS_STRING(&name, "slice")) {
		ZEPHIR_CONCAT_SVS(return_value, "$this->slice(", &arguments, ")");
		RETURN_MM();
	}
	if (ZEPHIR_IS_STRING(&name, "default")) {
		ZEPHIR_CONCAT_SVSVSVS(return_value, "(empty(", &left, ") ? (", &arguments, ") : (", &left, "))");
		RETURN_MM();
	}
	if (ZEPHIR_IS_STRING(&name, "convert_encoding")) {
		ZEPHIR_CONCAT_SVS(return_value, "$this->convertEncoding(", &arguments, ")");
		RETURN_MM();
	}
	ZEPHIR_INIT_VAR(&_23);
	object_init_ex(&_23, phalcon_mvc_view_engine_volt_exception_ce);
<<<<<<< HEAD
	zephir_array_fetch_string(&_24, &filter, SL("file"), PH_NOISY | PH_READONLY, "phalcon/Mvc/View/Engine/Volt/Compiler.zep", 2552);
	zephir_array_fetch_string(&_25, &filter, SL("line"), PH_NOISY | PH_READONLY, "phalcon/Mvc/View/Engine/Volt/Compiler.zep", 2553);
=======
	zephir_array_fetch_string(&_24, &filter, SL("file"), PH_NOISY | PH_READONLY, "phalcon/Mvc/View/Engine/Volt/Compiler.zep", 2554);
	zephir_array_fetch_string(&_25, &filter, SL("line"), PH_NOISY | PH_READONLY, "phalcon/Mvc/View/Engine/Volt/Compiler.zep", 2555);
>>>>>>> f2a65a3d
	ZEPHIR_INIT_VAR(&_26);
	ZEPHIR_CONCAT_SVSVSV(&_26, "Unknown filter \"", &name, "\" in ", &_24, " on line ", &_25);
	ZEPHIR_CALL_METHOD(NULL, &_23, "__construct", NULL, 0, &_26);
	zephir_check_call_status();
<<<<<<< HEAD
	zephir_throw_exception_debug(&_23, "phalcon/Mvc/View/Engine/Volt/Compiler.zep", 2553);
=======
	zephir_throw_exception_debug(&_23, "phalcon/Mvc/View/Engine/Volt/Compiler.zep", 2555);
>>>>>>> f2a65a3d
	ZEPHIR_MM_RESTORE();
	return;

}

/**
 * Traverses a statement list compiling each of its nodes
 */
PHP_METHOD(Phalcon_Mvc_View_Engine_Volt_Compiler, statementList) {

	zephir_method_globals *ZEPHIR_METHOD_GLOBALS_PTR = NULL;
	zephir_fcall_cache_entry *_8 = NULL, *_11 = NULL, *_15 = NULL, *_17 = NULL, *_20 = NULL, *_22 = NULL, *_27 = NULL, *_29 = NULL, *_31 = NULL, *_35 = NULL, *_37 = NULL, *_40 = NULL, *_42 = NULL, *_44 = NULL, *_47 = NULL, *_49 = NULL, *_52 = NULL, *_55 = NULL;
	zend_long ZEPHIR_LAST_CALL_STATUS;
	zend_bool extendsMode, _1;
	zval *statements_param = NULL, *extendsMode_param = NULL, __$true, __$false, extended, blockMode, compilation, extensions, statement, tempCompilation, type, blockName, blockStatements, blocks, path, finalPath, subCompiler, level, _0, *_2, _3, _4$$7, _5$$7, _6$$7, _7$$7, _10$$8, _12$$10, _13$$11, _14$$11, _16$$12, _18$$13, _19$$13, _21$$14, _23$$15, _24$$15, _25$$16, _26$$16, _28$$17, _30$$18, _32$$19, _33$$24, _34$$24, _36$$25, _38$$26, _39$$27, _41$$28, _43$$29, _45$$30, _46$$30, _48$$33, _50$$34, _51$$34, _53$$35, _54$$35, _56$$37, _57$$37, _58$$37, _59$$37, _60$$40, _61$$40, _62$$40, _63$$40, _65$$41, _66$$43, _67$$44, _68$$44, _69$$45, _70$$46, _71$$46, _72$$47, _73$$48, _74$$48, _75$$49, _76$$49, _77$$50, _78$$51, _79$$52, _80$$57, _81$$57, _82$$58, _83$$59, _84$$60, _85$$61, _86$$62, _87$$63, _88$$63, _89$$66, _90$$67, _91$$67, _92$$68, _93$$68, _94$$70, _95$$70, _96$$70, _97$$70;
	zval statements, _9$$8, _64$$41;
	zval *this_ptr = getThis();

	ZVAL_UNDEF(&statements);
	ZVAL_UNDEF(&_9$$8);
	ZVAL_UNDEF(&_64$$41);
	ZVAL_BOOL(&__$true, 1);
	ZVAL_BOOL(&__$false, 0);
	ZVAL_UNDEF(&extended);
	ZVAL_UNDEF(&blockMode);
	ZVAL_UNDEF(&compilation);
	ZVAL_UNDEF(&extensions);
	ZVAL_UNDEF(&statement);
	ZVAL_UNDEF(&tempCompilation);
	ZVAL_UNDEF(&type);
	ZVAL_UNDEF(&blockName);
	ZVAL_UNDEF(&blockStatements);
	ZVAL_UNDEF(&blocks);
	ZVAL_UNDEF(&path);
	ZVAL_UNDEF(&finalPath);
	ZVAL_UNDEF(&subCompiler);
	ZVAL_UNDEF(&level);
	ZVAL_UNDEF(&_0);
	ZVAL_UNDEF(&_3);
	ZVAL_UNDEF(&_4$$7);
	ZVAL_UNDEF(&_5$$7);
	ZVAL_UNDEF(&_6$$7);
	ZVAL_UNDEF(&_7$$7);
	ZVAL_UNDEF(&_10$$8);
	ZVAL_UNDEF(&_12$$10);
	ZVAL_UNDEF(&_13$$11);
	ZVAL_UNDEF(&_14$$11);
	ZVAL_UNDEF(&_16$$12);
	ZVAL_UNDEF(&_18$$13);
	ZVAL_UNDEF(&_19$$13);
	ZVAL_UNDEF(&_21$$14);
	ZVAL_UNDEF(&_23$$15);
	ZVAL_UNDEF(&_24$$15);
	ZVAL_UNDEF(&_25$$16);
	ZVAL_UNDEF(&_26$$16);
	ZVAL_UNDEF(&_28$$17);
	ZVAL_UNDEF(&_30$$18);
	ZVAL_UNDEF(&_32$$19);
	ZVAL_UNDEF(&_33$$24);
	ZVAL_UNDEF(&_34$$24);
	ZVAL_UNDEF(&_36$$25);
	ZVAL_UNDEF(&_38$$26);
	ZVAL_UNDEF(&_39$$27);
	ZVAL_UNDEF(&_41$$28);
	ZVAL_UNDEF(&_43$$29);
	ZVAL_UNDEF(&_45$$30);
	ZVAL_UNDEF(&_46$$30);
	ZVAL_UNDEF(&_48$$33);
	ZVAL_UNDEF(&_50$$34);
	ZVAL_UNDEF(&_51$$34);
	ZVAL_UNDEF(&_53$$35);
	ZVAL_UNDEF(&_54$$35);
	ZVAL_UNDEF(&_56$$37);
	ZVAL_UNDEF(&_57$$37);
	ZVAL_UNDEF(&_58$$37);
	ZVAL_UNDEF(&_59$$37);
	ZVAL_UNDEF(&_60$$40);
	ZVAL_UNDEF(&_61$$40);
	ZVAL_UNDEF(&_62$$40);
	ZVAL_UNDEF(&_63$$40);
	ZVAL_UNDEF(&_65$$41);
	ZVAL_UNDEF(&_66$$43);
	ZVAL_UNDEF(&_67$$44);
	ZVAL_UNDEF(&_68$$44);
	ZVAL_UNDEF(&_69$$45);
	ZVAL_UNDEF(&_70$$46);
	ZVAL_UNDEF(&_71$$46);
	ZVAL_UNDEF(&_72$$47);
	ZVAL_UNDEF(&_73$$48);
	ZVAL_UNDEF(&_74$$48);
	ZVAL_UNDEF(&_75$$49);
	ZVAL_UNDEF(&_76$$49);
	ZVAL_UNDEF(&_77$$50);
	ZVAL_UNDEF(&_78$$51);
	ZVAL_UNDEF(&_79$$52);
	ZVAL_UNDEF(&_80$$57);
	ZVAL_UNDEF(&_81$$57);
	ZVAL_UNDEF(&_82$$58);
	ZVAL_UNDEF(&_83$$59);
	ZVAL_UNDEF(&_84$$60);
	ZVAL_UNDEF(&_85$$61);
	ZVAL_UNDEF(&_86$$62);
	ZVAL_UNDEF(&_87$$63);
	ZVAL_UNDEF(&_88$$63);
	ZVAL_UNDEF(&_89$$66);
	ZVAL_UNDEF(&_90$$67);
	ZVAL_UNDEF(&_91$$67);
	ZVAL_UNDEF(&_92$$68);
	ZVAL_UNDEF(&_93$$68);
	ZVAL_UNDEF(&_94$$70);
	ZVAL_UNDEF(&_95$$70);
	ZVAL_UNDEF(&_96$$70);
	ZVAL_UNDEF(&_97$$70);

	ZEPHIR_MM_GROW();
	zephir_fetch_params(1, 1, 1, &statements_param, &extendsMode_param);

	ZEPHIR_OBS_COPY_OR_DUP(&statements, statements_param);
	if (!extendsMode_param) {
		extendsMode = 0;
	} else {
		extendsMode = zephir_get_boolval(extendsMode_param);
	}


	if (!(zephir_fast_count_int(&statements))) {
		RETURN_MM_STRING("");
	}
	zephir_read_property(&_0, this_ptr, SL("extended"), PH_NOISY_CC | PH_READONLY);
	ZEPHIR_CPY_WRT(&extended, &_0);
	_1 = zephir_is_true(&extended);
	if (!(_1)) {
		_1 = extendsMode;
	}
	ZEPHIR_INIT_VAR(&blockMode);
	ZVAL_BOOL(&blockMode, _1);
	if (ZEPHIR_IS_TRUE_IDENTICAL(&blockMode)) {
		RETURN_ON_FAILURE(zephir_property_incr(this_ptr, SL("blockLevel")));
	}
	RETURN_ON_FAILURE(zephir_property_incr(this_ptr, SL("level")));
	ZEPHIR_INIT_VAR(&compilation);
	ZVAL_NULL(&compilation);
	zephir_read_property(&_0, this_ptr, SL("extensions"), PH_NOISY_CC | PH_READONLY);
	ZEPHIR_CPY_WRT(&extensions, &_0);
<<<<<<< HEAD
	zephir_is_iterable(&statements, 0, "phalcon/Mvc/View/Engine/Volt/Compiler.zep", 2849);
=======
	zephir_is_iterable(&statements, 0, "phalcon/Mvc/View/Engine/Volt/Compiler.zep", 2843);
>>>>>>> f2a65a3d
	if (Z_TYPE_P(&statements) == IS_ARRAY) {
		ZEND_HASH_FOREACH_VAL(Z_ARRVAL_P(&statements), _2)
		{
			ZEPHIR_INIT_NVAR(&statement);
			ZVAL_COPY(&statement, _2);
			if (UNEXPECTED(Z_TYPE_P(&statement) != IS_ARRAY)) {
<<<<<<< HEAD
				ZEPHIR_THROW_EXCEPTION_DEBUG_STR(phalcon_mvc_view_engine_volt_exception_ce, "Corrupted statement", "phalcon/Mvc/View/Engine/Volt/Compiler.zep", 2593);
=======
				ZEPHIR_THROW_EXCEPTION_DEBUG_STR(phalcon_mvc_view_engine_volt_exception_ce, "Corrupted statement", "phalcon/Mvc/View/Engine/Volt/Compiler.zep", 2595);
>>>>>>> f2a65a3d
				return;
			}
			if (UNEXPECTED(!(zephir_array_isset_string(&statement, SL("type"))))) {
				ZEPHIR_INIT_NVAR(&_4$$7);
				object_init_ex(&_4$$7, phalcon_mvc_view_engine_volt_exception_ce);
<<<<<<< HEAD
				zephir_array_fetch_string(&_5$$7, &statement, SL("file"), PH_NOISY | PH_READONLY, "phalcon/Mvc/View/Engine/Volt/Compiler.zep", 2601);
				zephir_array_fetch_string(&_6$$7, &statement, SL("line"), PH_NOISY | PH_READONLY, "phalcon/Mvc/View/Engine/Volt/Compiler.zep", 2601);
=======
				zephir_array_fetch_string(&_5$$7, &statement, SL("file"), PH_NOISY | PH_READONLY, "phalcon/Mvc/View/Engine/Volt/Compiler.zep", 2603);
				zephir_array_fetch_string(&_6$$7, &statement, SL("line"), PH_NOISY | PH_READONLY, "phalcon/Mvc/View/Engine/Volt/Compiler.zep", 2603);
>>>>>>> f2a65a3d
				ZEPHIR_INIT_NVAR(&_7$$7);
				ZEPHIR_CONCAT_SVSV(&_7$$7, "Invalid statement in ", &_5$$7, " on line ", &_6$$7);
				ZEPHIR_CALL_METHOD(NULL, &_4$$7, "__construct", &_8, 0, &_7$$7, &statement);
				zephir_check_call_status();
<<<<<<< HEAD
				zephir_throw_exception_debug(&_4$$7, "phalcon/Mvc/View/Engine/Volt/Compiler.zep", 2603);
=======
				zephir_throw_exception_debug(&_4$$7, "phalcon/Mvc/View/Engine/Volt/Compiler.zep", 2605);
>>>>>>> f2a65a3d
				ZEPHIR_MM_RESTORE();
				return;
			}
			if (Z_TYPE_P(&extensions) == IS_ARRAY) {
				ZEPHIR_INIT_NVAR(&_9$$8);
				zephir_create_array(&_9$$8, 1, 0);
				zephir_array_fast_append(&_9$$8, &statement);
				ZEPHIR_INIT_NVAR(&_10$$8);
				ZVAL_STRING(&_10$$8, "compileStatement");
				ZEPHIR_CALL_METHOD(&tempCompilation, this_ptr, "fireextensionevent", &_11, 0, &_10$$8, &_9$$8);
				zephir_check_call_status();
				if (Z_TYPE_P(&tempCompilation) == IS_STRING) {
					zephir_concat_self(&compilation, &tempCompilation);
					continue;
				}
			}
			ZEPHIR_OBS_NVAR(&type);
<<<<<<< HEAD
			zephir_array_fetch_string(&type, &statement, SL("type"), PH_NOISY, "phalcon/Mvc/View/Engine/Volt/Compiler.zep", 2629);
			do {
				if (ZEPHIR_IS_LONG(&type, 357)) {
					zephir_array_fetch_string(&_12$$10, &statement, SL("value"), PH_NOISY | PH_READONLY, "phalcon/Mvc/View/Engine/Volt/Compiler.zep", 2637);
=======
			zephir_array_fetch_string(&type, &statement, SL("type"), PH_NOISY, "phalcon/Mvc/View/Engine/Volt/Compiler.zep", 2631);
			do {
				if (ZEPHIR_IS_LONG(&type, 357)) {
					zephir_array_fetch_string(&_12$$10, &statement, SL("value"), PH_NOISY | PH_READONLY, "phalcon/Mvc/View/Engine/Volt/Compiler.zep", 2639);
>>>>>>> f2a65a3d
					zephir_concat_self(&compilation, &_12$$10);
					break;
				}
				if (ZEPHIR_IS_LONG(&type, 300)) {
					if (extendsMode) {
						ZVAL_BOOL(&_14$$11, 1);
					} else {
						ZVAL_BOOL(&_14$$11, 0);
					}
					ZEPHIR_CALL_METHOD(&_13$$11, this_ptr, "compileif", &_15, 0, &statement, &_14$$11);
					zephir_check_call_status();
					zephir_concat_self(&compilation, &_13$$11);
					break;
				}
				if (ZEPHIR_IS_LONG(&type, 302)) {
					ZEPHIR_CALL_METHOD(&_16$$12, this_ptr, "compileelseif", &_17, 0, &statement);
					zephir_check_call_status();
					zephir_concat_self(&compilation, &_16$$12);
					break;
				}
				if (ZEPHIR_IS_LONG(&type, 411)) {
					if (extendsMode) {
						ZVAL_BOOL(&_19$$13, 1);
					} else {
						ZVAL_BOOL(&_19$$13, 0);
					}
					ZEPHIR_CALL_METHOD(&_18$$13, this_ptr, "compileswitch", &_20, 0, &statement, &_19$$13);
					zephir_check_call_status();
					zephir_concat_self(&compilation, &_18$$13);
					break;
				}
				if (ZEPHIR_IS_LONG(&type, 412)) {
					ZEPHIR_CALL_METHOD(&_21$$14, this_ptr, "compilecase", &_22, 0, &statement);
					zephir_check_call_status();
					zephir_concat_self(&compilation, &_21$$14);
					break;
				}
				if (ZEPHIR_IS_LONG(&type, 413)) {
					ZVAL_BOOL(&_24$$15, 0);
					ZEPHIR_CALL_METHOD(&_23$$15, this_ptr, "compilecase", &_22, 0, &statement, &_24$$15);
					zephir_check_call_status();
					zephir_concat_self(&compilation, &_23$$15);
					break;
				}
				if (ZEPHIR_IS_LONG(&type, 304)) {
					if (extendsMode) {
						ZVAL_BOOL(&_26$$16, 1);
					} else {
						ZVAL_BOOL(&_26$$16, 0);
					}
					ZEPHIR_CALL_METHOD(&_25$$16, this_ptr, "compileforeach", &_27, 0, &statement, &_26$$16);
					zephir_check_call_status();
					zephir_concat_self(&compilation, &_25$$16);
					break;
				}
				if (ZEPHIR_IS_LONG(&type, 306)) {
					ZEPHIR_CALL_METHOD(&_28$$17, this_ptr, "compileset", &_29, 0, &statement);
					zephir_check_call_status();
					zephir_concat_self(&compilation, &_28$$17);
					break;
				}
				if (ZEPHIR_IS_LONG(&type, 359)) {
					ZEPHIR_CALL_METHOD(&_30$$18, this_ptr, "compileecho", &_31, 0, &statement);
					zephir_check_call_status();
					zephir_concat_self(&compilation, &_30$$18);
					break;
				}
				if (ZEPHIR_IS_LONG(&type, 307)) {
					ZEPHIR_OBS_NVAR(&blockName);
<<<<<<< HEAD
					zephir_array_fetch_string(&blockName, &statement, SL("name"), PH_NOISY, "phalcon/Mvc/View/Engine/Volt/Compiler.zep", 2685);
=======
					zephir_array_fetch_string(&blockName, &statement, SL("name"), PH_NOISY, "phalcon/Mvc/View/Engine/Volt/Compiler.zep", 2687);
>>>>>>> f2a65a3d
					ZEPHIR_OBS_NVAR(&blockStatements);
					zephir_array_isset_string_fetch(&blockStatements, &statement, SL("block_statements"), 0);
					zephir_read_property(&_32$$19, this_ptr, SL("blocks"), PH_NOISY_CC | PH_READONLY);
					ZEPHIR_CPY_WRT(&blocks, &_32$$19);
					if (zephir_is_true(&blockMode)) {
						if (Z_TYPE_P(&blocks) != IS_ARRAY) {
							ZEPHIR_INIT_NVAR(&blocks);
							array_init(&blocks);
						}
						if (Z_TYPE_P(&compilation) != IS_NULL) {
<<<<<<< HEAD
							zephir_array_append(&blocks, &compilation, PH_SEPARATE, "phalcon/Mvc/View/Engine/Volt/Compiler.zep", 2700);
=======
							zephir_array_append(&blocks, &compilation, PH_SEPARATE, "phalcon/Mvc/View/Engine/Volt/Compiler.zep", 2702);
>>>>>>> f2a65a3d
							ZEPHIR_INIT_NVAR(&compilation);
							ZVAL_NULL(&compilation);
						}
						zephir_array_update_zval(&blocks, &blockName, &blockStatements, PH_COPY | PH_SEPARATE);
						zephir_update_property_zval(this_ptr, SL("blocks"), &blocks);
					} else {
						if (Z_TYPE_P(&blockStatements) == IS_ARRAY) {
							if (extendsMode) {
								ZVAL_BOOL(&_34$$24, 1);
							} else {
								ZVAL_BOOL(&_34$$24, 0);
							}
							ZEPHIR_CALL_METHOD(&_33$$24, this_ptr, "statementlist", &_35, 0, &blockStatements, &_34$$24);
							zephir_check_call_status();
							zephir_concat_self(&compilation, &_33$$24);
						}
					}
					break;
				}
				if (ZEPHIR_IS_LONG(&type, 310)) {
					ZEPHIR_OBS_NVAR(&path);
<<<<<<< HEAD
					zephir_array_fetch_string(&path, &statement, SL("path"), PH_NOISY, "phalcon/Mvc/View/Engine/Volt/Compiler.zep", 2726);
					zephir_array_fetch_string(&_36$$25, &path, SL("value"), PH_NOISY | PH_READONLY, "phalcon/Mvc/View/Engine/Volt/Compiler.zep", 2730);
=======
					zephir_array_fetch_string(&path, &statement, SL("path"), PH_NOISY, "phalcon/Mvc/View/Engine/Volt/Compiler.zep", 2728);
					zephir_array_fetch_string(&_36$$25, &path, SL("value"), PH_NOISY | PH_READONLY, "phalcon/Mvc/View/Engine/Volt/Compiler.zep", 2732);
>>>>>>> f2a65a3d
					ZEPHIR_CALL_METHOD(&finalPath, this_ptr, "getfinalpath", &_37, 0, &_36$$25);
					zephir_check_call_status();
					ZEPHIR_INIT_NVAR(&extended);
					ZVAL_BOOL(&extended, 1);
					ZEPHIR_INIT_NVAR(&subCompiler);
					if (zephir_clone(&subCompiler, this_ptr) == FAILURE) {
						RETURN_MM();
					}
					ZEPHIR_CALL_METHOD(&tempCompilation, &subCompiler, "compile", NULL, 0, &finalPath, &extended);
					zephir_check_call_status();
					if (Z_TYPE_P(&tempCompilation) == IS_NULL) {
						ZEPHIR_CALL_METHOD(&_38$$26, &subCompiler, "getcompiledtemplatepath", NULL, 0);
						zephir_check_call_status();
						ZEPHIR_INIT_NVAR(&tempCompilation);
						zephir_file_get_contents(&tempCompilation, &_38$$26);
					}
					if (1) {
						zephir_update_property_zval(this_ptr, SL("extended"), &__$true);
					} else {
						zephir_update_property_zval(this_ptr, SL("extended"), &__$false);
					}
					zephir_update_property_zval(this_ptr, SL("extendedBlocks"), &tempCompilation);
					ZEPHIR_CPY_WRT(&blockMode, &extended);
					break;
				}
				if (ZEPHIR_IS_LONG(&type, 313)) {
					ZEPHIR_CALL_METHOD(&_39$$27, this_ptr, "compileinclude", &_40, 0, &statement);
					zephir_check_call_status();
					zephir_concat_self(&compilation, &_39$$27);
					break;
				}
				if (ZEPHIR_IS_LONG(&type, 316)) {
					ZEPHIR_CALL_METHOD(&_41$$28, this_ptr, "compiledo", &_42, 0, &statement);
					zephir_check_call_status();
					zephir_concat_self(&compilation, &_41$$28);
					break;
				}
				if (ZEPHIR_IS_LONG(&type, 327)) {
					ZEPHIR_CALL_METHOD(&_43$$29, this_ptr, "compilereturn", &_44, 0, &statement);
					zephir_check_call_status();
					zephir_concat_self(&compilation, &_43$$29);
					break;
				}
				if (ZEPHIR_IS_LONG(&type, 317)) {
					if (extendsMode) {
						ZVAL_BOOL(&_46$$30, 1);
					} else {
						ZVAL_BOOL(&_46$$30, 0);
					}
					ZEPHIR_CALL_METHOD(&_45$$30, this_ptr, "compileautoescape", &_47, 0, &statement, &_46$$30);
					zephir_check_call_status();
					zephir_concat_self(&compilation, &_45$$30);
					break;
				}
				if (ZEPHIR_IS_LONG(&type, 319)) {
					zephir_concat_self_str(&compilation, SL("<?php continue; ?>"));
					break;
				}
				if (ZEPHIR_IS_LONG(&type, 320)) {
					zephir_concat_self_str(&compilation, SL("<?php break; ?>"));
					break;
				}
				if (ZEPHIR_IS_LONG(&type, 321)) {
					ZEPHIR_CALL_METHOD(&_48$$33, this_ptr, "compileforelse", &_49, 0);
					zephir_check_call_status();
					zephir_concat_self(&compilation, &_48$$33);
					break;
				}
				if (ZEPHIR_IS_LONG(&type, 322)) {
					if (extendsMode) {
						ZVAL_BOOL(&_51$$34, 1);
					} else {
						ZVAL_BOOL(&_51$$34, 0);
					}
					ZEPHIR_CALL_METHOD(&_50$$34, this_ptr, "compilemacro", &_52, 0, &statement, &_51$$34);
					zephir_check_call_status();
					zephir_concat_self(&compilation, &_50$$34);
					break;
				}
				if (ZEPHIR_IS_LONG(&type, 325)) {
					if (extendsMode) {
						ZVAL_BOOL(&_54$$35, 1);
					} else {
						ZVAL_BOOL(&_54$$35, 0);
					}
					ZEPHIR_CALL_METHOD(&_53$$35, this_ptr, "compilecall", &_55, 0, &statement, &_54$$35);
					zephir_check_call_status();
					zephir_concat_self(&compilation, &_53$$35);
					break;
				}
				if (ZEPHIR_IS_LONG(&type, 358)) {
					break;
				}
<<<<<<< HEAD
				ZEPHIR_INIT_NVAR(&_59$$38);
				object_init_ex(&_59$$38, phalcon_mvc_view_engine_volt_exception_ce);
				zephir_array_fetch_string(&_60$$38, &statement, SL("file"), PH_NOISY | PH_READONLY, "phalcon/Mvc/View/Engine/Volt/Compiler.zep", 2840);
				zephir_array_fetch_string(&_61$$38, &statement, SL("line"), PH_NOISY | PH_READONLY, "phalcon/Mvc/View/Engine/Volt/Compiler.zep", 2841);
				ZEPHIR_INIT_NVAR(&_62$$38);
				ZEPHIR_CONCAT_SVSVSV(&_62$$38, "Unknown statement ", &type, " in ", &_60$$38, " on line ", &_61$$38);
				ZEPHIR_CALL_METHOD(NULL, &_59$$38, "__construct", &_8, 0, &_62$$38);
				zephir_check_call_status();
				zephir_throw_exception_debug(&_59$$38, "phalcon/Mvc/View/Engine/Volt/Compiler.zep", 2841);
=======
				ZEPHIR_INIT_NVAR(&_56$$37);
				object_init_ex(&_56$$37, phalcon_mvc_view_engine_volt_exception_ce);
				zephir_array_fetch_string(&_57$$37, &statement, SL("file"), PH_NOISY | PH_READONLY, "phalcon/Mvc/View/Engine/Volt/Compiler.zep", 2834);
				zephir_array_fetch_string(&_58$$37, &statement, SL("line"), PH_NOISY | PH_READONLY, "phalcon/Mvc/View/Engine/Volt/Compiler.zep", 2835);
				ZEPHIR_INIT_NVAR(&_59$$37);
				ZEPHIR_CONCAT_SVSVSV(&_59$$37, "Unknown statement ", &type, " in ", &_57$$37, " on line ", &_58$$37);
				ZEPHIR_CALL_METHOD(NULL, &_56$$37, "__construct", &_8, 0, &_59$$37);
				zephir_check_call_status();
				zephir_throw_exception_debug(&_56$$37, "phalcon/Mvc/View/Engine/Volt/Compiler.zep", 2835);
>>>>>>> f2a65a3d
				ZEPHIR_MM_RESTORE();
				return;
			} while(0);

		} ZEND_HASH_FOREACH_END();
	} else {
		ZEPHIR_CALL_METHOD(NULL, &statements, "rewind", NULL, 0);
		zephir_check_call_status();
		while (1) {
			ZEPHIR_CALL_METHOD(&_3, &statements, "valid", NULL, 0);
			zephir_check_call_status();
			if (!zend_is_true(&_3)) {
				break;
			}
			ZEPHIR_CALL_METHOD(&statement, &statements, "current", NULL, 0);
			zephir_check_call_status();
				if (UNEXPECTED(Z_TYPE_P(&statement) != IS_ARRAY)) {
<<<<<<< HEAD
					ZEPHIR_THROW_EXCEPTION_DEBUG_STR(phalcon_mvc_view_engine_volt_exception_ce, "Corrupted statement", "phalcon/Mvc/View/Engine/Volt/Compiler.zep", 2593);
					return;
				}
				if (UNEXPECTED(!(zephir_array_isset_string(&statement, SL("type"))))) {
					ZEPHIR_INIT_NVAR(&_63$$41);
					object_init_ex(&_63$$41, phalcon_mvc_view_engine_volt_exception_ce);
					zephir_array_fetch_string(&_64$$41, &statement, SL("file"), PH_NOISY | PH_READONLY, "phalcon/Mvc/View/Engine/Volt/Compiler.zep", 2601);
					zephir_array_fetch_string(&_65$$41, &statement, SL("line"), PH_NOISY | PH_READONLY, "phalcon/Mvc/View/Engine/Volt/Compiler.zep", 2601);
					ZEPHIR_INIT_NVAR(&_66$$41);
					ZEPHIR_CONCAT_SVSV(&_66$$41, "Invalid statement in ", &_64$$41, " on line ", &_65$$41);
					ZEPHIR_CALL_METHOD(NULL, &_63$$41, "__construct", &_8, 0, &_66$$41, &statement);
					zephir_check_call_status();
					zephir_throw_exception_debug(&_63$$41, "phalcon/Mvc/View/Engine/Volt/Compiler.zep", 2603);
=======
					ZEPHIR_THROW_EXCEPTION_DEBUG_STR(phalcon_mvc_view_engine_volt_exception_ce, "Corrupted statement", "phalcon/Mvc/View/Engine/Volt/Compiler.zep", 2595);
					return;
				}
				if (UNEXPECTED(!(zephir_array_isset_string(&statement, SL("type"))))) {
					ZEPHIR_INIT_NVAR(&_60$$40);
					object_init_ex(&_60$$40, phalcon_mvc_view_engine_volt_exception_ce);
					zephir_array_fetch_string(&_61$$40, &statement, SL("file"), PH_NOISY | PH_READONLY, "phalcon/Mvc/View/Engine/Volt/Compiler.zep", 2603);
					zephir_array_fetch_string(&_62$$40, &statement, SL("line"), PH_NOISY | PH_READONLY, "phalcon/Mvc/View/Engine/Volt/Compiler.zep", 2603);
					ZEPHIR_INIT_NVAR(&_63$$40);
					ZEPHIR_CONCAT_SVSV(&_63$$40, "Invalid statement in ", &_61$$40, " on line ", &_62$$40);
					ZEPHIR_CALL_METHOD(NULL, &_60$$40, "__construct", &_8, 0, &_63$$40, &statement);
					zephir_check_call_status();
					zephir_throw_exception_debug(&_60$$40, "phalcon/Mvc/View/Engine/Volt/Compiler.zep", 2605);
>>>>>>> f2a65a3d
					ZEPHIR_MM_RESTORE();
					return;
				}
				if (Z_TYPE_P(&extensions) == IS_ARRAY) {
<<<<<<< HEAD
					ZEPHIR_INIT_NVAR(&_67$$42);
					zephir_create_array(&_67$$42, 1, 0);
					zephir_array_fast_append(&_67$$42, &statement);
					ZEPHIR_INIT_NVAR(&_68$$42);
					ZVAL_STRING(&_68$$42, "compileStatement");
					ZEPHIR_CALL_METHOD(&tempCompilation, this_ptr, "fireextensionevent", &_11, 0, &_68$$42, &_67$$42);
=======
					ZEPHIR_INIT_NVAR(&_64$$41);
					zephir_create_array(&_64$$41, 1, 0);
					zephir_array_fast_append(&_64$$41, &statement);
					ZEPHIR_INIT_NVAR(&_65$$41);
					ZVAL_STRING(&_65$$41, "compileStatement");
					ZEPHIR_CALL_METHOD(&tempCompilation, this_ptr, "fireextensionevent", &_11, 0, &_65$$41, &_64$$41);
>>>>>>> f2a65a3d
					zephir_check_call_status();
					if (Z_TYPE_P(&tempCompilation) == IS_STRING) {
						zephir_concat_self(&compilation, &tempCompilation);
						continue;
					}
				}
				ZEPHIR_OBS_NVAR(&type);
<<<<<<< HEAD
				zephir_array_fetch_string(&type, &statement, SL("type"), PH_NOISY, "phalcon/Mvc/View/Engine/Volt/Compiler.zep", 2629);
				do {
					if (ZEPHIR_IS_LONG(&type, 357)) {
						zephir_array_fetch_string(&_69$$44, &statement, SL("value"), PH_NOISY | PH_READONLY, "phalcon/Mvc/View/Engine/Volt/Compiler.zep", 2637);
						zephir_concat_self(&compilation, &_69$$44);
=======
				zephir_array_fetch_string(&type, &statement, SL("type"), PH_NOISY, "phalcon/Mvc/View/Engine/Volt/Compiler.zep", 2631);
				do {
					if (ZEPHIR_IS_LONG(&type, 357)) {
						zephir_array_fetch_string(&_66$$43, &statement, SL("value"), PH_NOISY | PH_READONLY, "phalcon/Mvc/View/Engine/Volt/Compiler.zep", 2639);
						zephir_concat_self(&compilation, &_66$$43);
>>>>>>> f2a65a3d
						break;
					}
					if (ZEPHIR_IS_LONG(&type, 300)) {
						if (extendsMode) {
							ZVAL_BOOL(&_68$$44, 1);
						} else {
							ZVAL_BOOL(&_68$$44, 0);
						}
						ZEPHIR_CALL_METHOD(&_67$$44, this_ptr, "compileif", &_15, 0, &statement, &_68$$44);
						zephir_check_call_status();
						zephir_concat_self(&compilation, &_67$$44);
						break;
					}
					if (ZEPHIR_IS_LONG(&type, 302)) {
						ZEPHIR_CALL_METHOD(&_69$$45, this_ptr, "compileelseif", &_17, 0, &statement);
						zephir_check_call_status();
						zephir_concat_self(&compilation, &_69$$45);
						break;
					}
					if (ZEPHIR_IS_LONG(&type, 411)) {
						if (extendsMode) {
							ZVAL_BOOL(&_71$$46, 1);
						} else {
							ZVAL_BOOL(&_71$$46, 0);
						}
						ZEPHIR_CALL_METHOD(&_70$$46, this_ptr, "compileswitch", &_20, 0, &statement, &_71$$46);
						zephir_check_call_status();
						zephir_concat_self(&compilation, &_70$$46);
						break;
					}
					if (ZEPHIR_IS_LONG(&type, 412)) {
						ZEPHIR_CALL_METHOD(&_72$$47, this_ptr, "compilecase", &_22, 0, &statement);
						zephir_check_call_status();
						zephir_concat_self(&compilation, &_72$$47);
						break;
					}
					if (ZEPHIR_IS_LONG(&type, 413)) {
						ZVAL_BOOL(&_74$$48, 0);
						ZEPHIR_CALL_METHOD(&_73$$48, this_ptr, "compilecase", &_22, 0, &statement, &_74$$48);
						zephir_check_call_status();
						zephir_concat_self(&compilation, &_73$$48);
						break;
					}
					if (ZEPHIR_IS_LONG(&type, 304)) {
						if (extendsMode) {
							ZVAL_BOOL(&_76$$49, 1);
						} else {
							ZVAL_BOOL(&_76$$49, 0);
						}
						ZEPHIR_CALL_METHOD(&_75$$49, this_ptr, "compileforeach", &_27, 0, &statement, &_76$$49);
						zephir_check_call_status();
						zephir_concat_self(&compilation, &_75$$49);
						break;
					}
					if (ZEPHIR_IS_LONG(&type, 306)) {
						ZEPHIR_CALL_METHOD(&_77$$50, this_ptr, "compileset", &_29, 0, &statement);
						zephir_check_call_status();
						zephir_concat_self(&compilation, &_77$$50);
						break;
					}
					if (ZEPHIR_IS_LONG(&type, 359)) {
						ZEPHIR_CALL_METHOD(&_78$$51, this_ptr, "compileecho", &_31, 0, &statement);
						zephir_check_call_status();
						zephir_concat_self(&compilation, &_78$$51);
						break;
					}
					if (ZEPHIR_IS_LONG(&type, 307)) {
						ZEPHIR_OBS_NVAR(&blockName);
<<<<<<< HEAD
						zephir_array_fetch_string(&blockName, &statement, SL("name"), PH_NOISY, "phalcon/Mvc/View/Engine/Volt/Compiler.zep", 2685);
=======
						zephir_array_fetch_string(&blockName, &statement, SL("name"), PH_NOISY, "phalcon/Mvc/View/Engine/Volt/Compiler.zep", 2687);
>>>>>>> f2a65a3d
						ZEPHIR_OBS_NVAR(&blockStatements);
						zephir_array_isset_string_fetch(&blockStatements, &statement, SL("block_statements"), 0);
						zephir_read_property(&_79$$52, this_ptr, SL("blocks"), PH_NOISY_CC | PH_READONLY);
						ZEPHIR_CPY_WRT(&blocks, &_79$$52);
						if (zephir_is_true(&blockMode)) {
							if (Z_TYPE_P(&blocks) != IS_ARRAY) {
								ZEPHIR_INIT_NVAR(&blocks);
								array_init(&blocks);
							}
							if (Z_TYPE_P(&compilation) != IS_NULL) {
<<<<<<< HEAD
								zephir_array_append(&blocks, &compilation, PH_SEPARATE, "phalcon/Mvc/View/Engine/Volt/Compiler.zep", 2700);
=======
								zephir_array_append(&blocks, &compilation, PH_SEPARATE, "phalcon/Mvc/View/Engine/Volt/Compiler.zep", 2702);
>>>>>>> f2a65a3d
								ZEPHIR_INIT_NVAR(&compilation);
								ZVAL_NULL(&compilation);
							}
							zephir_array_update_zval(&blocks, &blockName, &blockStatements, PH_COPY | PH_SEPARATE);
							zephir_update_property_zval(this_ptr, SL("blocks"), &blocks);
						} else {
							if (Z_TYPE_P(&blockStatements) == IS_ARRAY) {
								if (extendsMode) {
									ZVAL_BOOL(&_81$$57, 1);
								} else {
									ZVAL_BOOL(&_81$$57, 0);
								}
<<<<<<< HEAD
								ZEPHIR_CALL_METHOD(&_83$$58, this_ptr, "statementlist", &_35, 0, &blockStatements, &_84$$58);
=======
								ZEPHIR_CALL_METHOD(&_80$$57, this_ptr, "statementlist", &_35, 0, &blockStatements, &_81$$57);
>>>>>>> f2a65a3d
								zephir_check_call_status();
								zephir_concat_self(&compilation, &_80$$57);
							}
						}
						break;
					}
					if (ZEPHIR_IS_LONG(&type, 310)) {
						ZEPHIR_OBS_NVAR(&path);
<<<<<<< HEAD
						zephir_array_fetch_string(&path, &statement, SL("path"), PH_NOISY, "phalcon/Mvc/View/Engine/Volt/Compiler.zep", 2726);
						zephir_array_fetch_string(&_85$$59, &path, SL("value"), PH_NOISY | PH_READONLY, "phalcon/Mvc/View/Engine/Volt/Compiler.zep", 2730);
						ZEPHIR_CALL_METHOD(&finalPath, this_ptr, "getfinalpath", &_37, 0, &_85$$59);
=======
						zephir_array_fetch_string(&path, &statement, SL("path"), PH_NOISY, "phalcon/Mvc/View/Engine/Volt/Compiler.zep", 2728);
						zephir_array_fetch_string(&_82$$58, &path, SL("value"), PH_NOISY | PH_READONLY, "phalcon/Mvc/View/Engine/Volt/Compiler.zep", 2732);
						ZEPHIR_CALL_METHOD(&finalPath, this_ptr, "getfinalpath", &_37, 0, &_82$$58);
>>>>>>> f2a65a3d
						zephir_check_call_status();
						ZEPHIR_INIT_NVAR(&extended);
						ZVAL_BOOL(&extended, 1);
						ZEPHIR_INIT_NVAR(&subCompiler);
						if (zephir_clone(&subCompiler, this_ptr) == FAILURE) {
							RETURN_MM();
						}
						ZEPHIR_CALL_METHOD(&tempCompilation, &subCompiler, "compile", NULL, 0, &finalPath, &extended);
						zephir_check_call_status();
						if (Z_TYPE_P(&tempCompilation) == IS_NULL) {
							ZEPHIR_CALL_METHOD(&_83$$59, &subCompiler, "getcompiledtemplatepath", NULL, 0);
							zephir_check_call_status();
							ZEPHIR_INIT_NVAR(&tempCompilation);
							zephir_file_get_contents(&tempCompilation, &_83$$59);
						}
						if (1) {
							zephir_update_property_zval(this_ptr, SL("extended"), &__$true);
						} else {
							zephir_update_property_zval(this_ptr, SL("extended"), &__$false);
						}
						zephir_update_property_zval(this_ptr, SL("extendedBlocks"), &tempCompilation);
						ZEPHIR_CPY_WRT(&blockMode, &extended);
						break;
					}
					if (ZEPHIR_IS_LONG(&type, 313)) {
						ZEPHIR_CALL_METHOD(&_84$$60, this_ptr, "compileinclude", &_40, 0, &statement);
						zephir_check_call_status();
						zephir_concat_self(&compilation, &_84$$60);
						break;
					}
					if (ZEPHIR_IS_LONG(&type, 316)) {
						ZEPHIR_CALL_METHOD(&_85$$61, this_ptr, "compiledo", &_42, 0, &statement);
						zephir_check_call_status();
						zephir_concat_self(&compilation, &_85$$61);
						break;
					}
					if (ZEPHIR_IS_LONG(&type, 327)) {
						ZEPHIR_CALL_METHOD(&_86$$62, this_ptr, "compilereturn", &_44, 0, &statement);
						zephir_check_call_status();
						zephir_concat_self(&compilation, &_86$$62);
						break;
					}
					if (ZEPHIR_IS_LONG(&type, 317)) {
						if (extendsMode) {
							ZVAL_BOOL(&_88$$63, 1);
						} else {
							ZVAL_BOOL(&_88$$63, 0);
						}
						ZEPHIR_CALL_METHOD(&_87$$63, this_ptr, "compileautoescape", &_47, 0, &statement, &_88$$63);
						zephir_check_call_status();
						zephir_concat_self(&compilation, &_87$$63);
						break;
					}
					if (ZEPHIR_IS_LONG(&type, 319)) {
						zephir_concat_self_str(&compilation, SL("<?php continue; ?>"));
						break;
					}
					if (ZEPHIR_IS_LONG(&type, 320)) {
						zephir_concat_self_str(&compilation, SL("<?php break; ?>"));
						break;
					}
					if (ZEPHIR_IS_LONG(&type, 321)) {
						ZEPHIR_CALL_METHOD(&_89$$66, this_ptr, "compileforelse", &_49, 0);
						zephir_check_call_status();
						zephir_concat_self(&compilation, &_89$$66);
						break;
					}
					if (ZEPHIR_IS_LONG(&type, 322)) {
						if (extendsMode) {
							ZVAL_BOOL(&_91$$67, 1);
						} else {
							ZVAL_BOOL(&_91$$67, 0);
						}
						ZEPHIR_CALL_METHOD(&_90$$67, this_ptr, "compilemacro", &_52, 0, &statement, &_91$$67);
						zephir_check_call_status();
						zephir_concat_self(&compilation, &_90$$67);
						break;
					}
					if (ZEPHIR_IS_LONG(&type, 325)) {
						if (extendsMode) {
							ZVAL_BOOL(&_93$$68, 1);
						} else {
							ZVAL_BOOL(&_93$$68, 0);
						}
						ZEPHIR_CALL_METHOD(&_92$$68, this_ptr, "compilecall", &_55, 0, &statement, &_93$$68);
						zephir_check_call_status();
						zephir_concat_self(&compilation, &_92$$68);
						break;
					}
					if (ZEPHIR_IS_LONG(&type, 358)) {
						break;
					}
<<<<<<< HEAD
					ZEPHIR_INIT_NVAR(&_99$$72);
					object_init_ex(&_99$$72, phalcon_mvc_view_engine_volt_exception_ce);
					zephir_array_fetch_string(&_100$$72, &statement, SL("file"), PH_NOISY | PH_READONLY, "phalcon/Mvc/View/Engine/Volt/Compiler.zep", 2840);
					zephir_array_fetch_string(&_101$$72, &statement, SL("line"), PH_NOISY | PH_READONLY, "phalcon/Mvc/View/Engine/Volt/Compiler.zep", 2841);
					ZEPHIR_INIT_NVAR(&_102$$72);
					ZEPHIR_CONCAT_SVSVSV(&_102$$72, "Unknown statement ", &type, " in ", &_100$$72, " on line ", &_101$$72);
					ZEPHIR_CALL_METHOD(NULL, &_99$$72, "__construct", &_8, 0, &_102$$72);
					zephir_check_call_status();
					zephir_throw_exception_debug(&_99$$72, "phalcon/Mvc/View/Engine/Volt/Compiler.zep", 2841);
=======
					ZEPHIR_INIT_NVAR(&_94$$70);
					object_init_ex(&_94$$70, phalcon_mvc_view_engine_volt_exception_ce);
					zephir_array_fetch_string(&_95$$70, &statement, SL("file"), PH_NOISY | PH_READONLY, "phalcon/Mvc/View/Engine/Volt/Compiler.zep", 2834);
					zephir_array_fetch_string(&_96$$70, &statement, SL("line"), PH_NOISY | PH_READONLY, "phalcon/Mvc/View/Engine/Volt/Compiler.zep", 2835);
					ZEPHIR_INIT_NVAR(&_97$$70);
					ZEPHIR_CONCAT_SVSVSV(&_97$$70, "Unknown statement ", &type, " in ", &_95$$70, " on line ", &_96$$70);
					ZEPHIR_CALL_METHOD(NULL, &_94$$70, "__construct", &_8, 0, &_97$$70);
					zephir_check_call_status();
					zephir_throw_exception_debug(&_94$$70, "phalcon/Mvc/View/Engine/Volt/Compiler.zep", 2835);
>>>>>>> f2a65a3d
					ZEPHIR_MM_RESTORE();
					return;
				} while(0);

			ZEPHIR_CALL_METHOD(NULL, &statements, "next", NULL, 0);
			zephir_check_call_status();
		}
	}
	ZEPHIR_INIT_NVAR(&statement);
	if (ZEPHIR_IS_TRUE_IDENTICAL(&blockMode)) {
		zephir_read_property(&level, this_ptr, SL("blockLevel"), PH_NOISY_CC | PH_READONLY);
		if (ZEPHIR_IS_LONG(&level, 1)) {
			if (Z_TYPE_P(&compilation) != IS_NULL) {
				zephir_update_property_array_append(this_ptr, SL("blocks"), &compilation);
			}
		}
		RETURN_ON_FAILURE(zephir_property_decr(this_ptr, SL("blockLevel")));
	}
	RETURN_ON_FAILURE(zephir_property_decr(this_ptr, SL("level")));
	RETURN_CCTOR(&compilation);

}

/**
 * Compiles a block of statements
 *
 * @param array statements
 * @return string|array
 */
PHP_METHOD(Phalcon_Mvc_View_Engine_Volt_Compiler, statementListOrExtends) {

	zend_bool isStatementList = 0;
	zephir_method_globals *ZEPHIR_METHOD_GLOBALS_PTR = NULL;
	zend_long ZEPHIR_LAST_CALL_STATUS;
	zval *statements, statements_sub, statement, *_0$$4, _1$$4;
	zval *this_ptr = getThis();

	ZVAL_UNDEF(&statements_sub);
	ZVAL_UNDEF(&statement);
	ZVAL_UNDEF(&_1$$4);

	ZEPHIR_MM_GROW();
	zephir_fetch_params(1, 1, 0, &statements);



	if (Z_TYPE_P(statements) != IS_ARRAY) {
		RETVAL_ZVAL(statements, 1, 0);
		RETURN_MM();
	}
	isStatementList = 1;
	if (!(zephir_array_isset_string(statements, SL("type")))) {
<<<<<<< HEAD
		zephir_is_iterable(statements, 0, "phalcon/Mvc/View/Engine/Volt/Compiler.zep", 2898);
=======
		zephir_is_iterable(statements, 0, "phalcon/Mvc/View/Engine/Volt/Compiler.zep", 2892);
>>>>>>> f2a65a3d
		if (Z_TYPE_P(statements) == IS_ARRAY) {
			ZEND_HASH_FOREACH_VAL(Z_ARRVAL_P(statements), _0$$4)
			{
				ZEPHIR_INIT_NVAR(&statement);
				ZVAL_COPY(&statement, _0$$4);
				if (Z_TYPE_P(&statement) != IS_ARRAY) {
					isStatementList = 0;
					break;
				}
			} ZEND_HASH_FOREACH_END();
		} else {
			ZEPHIR_CALL_METHOD(NULL, statements, "rewind", NULL, 0);
			zephir_check_call_status();
			while (1) {
				ZEPHIR_CALL_METHOD(&_1$$4, statements, "valid", NULL, 0);
				zephir_check_call_status();
				if (!zend_is_true(&_1$$4)) {
					break;
				}
				ZEPHIR_CALL_METHOD(&statement, statements, "current", NULL, 0);
				zephir_check_call_status();
					if (Z_TYPE_P(&statement) != IS_ARRAY) {
						isStatementList = 0;
						break;
					}
				ZEPHIR_CALL_METHOD(NULL, statements, "next", NULL, 0);
				zephir_check_call_status();
			}
		}
		ZEPHIR_INIT_NVAR(&statement);
	}
	if (isStatementList) {
		ZEPHIR_RETURN_CALL_METHOD(this_ptr, "statementlist", NULL, 0, statements);
		zephir_check_call_status();
		RETURN_MM();
	}
	RETVAL_ZVAL(statements, 1, 0);
	RETURN_MM();

}
<|MERGE_RESOLUTION|>--- conflicted
+++ resolved
@@ -511,11 +511,7 @@
 	}
 	if (Z_TYPE_P(&compiledPath) == IS_STRING) {
 		if (!(ZEPHIR_IS_EMPTY(&compiledPath))) {
-<<<<<<< HEAD
-			ZEPHIR_CALL_FUNCTION(&_10$$22, "realpath", NULL, 91, &templatePath);
-=======
 			ZEPHIR_CALL_FUNCTION(&_10$$22, "realpath", NULL, 92, &templatePath);
->>>>>>> f2a65a3d
 			zephir_check_call_status();
 			ZEPHIR_INIT_VAR(&templateSepPath);
 			zephir_prepare_virtual_path(&templateSepPath, &_10$$22, &compiledSeparator);
@@ -1189,11 +1185,7 @@
 	ZEPHIR_INIT_VAR(&prefixLevel);
 	ZEPHIR_CONCAT_VV(&prefixLevel, &prefix, &level);
 	ZEPHIR_OBS_VAR(&expr);
-<<<<<<< HEAD
-	zephir_array_fetch_string(&expr, &statement, SL("expr"), PH_NOISY, "phalcon/Mvc/View/Engine/Volt/Compiler.zep", 695);
-=======
 	zephir_array_fetch_string(&expr, &statement, SL("expr"), PH_NOISY, "phalcon/Mvc/View/Engine/Volt/Compiler.zep", 697);
->>>>>>> f2a65a3d
 	ZEPHIR_CALL_METHOD(&exprCode, this_ptr, "expression", NULL, 0, &expr);
 	zephir_check_call_status();
 	ZEPHIR_OBS_VAR(&blockStatements);
@@ -1834,17 +1826,10 @@
 		{
 			ZEPHIR_INIT_NVAR(&assignment);
 			ZVAL_COPY(&assignment, _0);
-<<<<<<< HEAD
-			zephir_array_fetch_string(&_2$$4, &assignment, SL("expr"), PH_NOISY | PH_READONLY, "phalcon/Mvc/View/Engine/Volt/Compiler.zep", 1066);
-			ZEPHIR_CALL_METHOD(&exprCode, this_ptr, "expression", &_3, 0, &_2$$4);
-			zephir_check_call_status();
-			zephir_array_fetch_string(&_4$$4, &assignment, SL("variable"), PH_NOISY | PH_READONLY, "phalcon/Mvc/View/Engine/Volt/Compiler.zep", 1073);
-=======
 			zephir_array_fetch_string(&_2$$4, &assignment, SL("expr"), PH_NOISY | PH_READONLY, "phalcon/Mvc/View/Engine/Volt/Compiler.zep", 1068);
 			ZEPHIR_CALL_METHOD(&exprCode, this_ptr, "expression", &_3, 0, &_2$$4);
 			zephir_check_call_status();
 			zephir_array_fetch_string(&_4$$4, &assignment, SL("variable"), PH_NOISY | PH_READONLY, "phalcon/Mvc/View/Engine/Volt/Compiler.zep", 1075);
->>>>>>> f2a65a3d
 			ZEPHIR_CALL_METHOD(&target, this_ptr, "expression", &_3, 0, &_4$$4);
 			zephir_check_call_status();
 			zephir_array_fetch_string(&_5$$4, &assignment, SL("op"), PH_NOISY | PH_READONLY, "phalcon/Mvc/View/Engine/Volt/Compiler.zep", 1081);
@@ -1891,17 +1876,10 @@
 			}
 			ZEPHIR_CALL_METHOD(&assignment, &assignments, "current", NULL, 0);
 			zephir_check_call_status();
-<<<<<<< HEAD
-				zephir_array_fetch_string(&_11$$10, &assignment, SL("expr"), PH_NOISY | PH_READONLY, "phalcon/Mvc/View/Engine/Volt/Compiler.zep", 1066);
-				ZEPHIR_CALL_METHOD(&exprCode, this_ptr, "expression", &_3, 0, &_11$$10);
-				zephir_check_call_status();
-				zephir_array_fetch_string(&_12$$10, &assignment, SL("variable"), PH_NOISY | PH_READONLY, "phalcon/Mvc/View/Engine/Volt/Compiler.zep", 1073);
-=======
 				zephir_array_fetch_string(&_11$$10, &assignment, SL("expr"), PH_NOISY | PH_READONLY, "phalcon/Mvc/View/Engine/Volt/Compiler.zep", 1068);
 				ZEPHIR_CALL_METHOD(&exprCode, this_ptr, "expression", &_3, 0, &_11$$10);
 				zephir_check_call_status();
 				zephir_array_fetch_string(&_12$$10, &assignment, SL("variable"), PH_NOISY | PH_READONLY, "phalcon/Mvc/View/Engine/Volt/Compiler.zep", 1075);
->>>>>>> f2a65a3d
 				ZEPHIR_CALL_METHOD(&target, this_ptr, "expression", &_3, 0, &_12$$10);
 				zephir_check_call_status();
 				zephir_array_fetch_string(&_13$$10, &assignment, SL("op"), PH_NOISY | PH_READONLY, "phalcon/Mvc/View/Engine/Volt/Compiler.zep", 1081);
@@ -2067,11 +2045,7 @@
 			ZVAL_STRING(&_4$$5, "/(*ANYCRLF)^\\h+|\\h+$|(\\h){2,}/mu");
 			ZEPHIR_INIT_VAR(&_5$$5);
 			ZVAL_STRING(&_5$$5, "");
-<<<<<<< HEAD
-			ZEPHIR_CALL_FUNCTION(&_6$$5, "preg_replace", NULL, 49, &_4$$5, &_5$$5, &lines);
-=======
 			ZEPHIR_CALL_FUNCTION(&_6$$5, "preg_replace", NULL, 50, &_4$$5, &_5$$5, &lines);
->>>>>>> f2a65a3d
 			zephir_check_call_status();
 			ZEPHIR_CPY_WRT(&lines, &_6$$5);
 		}
@@ -2166,11 +2140,7 @@
 				{
 					ZEPHIR_INIT_NVAR(&singleExpr);
 					ZVAL_COPY(&singleExpr, _4$$6);
-<<<<<<< HEAD
-					zephir_array_fetch_string(&_6$$7, &singleExpr, SL("expr"), PH_NOISY | PH_READONLY, "phalcon/Mvc/View/Engine/Volt/Compiler.zep", 1218);
-=======
 					zephir_array_fetch_string(&_6$$7, &singleExpr, SL("expr"), PH_NOISY | PH_READONLY, "phalcon/Mvc/View/Engine/Volt/Compiler.zep", 1220);
->>>>>>> f2a65a3d
 					ZEPHIR_CALL_METHOD(&singleExprCode, this_ptr, "expression", &_7, 0, &_6$$7);
 					zephir_check_call_status();
 					ZEPHIR_OBS_NVAR(&name);
@@ -2193,11 +2163,7 @@
 					}
 					ZEPHIR_CALL_METHOD(&singleExpr, &expr, "current", NULL, 0);
 					zephir_check_call_status();
-<<<<<<< HEAD
-						zephir_array_fetch_string(&_9$$10, &singleExpr, SL("expr"), PH_NOISY | PH_READONLY, "phalcon/Mvc/View/Engine/Volt/Compiler.zep", 1218);
-=======
 						zephir_array_fetch_string(&_9$$10, &singleExpr, SL("expr"), PH_NOISY | PH_READONLY, "phalcon/Mvc/View/Engine/Volt/Compiler.zep", 1220);
->>>>>>> f2a65a3d
 						ZEPHIR_CALL_METHOD(&singleExprCode, this_ptr, "expression", &_7, 0, &_9$$10);
 						zephir_check_call_status();
 						ZEPHIR_OBS_NVAR(&name);
@@ -2234,11 +2200,7 @@
 			break;
 		}
 		if (ZEPHIR_IS_LONG(&type, 124)) {
-<<<<<<< HEAD
-			zephir_array_fetch_string(&_14$$16, &expr, SL("right"), PH_NOISY | PH_READONLY, "phalcon/Mvc/View/Engine/Volt/Compiler.zep", 1265);
-=======
 			zephir_array_fetch_string(&_14$$16, &expr, SL("right"), PH_NOISY | PH_READONLY, "phalcon/Mvc/View/Engine/Volt/Compiler.zep", 1267);
->>>>>>> f2a65a3d
 			ZEPHIR_CALL_METHOD(&exprCode, this_ptr, "resolvefilter", &_15, 0, &_14$$16, &leftCode);
 			zephir_check_call_status();
 			break;
@@ -2520,11 +2482,7 @@
 				break;
 			}
 			if (ZEPHIR_IS_LONG(&type, 366)) {
-<<<<<<< HEAD
-				zephir_array_fetch_string(&_23$$72, &expr, SL("ternary"), PH_NOISY | PH_READONLY, "phalcon/Mvc/View/Engine/Volt/Compiler.zep", 1499);
-=======
 				zephir_array_fetch_string(&_23$$72, &expr, SL("ternary"), PH_NOISY | PH_READONLY, "phalcon/Mvc/View/Engine/Volt/Compiler.zep", 1501);
->>>>>>> f2a65a3d
 				ZEPHIR_CALL_METHOD(&_22$$72, this_ptr, "expression", &_7, 0, &_23$$72);
 				zephir_check_call_status();
 				ZEPHIR_INIT_NVAR(&exprCode);
@@ -2752,21 +2710,12 @@
 		ZVAL_STRING(&arguments, "");
 	}
 	ZEPHIR_OBS_VAR(&nameExpr);
-<<<<<<< HEAD
-	zephir_array_fetch_string(&nameExpr, &expr, SL("name"), PH_NOISY, "phalcon/Mvc/View/Engine/Volt/Compiler.zep", 1585);
-	ZEPHIR_OBS_VAR(&nameType);
-	zephir_array_fetch_string(&nameType, &nameExpr, SL("type"), PH_NOISY, "phalcon/Mvc/View/Engine/Volt/Compiler.zep", 1586);
-	if (ZEPHIR_IS_LONG(&nameType, 265)) {
-		ZEPHIR_OBS_VAR(&name);
-		zephir_array_fetch_string(&name, &nameExpr, SL("value"), PH_NOISY, "phalcon/Mvc/View/Engine/Volt/Compiler.zep", 1592);
-=======
 	zephir_array_fetch_string(&nameExpr, &expr, SL("name"), PH_NOISY, "phalcon/Mvc/View/Engine/Volt/Compiler.zep", 1587);
 	ZEPHIR_OBS_VAR(&nameType);
 	zephir_array_fetch_string(&nameType, &nameExpr, SL("type"), PH_NOISY, "phalcon/Mvc/View/Engine/Volt/Compiler.zep", 1588);
 	if (ZEPHIR_IS_LONG(&nameType, 265)) {
 		ZEPHIR_OBS_VAR(&name);
 		zephir_array_fetch_string(&name, &nameExpr, SL("value"), PH_NOISY, "phalcon/Mvc/View/Engine/Volt/Compiler.zep", 1594);
->>>>>>> f2a65a3d
 		zephir_read_property(&_0$$5, this_ptr, SL("extensions"), PH_NOISY_CC | PH_READONLY);
 		ZEPHIR_CPY_WRT(&extensions, &_0$$5);
 		if (Z_TYPE_P(&extensions) == IS_ARRAY) {
@@ -2805,22 +2754,13 @@
 				}
 				ZEPHIR_INIT_VAR(&_4$$9);
 				object_init_ex(&_4$$9, phalcon_mvc_view_engine_volt_exception_ce);
-<<<<<<< HEAD
-				zephir_array_fetch_string(&_5$$9, &expr, SL("file"), PH_NOISY | PH_READONLY, "phalcon/Mvc/View/Engine/Volt/Compiler.zep", 1642);
-				zephir_array_fetch_string(&_6$$9, &expr, SL("line"), PH_NOISY | PH_READONLY, "phalcon/Mvc/View/Engine/Volt/Compiler.zep", 1643);
-=======
 				zephir_array_fetch_string(&_5$$9, &expr, SL("file"), PH_NOISY | PH_READONLY, "phalcon/Mvc/View/Engine/Volt/Compiler.zep", 1644);
 				zephir_array_fetch_string(&_6$$9, &expr, SL("line"), PH_NOISY | PH_READONLY, "phalcon/Mvc/View/Engine/Volt/Compiler.zep", 1645);
->>>>>>> f2a65a3d
 				ZEPHIR_INIT_VAR(&_7$$9);
 				ZEPHIR_CONCAT_SVSVSV(&_7$$9, "Invalid definition for user function '", &name, "' in ", &_5$$9, " on line ", &_6$$9);
 				ZEPHIR_CALL_METHOD(NULL, &_4$$9, "__construct", NULL, 0, &_7$$9);
 				zephir_check_call_status();
-<<<<<<< HEAD
-				zephir_throw_exception_debug(&_4$$9, "phalcon/Mvc/View/Engine/Volt/Compiler.zep", 1643);
-=======
 				zephir_throw_exception_debug(&_4$$9, "phalcon/Mvc/View/Engine/Volt/Compiler.zep", 1645);
->>>>>>> f2a65a3d
 				ZEPHIR_MM_RESTORE();
 				return;
 			}
@@ -2874,11 +2814,7 @@
 		}
 		ZEPHIR_INIT_VAR(&_12$$5);
 		zephir_camelize(&_12$$5, &name, NULL  );
-<<<<<<< HEAD
-		ZEPHIR_CALL_FUNCTION(&method, "lcfirst", NULL, 92, &_12$$5);
-=======
 		ZEPHIR_CALL_FUNCTION(&method, "lcfirst", NULL, 94, &_12$$5);
->>>>>>> f2a65a3d
 		zephir_check_call_status();
 		ZEPHIR_INIT_VAR(&arrayHelpers);
 		zephir_create_array(&arrayHelpers, 16, 0);
@@ -3124,11 +3060,7 @@
 	ZEPHIR_OBS_VAR(&_8);
 	zephir_read_property(&_8, this_ptr, SL("prefix"), PH_NOISY_CC);
 	if (UNEXPECTED(Z_TYPE_P(&_8) != IS_STRING)) {
-<<<<<<< HEAD
-		ZEPHIR_THROW_EXCEPTION_DEBUG_STR(phalcon_mvc_view_engine_volt_exception_ce, "The unique compilation prefix is invalid", "phalcon/Mvc/View/Engine/Volt/Compiler.zep", 1946);
-=======
 		ZEPHIR_THROW_EXCEPTION_DEBUG_STR(phalcon_mvc_view_engine_volt_exception_ce, "The unique compilation prefix is invalid", "phalcon/Mvc/View/Engine/Volt/Compiler.zep", 1948);
->>>>>>> f2a65a3d
 		return;
 	}
 	RETURN_MM_MEMBER(getThis(), "prefix");
@@ -3213,17 +3145,10 @@
 
 
 	ZEPHIR_OBS_VAR(&type);
-<<<<<<< HEAD
-	zephir_array_fetch_string(&type, &test, SL("type"), PH_NOISY, "phalcon/Mvc/View/Engine/Volt/Compiler.zep", 1978);
-	if (ZEPHIR_IS_LONG(&type, 265)) {
-		ZEPHIR_OBS_VAR(&name);
-		zephir_array_fetch_string(&name, &test, SL("value"), PH_NOISY, "phalcon/Mvc/View/Engine/Volt/Compiler.zep", 1984);
-=======
 	zephir_array_fetch_string(&type, &test, SL("type"), PH_NOISY, "phalcon/Mvc/View/Engine/Volt/Compiler.zep", 1980);
 	if (ZEPHIR_IS_LONG(&type, 265)) {
 		ZEPHIR_OBS_VAR(&name);
 		zephir_array_fetch_string(&name, &test, SL("value"), PH_NOISY, "phalcon/Mvc/View/Engine/Volt/Compiler.zep", 1986);
->>>>>>> f2a65a3d
 		if (ZEPHIR_IS_STRING(&name, "empty")) {
 			ZEPHIR_CONCAT_SVS(return_value, "empty(", &left, ")");
 			RETURN_MM();
@@ -3251,41 +3176,25 @@
 	}
 	if (ZEPHIR_IS_LONG(&type, 350)) {
 		ZEPHIR_OBS_VAR(&testName);
-<<<<<<< HEAD
-		zephir_array_fetch_string(&testName, &test, SL("name"), PH_NOISY, "phalcon/Mvc/View/Engine/Volt/Compiler.zep", 2034);
-		ZEPHIR_OBS_NVAR(&name);
-		if (zephir_array_isset_string_fetch(&name, &testName, SL("value"), 0)) {
-			if (ZEPHIR_IS_STRING(&name, "divisibleby")) {
-				zephir_array_fetch_string(&_1$$12, &test, SL("arguments"), PH_NOISY | PH_READONLY, "phalcon/Mvc/View/Engine/Volt/Compiler.zep", 2038);
-=======
 		zephir_array_fetch_string(&testName, &test, SL("name"), PH_NOISY, "phalcon/Mvc/View/Engine/Volt/Compiler.zep", 2036);
 		ZEPHIR_OBS_NVAR(&name);
 		if (zephir_array_isset_string_fetch(&name, &testName, SL("value"), 0)) {
 			if (ZEPHIR_IS_STRING(&name, "divisibleby")) {
 				zephir_array_fetch_string(&_1$$12, &test, SL("arguments"), PH_NOISY | PH_READONLY, "phalcon/Mvc/View/Engine/Volt/Compiler.zep", 2040);
->>>>>>> f2a65a3d
 				ZEPHIR_CALL_METHOD(&_0$$12, this_ptr, "expression", NULL, 0, &_1$$12);
 				zephir_check_call_status();
 				ZEPHIR_CONCAT_SVSVS(return_value, "(((", &left, ") % (", &_0$$12, ")) == 0)");
 				RETURN_MM();
 			}
 			if (ZEPHIR_IS_STRING(&name, "sameas")) {
-<<<<<<< HEAD
-				zephir_array_fetch_string(&_3$$13, &test, SL("arguments"), PH_NOISY | PH_READONLY, "phalcon/Mvc/View/Engine/Volt/Compiler.zep", 2045);
-=======
 				zephir_array_fetch_string(&_3$$13, &test, SL("arguments"), PH_NOISY | PH_READONLY, "phalcon/Mvc/View/Engine/Volt/Compiler.zep", 2047);
->>>>>>> f2a65a3d
 				ZEPHIR_CALL_METHOD(&_2$$13, this_ptr, "expression", NULL, 0, &_3$$13);
 				zephir_check_call_status();
 				ZEPHIR_CONCAT_SVSVS(return_value, "(", &left, ") === (", &_2$$13, ")");
 				RETURN_MM();
 			}
 			if (ZEPHIR_IS_STRING(&name, "type")) {
-<<<<<<< HEAD
-				zephir_array_fetch_string(&_5$$14, &test, SL("arguments"), PH_NOISY | PH_READONLY, "phalcon/Mvc/View/Engine/Volt/Compiler.zep", 2052);
-=======
 				zephir_array_fetch_string(&_5$$14, &test, SL("arguments"), PH_NOISY | PH_READONLY, "phalcon/Mvc/View/Engine/Volt/Compiler.zep", 2054);
->>>>>>> f2a65a3d
 				ZEPHIR_CALL_METHOD(&_4$$14, this_ptr, "expression", NULL, 0, &_5$$14);
 				zephir_check_call_status();
 				ZEPHIR_CONCAT_SVSVS(return_value, "gettype(", &left, ") === (", &_4$$14, ")");
@@ -3469,11 +3378,7 @@
 		ZEPHIR_OBS_VAR(&autoescape);
 		if (zephir_array_isset_string_fetch(&autoescape, &options, SL("autoescape"), 0)) {
 			if (UNEXPECTED(((Z_TYPE_P(&autoescape) == IS_TRUE || Z_TYPE_P(&autoescape) == IS_FALSE) != 1))) {
-<<<<<<< HEAD
-				ZEPHIR_THROW_EXCEPTION_DEBUG_STR(phalcon_mvc_view_engine_volt_exception_ce, "'autoescape' must be bool", "phalcon/Mvc/View/Engine/Volt/Compiler.zep", 2122);
-=======
 				ZEPHIR_THROW_EXCEPTION_DEBUG_STR(phalcon_mvc_view_engine_volt_exception_ce, "'autoescape' must be bool", "phalcon/Mvc/View/Engine/Volt/Compiler.zep", 2124);
->>>>>>> f2a65a3d
 				return;
 			}
 			zephir_update_property_zval(this_ptr, SL("autoescape"), &autoescape);
@@ -3483,11 +3388,7 @@
 	ZEPHIR_LAST_CALL_STATUS = phvolt_parse_view(&intermediate, &viewCode, &currentPath TSRMLS_CC);
 	zephir_check_call_status();
 	if (UNEXPECTED(Z_TYPE_P(&intermediate) != IS_ARRAY)) {
-<<<<<<< HEAD
-		ZEPHIR_THROW_EXCEPTION_DEBUG_STR(phalcon_mvc_view_engine_volt_exception_ce, "Invalid intermediate representation", "phalcon/Mvc/View/Engine/Volt/Compiler.zep", 2135);
-=======
 		ZEPHIR_THROW_EXCEPTION_DEBUG_STR(phalcon_mvc_view_engine_volt_exception_ce, "Invalid intermediate representation", "phalcon/Mvc/View/Engine/Volt/Compiler.zep", 2137);
->>>>>>> f2a65a3d
 		return;
 	}
 	if (extendsMode) {
@@ -3510,11 +3411,7 @@
 		ZEPHIR_CPY_WRT(&blocks, &_2$$7);
 		zephir_read_property(&_2$$7, this_ptr, SL("extendedBlocks"), PH_NOISY_CC | PH_READONLY);
 		ZEPHIR_CPY_WRT(&extendedBlocks, &_2$$7);
-<<<<<<< HEAD
-		zephir_is_iterable(&extendedBlocks, 0, "phalcon/Mvc/View/Engine/Volt/Compiler.zep", 2199);
-=======
 		zephir_is_iterable(&extendedBlocks, 0, "phalcon/Mvc/View/Engine/Volt/Compiler.zep", 2201);
->>>>>>> f2a65a3d
 		if (Z_TYPE_P(&extendedBlocks) == IS_ARRAY) {
 			ZEND_HASH_FOREACH_KEY_VAL(Z_ARRVAL_P(&extendedBlocks), _5$$7, _6$$7, _3$$7)
 			{
@@ -3529,11 +3426,7 @@
 				if (Z_TYPE_P(&name) == IS_STRING) {
 					if (zephir_array_isset(&blocks, &name)) {
 						ZEPHIR_OBS_NVAR(&localBlock);
-<<<<<<< HEAD
-						zephir_array_fetch(&localBlock, &blocks, &name, PH_NOISY, "phalcon/Mvc/View/Engine/Volt/Compiler.zep", 2167);
-=======
 						zephir_array_fetch(&localBlock, &blocks, &name, PH_NOISY, "phalcon/Mvc/View/Engine/Volt/Compiler.zep", 2169);
->>>>>>> f2a65a3d
 						zephir_update_property_zval(this_ptr, SL("currentBlock"), &name);
 						ZEPHIR_CALL_METHOD(&blockCompilation, this_ptr, "statementlist", NULL, 0, &localBlock);
 						zephir_check_call_status();
@@ -3552,11 +3445,7 @@
 					}
 				} else {
 					if (extendsMode) {
-<<<<<<< HEAD
-						zephir_array_append(&finalCompilation, &block, PH_SEPARATE, "phalcon/Mvc/View/Engine/Volt/Compiler.zep", 2192);
-=======
 						zephir_array_append(&finalCompilation, &block, PH_SEPARATE, "phalcon/Mvc/View/Engine/Volt/Compiler.zep", 2194);
->>>>>>> f2a65a3d
 					} else {
 						zephir_concat_self(&finalCompilation, &block);
 					}
@@ -3578,11 +3467,7 @@
 					if (Z_TYPE_P(&name) == IS_STRING) {
 						if (zephir_array_isset(&blocks, &name)) {
 							ZEPHIR_OBS_NVAR(&localBlock);
-<<<<<<< HEAD
-							zephir_array_fetch(&localBlock, &blocks, &name, PH_NOISY, "phalcon/Mvc/View/Engine/Volt/Compiler.zep", 2167);
-=======
 							zephir_array_fetch(&localBlock, &blocks, &name, PH_NOISY, "phalcon/Mvc/View/Engine/Volt/Compiler.zep", 2169);
->>>>>>> f2a65a3d
 							zephir_update_property_zval(this_ptr, SL("currentBlock"), &name);
 							ZEPHIR_CALL_METHOD(&blockCompilation, this_ptr, "statementlist", NULL, 0, &localBlock);
 							zephir_check_call_status();
@@ -3601,11 +3486,7 @@
 						}
 					} else {
 						if (extendsMode) {
-<<<<<<< HEAD
-							zephir_array_append(&finalCompilation, &block, PH_SEPARATE, "phalcon/Mvc/View/Engine/Volt/Compiler.zep", 2192);
-=======
 							zephir_array_append(&finalCompilation, &block, PH_SEPARATE, "phalcon/Mvc/View/Engine/Volt/Compiler.zep", 2194);
->>>>>>> f2a65a3d
 						} else {
 							zephir_concat_self(&finalCompilation, &block);
 						}
@@ -3657,11 +3538,7 @@
 		ZEPHIR_CALL_METHOD(&viewsDirs, &view, "getviewsdir", NULL, 0);
 		zephir_check_call_status();
 		if (Z_TYPE_P(&viewsDirs) == IS_ARRAY) {
-<<<<<<< HEAD
-			zephir_is_iterable(&viewsDirs, 0, "phalcon/Mvc/View/Engine/Volt/Compiler.zep", 2233);
-=======
 			zephir_is_iterable(&viewsDirs, 0, "phalcon/Mvc/View/Engine/Volt/Compiler.zep", 2235);
->>>>>>> f2a65a3d
 			if (Z_TYPE_P(&viewsDirs) == IS_ARRAY) {
 				ZEND_HASH_FOREACH_VAL(Z_ARRVAL_P(&viewsDirs), _1$$4)
 				{
@@ -3768,50 +3645,28 @@
 	ZEPHIR_INIT_VAR(&code);
 	ZVAL_NULL(&code);
 	ZEPHIR_OBS_VAR(&type);
-<<<<<<< HEAD
-	zephir_array_fetch_string(&type, &filter, SL("type"), PH_NOISY, "phalcon/Mvc/View/Engine/Volt/Compiler.zep", 2251);
-	if (ZEPHIR_IS_LONG(&type, 265)) {
-		ZEPHIR_OBS_VAR(&name);
-		zephir_array_fetch_string(&name, &filter, SL("value"), PH_NOISY, "phalcon/Mvc/View/Engine/Volt/Compiler.zep", 2257);
-=======
 	zephir_array_fetch_string(&type, &filter, SL("type"), PH_NOISY, "phalcon/Mvc/View/Engine/Volt/Compiler.zep", 2253);
 	if (ZEPHIR_IS_LONG(&type, 265)) {
 		ZEPHIR_OBS_VAR(&name);
 		zephir_array_fetch_string(&name, &filter, SL("value"), PH_NOISY, "phalcon/Mvc/View/Engine/Volt/Compiler.zep", 2259);
->>>>>>> f2a65a3d
 	} else {
 		if (UNEXPECTED(!ZEPHIR_IS_LONG(&type, 350))) {
 			ZEPHIR_INIT_VAR(&_0$$5);
 			object_init_ex(&_0$$5, phalcon_mvc_view_engine_volt_exception_ce);
-<<<<<<< HEAD
-			zephir_array_fetch_string(&_1$$5, &filter, SL("file"), PH_NOISY | PH_READONLY, "phalcon/Mvc/View/Engine/Volt/Compiler.zep", 2264);
-			zephir_array_fetch_string(&_2$$5, &filter, SL("line"), PH_NOISY | PH_READONLY, "phalcon/Mvc/View/Engine/Volt/Compiler.zep", 2265);
-=======
 			zephir_array_fetch_string(&_1$$5, &filter, SL("file"), PH_NOISY | PH_READONLY, "phalcon/Mvc/View/Engine/Volt/Compiler.zep", 2266);
 			zephir_array_fetch_string(&_2$$5, &filter, SL("line"), PH_NOISY | PH_READONLY, "phalcon/Mvc/View/Engine/Volt/Compiler.zep", 2267);
->>>>>>> f2a65a3d
 			ZEPHIR_INIT_VAR(&_3$$5);
 			ZEPHIR_CONCAT_SVSV(&_3$$5, "Unknown filter type in ", &_1$$5, " on line ", &_2$$5);
 			ZEPHIR_CALL_METHOD(NULL, &_0$$5, "__construct", NULL, 0, &_3$$5);
 			zephir_check_call_status();
-<<<<<<< HEAD
-			zephir_throw_exception_debug(&_0$$5, "phalcon/Mvc/View/Engine/Volt/Compiler.zep", 2265);
-=======
 			zephir_throw_exception_debug(&_0$$5, "phalcon/Mvc/View/Engine/Volt/Compiler.zep", 2267);
->>>>>>> f2a65a3d
 			ZEPHIR_MM_RESTORE();
 			return;
 		}
 		ZEPHIR_OBS_VAR(&functionName);
-<<<<<<< HEAD
-		zephir_array_fetch_string(&functionName, &filter, SL("name"), PH_NOISY, "phalcon/Mvc/View/Engine/Volt/Compiler.zep", 2268);
-		ZEPHIR_OBS_NVAR(&name);
-		zephir_array_fetch_string(&name, &functionName, SL("value"), PH_NOISY, "phalcon/Mvc/View/Engine/Volt/Compiler.zep", 2269);
-=======
 		zephir_array_fetch_string(&functionName, &filter, SL("name"), PH_NOISY, "phalcon/Mvc/View/Engine/Volt/Compiler.zep", 2270);
 		ZEPHIR_OBS_NVAR(&name);
 		zephir_array_fetch_string(&name, &functionName, SL("value"), PH_NOISY, "phalcon/Mvc/View/Engine/Volt/Compiler.zep", 2271);
->>>>>>> f2a65a3d
 	}
 	ZEPHIR_INIT_VAR(&funcArguments);
 	ZVAL_NULL(&funcArguments);
@@ -3821,15 +3676,9 @@
 	if (zephir_array_isset_string_fetch(&funcArguments, &filter, SL("arguments"), 0)) {
 		if (!ZEPHIR_IS_STRING(&name, "default")) {
 			ZEPHIR_OBS_VAR(&file);
-<<<<<<< HEAD
-			zephir_array_fetch_string(&file, &filter, SL("file"), PH_NOISY, "phalcon/Mvc/View/Engine/Volt/Compiler.zep", 2283);
-			ZEPHIR_OBS_VAR(&line);
-			zephir_array_fetch_string(&line, &filter, SL("line"), PH_NOISY, "phalcon/Mvc/View/Engine/Volt/Compiler.zep", 2284);
-=======
 			zephir_array_fetch_string(&file, &filter, SL("file"), PH_NOISY, "phalcon/Mvc/View/Engine/Volt/Compiler.zep", 2285);
 			ZEPHIR_OBS_VAR(&line);
 			zephir_array_fetch_string(&line, &filter, SL("line"), PH_NOISY, "phalcon/Mvc/View/Engine/Volt/Compiler.zep", 2286);
->>>>>>> f2a65a3d
 			ZEPHIR_INIT_VAR(&_4$$7);
 			zephir_create_array(&_4$$7, 3, 0);
 			ZEPHIR_INIT_VAR(&_5$$7);
@@ -3888,22 +3737,13 @@
 		}
 		ZEPHIR_INIT_VAR(&_10$$11);
 		object_init_ex(&_10$$11, phalcon_mvc_view_engine_volt_exception_ce);
-<<<<<<< HEAD
-		zephir_array_fetch_string(&_11$$11, &filter, SL("file"), PH_NOISY | PH_READONLY, "phalcon/Mvc/View/Engine/Volt/Compiler.zep", 2358);
-		zephir_array_fetch_string(&_12$$11, &filter, SL("line"), PH_NOISY | PH_READONLY, "phalcon/Mvc/View/Engine/Volt/Compiler.zep", 2359);
-=======
 		zephir_array_fetch_string(&_11$$11, &filter, SL("file"), PH_NOISY | PH_READONLY, "phalcon/Mvc/View/Engine/Volt/Compiler.zep", 2360);
 		zephir_array_fetch_string(&_12$$11, &filter, SL("line"), PH_NOISY | PH_READONLY, "phalcon/Mvc/View/Engine/Volt/Compiler.zep", 2361);
->>>>>>> f2a65a3d
 		ZEPHIR_INIT_VAR(&_13$$11);
 		ZEPHIR_CONCAT_SVSVSV(&_13$$11, "Invalid definition for user filter '", &name, "' in ", &_11$$11, " on line ", &_12$$11);
 		ZEPHIR_CALL_METHOD(NULL, &_10$$11, "__construct", NULL, 0, &_13$$11);
 		zephir_check_call_status();
-<<<<<<< HEAD
-		zephir_throw_exception_debug(&_10$$11, "phalcon/Mvc/View/Engine/Volt/Compiler.zep", 2359);
-=======
 		zephir_throw_exception_debug(&_10$$11, "phalcon/Mvc/View/Engine/Volt/Compiler.zep", 2361);
->>>>>>> f2a65a3d
 		ZEPHIR_MM_RESTORE();
 		return;
 	}
@@ -3968,21 +3808,12 @@
 		RETURN_MM();
 	}
 	if (ZEPHIR_IS_STRING(&name, "join")) {
-<<<<<<< HEAD
-		zephir_array_fetch_long(&_15$$29, &funcArguments, 1, PH_NOISY | PH_READONLY, "phalcon/Mvc/View/Engine/Volt/Compiler.zep", 2465);
-		zephir_array_fetch_string(&_16$$29, &_15$$29, SL("expr"), PH_NOISY | PH_READONLY, "phalcon/Mvc/View/Engine/Volt/Compiler.zep", 2465);
-		zephir_array_fetch_string(&_17$$29, &_16$$29, SL("value"), PH_NOISY | PH_READONLY, "phalcon/Mvc/View/Engine/Volt/Compiler.zep", 2465);
-		zephir_array_fetch_long(&_18$$29, &funcArguments, 0, PH_NOISY | PH_READONLY, "phalcon/Mvc/View/Engine/Volt/Compiler.zep", 2465);
-		zephir_array_fetch_string(&_19$$29, &_18$$29, SL("expr"), PH_NOISY | PH_READONLY, "phalcon/Mvc/View/Engine/Volt/Compiler.zep", 2465);
-		zephir_array_fetch_string(&_20$$29, &_19$$29, SL("value"), PH_NOISY | PH_READONLY, "phalcon/Mvc/View/Engine/Volt/Compiler.zep", 2465);
-=======
 		zephir_array_fetch_long(&_15$$29, &funcArguments, 1, PH_NOISY | PH_READONLY, "phalcon/Mvc/View/Engine/Volt/Compiler.zep", 2467);
 		zephir_array_fetch_string(&_16$$29, &_15$$29, SL("expr"), PH_NOISY | PH_READONLY, "phalcon/Mvc/View/Engine/Volt/Compiler.zep", 2467);
 		zephir_array_fetch_string(&_17$$29, &_16$$29, SL("value"), PH_NOISY | PH_READONLY, "phalcon/Mvc/View/Engine/Volt/Compiler.zep", 2467);
 		zephir_array_fetch_long(&_18$$29, &funcArguments, 0, PH_NOISY | PH_READONLY, "phalcon/Mvc/View/Engine/Volt/Compiler.zep", 2467);
 		zephir_array_fetch_string(&_19$$29, &_18$$29, SL("expr"), PH_NOISY | PH_READONLY, "phalcon/Mvc/View/Engine/Volt/Compiler.zep", 2467);
 		zephir_array_fetch_string(&_20$$29, &_19$$29, SL("value"), PH_NOISY | PH_READONLY, "phalcon/Mvc/View/Engine/Volt/Compiler.zep", 2467);
->>>>>>> f2a65a3d
 		ZEPHIR_CONCAT_SVSVS(return_value, "join('", &_17$$29, "', ", &_20$$29, ")");
 		RETURN_MM();
 	}
@@ -4040,22 +3871,13 @@
 	}
 	ZEPHIR_INIT_VAR(&_23);
 	object_init_ex(&_23, phalcon_mvc_view_engine_volt_exception_ce);
-<<<<<<< HEAD
-	zephir_array_fetch_string(&_24, &filter, SL("file"), PH_NOISY | PH_READONLY, "phalcon/Mvc/View/Engine/Volt/Compiler.zep", 2552);
-	zephir_array_fetch_string(&_25, &filter, SL("line"), PH_NOISY | PH_READONLY, "phalcon/Mvc/View/Engine/Volt/Compiler.zep", 2553);
-=======
 	zephir_array_fetch_string(&_24, &filter, SL("file"), PH_NOISY | PH_READONLY, "phalcon/Mvc/View/Engine/Volt/Compiler.zep", 2554);
 	zephir_array_fetch_string(&_25, &filter, SL("line"), PH_NOISY | PH_READONLY, "phalcon/Mvc/View/Engine/Volt/Compiler.zep", 2555);
->>>>>>> f2a65a3d
 	ZEPHIR_INIT_VAR(&_26);
 	ZEPHIR_CONCAT_SVSVSV(&_26, "Unknown filter \"", &name, "\" in ", &_24, " on line ", &_25);
 	ZEPHIR_CALL_METHOD(NULL, &_23, "__construct", NULL, 0, &_26);
 	zephir_check_call_status();
-<<<<<<< HEAD
-	zephir_throw_exception_debug(&_23, "phalcon/Mvc/View/Engine/Volt/Compiler.zep", 2553);
-=======
 	zephir_throw_exception_debug(&_23, "phalcon/Mvc/View/Engine/Volt/Compiler.zep", 2555);
->>>>>>> f2a65a3d
 	ZEPHIR_MM_RESTORE();
 	return;
 
@@ -4200,43 +4022,26 @@
 	ZVAL_NULL(&compilation);
 	zephir_read_property(&_0, this_ptr, SL("extensions"), PH_NOISY_CC | PH_READONLY);
 	ZEPHIR_CPY_WRT(&extensions, &_0);
-<<<<<<< HEAD
-	zephir_is_iterable(&statements, 0, "phalcon/Mvc/View/Engine/Volt/Compiler.zep", 2849);
-=======
 	zephir_is_iterable(&statements, 0, "phalcon/Mvc/View/Engine/Volt/Compiler.zep", 2843);
->>>>>>> f2a65a3d
 	if (Z_TYPE_P(&statements) == IS_ARRAY) {
 		ZEND_HASH_FOREACH_VAL(Z_ARRVAL_P(&statements), _2)
 		{
 			ZEPHIR_INIT_NVAR(&statement);
 			ZVAL_COPY(&statement, _2);
 			if (UNEXPECTED(Z_TYPE_P(&statement) != IS_ARRAY)) {
-<<<<<<< HEAD
-				ZEPHIR_THROW_EXCEPTION_DEBUG_STR(phalcon_mvc_view_engine_volt_exception_ce, "Corrupted statement", "phalcon/Mvc/View/Engine/Volt/Compiler.zep", 2593);
-=======
 				ZEPHIR_THROW_EXCEPTION_DEBUG_STR(phalcon_mvc_view_engine_volt_exception_ce, "Corrupted statement", "phalcon/Mvc/View/Engine/Volt/Compiler.zep", 2595);
->>>>>>> f2a65a3d
 				return;
 			}
 			if (UNEXPECTED(!(zephir_array_isset_string(&statement, SL("type"))))) {
 				ZEPHIR_INIT_NVAR(&_4$$7);
 				object_init_ex(&_4$$7, phalcon_mvc_view_engine_volt_exception_ce);
-<<<<<<< HEAD
-				zephir_array_fetch_string(&_5$$7, &statement, SL("file"), PH_NOISY | PH_READONLY, "phalcon/Mvc/View/Engine/Volt/Compiler.zep", 2601);
-				zephir_array_fetch_string(&_6$$7, &statement, SL("line"), PH_NOISY | PH_READONLY, "phalcon/Mvc/View/Engine/Volt/Compiler.zep", 2601);
-=======
 				zephir_array_fetch_string(&_5$$7, &statement, SL("file"), PH_NOISY | PH_READONLY, "phalcon/Mvc/View/Engine/Volt/Compiler.zep", 2603);
 				zephir_array_fetch_string(&_6$$7, &statement, SL("line"), PH_NOISY | PH_READONLY, "phalcon/Mvc/View/Engine/Volt/Compiler.zep", 2603);
->>>>>>> f2a65a3d
 				ZEPHIR_INIT_NVAR(&_7$$7);
 				ZEPHIR_CONCAT_SVSV(&_7$$7, "Invalid statement in ", &_5$$7, " on line ", &_6$$7);
 				ZEPHIR_CALL_METHOD(NULL, &_4$$7, "__construct", &_8, 0, &_7$$7, &statement);
 				zephir_check_call_status();
-<<<<<<< HEAD
-				zephir_throw_exception_debug(&_4$$7, "phalcon/Mvc/View/Engine/Volt/Compiler.zep", 2603);
-=======
 				zephir_throw_exception_debug(&_4$$7, "phalcon/Mvc/View/Engine/Volt/Compiler.zep", 2605);
->>>>>>> f2a65a3d
 				ZEPHIR_MM_RESTORE();
 				return;
 			}
@@ -4254,17 +4059,10 @@
 				}
 			}
 			ZEPHIR_OBS_NVAR(&type);
-<<<<<<< HEAD
-			zephir_array_fetch_string(&type, &statement, SL("type"), PH_NOISY, "phalcon/Mvc/View/Engine/Volt/Compiler.zep", 2629);
-			do {
-				if (ZEPHIR_IS_LONG(&type, 357)) {
-					zephir_array_fetch_string(&_12$$10, &statement, SL("value"), PH_NOISY | PH_READONLY, "phalcon/Mvc/View/Engine/Volt/Compiler.zep", 2637);
-=======
 			zephir_array_fetch_string(&type, &statement, SL("type"), PH_NOISY, "phalcon/Mvc/View/Engine/Volt/Compiler.zep", 2631);
 			do {
 				if (ZEPHIR_IS_LONG(&type, 357)) {
 					zephir_array_fetch_string(&_12$$10, &statement, SL("value"), PH_NOISY | PH_READONLY, "phalcon/Mvc/View/Engine/Volt/Compiler.zep", 2639);
->>>>>>> f2a65a3d
 					zephir_concat_self(&compilation, &_12$$10);
 					break;
 				}
@@ -4334,11 +4132,7 @@
 				}
 				if (ZEPHIR_IS_LONG(&type, 307)) {
 					ZEPHIR_OBS_NVAR(&blockName);
-<<<<<<< HEAD
-					zephir_array_fetch_string(&blockName, &statement, SL("name"), PH_NOISY, "phalcon/Mvc/View/Engine/Volt/Compiler.zep", 2685);
-=======
 					zephir_array_fetch_string(&blockName, &statement, SL("name"), PH_NOISY, "phalcon/Mvc/View/Engine/Volt/Compiler.zep", 2687);
->>>>>>> f2a65a3d
 					ZEPHIR_OBS_NVAR(&blockStatements);
 					zephir_array_isset_string_fetch(&blockStatements, &statement, SL("block_statements"), 0);
 					zephir_read_property(&_32$$19, this_ptr, SL("blocks"), PH_NOISY_CC | PH_READONLY);
@@ -4349,11 +4143,7 @@
 							array_init(&blocks);
 						}
 						if (Z_TYPE_P(&compilation) != IS_NULL) {
-<<<<<<< HEAD
-							zephir_array_append(&blocks, &compilation, PH_SEPARATE, "phalcon/Mvc/View/Engine/Volt/Compiler.zep", 2700);
-=======
 							zephir_array_append(&blocks, &compilation, PH_SEPARATE, "phalcon/Mvc/View/Engine/Volt/Compiler.zep", 2702);
->>>>>>> f2a65a3d
 							ZEPHIR_INIT_NVAR(&compilation);
 							ZVAL_NULL(&compilation);
 						}
@@ -4375,13 +4165,8 @@
 				}
 				if (ZEPHIR_IS_LONG(&type, 310)) {
 					ZEPHIR_OBS_NVAR(&path);
-<<<<<<< HEAD
-					zephir_array_fetch_string(&path, &statement, SL("path"), PH_NOISY, "phalcon/Mvc/View/Engine/Volt/Compiler.zep", 2726);
-					zephir_array_fetch_string(&_36$$25, &path, SL("value"), PH_NOISY | PH_READONLY, "phalcon/Mvc/View/Engine/Volt/Compiler.zep", 2730);
-=======
 					zephir_array_fetch_string(&path, &statement, SL("path"), PH_NOISY, "phalcon/Mvc/View/Engine/Volt/Compiler.zep", 2728);
 					zephir_array_fetch_string(&_36$$25, &path, SL("value"), PH_NOISY | PH_READONLY, "phalcon/Mvc/View/Engine/Volt/Compiler.zep", 2732);
->>>>>>> f2a65a3d
 					ZEPHIR_CALL_METHOD(&finalPath, this_ptr, "getfinalpath", &_37, 0, &_36$$25);
 					zephir_check_call_status();
 					ZEPHIR_INIT_NVAR(&extended);
@@ -4475,17 +4260,6 @@
 				if (ZEPHIR_IS_LONG(&type, 358)) {
 					break;
 				}
-<<<<<<< HEAD
-				ZEPHIR_INIT_NVAR(&_59$$38);
-				object_init_ex(&_59$$38, phalcon_mvc_view_engine_volt_exception_ce);
-				zephir_array_fetch_string(&_60$$38, &statement, SL("file"), PH_NOISY | PH_READONLY, "phalcon/Mvc/View/Engine/Volt/Compiler.zep", 2840);
-				zephir_array_fetch_string(&_61$$38, &statement, SL("line"), PH_NOISY | PH_READONLY, "phalcon/Mvc/View/Engine/Volt/Compiler.zep", 2841);
-				ZEPHIR_INIT_NVAR(&_62$$38);
-				ZEPHIR_CONCAT_SVSVSV(&_62$$38, "Unknown statement ", &type, " in ", &_60$$38, " on line ", &_61$$38);
-				ZEPHIR_CALL_METHOD(NULL, &_59$$38, "__construct", &_8, 0, &_62$$38);
-				zephir_check_call_status();
-				zephir_throw_exception_debug(&_59$$38, "phalcon/Mvc/View/Engine/Volt/Compiler.zep", 2841);
-=======
 				ZEPHIR_INIT_NVAR(&_56$$37);
 				object_init_ex(&_56$$37, phalcon_mvc_view_engine_volt_exception_ce);
 				zephir_array_fetch_string(&_57$$37, &statement, SL("file"), PH_NOISY | PH_READONLY, "phalcon/Mvc/View/Engine/Volt/Compiler.zep", 2834);
@@ -4495,7 +4269,6 @@
 				ZEPHIR_CALL_METHOD(NULL, &_56$$37, "__construct", &_8, 0, &_59$$37);
 				zephir_check_call_status();
 				zephir_throw_exception_debug(&_56$$37, "phalcon/Mvc/View/Engine/Volt/Compiler.zep", 2835);
->>>>>>> f2a65a3d
 				ZEPHIR_MM_RESTORE();
 				return;
 			} while(0);
@@ -4513,21 +4286,6 @@
 			ZEPHIR_CALL_METHOD(&statement, &statements, "current", NULL, 0);
 			zephir_check_call_status();
 				if (UNEXPECTED(Z_TYPE_P(&statement) != IS_ARRAY)) {
-<<<<<<< HEAD
-					ZEPHIR_THROW_EXCEPTION_DEBUG_STR(phalcon_mvc_view_engine_volt_exception_ce, "Corrupted statement", "phalcon/Mvc/View/Engine/Volt/Compiler.zep", 2593);
-					return;
-				}
-				if (UNEXPECTED(!(zephir_array_isset_string(&statement, SL("type"))))) {
-					ZEPHIR_INIT_NVAR(&_63$$41);
-					object_init_ex(&_63$$41, phalcon_mvc_view_engine_volt_exception_ce);
-					zephir_array_fetch_string(&_64$$41, &statement, SL("file"), PH_NOISY | PH_READONLY, "phalcon/Mvc/View/Engine/Volt/Compiler.zep", 2601);
-					zephir_array_fetch_string(&_65$$41, &statement, SL("line"), PH_NOISY | PH_READONLY, "phalcon/Mvc/View/Engine/Volt/Compiler.zep", 2601);
-					ZEPHIR_INIT_NVAR(&_66$$41);
-					ZEPHIR_CONCAT_SVSV(&_66$$41, "Invalid statement in ", &_64$$41, " on line ", &_65$$41);
-					ZEPHIR_CALL_METHOD(NULL, &_63$$41, "__construct", &_8, 0, &_66$$41, &statement);
-					zephir_check_call_status();
-					zephir_throw_exception_debug(&_63$$41, "phalcon/Mvc/View/Engine/Volt/Compiler.zep", 2603);
-=======
 					ZEPHIR_THROW_EXCEPTION_DEBUG_STR(phalcon_mvc_view_engine_volt_exception_ce, "Corrupted statement", "phalcon/Mvc/View/Engine/Volt/Compiler.zep", 2595);
 					return;
 				}
@@ -4541,26 +4299,16 @@
 					ZEPHIR_CALL_METHOD(NULL, &_60$$40, "__construct", &_8, 0, &_63$$40, &statement);
 					zephir_check_call_status();
 					zephir_throw_exception_debug(&_60$$40, "phalcon/Mvc/View/Engine/Volt/Compiler.zep", 2605);
->>>>>>> f2a65a3d
 					ZEPHIR_MM_RESTORE();
 					return;
 				}
 				if (Z_TYPE_P(&extensions) == IS_ARRAY) {
-<<<<<<< HEAD
-					ZEPHIR_INIT_NVAR(&_67$$42);
-					zephir_create_array(&_67$$42, 1, 0);
-					zephir_array_fast_append(&_67$$42, &statement);
-					ZEPHIR_INIT_NVAR(&_68$$42);
-					ZVAL_STRING(&_68$$42, "compileStatement");
-					ZEPHIR_CALL_METHOD(&tempCompilation, this_ptr, "fireextensionevent", &_11, 0, &_68$$42, &_67$$42);
-=======
 					ZEPHIR_INIT_NVAR(&_64$$41);
 					zephir_create_array(&_64$$41, 1, 0);
 					zephir_array_fast_append(&_64$$41, &statement);
 					ZEPHIR_INIT_NVAR(&_65$$41);
 					ZVAL_STRING(&_65$$41, "compileStatement");
 					ZEPHIR_CALL_METHOD(&tempCompilation, this_ptr, "fireextensionevent", &_11, 0, &_65$$41, &_64$$41);
->>>>>>> f2a65a3d
 					zephir_check_call_status();
 					if (Z_TYPE_P(&tempCompilation) == IS_STRING) {
 						zephir_concat_self(&compilation, &tempCompilation);
@@ -4568,19 +4316,11 @@
 					}
 				}
 				ZEPHIR_OBS_NVAR(&type);
-<<<<<<< HEAD
-				zephir_array_fetch_string(&type, &statement, SL("type"), PH_NOISY, "phalcon/Mvc/View/Engine/Volt/Compiler.zep", 2629);
-				do {
-					if (ZEPHIR_IS_LONG(&type, 357)) {
-						zephir_array_fetch_string(&_69$$44, &statement, SL("value"), PH_NOISY | PH_READONLY, "phalcon/Mvc/View/Engine/Volt/Compiler.zep", 2637);
-						zephir_concat_self(&compilation, &_69$$44);
-=======
 				zephir_array_fetch_string(&type, &statement, SL("type"), PH_NOISY, "phalcon/Mvc/View/Engine/Volt/Compiler.zep", 2631);
 				do {
 					if (ZEPHIR_IS_LONG(&type, 357)) {
 						zephir_array_fetch_string(&_66$$43, &statement, SL("value"), PH_NOISY | PH_READONLY, "phalcon/Mvc/View/Engine/Volt/Compiler.zep", 2639);
 						zephir_concat_self(&compilation, &_66$$43);
->>>>>>> f2a65a3d
 						break;
 					}
 					if (ZEPHIR_IS_LONG(&type, 300)) {
@@ -4649,11 +4389,7 @@
 					}
 					if (ZEPHIR_IS_LONG(&type, 307)) {
 						ZEPHIR_OBS_NVAR(&blockName);
-<<<<<<< HEAD
-						zephir_array_fetch_string(&blockName, &statement, SL("name"), PH_NOISY, "phalcon/Mvc/View/Engine/Volt/Compiler.zep", 2685);
-=======
 						zephir_array_fetch_string(&blockName, &statement, SL("name"), PH_NOISY, "phalcon/Mvc/View/Engine/Volt/Compiler.zep", 2687);
->>>>>>> f2a65a3d
 						ZEPHIR_OBS_NVAR(&blockStatements);
 						zephir_array_isset_string_fetch(&blockStatements, &statement, SL("block_statements"), 0);
 						zephir_read_property(&_79$$52, this_ptr, SL("blocks"), PH_NOISY_CC | PH_READONLY);
@@ -4664,11 +4400,7 @@
 								array_init(&blocks);
 							}
 							if (Z_TYPE_P(&compilation) != IS_NULL) {
-<<<<<<< HEAD
-								zephir_array_append(&blocks, &compilation, PH_SEPARATE, "phalcon/Mvc/View/Engine/Volt/Compiler.zep", 2700);
-=======
 								zephir_array_append(&blocks, &compilation, PH_SEPARATE, "phalcon/Mvc/View/Engine/Volt/Compiler.zep", 2702);
->>>>>>> f2a65a3d
 								ZEPHIR_INIT_NVAR(&compilation);
 								ZVAL_NULL(&compilation);
 							}
@@ -4681,11 +4413,7 @@
 								} else {
 									ZVAL_BOOL(&_81$$57, 0);
 								}
-<<<<<<< HEAD
-								ZEPHIR_CALL_METHOD(&_83$$58, this_ptr, "statementlist", &_35, 0, &blockStatements, &_84$$58);
-=======
 								ZEPHIR_CALL_METHOD(&_80$$57, this_ptr, "statementlist", &_35, 0, &blockStatements, &_81$$57);
->>>>>>> f2a65a3d
 								zephir_check_call_status();
 								zephir_concat_self(&compilation, &_80$$57);
 							}
@@ -4694,15 +4422,9 @@
 					}
 					if (ZEPHIR_IS_LONG(&type, 310)) {
 						ZEPHIR_OBS_NVAR(&path);
-<<<<<<< HEAD
-						zephir_array_fetch_string(&path, &statement, SL("path"), PH_NOISY, "phalcon/Mvc/View/Engine/Volt/Compiler.zep", 2726);
-						zephir_array_fetch_string(&_85$$59, &path, SL("value"), PH_NOISY | PH_READONLY, "phalcon/Mvc/View/Engine/Volt/Compiler.zep", 2730);
-						ZEPHIR_CALL_METHOD(&finalPath, this_ptr, "getfinalpath", &_37, 0, &_85$$59);
-=======
 						zephir_array_fetch_string(&path, &statement, SL("path"), PH_NOISY, "phalcon/Mvc/View/Engine/Volt/Compiler.zep", 2728);
 						zephir_array_fetch_string(&_82$$58, &path, SL("value"), PH_NOISY | PH_READONLY, "phalcon/Mvc/View/Engine/Volt/Compiler.zep", 2732);
 						ZEPHIR_CALL_METHOD(&finalPath, this_ptr, "getfinalpath", &_37, 0, &_82$$58);
->>>>>>> f2a65a3d
 						zephir_check_call_status();
 						ZEPHIR_INIT_NVAR(&extended);
 						ZVAL_BOOL(&extended, 1);
@@ -4795,17 +4517,6 @@
 					if (ZEPHIR_IS_LONG(&type, 358)) {
 						break;
 					}
-<<<<<<< HEAD
-					ZEPHIR_INIT_NVAR(&_99$$72);
-					object_init_ex(&_99$$72, phalcon_mvc_view_engine_volt_exception_ce);
-					zephir_array_fetch_string(&_100$$72, &statement, SL("file"), PH_NOISY | PH_READONLY, "phalcon/Mvc/View/Engine/Volt/Compiler.zep", 2840);
-					zephir_array_fetch_string(&_101$$72, &statement, SL("line"), PH_NOISY | PH_READONLY, "phalcon/Mvc/View/Engine/Volt/Compiler.zep", 2841);
-					ZEPHIR_INIT_NVAR(&_102$$72);
-					ZEPHIR_CONCAT_SVSVSV(&_102$$72, "Unknown statement ", &type, " in ", &_100$$72, " on line ", &_101$$72);
-					ZEPHIR_CALL_METHOD(NULL, &_99$$72, "__construct", &_8, 0, &_102$$72);
-					zephir_check_call_status();
-					zephir_throw_exception_debug(&_99$$72, "phalcon/Mvc/View/Engine/Volt/Compiler.zep", 2841);
-=======
 					ZEPHIR_INIT_NVAR(&_94$$70);
 					object_init_ex(&_94$$70, phalcon_mvc_view_engine_volt_exception_ce);
 					zephir_array_fetch_string(&_95$$70, &statement, SL("file"), PH_NOISY | PH_READONLY, "phalcon/Mvc/View/Engine/Volt/Compiler.zep", 2834);
@@ -4815,7 +4526,6 @@
 					ZEPHIR_CALL_METHOD(NULL, &_94$$70, "__construct", &_8, 0, &_97$$70);
 					zephir_check_call_status();
 					zephir_throw_exception_debug(&_94$$70, "phalcon/Mvc/View/Engine/Volt/Compiler.zep", 2835);
->>>>>>> f2a65a3d
 					ZEPHIR_MM_RESTORE();
 					return;
 				} while(0);
@@ -4868,11 +4578,7 @@
 	}
 	isStatementList = 1;
 	if (!(zephir_array_isset_string(statements, SL("type")))) {
-<<<<<<< HEAD
-		zephir_is_iterable(statements, 0, "phalcon/Mvc/View/Engine/Volt/Compiler.zep", 2898);
-=======
 		zephir_is_iterable(statements, 0, "phalcon/Mvc/View/Engine/Volt/Compiler.zep", 2892);
->>>>>>> f2a65a3d
 		if (Z_TYPE_P(statements) == IS_ARRAY) {
 			ZEND_HASH_FOREACH_VAL(Z_ARRVAL_P(statements), _0$$4)
 			{
