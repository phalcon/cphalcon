
#ifdef HAVE_CONFIG_H
#include "../../../../../ext_config.h"
#endif

#include <php.h>
#include "../../../../../php_ext.h"
#include "../../../../../ext.h"

#include <Zend/zend_operators.h>
#include <Zend/zend_exceptions.h>
#include <Zend/zend_interfaces.h>

#include "kernel/main.h"
#include "kernel/object.h"
#include "kernel/memory.h"
#include "ext/spl/spl_exceptions.h"
#include "kernel/exception.h"
#include "kernel/operators.h"
#include "kernel/array.h"
#include "kernel/hash.h"
#include "kernel/fcall.h"
#include "kernel/file.h"
#include "Zend/zend_closures.h"
#include "kernel/concat.h"
#include "kernel/string.h"
#include "phalcon/mvc/view/engine/volt/scanner.h"
#include "phalcon/mvc/view/engine/volt/volt.h"


/**
 * Phalcon\Mvc\View\Engine\Volt\Compiler
 *
 * This class reads and compiles Volt templates into PHP plain code
 *
 *<code>
 *	$compiler = new \Phalcon\Mvc\View\Engine\Volt\Compiler();
 *
 *	$compiler->compile('views/partials/header.volt');
 *
 *	require $compiler->getCompiledTemplatePath();
 *</code>
 */
ZEPHIR_INIT_CLASS(Phalcon_Mvc_View_Engine_Volt_Compiler) {

	ZEPHIR_REGISTER_CLASS(Phalcon\\Mvc\\View\\Engine\\Volt, Compiler, phalcon, mvc_view_engine_volt_compiler, phalcon_mvc_view_engine_volt_compiler_method_entry, 0);

	zend_declare_property_null(phalcon_mvc_view_engine_volt_compiler_ce, SL("_dependencyInjector"), ZEND_ACC_PROTECTED TSRMLS_CC);

	zend_declare_property_null(phalcon_mvc_view_engine_volt_compiler_ce, SL("_view"), ZEND_ACC_PROTECTED TSRMLS_CC);

	zend_declare_property_null(phalcon_mvc_view_engine_volt_compiler_ce, SL("_options"), ZEND_ACC_PROTECTED TSRMLS_CC);

	zend_declare_property_null(phalcon_mvc_view_engine_volt_compiler_ce, SL("_arrayHelpers"), ZEND_ACC_PROTECTED TSRMLS_CC);

	zend_declare_property_long(phalcon_mvc_view_engine_volt_compiler_ce, SL("_level"), 0, ZEND_ACC_PROTECTED TSRMLS_CC);

	zend_declare_property_long(phalcon_mvc_view_engine_volt_compiler_ce, SL("_foreachLevel"), 0, ZEND_ACC_PROTECTED TSRMLS_CC);

	zend_declare_property_long(phalcon_mvc_view_engine_volt_compiler_ce, SL("_blockLevel"), 0, ZEND_ACC_PROTECTED TSRMLS_CC);

	zend_declare_property_long(phalcon_mvc_view_engine_volt_compiler_ce, SL("_exprLevel"), 0, ZEND_ACC_PROTECTED TSRMLS_CC);

	zend_declare_property_bool(phalcon_mvc_view_engine_volt_compiler_ce, SL("_extended"), 0, ZEND_ACC_PROTECTED TSRMLS_CC);

	zend_declare_property_bool(phalcon_mvc_view_engine_volt_compiler_ce, SL("_autoescape"), 0, ZEND_ACC_PROTECTED TSRMLS_CC);

	zend_declare_property_null(phalcon_mvc_view_engine_volt_compiler_ce, SL("_extendedBlocks"), ZEND_ACC_PROTECTED TSRMLS_CC);

	zend_declare_property_null(phalcon_mvc_view_engine_volt_compiler_ce, SL("_currentBlock"), ZEND_ACC_PROTECTED TSRMLS_CC);

	zend_declare_property_null(phalcon_mvc_view_engine_volt_compiler_ce, SL("_blocks"), ZEND_ACC_PROTECTED TSRMLS_CC);

	zend_declare_property_null(phalcon_mvc_view_engine_volt_compiler_ce, SL("_forElsePointers"), ZEND_ACC_PROTECTED TSRMLS_CC);

	zend_declare_property_null(phalcon_mvc_view_engine_volt_compiler_ce, SL("_loopPointers"), ZEND_ACC_PROTECTED TSRMLS_CC);

	zend_declare_property_null(phalcon_mvc_view_engine_volt_compiler_ce, SL("_extensions"), ZEND_ACC_PROTECTED TSRMLS_CC);

	zend_declare_property_null(phalcon_mvc_view_engine_volt_compiler_ce, SL("_functions"), ZEND_ACC_PROTECTED TSRMLS_CC);

	zend_declare_property_null(phalcon_mvc_view_engine_volt_compiler_ce, SL("_filters"), ZEND_ACC_PROTECTED TSRMLS_CC);

	zend_declare_property_null(phalcon_mvc_view_engine_volt_compiler_ce, SL("_macros"), ZEND_ACC_PROTECTED TSRMLS_CC);

	zend_declare_property_null(phalcon_mvc_view_engine_volt_compiler_ce, SL("_prefix"), ZEND_ACC_PROTECTED TSRMLS_CC);

	zend_declare_property_null(phalcon_mvc_view_engine_volt_compiler_ce, SL("_currentPath"), ZEND_ACC_PROTECTED TSRMLS_CC);

	zend_declare_property_null(phalcon_mvc_view_engine_volt_compiler_ce, SL("_compiledTemplatePath"), ZEND_ACC_PROTECTED TSRMLS_CC);

	zend_class_implements(phalcon_mvc_view_engine_volt_compiler_ce TSRMLS_CC, 1, phalcon_di_injectionawareinterface_ce);
	return SUCCESS;

}

/**
 * Phalcon\Mvc\View\Engine\Volt\Compiler
 */
PHP_METHOD(Phalcon_Mvc_View_Engine_Volt_Compiler, __construct) {

	zval *view = NULL;

	zephir_fetch_params(0, 0, 1, &view);

	if (!view) {
		view = ZEPHIR_GLOBAL(global_null);
	}


	if (Z_TYPE_P(view) == IS_OBJECT) {
		zephir_update_property_this(this_ptr, SL("_view"), view TSRMLS_CC);
	}

}

/**
 * Sets the dependency injector
 */
PHP_METHOD(Phalcon_Mvc_View_Engine_Volt_Compiler, setDI) {

	zval *dependencyInjector;

	zephir_fetch_params(0, 1, 0, &dependencyInjector);



	zephir_update_property_this(this_ptr, SL("_dependencyInjector"), dependencyInjector TSRMLS_CC);

}

/**
 * Returns the internal dependency injector
 */
PHP_METHOD(Phalcon_Mvc_View_Engine_Volt_Compiler, getDI) {


	RETURN_MEMBER(this_ptr, "_dependencyInjector");

}

/**
 * Sets the compiler options
 */
PHP_METHOD(Phalcon_Mvc_View_Engine_Volt_Compiler, setOptions) {

	zval *options_param = NULL;
	zval *options = NULL;

	zephir_fetch_params(0, 1, 0, &options_param);

	options = options_param;



	zephir_update_property_this(this_ptr, SL("_options"), options TSRMLS_CC);

}

/**
 * Sets a single compiler option
 *
 * @param string option
 * @param mixed value
 */
PHP_METHOD(Phalcon_Mvc_View_Engine_Volt_Compiler, setOption) {

	zval *option_param = NULL, *value;
	zval *option = NULL;

	ZEPHIR_MM_GROW();
	zephir_fetch_params(1, 2, 0, &option_param, &value);

	if (unlikely(Z_TYPE_P(option_param) != IS_STRING && Z_TYPE_P(option_param) != IS_NULL)) {
		zephir_throw_exception_string(spl_ce_InvalidArgumentException, SL("Parameter 'option' must be a string") TSRMLS_CC);
		RETURN_MM_NULL();
	}

	if (likely(Z_TYPE_P(option_param) == IS_STRING)) {
		zephir_get_strval(option, option_param);
	} else {
		ZEPHIR_INIT_VAR(option);
		ZVAL_EMPTY_STRING(option);
	}


	zephir_update_property_array(this_ptr, SL("_options"), option, value TSRMLS_CC);
	ZEPHIR_MM_RESTORE();

}

/**
 * Returns a compiler's option
 *
 * @param string option
 * @return string
 */
PHP_METHOD(Phalcon_Mvc_View_Engine_Volt_Compiler, getOption) {

	zval *option_param = NULL, *value, *_0;
	zval *option = NULL;

	ZEPHIR_MM_GROW();
	zephir_fetch_params(1, 1, 0, &option_param);

	if (unlikely(Z_TYPE_P(option_param) != IS_STRING && Z_TYPE_P(option_param) != IS_NULL)) {
		zephir_throw_exception_string(spl_ce_InvalidArgumentException, SL("Parameter 'option' must be a string") TSRMLS_CC);
		RETURN_MM_NULL();
	}

	if (likely(Z_TYPE_P(option_param) == IS_STRING)) {
		zephir_get_strval(option, option_param);
	} else {
		ZEPHIR_INIT_VAR(option);
		ZVAL_EMPTY_STRING(option);
	}


	_0 = zephir_fetch_nproperty_this(this_ptr, SL("_options"), PH_NOISY_CC);
	if (zephir_array_isset_fetch(&value, _0, option, 1 TSRMLS_CC)) {
		RETURN_CTOR(value);
	}
	RETURN_MM_NULL();

}

/**
 * Returns the compiler options
 */
PHP_METHOD(Phalcon_Mvc_View_Engine_Volt_Compiler, getOptions) {


	RETURN_MEMBER(this_ptr, "_options");

}

/**
 * Fires an event to registered extensions
 *
 * @param string name
 * @param array arguments
 * @return mixed
 */
PHP_METHOD(Phalcon_Mvc_View_Engine_Volt_Compiler, fireExtensionEvent) {

	zval *_3 = NULL;
	int ZEPHIR_LAST_CALL_STATUS;
	HashTable *_1;
	HashPosition _0;
	zval *name_param = NULL, *arguments = NULL, *extensions, *extension = NULL, *status = NULL, **_2;
	zval *name = NULL;

	ZEPHIR_MM_GROW();
	zephir_fetch_params(1, 1, 1, &name_param, &arguments);

	if (unlikely(Z_TYPE_P(name_param) != IS_STRING && Z_TYPE_P(name_param) != IS_NULL)) {
		zephir_throw_exception_string(spl_ce_InvalidArgumentException, SL("Parameter 'name' must be a string") TSRMLS_CC);
		RETURN_MM_NULL();
	}

	if (likely(Z_TYPE_P(name_param) == IS_STRING)) {
		zephir_get_strval(name, name_param);
	} else {
		ZEPHIR_INIT_VAR(name);
		ZVAL_EMPTY_STRING(name);
	}
	if (!arguments) {
		arguments = ZEPHIR_GLOBAL(global_null);
	}


	ZEPHIR_OBS_VAR(extensions);
	zephir_read_property_this(&extensions, this_ptr, SL("_extensions"), PH_NOISY_CC);
	if (Z_TYPE_P(extensions) == IS_ARRAY) {
		zephir_is_iterable(extensions, &_1, &_0, 0, 0, "phalcon/mvc/view/engine/volt/compiler.zep", 189);
		for (
		  ; zephir_hash_get_current_data_ex(_1, (void**) &_2, &_0) == SUCCESS
		  ; zephir_hash_move_forward_ex(_1, &_0)
		) {
			ZEPHIR_GET_HVALUE(extension, _2);
			if ((zephir_method_exists(extension, name TSRMLS_CC)  == SUCCESS)) {
				if (Z_TYPE_P(arguments) == IS_ARRAY) {
					ZEPHIR_INIT_NVAR(_3);
					zephir_create_array(_3, 2, 0 TSRMLS_CC);
					zephir_array_fast_append(_3, extension);
					zephir_array_fast_append(_3, name);
					ZEPHIR_INIT_NVAR(status);
					ZEPHIR_CALL_USER_FUNC_ARRAY(status, _3, arguments);
					zephir_check_call_status();
				} else {
					ZEPHIR_INIT_NVAR(_3);
					zephir_create_array(_3, 2, 0 TSRMLS_CC);
					zephir_array_fast_append(_3, extension);
					zephir_array_fast_append(_3, name);
					ZEPHIR_INIT_NVAR(status);
					ZEPHIR_CALL_USER_FUNC(status, _3);
					zephir_check_call_status();
				}
				if (Z_TYPE_P(status) == IS_STRING) {
					RETURN_CCTOR(status);
				}
			}
		}
	}
	ZEPHIR_MM_RESTORE();

}

/**
 * Registers a Volt's extension
 */
PHP_METHOD(Phalcon_Mvc_View_Engine_Volt_Compiler, addExtension) {

	int ZEPHIR_LAST_CALL_STATUS;
	zval *extension;

	ZEPHIR_MM_GROW();
	zephir_fetch_params(1, 1, 0, &extension);



	if (Z_TYPE_P(extension) != IS_OBJECT) {
		ZEPHIR_THROW_EXCEPTION_DEBUG_STR(phalcon_mvc_view_engine_volt_exception_ce, "The extension is not valid", "phalcon/mvc/view/engine/volt/compiler.zep", 198);
		return;
	}
	if ((zephir_method_exists_ex(extension, SS("initialize") TSRMLS_CC) == SUCCESS)) {
		ZEPHIR_CALL_METHOD(NULL, extension, "initialize", NULL, 0, this_ptr);
		zephir_check_call_status();
	}
	zephir_update_property_array_append(this_ptr, SL("_extensions"), extension TSRMLS_CC);
	RETURN_THIS();

}

/**
 * Returns the list of extensions registered in Volt
 */
PHP_METHOD(Phalcon_Mvc_View_Engine_Volt_Compiler, getExtensions) {


	RETURN_MEMBER(this_ptr, "_extensions");

}

/**
 * Register a new function in the compiler
 */
PHP_METHOD(Phalcon_Mvc_View_Engine_Volt_Compiler, addFunction) {

	zval *name_param = NULL, *definition;
	zval *name = NULL;

	ZEPHIR_MM_GROW();
	zephir_fetch_params(1, 2, 0, &name_param, &definition);

	if (unlikely(Z_TYPE_P(name_param) != IS_STRING && Z_TYPE_P(name_param) != IS_NULL)) {
		zephir_throw_exception_string(spl_ce_InvalidArgumentException, SL("Parameter 'name' must be a string") TSRMLS_CC);
		RETURN_MM_NULL();
	}

	if (likely(Z_TYPE_P(name_param) == IS_STRING)) {
		zephir_get_strval(name, name_param);
	} else {
		ZEPHIR_INIT_VAR(name);
		ZVAL_EMPTY_STRING(name);
	}


	zephir_update_property_array(this_ptr, SL("_functions"), name, definition TSRMLS_CC);
	RETURN_THIS();

}

/**
 * Register the user registered functions
 */
PHP_METHOD(Phalcon_Mvc_View_Engine_Volt_Compiler, getFunctions) {


	RETURN_MEMBER(this_ptr, "_functions");

}

/**
 * Register a new filter in the compiler
 */
PHP_METHOD(Phalcon_Mvc_View_Engine_Volt_Compiler, addFilter) {

	zval *name_param = NULL, *definition;
	zval *name = NULL;

	ZEPHIR_MM_GROW();
	zephir_fetch_params(1, 2, 0, &name_param, &definition);

	if (unlikely(Z_TYPE_P(name_param) != IS_STRING && Z_TYPE_P(name_param) != IS_NULL)) {
		zephir_throw_exception_string(spl_ce_InvalidArgumentException, SL("Parameter 'name' must be a string") TSRMLS_CC);
		RETURN_MM_NULL();
	}

	if (likely(Z_TYPE_P(name_param) == IS_STRING)) {
		zephir_get_strval(name, name_param);
	} else {
		ZEPHIR_INIT_VAR(name);
		ZVAL_EMPTY_STRING(name);
	}


	zephir_update_property_array(this_ptr, SL("_filters"), name, definition TSRMLS_CC);
	RETURN_THIS();

}

/**
 * Register the user registered filters
 */
PHP_METHOD(Phalcon_Mvc_View_Engine_Volt_Compiler, getFilters) {


	RETURN_MEMBER(this_ptr, "_filters");

}

/**
 * Set a unique prefix to be used as prefix for compiled variables
 */
PHP_METHOD(Phalcon_Mvc_View_Engine_Volt_Compiler, setUniquePrefix) {

	zval *prefix_param = NULL;
	zval *prefix = NULL;

	ZEPHIR_MM_GROW();
	zephir_fetch_params(1, 1, 0, &prefix_param);

	if (unlikely(Z_TYPE_P(prefix_param) != IS_STRING && Z_TYPE_P(prefix_param) != IS_NULL)) {
		zephir_throw_exception_string(spl_ce_InvalidArgumentException, SL("Parameter 'prefix' must be a string") TSRMLS_CC);
		RETURN_MM_NULL();
	}

	if (likely(Z_TYPE_P(prefix_param) == IS_STRING)) {
		zephir_get_strval(prefix, prefix_param);
	} else {
		ZEPHIR_INIT_VAR(prefix);
		ZVAL_EMPTY_STRING(prefix);
	}


	zephir_update_property_this(this_ptr, SL("_prefix"), prefix TSRMLS_CC);
	RETURN_THIS();

}

/**
 * Return a unique prefix to be used as prefix for compiled variables and contexts
 */
PHP_METHOD(Phalcon_Mvc_View_Engine_Volt_Compiler, getUniquePrefix) {

	zval *_1;
	int ZEPHIR_LAST_CALL_STATUS;
	zval *prefix = NULL, *calculatedPrefix, *_0;

	ZEPHIR_MM_GROW();

	ZEPHIR_OBS_VAR(prefix);
	zephir_read_property_this(&prefix, this_ptr, SL("_prefix"), PH_NOISY_CC);
	if (!(zephir_is_true(prefix))) {
		ZEPHIR_INIT_NVAR(prefix);
		_0 = zephir_fetch_nproperty_this(this_ptr, SL("_currentPath"), PH_NOISY_CC);
		zephir_unique_path_key(prefix, _0 TSRMLS_CC);
		zephir_update_property_this(this_ptr, SL("_prefix"), prefix TSRMLS_CC);
	}
	if (Z_TYPE_P(prefix) == IS_OBJECT) {
		if (zephir_instance_of_ev(prefix, zend_ce_closure TSRMLS_CC)) {
			ZEPHIR_INIT_VAR(_1);
			zephir_create_array(_1, 1, 0 TSRMLS_CC);
			zephir_array_fast_append(_1, this_ptr);
			ZEPHIR_INIT_VAR(calculatedPrefix);
			ZEPHIR_CALL_USER_FUNC_ARRAY(calculatedPrefix, prefix, _1);
			zephir_check_call_status();
			zephir_update_property_this(this_ptr, SL("_prefix"), calculatedPrefix TSRMLS_CC);
			ZEPHIR_CPY_WRT(prefix, calculatedPrefix);
		}
	}
	if (Z_TYPE_P(prefix) != IS_STRING) {
		ZEPHIR_THROW_EXCEPTION_DEBUG_STR(phalcon_mvc_view_engine_volt_exception_ce, "The unique compilation prefix is invalid", "phalcon/mvc/view/engine/volt/compiler.zep", 292);
		return;
	}
	RETURN_CCTOR(prefix);

}

/**
 * Resolves attribute reading
 */
PHP_METHOD(Phalcon_Mvc_View_Engine_Volt_Compiler, attributeReader) {

	zend_bool _5;
	zephir_fcall_cache_entry *_4 = NULL;
	int ZEPHIR_LAST_CALL_STATUS;
	zval *expr_param = NULL, *exprCode, *left, *leftType, *variable, *level, *dependencyInjector, *leftCode = NULL, *right, *_0, *_1 = NULL, *_2 = NULL, *_3 = NULL, *_6, *_7;
	zval *expr = NULL;

	ZEPHIR_MM_GROW();
	zephir_fetch_params(1, 1, 0, &expr_param);

	expr = expr_param;



	ZEPHIR_INIT_VAR(exprCode);
	ZVAL_NULL(exprCode);
	ZEPHIR_OBS_VAR(left);
	zephir_array_fetch_string(&left, expr, SL("left"), PH_NOISY, "phalcon/mvc/view/engine/volt/compiler.zep", 308 TSRMLS_CC);
	zephir_array_fetch_string(&_0, left, SL("type"), PH_NOISY | PH_READONLY, "phalcon/mvc/view/engine/volt/compiler.zep", 310 TSRMLS_CC);
	if (ZEPHIR_IS_LONG(_0, 265)) {
		ZEPHIR_OBS_VAR(variable);
		zephir_array_fetch_string(&variable, left, SL("value"), PH_NOISY, "phalcon/mvc/view/engine/volt/compiler.zep", 312 TSRMLS_CC);
		if (ZEPHIR_IS_STRING(variable, "loop")) {
			ZEPHIR_OBS_VAR(level);
			zephir_read_property_this(&level, this_ptr, SL("_foreachLevel"), PH_NOISY_CC);
			ZEPHIR_CALL_METHOD(&_1, this_ptr, "getuniqueprefix", NULL, 0);
			zephir_check_call_status();
			ZEPHIR_INIT_VAR(_2);
			ZEPHIR_CONCAT_SVVS(_2, "$", _1, level, "loop");
			zephir_concat_self(&exprCode, _2 TSRMLS_CC);
			zephir_update_property_array(this_ptr, SL("_loopPointers"), level, level TSRMLS_CC);
		} else {
			ZEPHIR_OBS_VAR(dependencyInjector);
			zephir_read_property_this(&dependencyInjector, this_ptr, SL("_dependencyInjector"), PH_NOISY_CC);
			if (Z_TYPE_P(dependencyInjector) == IS_OBJECT) {
				ZEPHIR_CALL_METHOD(&_1, dependencyInjector, "has", NULL, 0, variable);
				zephir_check_call_status();
				if (zephir_is_true(_1)) {
					ZEPHIR_INIT_LNVAR(_2);
					ZEPHIR_CONCAT_SV(_2, "$this->", variable);
					zephir_concat_self(&exprCode, _2 TSRMLS_CC);
				} else {
					ZEPHIR_INIT_VAR(_3);
					ZEPHIR_CONCAT_SV(_3, "$", variable);
					zephir_concat_self(&exprCode, _3 TSRMLS_CC);
				}
			} else {
				ZEPHIR_INIT_LNVAR(_3);
				ZEPHIR_CONCAT_SV(_3, "$", variable);
				zephir_concat_self(&exprCode, _3 TSRMLS_CC);
			}
		}
	} else {
<<<<<<< HEAD
		ZEPHIR_CALL_METHOD(&leftCode, this_ptr, "expression", &_4, 378, left);
=======
		ZEPHIR_CALL_METHOD(&leftCode, this_ptr, "expression", &_4, 377, left);
>>>>>>> 08711796
		zephir_check_call_status();
		ZEPHIR_OBS_VAR(leftType);
		zephir_array_fetch_string(&leftType, left, SL("type"), PH_NOISY, "phalcon/mvc/view/engine/volt/compiler.zep", 339 TSRMLS_CC);
		_5 = !ZEPHIR_IS_LONG(leftType, '.');
		if (_5) {
			_5 = !ZEPHIR_IS_LONG(leftType, 350);
		}
		if (_5) {
			zephir_concat_self(&exprCode, leftCode TSRMLS_CC);
		} else {
			zephir_concat_self(&exprCode, leftCode TSRMLS_CC);
		}
	}
	zephir_concat_self_str(&exprCode, SL("->") TSRMLS_CC);
	ZEPHIR_OBS_VAR(right);
	zephir_array_fetch_string(&right, expr, SL("right"), PH_NOISY, "phalcon/mvc/view/engine/volt/compiler.zep", 349 TSRMLS_CC);
	zephir_array_fetch_string(&_6, right, SL("type"), PH_NOISY | PH_READONLY, "phalcon/mvc/view/engine/volt/compiler.zep", 351 TSRMLS_CC);
	if (ZEPHIR_IS_LONG(_6, 265)) {
		zephir_array_fetch_string(&_7, right, SL("value"), PH_NOISY | PH_READONLY, "phalcon/mvc/view/engine/volt/compiler.zep", 352 TSRMLS_CC);
		zephir_concat_self(&exprCode, _7 TSRMLS_CC);
	} else {
<<<<<<< HEAD
		ZEPHIR_CALL_METHOD(&_1, this_ptr, "expression", &_4, 378, right);
=======
		ZEPHIR_CALL_METHOD(&_1, this_ptr, "expression", &_4, 377, right);
>>>>>>> 08711796
		zephir_check_call_status();
		zephir_concat_self(&exprCode, _1 TSRMLS_CC);
	}
	RETURN_CCTOR(exprCode);

}

/**
 * Resolves function intermediate code into PHP function calls
 */
PHP_METHOD(Phalcon_Mvc_View_Engine_Volt_Compiler, functionCall) {

	zend_bool _6;
	zephir_fcall_cache_entry *_0 = NULL;
	int ZEPHIR_LAST_CALL_STATUS;
	zval *expr_param = NULL, *code = NULL, *funcArguments = NULL, *arguments = NULL, *nameExpr, *nameType, *name, *extensions, *functions, *definition, *extendedBlocks, *block, *currentBlock, *exprLevel, *escapedCode = NULL, *method = NULL, *arrayHelpers = NULL, *className, *_2 = NULL, *_3, *_4, *_5, *_7 = NULL;
	zval *expr = NULL, *_1 = NULL;

	ZEPHIR_MM_GROW();
	zephir_fetch_params(1, 1, 0, &expr_param);

	expr = expr_param;



	ZEPHIR_INIT_VAR(code);
	ZVAL_NULL(code);
	ZEPHIR_INIT_VAR(funcArguments);
	ZVAL_NULL(funcArguments);
	ZEPHIR_OBS_NVAR(funcArguments);
	if (zephir_array_isset_string_fetch(&funcArguments, expr, SS("arguments"), 0 TSRMLS_CC)) {
<<<<<<< HEAD
		ZEPHIR_CALL_METHOD(&arguments, this_ptr, "expression", &_0, 378, funcArguments);
=======
		ZEPHIR_CALL_METHOD(&arguments, this_ptr, "expression", &_0, 377, funcArguments);
>>>>>>> 08711796
		zephir_check_call_status();
	} else {
		ZEPHIR_INIT_NVAR(arguments);
		ZVAL_STRING(arguments, "", 1);
	}
	ZEPHIR_OBS_VAR(nameExpr);
	zephir_array_fetch_string(&nameExpr, expr, SL("name"), PH_NOISY, "phalcon/mvc/view/engine/volt/compiler.zep", 379 TSRMLS_CC);
	ZEPHIR_OBS_VAR(nameType);
	zephir_array_fetch_string(&nameType, nameExpr, SL("type"), PH_NOISY, "phalcon/mvc/view/engine/volt/compiler.zep", 379 TSRMLS_CC);
	if (ZEPHIR_IS_LONG(nameType, 265)) {
		ZEPHIR_OBS_VAR(name);
		zephir_array_fetch_string(&name, nameExpr, SL("value"), PH_NOISY, "phalcon/mvc/view/engine/volt/compiler.zep", 386 TSRMLS_CC);
		ZEPHIR_OBS_VAR(extensions);
		zephir_read_property_this(&extensions, this_ptr, SL("_extensions"), PH_NOISY_CC);
		if (Z_TYPE_P(extensions) == IS_ARRAY) {
			ZEPHIR_INIT_VAR(_1);
			zephir_create_array(_1, 3, 0 TSRMLS_CC);
			zephir_array_fast_append(_1, name);
			zephir_array_fast_append(_1, arguments);
			zephir_array_fast_append(_1, funcArguments);
			ZEPHIR_INIT_VAR(_2);
			ZVAL_STRING(_2, "compileFunction", ZEPHIR_TEMP_PARAM_COPY);
<<<<<<< HEAD
			ZEPHIR_CALL_METHOD(&code, this_ptr, "fireextensionevent", NULL, 379, _2, _1);
=======
			ZEPHIR_CALL_METHOD(&code, this_ptr, "fireextensionevent", NULL, 378, _2, _1);
>>>>>>> 08711796
			zephir_check_temp_parameter(_2);
			zephir_check_call_status();
			if (Z_TYPE_P(code) == IS_STRING) {
				RETURN_CCTOR(code);
			}
		}
		ZEPHIR_OBS_VAR(functions);
		zephir_read_property_this(&functions, this_ptr, SL("_functions"), PH_NOISY_CC);
		if (Z_TYPE_P(functions) == IS_ARRAY) {
			ZEPHIR_OBS_VAR(definition);
			if (zephir_array_isset_fetch(&definition, functions, name, 0 TSRMLS_CC)) {
				if (Z_TYPE_P(definition) == IS_STRING) {
					ZEPHIR_CONCAT_VSVS(return_value, definition, "(", arguments, ")");
					RETURN_MM();
				}
				if (Z_TYPE_P(definition) == IS_OBJECT) {
					if (zephir_instance_of_ev(definition, zend_ce_closure TSRMLS_CC)) {
						ZEPHIR_INIT_NVAR(_1);
						zephir_create_array(_1, 2, 0 TSRMLS_CC);
						zephir_array_fast_append(_1, arguments);
						zephir_array_fast_append(_1, funcArguments);
						ZEPHIR_CALL_USER_FUNC_ARRAY(return_value, definition, _1);
						zephir_check_call_status();
						RETURN_MM();
					}
				}
				ZEPHIR_INIT_NVAR(_2);
				object_init_ex(_2, phalcon_mvc_view_engine_volt_exception_ce);
				zephir_array_fetch_string(&_3, expr, SL("file"), PH_NOISY | PH_READONLY, "phalcon/mvc/view/engine/volt/compiler.zep", 427 TSRMLS_CC);
				zephir_array_fetch_string(&_4, expr, SL("line"), PH_NOISY | PH_READONLY, "phalcon/mvc/view/engine/volt/compiler.zep", 427 TSRMLS_CC);
				ZEPHIR_INIT_VAR(_5);
				ZEPHIR_CONCAT_SVSVSV(_5, "Invalid definition for user function '", name, "' in ", _3, " on line ", _4);
				ZEPHIR_CALL_METHOD(NULL, _2, "__construct", NULL, 9, _5);
				zephir_check_call_status();
				zephir_throw_exception_debug(_2, "phalcon/mvc/view/engine/volt/compiler.zep", 427 TSRMLS_CC);
				ZEPHIR_MM_RESTORE();
				return;
			}
		}
		_6 = ZEPHIR_IS_STRING(name, "get_content");
		if (!(_6)) {
			_6 = ZEPHIR_IS_STRING(name, "content");
		}
		if (_6) {
			RETURN_MM_STRING("$this->getContent()", 1);
		}
		if (ZEPHIR_IS_STRING(name, "partial")) {
			ZEPHIR_CONCAT_SVS(return_value, "$this->partial(", arguments, ")");
			RETURN_MM();
		}
		if (ZEPHIR_IS_STRING(name, "super")) {
			ZEPHIR_OBS_VAR(extendedBlocks);
			zephir_read_property_this(&extendedBlocks, this_ptr, SL("_extendedBlocks"), PH_NOISY_CC);
			if (Z_TYPE_P(extendedBlocks) == IS_ARRAY) {
				ZEPHIR_OBS_VAR(currentBlock);
				zephir_read_property_this(&currentBlock, this_ptr, SL("_currentBlock"), PH_NOISY_CC);
				ZEPHIR_OBS_VAR(block);
				if (zephir_array_isset_fetch(&block, extendedBlocks, currentBlock, 0 TSRMLS_CC)) {
					ZEPHIR_OBS_VAR(exprLevel);
					zephir_read_property_this(&exprLevel, this_ptr, SL("_exprLevel"), PH_NOISY_CC);
					if (Z_TYPE_P(block) == IS_ARRAY) {
<<<<<<< HEAD
						ZEPHIR_CALL_METHOD(&code, this_ptr, "_statementlistorextends", NULL, 380, block);
=======
						ZEPHIR_CALL_METHOD(&code, this_ptr, "_statementlistorextends", NULL, 379, block);
>>>>>>> 08711796
						zephir_check_call_status();
						if (ZEPHIR_IS_LONG(exprLevel, 1)) {
							ZEPHIR_CPY_WRT(escapedCode, code);
						} else {
							ZEPHIR_INIT_NVAR(escapedCode);
							zephir_addslashes(escapedCode, code TSRMLS_CC);
						}
					} else {
						if (ZEPHIR_IS_LONG(exprLevel, 1)) {
							ZEPHIR_CPY_WRT(escapedCode, block);
						} else {
							ZEPHIR_INIT_NVAR(escapedCode);
							zephir_addslashes(escapedCode, block TSRMLS_CC);
						}
					}
					if (ZEPHIR_IS_LONG(exprLevel, 1)) {
						RETURN_CCTOR(escapedCode);
					}
					ZEPHIR_CONCAT_SVS(return_value, "'", escapedCode, "'");
					RETURN_MM();
				}
			}
			RETURN_MM_STRING("''", 1);
		}
		ZEPHIR_INIT_NVAR(_2);
		zephir_camelize(_2, name);
<<<<<<< HEAD
		ZEPHIR_CALL_FUNCTION(&method, "lcfirst", NULL, 64, _2);
=======
		ZEPHIR_CALL_FUNCTION(&method, "lcfirst", NULL, 68, _2);
>>>>>>> 08711796
		zephir_check_call_status();
		ZEPHIR_INIT_VAR(className);
		ZVAL_STRING(className, "Phalcon\\Tag", 1);
		if ((zephir_method_exists(className, method TSRMLS_CC)  == SUCCESS)) {
			ZEPHIR_OBS_VAR(arrayHelpers);
			zephir_read_property_this(&arrayHelpers, this_ptr, SL("_arrayHelpers"), PH_NOISY_CC);
			if (Z_TYPE_P(arrayHelpers) != IS_ARRAY) {
				ZEPHIR_INIT_NVAR(arrayHelpers);
				zephir_create_array(arrayHelpers, 18, 0 TSRMLS_CC);
				zephir_array_update_string(&arrayHelpers, SL("link_to"), &ZEPHIR_GLOBAL(global_true), PH_COPY | PH_SEPARATE);
				zephir_array_update_string(&arrayHelpers, SL("image"), &ZEPHIR_GLOBAL(global_true), PH_COPY | PH_SEPARATE);
				zephir_array_update_string(&arrayHelpers, SL("form"), &ZEPHIR_GLOBAL(global_true), PH_COPY | PH_SEPARATE);
				zephir_array_update_string(&arrayHelpers, SL("select"), &ZEPHIR_GLOBAL(global_true), PH_COPY | PH_SEPARATE);
				zephir_array_update_string(&arrayHelpers, SL("select_static"), &ZEPHIR_GLOBAL(global_true), PH_COPY | PH_SEPARATE);
				zephir_array_update_string(&arrayHelpers, SL("submit_button"), &ZEPHIR_GLOBAL(global_true), PH_COPY | PH_SEPARATE);
				zephir_array_update_string(&arrayHelpers, SL("radio_field"), &ZEPHIR_GLOBAL(global_true), PH_COPY | PH_SEPARATE);
				zephir_array_update_string(&arrayHelpers, SL("check_field"), &ZEPHIR_GLOBAL(global_true), PH_COPY | PH_SEPARATE);
				zephir_array_update_string(&arrayHelpers, SL("file_field"), &ZEPHIR_GLOBAL(global_true), PH_COPY | PH_SEPARATE);
				zephir_array_update_string(&arrayHelpers, SL("hidden_field"), &ZEPHIR_GLOBAL(global_true), PH_COPY | PH_SEPARATE);
				zephir_array_update_string(&arrayHelpers, SL("password_field"), &ZEPHIR_GLOBAL(global_true), PH_COPY | PH_SEPARATE);
				zephir_array_update_string(&arrayHelpers, SL("text_area"), &ZEPHIR_GLOBAL(global_true), PH_COPY | PH_SEPARATE);
				zephir_array_update_string(&arrayHelpers, SL("text_field"), &ZEPHIR_GLOBAL(global_true), PH_COPY | PH_SEPARATE);
				zephir_array_update_string(&arrayHelpers, SL("email_field"), &ZEPHIR_GLOBAL(global_true), PH_COPY | PH_SEPARATE);
				zephir_array_update_string(&arrayHelpers, SL("date_field"), &ZEPHIR_GLOBAL(global_true), PH_COPY | PH_SEPARATE);
				zephir_array_update_string(&arrayHelpers, SL("tel_field"), &ZEPHIR_GLOBAL(global_true), PH_COPY | PH_SEPARATE);
				zephir_array_update_string(&arrayHelpers, SL("numeric_field"), &ZEPHIR_GLOBAL(global_true), PH_COPY | PH_SEPARATE);
				zephir_array_update_string(&arrayHelpers, SL("image_input"), &ZEPHIR_GLOBAL(global_true), PH_COPY | PH_SEPARATE);
				zephir_update_property_this(this_ptr, SL("_arrayHelpers"), arrayHelpers TSRMLS_CC);
			}
			if (zephir_array_isset(arrayHelpers, name)) {
				ZEPHIR_CONCAT_SVSVS(return_value, "$this->tag->", method, "(array(", arguments, "))");
				RETURN_MM();
			}
			ZEPHIR_CONCAT_SVSVS(return_value, "$this->tag->", method, "(", arguments, ")");
			RETURN_MM();
		}
		if (ZEPHIR_IS_STRING(name, "url")) {
			ZEPHIR_CONCAT_SVS(return_value, "$this->url->get(", arguments, ")");
			RETURN_MM();
		}
		if (ZEPHIR_IS_STRING(name, "static_url")) {
			ZEPHIR_CONCAT_SVS(return_value, "$this->url->getStatic(", arguments, ")");
			RETURN_MM();
		}
		if (ZEPHIR_IS_STRING(name, "date")) {
			ZEPHIR_CONCAT_SVS(return_value, "date(", arguments, ")");
			RETURN_MM();
		}
		if (ZEPHIR_IS_STRING(name, "time")) {
			RETURN_MM_STRING("time()", 1);
		}
		if (ZEPHIR_IS_STRING(name, "dump")) {
			ZEPHIR_CONCAT_SVS(return_value, "var_dump(", arguments, ")");
			RETURN_MM();
		}
		if (ZEPHIR_IS_STRING(name, "version")) {
			RETURN_MM_STRING("Phalcon\\Version::get()", 1);
		}
		if (ZEPHIR_IS_STRING(name, "version_id")) {
			RETURN_MM_STRING("Phalcon\\Version::getId()", 1);
		}
		if (ZEPHIR_IS_STRING(name, "constant")) {
			ZEPHIR_CONCAT_SVS(return_value, "constant(", arguments, ")");
			RETURN_MM();
		}
		ZEPHIR_CONCAT_SVSVS(return_value, "$this->callMacro('", name, "', array(", arguments, "))");
		RETURN_MM();
	}
<<<<<<< HEAD
	ZEPHIR_CALL_METHOD(&_7, this_ptr, "expression", &_0, 378, nameExpr);
=======
	ZEPHIR_CALL_METHOD(&_7, this_ptr, "expression", &_0, 377, nameExpr);
>>>>>>> 08711796
	zephir_check_call_status();
	ZEPHIR_CONCAT_VSVS(return_value, _7, "(", arguments, ")");
	RETURN_MM();

}

/**
 * Resolves filter intermediate code into a valid PHP expression
 */
PHP_METHOD(Phalcon_Mvc_View_Engine_Volt_Compiler, resolveTest) {

	zephir_fcall_cache_entry *_2 = NULL;
	int ZEPHIR_LAST_CALL_STATUS;
	zval *left = NULL;
	zval *test_param = NULL, *left_param = NULL, *type, *name = NULL, *testName, *_0 = NULL, *_1;
	zval *test = NULL;

	ZEPHIR_MM_GROW();
	zephir_fetch_params(1, 2, 0, &test_param, &left_param);

	test = test_param;

	zephir_get_strval(left, left_param);


	ZEPHIR_OBS_VAR(type);
	zephir_array_fetch_string(&type, test, SL("type"), PH_NOISY, "phalcon/mvc/view/engine/volt/compiler.zep", 579 TSRMLS_CC);
	if (ZEPHIR_IS_LONG(type, 265)) {
		ZEPHIR_OBS_VAR(name);
		zephir_array_fetch_string(&name, test, SL("value"), PH_NOISY, "phalcon/mvc/view/engine/volt/compiler.zep", 586 TSRMLS_CC);
		if (ZEPHIR_IS_STRING(name, "empty")) {
			ZEPHIR_CONCAT_SVS(return_value, "empty(", left, ")");
			RETURN_MM();
		}
		if (ZEPHIR_IS_STRING(name, "even")) {
			ZEPHIR_CONCAT_SVS(return_value, "(((", left, ") % 2) == 0)");
			RETURN_MM();
		}
		if (ZEPHIR_IS_STRING(name, "odd")) {
			ZEPHIR_CONCAT_SVS(return_value, "(((", left, ") % 2) != 0)");
			RETURN_MM();
		}
		if (ZEPHIR_IS_STRING(name, "numeric")) {
			ZEPHIR_CONCAT_SVS(return_value, "is_numeric(", left, ")");
			RETURN_MM();
		}
		if (ZEPHIR_IS_STRING(name, "scalar")) {
			ZEPHIR_CONCAT_SVS(return_value, "is_scalar(", left, ")");
			RETURN_MM();
		}
		if (ZEPHIR_IS_STRING(name, "iterable")) {
			ZEPHIR_CONCAT_SVSVS(return_value, "(is_array(", left, ") || (", left, ") instanceof Traversable)");
			RETURN_MM();
		}
	}
	if (ZEPHIR_IS_LONG(type, 350)) {
		ZEPHIR_OBS_VAR(testName);
		zephir_array_fetch_string(&testName, test, SL("name"), PH_NOISY, "phalcon/mvc/view/engine/volt/compiler.zep", 637 TSRMLS_CC);
		ZEPHIR_OBS_NVAR(name);
		if (zephir_array_isset_string_fetch(&name, testName, SS("value"), 0 TSRMLS_CC)) {
			if (ZEPHIR_IS_STRING(name, "divisibleby")) {
				zephir_array_fetch_string(&_1, test, SL("arguments"), PH_NOISY | PH_READONLY, "phalcon/mvc/view/engine/volt/compiler.zep", 641 TSRMLS_CC);
<<<<<<< HEAD
				ZEPHIR_CALL_METHOD(&_0, this_ptr, "expression", &_2, 378, _1);
=======
				ZEPHIR_CALL_METHOD(&_0, this_ptr, "expression", &_2, 377, _1);
>>>>>>> 08711796
				zephir_check_call_status();
				ZEPHIR_CONCAT_SVSVS(return_value, "(((", left, ") % (", _0, ")) == 0)");
				RETURN_MM();
			}
			if (ZEPHIR_IS_STRING(name, "sameas")) {
				zephir_array_fetch_string(&_1, test, SL("arguments"), PH_NOISY | PH_READONLY, "phalcon/mvc/view/engine/volt/compiler.zep", 648 TSRMLS_CC);
<<<<<<< HEAD
				ZEPHIR_CALL_METHOD(&_0, this_ptr, "expression", &_2, 378, _1);
=======
				ZEPHIR_CALL_METHOD(&_0, this_ptr, "expression", &_2, 377, _1);
>>>>>>> 08711796
				zephir_check_call_status();
				ZEPHIR_CONCAT_SVSVS(return_value, "(", left, ") === (", _0, ")");
				RETURN_MM();
			}
			if (ZEPHIR_IS_STRING(name, "type")) {
				zephir_array_fetch_string(&_1, test, SL("arguments"), PH_NOISY | PH_READONLY, "phalcon/mvc/view/engine/volt/compiler.zep", 655 TSRMLS_CC);
<<<<<<< HEAD
				ZEPHIR_CALL_METHOD(&_0, this_ptr, "expression", &_2, 378, _1);
=======
				ZEPHIR_CALL_METHOD(&_0, this_ptr, "expression", &_2, 377, _1);
>>>>>>> 08711796
				zephir_check_call_status();
				ZEPHIR_CONCAT_SVSVS(return_value, "gettype(", left, ") === (", _0, ")");
				RETURN_MM();
			}
		}
	}
<<<<<<< HEAD
	ZEPHIR_CALL_METHOD(&_0, this_ptr, "expression", &_2, 378, test);
=======
	ZEPHIR_CALL_METHOD(&_0, this_ptr, "expression", &_2, 377, test);
>>>>>>> 08711796
	zephir_check_call_status();
	ZEPHIR_CONCAT_VSV(return_value, left, " == ", _0);
	RETURN_MM();

}

/**
 * Resolves filter intermediate code into PHP function calls
 */
PHP_METHOD(Phalcon_Mvc_View_Engine_Volt_Compiler, resolveFilter) {

	zend_bool _6, _7, _8;
	int ZEPHIR_LAST_CALL_STATUS;
	zval *left = NULL;
	zval *filter_param = NULL, *left_param = NULL, *code = NULL, *type, *functionName, *name = NULL, *file, *line, *extensions, *filters, *funcArguments = NULL, *arguments = NULL, *definition, *_0 = NULL, *_1, *_2, *_3 = NULL;
	zval *filter = NULL, *_4 = NULL, *_5;

	ZEPHIR_MM_GROW();
	zephir_fetch_params(1, 2, 0, &filter_param, &left_param);

	filter = filter_param;

	zephir_get_strval(left, left_param);


	ZEPHIR_INIT_VAR(code);
	ZVAL_NULL(code);
	ZEPHIR_OBS_VAR(type);
	zephir_array_fetch_string(&type, filter, SL("type"), PH_NOISY, "phalcon/mvc/view/engine/volt/compiler.zep", 674 TSRMLS_CC);
	if (ZEPHIR_IS_LONG(type, 265)) {
		ZEPHIR_OBS_VAR(name);
		zephir_array_fetch_string(&name, filter, SL("value"), PH_NOISY, "phalcon/mvc/view/engine/volt/compiler.zep", 680 TSRMLS_CC);
	} else {
		if (!ZEPHIR_IS_LONG(type, 350)) {
			ZEPHIR_INIT_VAR(_0);
			object_init_ex(_0, phalcon_mvc_view_engine_volt_exception_ce);
			zephir_array_fetch_string(&_1, filter, SL("file"), PH_NOISY | PH_READONLY, "phalcon/mvc/view/engine/volt/compiler.zep", 688 TSRMLS_CC);
			zephir_array_fetch_string(&_2, filter, SL("line"), PH_NOISY | PH_READONLY, "phalcon/mvc/view/engine/volt/compiler.zep", 688 TSRMLS_CC);
			ZEPHIR_INIT_VAR(_3);
			ZEPHIR_CONCAT_SVSV(_3, "Unknown filter type in ", _1, " on line ", _2);
			ZEPHIR_CALL_METHOD(NULL, _0, "__construct", NULL, 9, _3);
			zephir_check_call_status();
			zephir_throw_exception_debug(_0, "phalcon/mvc/view/engine/volt/compiler.zep", 688 TSRMLS_CC);
			ZEPHIR_MM_RESTORE();
			return;
		}
		ZEPHIR_OBS_VAR(functionName);
		zephir_array_fetch_string(&functionName, filter, SL("name"), PH_NOISY, "phalcon/mvc/view/engine/volt/compiler.zep", 691 TSRMLS_CC);
		ZEPHIR_OBS_NVAR(name);
		zephir_array_fetch_string(&name, functionName, SL("value"), PH_NOISY, "phalcon/mvc/view/engine/volt/compiler.zep", 692 TSRMLS_CC);
	}
	ZEPHIR_INIT_VAR(funcArguments);
	ZVAL_NULL(funcArguments);
	ZEPHIR_INIT_VAR(arguments);
	ZVAL_NULL(arguments);
	ZEPHIR_OBS_NVAR(funcArguments);
	if (zephir_array_isset_string_fetch(&funcArguments, filter, SS("arguments"), 0 TSRMLS_CC)) {
		if (!ZEPHIR_IS_STRING(name, "default")) {
			ZEPHIR_OBS_VAR(file);
			zephir_array_fetch_string(&file, filter, SL("file"), PH_NOISY, "phalcon/mvc/view/engine/volt/compiler.zep", 707 TSRMLS_CC);
			ZEPHIR_OBS_VAR(line);
			zephir_array_fetch_string(&line, filter, SL("line"), PH_NOISY, "phalcon/mvc/view/engine/volt/compiler.zep", 707 TSRMLS_CC);
			ZEPHIR_INIT_VAR(_4);
			zephir_create_array(_4, 3, 0 TSRMLS_CC);
			ZEPHIR_INIT_VAR(_5);
			zephir_create_array(_5, 4, 0 TSRMLS_CC);
			add_assoc_long_ex(_5, SS("type"), 364);
			zephir_array_update_string(&_5, SL("value"), &left, PH_COPY | PH_SEPARATE);
			zephir_array_update_string(&_5, SL("file"), &file, PH_COPY | PH_SEPARATE);
			zephir_array_update_string(&_5, SL("line"), &line, PH_COPY | PH_SEPARATE);
			zephir_array_update_string(&_4, SL("expr"), &_5, PH_COPY | PH_SEPARATE);
			zephir_array_update_string(&_4, SL("file"), &file, PH_COPY | PH_SEPARATE);
			zephir_array_update_string(&_4, SL("line"), &line, PH_COPY | PH_SEPARATE);
			Z_SET_ISREF_P(funcArguments);
<<<<<<< HEAD
			ZEPHIR_CALL_FUNCTION(NULL, "array_unshift", NULL, 381, funcArguments, _4);
			Z_UNSET_ISREF_P(funcArguments);
			zephir_check_call_status();
		}
		ZEPHIR_CALL_METHOD(&arguments, this_ptr, "expression", NULL, 378, funcArguments);
=======
			ZEPHIR_CALL_FUNCTION(NULL, "array_unshift", NULL, 380, funcArguments, _4);
			Z_UNSET_ISREF_P(funcArguments);
			zephir_check_call_status();
		}
		ZEPHIR_CALL_METHOD(&arguments, this_ptr, "expression", NULL, 377, funcArguments);
>>>>>>> 08711796
		zephir_check_call_status();
	} else {
		ZEPHIR_CPY_WRT(arguments, left);
	}
	ZEPHIR_OBS_VAR(extensions);
	zephir_read_property_this(&extensions, this_ptr, SL("_extensions"), PH_NOISY_CC);
	if (Z_TYPE_P(extensions) == IS_ARRAY) {
		ZEPHIR_INIT_NVAR(_4);
		zephir_create_array(_4, 3, 0 TSRMLS_CC);
		zephir_array_fast_append(_4, name);
		zephir_array_fast_append(_4, arguments);
		zephir_array_fast_append(_4, funcArguments);
		ZEPHIR_INIT_NVAR(_0);
		ZVAL_STRING(_0, "compileFilter", ZEPHIR_TEMP_PARAM_COPY);
<<<<<<< HEAD
		ZEPHIR_CALL_METHOD(&code, this_ptr, "fireextensionevent", NULL, 379, _0, _4);
=======
		ZEPHIR_CALL_METHOD(&code, this_ptr, "fireextensionevent", NULL, 378, _0, _4);
>>>>>>> 08711796
		zephir_check_temp_parameter(_0);
		zephir_check_call_status();
		if (Z_TYPE_P(code) == IS_STRING) {
			RETURN_CCTOR(code);
		}
	}
	ZEPHIR_OBS_VAR(filters);
	zephir_read_property_this(&filters, this_ptr, SL("_filters"), PH_NOISY_CC);
	if (Z_TYPE_P(filters) == IS_ARRAY) {
		ZEPHIR_OBS_VAR(definition);
		if (zephir_array_isset_fetch(&definition, filters, name, 0 TSRMLS_CC)) {
			if (Z_TYPE_P(definition) == IS_STRING) {
				ZEPHIR_CONCAT_VSVS(return_value, definition, "(", arguments, ")");
				RETURN_MM();
			}
			if (Z_TYPE_P(definition) == IS_OBJECT) {
				if (zephir_instance_of_ev(definition, zend_ce_closure TSRMLS_CC)) {
					ZEPHIR_INIT_NVAR(_4);
					zephir_create_array(_4, 2, 0 TSRMLS_CC);
					zephir_array_fast_append(_4, arguments);
					zephir_array_fast_append(_4, funcArguments);
					ZEPHIR_CALL_USER_FUNC_ARRAY(return_value, definition, _4);
					zephir_check_call_status();
					RETURN_MM();
				}
			}
			ZEPHIR_INIT_NVAR(_0);
			object_init_ex(_0, phalcon_mvc_view_engine_volt_exception_ce);
			zephir_array_fetch_string(&_1, filter, SL("file"), PH_NOISY | PH_READONLY, "phalcon/mvc/view/engine/volt/compiler.zep", 770 TSRMLS_CC);
			zephir_array_fetch_string(&_2, filter, SL("line"), PH_NOISY | PH_READONLY, "phalcon/mvc/view/engine/volt/compiler.zep", 770 TSRMLS_CC);
			ZEPHIR_INIT_LNVAR(_3);
			ZEPHIR_CONCAT_SVSVSV(_3, "Invalid definition for user filter '", name, "' in ", _1, " on line ", _2);
			ZEPHIR_CALL_METHOD(NULL, _0, "__construct", NULL, 9, _3);
			zephir_check_call_status();
			zephir_throw_exception_debug(_0, "phalcon/mvc/view/engine/volt/compiler.zep", 770 TSRMLS_CC);
			ZEPHIR_MM_RESTORE();
			return;
		}
	}
	if (ZEPHIR_IS_STRING(name, "length")) {
		ZEPHIR_CONCAT_SVS(return_value, "$this->length(", arguments, ")");
		RETURN_MM();
	}
	_6 = ZEPHIR_IS_STRING(name, "e");
	if (!(_6)) {
		_6 = ZEPHIR_IS_STRING(name, "escape");
	}
	if (_6) {
		ZEPHIR_CONCAT_SVS(return_value, "$this->escaper->escapeHtml(", arguments, ")");
		RETURN_MM();
	}
	if (ZEPHIR_IS_STRING(name, "escape_css")) {
		ZEPHIR_CONCAT_SVS(return_value, "$this->escaper->escapeCss(", arguments, ")");
		RETURN_MM();
	}
	if (ZEPHIR_IS_STRING(name, "escape_js")) {
		ZEPHIR_CONCAT_SVS(return_value, "$this->escaper->escapeJs(", arguments, ")");
		RETURN_MM();
	}
	if (ZEPHIR_IS_STRING(name, "escape_attr")) {
		ZEPHIR_CONCAT_SVS(return_value, "$this->escaper->escapeHtmlAttr(", arguments, ")");
		RETURN_MM();
	}
	if (ZEPHIR_IS_STRING(name, "trim")) {
		ZEPHIR_CONCAT_SVS(return_value, "trim(", arguments, ")");
		RETURN_MM();
	}
	if (ZEPHIR_IS_STRING(name, "left_trim")) {
		ZEPHIR_CONCAT_SVS(return_value, "ltrim(", arguments, ")");
		RETURN_MM();
	}
	if (ZEPHIR_IS_STRING(name, "right_trim")) {
		ZEPHIR_CONCAT_SVS(return_value, "rtrim(", arguments, ")");
		RETURN_MM();
	}
	if (ZEPHIR_IS_STRING(name, "striptags")) {
		ZEPHIR_CONCAT_SVS(return_value, "strip_tags(", arguments, ")");
		RETURN_MM();
	}
	if (ZEPHIR_IS_STRING(name, "url_encode")) {
		ZEPHIR_CONCAT_SVS(return_value, "urlencode(", arguments, ")");
		RETURN_MM();
	}
	if (ZEPHIR_IS_STRING(name, "slashes")) {
		ZEPHIR_CONCAT_SVS(return_value, "addslashes(", arguments, ")");
		RETURN_MM();
	}
	if (ZEPHIR_IS_STRING(name, "stripslashes")) {
		ZEPHIR_CONCAT_SVS(return_value, "stripslashes(", arguments, ")");
		RETURN_MM();
	}
	if (ZEPHIR_IS_STRING(name, "nl2br")) {
		ZEPHIR_CONCAT_SVS(return_value, "nl2br(", arguments, ")");
		RETURN_MM();
	}
	if (ZEPHIR_IS_STRING(name, "keys")) {
		ZEPHIR_CONCAT_SVS(return_value, "array_keys(", arguments, ")");
		RETURN_MM();
	}
	if (ZEPHIR_IS_STRING(name, "join")) {
		ZEPHIR_CONCAT_SVS(return_value, "join(", arguments, ")");
		RETURN_MM();
	}
	_7 = ZEPHIR_IS_STRING(name, "lower");
	if (!(_7)) {
		_7 = ZEPHIR_IS_STRING(name, "lowercase");
	}
	if (_7) {
		ZEPHIR_CONCAT_SVS(return_value, "Phalcon\\Text::lower(", arguments, ")");
		RETURN_MM();
	}
	_8 = ZEPHIR_IS_STRING(name, "upper");
	if (!(_8)) {
		_8 = ZEPHIR_IS_STRING(name, "uppercase");
	}
	if (_8) {
		ZEPHIR_CONCAT_SVS(return_value, "Phalcon\\Text::upper(", arguments, ")");
		RETURN_MM();
	}
	if (ZEPHIR_IS_STRING(name, "capitalize")) {
		ZEPHIR_CONCAT_SVS(return_value, "ucwords(", arguments, ")");
		RETURN_MM();
	}
	if (ZEPHIR_IS_STRING(name, "sort")) {
		ZEPHIR_CONCAT_SVS(return_value, "$this->sort(", arguments, ")");
		RETURN_MM();
	}
	if (ZEPHIR_IS_STRING(name, "json_encode")) {
		ZEPHIR_CONCAT_SVS(return_value, "json_encode(", arguments, ")");
		RETURN_MM();
	}
	if (ZEPHIR_IS_STRING(name, "json_decode")) {
		ZEPHIR_CONCAT_SVS(return_value, "json_decode(", arguments, ")");
		RETURN_MM();
	}
	if (ZEPHIR_IS_STRING(name, "format")) {
		ZEPHIR_CONCAT_SVS(return_value, "sprintf(", arguments, ")");
		RETURN_MM();
	}
	if (ZEPHIR_IS_STRING(name, "abs")) {
		ZEPHIR_CONCAT_SVS(return_value, "abs(", arguments, ")");
		RETURN_MM();
	}
	if (ZEPHIR_IS_STRING(name, "slice")) {
		ZEPHIR_CONCAT_SVS(return_value, "$this->slice(", arguments, ")");
		RETURN_MM();
	}
	if (ZEPHIR_IS_STRING(name, "default")) {
		ZEPHIR_CONCAT_SVSVSVS(return_value, "(empty(", left, ") ? (", arguments, ") : (", left, "))");
		RETURN_MM();
	}
	if (ZEPHIR_IS_STRING(name, "convert_encoding")) {
		ZEPHIR_CONCAT_SVS(return_value, "$this->convertEncoding(", arguments, ")");
		RETURN_MM();
	}
	ZEPHIR_INIT_NVAR(_0);
	object_init_ex(_0, phalcon_mvc_view_engine_volt_exception_ce);
	zephir_array_fetch_string(&_1, filter, SL("file"), PH_NOISY | PH_READONLY, "phalcon/mvc/view/engine/volt/compiler.zep", 959 TSRMLS_CC);
	zephir_array_fetch_string(&_2, filter, SL("line"), PH_NOISY | PH_READONLY, "phalcon/mvc/view/engine/volt/compiler.zep", 959 TSRMLS_CC);
	ZEPHIR_INIT_LNVAR(_3);
	ZEPHIR_CONCAT_SVSVSV(_3, "Unknown filter \"", name, "\" in ", _1, " on line ", _2);
	ZEPHIR_CALL_METHOD(NULL, _0, "__construct", NULL, 9, _3);
	zephir_check_call_status();
	zephir_throw_exception_debug(_0, "phalcon/mvc/view/engine/volt/compiler.zep", 959 TSRMLS_CC);
	ZEPHIR_MM_RESTORE();
	return;

}

/**
 * Resolves an expression node in an AST volt tree
 */
PHP_METHOD(Phalcon_Mvc_View_Engine_Volt_Compiler, expression) {

	HashTable *_4;
	HashPosition _3;
	zephir_fcall_cache_entry *_2 = NULL, *_7 = NULL, *_9 = NULL, *_10 = NULL, *_12 = NULL, *_15 = NULL, *_18 = NULL;
	int ZEPHIR_LAST_CALL_STATUS;
	zval *expr_param = NULL, *exprCode = NULL, *extensions, *items = NULL, *singleExpr = NULL, *singleExprCode = NULL, *name = NULL, *left = NULL, *leftCode = NULL, *right = NULL, *rightCode = NULL, *type = NULL, *startCode = NULL, *endCode = NULL, *start = NULL, *end = NULL, *_1 = NULL, **_5, *_6, *_8 = NULL, *_11, _13 = zval_used_for_init, _14 = zval_used_for_init, *_16 = NULL, *_17;
	zval *expr = NULL, *_0 = NULL;

	ZEPHIR_MM_GROW();
	zephir_fetch_params(1, 1, 0, &expr_param);

	expr = expr_param;



	ZEPHIR_INIT_VAR(exprCode);
	ZVAL_NULL(exprCode);
	RETURN_ON_FAILURE(zephir_property_incr(this_ptr, SL("_exprLevel") TSRMLS_CC));
	ZEPHIR_OBS_VAR(extensions);
	zephir_read_property_this(&extensions, this_ptr, SL("_extensions"), PH_NOISY_CC);
	while (1) {
		if (Z_TYPE_P(extensions) == IS_ARRAY) {
			ZEPHIR_INIT_NVAR(_0);
			zephir_create_array(_0, 1, 0 TSRMLS_CC);
			zephir_array_fast_append(_0, expr);
			ZEPHIR_INIT_NVAR(_1);
			ZVAL_STRING(_1, "resolveExpression", ZEPHIR_TEMP_PARAM_COPY);
<<<<<<< HEAD
			ZEPHIR_CALL_METHOD(&exprCode, this_ptr, "fireextensionevent", &_2, 379, _1, _0);
=======
			ZEPHIR_CALL_METHOD(&exprCode, this_ptr, "fireextensionevent", &_2, 378, _1, _0);
>>>>>>> 08711796
			zephir_check_temp_parameter(_1);
			zephir_check_call_status();
			if (Z_TYPE_P(exprCode) == IS_STRING) {
				break;
			}
		}
		ZEPHIR_OBS_NVAR(type);
		if (!(zephir_array_isset_string_fetch(&type, expr, SS("type"), 0 TSRMLS_CC))) {
			ZEPHIR_INIT_NVAR(items);
			array_init(items);
			zephir_is_iterable(expr, &_4, &_3, 0, 0, "phalcon/mvc/view/engine/volt/compiler.zep", 1000);
			for (
			  ; zephir_hash_get_current_data_ex(_4, (void**) &_5, &_3) == SUCCESS
			  ; zephir_hash_move_forward_ex(_4, &_3)
			) {
				ZEPHIR_GET_HVALUE(singleExpr, _5);
				zephir_array_fetch_string(&_6, singleExpr, SL("expr"), PH_NOISY | PH_READONLY, "phalcon/mvc/view/engine/volt/compiler.zep", 993 TSRMLS_CC);
<<<<<<< HEAD
				ZEPHIR_CALL_METHOD(&singleExprCode, this_ptr, "expression", &_7, 378, _6);
=======
				ZEPHIR_CALL_METHOD(&singleExprCode, this_ptr, "expression", &_7, 377, _6);
>>>>>>> 08711796
				zephir_check_call_status();
				ZEPHIR_OBS_NVAR(name);
				if (zephir_array_isset_string_fetch(&name, singleExpr, SS("name"), 0 TSRMLS_CC)) {
					ZEPHIR_INIT_LNVAR(_8);
					ZEPHIR_CONCAT_SVSV(_8, "'", name, "' => ", singleExprCode);
					zephir_array_append(&items, _8, PH_SEPARATE, "phalcon/mvc/view/engine/volt/compiler.zep", 995);
				} else {
					zephir_array_append(&items, singleExprCode, PH_SEPARATE, "phalcon/mvc/view/engine/volt/compiler.zep", 997);
				}
			}
			ZEPHIR_INIT_NVAR(exprCode);
			zephir_fast_join_str(exprCode, SL(", "), items TSRMLS_CC);
			break;
		}
		if (ZEPHIR_IS_LONG(type, '.')) {
			ZEPHIR_CALL_METHOD(&exprCode, this_ptr, "attributereader", &_9, 0, expr);
			zephir_check_call_status();
			break;
		}
		ZEPHIR_OBS_NVAR(left);
		if (zephir_array_isset_string_fetch(&left, expr, SS("left"), 0 TSRMLS_CC)) {
<<<<<<< HEAD
			ZEPHIR_CALL_METHOD(&leftCode, this_ptr, "expression", &_7, 378, left);
=======
			ZEPHIR_CALL_METHOD(&leftCode, this_ptr, "expression", &_7, 377, left);
>>>>>>> 08711796
			zephir_check_call_status();
		}
		if (ZEPHIR_IS_LONG(type, 311)) {
			zephir_array_fetch_string(&_6, expr, SL("right"), PH_NOISY | PH_READONLY, "phalcon/mvc/view/engine/volt/compiler.zep", 1023 TSRMLS_CC);
			ZEPHIR_CALL_METHOD(&exprCode, this_ptr, "resolvetest", &_10, 0, _6, leftCode);
			zephir_check_call_status();
			break;
		}
		if (ZEPHIR_IS_LONG(type, 124)) {
			zephir_array_fetch_string(&_11, expr, SL("right"), PH_NOISY | PH_READONLY, "phalcon/mvc/view/engine/volt/compiler.zep", 1031 TSRMLS_CC);
<<<<<<< HEAD
			ZEPHIR_CALL_METHOD(&exprCode, this_ptr, "resolvefilter", &_12, 382, _11, leftCode);
=======
			ZEPHIR_CALL_METHOD(&exprCode, this_ptr, "resolvefilter", &_12, 381, _11, leftCode);
>>>>>>> 08711796
			zephir_check_call_status();
			break;
		}
		ZEPHIR_OBS_NVAR(right);
		if (zephir_array_isset_string_fetch(&right, expr, SS("right"), 0 TSRMLS_CC)) {
<<<<<<< HEAD
			ZEPHIR_CALL_METHOD(&rightCode, this_ptr, "expression", &_7, 378, right);
=======
			ZEPHIR_CALL_METHOD(&rightCode, this_ptr, "expression", &_7, 377, right);
>>>>>>> 08711796
			zephir_check_call_status();
		}
		ZEPHIR_INIT_NVAR(exprCode);
		ZVAL_NULL(exprCode);
		do {
			if (ZEPHIR_IS_LONG(type, '!')) {
				ZEPHIR_INIT_NVAR(exprCode);
				ZEPHIR_CONCAT_SV(exprCode, "!", rightCode);
				break;
			}
			if (ZEPHIR_IS_LONG(type, '*')) {
				ZEPHIR_INIT_NVAR(exprCode);
				ZEPHIR_CONCAT_VSV(exprCode, leftCode, " * ", rightCode);
				break;
			}
			if (ZEPHIR_IS_LONG(type, '+')) {
				ZEPHIR_INIT_NVAR(exprCode);
				ZEPHIR_CONCAT_VSV(exprCode, leftCode, " + ", rightCode);
				break;
			}
			if (ZEPHIR_IS_LONG(type, '-')) {
				ZEPHIR_INIT_NVAR(exprCode);
				ZEPHIR_CONCAT_VSV(exprCode, leftCode, " - ", rightCode);
				break;
			}
			if (ZEPHIR_IS_LONG(type, '/')) {
				ZEPHIR_INIT_NVAR(exprCode);
				ZEPHIR_CONCAT_VSV(exprCode, leftCode, " / ", rightCode);
				break;
			}
			if (ZEPHIR_IS_LONG(type, 37)) {
				ZEPHIR_INIT_NVAR(exprCode);
				ZEPHIR_CONCAT_VSV(exprCode, leftCode, " % ", rightCode);
				break;
			}
			if (ZEPHIR_IS_LONG(type, '<')) {
				ZEPHIR_INIT_NVAR(exprCode);
				ZEPHIR_CONCAT_VSV(exprCode, leftCode, " < ", rightCode);
				break;
			}
			if (ZEPHIR_IS_LONG(type, 61)) {
				ZEPHIR_INIT_NVAR(exprCode);
				ZEPHIR_CONCAT_VSV(exprCode, leftCode, " > ", rightCode);
				break;
			}
			if (ZEPHIR_IS_LONG(type, 62)) {
				ZEPHIR_INIT_NVAR(exprCode);
				ZEPHIR_CONCAT_VSV(exprCode, leftCode, " > ", rightCode);
				break;
			}
			if (ZEPHIR_IS_LONG(type, 126)) {
				ZEPHIR_INIT_NVAR(exprCode);
				ZEPHIR_CONCAT_VSV(exprCode, leftCode, " . ", rightCode);
				break;
			}
			if (ZEPHIR_IS_LONG(type, 278)) {
				ZEPHIR_INIT_NVAR(exprCode);
				ZEPHIR_CONCAT_SVSVS(exprCode, "pow(", leftCode, ", ", rightCode, ")");
				break;
			}
			if (ZEPHIR_IS_LONG(type, 360)) {
				ZEPHIR_INIT_NVAR(exprCode);
				if (zephir_array_isset_string(expr, SS("left"))) {
					ZEPHIR_CONCAT_SVS(exprCode, "array(", leftCode, ")");
				} else {
					ZVAL_STRING(exprCode, "array()", 1);
				}
				break;
			}
			if (ZEPHIR_IS_LONG(type, 258)) {
				ZEPHIR_OBS_NVAR(exprCode);
				zephir_array_fetch_string(&exprCode, expr, SL("value"), PH_NOISY, "phalcon/mvc/view/engine/volt/compiler.zep", 1098 TSRMLS_CC);
				break;
			}
			if (ZEPHIR_IS_LONG(type, 259)) {
				ZEPHIR_OBS_NVAR(exprCode);
				zephir_array_fetch_string(&exprCode, expr, SL("value"), PH_NOISY, "phalcon/mvc/view/engine/volt/compiler.zep", 1102 TSRMLS_CC);
				break;
			}
			if (ZEPHIR_IS_LONG(type, 260)) {
				ZEPHIR_INIT_NVAR(_1);
				zephir_array_fetch_string(&_6, expr, SL("value"), PH_NOISY | PH_READONLY, "phalcon/mvc/view/engine/volt/compiler.zep", 1106 TSRMLS_CC);
				ZEPHIR_SINIT_NVAR(_13);
				ZVAL_STRING(&_13, "'", 0);
				ZEPHIR_SINIT_NVAR(_14);
				ZVAL_STRING(&_14, "\\'", 0);
				zephir_fast_str_replace(&_1, &_13, &_14, _6 TSRMLS_CC);
				ZEPHIR_INIT_NVAR(exprCode);
				ZEPHIR_CONCAT_SVS(exprCode, "'", _1, "'");
				break;
			}
			if (ZEPHIR_IS_LONG(type, 261)) {
				ZEPHIR_INIT_NVAR(exprCode);
				ZVAL_STRING(exprCode, "null", 1);
				break;
			}
			if (ZEPHIR_IS_LONG(type, 262)) {
				ZEPHIR_INIT_NVAR(exprCode);
				ZVAL_STRING(exprCode, "false", 1);
				break;
			}
			if (ZEPHIR_IS_LONG(type, 263)) {
				ZEPHIR_INIT_NVAR(exprCode);
				ZVAL_STRING(exprCode, "true", 1);
				break;
			}
			if (ZEPHIR_IS_LONG(type, 265)) {
				zephir_array_fetch_string(&_11, expr, SL("value"), PH_NOISY | PH_READONLY, "phalcon/mvc/view/engine/volt/compiler.zep", 1122 TSRMLS_CC);
				ZEPHIR_INIT_NVAR(exprCode);
				ZEPHIR_CONCAT_SV(exprCode, "$", _11);
				break;
			}
			if (ZEPHIR_IS_LONG(type, 266)) {
				ZEPHIR_INIT_NVAR(exprCode);
				ZEPHIR_CONCAT_VSV(exprCode, leftCode, " && ", rightCode);
				break;
			}
			if (ZEPHIR_IS_LONG(type, 267)) {
				ZEPHIR_INIT_NVAR(exprCode);
				ZEPHIR_CONCAT_VSV(exprCode, leftCode, " || ", rightCode);
				break;
			}
			if (ZEPHIR_IS_LONG(type, 270)) {
				ZEPHIR_INIT_NVAR(exprCode);
				ZEPHIR_CONCAT_VSV(exprCode, leftCode, " <= ", rightCode);
				break;
			}
			if (ZEPHIR_IS_LONG(type, 271)) {
				ZEPHIR_INIT_NVAR(exprCode);
				ZEPHIR_CONCAT_VSV(exprCode, leftCode, " >= ", rightCode);
				break;
			}
			if (ZEPHIR_IS_LONG(type, 272)) {
				ZEPHIR_INIT_NVAR(exprCode);
				ZEPHIR_CONCAT_VSV(exprCode, leftCode, " == ", rightCode);
				break;
			}
			if (ZEPHIR_IS_LONG(type, 273)) {
				ZEPHIR_INIT_NVAR(exprCode);
				ZEPHIR_CONCAT_VSV(exprCode, leftCode, " != ", rightCode);
				break;
			}
			if (ZEPHIR_IS_LONG(type, 274)) {
				ZEPHIR_INIT_NVAR(exprCode);
				ZEPHIR_CONCAT_VSV(exprCode, leftCode, " === ", rightCode);
				break;
			}
			if (ZEPHIR_IS_LONG(type, 275)) {
				ZEPHIR_INIT_NVAR(exprCode);
				ZEPHIR_CONCAT_VSV(exprCode, leftCode, " !== ", rightCode);
				break;
			}
			if (ZEPHIR_IS_LONG(type, 276)) {
				ZEPHIR_INIT_NVAR(exprCode);
				ZEPHIR_CONCAT_SVSVS(exprCode, "range(", leftCode, ", ", rightCode, ")");
				break;
			}
			if (ZEPHIR_IS_LONG(type, 350)) {
				ZEPHIR_CALL_METHOD(&exprCode, this_ptr, "functioncall", &_15, 0, expr);
				zephir_check_call_status();
				break;
			}
			if (ZEPHIR_IS_LONG(type, 356)) {
				ZEPHIR_INIT_NVAR(exprCode);
				ZEPHIR_CONCAT_SVS(exprCode, "(", leftCode, ")");
				break;
			}
			if (ZEPHIR_IS_LONG(type, 361)) {
				ZEPHIR_INIT_NVAR(exprCode);
				ZEPHIR_CONCAT_VSVS(exprCode, leftCode, "[", rightCode, "]");
				break;
			}
			if (ZEPHIR_IS_LONG(type, 365)) {
				ZEPHIR_OBS_NVAR(start);
				if (zephir_array_isset_string_fetch(&start, expr, SS("start"), 0 TSRMLS_CC)) {
<<<<<<< HEAD
					ZEPHIR_CALL_METHOD(&startCode, this_ptr, "expression", &_7, 378, start);
=======
					ZEPHIR_CALL_METHOD(&startCode, this_ptr, "expression", &_7, 377, start);
>>>>>>> 08711796
					zephir_check_call_status();
				} else {
					ZEPHIR_INIT_NVAR(startCode);
					ZVAL_STRING(startCode, "null", 1);
				}
				ZEPHIR_OBS_NVAR(end);
				if (zephir_array_isset_string_fetch(&end, expr, SS("end"), 0 TSRMLS_CC)) {
<<<<<<< HEAD
					ZEPHIR_CALL_METHOD(&endCode, this_ptr, "expression", &_7, 378, end);
=======
					ZEPHIR_CALL_METHOD(&endCode, this_ptr, "expression", &_7, 377, end);
>>>>>>> 08711796
					zephir_check_call_status();
				} else {
					ZEPHIR_INIT_NVAR(endCode);
					ZVAL_STRING(endCode, "null", 1);
				}
				ZEPHIR_INIT_NVAR(exprCode);
				ZEPHIR_CONCAT_SVSVSVS(exprCode, "$this->slice(", leftCode, ", ", startCode, ", ", endCode, ")");
				break;
			}
			if (ZEPHIR_IS_LONG(type, 362)) {
				ZEPHIR_INIT_NVAR(exprCode);
				ZEPHIR_CONCAT_SVS(exprCode, "!isset(", leftCode, ")");
				break;
			}
			if (ZEPHIR_IS_LONG(type, 363)) {
				ZEPHIR_INIT_NVAR(exprCode);
				ZEPHIR_CONCAT_SVS(exprCode, "isset(", leftCode, ")");
				break;
			}
			if (ZEPHIR_IS_LONG(type, 392)) {
				ZEPHIR_INIT_NVAR(exprCode);
				ZEPHIR_CONCAT_SVS(exprCode, "!empty(", leftCode, ")");
				break;
			}
			if (ZEPHIR_IS_LONG(type, 386)) {
				ZEPHIR_INIT_NVAR(exprCode);
				ZEPHIR_CONCAT_SVS(exprCode, "empty(", leftCode, ")");
				break;
			}
			if (ZEPHIR_IS_LONG(type, 393)) {
				ZEPHIR_INIT_NVAR(exprCode);
				ZEPHIR_CONCAT_SVS(exprCode, "!(((", leftCode, ") % 2) == 0)");
				break;
			}
			if (ZEPHIR_IS_LONG(type, 387)) {
				ZEPHIR_INIT_NVAR(exprCode);
				ZEPHIR_CONCAT_SVS(exprCode, "(((", leftCode, ") % 2) == 0)");
				break;
			}
			if (ZEPHIR_IS_LONG(type, 394)) {
				ZEPHIR_INIT_NVAR(exprCode);
				ZEPHIR_CONCAT_SVS(exprCode, "!(((", leftCode, ") % 2) != 0)");
				break;
			}
			if (ZEPHIR_IS_LONG(type, 388)) {
				ZEPHIR_INIT_NVAR(exprCode);
				ZEPHIR_CONCAT_SVS(exprCode, "(((", leftCode, ") % 2) != 0)");
				break;
			}
			if (ZEPHIR_IS_LONG(type, 395)) {
				ZEPHIR_INIT_NVAR(exprCode);
				ZEPHIR_CONCAT_SVS(exprCode, "!is_numeric(", leftCode, ")");
				break;
			}
			if (ZEPHIR_IS_LONG(type, 389)) {
				ZEPHIR_INIT_NVAR(exprCode);
				ZEPHIR_CONCAT_SVS(exprCode, "is_numeric(", leftCode, ")");
				break;
			}
			if (ZEPHIR_IS_LONG(type, 396)) {
				ZEPHIR_INIT_NVAR(exprCode);
				ZEPHIR_CONCAT_SVS(exprCode, "!is_scalar(", leftCode, ")");
				break;
			}
			if (ZEPHIR_IS_LONG(type, 390)) {
				ZEPHIR_INIT_NVAR(exprCode);
				ZEPHIR_CONCAT_SVS(exprCode, "is_scalar(", leftCode, ")");
				break;
			}
			if (ZEPHIR_IS_LONG(type, 397)) {
				ZEPHIR_INIT_NVAR(exprCode);
				ZEPHIR_CONCAT_SVSVS(exprCode, "!(is_array(", leftCode, ") || (", leftCode, ") instanceof Traversable)");
				break;
			}
			if (ZEPHIR_IS_LONG(type, 391)) {
				ZEPHIR_INIT_NVAR(exprCode);
				ZEPHIR_CONCAT_SVSVS(exprCode, "(is_array(", leftCode, ") || (", leftCode, ") instanceof Traversable)");
				break;
			}
			if (ZEPHIR_IS_LONG(type, 309)) {
				ZEPHIR_INIT_NVAR(exprCode);
				ZEPHIR_CONCAT_SVSVS(exprCode, "$this->isIncluded(", leftCode, ", ", rightCode, ")");
				break;
			}
			if (ZEPHIR_IS_LONG(type, 367)) {
				ZEPHIR_INIT_NVAR(exprCode);
				ZEPHIR_CONCAT_SVSVS(exprCode, "!$this->isIncluded(", leftCode, ", ", rightCode, ")");
				break;
			}
			if (ZEPHIR_IS_LONG(type, 366)) {
				zephir_array_fetch_string(&_6, expr, SL("ternary"), PH_NOISY | PH_READONLY, "phalcon/mvc/view/engine/volt/compiler.zep", 1261 TSRMLS_CC);
<<<<<<< HEAD
				ZEPHIR_CALL_METHOD(&_16, this_ptr, "expression", &_7, 378, _6);
=======
				ZEPHIR_CALL_METHOD(&_16, this_ptr, "expression", &_7, 377, _6);
>>>>>>> 08711796
				zephir_check_call_status();
				ZEPHIR_INIT_NVAR(exprCode);
				ZEPHIR_CONCAT_SVSVSVS(exprCode, "(", _16, " ? ", leftCode, " : ", rightCode, ")");
				break;
			}
			if (ZEPHIR_IS_LONG(type, 368)) {
				ZEPHIR_INIT_NVAR(exprCode);
				ZEPHIR_CONCAT_SV(exprCode, "-", rightCode);
				break;
			}
			if (ZEPHIR_IS_LONG(type, 369)) {
				ZEPHIR_INIT_NVAR(exprCode);
				ZEPHIR_CONCAT_SV(exprCode, "+", rightCode);
				break;
			}
			if (ZEPHIR_IS_LONG(type, 364)) {
				ZEPHIR_OBS_NVAR(exprCode);
				zephir_array_fetch_string(&exprCode, expr, SL("value"), PH_NOISY, "phalcon/mvc/view/engine/volt/compiler.zep", 1273 TSRMLS_CC);
				break;
			}
			ZEPHIR_INIT_NVAR(_1);
			object_init_ex(_1, phalcon_mvc_view_engine_volt_exception_ce);
			zephir_array_fetch_string(&_11, expr, SL("file"), PH_NOISY | PH_READONLY, "phalcon/mvc/view/engine/volt/compiler.zep", 1277 TSRMLS_CC);
			zephir_array_fetch_string(&_17, expr, SL("line"), PH_NOISY | PH_READONLY, "phalcon/mvc/view/engine/volt/compiler.zep", 1277 TSRMLS_CC);
			ZEPHIR_INIT_LNVAR(_8);
			ZEPHIR_CONCAT_SVSVSV(_8, "Unknown expression ", type, " in ", _11, " on line ", _17);
			ZEPHIR_CALL_METHOD(NULL, _1, "__construct", &_18, 9, _8);
			zephir_check_call_status();
			zephir_throw_exception_debug(_1, "phalcon/mvc/view/engine/volt/compiler.zep", 1277 TSRMLS_CC);
			ZEPHIR_MM_RESTORE();
			return;
		} while(0);

		break;
	}
	RETURN_ON_FAILURE(zephir_property_decr(this_ptr, SL("_exprLevel") TSRMLS_CC));
	RETURN_CCTOR(exprCode);

}

/**
 * Compiles a block of statements
 *
 * @param array statements
 * @return string|array
 */
PHP_METHOD(Phalcon_Mvc_View_Engine_Volt_Compiler, _statementListOrExtends) {

	int ZEPHIR_LAST_CALL_STATUS;
	HashTable *_1;
	HashPosition _0;
	zend_bool isStatementList;
	zval *statements, *statement = NULL, **_2;

	ZEPHIR_MM_GROW();
	zephir_fetch_params(1, 1, 0, &statements);



	if (Z_TYPE_P(statements) != IS_ARRAY) {
		RETVAL_ZVAL(statements, 1, 0);
		RETURN_MM();
	}
	isStatementList = 1;
	if (!(zephir_array_isset_string(statements, SS("type")))) {
		zephir_is_iterable(statements, &_1, &_0, 0, 0, "phalcon/mvc/view/engine/volt/compiler.zep", 1317);
		for (
		  ; zephir_hash_get_current_data_ex(_1, (void**) &_2, &_0) == SUCCESS
		  ; zephir_hash_move_forward_ex(_1, &_0)
		) {
			ZEPHIR_GET_HVALUE(statement, _2);
			if (Z_TYPE_P(statement) != IS_ARRAY) {
				isStatementList = 0;
				break;
			}
		}
	}
	if (isStatementList == 1) {
<<<<<<< HEAD
		ZEPHIR_RETURN_CALL_METHOD(this_ptr, "_statementlist", NULL, 383, statements);
=======
		ZEPHIR_RETURN_CALL_METHOD(this_ptr, "_statementlist", NULL, 382, statements);
>>>>>>> 08711796
		zephir_check_call_status();
		RETURN_MM();
	}
	RETVAL_ZVAL(statements, 1, 0);
	RETURN_MM();

}

/**
 * Compiles a "foreach" intermediate code representation into plain PHP code
 */
PHP_METHOD(Phalcon_Mvc_View_Engine_Volt_Compiler, compileForeach) {

	HashTable *_2;
	HashPosition _1;
	zephir_fcall_cache_entry *_0 = NULL;
	int ZEPHIR_LAST_CALL_STATUS;
	zend_bool extendsMode;
	zval *statement_param = NULL, *extendsMode_param = NULL, *compilation, *prefix = NULL, *level, *prefixLevel, *expr, *exprCode = NULL, *bstatement = NULL, *type = NULL, *blockStatements, *forElse = NULL, *code = NULL, *loopContext, *iterator = NULL, *key, *ifExpr, *variable, **_3, *_4 = NULL, *_5 = NULL, *_6 = NULL, *_7 = NULL, *_8 = NULL, *_9 = NULL, *_10 = NULL, *_11, *_12 = NULL;
	zval *statement = NULL;

	ZEPHIR_MM_GROW();
	zephir_fetch_params(1, 1, 1, &statement_param, &extendsMode_param);

	statement = statement_param;

	if (!extendsMode_param) {
		extendsMode = 0;
	} else {
		extendsMode = zephir_get_boolval(extendsMode_param);
	}


	if (!(zephir_array_isset_string(statement, SS("expr")))) {
		ZEPHIR_THROW_EXCEPTION_DEBUG_STR(phalcon_mvc_view_engine_volt_exception_ce, "Corrupted statement", "phalcon/mvc/view/engine/volt/compiler.zep", 1345);
		return;
	}
	ZEPHIR_INIT_VAR(compilation);
	ZVAL_STRING(compilation, "", 1);
	ZEPHIR_INIT_VAR(forElse);
	ZVAL_NULL(forElse);
	RETURN_ON_FAILURE(zephir_property_incr(this_ptr, SL("_foreachLevel") TSRMLS_CC));
	ZEPHIR_CALL_METHOD(&prefix, this_ptr, "getuniqueprefix", NULL, 0);
	zephir_check_call_status();
	ZEPHIR_OBS_VAR(level);
	zephir_read_property_this(&level, this_ptr, SL("_foreachLevel"), PH_NOISY_CC);
	ZEPHIR_INIT_VAR(prefixLevel);
	ZEPHIR_CONCAT_VV(prefixLevel, prefix, level);
	ZEPHIR_OBS_VAR(expr);
	zephir_array_fetch_string(&expr, statement, SL("expr"), PH_NOISY, "phalcon/mvc/view/engine/volt/compiler.zep", 1363 TSRMLS_CC);
<<<<<<< HEAD
	ZEPHIR_CALL_METHOD(&exprCode, this_ptr, "expression", &_0, 378, expr);
=======
	ZEPHIR_CALL_METHOD(&exprCode, this_ptr, "expression", &_0, 377, expr);
>>>>>>> 08711796
	zephir_check_call_status();
	ZEPHIR_OBS_VAR(blockStatements);
	zephir_array_fetch_string(&blockStatements, statement, SL("block_statements"), PH_NOISY, "phalcon/mvc/view/engine/volt/compiler.zep", 1369 TSRMLS_CC);
	ZEPHIR_INIT_NVAR(forElse);
	ZVAL_BOOL(forElse, 0);
	if (Z_TYPE_P(blockStatements) == IS_ARRAY) {
		zephir_is_iterable(blockStatements, &_2, &_1, 0, 0, "phalcon/mvc/view/engine/volt/compiler.zep", 1395);
		for (
		  ; zephir_hash_get_current_data_ex(_2, (void**) &_3, &_1) == SUCCESS
		  ; zephir_hash_move_forward_ex(_2, &_1)
		) {
			ZEPHIR_GET_HVALUE(bstatement, _3);
			if (Z_TYPE_P(bstatement) != IS_ARRAY) {
				break;
			}
			ZEPHIR_OBS_NVAR(type);
			if (!(zephir_array_isset_string_fetch(&type, bstatement, SS("type"), 0 TSRMLS_CC))) {
				break;
			}
			if (ZEPHIR_IS_LONG(type, 321)) {
				ZEPHIR_INIT_LNVAR(_4);
				ZEPHIR_CONCAT_SVS(_4, "<?php $", prefixLevel, "iterated = false; ?>");
				zephir_concat_self(&compilation, _4 TSRMLS_CC);
				ZEPHIR_CPY_WRT(forElse, prefixLevel);
				zephir_update_property_array(this_ptr, SL("_forElsePointers"), level, forElse TSRMLS_CC);
				break;
			}
		}
	}
<<<<<<< HEAD
	ZEPHIR_CALL_METHOD(&code, this_ptr, "_statementlist", NULL, 383, blockStatements, (extendsMode ? ZEPHIR_GLOBAL(global_true) : ZEPHIR_GLOBAL(global_false)));
=======
	ZEPHIR_CALL_METHOD(&code, this_ptr, "_statementlist", NULL, 382, blockStatements, (extendsMode ? ZEPHIR_GLOBAL(global_true) : ZEPHIR_GLOBAL(global_false)));
>>>>>>> 08711796
	zephir_check_call_status();
	ZEPHIR_OBS_VAR(loopContext);
	zephir_read_property_this(&loopContext, this_ptr, SL("_loopPointers"), PH_NOISY_CC);
	if (zephir_array_isset(loopContext, level)) {
		ZEPHIR_INIT_LNVAR(_4);
		ZEPHIR_CONCAT_SVSVS(_4, "<?php $", prefixLevel, "iterator = ", exprCode, "; ");
		zephir_concat_self(&compilation, _4 TSRMLS_CC);
		ZEPHIR_INIT_VAR(_5);
		ZEPHIR_CONCAT_SVS(_5, "$", prefixLevel, "incr = 0; ");
		zephir_concat_self(&compilation, _5 TSRMLS_CC);
		ZEPHIR_INIT_VAR(_6);
		ZEPHIR_CONCAT_SVS(_6, "$", prefixLevel, "loop = new stdClass(); ");
		zephir_concat_self(&compilation, _6 TSRMLS_CC);
		ZEPHIR_INIT_VAR(_7);
		ZEPHIR_CONCAT_SVSVS(_7, "$", prefixLevel, "loop->length = count($", prefixLevel, "iterator); ");
		zephir_concat_self(&compilation, _7 TSRMLS_CC);
		ZEPHIR_INIT_VAR(_8);
		ZEPHIR_CONCAT_SVS(_8, "$", prefixLevel, "loop->index = 1; ");
		zephir_concat_self(&compilation, _8 TSRMLS_CC);
		ZEPHIR_INIT_VAR(_9);
		ZEPHIR_CONCAT_SVS(_9, "$", prefixLevel, "loop->index0 = 1; ");
		zephir_concat_self(&compilation, _9 TSRMLS_CC);
		ZEPHIR_INIT_VAR(_10);
		ZEPHIR_CONCAT_SVSVS(_10, "$", prefixLevel, "loop->revindex = $", prefixLevel, "loop->length; ");
		zephir_concat_self(&compilation, _10 TSRMLS_CC);
		ZEPHIR_INIT_VAR(_11);
		ZEPHIR_CONCAT_SVSVS(_11, "$", prefixLevel, "loop->revindex0 = $", prefixLevel, "loop->length - 1; ?>");
		zephir_concat_self(&compilation, _11 TSRMLS_CC);
		ZEPHIR_INIT_VAR(iterator);
		ZEPHIR_CONCAT_SVS(iterator, "$", prefixLevel, "iterator");
	} else {
		ZEPHIR_CPY_WRT(iterator, exprCode);
	}
	ZEPHIR_OBS_VAR(variable);
	zephir_array_fetch_string(&variable, statement, SL("variable"), PH_NOISY, "phalcon/mvc/view/engine/volt/compiler.zep", 1424 TSRMLS_CC);
	ZEPHIR_OBS_VAR(key);
	if (zephir_array_isset_string_fetch(&key, statement, SS("key"), 0 TSRMLS_CC)) {
		ZEPHIR_INIT_LNVAR(_5);
		ZEPHIR_CONCAT_SVSVSVS(_5, "<?php foreach (", iterator, " as $", key, " => $", variable, ") { ");
		zephir_concat_self(&compilation, _5 TSRMLS_CC);
	} else {
		ZEPHIR_INIT_LNVAR(_5);
		ZEPHIR_CONCAT_SVSVS(_5, "<?php foreach (", iterator, " as $", variable, ") { ");
		zephir_concat_self(&compilation, _5 TSRMLS_CC);
	}
	ZEPHIR_OBS_VAR(ifExpr);
	if (zephir_array_isset_string_fetch(&ifExpr, statement, SS("if_expr"), 0 TSRMLS_CC)) {
<<<<<<< HEAD
		ZEPHIR_CALL_METHOD(&_12, this_ptr, "expression", &_0, 378, ifExpr);
=======
		ZEPHIR_CALL_METHOD(&_12, this_ptr, "expression", &_0, 377, ifExpr);
>>>>>>> 08711796
		zephir_check_call_status();
		ZEPHIR_INIT_LNVAR(_5);
		ZEPHIR_CONCAT_SVS(_5, "if (", _12, ") { ?>");
		zephir_concat_self(&compilation, _5 TSRMLS_CC);
	} else {
		zephir_concat_self_str(&compilation, SL("?>") TSRMLS_CC);
	}
	if (zephir_array_isset(loopContext, level)) {
		ZEPHIR_INIT_LNVAR(_5);
		ZEPHIR_CONCAT_SVSVS(_5, "<?php $", prefixLevel, "loop->first = ($", prefixLevel, "incr == 0); ");
		zephir_concat_self(&compilation, _5 TSRMLS_CC);
		ZEPHIR_INIT_LNVAR(_6);
		ZEPHIR_CONCAT_SVSVS(_6, "$", prefixLevel, "loop->index = $", prefixLevel, "incr + 1; ");
		zephir_concat_self(&compilation, _6 TSRMLS_CC);
		ZEPHIR_INIT_LNVAR(_7);
		ZEPHIR_CONCAT_SVSVS(_7, "$", prefixLevel, "loop->index0 = $", prefixLevel, "incr; ");
		zephir_concat_self(&compilation, _7 TSRMLS_CC);
		ZEPHIR_INIT_LNVAR(_8);
		ZEPHIR_CONCAT_SVSVSVS(_8, "$", prefixLevel, "loop->revindex = $", prefixLevel, "loop->length - $", prefixLevel, "incr; ");
		zephir_concat_self(&compilation, _8 TSRMLS_CC);
		ZEPHIR_INIT_LNVAR(_9);
		ZEPHIR_CONCAT_SVSVSVS(_9, "$", prefixLevel, "loop->revindex0 = $", prefixLevel, "loop->length - ($", prefixLevel, "incr + 1); ");
		zephir_concat_self(&compilation, _9 TSRMLS_CC);
		ZEPHIR_INIT_LNVAR(_10);
		ZEPHIR_CONCAT_SVSVSVS(_10, "$", prefixLevel, "loop->last = ($", prefixLevel, "incr == ($", prefixLevel, "loop->length - 1)); ?>");
		zephir_concat_self(&compilation, _10 TSRMLS_CC);
	}
	if (Z_TYPE_P(forElse) == IS_STRING) {
		ZEPHIR_INIT_LNVAR(_5);
		ZEPHIR_CONCAT_SVS(_5, "<?php $", forElse, "iterated = true; ?>");
		zephir_concat_self(&compilation, _5 TSRMLS_CC);
	}
	zephir_concat_self(&compilation, code TSRMLS_CC);
	if (zephir_array_isset_string(statement, SS("if_expr"))) {
		zephir_concat_self_str(&compilation, SL("<?php } ?>") TSRMLS_CC);
	}
	if (Z_TYPE_P(forElse) == IS_STRING) {
		zephir_concat_self_str(&compilation, SL("<?php } ?>") TSRMLS_CC);
	} else {
		if (zephir_array_isset(loopContext, level)) {
			ZEPHIR_INIT_LNVAR(_5);
			ZEPHIR_CONCAT_SVS(_5, "<?php $", prefixLevel, "incr++; } ?>");
			zephir_concat_self(&compilation, _5 TSRMLS_CC);
		} else {
			zephir_concat_self_str(&compilation, SL("<?php } ?>") TSRMLS_CC);
		}
	}
	RETURN_ON_FAILURE(zephir_property_decr(this_ptr, SL("_foreachLevel") TSRMLS_CC));
	RETURN_CCTOR(compilation);

}

/**
 * Generates a 'forelse' PHP code
 */
PHP_METHOD(Phalcon_Mvc_View_Engine_Volt_Compiler, compileForElse) {

	zval *level, *prefix, *_0, *_1;


	level = zephir_fetch_nproperty_this(this_ptr, SL("_foreachLevel"), PH_NOISY_CC);
	_0 = zephir_fetch_nproperty_this(this_ptr, SL("_forElsePointers"), PH_NOISY_CC);
	if (zephir_array_isset_fetch(&prefix, _0, level, 1 TSRMLS_CC)) {
		_1 = zephir_fetch_nproperty_this(this_ptr, SL("_loopPointers"), PH_NOISY_CC);
		if (zephir_array_isset(_1, level)) {
			ZEPHIR_CONCAT_SVSVS(return_value, "<?php $", prefix, "incr++; } if (!$", prefix, "iterated) { ?>");
			return;
		}
		ZEPHIR_CONCAT_SVS(return_value, "<?php } if (!$", prefix, "iterated) { ?>");
		return;
	}
	RETURN_STRING("", 1);

}

/**
 * Compiles a 'if' statement returning PHP code
 */
PHP_METHOD(Phalcon_Mvc_View_Engine_Volt_Compiler, compileIf) {

	zephir_fcall_cache_entry *_3 = NULL;
	int ZEPHIR_LAST_CALL_STATUS;
	zend_bool extendsMode;
	zval *statement_param = NULL, *extendsMode_param = NULL, *compilation, *blockStatements, *expr, *_0 = NULL, *_1 = NULL, *_2, *_4 = NULL, *_5;
	zval *statement = NULL;

	ZEPHIR_MM_GROW();
	zephir_fetch_params(1, 1, 1, &statement_param, &extendsMode_param);

	statement = statement_param;

	if (!extendsMode_param) {
		extendsMode = 0;
	} else {
		extendsMode = zephir_get_boolval(extendsMode_param);
	}


	ZEPHIR_OBS_VAR(expr);
	if (!(zephir_array_isset_string_fetch(&expr, statement, SS("expr"), 0 TSRMLS_CC))) {
		ZEPHIR_THROW_EXCEPTION_DEBUG_STR(phalcon_mvc_view_engine_volt_exception_ce, "Corrupt statement", "phalcon/mvc/view/engine/volt/compiler.zep", 1515);
		return;
	}
<<<<<<< HEAD
	ZEPHIR_CALL_METHOD(&_0, this_ptr, "expression", NULL, 378, expr);
	zephir_check_call_status();
	zephir_array_fetch_string(&_2, statement, SL("true_statements"), PH_NOISY | PH_READONLY, "phalcon/mvc/view/engine/volt/compiler.zep", 1521 TSRMLS_CC);
	ZEPHIR_CALL_METHOD(&_1, this_ptr, "_statementlist", &_3, 383, _2, (extendsMode ? ZEPHIR_GLOBAL(global_true) : ZEPHIR_GLOBAL(global_false)));
=======
	ZEPHIR_CALL_METHOD(&_0, this_ptr, "expression", NULL, 377, expr);
	zephir_check_call_status();
	zephir_array_fetch_string(&_2, statement, SL("true_statements"), PH_NOISY | PH_READONLY, "phalcon/mvc/view/engine/volt/compiler.zep", 1521 TSRMLS_CC);
	ZEPHIR_CALL_METHOD(&_1, this_ptr, "_statementlist", &_3, 382, _2, (extendsMode ? ZEPHIR_GLOBAL(global_true) : ZEPHIR_GLOBAL(global_false)));
>>>>>>> 08711796
	zephir_check_call_status();
	ZEPHIR_INIT_VAR(compilation);
	ZEPHIR_CONCAT_SVSV(compilation, "<?php if (", _0, ") { ?>", _1);
	ZEPHIR_OBS_VAR(blockStatements);
	if (zephir_array_isset_string_fetch(&blockStatements, statement, SS("false_statements"), 0 TSRMLS_CC)) {
<<<<<<< HEAD
		ZEPHIR_CALL_METHOD(&_4, this_ptr, "_statementlist", &_3, 383, blockStatements, (extendsMode ? ZEPHIR_GLOBAL(global_true) : ZEPHIR_GLOBAL(global_false)));
=======
		ZEPHIR_CALL_METHOD(&_4, this_ptr, "_statementlist", &_3, 382, blockStatements, (extendsMode ? ZEPHIR_GLOBAL(global_true) : ZEPHIR_GLOBAL(global_false)));
>>>>>>> 08711796
		zephir_check_call_status();
		ZEPHIR_INIT_VAR(_5);
		ZEPHIR_CONCAT_SV(_5, "<?php } else { ?>", _4);
		zephir_concat_self(&compilation, _5 TSRMLS_CC);
	}
	zephir_concat_self_str(&compilation, SL("<?php } ?>") TSRMLS_CC);
	RETURN_CCTOR(compilation);

}

/**
 * Compiles a "elseif" statement returning PHP code
 */
PHP_METHOD(Phalcon_Mvc_View_Engine_Volt_Compiler, compileElseIf) {

	int ZEPHIR_LAST_CALL_STATUS;
	zval *statement_param = NULL, *expr, *_0 = NULL;
	zval *statement = NULL;

	ZEPHIR_MM_GROW();
	zephir_fetch_params(1, 1, 0, &statement_param);

	statement = statement_param;



	ZEPHIR_OBS_VAR(expr);
	if (!(zephir_array_isset_string_fetch(&expr, statement, SS("expr"), 0 TSRMLS_CC))) {
		ZEPHIR_THROW_EXCEPTION_DEBUG_STR(phalcon_mvc_view_engine_volt_exception_ce, "Corrupt statement", "phalcon/mvc/view/engine/volt/compiler.zep", 1550);
		return;
	}
<<<<<<< HEAD
	ZEPHIR_CALL_METHOD(&_0, this_ptr, "expression", NULL, 378, expr);
=======
	ZEPHIR_CALL_METHOD(&_0, this_ptr, "expression", NULL, 377, expr);
>>>>>>> 08711796
	zephir_check_call_status();
	ZEPHIR_CONCAT_SVS(return_value, "<?php } elseif (", _0, ") { ?>");
	RETURN_MM();

}

/**
 * Compiles a "cache" statement returning PHP code
 */
PHP_METHOD(Phalcon_Mvc_View_Engine_Volt_Compiler, compileCache) {

	zephir_fcall_cache_entry *_0 = NULL;
	int ZEPHIR_LAST_CALL_STATUS;
	zend_bool extendsMode;
	zval *statement_param = NULL, *extendsMode_param = NULL, *compilation, *expr, *exprCode = NULL, *lifetime = NULL, *_1 = NULL, *_2 = NULL, *_3, *_4, *_5 = NULL, *_6 = NULL, *_7;
	zval *statement = NULL;

	ZEPHIR_MM_GROW();
	zephir_fetch_params(1, 1, 1, &statement_param, &extendsMode_param);

	statement = statement_param;

	if (!extendsMode_param) {
		extendsMode = 0;
	} else {
		extendsMode = zephir_get_boolval(extendsMode_param);
	}


	ZEPHIR_OBS_VAR(expr);
	if (!(zephir_array_isset_string_fetch(&expr, statement, SS("expr"), 0 TSRMLS_CC))) {
		ZEPHIR_THROW_EXCEPTION_DEBUG_STR(phalcon_mvc_view_engine_volt_exception_ce, "Corrupt statement", "phalcon/mvc/view/engine/volt/compiler.zep", 1570);
		return;
	}
<<<<<<< HEAD
	ZEPHIR_CALL_METHOD(&exprCode, this_ptr, "expression", &_0, 378, expr);
	zephir_check_call_status();
	ZEPHIR_CALL_METHOD(&_1, this_ptr, "expression", &_0, 378, expr);
=======
	ZEPHIR_CALL_METHOD(&exprCode, this_ptr, "expression", &_0, 377, expr);
	zephir_check_call_status();
	ZEPHIR_CALL_METHOD(&_1, this_ptr, "expression", &_0, 377, expr);
>>>>>>> 08711796
	zephir_check_call_status();
	ZEPHIR_INIT_VAR(compilation);
	ZEPHIR_CONCAT_SVS(compilation, "<?php $_cache[", _1, "] = $this->di->get('viewCache'); ");
	ZEPHIR_OBS_VAR(lifetime);
	if (zephir_array_isset_string_fetch(&lifetime, statement, SS("lifetime"), 0 TSRMLS_CC)) {
		ZEPHIR_INIT_VAR(_2);
		ZEPHIR_CONCAT_SVS(_2, "$_cacheKey[", exprCode, "]");
		zephir_concat_self(&compilation, _2 TSRMLS_CC);
		zephir_array_fetch_string(&_3, lifetime, SL("type"), PH_NOISY | PH_READONLY, "phalcon/mvc/view/engine/volt/compiler.zep", 1580 TSRMLS_CC);
		if (ZEPHIR_IS_LONG(_3, 265)) {
			zephir_array_fetch_string(&_4, lifetime, SL("value"), PH_NOISY | PH_READONLY, "phalcon/mvc/view/engine/volt/compiler.zep", 1581 TSRMLS_CC);
			ZEPHIR_INIT_VAR(_5);
			ZEPHIR_CONCAT_SVSVSVS(_5, " = $_cache[", exprCode, "]->start(", exprCode, ", $", _4, "); ");
			zephir_concat_self(&compilation, _5 TSRMLS_CC);
		} else {
			zephir_array_fetch_string(&_4, lifetime, SL("value"), PH_NOISY | PH_READONLY, "phalcon/mvc/view/engine/volt/compiler.zep", 1583 TSRMLS_CC);
			ZEPHIR_INIT_LNVAR(_5);
			ZEPHIR_CONCAT_SVSVSVS(_5, " = $_cache[", exprCode, "]->start(", exprCode, ", ", _4, "); ");
			zephir_concat_self(&compilation, _5 TSRMLS_CC);
		}
	} else {
		ZEPHIR_INIT_LNVAR(_2);
		ZEPHIR_CONCAT_SVSVSVS(_2, "$_cacheKey[", exprCode, "] = $_cache[", exprCode, "]->start(", exprCode, "); ");
		zephir_concat_self(&compilation, _2 TSRMLS_CC);
	}
	ZEPHIR_INIT_LNVAR(_2);
	ZEPHIR_CONCAT_SVS(_2, "if ($_cacheKey[", exprCode, "] === null) { ?>");
	zephir_concat_self(&compilation, _2 TSRMLS_CC);
	zephir_array_fetch_string(&_3, statement, SL("block_statements"), PH_NOISY | PH_READONLY, "phalcon/mvc/view/engine/volt/compiler.zep", 1593 TSRMLS_CC);
<<<<<<< HEAD
	ZEPHIR_CALL_METHOD(&_6, this_ptr, "_statementlist", NULL, 383, _3, (extendsMode ? ZEPHIR_GLOBAL(global_true) : ZEPHIR_GLOBAL(global_false)));
=======
	ZEPHIR_CALL_METHOD(&_6, this_ptr, "_statementlist", NULL, 382, _3, (extendsMode ? ZEPHIR_GLOBAL(global_true) : ZEPHIR_GLOBAL(global_false)));
>>>>>>> 08711796
	zephir_check_call_status();
	zephir_concat_self(&compilation, _6 TSRMLS_CC);
	ZEPHIR_OBS_NVAR(lifetime);
	if (zephir_array_isset_string_fetch(&lifetime, statement, SS("lifetime"), 0 TSRMLS_CC)) {
		zephir_array_fetch_string(&_4, lifetime, SL("type"), PH_NOISY | PH_READONLY, "phalcon/mvc/view/engine/volt/compiler.zep", 1599 TSRMLS_CC);
		if (ZEPHIR_IS_LONG(_4, 265)) {
			zephir_array_fetch_string(&_7, lifetime, SL("value"), PH_NOISY | PH_READONLY, "phalcon/mvc/view/engine/volt/compiler.zep", 1600 TSRMLS_CC);
			ZEPHIR_INIT_LNVAR(_5);
			ZEPHIR_CONCAT_SVSVSVS(_5, "<?php $_cache[", exprCode, "]->save(", exprCode, ", null, $", _7, "); ");
			zephir_concat_self(&compilation, _5 TSRMLS_CC);
		} else {
			zephir_array_fetch_string(&_4, lifetime, SL("value"), PH_NOISY | PH_READONLY, "phalcon/mvc/view/engine/volt/compiler.zep", 1602 TSRMLS_CC);
			ZEPHIR_INIT_LNVAR(_5);
			ZEPHIR_CONCAT_SVSVSVS(_5, "<?php $_cache[", exprCode, "]->save(", exprCode, ", null, ", _4, "); ");
			zephir_concat_self(&compilation, _5 TSRMLS_CC);
		}
		ZEPHIR_INIT_LNVAR(_5);
		ZEPHIR_CONCAT_SVS(_5, "} else { echo $_cacheKey[", exprCode, "]; } ?>");
		zephir_concat_self(&compilation, _5 TSRMLS_CC);
	} else {
		ZEPHIR_INIT_LNVAR(_2);
		ZEPHIR_CONCAT_SVSVSVS(_2, "<?php $_cache[", exprCode, "]->save(", exprCode, "); } else { echo $_cacheKey[", exprCode, "]; } ?>");
		zephir_concat_self(&compilation, _2 TSRMLS_CC);
	}
	RETURN_CCTOR(compilation);

}

/**
 * Compiles a "set" statement returning PHP code
 */
PHP_METHOD(Phalcon_Mvc_View_Engine_Volt_Compiler, compileSet) {

	zephir_fcall_cache_entry *_4 = NULL;
	int ZEPHIR_LAST_CALL_STATUS;
	HashTable *_1;
	HashPosition _0;
	zval *statement_param = NULL, *assignments, *assignment = NULL, *exprCode = NULL, *target = NULL, *compilation, **_2, *_3, *_5, *_6, *_7 = NULL;
	zval *statement = NULL;

	ZEPHIR_MM_GROW();
	zephir_fetch_params(1, 1, 0, &statement_param);

	statement = statement_param;



	ZEPHIR_OBS_VAR(assignments);
	if (!(zephir_array_isset_string_fetch(&assignments, statement, SS("assignments"), 0 TSRMLS_CC))) {
		ZEPHIR_THROW_EXCEPTION_DEBUG_STR(phalcon_mvc_view_engine_volt_exception_ce, "Corrupted statement", "phalcon/mvc/view/engine/volt/compiler.zep", 1623);
		return;
	}
	ZEPHIR_INIT_VAR(compilation);
	ZVAL_STRING(compilation, "<?php", 1);
	zephir_is_iterable(assignments, &_1, &_0, 0, 0, "phalcon/mvc/view/engine/volt/compiler.zep", 1669);
	for (
	  ; zephir_hash_get_current_data_ex(_1, (void**) &_2, &_0) == SUCCESS
	  ; zephir_hash_move_forward_ex(_1, &_0)
	) {
		ZEPHIR_GET_HVALUE(assignment, _2);
		zephir_array_fetch_string(&_3, assignment, SL("expr"), PH_NOISY | PH_READONLY, "phalcon/mvc/view/engine/volt/compiler.zep", 1633 TSRMLS_CC);
<<<<<<< HEAD
		ZEPHIR_CALL_METHOD(&exprCode, this_ptr, "expression", &_4, 378, _3);
		zephir_check_call_status();
		zephir_array_fetch_string(&_5, assignment, SL("variable"), PH_NOISY | PH_READONLY, "phalcon/mvc/view/engine/volt/compiler.zep", 1638 TSRMLS_CC);
		ZEPHIR_CALL_METHOD(&target, this_ptr, "expression", &_4, 378, _5);
=======
		ZEPHIR_CALL_METHOD(&exprCode, this_ptr, "expression", &_4, 377, _3);
		zephir_check_call_status();
		zephir_array_fetch_string(&_5, assignment, SL("variable"), PH_NOISY | PH_READONLY, "phalcon/mvc/view/engine/volt/compiler.zep", 1638 TSRMLS_CC);
		ZEPHIR_CALL_METHOD(&target, this_ptr, "expression", &_4, 377, _5);
>>>>>>> 08711796
		zephir_check_call_status();
		zephir_array_fetch_string(&_6, assignment, SL("op"), PH_NOISY | PH_READONLY, "phalcon/mvc/view/engine/volt/compiler.zep", 1644 TSRMLS_CC);
		do {
			if (ZEPHIR_IS_LONG(_6, 281)) {
				ZEPHIR_INIT_LNVAR(_7);
				ZEPHIR_CONCAT_SVSVS(_7, " ", target, " += ", exprCode, ";");
				zephir_concat_self(&compilation, _7 TSRMLS_CC);
				break;
			}
			if (ZEPHIR_IS_LONG(_6, 282)) {
				ZEPHIR_INIT_LNVAR(_7);
				ZEPHIR_CONCAT_SVSVS(_7, " ", target, " -= ", exprCode, ";");
				zephir_concat_self(&compilation, _7 TSRMLS_CC);
				break;
			}
			if (ZEPHIR_IS_LONG(_6, 283)) {
				ZEPHIR_INIT_LNVAR(_7);
				ZEPHIR_CONCAT_SVSVS(_7, " ", target, " *= ", exprCode, ";");
				zephir_concat_self(&compilation, _7 TSRMLS_CC);
				break;
			}
			if (ZEPHIR_IS_LONG(_6, 284)) {
				ZEPHIR_INIT_LNVAR(_7);
				ZEPHIR_CONCAT_SVSVS(_7, " ", target, " /= ", exprCode, ";");
				zephir_concat_self(&compilation, _7 TSRMLS_CC);
				break;
			}
			ZEPHIR_INIT_LNVAR(_7);
			ZEPHIR_CONCAT_SVSVS(_7, " ", target, " = ", exprCode, ";");
			zephir_concat_self(&compilation, _7 TSRMLS_CC);
			break;
		} while(0);

	}
	zephir_concat_self_str(&compilation, SL(" ?>") TSRMLS_CC);
	RETURN_CCTOR(compilation);

}

/**
 * Compiles a "do" statement returning PHP code
 */
PHP_METHOD(Phalcon_Mvc_View_Engine_Volt_Compiler, compileDo) {

	int ZEPHIR_LAST_CALL_STATUS;
	zval *statement_param = NULL, *expr, *_0 = NULL;
	zval *statement = NULL;

	ZEPHIR_MM_GROW();
	zephir_fetch_params(1, 1, 0, &statement_param);

	statement = statement_param;



	ZEPHIR_OBS_VAR(expr);
	if (!(zephir_array_isset_string_fetch(&expr, statement, SS("expr"), 0 TSRMLS_CC))) {
		ZEPHIR_THROW_EXCEPTION_DEBUG_STR(phalcon_mvc_view_engine_volt_exception_ce, "Corrupted statement", "phalcon/mvc/view/engine/volt/compiler.zep", 1684);
		return;
	}
<<<<<<< HEAD
	ZEPHIR_CALL_METHOD(&_0, this_ptr, "expression", NULL, 378, expr);
=======
	ZEPHIR_CALL_METHOD(&_0, this_ptr, "expression", NULL, 377, expr);
>>>>>>> 08711796
	zephir_check_call_status();
	ZEPHIR_CONCAT_SVS(return_value, "<?php ", _0, "; ?>");
	RETURN_MM();

}

/**
 * Compiles a "return" statement returning PHP code
 */
PHP_METHOD(Phalcon_Mvc_View_Engine_Volt_Compiler, compileReturn) {

	int ZEPHIR_LAST_CALL_STATUS;
	zval *statement_param = NULL, *expr, *_0 = NULL;
	zval *statement = NULL;

	ZEPHIR_MM_GROW();
	zephir_fetch_params(1, 1, 0, &statement_param);

	statement = statement_param;



	ZEPHIR_OBS_VAR(expr);
	if (!(zephir_array_isset_string_fetch(&expr, statement, SS("expr"), 0 TSRMLS_CC))) {
		ZEPHIR_THROW_EXCEPTION_DEBUG_STR(phalcon_mvc_view_engine_volt_exception_ce, "Corrupted statement", "phalcon/mvc/view/engine/volt/compiler.zep", 1704);
		return;
	}
<<<<<<< HEAD
	ZEPHIR_CALL_METHOD(&_0, this_ptr, "expression", NULL, 378, expr);
=======
	ZEPHIR_CALL_METHOD(&_0, this_ptr, "expression", NULL, 377, expr);
>>>>>>> 08711796
	zephir_check_call_status();
	ZEPHIR_CONCAT_SVS(return_value, "<?php return ", _0, "; ?>");
	RETURN_MM();

}

/**
 * Compiles a "autoescape" statement returning PHP code
 */
PHP_METHOD(Phalcon_Mvc_View_Engine_Volt_Compiler, compileAutoEscape) {

	int ZEPHIR_LAST_CALL_STATUS;
	zend_bool extendsMode;
	zval *statement_param = NULL, *extendsMode_param = NULL, *autoescape, *oldAutoescape, *compilation = NULL, *_0;
	zval *statement = NULL;

	ZEPHIR_MM_GROW();
	zephir_fetch_params(1, 2, 0, &statement_param, &extendsMode_param);

	statement = statement_param;

	extendsMode = zephir_get_boolval(extendsMode_param);


	ZEPHIR_OBS_VAR(autoescape);
	if (!(zephir_array_isset_string_fetch(&autoescape, statement, SS("enable"), 0 TSRMLS_CC))) {
		ZEPHIR_THROW_EXCEPTION_DEBUG_STR(phalcon_mvc_view_engine_volt_exception_ce, "Corrupted statement", "phalcon/mvc/view/engine/volt/compiler.zep", 1724);
		return;
	}
	ZEPHIR_OBS_VAR(oldAutoescape);
	zephir_read_property_this(&oldAutoescape, this_ptr, SL("_autoescape"), PH_NOISY_CC);
	zephir_update_property_this(this_ptr, SL("_autoescape"), autoescape TSRMLS_CC);
	zephir_array_fetch_string(&_0, statement, SL("block_statements"), PH_NOISY | PH_READONLY, "phalcon/mvc/view/engine/volt/compiler.zep", 1733 TSRMLS_CC);
<<<<<<< HEAD
	ZEPHIR_CALL_METHOD(&compilation, this_ptr, "_statementlist", NULL, 383, _0, (extendsMode ? ZEPHIR_GLOBAL(global_true) : ZEPHIR_GLOBAL(global_false)));
=======
	ZEPHIR_CALL_METHOD(&compilation, this_ptr, "_statementlist", NULL, 382, _0, (extendsMode ? ZEPHIR_GLOBAL(global_true) : ZEPHIR_GLOBAL(global_false)));
>>>>>>> 08711796
	zephir_check_call_status();
	zephir_update_property_this(this_ptr, SL("_autoescape"), oldAutoescape TSRMLS_CC);
	RETURN_CCTOR(compilation);

}

/**
 * Compiles a '{{' '}}' statement returning PHP code
 *
 * @param array   statement
 * @param boolean extendsMode
 * @return string
 */
PHP_METHOD(Phalcon_Mvc_View_Engine_Volt_Compiler, compileEcho) {

	int ZEPHIR_LAST_CALL_STATUS;
	zval *statement_param = NULL, *expr, *exprCode = NULL, *name, *_0, *_1, *_2, *_3;
	zval *statement = NULL;

	ZEPHIR_MM_GROW();
	zephir_fetch_params(1, 1, 0, &statement_param);

	statement = statement_param;



	ZEPHIR_OBS_VAR(expr);
	if (!(zephir_array_isset_string_fetch(&expr, statement, SS("expr"), 0 TSRMLS_CC))) {
		ZEPHIR_THROW_EXCEPTION_DEBUG_STR(phalcon_mvc_view_engine_volt_exception_ce, "Corrupt statement", "phalcon/mvc/view/engine/volt/compiler.zep", 1754);
		return;
	}
<<<<<<< HEAD
	ZEPHIR_CALL_METHOD(&exprCode, this_ptr, "expression", NULL, 378, expr);
=======
	ZEPHIR_CALL_METHOD(&exprCode, this_ptr, "expression", NULL, 377, expr);
>>>>>>> 08711796
	zephir_check_call_status();
	zephir_array_fetch_string(&_0, expr, SL("type"), PH_NOISY | PH_READONLY, "phalcon/mvc/view/engine/volt/compiler.zep", 1762 TSRMLS_CC);
	if (ZEPHIR_IS_LONG(_0, 350)) {
		zephir_array_fetch_string(&name, expr, SL("name"), PH_NOISY | PH_READONLY, "phalcon/mvc/view/engine/volt/compiler.zep", 1764 TSRMLS_CC);
		zephir_array_fetch_string(&_1, name, SL("type"), PH_NOISY | PH_READONLY, "phalcon/mvc/view/engine/volt/compiler.zep", 1766 TSRMLS_CC);
		if (ZEPHIR_IS_LONG(_1, 265)) {
			zephir_array_fetch_string(&_2, name, SL("value"), PH_NOISY | PH_READONLY, "phalcon/mvc/view/engine/volt/compiler.zep", 1771 TSRMLS_CC);
			if (ZEPHIR_IS_STRING(_2, "super")) {
				RETURN_CCTOR(exprCode);
			}
		}
	}
	_3 = zephir_fetch_nproperty_this(this_ptr, SL("_autoescape"), PH_NOISY_CC);
	if (zephir_is_true(_3)) {
		ZEPHIR_CONCAT_SVS(return_value, "<?php echo $this->escaper->escapeHtml(", exprCode, "); ?>");
		RETURN_MM();
	}
	ZEPHIR_CONCAT_SVS(return_value, "<?php echo ", exprCode, "; ?>");
	RETURN_MM();

}

/**
 * Compiles a 'include' statement returning PHP code
 */
PHP_METHOD(Phalcon_Mvc_View_Engine_Volt_Compiler, compileInclude) {

	zephir_fcall_cache_entry *_3 = NULL;
	int ZEPHIR_LAST_CALL_STATUS;
	zval *statement_param = NULL, *pathExpr, *path = NULL, *view, *subCompiler, *finalPath = NULL, *compilation = NULL, *params, *_0, *_1 = NULL, *_2;
	zval *statement = NULL;

	ZEPHIR_MM_GROW();
	zephir_fetch_params(1, 1, 0, &statement_param);

	statement = statement_param;



	ZEPHIR_OBS_VAR(pathExpr);
	if (!(zephir_array_isset_string_fetch(&pathExpr, statement, SS("path"), 0 TSRMLS_CC))) {
		ZEPHIR_THROW_EXCEPTION_DEBUG_STR(phalcon_mvc_view_engine_volt_exception_ce, "Corrupted statement", "phalcon/mvc/view/engine/volt/compiler.zep", 1799);
		return;
	}
	zephir_array_fetch_string(&_0, pathExpr, SL("type"), PH_NOISY | PH_READONLY, "phalcon/mvc/view/engine/volt/compiler.zep", 1806 TSRMLS_CC);
	if (ZEPHIR_IS_LONG(_0, 260)) {
		if (!(zephir_array_isset_string(statement, SS("params")))) {
			ZEPHIR_OBS_VAR(path);
			zephir_array_fetch_string(&path, pathExpr, SL("value"), PH_NOISY, "phalcon/mvc/view/engine/volt/compiler.zep", 1816 TSRMLS_CC);
			ZEPHIR_OBS_VAR(view);
			zephir_read_property_this(&view, this_ptr, SL("_view"), PH_NOISY_CC);
			if (Z_TYPE_P(view) == IS_OBJECT) {
				ZEPHIR_CALL_METHOD(&_1, view, "getviewsdir", NULL, 0);
				zephir_check_call_status();
				ZEPHIR_INIT_VAR(finalPath);
				ZEPHIR_CONCAT_VV(finalPath, _1, path);
			} else {
				ZEPHIR_CPY_WRT(finalPath, path);
			}
			ZEPHIR_INIT_VAR(subCompiler);
			if (zephir_clone(subCompiler, this_ptr TSRMLS_CC) == FAILURE) {
				RETURN_MM();
			}
			ZEPHIR_INIT_VAR(_2);
			ZVAL_BOOL(_2, 0);
			ZEPHIR_CALL_METHOD(&compilation, subCompiler, "compile", NULL, 0, finalPath, _2);
			zephir_check_call_status();
			if (Z_TYPE_P(compilation) == IS_NULL) {
				ZEPHIR_CALL_METHOD(&_1, subCompiler, "getcompiledtemplatepath", NULL, 0);
				zephir_check_call_status();
				ZEPHIR_INIT_NVAR(compilation);
				zephir_file_get_contents(compilation, _1 TSRMLS_CC);
			}
			RETURN_CCTOR(compilation);
		}
	}
<<<<<<< HEAD
	ZEPHIR_CALL_METHOD(&path, this_ptr, "expression", &_3, 378, pathExpr);
=======
	ZEPHIR_CALL_METHOD(&path, this_ptr, "expression", &_3, 377, pathExpr);
>>>>>>> 08711796
	zephir_check_call_status();
	ZEPHIR_OBS_VAR(params);
	if (!(zephir_array_isset_string_fetch(&params, statement, SS("params"), 0 TSRMLS_CC))) {
		ZEPHIR_CONCAT_SVS(return_value, "<?php $this->partial(", path, "); ?>");
		RETURN_MM();
	}
<<<<<<< HEAD
	ZEPHIR_CALL_METHOD(&_1, this_ptr, "expression", &_3, 378, params);
=======
	ZEPHIR_CALL_METHOD(&_1, this_ptr, "expression", &_3, 377, params);
>>>>>>> 08711796
	zephir_check_call_status();
	ZEPHIR_CONCAT_SVSVS(return_value, "<?php $this->partial(", path, ", ", _1, "); ?>");
	RETURN_MM();

}

/**
 * Compiles macros
 */
PHP_METHOD(Phalcon_Mvc_View_Engine_Volt_Compiler, compileMacro) {

	zephir_fcall_cache_entry *_11 = NULL;
	HashTable *_4;
	HashPosition _3;
	int ZEPHIR_LAST_CALL_STATUS;
	zend_bool extendsMode;
	zval *statement_param = NULL, *extendsMode_param = NULL, *code, *name, *defaultValue = NULL, *macroName, *parameters, *position = NULL, *parameter = NULL, *variableName = NULL, *blockStatements, *_0, *_1, *_2 = NULL, **_5, *_6 = NULL, *_7 = NULL, *_8 = NULL, *_9 = NULL, *_10 = NULL, *_12 = NULL;
	zval *statement = NULL;

	ZEPHIR_MM_GROW();
	zephir_fetch_params(1, 2, 0, &statement_param, &extendsMode_param);

	statement = statement_param;

	extendsMode = zephir_get_boolval(extendsMode_param);


	ZEPHIR_OBS_VAR(name);
	if (!(zephir_array_isset_string_fetch(&name, statement, SS("name"), 0 TSRMLS_CC))) {
		ZEPHIR_THROW_EXCEPTION_DEBUG_STR(phalcon_mvc_view_engine_volt_exception_ce, "Corrupted statement", "phalcon/mvc/view/engine/volt/compiler.zep", 1871);
		return;
	}
	_0 = zephir_fetch_nproperty_this(this_ptr, SL("_macros"), PH_NOISY_CC);
	if (zephir_array_isset(_0, name)) {
		ZEPHIR_INIT_VAR(_1);
		object_init_ex(_1, phalcon_mvc_view_engine_volt_exception_ce);
		ZEPHIR_INIT_VAR(_2);
		ZEPHIR_CONCAT_SVS(_2, "Macro '", name, "' is already defined");
		ZEPHIR_CALL_METHOD(NULL, _1, "__construct", NULL, 9, _2);
		zephir_check_call_status();
		zephir_throw_exception_debug(_1, "phalcon/mvc/view/engine/volt/compiler.zep", 1878 TSRMLS_CC);
		ZEPHIR_MM_RESTORE();
		return;
	}
	zephir_update_property_array(this_ptr, SL("_macros"), name, name TSRMLS_CC);
	ZEPHIR_INIT_VAR(macroName);
	ZEPHIR_CONCAT_SVS(macroName, "$this->_macros['", name, "']");
	ZEPHIR_INIT_VAR(code);
	ZVAL_STRING(code, "<?php ", 1);
	ZEPHIR_OBS_VAR(parameters);
	if (!(zephir_array_isset_string_fetch(&parameters, statement, SS("parameters"), 0 TSRMLS_CC))) {
		ZEPHIR_INIT_LNVAR(_2);
		ZEPHIR_CONCAT_VS(_2, macroName, " = function() { ?>");
		zephir_concat_self(&code, _2 TSRMLS_CC);
	} else {
		ZEPHIR_INIT_LNVAR(_2);
		ZEPHIR_CONCAT_VS(_2, macroName, " = function($__p = null) { ");
		zephir_concat_self(&code, _2 TSRMLS_CC);
		zephir_is_iterable(parameters, &_4, &_3, 0, 0, "phalcon/mvc/view/engine/volt/compiler.zep", 1916);
		for (
		  ; zephir_hash_get_current_data_ex(_4, (void**) &_5, &_3) == SUCCESS
		  ; zephir_hash_move_forward_ex(_4, &_3)
		) {
			ZEPHIR_GET_HMKEY(position, _4, _3);
			ZEPHIR_GET_HVALUE(parameter, _5);
			ZEPHIR_OBS_NVAR(variableName);
			zephir_array_fetch_string(&variableName, parameter, SL("variable"), PH_NOISY, "phalcon/mvc/view/engine/volt/compiler.zep", 1900 TSRMLS_CC);
			ZEPHIR_INIT_LNVAR(_6);
			ZEPHIR_CONCAT_SVS(_6, "if (isset($__p[", position, "])) { ");
			zephir_concat_self(&code, _6 TSRMLS_CC);
			ZEPHIR_INIT_LNVAR(_7);
			ZEPHIR_CONCAT_SVSVS(_7, "$", variableName, " = $__p[", position, "];");
			zephir_concat_self(&code, _7 TSRMLS_CC);
			zephir_concat_self_str(&code, SL(" } else { ") TSRMLS_CC);
			ZEPHIR_INIT_LNVAR(_8);
			ZEPHIR_CONCAT_SVS(_8, "if (isset($__p[\"", variableName, "\"])) { ");
			zephir_concat_self(&code, _8 TSRMLS_CC);
			ZEPHIR_INIT_LNVAR(_9);
			ZEPHIR_CONCAT_SVSVS(_9, "$", variableName, " = $__p[\"", variableName, "\"];");
			zephir_concat_self(&code, _9 TSRMLS_CC);
			zephir_concat_self_str(&code, SL(" } else { ") TSRMLS_CC);
			ZEPHIR_OBS_NVAR(defaultValue);
			if (zephir_array_isset_string_fetch(&defaultValue, parameter, SS("default"), 0 TSRMLS_CC)) {
<<<<<<< HEAD
				ZEPHIR_CALL_METHOD(&_10, this_ptr, "expression", &_11, 378, defaultValue);
=======
				ZEPHIR_CALL_METHOD(&_10, this_ptr, "expression", &_11, 377, defaultValue);
>>>>>>> 08711796
				zephir_check_call_status();
				ZEPHIR_INIT_LNVAR(_12);
				ZEPHIR_CONCAT_SVSVS(_12, "$", variableName, " = ", _10, ";");
				zephir_concat_self(&code, _12 TSRMLS_CC);
			} else {
				ZEPHIR_INIT_LNVAR(_12);
				ZEPHIR_CONCAT_SVSVS(_12, " throw new \\Phalcon\\Mvc\\View\\Exception(\"Macro '", name, "' was called without parameter: ", variableName, "\"); ");
				zephir_concat_self(&code, _12 TSRMLS_CC);
			}
			zephir_concat_self_str(&code, SL(" } } ") TSRMLS_CC);
		}
		zephir_concat_self_str(&code, SL(" ?>") TSRMLS_CC);
	}
	ZEPHIR_OBS_VAR(blockStatements);
	if (zephir_array_isset_string_fetch(&blockStatements, statement, SS("block_statements"), 0 TSRMLS_CC)) {
<<<<<<< HEAD
		ZEPHIR_CALL_METHOD(&_10, this_ptr, "_statementlist", NULL, 383, blockStatements, (extendsMode ? ZEPHIR_GLOBAL(global_true) : ZEPHIR_GLOBAL(global_false)));
=======
		ZEPHIR_CALL_METHOD(&_10, this_ptr, "_statementlist", NULL, 382, blockStatements, (extendsMode ? ZEPHIR_GLOBAL(global_true) : ZEPHIR_GLOBAL(global_false)));
>>>>>>> 08711796
		zephir_check_call_status();
		ZEPHIR_INIT_LNVAR(_2);
		ZEPHIR_CONCAT_VS(_2, _10, "<?php }; ");
		zephir_concat_self(&code, _2 TSRMLS_CC);
	} else {
		zephir_concat_self_str(&code, SL("<?php }; ") TSRMLS_CC);
	}
	if (!(zephir_is_php_version(50300))) {
		ZEPHIR_INIT_LNVAR(_2);
		ZEPHIR_CONCAT_VSVS(_2, macroName, " = \\Closure::bind(", macroName, ", $this); ?>");
		zephir_concat_self(&code, _2 TSRMLS_CC);
	}
	RETURN_CCTOR(code);

}

/**
 * Compiles calls to macros
 *
 * @param array    statement
 * @param boolean  extendsMode
 * @return string
 */
PHP_METHOD(Phalcon_Mvc_View_Engine_Volt_Compiler, compileCall) {

	zend_bool extendsMode;
	zval *statement_param = NULL, *extendsMode_param = NULL;
	zval *statement = NULL;

	zephir_fetch_params(0, 2, 0, &statement_param, &extendsMode_param);

	statement = statement_param;

	extendsMode = zephir_get_boolval(extendsMode_param);



}

/**
 * Traverses a statement list compiling each of its nodes
 */
PHP_METHOD(Phalcon_Mvc_View_Engine_Volt_Compiler, _statementList) {

	zephir_fcall_cache_entry *_8 = NULL, *_10 = NULL, *_12 = NULL, *_13 = NULL, *_14 = NULL, *_15 = NULL, *_16 = NULL, *_17 = NULL, *_19 = NULL, *_20 = NULL, *_21 = NULL, *_22 = NULL, *_23 = NULL, *_24 = NULL, *_25 = NULL, *_26 = NULL;
	int ZEPHIR_LAST_CALL_STATUS;
	HashTable *_2;
	HashPosition _1;
	zend_bool extendsMode, _0;
	zval *statements_param = NULL, *extendsMode_param = NULL, *extended = NULL, *blockMode = NULL, *compilation = NULL, *extensions, *statement = NULL, *tempCompilation = NULL, *type = NULL, *blockName = NULL, *blockStatements = NULL, *blocks = NULL, *path = NULL, *view = NULL, *finalPath = NULL, *subCompiler = NULL, *level, **_3, *_4 = NULL, *_5, *_6, *_7 = NULL, *_11 = NULL, *_18 = NULL;
	zval *statements = NULL, *_9 = NULL;

	ZEPHIR_MM_GROW();
	zephir_fetch_params(1, 1, 1, &statements_param, &extendsMode_param);

	statements = statements_param;

	if (!extendsMode_param) {
		extendsMode = 0;
	} else {
		extendsMode = zephir_get_boolval(extendsMode_param);
	}


	if (!(zephir_fast_count_int(statements TSRMLS_CC))) {
		RETURN_MM_STRING("", 1);
	}
	ZEPHIR_OBS_VAR(extended);
	zephir_read_property_this(&extended, this_ptr, SL("_extended"), PH_NOISY_CC);
	_0 = zephir_is_true(extended);
	if (!(_0)) {
		_0 = extendsMode;
	}
	ZEPHIR_INIT_VAR(blockMode);
	ZVAL_BOOL(blockMode, _0);
	if (ZEPHIR_IS_TRUE_IDENTICAL(blockMode)) {
		RETURN_ON_FAILURE(zephir_property_incr(this_ptr, SL("_blockLevel") TSRMLS_CC));
	}
	RETURN_ON_FAILURE(zephir_property_incr(this_ptr, SL("_level") TSRMLS_CC));
	ZEPHIR_INIT_VAR(compilation);
	ZVAL_NULL(compilation);
	ZEPHIR_OBS_VAR(extensions);
	zephir_read_property_this(&extensions, this_ptr, SL("_extensions"), PH_NOISY_CC);
	zephir_is_iterable(statements, &_2, &_1, 0, 0, "phalcon/mvc/view/engine/volt/compiler.zep", 2190);
	for (
	  ; zephir_hash_get_current_data_ex(_2, (void**) &_3, &_1) == SUCCESS
	  ; zephir_hash_move_forward_ex(_2, &_1)
	) {
		ZEPHIR_GET_HVALUE(statement, _3);
		if (Z_TYPE_P(statement) != IS_ARRAY) {
			ZEPHIR_THROW_EXCEPTION_DEBUG_STR(phalcon_mvc_view_engine_volt_exception_ce, "Corrupted statement", "phalcon/mvc/view/engine/volt/compiler.zep", 1990);
			return;
		}
		if (!(zephir_array_isset_string(statement, SS("type")))) {
			ZEPHIR_INIT_NVAR(_4);
			object_init_ex(_4, phalcon_mvc_view_engine_volt_exception_ce);
			zephir_array_fetch_string(&_5, statement, SL("file"), PH_NOISY | PH_READONLY, "phalcon/mvc/view/engine/volt/compiler.zep", 1997 TSRMLS_CC);
			zephir_array_fetch_string(&_6, statement, SL("line"), PH_NOISY | PH_READONLY, "phalcon/mvc/view/engine/volt/compiler.zep", 1997 TSRMLS_CC);
			ZEPHIR_INIT_LNVAR(_7);
			ZEPHIR_CONCAT_SVSV(_7, "Invalid statement in ", _5, " on line ", _6);
			ZEPHIR_CALL_METHOD(NULL, _4, "__construct", &_8, 9, _7);
			zephir_check_call_status();
			zephir_throw_exception_debug(_4, "phalcon/mvc/view/engine/volt/compiler.zep", 1997 TSRMLS_CC);
			ZEPHIR_MM_RESTORE();
			return;
		}
		if (Z_TYPE_P(extensions) == IS_ARRAY) {
			ZEPHIR_INIT_NVAR(_9);
			zephir_create_array(_9, 1, 0 TSRMLS_CC);
			zephir_array_fast_append(_9, statement);
			ZEPHIR_INIT_NVAR(_4);
			ZVAL_STRING(_4, "compileStatement", ZEPHIR_TEMP_PARAM_COPY);
<<<<<<< HEAD
			ZEPHIR_CALL_METHOD(&tempCompilation, this_ptr, "fireextensionevent", &_10, 379, _4, _9);
=======
			ZEPHIR_CALL_METHOD(&tempCompilation, this_ptr, "fireextensionevent", &_10, 378, _4, _9);
>>>>>>> 08711796
			zephir_check_temp_parameter(_4);
			zephir_check_call_status();
			if (Z_TYPE_P(tempCompilation) == IS_STRING) {
				zephir_concat_self(&compilation, tempCompilation TSRMLS_CC);
				continue;
			}
		}
		ZEPHIR_OBS_NVAR(type);
		zephir_array_fetch_string(&type, statement, SL("type"), PH_NOISY, "phalcon/mvc/view/engine/volt/compiler.zep", 2018 TSRMLS_CC);
		do {
			if (ZEPHIR_IS_LONG(type, 357)) {
				zephir_array_fetch_string(&_5, statement, SL("value"), PH_NOISY | PH_READONLY, "phalcon/mvc/view/engine/volt/compiler.zep", 2026 TSRMLS_CC);
				zephir_concat_self(&compilation, _5 TSRMLS_CC);
				break;
			}
			if (ZEPHIR_IS_LONG(type, 300)) {
				ZEPHIR_CALL_METHOD(&_11, this_ptr, "compileif", &_12, 0, statement, (extendsMode ? ZEPHIR_GLOBAL(global_true) : ZEPHIR_GLOBAL(global_false)));
				zephir_check_call_status();
				zephir_concat_self(&compilation, _11 TSRMLS_CC);
				break;
			}
			if (ZEPHIR_IS_LONG(type, 302)) {
				ZEPHIR_CALL_METHOD(&_11, this_ptr, "compileelseif", &_13, 0, statement);
				zephir_check_call_status();
				zephir_concat_self(&compilation, _11 TSRMLS_CC);
				break;
			}
			if (ZEPHIR_IS_LONG(type, 304)) {
				ZEPHIR_CALL_METHOD(&_11, this_ptr, "compileforeach", &_14, 0, statement, (extendsMode ? ZEPHIR_GLOBAL(global_true) : ZEPHIR_GLOBAL(global_false)));
				zephir_check_call_status();
				zephir_concat_self(&compilation, _11 TSRMLS_CC);
				break;
			}
			if (ZEPHIR_IS_LONG(type, 306)) {
				ZEPHIR_CALL_METHOD(&_11, this_ptr, "compileset", &_15, 0, statement);
				zephir_check_call_status();
				zephir_concat_self(&compilation, _11 TSRMLS_CC);
				break;
			}
			if (ZEPHIR_IS_LONG(type, 359)) {
				ZEPHIR_CALL_METHOD(&_11, this_ptr, "compileecho", &_16, 0, statement);
				zephir_check_call_status();
				zephir_concat_self(&compilation, _11 TSRMLS_CC);
				break;
			}
			if (ZEPHIR_IS_LONG(type, 307)) {
				ZEPHIR_OBS_NVAR(blockName);
				zephir_array_fetch_string(&blockName, statement, SL("name"), PH_NOISY, "phalcon/mvc/view/engine/volt/compiler.zep", 2054 TSRMLS_CC);
				ZEPHIR_OBS_NVAR(blockStatements);
				zephir_array_isset_string_fetch(&blockStatements, statement, SS("block_statements"), 0 TSRMLS_CC);
				ZEPHIR_OBS_NVAR(blocks);
				zephir_read_property_this(&blocks, this_ptr, SL("_blocks"), PH_NOISY_CC);
				if (zephir_is_true(blockMode)) {
					if (Z_TYPE_P(blocks) != IS_ARRAY) {
						ZEPHIR_INIT_NVAR(blocks);
						array_init(blocks);
					}
					if (Z_TYPE_P(compilation) != IS_NULL) {
						zephir_array_append(&blocks, compilation, PH_SEPARATE, "phalcon/mvc/view/engine/volt/compiler.zep", 2069);
						ZEPHIR_INIT_NVAR(compilation);
						ZVAL_NULL(compilation);
					}
					zephir_array_update_zval(&blocks, blockName, &blockStatements, PH_COPY | PH_SEPARATE);
					zephir_update_property_this(this_ptr, SL("_blocks"), blocks TSRMLS_CC);
				} else {
					if (Z_TYPE_P(blockStatements) == IS_ARRAY) {
<<<<<<< HEAD
						ZEPHIR_CALL_METHOD(&_11, this_ptr, "_statementlist", &_17, 383, blockStatements, (extendsMode ? ZEPHIR_GLOBAL(global_true) : ZEPHIR_GLOBAL(global_false)));
=======
						ZEPHIR_CALL_METHOD(&_11, this_ptr, "_statementlist", &_17, 382, blockStatements, (extendsMode ? ZEPHIR_GLOBAL(global_true) : ZEPHIR_GLOBAL(global_false)));
>>>>>>> 08711796
						zephir_check_call_status();
						zephir_concat_self(&compilation, _11 TSRMLS_CC);
					}
				}
				break;
			}
			if (ZEPHIR_IS_LONG(type, 310)) {
				ZEPHIR_OBS_NVAR(path);
				zephir_array_fetch_string(&path, statement, SL("path"), PH_NOISY, "phalcon/mvc/view/engine/volt/compiler.zep", 2091 TSRMLS_CC);
				ZEPHIR_OBS_NVAR(view);
				zephir_read_property_this(&view, this_ptr, SL("_view"), PH_NOISY_CC);
				if (Z_TYPE_P(view) == IS_OBJECT) {
					ZEPHIR_CALL_METHOD(&_11, view, "getviewsdir", NULL, 0);
					zephir_check_call_status();
					zephir_array_fetch_string(&_5, path, SL("value"), PH_NOISY | PH_READONLY, "phalcon/mvc/view/engine/volt/compiler.zep", 2095 TSRMLS_CC);
					ZEPHIR_INIT_NVAR(finalPath);
					ZEPHIR_CONCAT_VV(finalPath, _11, _5);
				} else {
					ZEPHIR_OBS_NVAR(finalPath);
					zephir_array_fetch_string(&finalPath, path, SL("value"), PH_NOISY, "phalcon/mvc/view/engine/volt/compiler.zep", 2097 TSRMLS_CC);
				}
				ZEPHIR_INIT_NVAR(extended);
				ZVAL_BOOL(extended, 1);
				ZEPHIR_INIT_NVAR(subCompiler);
				if (zephir_clone(subCompiler, this_ptr TSRMLS_CC) == FAILURE) {
					RETURN_MM();
				}
				ZEPHIR_CALL_METHOD(&tempCompilation, subCompiler, "compile", NULL, 0, finalPath, extended);
				zephir_check_call_status();
				if (Z_TYPE_P(tempCompilation) == IS_NULL) {
					ZEPHIR_CALL_METHOD(&_18, subCompiler, "getcompiledtemplatepath", NULL, 0);
					zephir_check_call_status();
					ZEPHIR_INIT_NVAR(tempCompilation);
					zephir_file_get_contents(tempCompilation, _18 TSRMLS_CC);
				}
				zephir_update_property_this(this_ptr, SL("_extended"), (1) ? ZEPHIR_GLOBAL(global_true) : ZEPHIR_GLOBAL(global_false) TSRMLS_CC);
				zephir_update_property_this(this_ptr, SL("_extendedBlocks"), tempCompilation TSRMLS_CC);
				ZEPHIR_CPY_WRT(blockMode, extended);
				break;
			}
			if (ZEPHIR_IS_LONG(type, 313)) {
				ZEPHIR_CALL_METHOD(&_11, this_ptr, "compileinclude", &_19, 0, statement);
				zephir_check_call_status();
				zephir_concat_self(&compilation, _11 TSRMLS_CC);
				break;
			}
			if (ZEPHIR_IS_LONG(type, 314)) {
				ZEPHIR_CALL_METHOD(&_11, this_ptr, "compilecache", &_20, 0, statement, (extendsMode ? ZEPHIR_GLOBAL(global_true) : ZEPHIR_GLOBAL(global_false)));
				zephir_check_call_status();
				zephir_concat_self(&compilation, _11 TSRMLS_CC);
				break;
			}
			if (ZEPHIR_IS_LONG(type, 316)) {
				ZEPHIR_CALL_METHOD(&_11, this_ptr, "compiledo", &_21, 0, statement);
				zephir_check_call_status();
				zephir_concat_self(&compilation, _11 TSRMLS_CC);
				break;
			}
			if (ZEPHIR_IS_LONG(type, 327)) {
				ZEPHIR_CALL_METHOD(&_11, this_ptr, "compilereturn", &_22, 0, statement);
				zephir_check_call_status();
				zephir_concat_self(&compilation, _11 TSRMLS_CC);
				break;
			}
			if (ZEPHIR_IS_LONG(type, 317)) {
				ZEPHIR_CALL_METHOD(&_11, this_ptr, "compileautoescape", &_23, 0, statement, (extendsMode ? ZEPHIR_GLOBAL(global_true) : ZEPHIR_GLOBAL(global_false)));
				zephir_check_call_status();
				zephir_concat_self(&compilation, _11 TSRMLS_CC);
				break;
			}
			if (ZEPHIR_IS_LONG(type, 319)) {
				zephir_concat_self_str(&compilation, SL("<?php continue; ?>") TSRMLS_CC);
				break;
			}
			if (ZEPHIR_IS_LONG(type, 320)) {
				zephir_concat_self_str(&compilation, SL("<?php break; ?>") TSRMLS_CC);
				break;
			}
			if (ZEPHIR_IS_LONG(type, 321)) {
				ZEPHIR_CALL_METHOD(&_11, this_ptr, "compileforelse", &_24, 0);
				zephir_check_call_status();
				zephir_concat_self(&compilation, _11 TSRMLS_CC);
				break;
			}
			if (ZEPHIR_IS_LONG(type, 322)) {
				ZEPHIR_CALL_METHOD(&_11, this_ptr, "compilemacro", &_25, 0, statement, (extendsMode ? ZEPHIR_GLOBAL(global_true) : ZEPHIR_GLOBAL(global_false)));
				zephir_check_call_status();
				zephir_concat_self(&compilation, _11 TSRMLS_CC);
				break;
			}
			if (ZEPHIR_IS_LONG(type, 325)) {
				ZEPHIR_CALL_METHOD(&_11, this_ptr, "compilecall", &_26, 0, statement, (extendsMode ? ZEPHIR_GLOBAL(global_true) : ZEPHIR_GLOBAL(global_false)));
				zephir_check_call_status();
				zephir_concat_self(&compilation, _11 TSRMLS_CC);
				break;
			}
			if (ZEPHIR_IS_LONG(type, 358)) {
				break;
			}
			ZEPHIR_INIT_NVAR(_4);
			object_init_ex(_4, phalcon_mvc_view_engine_volt_exception_ce);
			zephir_array_fetch_string(&_5, statement, SL("file"), PH_NOISY | PH_READONLY, "phalcon/mvc/view/engine/volt/compiler.zep", 2182 TSRMLS_CC);
			zephir_array_fetch_string(&_6, statement, SL("line"), PH_NOISY | PH_READONLY, "phalcon/mvc/view/engine/volt/compiler.zep", 2182 TSRMLS_CC);
			ZEPHIR_INIT_LNVAR(_7);
			ZEPHIR_CONCAT_SVSVSV(_7, "Unknown statement ", type, " in ", _5, " on line ", _6);
			ZEPHIR_CALL_METHOD(NULL, _4, "__construct", &_8, 9, _7);
			zephir_check_call_status();
			zephir_throw_exception_debug(_4, "phalcon/mvc/view/engine/volt/compiler.zep", 2182 TSRMLS_CC);
			ZEPHIR_MM_RESTORE();
			return;
		} while(0);

	}
	if (ZEPHIR_IS_TRUE_IDENTICAL(blockMode)) {
		level = zephir_fetch_nproperty_this(this_ptr, SL("_blockLevel"), PH_NOISY_CC);
		if (ZEPHIR_IS_LONG(level, 1)) {
			if (Z_TYPE_P(compilation) != IS_NULL) {
				zephir_update_property_array_append(this_ptr, SL("_blocks"), compilation TSRMLS_CC);
			}
		}
		RETURN_ON_FAILURE(zephir_property_decr(this_ptr, SL("_blockLevel") TSRMLS_CC));
	}
	RETURN_ON_FAILURE(zephir_property_decr(this_ptr, SL("_level") TSRMLS_CC));
	RETURN_CCTOR(compilation);

}

/**
 * Compiles a Volt source code returning a PHP plain version
 */
PHP_METHOD(Phalcon_Mvc_View_Engine_Volt_Compiler, _compileSource) {

	HashTable *_2;
	HashPosition _1;
	zephir_fcall_cache_entry *_0 = NULL;
	int ZEPHIR_LAST_CALL_STATUS;
	zend_bool extendsMode;
	zval *viewCode_param = NULL, *extendsMode_param = NULL, *currentPath, *intermediate, *extended, *finalCompilation, *blocks, *extendedBlocks, *name = NULL, *block = NULL, *blockCompilation = NULL, *localBlock = NULL, *compilation = NULL, *options, *autoescape, **_3;
	zval *viewCode = NULL;

	ZEPHIR_MM_GROW();
	zephir_fetch_params(1, 1, 1, &viewCode_param, &extendsMode_param);

	if (unlikely(Z_TYPE_P(viewCode_param) != IS_STRING && Z_TYPE_P(viewCode_param) != IS_NULL)) {
		zephir_throw_exception_string(spl_ce_InvalidArgumentException, SL("Parameter 'viewCode' must be a string") TSRMLS_CC);
		RETURN_MM_NULL();
	}

	if (likely(Z_TYPE_P(viewCode_param) == IS_STRING)) {
		zephir_get_strval(viewCode, viewCode_param);
	} else {
		ZEPHIR_INIT_VAR(viewCode);
		ZVAL_EMPTY_STRING(viewCode);
	}
	if (!extendsMode_param) {
		extendsMode = 0;
	} else {
		extendsMode = zephir_get_boolval(extendsMode_param);
	}


	ZEPHIR_OBS_VAR(currentPath);
	zephir_read_property_this(&currentPath, this_ptr, SL("_currentPath"), PH_NOISY_CC);
	ZEPHIR_OBS_VAR(options);
	zephir_read_property_this(&options, this_ptr, SL("_options"), PH_NOISY_CC);
	if (Z_TYPE_P(options) == IS_ARRAY) {
		ZEPHIR_OBS_VAR(autoescape);
		if (zephir_array_isset_string_fetch(&autoescape, options, SS("autoescape"), 0 TSRMLS_CC)) {
			if (Z_TYPE_P(autoescape) != IS_BOOL) {
				ZEPHIR_THROW_EXCEPTION_DEBUG_STR(phalcon_mvc_view_engine_volt_exception_ce, "'autoescape' must be boolean", "phalcon/mvc/view/engine/volt/compiler.zep", 2227);
				return;
			}
			zephir_update_property_this(this_ptr, SL("_autoescape"), autoescape TSRMLS_CC);
		}
	}
	ZEPHIR_INIT_VAR(intermediate);
	ZEPHIR_LAST_CALL_STATUS = phvolt_parse_view(intermediate, viewCode, currentPath TSRMLS_CC);
	zephir_check_call_status();
	if (Z_TYPE_P(intermediate) != IS_ARRAY) {
		ZEPHIR_THROW_EXCEPTION_DEBUG_STR(phalcon_mvc_view_engine_volt_exception_ce, "Invalid intermediate representation", "phalcon/mvc/view/engine/volt/compiler.zep", 2239);
		return;
	}
<<<<<<< HEAD
	ZEPHIR_CALL_METHOD(&compilation, this_ptr, "_statementlist", &_0, 383, intermediate, (extendsMode ? ZEPHIR_GLOBAL(global_true) : ZEPHIR_GLOBAL(global_false)));
=======
	ZEPHIR_CALL_METHOD(&compilation, this_ptr, "_statementlist", &_0, 382, intermediate, (extendsMode ? ZEPHIR_GLOBAL(global_true) : ZEPHIR_GLOBAL(global_false)));
>>>>>>> 08711796
	zephir_check_call_status();
	ZEPHIR_OBS_VAR(extended);
	zephir_read_property_this(&extended, this_ptr, SL("_extended"), PH_NOISY_CC);
	if (ZEPHIR_IS_TRUE_IDENTICAL(extended)) {
		ZEPHIR_INIT_VAR(finalCompilation);
		if (extendsMode == 1) {
			array_init(finalCompilation);
		} else {
			ZVAL_NULL(finalCompilation);
		}
		ZEPHIR_OBS_VAR(blocks);
		zephir_read_property_this(&blocks, this_ptr, SL("_blocks"), PH_NOISY_CC);
		ZEPHIR_OBS_VAR(extendedBlocks);
		zephir_read_property_this(&extendedBlocks, this_ptr, SL("_extendedBlocks"), PH_NOISY_CC);
		zephir_is_iterable(extendedBlocks, &_2, &_1, 0, 0, "phalcon/mvc/view/engine/volt/compiler.zep", 2305);
		for (
		  ; zephir_hash_get_current_data_ex(_2, (void**) &_3, &_1) == SUCCESS
		  ; zephir_hash_move_forward_ex(_2, &_1)
		) {
			ZEPHIR_GET_HMKEY(name, _2, _1);
			ZEPHIR_GET_HVALUE(block, _3);
			if (Z_TYPE_P(name) == IS_STRING) {
				if (zephir_array_isset(blocks, name)) {
					ZEPHIR_OBS_NVAR(localBlock);
					zephir_array_fetch(&localBlock, blocks, name, PH_NOISY, "phalcon/mvc/view/engine/volt/compiler.zep", 2273 TSRMLS_CC);
					zephir_update_property_this(this_ptr, SL("_currentBlock"), name TSRMLS_CC);
<<<<<<< HEAD
					ZEPHIR_CALL_METHOD(&blockCompilation, this_ptr, "_statementlist", &_0, 383, localBlock);
					zephir_check_call_status();
				} else {
					if (Z_TYPE_P(block) == IS_ARRAY) {
						ZEPHIR_CALL_METHOD(&blockCompilation, this_ptr, "_statementlist", &_0, 383, block);
=======
					ZEPHIR_CALL_METHOD(&blockCompilation, this_ptr, "_statementlist", &_0, 382, localBlock);
					zephir_check_call_status();
				} else {
					if (Z_TYPE_P(block) == IS_ARRAY) {
						ZEPHIR_CALL_METHOD(&blockCompilation, this_ptr, "_statementlist", &_0, 382, block);
>>>>>>> 08711796
						zephir_check_call_status();
					} else {
						ZEPHIR_CPY_WRT(blockCompilation, block);
					}
				}
				if (extendsMode == 1) {
					zephir_array_update_zval(&finalCompilation, name, &blockCompilation, PH_COPY | PH_SEPARATE);
				} else {
					zephir_concat_self(&finalCompilation, blockCompilation TSRMLS_CC);
				}
			} else {
				if (extendsMode == 1) {
					zephir_array_append(&finalCompilation, block, PH_SEPARATE, "phalcon/mvc/view/engine/volt/compiler.zep", 2298);
				} else {
					zephir_concat_self(&finalCompilation, block TSRMLS_CC);
				}
			}
		}
		RETURN_CCTOR(finalCompilation);
	}
	if (extendsMode == 1) {
		RETURN_MM_MEMBER(this_ptr, "_blocks");
	}
	RETURN_CCTOR(compilation);

}

/**
 * Compiles a template into a string
 *
 *<code>
 * echo $compiler->compileString('{{ "hello world" }}');
 *</code>
 */
PHP_METHOD(Phalcon_Mvc_View_Engine_Volt_Compiler, compileString) {

	int ZEPHIR_LAST_CALL_STATUS;
	zend_bool extendsMode;
	zval *viewCode_param = NULL, *extendsMode_param = NULL, *_0;
	zval *viewCode = NULL;

	ZEPHIR_MM_GROW();
	zephir_fetch_params(1, 1, 1, &viewCode_param, &extendsMode_param);

	if (unlikely(Z_TYPE_P(viewCode_param) != IS_STRING && Z_TYPE_P(viewCode_param) != IS_NULL)) {
		zephir_throw_exception_string(spl_ce_InvalidArgumentException, SL("Parameter 'viewCode' must be a string") TSRMLS_CC);
		RETURN_MM_NULL();
	}

	if (likely(Z_TYPE_P(viewCode_param) == IS_STRING)) {
		zephir_get_strval(viewCode, viewCode_param);
	} else {
		ZEPHIR_INIT_VAR(viewCode);
		ZVAL_EMPTY_STRING(viewCode);
	}
	if (!extendsMode_param) {
		extendsMode = 0;
	} else {
		extendsMode = zephir_get_boolval(extendsMode_param);
	}


	ZEPHIR_INIT_ZVAL_NREF(_0);
	ZVAL_STRING(_0, "eval code", 1);
	zephir_update_property_this(this_ptr, SL("_currentPath"), _0 TSRMLS_CC);
	ZEPHIR_RETURN_CALL_METHOD(this_ptr, "_compilesource", NULL, 0, viewCode, (extendsMode ? ZEPHIR_GLOBAL(global_true) : ZEPHIR_GLOBAL(global_false)));
	zephir_check_call_status();
	RETURN_MM();

}

/**
 * Compiles a template into a file forcing the destination path
 *
 *<code>
 *	$compiler->compile('views/layouts/main.volt', 'views/layouts/main.volt.php');
 *</code>
 *
 * @param string path
 * @param string compiledPath
 * @param boolean extendsMode
 * @return string|array
 */
PHP_METHOD(Phalcon_Mvc_View_Engine_Volt_Compiler, compileFile) {

	int ZEPHIR_LAST_CALL_STATUS;
	zend_bool extendsMode;
	zval *path_param = NULL, *compiledPath_param = NULL, *extendsMode_param = NULL, *viewCode, *compilation = NULL, *finalCompilation = NULL, *_0 = NULL;
	zval *path = NULL, *compiledPath = NULL, *_1 = NULL;

	ZEPHIR_MM_GROW();
	zephir_fetch_params(1, 2, 1, &path_param, &compiledPath_param, &extendsMode_param);

	if (unlikely(Z_TYPE_P(path_param) != IS_STRING && Z_TYPE_P(path_param) != IS_NULL)) {
		zephir_throw_exception_string(spl_ce_InvalidArgumentException, SL("Parameter 'path' must be a string") TSRMLS_CC);
		RETURN_MM_NULL();
	}

	if (likely(Z_TYPE_P(path_param) == IS_STRING)) {
		zephir_get_strval(path, path_param);
	} else {
		ZEPHIR_INIT_VAR(path);
		ZVAL_EMPTY_STRING(path);
	}
	if (unlikely(Z_TYPE_P(compiledPath_param) != IS_STRING && Z_TYPE_P(compiledPath_param) != IS_NULL)) {
		zephir_throw_exception_string(spl_ce_InvalidArgumentException, SL("Parameter 'compiledPath' must be a string") TSRMLS_CC);
		RETURN_MM_NULL();
	}

	if (likely(Z_TYPE_P(compiledPath_param) == IS_STRING)) {
		zephir_get_strval(compiledPath, compiledPath_param);
	} else {
		ZEPHIR_INIT_VAR(compiledPath);
		ZVAL_EMPTY_STRING(compiledPath);
	}
	if (!extendsMode_param) {
		extendsMode = 0;
	} else {
		extendsMode = zephir_get_boolval(extendsMode_param);
	}


	if (ZEPHIR_IS_EQUAL(path, compiledPath)) {
		ZEPHIR_THROW_EXCEPTION_DEBUG_STR(phalcon_mvc_view_engine_volt_exception_ce, "Template path and compilation template path cannot be the same", "phalcon/mvc/view/engine/volt/compiler.zep", 2347);
		return;
	}
	if (!((zephir_file_exists(path TSRMLS_CC) == SUCCESS))) {
		ZEPHIR_INIT_VAR(_0);
		object_init_ex(_0, phalcon_mvc_view_engine_volt_exception_ce);
		ZEPHIR_INIT_VAR(_1);
		ZEPHIR_CONCAT_SVS(_1, "Template file ", path, " does not exist");
		ZEPHIR_CALL_METHOD(NULL, _0, "__construct", NULL, 9, _1);
		zephir_check_call_status();
		zephir_throw_exception_debug(_0, "phalcon/mvc/view/engine/volt/compiler.zep", 2354 TSRMLS_CC);
		ZEPHIR_MM_RESTORE();
		return;
	}
	ZEPHIR_INIT_VAR(viewCode);
	zephir_file_get_contents(viewCode, path TSRMLS_CC);
	if (ZEPHIR_IS_FALSE_IDENTICAL(viewCode)) {
		ZEPHIR_INIT_NVAR(_0);
		object_init_ex(_0, phalcon_mvc_view_engine_volt_exception_ce);
		ZEPHIR_INIT_LNVAR(_1);
		ZEPHIR_CONCAT_SVS(_1, "Template file ", path, " could not be opened");
		ZEPHIR_CALL_METHOD(NULL, _0, "__construct", NULL, 9, _1);
		zephir_check_call_status();
		zephir_throw_exception_debug(_0, "phalcon/mvc/view/engine/volt/compiler.zep", 2362 TSRMLS_CC);
		ZEPHIR_MM_RESTORE();
		return;
	}
	zephir_update_property_this(this_ptr, SL("_currentPath"), path TSRMLS_CC);
	ZEPHIR_CALL_METHOD(&compilation, this_ptr, "_compilesource", NULL, 0, viewCode, (extendsMode ? ZEPHIR_GLOBAL(global_true) : ZEPHIR_GLOBAL(global_false)));
	zephir_check_call_status();
	if (Z_TYPE_P(compilation) == IS_ARRAY) {
<<<<<<< HEAD
		ZEPHIR_CALL_FUNCTION(&finalCompilation, "serialize", NULL, 70, compilation);
=======
		ZEPHIR_CALL_FUNCTION(&finalCompilation, "serialize", NULL, 74, compilation);
>>>>>>> 08711796
		zephir_check_call_status();
	} else {
		ZEPHIR_CPY_WRT(finalCompilation, compilation);
	}
	ZEPHIR_INIT_NVAR(_0);
	zephir_file_put_contents(_0, compiledPath, finalCompilation TSRMLS_CC);
	if (ZEPHIR_IS_FALSE_IDENTICAL(_0)) {
		ZEPHIR_THROW_EXCEPTION_DEBUG_STR(phalcon_mvc_view_engine_volt_exception_ce, "Volt directory can't be written", "phalcon/mvc/view/engine/volt/compiler.zep", 2381);
		return;
	}
	RETURN_CCTOR(compilation);

}

/**
 * Compiles a template into a file applying the compiler options
 * This method does not return the compiled path if the template was not compiled
 *
 *<code>
 *	$compiler->compile('views/layouts/main.volt');
 *	require $compiler->getCompiledTemplatePath();
 *</code>
 */
PHP_METHOD(Phalcon_Mvc_View_Engine_Volt_Compiler, compile) {

	zephir_fcall_cache_entry *_4 = NULL;
	zval *_2;
	int ZEPHIR_LAST_CALL_STATUS;
	zend_bool extendsMode;
	zval *templatePath_param = NULL, *extendsMode_param = NULL, *stat = NULL, *compileAlways = NULL, *prefix = NULL, *compiledPath = NULL, *compiledSeparator = NULL, *blocksCode, *compiledExtension = NULL, *compilation = NULL, *options, *realCompiledPath = NULL, *compiledTemplatePath = NULL, *templateSepPath = NULL, *_0, *_1 = NULL, *_3 = NULL, *_5, *_6 = NULL;
	zval *templatePath = NULL;

	ZEPHIR_MM_GROW();
	zephir_fetch_params(1, 1, 1, &templatePath_param, &extendsMode_param);

	if (unlikely(Z_TYPE_P(templatePath_param) != IS_STRING && Z_TYPE_P(templatePath_param) != IS_NULL)) {
		zephir_throw_exception_string(spl_ce_InvalidArgumentException, SL("Parameter 'templatePath' must be a string") TSRMLS_CC);
		RETURN_MM_NULL();
	}

	if (likely(Z_TYPE_P(templatePath_param) == IS_STRING)) {
		zephir_get_strval(templatePath, templatePath_param);
	} else {
		ZEPHIR_INIT_VAR(templatePath);
		ZVAL_EMPTY_STRING(templatePath);
	}
	if (!extendsMode_param) {
		extendsMode = 0;
	} else {
		extendsMode = zephir_get_boolval(extendsMode_param);
	}


	zephir_update_property_this(this_ptr, SL("_extended"), (0) ? ZEPHIR_GLOBAL(global_true) : ZEPHIR_GLOBAL(global_false) TSRMLS_CC);
	zephir_update_property_this(this_ptr, SL("_extendedBlocks"), (0) ? ZEPHIR_GLOBAL(global_true) : ZEPHIR_GLOBAL(global_false) TSRMLS_CC);
	zephir_update_property_this(this_ptr, SL("_blocks"), ZEPHIR_GLOBAL(global_null) TSRMLS_CC);
	ZEPHIR_INIT_ZVAL_NREF(_0);
	ZVAL_LONG(_0, 0);
	zephir_update_property_this(this_ptr, SL("_level"), _0 TSRMLS_CC);
	ZEPHIR_INIT_ZVAL_NREF(_0);
	ZVAL_LONG(_0, 0);
	zephir_update_property_this(this_ptr, SL("_foreachLevel"), _0 TSRMLS_CC);
	ZEPHIR_INIT_ZVAL_NREF(_0);
	ZVAL_LONG(_0, 0);
	zephir_update_property_this(this_ptr, SL("_blockLevel"), _0 TSRMLS_CC);
	ZEPHIR_INIT_ZVAL_NREF(_0);
	ZVAL_LONG(_0, 0);
	zephir_update_property_this(this_ptr, SL("_exprLevel"), _0 TSRMLS_CC);
	ZEPHIR_INIT_VAR(stat);
	ZVAL_BOOL(stat, 1);
	ZEPHIR_INIT_VAR(compileAlways);
	ZVAL_BOOL(compileAlways, 0);
	ZEPHIR_INIT_VAR(compiledPath);
	ZVAL_STRING(compiledPath, "", 1);
	ZEPHIR_INIT_VAR(prefix);
	ZVAL_NULL(prefix);
	ZEPHIR_INIT_VAR(compiledSeparator);
	ZVAL_STRING(compiledSeparator, "%%", 1);
	ZEPHIR_INIT_VAR(compiledExtension);
	ZVAL_STRING(compiledExtension, ".php", 1);
	ZEPHIR_INIT_VAR(compilation);
	ZVAL_NULL(compilation);
	ZEPHIR_OBS_VAR(options);
	zephir_read_property_this(&options, this_ptr, SL("_options"), PH_NOISY_CC);
	if (Z_TYPE_P(options) == IS_ARRAY) {
		if (zephir_array_isset_string(options, SS("compileAlways"))) {
			ZEPHIR_OBS_NVAR(compileAlways);
			zephir_array_fetch_string(&compileAlways, options, SL("compileAlways"), PH_NOISY, "phalcon/mvc/view/engine/volt/compiler.zep", 2428 TSRMLS_CC);
			if (Z_TYPE_P(compileAlways) != IS_BOOL) {
				ZEPHIR_THROW_EXCEPTION_DEBUG_STR(phalcon_mvc_view_engine_volt_exception_ce, "'compileAlways' must be a bool value", "phalcon/mvc/view/engine/volt/compiler.zep", 2430);
				return;
			}
		}
		if (zephir_array_isset_string(options, SS("prefix"))) {
			ZEPHIR_OBS_NVAR(prefix);
			zephir_array_fetch_string(&prefix, options, SL("prefix"), PH_NOISY, "phalcon/mvc/view/engine/volt/compiler.zep", 2438 TSRMLS_CC);
			if (Z_TYPE_P(prefix) != IS_STRING) {
				ZEPHIR_THROW_EXCEPTION_DEBUG_STR(phalcon_mvc_view_engine_volt_exception_ce, "'prefix' must be a string", "phalcon/mvc/view/engine/volt/compiler.zep", 2440);
				return;
			}
		}
		if (zephir_array_isset_string(options, SS("compiledPath"))) {
			ZEPHIR_OBS_NVAR(compiledPath);
			zephir_array_fetch_string(&compiledPath, options, SL("compiledPath"), PH_NOISY, "phalcon/mvc/view/engine/volt/compiler.zep", 2448 TSRMLS_CC);
			if (Z_TYPE_P(compiledPath) != IS_STRING) {
				if (Z_TYPE_P(compiledPath) != IS_OBJECT) {
					ZEPHIR_THROW_EXCEPTION_DEBUG_STR(phalcon_mvc_view_engine_volt_exception_ce, "'compiledPath' must be a string or a closure", "phalcon/mvc/view/engine/volt/compiler.zep", 2451);
					return;
				}
			}
		}
		if (zephir_array_isset_string(options, SS("compiledSeparator"))) {
			ZEPHIR_OBS_NVAR(compiledSeparator);
			zephir_array_fetch_string(&compiledSeparator, options, SL("compiledSeparator"), PH_NOISY, "phalcon/mvc/view/engine/volt/compiler.zep", 2460 TSRMLS_CC);
			if (Z_TYPE_P(compiledSeparator) != IS_STRING) {
				ZEPHIR_THROW_EXCEPTION_DEBUG_STR(phalcon_mvc_view_engine_volt_exception_ce, "'compiledSeparator' must be a string", "phalcon/mvc/view/engine/volt/compiler.zep", 2462);
				return;
			}
		}
		if (zephir_array_isset_string(options, SS("compiledExtension"))) {
			ZEPHIR_OBS_NVAR(compiledExtension);
			zephir_array_fetch_string(&compiledExtension, options, SL("compiledExtension"), PH_NOISY, "phalcon/mvc/view/engine/volt/compiler.zep", 2470 TSRMLS_CC);
			if (Z_TYPE_P(compiledExtension) != IS_STRING) {
				ZEPHIR_THROW_EXCEPTION_DEBUG_STR(phalcon_mvc_view_engine_volt_exception_ce, "'compiledExtension' must be a string", "phalcon/mvc/view/engine/volt/compiler.zep", 2472);
				return;
			}
		}
		if (zephir_array_isset_string(options, SS("stat"))) {
			ZEPHIR_OBS_NVAR(stat);
			zephir_array_fetch_string(&stat, options, SL("stat"), PH_NOISY, "phalcon/mvc/view/engine/volt/compiler.zep", 2480 TSRMLS_CC);
		}
	}
	if (Z_TYPE_P(compiledPath) == IS_STRING) {
		if (!(ZEPHIR_IS_EMPTY(compiledPath))) {
			ZEPHIR_CALL_FUNCTION(&_1, "realpath", NULL, 63, templatePath);
			zephir_check_call_status();
			ZEPHIR_INIT_VAR(templateSepPath);
			zephir_prepare_virtual_path(templateSepPath, _1, compiledSeparator TSRMLS_CC);
		} else {
			ZEPHIR_CPY_WRT(templateSepPath, templatePath);
		}
		ZEPHIR_INIT_VAR(compiledTemplatePath);
		if (extendsMode == 1) {
			ZEPHIR_CONCAT_VVVVSVV(compiledTemplatePath, compiledPath, prefix, templateSepPath, compiledSeparator, "e", compiledSeparator, compiledExtension);
		} else {
			ZEPHIR_CONCAT_VVVV(compiledTemplatePath, compiledPath, prefix, templateSepPath, compiledExtension);
		}
	} else {
		if (Z_TYPE_P(compiledPath) == IS_OBJECT) {
			if (zephir_instance_of_ev(compiledPath, zend_ce_closure TSRMLS_CC)) {
				ZEPHIR_INIT_VAR(_2);
				zephir_create_array(_2, 3, 0 TSRMLS_CC);
				zephir_array_fast_append(_2, templatePath);
				zephir_array_fast_append(_2, options);
				ZEPHIR_INIT_VAR(_3);
				ZVAL_BOOL(_3, extendsMode);
				zephir_array_fast_append(_2, _3);
				ZEPHIR_INIT_NVAR(compiledTemplatePath);
				ZEPHIR_CALL_USER_FUNC_ARRAY(compiledTemplatePath, compiledPath, _2);
				zephir_check_call_status();
				if (Z_TYPE_P(compiledTemplatePath) != IS_STRING) {
					ZEPHIR_THROW_EXCEPTION_DEBUG_STR(phalcon_mvc_view_engine_volt_exception_ce, "compiledPath closure didn't return a valid string", "phalcon/mvc/view/engine/volt/compiler.zep", 2525);
					return;
				}
			} else {
				ZEPHIR_THROW_EXCEPTION_DEBUG_STR(phalcon_mvc_view_engine_volt_exception_ce, "compiledPath must be a string or a closure", "phalcon/mvc/view/engine/volt/compiler.zep", 2528);
				return;
			}
		}
	}
	ZEPHIR_CPY_WRT(realCompiledPath, compiledTemplatePath);
	if (zephir_is_true(compileAlways)) {
		ZEPHIR_CALL_METHOD(&compilation, this_ptr, "compilefile", &_4, 0, templatePath, realCompiledPath, (extendsMode ? ZEPHIR_GLOBAL(global_true) : ZEPHIR_GLOBAL(global_false)));
		zephir_check_call_status();
	} else {
		if (ZEPHIR_IS_TRUE_IDENTICAL(stat)) {
			if ((zephir_file_exists(compiledTemplatePath TSRMLS_CC) == SUCCESS)) {
				ZEPHIR_INIT_NVAR(_3);
				if (zephir_compare_mtime(templatePath, realCompiledPath TSRMLS_CC)) {
					ZEPHIR_CALL_METHOD(&compilation, this_ptr, "compilefile", &_4, 0, templatePath, realCompiledPath, (extendsMode ? ZEPHIR_GLOBAL(global_true) : ZEPHIR_GLOBAL(global_false)));
					zephir_check_call_status();
				} else {
					if (extendsMode == 1) {
						ZEPHIR_INIT_VAR(blocksCode);
						zephir_file_get_contents(blocksCode, realCompiledPath TSRMLS_CC);
						if (ZEPHIR_IS_FALSE_IDENTICAL(blocksCode)) {
							ZEPHIR_INIT_VAR(_5);
							object_init_ex(_5, phalcon_mvc_view_engine_volt_exception_ce);
							ZEPHIR_INIT_VAR(_6);
							ZEPHIR_CONCAT_SVS(_6, "Extends compilation file ", realCompiledPath, " could not be opened");
							ZEPHIR_CALL_METHOD(NULL, _5, "__construct", NULL, 9, _6);
							zephir_check_call_status();
							zephir_throw_exception_debug(_5, "phalcon/mvc/view/engine/volt/compiler.zep", 2562 TSRMLS_CC);
							ZEPHIR_MM_RESTORE();
							return;
						}
						if (zephir_is_true(blocksCode)) {
<<<<<<< HEAD
							ZEPHIR_CALL_FUNCTION(&compilation, "unserialize", NULL, 71, blocksCode);
=======
							ZEPHIR_CALL_FUNCTION(&compilation, "unserialize", NULL, 75, blocksCode);
>>>>>>> 08711796
							zephir_check_call_status();
						} else {
							ZEPHIR_INIT_NVAR(compilation);
							array_init(compilation);
						}
					}
				}
			} else {
				ZEPHIR_CALL_METHOD(&compilation, this_ptr, "compilefile", &_4, 0, templatePath, realCompiledPath, (extendsMode ? ZEPHIR_GLOBAL(global_true) : ZEPHIR_GLOBAL(global_false)));
				zephir_check_call_status();
			}
		} else {
			if (!((zephir_file_exists(realCompiledPath TSRMLS_CC) == SUCCESS))) {
				ZEPHIR_INIT_NVAR(_3);
				object_init_ex(_3, phalcon_mvc_view_engine_volt_exception_ce);
				ZEPHIR_INIT_LNVAR(_6);
				ZEPHIR_CONCAT_SVS(_6, "Compiled template file ", realCompiledPath, " does not exist");
				ZEPHIR_CALL_METHOD(NULL, _3, "__construct", NULL, 9, _6);
				zephir_check_call_status();
				zephir_throw_exception_debug(_3, "phalcon/mvc/view/engine/volt/compiler.zep", 2588 TSRMLS_CC);
				ZEPHIR_MM_RESTORE();
				return;
			}
		}
	}
	zephir_update_property_this(this_ptr, SL("_compiledTemplatePath"), realCompiledPath TSRMLS_CC);
	RETURN_CCTOR(compilation);

}

/**
 * Returns the path that is currently being compiled
 */
PHP_METHOD(Phalcon_Mvc_View_Engine_Volt_Compiler, getTemplatePath) {


	RETURN_MEMBER(this_ptr, "_currentPath");

}

/**
 * Returns the path to the last compiled template
 */
PHP_METHOD(Phalcon_Mvc_View_Engine_Volt_Compiler, getCompiledTemplatePath) {


	RETURN_MEMBER(this_ptr, "_compiledTemplatePath");

}

/**
 * Parses a Volt template returning its intermediate representation
 *
 *<code>
 *	print_r($compiler->parse('{{ 3 + 2 }}'));
 *</code>
 *
 * @param string viewCode
 * @return array
 */
PHP_METHOD(Phalcon_Mvc_View_Engine_Volt_Compiler, parse) {

	int ZEPHIR_LAST_CALL_STATUS;
	zval *viewCode_param = NULL, *currentPath;
	zval *viewCode = NULL;

	ZEPHIR_MM_GROW();
	zephir_fetch_params(1, 1, 0, &viewCode_param);

	if (unlikely(Z_TYPE_P(viewCode_param) != IS_STRING && Z_TYPE_P(viewCode_param) != IS_NULL)) {
		zephir_throw_exception_string(spl_ce_InvalidArgumentException, SL("Parameter 'viewCode' must be a string") TSRMLS_CC);
		RETURN_MM_NULL();
	}

	if (likely(Z_TYPE_P(viewCode_param) == IS_STRING)) {
		zephir_get_strval(viewCode, viewCode_param);
	} else {
		ZEPHIR_INIT_VAR(viewCode);
		ZVAL_EMPTY_STRING(viewCode);
	}
	ZEPHIR_INIT_VAR(currentPath);
	ZVAL_STRING(currentPath, "eval code", 1);


	ZEPHIR_LAST_CALL_STATUS = phvolt_parse_view(return_value, viewCode, currentPath TSRMLS_CC);
	zephir_check_call_status();
	RETURN_MM();

}
<|MERGE_RESOLUTION|>--- conflicted
+++ resolved
@@ -545,11 +545,7 @@
 			}
 		}
 	} else {
-<<<<<<< HEAD
-		ZEPHIR_CALL_METHOD(&leftCode, this_ptr, "expression", &_4, 378, left);
-=======
-		ZEPHIR_CALL_METHOD(&leftCode, this_ptr, "expression", &_4, 377, left);
->>>>>>> 08711796
+		ZEPHIR_CALL_METHOD(&leftCode, this_ptr, "expression", &_4, 379, left);
 		zephir_check_call_status();
 		ZEPHIR_OBS_VAR(leftType);
 		zephir_array_fetch_string(&leftType, left, SL("type"), PH_NOISY, "phalcon/mvc/view/engine/volt/compiler.zep", 339 TSRMLS_CC);
@@ -571,11 +567,7 @@
 		zephir_array_fetch_string(&_7, right, SL("value"), PH_NOISY | PH_READONLY, "phalcon/mvc/view/engine/volt/compiler.zep", 352 TSRMLS_CC);
 		zephir_concat_self(&exprCode, _7 TSRMLS_CC);
 	} else {
-<<<<<<< HEAD
-		ZEPHIR_CALL_METHOD(&_1, this_ptr, "expression", &_4, 378, right);
-=======
-		ZEPHIR_CALL_METHOD(&_1, this_ptr, "expression", &_4, 377, right);
->>>>>>> 08711796
+		ZEPHIR_CALL_METHOD(&_1, this_ptr, "expression", &_4, 379, right);
 		zephir_check_call_status();
 		zephir_concat_self(&exprCode, _1 TSRMLS_CC);
 	}
@@ -607,11 +599,7 @@
 	ZVAL_NULL(funcArguments);
 	ZEPHIR_OBS_NVAR(funcArguments);
 	if (zephir_array_isset_string_fetch(&funcArguments, expr, SS("arguments"), 0 TSRMLS_CC)) {
-<<<<<<< HEAD
-		ZEPHIR_CALL_METHOD(&arguments, this_ptr, "expression", &_0, 378, funcArguments);
-=======
-		ZEPHIR_CALL_METHOD(&arguments, this_ptr, "expression", &_0, 377, funcArguments);
->>>>>>> 08711796
+		ZEPHIR_CALL_METHOD(&arguments, this_ptr, "expression", &_0, 379, funcArguments);
 		zephir_check_call_status();
 	} else {
 		ZEPHIR_INIT_NVAR(arguments);
@@ -634,11 +622,7 @@
 			zephir_array_fast_append(_1, funcArguments);
 			ZEPHIR_INIT_VAR(_2);
 			ZVAL_STRING(_2, "compileFunction", ZEPHIR_TEMP_PARAM_COPY);
-<<<<<<< HEAD
-			ZEPHIR_CALL_METHOD(&code, this_ptr, "fireextensionevent", NULL, 379, _2, _1);
-=======
-			ZEPHIR_CALL_METHOD(&code, this_ptr, "fireextensionevent", NULL, 378, _2, _1);
->>>>>>> 08711796
+			ZEPHIR_CALL_METHOD(&code, this_ptr, "fireextensionevent", NULL, 380, _2, _1);
 			zephir_check_temp_parameter(_2);
 			zephir_check_call_status();
 			if (Z_TYPE_P(code) == IS_STRING) {
@@ -700,11 +684,7 @@
 					ZEPHIR_OBS_VAR(exprLevel);
 					zephir_read_property_this(&exprLevel, this_ptr, SL("_exprLevel"), PH_NOISY_CC);
 					if (Z_TYPE_P(block) == IS_ARRAY) {
-<<<<<<< HEAD
-						ZEPHIR_CALL_METHOD(&code, this_ptr, "_statementlistorextends", NULL, 380, block);
-=======
-						ZEPHIR_CALL_METHOD(&code, this_ptr, "_statementlistorextends", NULL, 379, block);
->>>>>>> 08711796
+						ZEPHIR_CALL_METHOD(&code, this_ptr, "_statementlistorextends", NULL, 381, block);
 						zephir_check_call_status();
 						if (ZEPHIR_IS_LONG(exprLevel, 1)) {
 							ZEPHIR_CPY_WRT(escapedCode, code);
@@ -731,11 +711,7 @@
 		}
 		ZEPHIR_INIT_NVAR(_2);
 		zephir_camelize(_2, name);
-<<<<<<< HEAD
-		ZEPHIR_CALL_FUNCTION(&method, "lcfirst", NULL, 64, _2);
-=======
-		ZEPHIR_CALL_FUNCTION(&method, "lcfirst", NULL, 68, _2);
->>>>>>> 08711796
+		ZEPHIR_CALL_FUNCTION(&method, "lcfirst", NULL, 65, _2);
 		zephir_check_call_status();
 		ZEPHIR_INIT_VAR(className);
 		ZVAL_STRING(className, "Phalcon\\Tag", 1);
@@ -804,11 +780,7 @@
 		ZEPHIR_CONCAT_SVSVS(return_value, "$this->callMacro('", name, "', array(", arguments, "))");
 		RETURN_MM();
 	}
-<<<<<<< HEAD
-	ZEPHIR_CALL_METHOD(&_7, this_ptr, "expression", &_0, 378, nameExpr);
-=======
-	ZEPHIR_CALL_METHOD(&_7, this_ptr, "expression", &_0, 377, nameExpr);
->>>>>>> 08711796
+	ZEPHIR_CALL_METHOD(&_7, this_ptr, "expression", &_0, 379, nameExpr);
 	zephir_check_call_status();
 	ZEPHIR_CONCAT_VSVS(return_value, _7, "(", arguments, ")");
 	RETURN_MM();
@@ -871,44 +843,28 @@
 		if (zephir_array_isset_string_fetch(&name, testName, SS("value"), 0 TSRMLS_CC)) {
 			if (ZEPHIR_IS_STRING(name, "divisibleby")) {
 				zephir_array_fetch_string(&_1, test, SL("arguments"), PH_NOISY | PH_READONLY, "phalcon/mvc/view/engine/volt/compiler.zep", 641 TSRMLS_CC);
-<<<<<<< HEAD
-				ZEPHIR_CALL_METHOD(&_0, this_ptr, "expression", &_2, 378, _1);
-=======
-				ZEPHIR_CALL_METHOD(&_0, this_ptr, "expression", &_2, 377, _1);
->>>>>>> 08711796
+				ZEPHIR_CALL_METHOD(&_0, this_ptr, "expression", &_2, 379, _1);
 				zephir_check_call_status();
 				ZEPHIR_CONCAT_SVSVS(return_value, "(((", left, ") % (", _0, ")) == 0)");
 				RETURN_MM();
 			}
 			if (ZEPHIR_IS_STRING(name, "sameas")) {
 				zephir_array_fetch_string(&_1, test, SL("arguments"), PH_NOISY | PH_READONLY, "phalcon/mvc/view/engine/volt/compiler.zep", 648 TSRMLS_CC);
-<<<<<<< HEAD
-				ZEPHIR_CALL_METHOD(&_0, this_ptr, "expression", &_2, 378, _1);
-=======
-				ZEPHIR_CALL_METHOD(&_0, this_ptr, "expression", &_2, 377, _1);
->>>>>>> 08711796
+				ZEPHIR_CALL_METHOD(&_0, this_ptr, "expression", &_2, 379, _1);
 				zephir_check_call_status();
 				ZEPHIR_CONCAT_SVSVS(return_value, "(", left, ") === (", _0, ")");
 				RETURN_MM();
 			}
 			if (ZEPHIR_IS_STRING(name, "type")) {
 				zephir_array_fetch_string(&_1, test, SL("arguments"), PH_NOISY | PH_READONLY, "phalcon/mvc/view/engine/volt/compiler.zep", 655 TSRMLS_CC);
-<<<<<<< HEAD
-				ZEPHIR_CALL_METHOD(&_0, this_ptr, "expression", &_2, 378, _1);
-=======
-				ZEPHIR_CALL_METHOD(&_0, this_ptr, "expression", &_2, 377, _1);
->>>>>>> 08711796
+				ZEPHIR_CALL_METHOD(&_0, this_ptr, "expression", &_2, 379, _1);
 				zephir_check_call_status();
 				ZEPHIR_CONCAT_SVSVS(return_value, "gettype(", left, ") === (", _0, ")");
 				RETURN_MM();
 			}
 		}
 	}
-<<<<<<< HEAD
-	ZEPHIR_CALL_METHOD(&_0, this_ptr, "expression", &_2, 378, test);
-=======
-	ZEPHIR_CALL_METHOD(&_0, this_ptr, "expression", &_2, 377, test);
->>>>>>> 08711796
+	ZEPHIR_CALL_METHOD(&_0, this_ptr, "expression", &_2, 379, test);
 	zephir_check_call_status();
 	ZEPHIR_CONCAT_VSV(return_value, left, " == ", _0);
 	RETURN_MM();
@@ -983,19 +939,11 @@
 			zephir_array_update_string(&_4, SL("file"), &file, PH_COPY | PH_SEPARATE);
 			zephir_array_update_string(&_4, SL("line"), &line, PH_COPY | PH_SEPARATE);
 			Z_SET_ISREF_P(funcArguments);
-<<<<<<< HEAD
-			ZEPHIR_CALL_FUNCTION(NULL, "array_unshift", NULL, 381, funcArguments, _4);
+			ZEPHIR_CALL_FUNCTION(NULL, "array_unshift", NULL, 382, funcArguments, _4);
 			Z_UNSET_ISREF_P(funcArguments);
 			zephir_check_call_status();
 		}
-		ZEPHIR_CALL_METHOD(&arguments, this_ptr, "expression", NULL, 378, funcArguments);
-=======
-			ZEPHIR_CALL_FUNCTION(NULL, "array_unshift", NULL, 380, funcArguments, _4);
-			Z_UNSET_ISREF_P(funcArguments);
-			zephir_check_call_status();
-		}
-		ZEPHIR_CALL_METHOD(&arguments, this_ptr, "expression", NULL, 377, funcArguments);
->>>>>>> 08711796
+		ZEPHIR_CALL_METHOD(&arguments, this_ptr, "expression", NULL, 379, funcArguments);
 		zephir_check_call_status();
 	} else {
 		ZEPHIR_CPY_WRT(arguments, left);
@@ -1010,11 +958,7 @@
 		zephir_array_fast_append(_4, funcArguments);
 		ZEPHIR_INIT_NVAR(_0);
 		ZVAL_STRING(_0, "compileFilter", ZEPHIR_TEMP_PARAM_COPY);
-<<<<<<< HEAD
-		ZEPHIR_CALL_METHOD(&code, this_ptr, "fireextensionevent", NULL, 379, _0, _4);
-=======
-		ZEPHIR_CALL_METHOD(&code, this_ptr, "fireextensionevent", NULL, 378, _0, _4);
->>>>>>> 08711796
+		ZEPHIR_CALL_METHOD(&code, this_ptr, "fireextensionevent", NULL, 380, _0, _4);
 		zephir_check_temp_parameter(_0);
 		zephir_check_call_status();
 		if (Z_TYPE_P(code) == IS_STRING) {
@@ -1215,11 +1159,7 @@
 			zephir_array_fast_append(_0, expr);
 			ZEPHIR_INIT_NVAR(_1);
 			ZVAL_STRING(_1, "resolveExpression", ZEPHIR_TEMP_PARAM_COPY);
-<<<<<<< HEAD
-			ZEPHIR_CALL_METHOD(&exprCode, this_ptr, "fireextensionevent", &_2, 379, _1, _0);
-=======
-			ZEPHIR_CALL_METHOD(&exprCode, this_ptr, "fireextensionevent", &_2, 378, _1, _0);
->>>>>>> 08711796
+			ZEPHIR_CALL_METHOD(&exprCode, this_ptr, "fireextensionevent", &_2, 380, _1, _0);
 			zephir_check_temp_parameter(_1);
 			zephir_check_call_status();
 			if (Z_TYPE_P(exprCode) == IS_STRING) {
@@ -1237,11 +1177,7 @@
 			) {
 				ZEPHIR_GET_HVALUE(singleExpr, _5);
 				zephir_array_fetch_string(&_6, singleExpr, SL("expr"), PH_NOISY | PH_READONLY, "phalcon/mvc/view/engine/volt/compiler.zep", 993 TSRMLS_CC);
-<<<<<<< HEAD
-				ZEPHIR_CALL_METHOD(&singleExprCode, this_ptr, "expression", &_7, 378, _6);
-=======
-				ZEPHIR_CALL_METHOD(&singleExprCode, this_ptr, "expression", &_7, 377, _6);
->>>>>>> 08711796
+				ZEPHIR_CALL_METHOD(&singleExprCode, this_ptr, "expression", &_7, 379, _6);
 				zephir_check_call_status();
 				ZEPHIR_OBS_NVAR(name);
 				if (zephir_array_isset_string_fetch(&name, singleExpr, SS("name"), 0 TSRMLS_CC)) {
@@ -1263,11 +1199,7 @@
 		}
 		ZEPHIR_OBS_NVAR(left);
 		if (zephir_array_isset_string_fetch(&left, expr, SS("left"), 0 TSRMLS_CC)) {
-<<<<<<< HEAD
-			ZEPHIR_CALL_METHOD(&leftCode, this_ptr, "expression", &_7, 378, left);
-=======
-			ZEPHIR_CALL_METHOD(&leftCode, this_ptr, "expression", &_7, 377, left);
->>>>>>> 08711796
+			ZEPHIR_CALL_METHOD(&leftCode, this_ptr, "expression", &_7, 379, left);
 			zephir_check_call_status();
 		}
 		if (ZEPHIR_IS_LONG(type, 311)) {
@@ -1278,21 +1210,13 @@
 		}
 		if (ZEPHIR_IS_LONG(type, 124)) {
 			zephir_array_fetch_string(&_11, expr, SL("right"), PH_NOISY | PH_READONLY, "phalcon/mvc/view/engine/volt/compiler.zep", 1031 TSRMLS_CC);
-<<<<<<< HEAD
-			ZEPHIR_CALL_METHOD(&exprCode, this_ptr, "resolvefilter", &_12, 382, _11, leftCode);
-=======
-			ZEPHIR_CALL_METHOD(&exprCode, this_ptr, "resolvefilter", &_12, 381, _11, leftCode);
->>>>>>> 08711796
+			ZEPHIR_CALL_METHOD(&exprCode, this_ptr, "resolvefilter", &_12, 383, _11, leftCode);
 			zephir_check_call_status();
 			break;
 		}
 		ZEPHIR_OBS_NVAR(right);
 		if (zephir_array_isset_string_fetch(&right, expr, SS("right"), 0 TSRMLS_CC)) {
-<<<<<<< HEAD
-			ZEPHIR_CALL_METHOD(&rightCode, this_ptr, "expression", &_7, 378, right);
-=======
-			ZEPHIR_CALL_METHOD(&rightCode, this_ptr, "expression", &_7, 377, right);
->>>>>>> 08711796
+			ZEPHIR_CALL_METHOD(&rightCode, this_ptr, "expression", &_7, 379, right);
 			zephir_check_call_status();
 		}
 		ZEPHIR_INIT_NVAR(exprCode);
@@ -1468,11 +1392,7 @@
 			if (ZEPHIR_IS_LONG(type, 365)) {
 				ZEPHIR_OBS_NVAR(start);
 				if (zephir_array_isset_string_fetch(&start, expr, SS("start"), 0 TSRMLS_CC)) {
-<<<<<<< HEAD
-					ZEPHIR_CALL_METHOD(&startCode, this_ptr, "expression", &_7, 378, start);
-=======
-					ZEPHIR_CALL_METHOD(&startCode, this_ptr, "expression", &_7, 377, start);
->>>>>>> 08711796
+					ZEPHIR_CALL_METHOD(&startCode, this_ptr, "expression", &_7, 379, start);
 					zephir_check_call_status();
 				} else {
 					ZEPHIR_INIT_NVAR(startCode);
@@ -1480,11 +1400,7 @@
 				}
 				ZEPHIR_OBS_NVAR(end);
 				if (zephir_array_isset_string_fetch(&end, expr, SS("end"), 0 TSRMLS_CC)) {
-<<<<<<< HEAD
-					ZEPHIR_CALL_METHOD(&endCode, this_ptr, "expression", &_7, 378, end);
-=======
-					ZEPHIR_CALL_METHOD(&endCode, this_ptr, "expression", &_7, 377, end);
->>>>>>> 08711796
+					ZEPHIR_CALL_METHOD(&endCode, this_ptr, "expression", &_7, 379, end);
 					zephir_check_call_status();
 				} else {
 					ZEPHIR_INIT_NVAR(endCode);
@@ -1576,11 +1492,7 @@
 			}
 			if (ZEPHIR_IS_LONG(type, 366)) {
 				zephir_array_fetch_string(&_6, expr, SL("ternary"), PH_NOISY | PH_READONLY, "phalcon/mvc/view/engine/volt/compiler.zep", 1261 TSRMLS_CC);
-<<<<<<< HEAD
-				ZEPHIR_CALL_METHOD(&_16, this_ptr, "expression", &_7, 378, _6);
-=======
-				ZEPHIR_CALL_METHOD(&_16, this_ptr, "expression", &_7, 377, _6);
->>>>>>> 08711796
+				ZEPHIR_CALL_METHOD(&_16, this_ptr, "expression", &_7, 379, _6);
 				zephir_check_call_status();
 				ZEPHIR_INIT_NVAR(exprCode);
 				ZEPHIR_CONCAT_SVSVSVS(exprCode, "(", _16, " ? ", leftCode, " : ", rightCode, ")");
@@ -1659,11 +1571,7 @@
 		}
 	}
 	if (isStatementList == 1) {
-<<<<<<< HEAD
-		ZEPHIR_RETURN_CALL_METHOD(this_ptr, "_statementlist", NULL, 383, statements);
-=======
-		ZEPHIR_RETURN_CALL_METHOD(this_ptr, "_statementlist", NULL, 382, statements);
->>>>>>> 08711796
+		ZEPHIR_RETURN_CALL_METHOD(this_ptr, "_statementlist", NULL, 384, statements);
 		zephir_check_call_status();
 		RETURN_MM();
 	}
@@ -1714,11 +1622,7 @@
 	ZEPHIR_CONCAT_VV(prefixLevel, prefix, level);
 	ZEPHIR_OBS_VAR(expr);
 	zephir_array_fetch_string(&expr, statement, SL("expr"), PH_NOISY, "phalcon/mvc/view/engine/volt/compiler.zep", 1363 TSRMLS_CC);
-<<<<<<< HEAD
-	ZEPHIR_CALL_METHOD(&exprCode, this_ptr, "expression", &_0, 378, expr);
-=======
-	ZEPHIR_CALL_METHOD(&exprCode, this_ptr, "expression", &_0, 377, expr);
->>>>>>> 08711796
+	ZEPHIR_CALL_METHOD(&exprCode, this_ptr, "expression", &_0, 379, expr);
 	zephir_check_call_status();
 	ZEPHIR_OBS_VAR(blockStatements);
 	zephir_array_fetch_string(&blockStatements, statement, SL("block_statements"), PH_NOISY, "phalcon/mvc/view/engine/volt/compiler.zep", 1369 TSRMLS_CC);
@@ -1748,11 +1652,7 @@
 			}
 		}
 	}
-<<<<<<< HEAD
-	ZEPHIR_CALL_METHOD(&code, this_ptr, "_statementlist", NULL, 383, blockStatements, (extendsMode ? ZEPHIR_GLOBAL(global_true) : ZEPHIR_GLOBAL(global_false)));
-=======
-	ZEPHIR_CALL_METHOD(&code, this_ptr, "_statementlist", NULL, 382, blockStatements, (extendsMode ? ZEPHIR_GLOBAL(global_true) : ZEPHIR_GLOBAL(global_false)));
->>>>>>> 08711796
+	ZEPHIR_CALL_METHOD(&code, this_ptr, "_statementlist", NULL, 384, blockStatements, (extendsMode ? ZEPHIR_GLOBAL(global_true) : ZEPHIR_GLOBAL(global_false)));
 	zephir_check_call_status();
 	ZEPHIR_OBS_VAR(loopContext);
 	zephir_read_property_this(&loopContext, this_ptr, SL("_loopPointers"), PH_NOISY_CC);
@@ -1800,11 +1700,7 @@
 	}
 	ZEPHIR_OBS_VAR(ifExpr);
 	if (zephir_array_isset_string_fetch(&ifExpr, statement, SS("if_expr"), 0 TSRMLS_CC)) {
-<<<<<<< HEAD
-		ZEPHIR_CALL_METHOD(&_12, this_ptr, "expression", &_0, 378, ifExpr);
-=======
-		ZEPHIR_CALL_METHOD(&_12, this_ptr, "expression", &_0, 377, ifExpr);
->>>>>>> 08711796
+		ZEPHIR_CALL_METHOD(&_12, this_ptr, "expression", &_0, 379, ifExpr);
 		zephir_check_call_status();
 		ZEPHIR_INIT_LNVAR(_5);
 		ZEPHIR_CONCAT_SVS(_5, "if (", _12, ") { ?>");
@@ -1908,27 +1804,16 @@
 		ZEPHIR_THROW_EXCEPTION_DEBUG_STR(phalcon_mvc_view_engine_volt_exception_ce, "Corrupt statement", "phalcon/mvc/view/engine/volt/compiler.zep", 1515);
 		return;
 	}
-<<<<<<< HEAD
-	ZEPHIR_CALL_METHOD(&_0, this_ptr, "expression", NULL, 378, expr);
+	ZEPHIR_CALL_METHOD(&_0, this_ptr, "expression", NULL, 379, expr);
 	zephir_check_call_status();
 	zephir_array_fetch_string(&_2, statement, SL("true_statements"), PH_NOISY | PH_READONLY, "phalcon/mvc/view/engine/volt/compiler.zep", 1521 TSRMLS_CC);
-	ZEPHIR_CALL_METHOD(&_1, this_ptr, "_statementlist", &_3, 383, _2, (extendsMode ? ZEPHIR_GLOBAL(global_true) : ZEPHIR_GLOBAL(global_false)));
-=======
-	ZEPHIR_CALL_METHOD(&_0, this_ptr, "expression", NULL, 377, expr);
-	zephir_check_call_status();
-	zephir_array_fetch_string(&_2, statement, SL("true_statements"), PH_NOISY | PH_READONLY, "phalcon/mvc/view/engine/volt/compiler.zep", 1521 TSRMLS_CC);
-	ZEPHIR_CALL_METHOD(&_1, this_ptr, "_statementlist", &_3, 382, _2, (extendsMode ? ZEPHIR_GLOBAL(global_true) : ZEPHIR_GLOBAL(global_false)));
->>>>>>> 08711796
+	ZEPHIR_CALL_METHOD(&_1, this_ptr, "_statementlist", &_3, 384, _2, (extendsMode ? ZEPHIR_GLOBAL(global_true) : ZEPHIR_GLOBAL(global_false)));
 	zephir_check_call_status();
 	ZEPHIR_INIT_VAR(compilation);
 	ZEPHIR_CONCAT_SVSV(compilation, "<?php if (", _0, ") { ?>", _1);
 	ZEPHIR_OBS_VAR(blockStatements);
 	if (zephir_array_isset_string_fetch(&blockStatements, statement, SS("false_statements"), 0 TSRMLS_CC)) {
-<<<<<<< HEAD
-		ZEPHIR_CALL_METHOD(&_4, this_ptr, "_statementlist", &_3, 383, blockStatements, (extendsMode ? ZEPHIR_GLOBAL(global_true) : ZEPHIR_GLOBAL(global_false)));
-=======
-		ZEPHIR_CALL_METHOD(&_4, this_ptr, "_statementlist", &_3, 382, blockStatements, (extendsMode ? ZEPHIR_GLOBAL(global_true) : ZEPHIR_GLOBAL(global_false)));
->>>>>>> 08711796
+		ZEPHIR_CALL_METHOD(&_4, this_ptr, "_statementlist", &_3, 384, blockStatements, (extendsMode ? ZEPHIR_GLOBAL(global_true) : ZEPHIR_GLOBAL(global_false)));
 		zephir_check_call_status();
 		ZEPHIR_INIT_VAR(_5);
 		ZEPHIR_CONCAT_SV(_5, "<?php } else { ?>", _4);
@@ -1960,11 +1845,7 @@
 		ZEPHIR_THROW_EXCEPTION_DEBUG_STR(phalcon_mvc_view_engine_volt_exception_ce, "Corrupt statement", "phalcon/mvc/view/engine/volt/compiler.zep", 1550);
 		return;
 	}
-<<<<<<< HEAD
-	ZEPHIR_CALL_METHOD(&_0, this_ptr, "expression", NULL, 378, expr);
-=======
-	ZEPHIR_CALL_METHOD(&_0, this_ptr, "expression", NULL, 377, expr);
->>>>>>> 08711796
+	ZEPHIR_CALL_METHOD(&_0, this_ptr, "expression", NULL, 379, expr);
 	zephir_check_call_status();
 	ZEPHIR_CONCAT_SVS(return_value, "<?php } elseif (", _0, ") { ?>");
 	RETURN_MM();
@@ -1999,15 +1880,9 @@
 		ZEPHIR_THROW_EXCEPTION_DEBUG_STR(phalcon_mvc_view_engine_volt_exception_ce, "Corrupt statement", "phalcon/mvc/view/engine/volt/compiler.zep", 1570);
 		return;
 	}
-<<<<<<< HEAD
-	ZEPHIR_CALL_METHOD(&exprCode, this_ptr, "expression", &_0, 378, expr);
+	ZEPHIR_CALL_METHOD(&exprCode, this_ptr, "expression", &_0, 379, expr);
 	zephir_check_call_status();
-	ZEPHIR_CALL_METHOD(&_1, this_ptr, "expression", &_0, 378, expr);
-=======
-	ZEPHIR_CALL_METHOD(&exprCode, this_ptr, "expression", &_0, 377, expr);
-	zephir_check_call_status();
-	ZEPHIR_CALL_METHOD(&_1, this_ptr, "expression", &_0, 377, expr);
->>>>>>> 08711796
+	ZEPHIR_CALL_METHOD(&_1, this_ptr, "expression", &_0, 379, expr);
 	zephir_check_call_status();
 	ZEPHIR_INIT_VAR(compilation);
 	ZEPHIR_CONCAT_SVS(compilation, "<?php $_cache[", _1, "] = $this->di->get('viewCache'); ");
@@ -2037,11 +1912,7 @@
 	ZEPHIR_CONCAT_SVS(_2, "if ($_cacheKey[", exprCode, "] === null) { ?>");
 	zephir_concat_self(&compilation, _2 TSRMLS_CC);
 	zephir_array_fetch_string(&_3, statement, SL("block_statements"), PH_NOISY | PH_READONLY, "phalcon/mvc/view/engine/volt/compiler.zep", 1593 TSRMLS_CC);
-<<<<<<< HEAD
-	ZEPHIR_CALL_METHOD(&_6, this_ptr, "_statementlist", NULL, 383, _3, (extendsMode ? ZEPHIR_GLOBAL(global_true) : ZEPHIR_GLOBAL(global_false)));
-=======
-	ZEPHIR_CALL_METHOD(&_6, this_ptr, "_statementlist", NULL, 382, _3, (extendsMode ? ZEPHIR_GLOBAL(global_true) : ZEPHIR_GLOBAL(global_false)));
->>>>>>> 08711796
+	ZEPHIR_CALL_METHOD(&_6, this_ptr, "_statementlist", NULL, 384, _3, (extendsMode ? ZEPHIR_GLOBAL(global_true) : ZEPHIR_GLOBAL(global_false)));
 	zephir_check_call_status();
 	zephir_concat_self(&compilation, _6 TSRMLS_CC);
 	ZEPHIR_OBS_NVAR(lifetime);
@@ -2103,17 +1974,10 @@
 	) {
 		ZEPHIR_GET_HVALUE(assignment, _2);
 		zephir_array_fetch_string(&_3, assignment, SL("expr"), PH_NOISY | PH_READONLY, "phalcon/mvc/view/engine/volt/compiler.zep", 1633 TSRMLS_CC);
-<<<<<<< HEAD
-		ZEPHIR_CALL_METHOD(&exprCode, this_ptr, "expression", &_4, 378, _3);
+		ZEPHIR_CALL_METHOD(&exprCode, this_ptr, "expression", &_4, 379, _3);
 		zephir_check_call_status();
 		zephir_array_fetch_string(&_5, assignment, SL("variable"), PH_NOISY | PH_READONLY, "phalcon/mvc/view/engine/volt/compiler.zep", 1638 TSRMLS_CC);
-		ZEPHIR_CALL_METHOD(&target, this_ptr, "expression", &_4, 378, _5);
-=======
-		ZEPHIR_CALL_METHOD(&exprCode, this_ptr, "expression", &_4, 377, _3);
-		zephir_check_call_status();
-		zephir_array_fetch_string(&_5, assignment, SL("variable"), PH_NOISY | PH_READONLY, "phalcon/mvc/view/engine/volt/compiler.zep", 1638 TSRMLS_CC);
-		ZEPHIR_CALL_METHOD(&target, this_ptr, "expression", &_4, 377, _5);
->>>>>>> 08711796
+		ZEPHIR_CALL_METHOD(&target, this_ptr, "expression", &_4, 379, _5);
 		zephir_check_call_status();
 		zephir_array_fetch_string(&_6, assignment, SL("op"), PH_NOISY | PH_READONLY, "phalcon/mvc/view/engine/volt/compiler.zep", 1644 TSRMLS_CC);
 		do {
@@ -2174,11 +2038,7 @@
 		ZEPHIR_THROW_EXCEPTION_DEBUG_STR(phalcon_mvc_view_engine_volt_exception_ce, "Corrupted statement", "phalcon/mvc/view/engine/volt/compiler.zep", 1684);
 		return;
 	}
-<<<<<<< HEAD
-	ZEPHIR_CALL_METHOD(&_0, this_ptr, "expression", NULL, 378, expr);
-=======
-	ZEPHIR_CALL_METHOD(&_0, this_ptr, "expression", NULL, 377, expr);
->>>>>>> 08711796
+	ZEPHIR_CALL_METHOD(&_0, this_ptr, "expression", NULL, 379, expr);
 	zephir_check_call_status();
 	ZEPHIR_CONCAT_SVS(return_value, "<?php ", _0, "; ?>");
 	RETURN_MM();
@@ -2206,11 +2066,7 @@
 		ZEPHIR_THROW_EXCEPTION_DEBUG_STR(phalcon_mvc_view_engine_volt_exception_ce, "Corrupted statement", "phalcon/mvc/view/engine/volt/compiler.zep", 1704);
 		return;
 	}
-<<<<<<< HEAD
-	ZEPHIR_CALL_METHOD(&_0, this_ptr, "expression", NULL, 378, expr);
-=======
-	ZEPHIR_CALL_METHOD(&_0, this_ptr, "expression", NULL, 377, expr);
->>>>>>> 08711796
+	ZEPHIR_CALL_METHOD(&_0, this_ptr, "expression", NULL, 379, expr);
 	zephir_check_call_status();
 	ZEPHIR_CONCAT_SVS(return_value, "<?php return ", _0, "; ?>");
 	RETURN_MM();
@@ -2244,11 +2100,7 @@
 	zephir_read_property_this(&oldAutoescape, this_ptr, SL("_autoescape"), PH_NOISY_CC);
 	zephir_update_property_this(this_ptr, SL("_autoescape"), autoescape TSRMLS_CC);
 	zephir_array_fetch_string(&_0, statement, SL("block_statements"), PH_NOISY | PH_READONLY, "phalcon/mvc/view/engine/volt/compiler.zep", 1733 TSRMLS_CC);
-<<<<<<< HEAD
-	ZEPHIR_CALL_METHOD(&compilation, this_ptr, "_statementlist", NULL, 383, _0, (extendsMode ? ZEPHIR_GLOBAL(global_true) : ZEPHIR_GLOBAL(global_false)));
-=======
-	ZEPHIR_CALL_METHOD(&compilation, this_ptr, "_statementlist", NULL, 382, _0, (extendsMode ? ZEPHIR_GLOBAL(global_true) : ZEPHIR_GLOBAL(global_false)));
->>>>>>> 08711796
+	ZEPHIR_CALL_METHOD(&compilation, this_ptr, "_statementlist", NULL, 384, _0, (extendsMode ? ZEPHIR_GLOBAL(global_true) : ZEPHIR_GLOBAL(global_false)));
 	zephir_check_call_status();
 	zephir_update_property_this(this_ptr, SL("_autoescape"), oldAutoescape TSRMLS_CC);
 	RETURN_CCTOR(compilation);
@@ -2280,11 +2132,7 @@
 		ZEPHIR_THROW_EXCEPTION_DEBUG_STR(phalcon_mvc_view_engine_volt_exception_ce, "Corrupt statement", "phalcon/mvc/view/engine/volt/compiler.zep", 1754);
 		return;
 	}
-<<<<<<< HEAD
-	ZEPHIR_CALL_METHOD(&exprCode, this_ptr, "expression", NULL, 378, expr);
-=======
-	ZEPHIR_CALL_METHOD(&exprCode, this_ptr, "expression", NULL, 377, expr);
->>>>>>> 08711796
+	ZEPHIR_CALL_METHOD(&exprCode, this_ptr, "expression", NULL, 379, expr);
 	zephir_check_call_status();
 	zephir_array_fetch_string(&_0, expr, SL("type"), PH_NOISY | PH_READONLY, "phalcon/mvc/view/engine/volt/compiler.zep", 1762 TSRMLS_CC);
 	if (ZEPHIR_IS_LONG(_0, 350)) {
@@ -2361,22 +2209,14 @@
 			RETURN_CCTOR(compilation);
 		}
 	}
-<<<<<<< HEAD
-	ZEPHIR_CALL_METHOD(&path, this_ptr, "expression", &_3, 378, pathExpr);
-=======
-	ZEPHIR_CALL_METHOD(&path, this_ptr, "expression", &_3, 377, pathExpr);
->>>>>>> 08711796
+	ZEPHIR_CALL_METHOD(&path, this_ptr, "expression", &_3, 379, pathExpr);
 	zephir_check_call_status();
 	ZEPHIR_OBS_VAR(params);
 	if (!(zephir_array_isset_string_fetch(&params, statement, SS("params"), 0 TSRMLS_CC))) {
 		ZEPHIR_CONCAT_SVS(return_value, "<?php $this->partial(", path, "); ?>");
 		RETURN_MM();
 	}
-<<<<<<< HEAD
-	ZEPHIR_CALL_METHOD(&_1, this_ptr, "expression", &_3, 378, params);
-=======
-	ZEPHIR_CALL_METHOD(&_1, this_ptr, "expression", &_3, 377, params);
->>>>>>> 08711796
+	ZEPHIR_CALL_METHOD(&_1, this_ptr, "expression", &_3, 379, params);
 	zephir_check_call_status();
 	ZEPHIR_CONCAT_SVSVS(return_value, "<?php $this->partial(", path, ", ", _1, "); ?>");
 	RETURN_MM();
@@ -2460,11 +2300,7 @@
 			zephir_concat_self_str(&code, SL(" } else { ") TSRMLS_CC);
 			ZEPHIR_OBS_NVAR(defaultValue);
 			if (zephir_array_isset_string_fetch(&defaultValue, parameter, SS("default"), 0 TSRMLS_CC)) {
-<<<<<<< HEAD
-				ZEPHIR_CALL_METHOD(&_10, this_ptr, "expression", &_11, 378, defaultValue);
-=======
-				ZEPHIR_CALL_METHOD(&_10, this_ptr, "expression", &_11, 377, defaultValue);
->>>>>>> 08711796
+				ZEPHIR_CALL_METHOD(&_10, this_ptr, "expression", &_11, 379, defaultValue);
 				zephir_check_call_status();
 				ZEPHIR_INIT_LNVAR(_12);
 				ZEPHIR_CONCAT_SVSVS(_12, "$", variableName, " = ", _10, ";");
@@ -2480,11 +2316,7 @@
 	}
 	ZEPHIR_OBS_VAR(blockStatements);
 	if (zephir_array_isset_string_fetch(&blockStatements, statement, SS("block_statements"), 0 TSRMLS_CC)) {
-<<<<<<< HEAD
-		ZEPHIR_CALL_METHOD(&_10, this_ptr, "_statementlist", NULL, 383, blockStatements, (extendsMode ? ZEPHIR_GLOBAL(global_true) : ZEPHIR_GLOBAL(global_false)));
-=======
-		ZEPHIR_CALL_METHOD(&_10, this_ptr, "_statementlist", NULL, 382, blockStatements, (extendsMode ? ZEPHIR_GLOBAL(global_true) : ZEPHIR_GLOBAL(global_false)));
->>>>>>> 08711796
+		ZEPHIR_CALL_METHOD(&_10, this_ptr, "_statementlist", NULL, 384, blockStatements, (extendsMode ? ZEPHIR_GLOBAL(global_true) : ZEPHIR_GLOBAL(global_false)));
 		zephir_check_call_status();
 		ZEPHIR_INIT_LNVAR(_2);
 		ZEPHIR_CONCAT_VS(_2, _10, "<?php }; ");
@@ -2597,11 +2429,7 @@
 			zephir_array_fast_append(_9, statement);
 			ZEPHIR_INIT_NVAR(_4);
 			ZVAL_STRING(_4, "compileStatement", ZEPHIR_TEMP_PARAM_COPY);
-<<<<<<< HEAD
-			ZEPHIR_CALL_METHOD(&tempCompilation, this_ptr, "fireextensionevent", &_10, 379, _4, _9);
-=======
-			ZEPHIR_CALL_METHOD(&tempCompilation, this_ptr, "fireextensionevent", &_10, 378, _4, _9);
->>>>>>> 08711796
+			ZEPHIR_CALL_METHOD(&tempCompilation, this_ptr, "fireextensionevent", &_10, 380, _4, _9);
 			zephir_check_temp_parameter(_4);
 			zephir_check_call_status();
 			if (Z_TYPE_P(tempCompilation) == IS_STRING) {
@@ -2668,11 +2496,7 @@
 					zephir_update_property_this(this_ptr, SL("_blocks"), blocks TSRMLS_CC);
 				} else {
 					if (Z_TYPE_P(blockStatements) == IS_ARRAY) {
-<<<<<<< HEAD
-						ZEPHIR_CALL_METHOD(&_11, this_ptr, "_statementlist", &_17, 383, blockStatements, (extendsMode ? ZEPHIR_GLOBAL(global_true) : ZEPHIR_GLOBAL(global_false)));
-=======
-						ZEPHIR_CALL_METHOD(&_11, this_ptr, "_statementlist", &_17, 382, blockStatements, (extendsMode ? ZEPHIR_GLOBAL(global_true) : ZEPHIR_GLOBAL(global_false)));
->>>>>>> 08711796
+						ZEPHIR_CALL_METHOD(&_11, this_ptr, "_statementlist", &_17, 384, blockStatements, (extendsMode ? ZEPHIR_GLOBAL(global_true) : ZEPHIR_GLOBAL(global_false)));
 						zephir_check_call_status();
 						zephir_concat_self(&compilation, _11 TSRMLS_CC);
 					}
@@ -2855,11 +2679,7 @@
 		ZEPHIR_THROW_EXCEPTION_DEBUG_STR(phalcon_mvc_view_engine_volt_exception_ce, "Invalid intermediate representation", "phalcon/mvc/view/engine/volt/compiler.zep", 2239);
 		return;
 	}
-<<<<<<< HEAD
-	ZEPHIR_CALL_METHOD(&compilation, this_ptr, "_statementlist", &_0, 383, intermediate, (extendsMode ? ZEPHIR_GLOBAL(global_true) : ZEPHIR_GLOBAL(global_false)));
-=======
-	ZEPHIR_CALL_METHOD(&compilation, this_ptr, "_statementlist", &_0, 382, intermediate, (extendsMode ? ZEPHIR_GLOBAL(global_true) : ZEPHIR_GLOBAL(global_false)));
->>>>>>> 08711796
+	ZEPHIR_CALL_METHOD(&compilation, this_ptr, "_statementlist", &_0, 384, intermediate, (extendsMode ? ZEPHIR_GLOBAL(global_true) : ZEPHIR_GLOBAL(global_false)));
 	zephir_check_call_status();
 	ZEPHIR_OBS_VAR(extended);
 	zephir_read_property_this(&extended, this_ptr, SL("_extended"), PH_NOISY_CC);
@@ -2886,19 +2706,11 @@
 					ZEPHIR_OBS_NVAR(localBlock);
 					zephir_array_fetch(&localBlock, blocks, name, PH_NOISY, "phalcon/mvc/view/engine/volt/compiler.zep", 2273 TSRMLS_CC);
 					zephir_update_property_this(this_ptr, SL("_currentBlock"), name TSRMLS_CC);
-<<<<<<< HEAD
-					ZEPHIR_CALL_METHOD(&blockCompilation, this_ptr, "_statementlist", &_0, 383, localBlock);
+					ZEPHIR_CALL_METHOD(&blockCompilation, this_ptr, "_statementlist", &_0, 384, localBlock);
 					zephir_check_call_status();
 				} else {
 					if (Z_TYPE_P(block) == IS_ARRAY) {
-						ZEPHIR_CALL_METHOD(&blockCompilation, this_ptr, "_statementlist", &_0, 383, block);
-=======
-					ZEPHIR_CALL_METHOD(&blockCompilation, this_ptr, "_statementlist", &_0, 382, localBlock);
-					zephir_check_call_status();
-				} else {
-					if (Z_TYPE_P(block) == IS_ARRAY) {
-						ZEPHIR_CALL_METHOD(&blockCompilation, this_ptr, "_statementlist", &_0, 382, block);
->>>>>>> 08711796
+						ZEPHIR_CALL_METHOD(&blockCompilation, this_ptr, "_statementlist", &_0, 384, block);
 						zephir_check_call_status();
 					} else {
 						ZEPHIR_CPY_WRT(blockCompilation, block);
@@ -3053,11 +2865,7 @@
 	ZEPHIR_CALL_METHOD(&compilation, this_ptr, "_compilesource", NULL, 0, viewCode, (extendsMode ? ZEPHIR_GLOBAL(global_true) : ZEPHIR_GLOBAL(global_false)));
 	zephir_check_call_status();
 	if (Z_TYPE_P(compilation) == IS_ARRAY) {
-<<<<<<< HEAD
-		ZEPHIR_CALL_FUNCTION(&finalCompilation, "serialize", NULL, 70, compilation);
-=======
-		ZEPHIR_CALL_FUNCTION(&finalCompilation, "serialize", NULL, 74, compilation);
->>>>>>> 08711796
+		ZEPHIR_CALL_FUNCTION(&finalCompilation, "serialize", NULL, 71, compilation);
 		zephir_check_call_status();
 	} else {
 		ZEPHIR_CPY_WRT(finalCompilation, compilation);
@@ -3255,11 +3063,7 @@
 							return;
 						}
 						if (zephir_is_true(blocksCode)) {
-<<<<<<< HEAD
-							ZEPHIR_CALL_FUNCTION(&compilation, "unserialize", NULL, 71, blocksCode);
-=======
-							ZEPHIR_CALL_FUNCTION(&compilation, "unserialize", NULL, 75, blocksCode);
->>>>>>> 08711796
+							ZEPHIR_CALL_FUNCTION(&compilation, "unserialize", NULL, 72, blocksCode);
 							zephir_check_call_status();
 						} else {
 							ZEPHIR_INIT_NVAR(compilation);
