
#ifdef HAVE_CONFIG_H
#include "../../../../ext_config.h"
#endif

#include <php.h>
#include "../../../../php_ext.h"
#include "../../../../ext.h"

#include <Zend/zend_operators.h>
#include <Zend/zend_exceptions.h>
#include <Zend/zend_interfaces.h>

#include "kernel/main.h"
#include "kernel/object.h"
#include "ext/spl/spl_exceptions.h"
#include "kernel/exception.h"
#include "kernel/memory.h"
#include "kernel/fcall.h"
#include "kernel/hash.h"
#include "kernel/require.h"
#include "kernel/operators.h"
#include "kernel/string.h"
#include "kernel/array.h"
#include "kernel/concat.h"


/**
 * Phalcon\Mvc\View\Engine\Volt
 *
 * Designer friendly and fast template engine for PHP written in Zephir/C
 */
ZEPHIR_INIT_CLASS(Phalcon_Mvc_View_Engine_Volt) {

	ZEPHIR_REGISTER_CLASS_EX(Phalcon\\Mvc\\View\\Engine, Volt, phalcon, mvc_view_engine_volt, phalcon_mvc_view_engine_ce, phalcon_mvc_view_engine_volt_method_entry, 0);

	zend_declare_property_null(phalcon_mvc_view_engine_volt_ce, SL("_options"), ZEND_ACC_PROTECTED TSRMLS_CC);

	zend_declare_property_null(phalcon_mvc_view_engine_volt_ce, SL("_compiler"), ZEND_ACC_PROTECTED TSRMLS_CC);

	zend_declare_property_null(phalcon_mvc_view_engine_volt_ce, SL("_macros"), ZEND_ACC_PROTECTED TSRMLS_CC);

	zend_class_implements(phalcon_mvc_view_engine_volt_ce TSRMLS_CC, 1, phalcon_mvc_view_engineinterface_ce);
	return SUCCESS;

}

/**
 * Set Volt's options
 */
PHP_METHOD(Phalcon_Mvc_View_Engine_Volt, setOptions) {

	zval *options_param = NULL;
	zval *options = NULL;

	zephir_fetch_params(0, 1, 0, &options_param);

	options = options_param;



	zephir_update_property_this(this_ptr, SL("_options"), options TSRMLS_CC);

}

/**
 * Return Volt's options
 */
PHP_METHOD(Phalcon_Mvc_View_Engine_Volt, getOptions) {


	RETURN_MEMBER(this_ptr, "_options");

}

/**
 * Returns the Volt's compiler
 */
PHP_METHOD(Phalcon_Mvc_View_Engine_Volt, getCompiler) {

	int ZEPHIR_LAST_CALL_STATUS;
	zval *compiler = NULL, *dependencyInjector = NULL, *options, *_0, *_1;

	ZEPHIR_MM_GROW();

	ZEPHIR_OBS_VAR(compiler);
	zephir_read_property_this(&compiler, this_ptr, SL("_compiler"), PH_NOISY_CC);
	if (Z_TYPE_P(compiler) != IS_OBJECT) {
		ZEPHIR_INIT_NVAR(compiler);
		object_init_ex(compiler, phalcon_mvc_view_engine_volt_compiler_ce);
		_0 = zephir_fetch_nproperty_this(this_ptr, SL("_view"), PH_NOISY_CC);
<<<<<<< HEAD
		ZEPHIR_CALL_METHOD(NULL, compiler, "__construct", NULL, 367, _0);
=======
		ZEPHIR_CALL_METHOD(NULL, compiler, "__construct", NULL, 366, _0);
>>>>>>> 08711796
		zephir_check_call_status();
		_1 = zephir_fetch_nproperty_this(this_ptr, SL("_dependencyInjector"), PH_NOISY_CC);
		ZEPHIR_CPY_WRT(dependencyInjector, _1);
		if (Z_TYPE_P(dependencyInjector) == IS_OBJECT) {
<<<<<<< HEAD
			ZEPHIR_CALL_METHOD(NULL, compiler, "setdi", NULL, 368, dependencyInjector);
=======
			ZEPHIR_CALL_METHOD(NULL, compiler, "setdi", NULL, 367, dependencyInjector);
>>>>>>> 08711796
			zephir_check_call_status();
		}
		ZEPHIR_OBS_VAR(options);
		zephir_read_property_this(&options, this_ptr, SL("_options"), PH_NOISY_CC);
		if (Z_TYPE_P(options) == IS_ARRAY) {
<<<<<<< HEAD
			ZEPHIR_CALL_METHOD(NULL, compiler, "setoptions", NULL, 369, options);
=======
			ZEPHIR_CALL_METHOD(NULL, compiler, "setoptions", NULL, 368, options);
>>>>>>> 08711796
			zephir_check_call_status();
		}
		zephir_update_property_this(this_ptr, SL("_compiler"), compiler TSRMLS_CC);
	}
	RETURN_CCTOR(compiler);

}

/**
 * Renders a view using the template engine
 */
PHP_METHOD(Phalcon_Mvc_View_Engine_Volt, render) {

	HashTable *_1;
	HashPosition _0;
	int ZEPHIR_LAST_CALL_STATUS;
	zend_bool mustClean;
	zval *templatePath_param = NULL, *params, *mustClean_param = NULL, *compiler = NULL, *compiledTemplatePath = NULL, *key = NULL, *value = NULL, **_2, *_3 = NULL, *_4, *_5 = NULL;
	zval *templatePath = NULL;

	ZEPHIR_MM_GROW();
	zephir_fetch_params(1, 2, 1, &templatePath_param, &params, &mustClean_param);

	if (unlikely(Z_TYPE_P(templatePath_param) != IS_STRING && Z_TYPE_P(templatePath_param) != IS_NULL)) {
		zephir_throw_exception_string(spl_ce_InvalidArgumentException, SL("Parameter 'templatePath' must be a string") TSRMLS_CC);
		RETURN_MM_NULL();
	}

	if (likely(Z_TYPE_P(templatePath_param) == IS_STRING)) {
		zephir_get_strval(templatePath, templatePath_param);
	} else {
		ZEPHIR_INIT_VAR(templatePath);
		ZVAL_EMPTY_STRING(templatePath);
	}
	if (!mustClean_param) {
		mustClean = 0;
	} else {
		mustClean = zephir_get_boolval(mustClean_param);
	}


	if (mustClean) {
<<<<<<< HEAD
		ZEPHIR_CALL_FUNCTION(NULL, "ob_clean", NULL, 366);
=======
		ZEPHIR_CALL_FUNCTION(NULL, "ob_clean", NULL, 365);
>>>>>>> 08711796
		zephir_check_call_status();
	}
	ZEPHIR_CALL_METHOD(&compiler, this_ptr, "getcompiler", NULL, 0);
	zephir_check_call_status();
	ZEPHIR_CALL_METHOD(NULL, compiler, "compile", NULL, 0, templatePath);
	zephir_check_call_status();
	ZEPHIR_CALL_METHOD(&compiledTemplatePath, compiler, "getcompiledtemplatepath", NULL, 0);
	zephir_check_call_status();
	if (Z_TYPE_P(params) == IS_ARRAY) {
		zephir_is_iterable(params, &_1, &_0, 0, 0, "phalcon/mvc/view/engine/volt.zep", 118);
		for (
		  ; zephir_hash_get_current_data_ex(_1, (void**) &_2, &_0) == SUCCESS
		  ; zephir_hash_move_forward_ex(_1, &_0)
		) {
			ZEPHIR_GET_HMKEY(key, _1, _0);
			ZEPHIR_GET_HVALUE(value, _2);
			ZEPHIR_CPY_WRT(_3, value);
			if (zephir_set_symbol(key, _3 TSRMLS_CC) == FAILURE){
				return;
			}
		}
	}
	if (zephir_require_zval(compiledTemplatePath TSRMLS_CC) == FAILURE) {
		RETURN_MM_NULL();
	}
	if (mustClean) {
		_4 = zephir_fetch_nproperty_this(this_ptr, SL("_view"), PH_NOISY_CC);
<<<<<<< HEAD
		ZEPHIR_CALL_FUNCTION(&_5, "ob_get_contents", NULL, 117);
=======
		ZEPHIR_CALL_FUNCTION(&_5, "ob_get_contents", NULL, 120);
>>>>>>> 08711796
		zephir_check_call_status();
		ZEPHIR_CALL_METHOD(NULL, _4, "setcontent", NULL, 0, _5);
		zephir_check_call_status();
	}
	ZEPHIR_MM_RESTORE();

}

/**
 * Length filter. If an array/object is passed a count is performed otherwise a strlen/mb_strlen
 */
PHP_METHOD(Phalcon_Mvc_View_Engine_Volt, length) {

	int ZEPHIR_LAST_CALL_STATUS;
	zend_bool _0;
	zval *item, *length = NULL;

	ZEPHIR_MM_GROW();
	zephir_fetch_params(1, 1, 0, &item);



	ZEPHIR_INIT_VAR(length);
	ZVAL_LONG(length, 0);
	_0 = Z_TYPE_P(item) == IS_OBJECT;
	if (!(_0)) {
		_0 = Z_TYPE_P(item) == IS_ARRAY;
	}
	if (_0) {
		ZEPHIR_INIT_NVAR(length);
		ZVAL_LONG(length, zephir_fast_count_int(item TSRMLS_CC));
	} else {
		if ((zephir_function_exists_ex(SS("mb_strlen") TSRMLS_CC) == SUCCESS)) {
			ZEPHIR_CALL_FUNCTION(&length, "mb_strlen", NULL, 360, item);
			zephir_check_call_status();
		} else {
			ZEPHIR_INIT_NVAR(length);
			ZVAL_LONG(length, zephir_fast_strlen_ev(item));
		}
	}
	RETURN_CCTOR(length);

}

/**
 * Checks if the needle is included in the haystack
 */
PHP_METHOD(Phalcon_Mvc_View_Engine_Volt, isIncluded) {

	int ZEPHIR_LAST_CALL_STATUS;
	zval *needle, *haystack, *_0 = NULL, *_1;

	ZEPHIR_MM_GROW();
	zephir_fetch_params(1, 2, 0, &needle, &haystack);



	if (Z_TYPE_P(haystack) == IS_ARRAY) {
		RETURN_MM_BOOL(zephir_fast_in_array(needle, haystack TSRMLS_CC));
	}
	if (Z_TYPE_P(haystack) == IS_STRING) {
		if ((zephir_function_exists_ex(SS("mb_strpos") TSRMLS_CC) == SUCCESS)) {
<<<<<<< HEAD
			ZEPHIR_CALL_FUNCTION(&_0, "mb_strpos", NULL, 370, haystack, needle);
=======
			ZEPHIR_CALL_FUNCTION(&_0, "mb_strpos", NULL, 369, haystack, needle);
>>>>>>> 08711796
			zephir_check_call_status();
			RETURN_MM_BOOL(!ZEPHIR_IS_FALSE_IDENTICAL(_0));
		}
		ZEPHIR_INIT_VAR(_1);
		zephir_fast_strpos(_1, haystack, needle, 0 );
		RETURN_MM_BOOL(!ZEPHIR_IS_FALSE_IDENTICAL(_1));
	}
	ZEPHIR_THROW_EXCEPTION_DEBUG_STR(phalcon_mvc_view_exception_ce, "Invalid haystack", "phalcon/mvc/view/engine/volt.zep", 166);
	return;

}

/**
 * Performs a string conversion
 */
PHP_METHOD(Phalcon_Mvc_View_Engine_Volt, convertEncoding) {

	int ZEPHIR_LAST_CALL_STATUS;
	zend_bool _0, _1;
	zval *text_param = NULL, *from_param = NULL, *to_param = NULL;
	zval *text = NULL, *from = NULL, *to = NULL;

	ZEPHIR_MM_GROW();
	zephir_fetch_params(1, 3, 0, &text_param, &from_param, &to_param);

	zephir_get_strval(text, text_param);
	if (unlikely(Z_TYPE_P(from_param) != IS_STRING && Z_TYPE_P(from_param) != IS_NULL)) {
		zephir_throw_exception_string(spl_ce_InvalidArgumentException, SL("Parameter 'from' must be a string") TSRMLS_CC);
		RETURN_MM_NULL();
	}

	if (likely(Z_TYPE_P(from_param) == IS_STRING)) {
		zephir_get_strval(from, from_param);
	} else {
		ZEPHIR_INIT_VAR(from);
		ZVAL_EMPTY_STRING(from);
	}
	if (unlikely(Z_TYPE_P(to_param) != IS_STRING && Z_TYPE_P(to_param) != IS_NULL)) {
		zephir_throw_exception_string(spl_ce_InvalidArgumentException, SL("Parameter 'to' must be a string") TSRMLS_CC);
		RETURN_MM_NULL();
	}

	if (likely(Z_TYPE_P(to_param) == IS_STRING)) {
		zephir_get_strval(to, to_param);
	} else {
		ZEPHIR_INIT_VAR(to);
		ZVAL_EMPTY_STRING(to);
	}


	_0 = ZEPHIR_IS_STRING(from, "latin1");
	if (!(_0)) {
		_0 = ZEPHIR_IS_STRING(to, "utf8");
	}
	if (_0) {
<<<<<<< HEAD
		ZEPHIR_RETURN_CALL_FUNCTION("utf8_encode", NULL, 371, text);
=======
		ZEPHIR_RETURN_CALL_FUNCTION("utf8_encode", NULL, 370, text);
>>>>>>> 08711796
		zephir_check_call_status();
		RETURN_MM();
	}
	_1 = ZEPHIR_IS_STRING(to, "latin1");
	if (!(_1)) {
		_1 = ZEPHIR_IS_STRING(from, "utf8");
	}
	if (_1) {
<<<<<<< HEAD
		ZEPHIR_RETURN_CALL_FUNCTION("utf8_decode", NULL, 372, text);
=======
		ZEPHIR_RETURN_CALL_FUNCTION("utf8_decode", NULL, 371, text);
>>>>>>> 08711796
		zephir_check_call_status();
		RETURN_MM();
	}
	if ((zephir_function_exists_ex(SS("mb_convert_encoding") TSRMLS_CC) == SUCCESS)) {
<<<<<<< HEAD
		ZEPHIR_RETURN_CALL_FUNCTION("mb_convert_encoding", NULL, 179, text, from, to);
=======
		ZEPHIR_RETURN_CALL_FUNCTION("mb_convert_encoding", NULL, 182, text, from, to);
>>>>>>> 08711796
		zephir_check_call_status();
		RETURN_MM();
	}
	if ((zephir_function_exists_ex(SS("iconv") TSRMLS_CC) == SUCCESS)) {
<<<<<<< HEAD
		ZEPHIR_RETURN_CALL_FUNCTION("iconv", NULL, 373, from, to, text);
=======
		ZEPHIR_RETURN_CALL_FUNCTION("iconv", NULL, 372, from, to, text);
>>>>>>> 08711796
		zephir_check_call_status();
		RETURN_MM();
	}
	ZEPHIR_THROW_EXCEPTION_DEBUG_STR(phalcon_mvc_view_exception_ce, "Any of 'mbstring' or 'iconv' is required to perform the charset conversion", "phalcon/mvc/view/engine/volt.zep", 205);
	return;

}

/**
 * Extracts a slice from a string/array/traversable object value
 */
PHP_METHOD(Phalcon_Mvc_View_Engine_Volt, slice) {

	zephir_fcall_cache_entry *_3 = NULL, *_4 = NULL, *_6 = NULL;
	zend_bool _1;
	int start, position, ZEPHIR_LAST_CALL_STATUS;
	zval *value, *start_param = NULL, *end = NULL, *length, *slice, *_0 = NULL, *_2 = NULL, _5 = zval_used_for_init;

	ZEPHIR_MM_GROW();
	zephir_fetch_params(1, 1, 2, &value, &start_param, &end);

	if (!start_param) {
		start = 0;
	} else {
		start = zephir_get_intval(start_param);
	}
	if (!end) {
		ZEPHIR_CPY_WRT(end, ZEPHIR_GLOBAL(global_null));
	} else {
		ZEPHIR_SEPARATE_PARAM(end);
	}


	if (Z_TYPE_P(value) == IS_OBJECT) {
		if (Z_TYPE_P(end) == IS_NULL) {
			ZEPHIR_INIT_NVAR(end);
			ZVAL_LONG(end, (zephir_fast_count_int(value TSRMLS_CC) - 1));
		}
		position = 0;
		ZEPHIR_INIT_VAR(slice);
		array_init(slice);
		ZEPHIR_CALL_METHOD(NULL, value, "rewind", NULL, 0);
		zephir_check_call_status();
		while (1) {
			ZEPHIR_CALL_METHOD(&_0, value, "valid", NULL, 0);
			zephir_check_call_status();
			if (!(zephir_is_true(_0))) {
				break;
			}
			_1 = position >= start;
			if (_1) {
				_1 = ZEPHIR_GE_LONG(end, position);
			}
			if (_1) {
				ZEPHIR_CALL_METHOD(&_2, value, "current", &_3, 0);
				zephir_check_call_status();
				zephir_array_append(&slice, _2, PH_SEPARATE, "phalcon/mvc/view/engine/volt.zep", 231);
			}
			ZEPHIR_CALL_METHOD(NULL, value, "next", &_4, 0);
			zephir_check_call_status();
			position++;
		}
		RETURN_CCTOR(slice);
	}
	ZEPHIR_INIT_VAR(length);
	if (Z_TYPE_P(end) != IS_NULL) {
		ZVAL_LONG(length, (((zephir_get_numberval(end) - start)) + 1));
	} else {
		ZVAL_NULL(length);
	}
	if (Z_TYPE_P(value) == IS_ARRAY) {
		ZEPHIR_SINIT_VAR(_5);
		ZVAL_LONG(&_5, start);
<<<<<<< HEAD
		ZEPHIR_RETURN_CALL_FUNCTION("array_slice", NULL, 374, value, &_5, length);
=======
		ZEPHIR_RETURN_CALL_FUNCTION("array_slice", NULL, 373, value, &_5, length);
>>>>>>> 08711796
		zephir_check_call_status();
		RETURN_MM();
	}
	if ((zephir_function_exists_ex(SS("mb_substr") TSRMLS_CC) == SUCCESS)) {
		if (Z_TYPE_P(length) != IS_NULL) {
			ZEPHIR_SINIT_NVAR(_5);
			ZVAL_LONG(&_5, start);
<<<<<<< HEAD
			ZEPHIR_RETURN_CALL_FUNCTION("mb_substr", &_6, 375, value, &_5, length);
=======
			ZEPHIR_RETURN_CALL_FUNCTION("mb_substr", &_6, 374, value, &_5, length);
>>>>>>> 08711796
			zephir_check_call_status();
			RETURN_MM();
		}
		ZEPHIR_SINIT_NVAR(_5);
		ZVAL_LONG(&_5, start);
<<<<<<< HEAD
		ZEPHIR_RETURN_CALL_FUNCTION("mb_substr", &_6, 375, value, &_5);
=======
		ZEPHIR_RETURN_CALL_FUNCTION("mb_substr", &_6, 374, value, &_5);
>>>>>>> 08711796
		zephir_check_call_status();
		RETURN_MM();
	}
	if (Z_TYPE_P(length) != IS_NULL) {
		ZEPHIR_SINIT_NVAR(_5);
		ZVAL_LONG(&_5, start);
		zephir_substr(return_value, value, zephir_get_intval(&_5), zephir_get_intval(length), 0);
		RETURN_MM();
	}
	ZEPHIR_SINIT_NVAR(_5);
	ZVAL_LONG(&_5, start);
	zephir_substr(return_value, value, zephir_get_intval(&_5), 0, ZEPHIR_SUBSTR_NO_LENGTH);
	RETURN_MM();

}

/**
 * Sorts an array
 */
PHP_METHOD(Phalcon_Mvc_View_Engine_Volt, sort) {

	int ZEPHIR_LAST_CALL_STATUS;
	zval *value_param = NULL;
	zval *value = NULL;

	ZEPHIR_MM_GROW();
	zephir_fetch_params(1, 1, 0, &value_param);

	zephir_get_arrval(value, value_param);


	Z_SET_ISREF_P(value);
<<<<<<< HEAD
	ZEPHIR_CALL_FUNCTION(NULL, "asort", NULL, 376, value);
=======
	ZEPHIR_CALL_FUNCTION(NULL, "asort", NULL, 375, value);
>>>>>>> 08711796
	Z_UNSET_ISREF_P(value);
	zephir_check_call_status();
	RETURN_CTOR(value);

}

/**
 * Checks if a macro is defined and calls it
 */
PHP_METHOD(Phalcon_Mvc_View_Engine_Volt, callMacro) {

	int ZEPHIR_LAST_CALL_STATUS;
	zval *arguments = NULL;
	zval *name_param = NULL, *arguments_param = NULL, *macro, *_0, *_1;
	zval *name = NULL, *_2;

	ZEPHIR_MM_GROW();
	zephir_fetch_params(1, 2, 0, &name_param, &arguments_param);

	if (unlikely(Z_TYPE_P(name_param) != IS_STRING && Z_TYPE_P(name_param) != IS_NULL)) {
		zephir_throw_exception_string(spl_ce_InvalidArgumentException, SL("Parameter 'name' must be a string") TSRMLS_CC);
		RETURN_MM_NULL();
	}

	if (likely(Z_TYPE_P(name_param) == IS_STRING)) {
		zephir_get_strval(name, name_param);
	} else {
		ZEPHIR_INIT_VAR(name);
		ZVAL_EMPTY_STRING(name);
	}
	zephir_get_arrval(arguments, arguments_param);


	ZEPHIR_OBS_VAR(macro);
	_0 = zephir_fetch_nproperty_this(this_ptr, SL("_macros"), PH_NOISY_CC);
	if (!(zephir_array_isset_fetch(&macro, _0, name, 0 TSRMLS_CC))) {
		ZEPHIR_INIT_VAR(_1);
		object_init_ex(_1, phalcon_mvc_view_exception_ce);
		ZEPHIR_INIT_VAR(_2);
		ZEPHIR_CONCAT_SVS(_2, "Macro '", name, "' does not exist");
		ZEPHIR_CALL_METHOD(NULL, _1, "__construct", NULL, 9, _2);
		zephir_check_call_status();
		zephir_throw_exception_debug(_1, "phalcon/mvc/view/engine/volt.zep", 293 TSRMLS_CC);
		ZEPHIR_MM_RESTORE();
		return;
	}
<<<<<<< HEAD
	ZEPHIR_RETURN_CALL_FUNCTION("call_user_func", NULL, 377, macro, arguments);
=======
	ZEPHIR_RETURN_CALL_FUNCTION("call_user_func", NULL, 376, macro, arguments);
>>>>>>> 08711796
	zephir_check_call_status();
	RETURN_MM();

}
<|MERGE_RESOLUTION|>--- conflicted
+++ resolved
@@ -89,30 +89,18 @@
 		ZEPHIR_INIT_NVAR(compiler);
 		object_init_ex(compiler, phalcon_mvc_view_engine_volt_compiler_ce);
 		_0 = zephir_fetch_nproperty_this(this_ptr, SL("_view"), PH_NOISY_CC);
-<<<<<<< HEAD
-		ZEPHIR_CALL_METHOD(NULL, compiler, "__construct", NULL, 367, _0);
-=======
-		ZEPHIR_CALL_METHOD(NULL, compiler, "__construct", NULL, 366, _0);
->>>>>>> 08711796
+		ZEPHIR_CALL_METHOD(NULL, compiler, "__construct", NULL, 368, _0);
 		zephir_check_call_status();
 		_1 = zephir_fetch_nproperty_this(this_ptr, SL("_dependencyInjector"), PH_NOISY_CC);
 		ZEPHIR_CPY_WRT(dependencyInjector, _1);
 		if (Z_TYPE_P(dependencyInjector) == IS_OBJECT) {
-<<<<<<< HEAD
-			ZEPHIR_CALL_METHOD(NULL, compiler, "setdi", NULL, 368, dependencyInjector);
-=======
-			ZEPHIR_CALL_METHOD(NULL, compiler, "setdi", NULL, 367, dependencyInjector);
->>>>>>> 08711796
+			ZEPHIR_CALL_METHOD(NULL, compiler, "setdi", NULL, 369, dependencyInjector);
 			zephir_check_call_status();
 		}
 		ZEPHIR_OBS_VAR(options);
 		zephir_read_property_this(&options, this_ptr, SL("_options"), PH_NOISY_CC);
 		if (Z_TYPE_P(options) == IS_ARRAY) {
-<<<<<<< HEAD
-			ZEPHIR_CALL_METHOD(NULL, compiler, "setoptions", NULL, 369, options);
-=======
-			ZEPHIR_CALL_METHOD(NULL, compiler, "setoptions", NULL, 368, options);
->>>>>>> 08711796
+			ZEPHIR_CALL_METHOD(NULL, compiler, "setoptions", NULL, 370, options);
 			zephir_check_call_status();
 		}
 		zephir_update_property_this(this_ptr, SL("_compiler"), compiler TSRMLS_CC);
@@ -155,11 +143,7 @@
 
 
 	if (mustClean) {
-<<<<<<< HEAD
-		ZEPHIR_CALL_FUNCTION(NULL, "ob_clean", NULL, 366);
-=======
-		ZEPHIR_CALL_FUNCTION(NULL, "ob_clean", NULL, 365);
->>>>>>> 08711796
+		ZEPHIR_CALL_FUNCTION(NULL, "ob_clean", NULL, 367);
 		zephir_check_call_status();
 	}
 	ZEPHIR_CALL_METHOD(&compiler, this_ptr, "getcompiler", NULL, 0);
@@ -187,11 +171,7 @@
 	}
 	if (mustClean) {
 		_4 = zephir_fetch_nproperty_this(this_ptr, SL("_view"), PH_NOISY_CC);
-<<<<<<< HEAD
-		ZEPHIR_CALL_FUNCTION(&_5, "ob_get_contents", NULL, 117);
-=======
-		ZEPHIR_CALL_FUNCTION(&_5, "ob_get_contents", NULL, 120);
->>>>>>> 08711796
+		ZEPHIR_CALL_FUNCTION(&_5, "ob_get_contents", NULL, 118);
 		zephir_check_call_status();
 		ZEPHIR_CALL_METHOD(NULL, _4, "setcontent", NULL, 0, _5);
 		zephir_check_call_status();
@@ -225,7 +205,7 @@
 		ZVAL_LONG(length, zephir_fast_count_int(item TSRMLS_CC));
 	} else {
 		if ((zephir_function_exists_ex(SS("mb_strlen") TSRMLS_CC) == SUCCESS)) {
-			ZEPHIR_CALL_FUNCTION(&length, "mb_strlen", NULL, 360, item);
+			ZEPHIR_CALL_FUNCTION(&length, "mb_strlen", NULL, 361, item);
 			zephir_check_call_status();
 		} else {
 			ZEPHIR_INIT_NVAR(length);
@@ -254,11 +234,7 @@
 	}
 	if (Z_TYPE_P(haystack) == IS_STRING) {
 		if ((zephir_function_exists_ex(SS("mb_strpos") TSRMLS_CC) == SUCCESS)) {
-<<<<<<< HEAD
-			ZEPHIR_CALL_FUNCTION(&_0, "mb_strpos", NULL, 370, haystack, needle);
-=======
-			ZEPHIR_CALL_FUNCTION(&_0, "mb_strpos", NULL, 369, haystack, needle);
->>>>>>> 08711796
+			ZEPHIR_CALL_FUNCTION(&_0, "mb_strpos", NULL, 371, haystack, needle);
 			zephir_check_call_status();
 			RETURN_MM_BOOL(!ZEPHIR_IS_FALSE_IDENTICAL(_0));
 		}
@@ -314,11 +290,7 @@
 		_0 = ZEPHIR_IS_STRING(to, "utf8");
 	}
 	if (_0) {
-<<<<<<< HEAD
-		ZEPHIR_RETURN_CALL_FUNCTION("utf8_encode", NULL, 371, text);
-=======
-		ZEPHIR_RETURN_CALL_FUNCTION("utf8_encode", NULL, 370, text);
->>>>>>> 08711796
+		ZEPHIR_RETURN_CALL_FUNCTION("utf8_encode", NULL, 372, text);
 		zephir_check_call_status();
 		RETURN_MM();
 	}
@@ -327,29 +299,17 @@
 		_1 = ZEPHIR_IS_STRING(from, "utf8");
 	}
 	if (_1) {
-<<<<<<< HEAD
-		ZEPHIR_RETURN_CALL_FUNCTION("utf8_decode", NULL, 372, text);
-=======
-		ZEPHIR_RETURN_CALL_FUNCTION("utf8_decode", NULL, 371, text);
->>>>>>> 08711796
+		ZEPHIR_RETURN_CALL_FUNCTION("utf8_decode", NULL, 373, text);
 		zephir_check_call_status();
 		RETURN_MM();
 	}
 	if ((zephir_function_exists_ex(SS("mb_convert_encoding") TSRMLS_CC) == SUCCESS)) {
-<<<<<<< HEAD
-		ZEPHIR_RETURN_CALL_FUNCTION("mb_convert_encoding", NULL, 179, text, from, to);
-=======
-		ZEPHIR_RETURN_CALL_FUNCTION("mb_convert_encoding", NULL, 182, text, from, to);
->>>>>>> 08711796
+		ZEPHIR_RETURN_CALL_FUNCTION("mb_convert_encoding", NULL, 180, text, from, to);
 		zephir_check_call_status();
 		RETURN_MM();
 	}
 	if ((zephir_function_exists_ex(SS("iconv") TSRMLS_CC) == SUCCESS)) {
-<<<<<<< HEAD
-		ZEPHIR_RETURN_CALL_FUNCTION("iconv", NULL, 373, from, to, text);
-=======
-		ZEPHIR_RETURN_CALL_FUNCTION("iconv", NULL, 372, from, to, text);
->>>>>>> 08711796
+		ZEPHIR_RETURN_CALL_FUNCTION("iconv", NULL, 374, from, to, text);
 		zephir_check_call_status();
 		RETURN_MM();
 	}
@@ -423,11 +383,7 @@
 	if (Z_TYPE_P(value) == IS_ARRAY) {
 		ZEPHIR_SINIT_VAR(_5);
 		ZVAL_LONG(&_5, start);
-<<<<<<< HEAD
-		ZEPHIR_RETURN_CALL_FUNCTION("array_slice", NULL, 374, value, &_5, length);
-=======
-		ZEPHIR_RETURN_CALL_FUNCTION("array_slice", NULL, 373, value, &_5, length);
->>>>>>> 08711796
+		ZEPHIR_RETURN_CALL_FUNCTION("array_slice", NULL, 375, value, &_5, length);
 		zephir_check_call_status();
 		RETURN_MM();
 	}
@@ -435,21 +391,13 @@
 		if (Z_TYPE_P(length) != IS_NULL) {
 			ZEPHIR_SINIT_NVAR(_5);
 			ZVAL_LONG(&_5, start);
-<<<<<<< HEAD
-			ZEPHIR_RETURN_CALL_FUNCTION("mb_substr", &_6, 375, value, &_5, length);
-=======
-			ZEPHIR_RETURN_CALL_FUNCTION("mb_substr", &_6, 374, value, &_5, length);
->>>>>>> 08711796
+			ZEPHIR_RETURN_CALL_FUNCTION("mb_substr", &_6, 376, value, &_5, length);
 			zephir_check_call_status();
 			RETURN_MM();
 		}
 		ZEPHIR_SINIT_NVAR(_5);
 		ZVAL_LONG(&_5, start);
-<<<<<<< HEAD
-		ZEPHIR_RETURN_CALL_FUNCTION("mb_substr", &_6, 375, value, &_5);
-=======
-		ZEPHIR_RETURN_CALL_FUNCTION("mb_substr", &_6, 374, value, &_5);
->>>>>>> 08711796
+		ZEPHIR_RETURN_CALL_FUNCTION("mb_substr", &_6, 376, value, &_5);
 		zephir_check_call_status();
 		RETURN_MM();
 	}
@@ -482,11 +430,7 @@
 
 
 	Z_SET_ISREF_P(value);
-<<<<<<< HEAD
-	ZEPHIR_CALL_FUNCTION(NULL, "asort", NULL, 376, value);
-=======
-	ZEPHIR_CALL_FUNCTION(NULL, "asort", NULL, 375, value);
->>>>>>> 08711796
+	ZEPHIR_CALL_FUNCTION(NULL, "asort", NULL, 377, value);
 	Z_UNSET_ISREF_P(value);
 	zephir_check_call_status();
 	RETURN_CTOR(value);
@@ -533,11 +477,7 @@
 		ZEPHIR_MM_RESTORE();
 		return;
 	}
-<<<<<<< HEAD
-	ZEPHIR_RETURN_CALL_FUNCTION("call_user_func", NULL, 377, macro, arguments);
-=======
-	ZEPHIR_RETURN_CALL_FUNCTION("call_user_func", NULL, 376, macro, arguments);
->>>>>>> 08711796
+	ZEPHIR_RETURN_CALL_FUNCTION("call_user_func", NULL, 378, macro, arguments);
 	zephir_check_call_status();
 	RETURN_MM();
 
