--- conflicted
+++ resolved
@@ -100,30 +100,18 @@
 		ZEPHIR_INIT_NVAR(&compiler);
 		object_init_ex(&compiler, phalcon_mvc_view_engine_volt_compiler_ce);
 		zephir_read_property(&_0$$3, this_ptr, SL("_view"), PH_NOISY_CC | PH_READONLY);
-<<<<<<< HEAD
-		ZEPHIR_CALL_METHOD(NULL, &compiler, "__construct", NULL, 360, &_0$$3);
-=======
 		ZEPHIR_CALL_METHOD(NULL, &compiler, "__construct", NULL, 365, &_0$$3);
->>>>>>> b3b083d3
 		zephir_check_call_status();
 		zephir_read_property(&_1$$3, this_ptr, SL("_dependencyInjector"), PH_NOISY_CC | PH_READONLY);
 		ZEPHIR_CPY_WRT(&dependencyInjector, &_1$$3);
 		if (Z_TYPE_P(&dependencyInjector) == IS_OBJECT) {
-<<<<<<< HEAD
-			ZEPHIR_CALL_METHOD(NULL, &compiler, "setdi", NULL, 361, &dependencyInjector);
-=======
 			ZEPHIR_CALL_METHOD(NULL, &compiler, "setdi", NULL, 366, &dependencyInjector);
->>>>>>> b3b083d3
 			zephir_check_call_status();
 		}
 		ZEPHIR_OBS_VAR(&options);
 		zephir_read_property(&options, this_ptr, SL("_options"), PH_NOISY_CC);
 		if (Z_TYPE_P(&options) == IS_ARRAY) {
-<<<<<<< HEAD
-			ZEPHIR_CALL_METHOD(NULL, &compiler, "setoptions", NULL, 362, &options);
-=======
 			ZEPHIR_CALL_METHOD(NULL, &compiler, "setoptions", NULL, 367, &options);
->>>>>>> b3b083d3
 			zephir_check_call_status();
 		}
 		zephir_update_property_zval(this_ptr, SL("_compiler"), &compiler);
@@ -176,11 +164,7 @@
 
 
 	if (mustClean) {
-<<<<<<< HEAD
-		ZEPHIR_CALL_FUNCTION(NULL, "ob_clean", NULL, 359);
-=======
 		ZEPHIR_CALL_FUNCTION(NULL, "ob_clean", NULL, 364);
->>>>>>> b3b083d3
 		zephir_check_call_status();
 	}
 	ZEPHIR_CALL_METHOD(&compiler, this_ptr, "getcompiler", NULL, 0);
@@ -214,11 +198,7 @@
 	}
 	if (mustClean) {
 		zephir_read_property(&_4$$6, this_ptr, SL("_view"), PH_NOISY_CC | PH_READONLY);
-<<<<<<< HEAD
-		ZEPHIR_CALL_FUNCTION(&_5$$6, "ob_get_contents", NULL, 126);
-=======
 		ZEPHIR_CALL_FUNCTION(&_5$$6, "ob_get_contents", NULL, 128);
->>>>>>> b3b083d3
 		zephir_check_call_status();
 		ZEPHIR_CALL_METHOD(NULL, &_4$$6, "setcontent", NULL, 0, &_5$$6);
 		zephir_check_call_status();
@@ -252,11 +232,7 @@
 		RETURN_MM_LONG(zephir_fast_count_int(item TSRMLS_CC));
 	}
 	if ((zephir_function_exists_ex(SL("mb_strlen") TSRMLS_CC) == SUCCESS)) {
-<<<<<<< HEAD
-		ZEPHIR_RETURN_CALL_FUNCTION("mb_strlen", NULL, 354, item);
-=======
 		ZEPHIR_RETURN_CALL_FUNCTION("mb_strlen", NULL, 206, item);
->>>>>>> b3b083d3
 		zephir_check_call_status();
 		RETURN_MM();
 	}
@@ -288,11 +264,7 @@
 	}
 	if (Z_TYPE_P(haystack) == IS_STRING) {
 		if ((zephir_function_exists_ex(SL("mb_strpos") TSRMLS_CC) == SUCCESS)) {
-<<<<<<< HEAD
-			ZEPHIR_CALL_FUNCTION(&_0$$5, "mb_strpos", NULL, 363, haystack, needle);
-=======
 			ZEPHIR_CALL_FUNCTION(&_0$$5, "mb_strpos", NULL, 368, haystack, needle);
->>>>>>> b3b083d3
 			zephir_check_call_status();
 			RETURN_MM_BOOL(!ZEPHIR_IS_FALSE_IDENTICAL(&_0$$5));
 		}
@@ -351,11 +323,7 @@
 		_0 = ZEPHIR_IS_STRING(&to, "utf8");
 	}
 	if (_0) {
-<<<<<<< HEAD
-		ZEPHIR_RETURN_CALL_FUNCTION("utf8_encode", NULL, 364, &text);
-=======
 		ZEPHIR_RETURN_CALL_FUNCTION("utf8_encode", NULL, 369, &text);
->>>>>>> b3b083d3
 		zephir_check_call_status();
 		RETURN_MM();
 	}
@@ -364,29 +332,17 @@
 		_1 = ZEPHIR_IS_STRING(&from, "utf8");
 	}
 	if (_1) {
-<<<<<<< HEAD
-		ZEPHIR_RETURN_CALL_FUNCTION("utf8_decode", NULL, 365, &text);
-=======
 		ZEPHIR_RETURN_CALL_FUNCTION("utf8_decode", NULL, 370, &text);
->>>>>>> b3b083d3
 		zephir_check_call_status();
 		RETURN_MM();
 	}
 	if ((zephir_function_exists_ex(SL("mb_convert_encoding") TSRMLS_CC) == SUCCESS)) {
-<<<<<<< HEAD
-		ZEPHIR_RETURN_CALL_FUNCTION("mb_convert_encoding", NULL, 178, &text, &from, &to);
-=======
 		ZEPHIR_RETURN_CALL_FUNCTION("mb_convert_encoding", NULL, 185, &text, &from, &to);
->>>>>>> b3b083d3
 		zephir_check_call_status();
 		RETURN_MM();
 	}
 	if ((zephir_function_exists_ex(SL("iconv") TSRMLS_CC) == SUCCESS)) {
-<<<<<<< HEAD
-		ZEPHIR_RETURN_CALL_FUNCTION("iconv", NULL, 366, &from, &to, &text);
-=======
 		ZEPHIR_RETURN_CALL_FUNCTION("iconv", NULL, 371, &from, &to, &text);
->>>>>>> b3b083d3
 		zephir_check_call_status();
 		RETURN_MM();
 	}
@@ -403,11 +359,7 @@
 	zend_bool _1$$5;
 	zephir_fcall_cache_entry *_3 = NULL, *_4 = NULL;
 	zend_long start, ZEPHIR_LAST_CALL_STATUS, position = 0;
-<<<<<<< HEAD
-	zval *value, value_sub, *start_param = NULL, *end = NULL, end_sub, __$null, length, slice, _10, _0$$3, _2$$6, _5$$9, _6$$11, _8$$10, _9$$12;
-=======
 	zval *value, value_sub, *start_param = NULL, *end = NULL, end_sub, __$null, length, slice, _9, _0$$3, _2$$6, _5$$9, _6$$11, _7$$10, _8$$12;
->>>>>>> b3b083d3
 	zval *this_ptr = getThis();
 
 	ZVAL_UNDEF(&value_sub);
@@ -415,22 +367,13 @@
 	ZVAL_NULL(&__$null);
 	ZVAL_UNDEF(&length);
 	ZVAL_UNDEF(&slice);
-<<<<<<< HEAD
-	ZVAL_UNDEF(&_10);
-=======
 	ZVAL_UNDEF(&_9);
->>>>>>> b3b083d3
 	ZVAL_UNDEF(&_0$$3);
 	ZVAL_UNDEF(&_2$$6);
 	ZVAL_UNDEF(&_5$$9);
 	ZVAL_UNDEF(&_6$$11);
-<<<<<<< HEAD
-	ZVAL_UNDEF(&_8$$10);
-	ZVAL_UNDEF(&_9$$12);
-=======
 	ZVAL_UNDEF(&_7$$10);
 	ZVAL_UNDEF(&_8$$12);
->>>>>>> b3b083d3
 
 	ZEPHIR_MM_GROW();
 	zephir_fetch_params(1, 1, 2, &value, &start_param, &end);
@@ -487,51 +430,29 @@
 	}
 	if (Z_TYPE_P(value) == IS_ARRAY) {
 		ZVAL_LONG(&_5$$9, start);
-<<<<<<< HEAD
-		ZEPHIR_RETURN_CALL_FUNCTION("array_slice", NULL, 367, value, &_5$$9, &length);
-=======
 		ZEPHIR_RETURN_CALL_FUNCTION("array_slice", NULL, 372, value, &_5$$9, &length);
->>>>>>> b3b083d3
 		zephir_check_call_status();
 		RETURN_MM();
 	}
 	if ((zephir_function_exists_ex(SL("mb_substr") TSRMLS_CC) == SUCCESS)) {
 		if (Z_TYPE_P(&length) != IS_NULL) {
 			ZVAL_LONG(&_6$$11, start);
-<<<<<<< HEAD
-			ZEPHIR_RETURN_CALL_FUNCTION("mb_substr", &_7, 368, value, &_6$$11, &length);
-			zephir_check_call_status();
-			RETURN_MM();
-		}
-		ZVAL_LONG(&_8$$10, start);
-		ZEPHIR_RETURN_CALL_FUNCTION("mb_substr", &_7, 368, value, &_8$$10);
-=======
 			ZEPHIR_RETURN_CALL_FUNCTION("mb_substr", NULL, 146, value, &_6$$11, &length);
 			zephir_check_call_status();
 			RETURN_MM();
 		}
 		ZVAL_LONG(&_7$$10, start);
 		ZEPHIR_RETURN_CALL_FUNCTION("mb_substr", NULL, 146, value, &_7$$10);
->>>>>>> b3b083d3
 		zephir_check_call_status();
 		RETURN_MM();
 	}
 	if (Z_TYPE_P(&length) != IS_NULL) {
-<<<<<<< HEAD
-		ZVAL_LONG(&_9$$12, start);
-		zephir_substr(return_value, value, zephir_get_intval(&_9$$12), zephir_get_intval(&length), 0);
-		RETURN_MM();
-	}
-	ZVAL_LONG(&_10, start);
-	zephir_substr(return_value, value, zephir_get_intval(&_10), 0, ZEPHIR_SUBSTR_NO_LENGTH);
-=======
 		ZVAL_LONG(&_8$$12, start);
 		zephir_substr(return_value, value, zephir_get_intval(&_8$$12), zephir_get_intval(&length), 0);
 		RETURN_MM();
 	}
 	ZVAL_LONG(&_9, start);
 	zephir_substr(return_value, value, zephir_get_intval(&_9), 0, ZEPHIR_SUBSTR_NO_LENGTH);
->>>>>>> b3b083d3
 	RETURN_MM();
 
 }
@@ -555,11 +476,7 @@
 
 
 	ZEPHIR_MAKE_REF(&value);
-<<<<<<< HEAD
-	ZEPHIR_CALL_FUNCTION(NULL, "asort", NULL, 369, &value);
-=======
 	ZEPHIR_CALL_FUNCTION(NULL, "asort", NULL, 373, &value);
->>>>>>> b3b083d3
 	ZEPHIR_UNREF(&value);
 	zephir_check_call_status();
 	RETURN_CTOR(&value);
@@ -618,11 +535,7 @@
 		ZEPHIR_MM_RESTORE();
 		return;
 	}
-<<<<<<< HEAD
-	ZEPHIR_RETURN_CALL_FUNCTION("call_user_func", NULL, 370, &macro, &arguments);
-=======
 	ZEPHIR_RETURN_CALL_FUNCTION("call_user_func", NULL, 278, &macro, &arguments);
->>>>>>> b3b083d3
 	zephir_check_call_status();
 	RETURN_MM();
 
