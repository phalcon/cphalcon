--- conflicted
+++ resolved
@@ -108,30 +108,18 @@
 		ZEPHIR_INIT_NVAR(&compiler);
 		object_init_ex(&compiler, phalcon_mvc_view_engine_volt_compiler_ce);
 		zephir_read_property(&_0$$3, this_ptr, SL("_view"), PH_NOISY_CC | PH_READONLY);
-<<<<<<< HEAD
-		ZEPHIR_CALL_METHOD(NULL, &compiler, "__construct", NULL, 426, &_0$$3);
-=======
 		ZEPHIR_CALL_METHOD(NULL, &compiler, "__construct", NULL, 382, &_0$$3);
->>>>>>> f8defde8
 		zephir_check_call_status();
 		zephir_read_property(&_1$$3, this_ptr, SL("_dependencyInjector"), PH_NOISY_CC | PH_READONLY);
 		ZEPHIR_CPY_WRT(&dependencyInjector, &_1$$3);
 		if (Z_TYPE_P(&dependencyInjector) == IS_OBJECT) {
-<<<<<<< HEAD
-			ZEPHIR_CALL_METHOD(NULL, &compiler, "setdi", NULL, 427, &dependencyInjector);
-=======
 			ZEPHIR_CALL_METHOD(NULL, &compiler, "setdi", NULL, 383, &dependencyInjector);
->>>>>>> f8defde8
 			zephir_check_call_status();
 		}
 		ZEPHIR_OBS_VAR(&options);
 		zephir_read_property(&options, this_ptr, SL("_options"), PH_NOISY_CC);
 		if (Z_TYPE_P(&options) == IS_ARRAY) {
-<<<<<<< HEAD
-			ZEPHIR_CALL_METHOD(NULL, &compiler, "setoptions", NULL, 428, &options);
-=======
 			ZEPHIR_CALL_METHOD(NULL, &compiler, "setoptions", NULL, 384, &options);
->>>>>>> f8defde8
 			zephir_check_call_status();
 		}
 		zephir_update_property_zval(this_ptr, SL("_compiler"), &compiler);
@@ -189,11 +177,7 @@
 
 
 	if (mustClean) {
-<<<<<<< HEAD
-		ZEPHIR_CALL_FUNCTION(NULL, "ob_clean", NULL, 425);
-=======
 		ZEPHIR_CALL_FUNCTION(NULL, "ob_clean", NULL, 381);
->>>>>>> f8defde8
 		zephir_check_call_status();
 	}
 	ZEPHIR_CALL_METHOD(&compiler, this_ptr, "getcompiler", NULL, 0);
@@ -247,11 +231,7 @@
 	}
 	if (mustClean) {
 		zephir_read_property(&_8$$10, this_ptr, SL("_view"), PH_NOISY_CC | PH_READONLY);
-<<<<<<< HEAD
-		ZEPHIR_CALL_FUNCTION(&_9$$10, "ob_get_contents", NULL, 132);
-=======
 		ZEPHIR_CALL_FUNCTION(&_9$$10, "ob_get_contents", NULL, 117);
->>>>>>> f8defde8
 		zephir_check_call_status();
 		ZEPHIR_CALL_METHOD(NULL, &_8$$10, "setcontent", NULL, 0, &_9$$10);
 		zephir_check_call_status();
@@ -285,11 +265,7 @@
 		RETURN_MM_LONG(zephir_fast_count_int(item TSRMLS_CC));
 	}
 	if ((zephir_function_exists_ex(SL("mb_strlen") TSRMLS_CC) == SUCCESS)) {
-<<<<<<< HEAD
-		ZEPHIR_RETURN_CALL_FUNCTION("mb_strlen", NULL, 228, item);
-=======
 		ZEPHIR_RETURN_CALL_FUNCTION("mb_strlen", NULL, 215, item);
->>>>>>> f8defde8
 		zephir_check_call_status();
 		RETURN_MM();
 	}
@@ -321,11 +297,7 @@
 	}
 	if (Z_TYPE_P(haystack) == IS_STRING) {
 		if ((zephir_function_exists_ex(SL("mb_strpos") TSRMLS_CC) == SUCCESS)) {
-<<<<<<< HEAD
-			ZEPHIR_CALL_FUNCTION(&_0$$5, "mb_strpos", NULL, 429, haystack, needle);
-=======
 			ZEPHIR_CALL_FUNCTION(&_0$$5, "mb_strpos", NULL, 385, haystack, needle);
->>>>>>> f8defde8
 			zephir_check_call_status();
 			RETURN_MM_BOOL(!ZEPHIR_IS_FALSE_IDENTICAL(&_0$$5));
 		}
@@ -384,11 +356,7 @@
 		_0 = ZEPHIR_IS_STRING(&to, "utf8");
 	}
 	if (_0) {
-<<<<<<< HEAD
-		ZEPHIR_RETURN_CALL_FUNCTION("utf8_encode", NULL, 430, &text);
-=======
 		ZEPHIR_RETURN_CALL_FUNCTION("utf8_encode", NULL, 386, &text);
->>>>>>> f8defde8
 		zephir_check_call_status();
 		RETURN_MM();
 	}
@@ -397,29 +365,17 @@
 		_1 = ZEPHIR_IS_STRING(&from, "utf8");
 	}
 	if (_1) {
-<<<<<<< HEAD
-		ZEPHIR_RETURN_CALL_FUNCTION("utf8_decode", NULL, 206, &text);
-=======
 		ZEPHIR_RETURN_CALL_FUNCTION("utf8_decode", NULL, 193, &text);
->>>>>>> f8defde8
 		zephir_check_call_status();
 		RETURN_MM();
 	}
 	if ((zephir_function_exists_ex(SL("mb_convert_encoding") TSRMLS_CC) == SUCCESS)) {
-<<<<<<< HEAD
-		ZEPHIR_RETURN_CALL_FUNCTION("mb_convert_encoding", NULL, 191, &text, &from, &to);
-=======
 		ZEPHIR_RETURN_CALL_FUNCTION("mb_convert_encoding", NULL, 178, &text, &from, &to);
->>>>>>> f8defde8
 		zephir_check_call_status();
 		RETURN_MM();
 	}
 	if ((zephir_function_exists_ex(SL("iconv") TSRMLS_CC) == SUCCESS)) {
-<<<<<<< HEAD
-		ZEPHIR_RETURN_CALL_FUNCTION("iconv", NULL, 219, &from, &to, &text);
-=======
 		ZEPHIR_RETURN_CALL_FUNCTION("iconv", NULL, 206, &from, &to, &text);
->>>>>>> f8defde8
 		zephir_check_call_status();
 		RETURN_MM();
 	}
@@ -507,31 +463,19 @@
 	}
 	if (Z_TYPE_P(value) == IS_ARRAY) {
 		ZVAL_LONG(&_5$$9, start);
-<<<<<<< HEAD
-		ZEPHIR_RETURN_CALL_FUNCTION("array_slice", NULL, 431, value, &_5$$9, &length);
-=======
 		ZEPHIR_RETURN_CALL_FUNCTION("array_slice", NULL, 387, value, &_5$$9, &length);
->>>>>>> f8defde8
 		zephir_check_call_status();
 		RETURN_MM();
 	}
 	if ((zephir_function_exists_ex(SL("mb_substr") TSRMLS_CC) == SUCCESS)) {
 		if (Z_TYPE_P(&length) != IS_NULL) {
 			ZVAL_LONG(&_6$$11, start);
-<<<<<<< HEAD
-			ZEPHIR_RETURN_CALL_FUNCTION("mb_substr", NULL, 151, value, &_6$$11, &length);
-=======
 			ZEPHIR_RETURN_CALL_FUNCTION("mb_substr", NULL, 136, value, &_6$$11, &length);
->>>>>>> f8defde8
 			zephir_check_call_status();
 			RETURN_MM();
 		}
 		ZVAL_LONG(&_7$$10, start);
-<<<<<<< HEAD
-		ZEPHIR_RETURN_CALL_FUNCTION("mb_substr", NULL, 151, value, &_7$$10);
-=======
 		ZEPHIR_RETURN_CALL_FUNCTION("mb_substr", NULL, 136, value, &_7$$10);
->>>>>>> f8defde8
 		zephir_check_call_status();
 		RETURN_MM();
 	}
@@ -565,11 +509,7 @@
 
 
 	ZEPHIR_MAKE_REF(&value);
-<<<<<<< HEAD
-	ZEPHIR_CALL_FUNCTION(NULL, "asort", NULL, 432, &value);
-=======
 	ZEPHIR_CALL_FUNCTION(NULL, "asort", NULL, 388, &value);
->>>>>>> f8defde8
 	ZEPHIR_UNREF(&value);
 	zephir_check_call_status();
 	RETURN_CTOR(&value);
@@ -628,11 +568,7 @@
 		ZEPHIR_MM_RESTORE();
 		return;
 	}
-<<<<<<< HEAD
-	ZEPHIR_RETURN_CALL_FUNCTION("call_user_func", NULL, 333, &macro, &arguments);
-=======
 	ZEPHIR_RETURN_CALL_FUNCTION("call_user_func", NULL, 289, &macro, &arguments);
->>>>>>> f8defde8
 	zephir_check_call_status();
 	RETURN_MM();
 
