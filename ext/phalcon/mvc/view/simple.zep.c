--- conflicted
+++ resolved
@@ -364,11 +364,7 @@
 	}
 
 
-<<<<<<< HEAD
-	ZEPHIR_CALL_FUNCTION(NULL, "ob_start", NULL, 390);
-=======
 	ZEPHIR_CALL_FUNCTION(NULL, "ob_start", NULL, 409);
->>>>>>> 9c5d0d84
 	zephir_check_call_status();
 	if (Z_TYPE_P(params) == IS_ARRAY) {
 		zephir_read_property(&_0$$3, this_ptr, SL("viewParams"), PH_NOISY_CC | PH_READONLY);
@@ -381,16 +377,12 @@
 	} else {
 		ZEPHIR_CPY_WRT(&mergedParams, params);
 	}
-	ZEPHIR_CALL_METHOD(NULL, this_ptr, "internalrender", NULL, 500, &partialPath, &mergedParams);
+	ZEPHIR_CALL_METHOD(NULL, this_ptr, "internalrender", NULL, 0, &partialPath, &mergedParams);
 	zephir_check_call_status();
 	if (Z_TYPE_P(params) == IS_ARRAY) {
 		zephir_update_property_zval(this_ptr, SL("viewParams"), &viewParams);
 	}
-<<<<<<< HEAD
-	ZEPHIR_CALL_FUNCTION(NULL, "ob_end_clean", NULL, 223);
-=======
 	ZEPHIR_CALL_FUNCTION(NULL, "ob_end_clean", NULL, 224);
->>>>>>> 9c5d0d84
 	zephir_check_call_status();
 	zephir_read_property(&_2, this_ptr, SL("content"), PH_NOISY_CC | PH_READONLY);
 	zend_print_zval(&_2, 0);
@@ -474,23 +466,15 @@
 	ZEPHIR_INIT_VAR(&_0);
 	ZEPHIR_CREATE_SYMBOL_TABLE();
 	
-<<<<<<< HEAD
-	ZEPHIR_CALL_FUNCTION(NULL, "ob_start", NULL, 390);
-=======
 	ZEPHIR_CALL_FUNCTION(NULL, "ob_start", NULL, 409);
->>>>>>> 9c5d0d84
 	zephir_check_call_status();
 	zephir_read_property(&_1, this_ptr, SL("viewParams"), PH_NOISY_CC | PH_READONLY);
 	ZEPHIR_CPY_WRT(&viewParams, &_1);
 	ZEPHIR_INIT_VAR(&mergedParams);
 	zephir_fast_array_merge(&mergedParams, &viewParams, &params);
-	ZEPHIR_CALL_METHOD(NULL, this_ptr, "internalrender", NULL, 500, &path, &mergedParams);
+	ZEPHIR_CALL_METHOD(NULL, this_ptr, "internalrender", NULL, 0, &path, &mergedParams);
 	zephir_check_call_status();
-<<<<<<< HEAD
-	ZEPHIR_CALL_FUNCTION(NULL, "ob_end_clean", NULL, 223);
-=======
 	ZEPHIR_CALL_FUNCTION(NULL, "ob_end_clean", NULL, 224);
->>>>>>> 9c5d0d84
 	zephir_check_call_status();
 	RETURN_MM_MEMBER(getThis(), "content");
 
@@ -761,11 +745,7 @@
 		if (Z_TYPE_P(&registeredEngines) != IS_ARRAY) {
 			ZEPHIR_INIT_VAR(&_2$$4);
 			object_init_ex(&_2$$4, phalcon_mvc_view_engine_php_ce);
-<<<<<<< HEAD
-			ZEPHIR_CALL_METHOD(NULL, &_2$$4, "__construct", NULL, 484, this_ptr, &di);
-=======
 			ZEPHIR_CALL_METHOD(NULL, &_2$$4, "__construct", NULL, 0, this_ptr, &di);
->>>>>>> 9c5d0d84
 			zephir_check_call_status();
 			zephir_array_update_string(&engines, SL(".phtml"), &_2$$4, PH_COPY | PH_SEPARATE);
 		} else {
