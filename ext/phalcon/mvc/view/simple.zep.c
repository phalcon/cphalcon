
#ifdef HAVE_CONFIG_H
#include "../../../ext_config.h"
#endif

#include <php.h>
#include "../../../php_ext.h"
#include "../../../ext.h"

#include <Zend/zend_operators.h>
#include <Zend/zend_exceptions.h>
#include <Zend/zend_interfaces.h>

#include "kernel/main.h"
#include "kernel/object.h"
#include "kernel/memory.h"
#include "kernel/operators.h"
#include "ext/spl/spl_exceptions.h"
#include "kernel/exception.h"
#include "kernel/fcall.h"
#include "kernel/array.h"
#include "Zend/zend_closures.h"
#include "kernel/concat.h"
#include "kernel/file.h"
#include "kernel/string.h"


/**
 * This file is part of the Phalcon Framework.
 *
 * (c) Phalcon Team <team@phalconphp.com>
 *
 * For the full copyright and license information, please view the LICENSE.txt
 * file that was distributed with this source code.
 */
/**
 * Phalcon\Mvc\View\Simple
 *
 * This component allows to render views without hierarchical levels
 *
 *<code>
 * use Phalcon\Mvc\View\Simple as View;
 *
 * $view = new View();
 *
 * // Render a view
 * echo $view->render(
 *     "templates/my-view",
 *     [
 *         "some" => $param,
 *     ]
 * );
 *
 * // Or with filename with extension
 * echo $view->render(
 *     "templates/my-view.volt",
 *     [
 *         "parameter" => $here,
 *     ]
 * );
 *</code>
 */
ZEPHIR_INIT_CLASS(Phalcon_Mvc_View_Simple) {

	ZEPHIR_REGISTER_CLASS_EX(Phalcon\\Mvc\\View, Simple, phalcon, mvc_view_simple, phalcon_di_injectable_ce, phalcon_mvc_view_simple_method_entry, 0);

	zend_declare_property_null(phalcon_mvc_view_simple_ce, SL("_options"), ZEND_ACC_PROTECTED TSRMLS_CC);

	zend_declare_property_null(phalcon_mvc_view_simple_ce, SL("_viewsDir"), ZEND_ACC_PROTECTED TSRMLS_CC);

	zend_declare_property_null(phalcon_mvc_view_simple_ce, SL("_partialsDir"), ZEND_ACC_PROTECTED TSRMLS_CC);

	zend_declare_property_null(phalcon_mvc_view_simple_ce, SL("_viewParams"), ZEND_ACC_PROTECTED TSRMLS_CC);

	/**
	 * @var \Phalcon\Mvc\View\EngineInterface[]|false
	 */
	zend_declare_property_bool(phalcon_mvc_view_simple_ce, SL("_engines"), 0, ZEND_ACC_PROTECTED TSRMLS_CC);

	/**
	 * @var array|null
	 */
	zend_declare_property_null(phalcon_mvc_view_simple_ce, SL("_registeredEngines"), ZEND_ACC_PROTECTED TSRMLS_CC);

	zend_declare_property_null(phalcon_mvc_view_simple_ce, SL("_activeRenderPath"), ZEND_ACC_PROTECTED TSRMLS_CC);

	zend_declare_property_null(phalcon_mvc_view_simple_ce, SL("_content"), ZEND_ACC_PROTECTED TSRMLS_CC);

	zend_declare_property_bool(phalcon_mvc_view_simple_ce, SL("_cache"), 0, ZEND_ACC_PROTECTED TSRMLS_CC);

	zend_declare_property_null(phalcon_mvc_view_simple_ce, SL("_cacheOptions"), ZEND_ACC_PROTECTED TSRMLS_CC);

	zend_class_implements(phalcon_mvc_view_simple_ce TSRMLS_CC, 1, phalcon_mvc_viewbaseinterface_ce);
	return SUCCESS;

}

/**
 */
PHP_METHOD(Phalcon_Mvc_View_Simple, getRegisteredEngines) {

	zval *this_ptr = getThis();


	RETURN_MEMBER(getThis(), "_registeredEngines");

}

/**
 * Phalcon\Mvc\View\Simple constructor
 */
PHP_METHOD(Phalcon_Mvc_View_Simple, __construct) {

	zval *options_param = NULL;
	zval options;
	zval *this_ptr = getThis();

	ZVAL_UNDEF(&options);

	ZEPHIR_MM_GROW();
	zephir_fetch_params(1, 0, 1, &options_param);

	if (!options_param) {
		ZEPHIR_INIT_VAR(&options);
		array_init(&options);
	} else {
		zephir_get_arrval(&options, options_param);
	}


	zephir_update_property_zval(this_ptr, SL("_options"), &options);
	ZEPHIR_MM_RESTORE();

}

/**
 * Sets views directory. Depending of your platform, always add a trailing slash or backslash
 */
PHP_METHOD(Phalcon_Mvc_View_Simple, setViewsDir) {

	zval *viewsDir_param = NULL;
	zval viewsDir;
	zval *this_ptr = getThis();

	ZVAL_UNDEF(&viewsDir);

	ZEPHIR_MM_GROW();
	zephir_fetch_params(1, 1, 0, &viewsDir_param);

	if (UNEXPECTED(Z_TYPE_P(viewsDir_param) != IS_STRING && Z_TYPE_P(viewsDir_param) != IS_NULL)) {
		zephir_throw_exception_string(spl_ce_InvalidArgumentException, SL("Parameter 'viewsDir' must be of the type string") TSRMLS_CC);
		RETURN_MM_NULL();
	}
	if (EXPECTED(Z_TYPE_P(viewsDir_param) == IS_STRING)) {
		zephir_get_strval(&viewsDir, viewsDir_param);
	} else {
		ZEPHIR_INIT_VAR(&viewsDir);
		ZVAL_EMPTY_STRING(&viewsDir);
	}


	zephir_update_property_zval(this_ptr, SL("_viewsDir"), &viewsDir);
	ZEPHIR_MM_RESTORE();

}

/**
 * Gets views directory
 */
PHP_METHOD(Phalcon_Mvc_View_Simple, getViewsDir) {

	zval *this_ptr = getThis();


	RETURN_MEMBER(getThis(), "_viewsDir");

}

/**
 * Register templating engines
 *
 *<code>
 * $this->view->registerEngines(
 *     [
 *         ".phtml" => "Phalcon\\Mvc\\View\\Engine\\Php",
 *         ".volt"  => "Phalcon\\Mvc\\View\\Engine\\Volt",
 *         ".mhtml" => "MyCustomEngine",
 *     ]
 * );
 *</code>
 */
PHP_METHOD(Phalcon_Mvc_View_Simple, registerEngines) {

	zval *engines_param = NULL;
	zval engines;
	zval *this_ptr = getThis();

	ZVAL_UNDEF(&engines);

	ZEPHIR_MM_GROW();
	zephir_fetch_params(1, 1, 0, &engines_param);

	ZEPHIR_OBS_COPY_OR_DUP(&engines, engines_param);


	zephir_update_property_zval(this_ptr, SL("_registeredEngines"), &engines);
	ZEPHIR_MM_RESTORE();

}

/**
 * Loads registered template engines, if none is registered it will use Phalcon\Mvc\View\Engine\Php
 */
PHP_METHOD(Phalcon_Mvc_View_Simple, _loadTemplateEngines) {

	zend_string *_3$$5;
	zend_ulong _2$$5;
	zval engines, dependencyInjector, registeredEngines, arguments, extension, engineService, engineObject, _0$$4, *_1$$5, _5$$13, _6$$13;
	zephir_fcall_cache_entry *_4 = NULL, *_7 = NULL;
	zend_long ZEPHIR_LAST_CALL_STATUS;
	zval *this_ptr = getThis();

	ZVAL_UNDEF(&engines);
	ZVAL_UNDEF(&dependencyInjector);
	ZVAL_UNDEF(&registeredEngines);
	ZVAL_UNDEF(&arguments);
	ZVAL_UNDEF(&extension);
	ZVAL_UNDEF(&engineService);
	ZVAL_UNDEF(&engineObject);
	ZVAL_UNDEF(&_0$$4);
	ZVAL_UNDEF(&_5$$13);
	ZVAL_UNDEF(&_6$$13);

	ZEPHIR_MM_GROW();

	ZEPHIR_OBS_VAR(&engines);
	zephir_read_property(&engines, this_ptr, SL("_engines"), PH_NOISY_CC);
	if (ZEPHIR_IS_FALSE_IDENTICAL(&engines)) {
		ZEPHIR_OBS_VAR(&dependencyInjector);
		zephir_read_property(&dependencyInjector, this_ptr, SL("_dependencyInjector"), PH_NOISY_CC);
		ZEPHIR_INIT_NVAR(&engines);
		array_init(&engines);
		ZEPHIR_OBS_VAR(&registeredEngines);
		zephir_read_property(&registeredEngines, this_ptr, SL("_registeredEngines"), PH_NOISY_CC);
		if (Z_TYPE_P(&registeredEngines) != IS_ARRAY) {
			ZEPHIR_INIT_VAR(&_0$$4);
			object_init_ex(&_0$$4, phalcon_mvc_view_engine_php_ce);
<<<<<<< HEAD
			ZEPHIR_CALL_METHOD(NULL, &_0$$4, "__construct", NULL, 415, this_ptr, &dependencyInjector);
=======
			ZEPHIR_CALL_METHOD(NULL, &_0$$4, "__construct", NULL, 378, this_ptr, &dependencyInjector);
>>>>>>> 03694d80
			zephir_check_call_status();
			zephir_array_update_string(&engines, SL(".phtml"), &_0$$4, PH_COPY | PH_SEPARATE);
		} else {
			if (Z_TYPE_P(&dependencyInjector) != IS_OBJECT) {
				ZEPHIR_THROW_EXCEPTION_DEBUG_STR(phalcon_mvc_view_exception_ce, "A dependency injector container is required to obtain the application services", "phalcon/mvc/view/simple.zep", 148);
				return;
			}
			ZEPHIR_INIT_VAR(&arguments);
			zephir_create_array(&arguments, 2, 0 TSRMLS_CC);
			zephir_array_fast_append(&arguments, this_ptr);
			zephir_array_fast_append(&arguments, &dependencyInjector);
			zephir_is_iterable(&registeredEngines, 0, "phalcon/mvc/view/simple.zep", 180);
			ZEND_HASH_FOREACH_KEY_VAL(Z_ARRVAL_P(&registeredEngines), _2$$5, _3$$5, _1$$5)
			{
				ZEPHIR_INIT_NVAR(&extension);
				if (_3$$5 != NULL) { 
					ZVAL_STR_COPY(&extension, _3$$5);
				} else {
					ZVAL_LONG(&extension, _2$$5);
				}
				ZEPHIR_INIT_NVAR(&engineService);
				ZVAL_COPY(&engineService, _1$$5);
				if (Z_TYPE_P(&engineService) == IS_OBJECT) {
					if (zephir_instance_of_ev(&engineService, zend_ce_closure TSRMLS_CC)) {
						ZEPHIR_INIT_NVAR(&engineObject);
						ZEPHIR_CALL_USER_FUNC_ARRAY(&engineObject, &engineService, &arguments);
						zephir_check_call_status();
					} else {
						ZEPHIR_CPY_WRT(&engineObject, &engineService);
					}
				} else {
					if (Z_TYPE_P(&engineService) == IS_STRING) {
						ZEPHIR_CALL_METHOD(&engineObject, &dependencyInjector, "getshared", &_4, 0, &engineService, &arguments);
						zephir_check_call_status();
					} else {
						ZEPHIR_INIT_NVAR(&_5$$13);
						object_init_ex(&_5$$13, phalcon_mvc_view_exception_ce);
						ZEPHIR_INIT_LNVAR(_6$$13);
						ZEPHIR_CONCAT_SV(&_6$$13, "Invalid template engine registration for extension: ", &extension);
						ZEPHIR_CALL_METHOD(NULL, &_5$$13, "__construct", &_7, 4, &_6$$13);
						zephir_check_call_status();
						zephir_throw_exception_debug(&_5$$13, "phalcon/mvc/view/simple.zep", 174 TSRMLS_CC);
						ZEPHIR_MM_RESTORE();
						return;
					}
				}
				zephir_array_update_zval(&engines, &extension, &engineObject, PH_COPY | PH_SEPARATE);
			} ZEND_HASH_FOREACH_END();
			ZEPHIR_INIT_NVAR(&engineService);
			ZEPHIR_INIT_NVAR(&extension);
		}
		zephir_update_property_zval(this_ptr, SL("_engines"), &engines);
	} else {
		ZEPHIR_OBS_NVAR(&engines);
		zephir_read_property(&engines, this_ptr, SL("_engines"), PH_NOISY_CC);
	}
	RETURN_CCTOR(&engines);

}

/**
 * Tries to render the view with every engine registered in the component
 *
 * @param array  params
 */
PHP_METHOD(Phalcon_Mvc_View_Simple, _internalRender) {

	zend_string *_5;
	zend_ulong _4;
	zend_bool notExists = 0, mustClean = 0, _7$$8, _10$$8;
	zephir_fcall_cache_entry *_13 = NULL, *_16 = NULL;
	zend_long ZEPHIR_LAST_CALL_STATUS;
	zval *path_param = NULL, *params, params_sub, eventsManager, engines, extension, engine, viewEnginePath, viewsDirPath, _2, *_3, _0$$4, _1$$4, _6$$6, _8$$8, _9$$8, _11$$12, _12$$12, _14$$11, _15$$14, _17$$15, _18$$15, _19$$16;
	zval path;
	zval *this_ptr = getThis();

	ZVAL_UNDEF(&path);
	ZVAL_UNDEF(&params_sub);
	ZVAL_UNDEF(&eventsManager);
	ZVAL_UNDEF(&engines);
	ZVAL_UNDEF(&extension);
	ZVAL_UNDEF(&engine);
	ZVAL_UNDEF(&viewEnginePath);
	ZVAL_UNDEF(&viewsDirPath);
	ZVAL_UNDEF(&_2);
	ZVAL_UNDEF(&_0$$4);
	ZVAL_UNDEF(&_1$$4);
	ZVAL_UNDEF(&_6$$6);
	ZVAL_UNDEF(&_8$$8);
	ZVAL_UNDEF(&_9$$8);
	ZVAL_UNDEF(&_11$$12);
	ZVAL_UNDEF(&_12$$12);
	ZVAL_UNDEF(&_14$$11);
	ZVAL_UNDEF(&_15$$14);
	ZVAL_UNDEF(&_17$$15);
	ZVAL_UNDEF(&_18$$15);
	ZVAL_UNDEF(&_19$$16);

	ZEPHIR_MM_GROW();
	zephir_fetch_params(1, 2, 0, &path_param, &params);

	if (UNEXPECTED(Z_TYPE_P(path_param) != IS_STRING && Z_TYPE_P(path_param) != IS_NULL)) {
		zephir_throw_exception_string(spl_ce_InvalidArgumentException, SL("Parameter 'path' must be of the type string") TSRMLS_CC);
		RETURN_MM_NULL();
	}
	if (EXPECTED(Z_TYPE_P(path_param) == IS_STRING)) {
		zephir_get_strval(&path, path_param);
	} else {
		ZEPHIR_INIT_VAR(&path);
		ZVAL_EMPTY_STRING(&path);
	}


	ZEPHIR_OBS_VAR(&eventsManager);
	zephir_read_property(&eventsManager, this_ptr, SL("_eventsManager"), PH_NOISY_CC);
	if (Z_TYPE_P(&eventsManager) == IS_OBJECT) {
		zephir_update_property_zval(this_ptr, SL("_activeRenderPath"), &path);
	}
	if (Z_TYPE_P(&eventsManager) == IS_OBJECT) {
		ZEPHIR_INIT_VAR(&_1$$4);
		ZVAL_STRING(&_1$$4, "view:beforeRender");
		ZEPHIR_CALL_METHOD(&_0$$4, &eventsManager, "fire", NULL, 0, &_1$$4, this_ptr);
		zephir_check_call_status();
		if (ZEPHIR_IS_FALSE_IDENTICAL(&_0$$4)) {
			RETURN_MM_NULL();
		}
	}
	notExists = 1;
	mustClean = 1;
	zephir_read_property(&_2, this_ptr, SL("_viewsDir"), PH_NOISY_CC | PH_READONLY);
	ZEPHIR_INIT_VAR(&viewsDirPath);
	ZEPHIR_CONCAT_VV(&viewsDirPath, &_2, &path);
	ZEPHIR_CALL_METHOD(&engines, this_ptr, "_loadtemplateengines", NULL, 0);
	zephir_check_call_status();
	zephir_is_iterable(&engines, 0, "phalcon/mvc/view/simple.zep", 270);
	ZEND_HASH_FOREACH_KEY_VAL(Z_ARRVAL_P(&engines), _4, _5, _3)
	{
		ZEPHIR_INIT_NVAR(&extension);
		if (_5 != NULL) { 
			ZVAL_STR_COPY(&extension, _5);
		} else {
			ZVAL_LONG(&extension, _4);
		}
		ZEPHIR_INIT_NVAR(&engine);
		ZVAL_COPY(&engine, _3);
		ZEPHIR_INIT_LNVAR(_6$$6);
		ZEPHIR_CONCAT_VV(&_6$$6, &viewsDirPath, &extension);
		if ((zephir_file_exists(&_6$$6 TSRMLS_CC) == SUCCESS)) {
			ZEPHIR_INIT_NVAR(&viewEnginePath);
			ZEPHIR_CONCAT_VV(&viewEnginePath, &viewsDirPath, &extension);
		} else {
			_7$$8 = zephir_is_true(&extension);
			if (_7$$8) {
				ZVAL_LONG(&_8$$8, -zephir_fast_strlen_ev(&extension));
				ZEPHIR_INIT_NVAR(&_9$$8);
				zephir_substr(&_9$$8, &viewsDirPath, zephir_get_intval(&_8$$8), 0, ZEPHIR_SUBSTR_NO_LENGTH);
				_7$$8 = ZEPHIR_IS_EQUAL(&_9$$8, &extension);
			}
			_10$$8 = _7$$8;
			if (_10$$8) {
				_10$$8 = (zephir_file_exists(&viewsDirPath TSRMLS_CC) == SUCCESS);
			}
			if (_10$$8) {
				ZEPHIR_CPY_WRT(&viewEnginePath, &viewsDirPath);
			} else {
				ZEPHIR_INIT_NVAR(&viewEnginePath);
				ZVAL_STRING(&viewEnginePath, "");
			}
		}
		if (zephir_is_true(&viewEnginePath)) {
			if (Z_TYPE_P(&eventsManager) == IS_OBJECT) {
				ZEPHIR_INIT_NVAR(&_12$$12);
				ZVAL_STRING(&_12$$12, "view:beforeRenderView");
				ZEPHIR_CALL_METHOD(&_11$$12, &eventsManager, "fire", &_13, 0, &_12$$12, this_ptr, &viewEnginePath);
				zephir_check_call_status();
				if (ZEPHIR_IS_FALSE_IDENTICAL(&_11$$12)) {
					continue;
				}
			}
			if (mustClean) {
				ZVAL_BOOL(&_14$$11, 1);
			} else {
				ZVAL_BOOL(&_14$$11, 0);
			}
			ZEPHIR_CALL_METHOD(NULL, &engine, "render", NULL, 0, &viewEnginePath, params, &_14$$11);
			zephir_check_call_status();
			notExists = 0;
			if (Z_TYPE_P(&eventsManager) == IS_OBJECT) {
				ZEPHIR_INIT_NVAR(&_15$$14);
				ZVAL_STRING(&_15$$14, "view:afterRenderView");
				ZEPHIR_CALL_METHOD(NULL, &eventsManager, "fire", &_16, 0, &_15$$14, this_ptr);
				zephir_check_call_status();
			}
			break;
		}
	} ZEND_HASH_FOREACH_END();
	ZEPHIR_INIT_NVAR(&engine);
	ZEPHIR_INIT_NVAR(&extension);
	if (notExists == 1) {
		ZEPHIR_INIT_VAR(&_17$$15);
		object_init_ex(&_17$$15, phalcon_mvc_view_exception_ce);
		ZEPHIR_INIT_VAR(&_18$$15);
		ZEPHIR_CONCAT_SVS(&_18$$15, "View '", &viewsDirPath, "' was not found in the views directory");
		ZEPHIR_CALL_METHOD(NULL, &_17$$15, "__construct", NULL, 4, &_18$$15);
		zephir_check_call_status();
		zephir_throw_exception_debug(&_17$$15, "phalcon/mvc/view/simple.zep", 271 TSRMLS_CC);
		ZEPHIR_MM_RESTORE();
		return;
	}
	if (Z_TYPE_P(&eventsManager) == IS_OBJECT) {
		ZEPHIR_INIT_VAR(&_19$$16);
		ZVAL_STRING(&_19$$16, "view:afterRender");
		ZEPHIR_CALL_METHOD(NULL, &eventsManager, "fire", NULL, 0, &_19$$16, this_ptr);
		zephir_check_call_status();
	}
	ZEPHIR_MM_RESTORE();

}

/**
 * Renders a view
 *
 * @param  array  params
 */
PHP_METHOD(Phalcon_Mvc_View_Simple, render) {

	zend_bool _3$$12;
	zend_long ZEPHIR_LAST_CALL_STATUS;
	zval *path_param = NULL, *params = NULL, params_sub, __$null, cache, key, lifetime, cacheOptions, content, viewParams, mergedParams, _1, _0$$3, _2$$12, _4$$12;
	zval path;
	zval *this_ptr = getThis();

	ZVAL_UNDEF(&path);
	ZVAL_UNDEF(&params_sub);
	ZVAL_NULL(&__$null);
	ZVAL_UNDEF(&cache);
	ZVAL_UNDEF(&key);
	ZVAL_UNDEF(&lifetime);
	ZVAL_UNDEF(&cacheOptions);
	ZVAL_UNDEF(&content);
	ZVAL_UNDEF(&viewParams);
	ZVAL_UNDEF(&mergedParams);
	ZVAL_UNDEF(&_1);
	ZVAL_UNDEF(&_0$$3);
	ZVAL_UNDEF(&_2$$12);
	ZVAL_UNDEF(&_4$$12);

	ZEPHIR_MM_GROW();
	zephir_fetch_params(1, 1, 1, &path_param, &params);

	if (UNEXPECTED(Z_TYPE_P(path_param) != IS_STRING && Z_TYPE_P(path_param) != IS_NULL)) {
		zephir_throw_exception_string(spl_ce_InvalidArgumentException, SL("Parameter 'path' must be of the type string") TSRMLS_CC);
		RETURN_MM_NULL();
	}
	if (EXPECTED(Z_TYPE_P(path_param) == IS_STRING)) {
		zephir_get_strval(&path, path_param);
	} else {
		ZEPHIR_INIT_VAR(&path);
		ZVAL_EMPTY_STRING(&path);
	}
	if (!params) {
		params = &params_sub;
		params = &__$null;
	}


	ZEPHIR_CALL_METHOD(&cache, this_ptr, "getcache", NULL, 0);
	zephir_check_call_status();
	if (Z_TYPE_P(&cache) == IS_OBJECT) {
		ZEPHIR_CALL_METHOD(&_0$$3, &cache, "isstarted", NULL, 0);
		zephir_check_call_status();
		if (ZEPHIR_IS_FALSE_IDENTICAL(&_0$$3)) {
			ZEPHIR_INIT_VAR(&key);
			ZVAL_NULL(&key);
			ZEPHIR_INIT_VAR(&lifetime);
			ZVAL_NULL(&lifetime);
			ZEPHIR_OBS_VAR(&cacheOptions);
			zephir_read_property(&cacheOptions, this_ptr, SL("_cacheOptions"), PH_NOISY_CC);
			if (Z_TYPE_P(&cacheOptions) == IS_ARRAY) {
				ZEPHIR_OBS_NVAR(&key);
				zephir_array_isset_string_fetch(&key, &cacheOptions, SL("key"), 0);
				ZEPHIR_OBS_NVAR(&lifetime);
				zephir_array_isset_string_fetch(&lifetime, &cacheOptions, SL("lifetime"), 0);
			}
			if (Z_TYPE_P(&key) == IS_NULL) {
				ZEPHIR_INIT_NVAR(&key);
				zephir_md5(&key, &path);
			}
			ZEPHIR_CALL_METHOD(&content, &cache, "start", NULL, 0, &key, &lifetime);
			zephir_check_call_status();
			if (Z_TYPE_P(&content) != IS_NULL) {
				zephir_update_property_zval(this_ptr, SL("_content"), &content);
				RETURN_CCTOR(&content);
			}
		}
	}
	ZEPHIR_INIT_VAR(&_1);
	zephir_create_symbol_table(TSRMLS_C);
	
	ZEPHIR_CALL_FUNCTION(NULL, "ob_start", NULL, 128);
	zephir_check_call_status();
	ZEPHIR_OBS_VAR(&viewParams);
	zephir_read_property(&viewParams, this_ptr, SL("_viewParams"), PH_NOISY_CC);
	if (Z_TYPE_P(params) == IS_ARRAY) {
		if (Z_TYPE_P(&viewParams) == IS_ARRAY) {
			ZEPHIR_INIT_VAR(&mergedParams);
			zephir_fast_array_merge(&mergedParams, &viewParams, params TSRMLS_CC);
		} else {
			ZEPHIR_CPY_WRT(&mergedParams, params);
		}
	} else {
		ZEPHIR_CPY_WRT(&mergedParams, &viewParams);
	}
<<<<<<< HEAD
	ZEPHIR_CALL_METHOD(NULL, this_ptr, "_internalrender", NULL, 432, &path, &mergedParams);
=======
	ZEPHIR_CALL_METHOD(NULL, this_ptr, "_internalrender", NULL, 395, &path, &mergedParams);
>>>>>>> 03694d80
	zephir_check_call_status();
	if (Z_TYPE_P(&cache) == IS_OBJECT) {
		ZEPHIR_CALL_METHOD(&_2$$12, &cache, "isstarted", NULL, 0);
		zephir_check_call_status();
		_3$$12 = zephir_is_true(&_2$$12);
		if (_3$$12) {
			ZEPHIR_CALL_METHOD(&_4$$12, &cache, "isfresh", NULL, 0);
			zephir_check_call_status();
			_3$$12 = zephir_is_true(&_4$$12);
		}
		if (_3$$12) {
			ZEPHIR_CALL_METHOD(NULL, &cache, "save", NULL, 0);
			zephir_check_call_status();
		} else {
			ZEPHIR_CALL_METHOD(NULL, &cache, "stop", NULL, 0);
			zephir_check_call_status();
		}
	}
	ZEPHIR_CALL_FUNCTION(NULL, "ob_end_clean", NULL, 130);
	zephir_check_call_status();
	RETURN_MM_MEMBER(getThis(), "_content");

}

/**
 * Renders a partial view
 *
 * <code>
 * // Show a partial inside another view
 * $this->partial("shared/footer");
 * </code>
 *
 * <code>
 * // Show a partial inside another view with parameters
 * $this->partial(
 *     "shared/footer",
 *     [
 *         "content" => $html,
 *     ]
 * );
 * </code>
 */
PHP_METHOD(Phalcon_Mvc_View_Simple, partial) {

	zend_long ZEPHIR_LAST_CALL_STATUS;
	zval *partialPath_param = NULL, *params = NULL, params_sub, __$null, viewParams, mergedParams, _1, _0$$3;
	zval partialPath;
	zval *this_ptr = getThis();

	ZVAL_UNDEF(&partialPath);
	ZVAL_UNDEF(&params_sub);
	ZVAL_NULL(&__$null);
	ZVAL_UNDEF(&viewParams);
	ZVAL_UNDEF(&mergedParams);
	ZVAL_UNDEF(&_1);
	ZVAL_UNDEF(&_0$$3);

	ZEPHIR_MM_GROW();
	zephir_fetch_params(1, 1, 1, &partialPath_param, &params);

	if (UNEXPECTED(Z_TYPE_P(partialPath_param) != IS_STRING && Z_TYPE_P(partialPath_param) != IS_NULL)) {
		zephir_throw_exception_string(spl_ce_InvalidArgumentException, SL("Parameter 'partialPath' must be of the type string") TSRMLS_CC);
		RETURN_MM_NULL();
	}
	if (EXPECTED(Z_TYPE_P(partialPath_param) == IS_STRING)) {
		zephir_get_strval(&partialPath, partialPath_param);
	} else {
		ZEPHIR_INIT_VAR(&partialPath);
		ZVAL_EMPTY_STRING(&partialPath);
	}
	if (!params) {
		params = &params_sub;
		params = &__$null;
	}


	ZEPHIR_CALL_FUNCTION(NULL, "ob_start", NULL, 128);
	zephir_check_call_status();
	if (Z_TYPE_P(params) == IS_ARRAY) {
		ZEPHIR_OBS_VAR(&viewParams);
		zephir_read_property(&viewParams, this_ptr, SL("_viewParams"), PH_NOISY_CC);
		if (Z_TYPE_P(&viewParams) == IS_ARRAY) {
			ZEPHIR_INIT_VAR(&mergedParams);
			zephir_fast_array_merge(&mergedParams, &viewParams, params TSRMLS_CC);
		} else {
			ZEPHIR_CPY_WRT(&mergedParams, params);
		}
		ZEPHIR_INIT_VAR(&_0$$3);
		zephir_create_symbol_table(TSRMLS_C);
		
	} else {
		ZEPHIR_CPY_WRT(&mergedParams, params);
	}
<<<<<<< HEAD
	ZEPHIR_CALL_METHOD(NULL, this_ptr, "_internalrender", NULL, 432, &partialPath, &mergedParams);
=======
	ZEPHIR_CALL_METHOD(NULL, this_ptr, "_internalrender", NULL, 395, &partialPath, &mergedParams);
>>>>>>> 03694d80
	zephir_check_call_status();
	if (Z_TYPE_P(params) == IS_ARRAY) {
		zephir_update_property_zval(this_ptr, SL("_viewParams"), &viewParams);
	}
	ZEPHIR_CALL_FUNCTION(NULL, "ob_end_clean", NULL, 130);
	zephir_check_call_status();
	zephir_read_property(&_1, this_ptr, SL("_content"), PH_NOISY_CC | PH_READONLY);
	zend_print_zval(&_1, 0);
	ZEPHIR_MM_RESTORE();

}

/**
 * Sets the cache options
 */
PHP_METHOD(Phalcon_Mvc_View_Simple, setCacheOptions) {

	zval *options_param = NULL;
	zval options;
	zval *this_ptr = getThis();

	ZVAL_UNDEF(&options);

	ZEPHIR_MM_GROW();
	zephir_fetch_params(1, 1, 0, &options_param);

	zephir_get_arrval(&options, options_param);


	zephir_update_property_zval(this_ptr, SL("_cacheOptions"), &options);
	RETURN_THIS();

}

/**
 * Returns the cache options
 */
PHP_METHOD(Phalcon_Mvc_View_Simple, getCacheOptions) {

	zval *this_ptr = getThis();


	RETURN_MEMBER(getThis(), "_cacheOptions");

}

/**
 * Create a Phalcon\Cache based on the internal cache options
 */
PHP_METHOD(Phalcon_Mvc_View_Simple, _createCache) {

	zval dependencyInjector, cacheService, cacheOptions, viewCache, _0;
	zend_long ZEPHIR_LAST_CALL_STATUS;
	zval *this_ptr = getThis();

	ZVAL_UNDEF(&dependencyInjector);
	ZVAL_UNDEF(&cacheService);
	ZVAL_UNDEF(&cacheOptions);
	ZVAL_UNDEF(&viewCache);
	ZVAL_UNDEF(&_0);

	ZEPHIR_MM_GROW();

	ZEPHIR_OBS_VAR(&dependencyInjector);
	zephir_read_property(&dependencyInjector, this_ptr, SL("_dependencyInjector"), PH_NOISY_CC);
	if (Z_TYPE_P(&dependencyInjector) != IS_OBJECT) {
		ZEPHIR_THROW_EXCEPTION_DEBUG_STR(phalcon_mvc_view_exception_ce, "A dependency injector container is required to obtain the view cache services", "phalcon/mvc/view/simple.zep", 478);
		return;
	}
	ZEPHIR_INIT_VAR(&cacheService);
	ZVAL_STRING(&cacheService, "viewCache");
	ZEPHIR_OBS_VAR(&cacheOptions);
	zephir_read_property(&cacheOptions, this_ptr, SL("_cacheOptions"), PH_NOISY_CC);
	if (Z_TYPE_P(&cacheOptions) == IS_ARRAY) {
		if (zephir_array_isset_string(&cacheOptions, SL("service"))) {
			ZEPHIR_OBS_NVAR(&cacheService);
			zephir_array_isset_string_fetch(&cacheService, &cacheOptions, SL("service"), 0);
		}
	}
	ZEPHIR_CALL_METHOD(&_0, &dependencyInjector, "getshared", NULL, 0, &cacheService);
	zephir_check_call_status();
	ZEPHIR_CPY_WRT(&viewCache, &_0);
	if (Z_TYPE_P(&viewCache) != IS_OBJECT) {
		ZEPHIR_THROW_EXCEPTION_DEBUG_STR(phalcon_mvc_view_exception_ce, "The injected caching service is invalid", "phalcon/mvc/view/simple.zep", 495);
		return;
	}
	RETURN_CCTOR(&viewCache);

}

/**
 * Returns the cache instance used to cache
 */
PHP_METHOD(Phalcon_Mvc_View_Simple, getCache) {

	zend_bool _1;
	zval _0, _2, _3$$3;
	zend_long ZEPHIR_LAST_CALL_STATUS;
	zval *this_ptr = getThis();

	ZVAL_UNDEF(&_0);
	ZVAL_UNDEF(&_2);
	ZVAL_UNDEF(&_3$$3);

	ZEPHIR_MM_GROW();

	zephir_read_property(&_0, this_ptr, SL("_cache"), PH_NOISY_CC | PH_READONLY);
	_1 = zephir_is_true(&_0);
	if (_1) {
		ZEPHIR_OBS_VAR(&_2);
		zephir_read_property(&_2, this_ptr, SL("_cache"), PH_NOISY_CC);
		_1 = Z_TYPE_P(&_2) != IS_OBJECT;
	}
	if (_1) {
		ZEPHIR_CALL_METHOD(&_3$$3, this_ptr, "_createcache", NULL, 0);
		zephir_check_call_status();
		zephir_update_property_zval(this_ptr, SL("_cache"), &_3$$3);
	}
	RETURN_MM_MEMBER(getThis(), "_cache");

}

/**
 * Cache the actual view render to certain level
 *
 *<code>
 * $this->view->cache(
 *     [
 *         "key"      => "my-key",
 *         "lifetime" => 86400,
 *     ]
 * );
 *</code>
 */
PHP_METHOD(Phalcon_Mvc_View_Simple, cache) {

	zval *options = NULL, options_sub, __$true, __$false;
	zval *this_ptr = getThis();

	ZVAL_UNDEF(&options_sub);
	ZVAL_BOOL(&__$true, 1);
	ZVAL_BOOL(&__$false, 0);

	zephir_fetch_params(0, 0, 1, &options);

	if (!options) {
		options = &options_sub;
		options = &__$true;
	}


	if (Z_TYPE_P(options) == IS_ARRAY) {
		if (1) {
			zephir_update_property_zval(this_ptr, SL("_cache"), &__$true);
		} else {
			zephir_update_property_zval(this_ptr, SL("_cache"), &__$false);
		}
		zephir_update_property_zval(this_ptr, SL("_cacheOptions"), options);
	} else {
		if (zephir_is_true(options)) {
			if (1) {
				zephir_update_property_zval(this_ptr, SL("_cache"), &__$true);
			} else {
				zephir_update_property_zval(this_ptr, SL("_cache"), &__$false);
			}
		} else {
			if (0) {
				zephir_update_property_zval(this_ptr, SL("_cache"), &__$true);
			} else {
				zephir_update_property_zval(this_ptr, SL("_cache"), &__$false);
			}
		}
	}
	RETURN_THISW();

}

/**
 * Adds parameters to views (alias of setVar)
 *
 *<code>
 * $this->view->setParamToView("products", $products);
 *</code>
 */
PHP_METHOD(Phalcon_Mvc_View_Simple, setParamToView) {

	zval *key_param = NULL, *value, value_sub;
	zval key;
	zval *this_ptr = getThis();

	ZVAL_UNDEF(&key);
	ZVAL_UNDEF(&value_sub);

	ZEPHIR_MM_GROW();
	zephir_fetch_params(1, 2, 0, &key_param, &value);

	if (UNEXPECTED(Z_TYPE_P(key_param) != IS_STRING && Z_TYPE_P(key_param) != IS_NULL)) {
		zephir_throw_exception_string(spl_ce_InvalidArgumentException, SL("Parameter 'key' must be of the type string") TSRMLS_CC);
		RETURN_MM_NULL();
	}
	if (EXPECTED(Z_TYPE_P(key_param) == IS_STRING)) {
		zephir_get_strval(&key, key_param);
	} else {
		ZEPHIR_INIT_VAR(&key);
		ZVAL_EMPTY_STRING(&key);
	}


	zephir_update_property_array(this_ptr, SL("_viewParams"), &key, value TSRMLS_CC);
	RETURN_THIS();

}

/**
 * Set all the render params
 *
 *<code>
 * $this->view->setVars(
 *     [
 *         "products" => $products,
 *     ]
 * );
 *</code>
 */
PHP_METHOD(Phalcon_Mvc_View_Simple, setVars) {

	zend_bool merge, _0;
	zval *params_param = NULL, *merge_param = NULL, _1, _2$$3, _3$$3;
	zval params;
	zval *this_ptr = getThis();

	ZVAL_UNDEF(&params);
	ZVAL_UNDEF(&_1);
	ZVAL_UNDEF(&_2$$3);
	ZVAL_UNDEF(&_3$$3);

	ZEPHIR_MM_GROW();
	zephir_fetch_params(1, 1, 1, &params_param, &merge_param);

	ZEPHIR_OBS_COPY_OR_DUP(&params, params_param);
	if (!merge_param) {
		merge = 1;
	} else {
		merge = zephir_get_boolval(merge_param);
	}


	_0 = merge;
	if (_0) {
		ZEPHIR_OBS_VAR(&_1);
		zephir_read_property(&_1, this_ptr, SL("_viewParams"), PH_NOISY_CC);
		_0 = Z_TYPE_P(&_1) == IS_ARRAY;
	}
	if (_0) {
		ZEPHIR_INIT_VAR(&_2$$3);
		zephir_read_property(&_3$$3, this_ptr, SL("_viewParams"), PH_NOISY_CC | PH_READONLY);
		zephir_fast_array_merge(&_2$$3, &_3$$3, &params TSRMLS_CC);
		zephir_update_property_zval(this_ptr, SL("_viewParams"), &_2$$3);
	} else {
		zephir_update_property_zval(this_ptr, SL("_viewParams"), &params);
	}
	RETURN_THIS();

}

/**
 * Set a single view parameter
 *
 *<code>
 * $this->view->setVar("products", $products);
 *</code>
 */
PHP_METHOD(Phalcon_Mvc_View_Simple, setVar) {

	zval *key_param = NULL, *value, value_sub;
	zval key;
	zval *this_ptr = getThis();

	ZVAL_UNDEF(&key);
	ZVAL_UNDEF(&value_sub);

	ZEPHIR_MM_GROW();
	zephir_fetch_params(1, 2, 0, &key_param, &value);

	if (UNEXPECTED(Z_TYPE_P(key_param) != IS_STRING && Z_TYPE_P(key_param) != IS_NULL)) {
		zephir_throw_exception_string(spl_ce_InvalidArgumentException, SL("Parameter 'key' must be of the type string") TSRMLS_CC);
		RETURN_MM_NULL();
	}
	if (EXPECTED(Z_TYPE_P(key_param) == IS_STRING)) {
		zephir_get_strval(&key, key_param);
	} else {
		ZEPHIR_INIT_VAR(&key);
		ZVAL_EMPTY_STRING(&key);
	}


	zephir_update_property_array(this_ptr, SL("_viewParams"), &key, value TSRMLS_CC);
	RETURN_THIS();

}

/**
 * Returns a parameter previously set in the view
 */
PHP_METHOD(Phalcon_Mvc_View_Simple, getVar) {

	zval *key_param = NULL, value, _0;
	zval key;
	zval *this_ptr = getThis();

	ZVAL_UNDEF(&key);
	ZVAL_UNDEF(&value);
	ZVAL_UNDEF(&_0);

	ZEPHIR_MM_GROW();
	zephir_fetch_params(1, 1, 0, &key_param);

	if (UNEXPECTED(Z_TYPE_P(key_param) != IS_STRING && Z_TYPE_P(key_param) != IS_NULL)) {
		zephir_throw_exception_string(spl_ce_InvalidArgumentException, SL("Parameter 'key' must be of the type string") TSRMLS_CC);
		RETURN_MM_NULL();
	}
	if (EXPECTED(Z_TYPE_P(key_param) == IS_STRING)) {
		zephir_get_strval(&key, key_param);
	} else {
		ZEPHIR_INIT_VAR(&key);
		ZVAL_EMPTY_STRING(&key);
	}


	zephir_read_property(&_0, this_ptr, SL("_viewParams"), PH_NOISY_CC | PH_READONLY);
	if (zephir_array_isset_fetch(&value, &_0, &key, 1 TSRMLS_CC)) {
		RETURN_CTOR(&value);
	}
	RETURN_MM_NULL();

}

/**
 * Returns parameters to views
 */
PHP_METHOD(Phalcon_Mvc_View_Simple, getParamsToView) {

	zval *this_ptr = getThis();


	RETURN_MEMBER(getThis(), "_viewParams");

}

/**
 * Externally sets the view content
 *
 *<code>
 * $this->view->setContent("<h1>hello</h1>");
 *</code>
 */
PHP_METHOD(Phalcon_Mvc_View_Simple, setContent) {

	zval *content_param = NULL;
	zval content;
	zval *this_ptr = getThis();

	ZVAL_UNDEF(&content);

	ZEPHIR_MM_GROW();
	zephir_fetch_params(1, 1, 0, &content_param);

	if (UNEXPECTED(Z_TYPE_P(content_param) != IS_STRING && Z_TYPE_P(content_param) != IS_NULL)) {
		zephir_throw_exception_string(spl_ce_InvalidArgumentException, SL("Parameter 'content' must be of the type string") TSRMLS_CC);
		RETURN_MM_NULL();
	}
	if (EXPECTED(Z_TYPE_P(content_param) == IS_STRING)) {
		zephir_get_strval(&content, content_param);
	} else {
		ZEPHIR_INIT_VAR(&content);
		ZVAL_EMPTY_STRING(&content);
	}


	zephir_update_property_zval(this_ptr, SL("_content"), &content);
	RETURN_THIS();

}

/**
 * Returns cached output from another view stage
 */
PHP_METHOD(Phalcon_Mvc_View_Simple, getContent) {

	zval *this_ptr = getThis();


	RETURN_MEMBER(getThis(), "_content");

}

/**
 * Returns the path of the view that is currently rendered
 */
PHP_METHOD(Phalcon_Mvc_View_Simple, getActiveRenderPath) {

	zval *this_ptr = getThis();


	RETURN_MEMBER(getThis(), "_activeRenderPath");

}

/**
 * Magic method to pass variables to the views
 *
 *<code>
 * $this->view->products = $products;
 *</code>
 */
PHP_METHOD(Phalcon_Mvc_View_Simple, __set) {

	zval *key_param = NULL, *value, value_sub;
	zval key;
	zval *this_ptr = getThis();

	ZVAL_UNDEF(&key);
	ZVAL_UNDEF(&value_sub);

	ZEPHIR_MM_GROW();
	zephir_fetch_params(1, 2, 0, &key_param, &value);

	if (UNEXPECTED(Z_TYPE_P(key_param) != IS_STRING && Z_TYPE_P(key_param) != IS_NULL)) {
		zephir_throw_exception_string(spl_ce_InvalidArgumentException, SL("Parameter 'key' must be of the type string") TSRMLS_CC);
		RETURN_MM_NULL();
	}
	if (EXPECTED(Z_TYPE_P(key_param) == IS_STRING)) {
		zephir_get_strval(&key, key_param);
	} else {
		ZEPHIR_INIT_VAR(&key);
		ZVAL_EMPTY_STRING(&key);
	}


	zephir_update_property_array(this_ptr, SL("_viewParams"), &key, value TSRMLS_CC);
	ZEPHIR_MM_RESTORE();

}

/**
 * Magic method to retrieve a variable passed to the view
 *
 *<code>
 * echo $this->view->products;
 *</code>
 */
PHP_METHOD(Phalcon_Mvc_View_Simple, __get) {

	zval *key_param = NULL, value, _0;
	zval key;
	zval *this_ptr = getThis();

	ZVAL_UNDEF(&key);
	ZVAL_UNDEF(&value);
	ZVAL_UNDEF(&_0);

	ZEPHIR_MM_GROW();
	zephir_fetch_params(1, 1, 0, &key_param);

	if (UNEXPECTED(Z_TYPE_P(key_param) != IS_STRING && Z_TYPE_P(key_param) != IS_NULL)) {
		zephir_throw_exception_string(spl_ce_InvalidArgumentException, SL("Parameter 'key' must be of the type string") TSRMLS_CC);
		RETURN_MM_NULL();
	}
	if (EXPECTED(Z_TYPE_P(key_param) == IS_STRING)) {
		zephir_get_strval(&key, key_param);
	} else {
		ZEPHIR_INIT_VAR(&key);
		ZVAL_EMPTY_STRING(&key);
	}


	zephir_read_property(&_0, this_ptr, SL("_viewParams"), PH_NOISY_CC | PH_READONLY);
	if (zephir_array_isset_fetch(&value, &_0, &key, 1 TSRMLS_CC)) {
		RETURN_CTOR(&value);
	}
	RETURN_MM_NULL();

}
<|MERGE_RESOLUTION|>--- conflicted
+++ resolved
@@ -245,11 +245,7 @@
 		if (Z_TYPE_P(&registeredEngines) != IS_ARRAY) {
 			ZEPHIR_INIT_VAR(&_0$$4);
 			object_init_ex(&_0$$4, phalcon_mvc_view_engine_php_ce);
-<<<<<<< HEAD
-			ZEPHIR_CALL_METHOD(NULL, &_0$$4, "__construct", NULL, 415, this_ptr, &dependencyInjector);
-=======
-			ZEPHIR_CALL_METHOD(NULL, &_0$$4, "__construct", NULL, 378, this_ptr, &dependencyInjector);
->>>>>>> 03694d80
+			ZEPHIR_CALL_METHOD(NULL, &_0$$4, "__construct", NULL, 379, this_ptr, &dependencyInjector);
 			zephir_check_call_status();
 			zephir_array_update_string(&engines, SL(".phtml"), &_0$$4, PH_COPY | PH_SEPARATE);
 		} else {
@@ -563,11 +559,7 @@
 	} else {
 		ZEPHIR_CPY_WRT(&mergedParams, &viewParams);
 	}
-<<<<<<< HEAD
-	ZEPHIR_CALL_METHOD(NULL, this_ptr, "_internalrender", NULL, 432, &path, &mergedParams);
-=======
-	ZEPHIR_CALL_METHOD(NULL, this_ptr, "_internalrender", NULL, 395, &path, &mergedParams);
->>>>>>> 03694d80
+	ZEPHIR_CALL_METHOD(NULL, this_ptr, "_internalrender", NULL, 396, &path, &mergedParams);
 	zephir_check_call_status();
 	if (Z_TYPE_P(&cache) == IS_OBJECT) {
 		ZEPHIR_CALL_METHOD(&_2$$12, &cache, "isstarted", NULL, 0);
@@ -661,11 +653,7 @@
 	} else {
 		ZEPHIR_CPY_WRT(&mergedParams, params);
 	}
-<<<<<<< HEAD
-	ZEPHIR_CALL_METHOD(NULL, this_ptr, "_internalrender", NULL, 432, &partialPath, &mergedParams);
-=======
-	ZEPHIR_CALL_METHOD(NULL, this_ptr, "_internalrender", NULL, 395, &partialPath, &mergedParams);
->>>>>>> 03694d80
+	ZEPHIR_CALL_METHOD(NULL, this_ptr, "_internalrender", NULL, 396, &partialPath, &mergedParams);
 	zephir_check_call_status();
 	if (Z_TYPE_P(params) == IS_ARRAY) {
 		zephir_update_property_zval(this_ptr, SL("_viewParams"), &viewParams);
