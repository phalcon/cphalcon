--- conflicted
+++ resolved
@@ -248,11 +248,7 @@
 		if (Z_TYPE_P(&registeredEngines) != IS_ARRAY) {
 			ZEPHIR_INIT_VAR(&_0$$4);
 			object_init_ex(&_0$$4, phalcon_mvc_view_engine_php_ce);
-<<<<<<< HEAD
-			ZEPHIR_CALL_METHOD(NULL, &_0$$4, "__construct", NULL, 423, this_ptr, &dependencyInjector);
-=======
 			ZEPHIR_CALL_METHOD(NULL, &_0$$4, "__construct", NULL, 379, this_ptr, &di);
->>>>>>> f8defde8
 			zephir_check_call_status();
 			zephir_array_update_string(&engines, SL(".phtml"), &_0$$4, PH_COPY | PH_SEPARATE);
 		} else {
@@ -554,11 +550,7 @@
 	ZEPHIR_INIT_VAR(&_1);
 	zephir_create_symbol_table(TSRMLS_C);
 	
-<<<<<<< HEAD
-	ZEPHIR_CALL_FUNCTION(NULL, "ob_start", NULL, 131);
-=======
 	ZEPHIR_CALL_FUNCTION(NULL, "ob_start", NULL, 116);
->>>>>>> f8defde8
 	zephir_check_call_status();
 	ZEPHIR_OBS_VAR(&viewParams);
 	zephir_read_property(&viewParams, this_ptr, SL("_viewParams"), PH_NOISY_CC);
@@ -572,11 +564,7 @@
 	} else {
 		ZEPHIR_CPY_WRT(&mergedParams, &viewParams);
 	}
-<<<<<<< HEAD
-	ZEPHIR_CALL_METHOD(NULL, this_ptr, "_internalrender", NULL, 440, &path, &mergedParams);
-=======
 	ZEPHIR_CALL_METHOD(NULL, this_ptr, "_internalrender", NULL, 396, &path, &mergedParams);
->>>>>>> f8defde8
 	zephir_check_call_status();
 	if (Z_TYPE_P(&cache) == IS_OBJECT) {
 		ZEPHIR_CALL_METHOD(&_2$$12, &cache, "isstarted", NULL, 0);
@@ -595,11 +583,7 @@
 			zephir_check_call_status();
 		}
 	}
-<<<<<<< HEAD
-	ZEPHIR_CALL_FUNCTION(NULL, "ob_end_clean", NULL, 133);
-=======
 	ZEPHIR_CALL_FUNCTION(NULL, "ob_end_clean", NULL, 118);
->>>>>>> f8defde8
 	zephir_check_call_status();
 	RETURN_MM_MEMBER(getThis(), "_content");
 
@@ -657,11 +641,7 @@
 	}
 
 
-<<<<<<< HEAD
-	ZEPHIR_CALL_FUNCTION(NULL, "ob_start", NULL, 131);
-=======
 	ZEPHIR_CALL_FUNCTION(NULL, "ob_start", NULL, 116);
->>>>>>> f8defde8
 	zephir_check_call_status();
 	if (Z_TYPE_P(params) == IS_ARRAY) {
 		ZEPHIR_OBS_VAR(&viewParams);
@@ -678,20 +658,12 @@
 	} else {
 		ZEPHIR_CPY_WRT(&mergedParams, params);
 	}
-<<<<<<< HEAD
-	ZEPHIR_CALL_METHOD(NULL, this_ptr, "_internalrender", NULL, 440, &partialPath, &mergedParams);
-=======
 	ZEPHIR_CALL_METHOD(NULL, this_ptr, "_internalrender", NULL, 396, &partialPath, &mergedParams);
->>>>>>> f8defde8
 	zephir_check_call_status();
 	if (Z_TYPE_P(params) == IS_ARRAY) {
 		zephir_update_property_zval(this_ptr, SL("_viewParams"), &viewParams);
 	}
-<<<<<<< HEAD
-	ZEPHIR_CALL_FUNCTION(NULL, "ob_end_clean", NULL, 133);
-=======
 	ZEPHIR_CALL_FUNCTION(NULL, "ob_end_clean", NULL, 118);
->>>>>>> f8defde8
 	zephir_check_call_status();
 	zephir_read_property(&_1, this_ptr, SL("_content"), PH_NOISY_CC | PH_READONLY);
 	zend_print_zval(&_1, 0);
