--- conflicted
+++ resolved
@@ -1875,13 +1875,8 @@
 		ZEPHIR_THROW_EXCEPTION_DEBUG_STR(phalcon_mvc_model_exception_ce, "Parameters passed must be of type array, string, numeric or null", "phalcon/mvc/model.zep", 1279);
 		return;
 	}
-<<<<<<< HEAD
-	ZVAL_LONG(&_1, 1);
-	ZEPHIR_CALL_STATIC(&query, "getpreparedquery", &_0, 356, &params, &_1);
-=======
 	ZVAL_LONG(&_2, 1);
-	ZEPHIR_CALL_STATIC(&query, "getpreparedquery", &_1, 320, &params, &_2);
->>>>>>> 03694d80
+	ZEPHIR_CALL_STATIC(&query, "getpreparedquery", &_0, 320, &params, &_1);
 	zephir_check_call_status();
 	ZVAL_BOOL(&_2, 1);
 	ZEPHIR_CALL_METHOD(NULL, &query, "setuniquerow", NULL, 0, &_2);
