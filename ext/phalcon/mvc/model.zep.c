
#ifdef HAVE_CONFIG_H
#include "../../ext_config.h"
#endif

#include <php.h>
#include "../../php_ext.h"
#include "../../ext.h"

#include <Zend/zend_operators.h>
#include <Zend/zend_exceptions.h>
#include <Zend/zend_interfaces.h>

#include "kernel/main.h"
#include "kernel/fcall.h"
#include "kernel/exception.h"
#include "kernel/object.h"
#include "kernel/memory.h"
#include "ext/spl/spl_exceptions.h"
#include "kernel/operators.h"
#include "kernel/hash.h"
#include "kernel/array.h"
#include "kernel/concat.h"
#include "kernel/string.h"
#include "kernel/iterator.h"


/**
 * Phalcon\Mvc\Model
 *
 * Phalcon\Mvc\Model connects business objects and database tables to create
 * a persistable domain model where logic and data are presented in one wrapping.
 * It‘s an implementation of the object-relational mapping (ORM).
 *
 * A model represents the information (data) of the application and the rules to manipulate that data.
 * Models are primarily used for managing the rules of interaction with a corresponding database table.
 * In most cases, each table in your database will correspond to one model in your application.
 * The bulk of your application's business logic will be concentrated in the models.
 *
 * Phalcon\Mvc\Model is the first ORM written in Zephir/C languages for PHP, giving to developers high performance
 * when interacting with databases while is also easy to use.
 *
 * <code>
 * $robot = new Robots();
 * $robot->type = 'mechanical';
 * $robot->name = 'Astro Boy';
 * $robot->year = 1952;
 * if ($robot->save() == false) {
 *  echo "Umh, We can store robots: ";
 *  foreach ($robot->getMessages() as $message) {
 *	 echo message;
 *  }
 * } else {
 *  echo "Great, a new robot was saved successfully!";
 * }
 * </code>
 *
 */
ZEPHIR_INIT_CLASS(Phalcon_Mvc_Model) {

	ZEPHIR_REGISTER_CLASS(Phalcon\\Mvc, Model, phalcon, mvc_model, phalcon_mvc_model_method_entry, ZEND_ACC_EXPLICIT_ABSTRACT_CLASS);

	zend_declare_property_null(phalcon_mvc_model_ce, SL("_dependencyInjector"), ZEND_ACC_PROTECTED TSRMLS_CC);

	zend_declare_property_null(phalcon_mvc_model_ce, SL("_modelsManager"), ZEND_ACC_PROTECTED TSRMLS_CC);

	zend_declare_property_null(phalcon_mvc_model_ce, SL("_modelsMetaData"), ZEND_ACC_PROTECTED TSRMLS_CC);

	zend_declare_property_null(phalcon_mvc_model_ce, SL("_errorMessages"), ZEND_ACC_PROTECTED TSRMLS_CC);

	zend_declare_property_long(phalcon_mvc_model_ce, SL("_operationMade"), 0, ZEND_ACC_PROTECTED TSRMLS_CC);

	zend_declare_property_long(phalcon_mvc_model_ce, SL("_dirtyState"), 1, ZEND_ACC_PROTECTED TSRMLS_CC);

	zend_declare_property_null(phalcon_mvc_model_ce, SL("_transaction"), ZEND_ACC_PROTECTED TSRMLS_CC);

	zend_declare_property_null(phalcon_mvc_model_ce, SL("_uniqueKey"), ZEND_ACC_PROTECTED TSRMLS_CC);

	zend_declare_property_null(phalcon_mvc_model_ce, SL("_uniqueParams"), ZEND_ACC_PROTECTED TSRMLS_CC);

	zend_declare_property_null(phalcon_mvc_model_ce, SL("_uniqueTypes"), ZEND_ACC_PROTECTED TSRMLS_CC);

	zend_declare_property_null(phalcon_mvc_model_ce, SL("_skipped"), ZEND_ACC_PROTECTED TSRMLS_CC);

	zend_declare_property_null(phalcon_mvc_model_ce, SL("_related"), ZEND_ACC_PROTECTED TSRMLS_CC);

	zend_declare_property_null(phalcon_mvc_model_ce, SL("_snapshot"), ZEND_ACC_PROTECTED TSRMLS_CC);

	zend_declare_class_constant_long(phalcon_mvc_model_ce, SL("OP_NONE"), 0 TSRMLS_CC);

	zend_declare_class_constant_long(phalcon_mvc_model_ce, SL("OP_CREATE"), 1 TSRMLS_CC);

	zend_declare_class_constant_long(phalcon_mvc_model_ce, SL("OP_UPDATE"), 2 TSRMLS_CC);

	zend_declare_class_constant_long(phalcon_mvc_model_ce, SL("OP_DELETE"), 3 TSRMLS_CC);

	zend_declare_class_constant_long(phalcon_mvc_model_ce, SL("DIRTY_STATE_PERSISTENT"), 0 TSRMLS_CC);

	zend_declare_class_constant_long(phalcon_mvc_model_ce, SL("DIRTY_STATE_TRANSIENT"), 1 TSRMLS_CC);

	zend_declare_class_constant_long(phalcon_mvc_model_ce, SL("DIRTY_STATE_DETACHED"), 2 TSRMLS_CC);

	zend_class_implements(phalcon_mvc_model_ce TSRMLS_CC, 1, phalcon_mvc_entityinterface_ce);
	zend_class_implements(phalcon_mvc_model_ce TSRMLS_CC, 1, phalcon_mvc_modelinterface_ce);
	zend_class_implements(phalcon_mvc_model_ce TSRMLS_CC, 1, phalcon_mvc_model_resultinterface_ce);
	zend_class_implements(phalcon_mvc_model_ce TSRMLS_CC, 1, phalcon_di_injectionawareinterface_ce);
	zend_class_implements(phalcon_mvc_model_ce TSRMLS_CC, 1, zend_ce_serializable);
	zend_class_implements(phalcon_mvc_model_ce TSRMLS_CC, 1, zephir_get_internal_ce(SS("jsonserializable") TSRMLS_CC));
	return SUCCESS;

}

/**
 * Phalcon\Mvc\Model constructor
 */
PHP_METHOD(Phalcon_Mvc_Model, __construct) {

	int ZEPHIR_LAST_CALL_STATUS;
	zephir_fcall_cache_entry *_0 = NULL;
	zval *data = NULL, *dependencyInjector = NULL, *modelsManager = NULL, *_1 = NULL, *_2;

	ZEPHIR_MM_GROW();
	zephir_fetch_params(1, 0, 3, &data, &dependencyInjector, &modelsManager);

	if (!data) {
		data = ZEPHIR_GLOBAL(global_null);
	}
	if (!dependencyInjector) {
		ZEPHIR_CPY_WRT(dependencyInjector, ZEPHIR_GLOBAL(global_null));
	} else {
		ZEPHIR_SEPARATE_PARAM(dependencyInjector);
	}
	if (!modelsManager) {
		ZEPHIR_CPY_WRT(modelsManager, ZEPHIR_GLOBAL(global_null));
	} else {
		ZEPHIR_SEPARATE_PARAM(modelsManager);
	}


	if (Z_TYPE_P(dependencyInjector) != IS_OBJECT) {
		ZEPHIR_CALL_CE_STATIC(&dependencyInjector, phalcon_di_ce, "getdefault", &_0, 1);
		zephir_check_call_status();
	}
	if (Z_TYPE_P(dependencyInjector) != IS_OBJECT) {
		ZEPHIR_THROW_EXCEPTION_DEBUG_STR(phalcon_mvc_model_exception_ce, "A dependency injector container is required to obtain the services related to the ORM", "phalcon/mvc/model.zep", 137);
		return;
	}
	zephir_update_property_this(this_ptr, SL("_dependencyInjector"), dependencyInjector TSRMLS_CC);
	if (Z_TYPE_P(modelsManager) != IS_OBJECT) {
		ZEPHIR_INIT_VAR(_2);
		ZVAL_STRING(_2, "modelsManager", ZEPHIR_TEMP_PARAM_COPY);
		ZEPHIR_CALL_METHOD(&_1, dependencyInjector, "getshared", NULL, 0, _2);
		zephir_check_temp_parameter(_2);
		zephir_check_call_status();
		ZEPHIR_CPY_WRT(modelsManager, _1);
		if (Z_TYPE_P(modelsManager) != IS_OBJECT) {
			ZEPHIR_THROW_EXCEPTION_DEBUG_STR(phalcon_mvc_model_exception_ce, "The injected service 'modelsManager' is not valid", "phalcon/mvc/model.zep", 148);
			return;
		}
	}
	zephir_update_property_this(this_ptr, SL("_modelsManager"), modelsManager TSRMLS_CC);
	ZEPHIR_CALL_METHOD(NULL, modelsManager, "initialize", NULL, 0, this_ptr);
	zephir_check_call_status();
	if ((zephir_method_exists_ex(this_ptr, SS("onconstruct") TSRMLS_CC) == SUCCESS)) {
		ZEPHIR_CALL_METHOD(NULL, this_ptr, "onconstruct", NULL, 0, data);
		zephir_check_call_status();
	}
	if (Z_TYPE_P(data) == IS_ARRAY) {
		ZEPHIR_CALL_METHOD(NULL, this_ptr, "assign", NULL, 0, data);
		zephir_check_call_status();
	}
	ZEPHIR_MM_RESTORE();

}

/**
 * Sets the dependency injection container
 */
PHP_METHOD(Phalcon_Mvc_Model, setDI) {

	zval *dependencyInjector;

	zephir_fetch_params(0, 1, 0, &dependencyInjector);



	zephir_update_property_this(this_ptr, SL("_dependencyInjector"), dependencyInjector TSRMLS_CC);

}

/**
 * Returns the dependency injection container
 */
PHP_METHOD(Phalcon_Mvc_Model, getDI) {


	RETURN_MEMBER(this_ptr, "_dependencyInjector");

}

/**
 * Sets a custom events manager
 */
PHP_METHOD(Phalcon_Mvc_Model, setEventsManager) {

	int ZEPHIR_LAST_CALL_STATUS;
	zval *eventsManager, *_0;

	ZEPHIR_MM_GROW();
	zephir_fetch_params(1, 1, 0, &eventsManager);



	_0 = zephir_fetch_nproperty_this(this_ptr, SL("_modelsManager"), PH_NOISY_CC);
	ZEPHIR_CALL_METHOD(NULL, _0, "setcustomeventsmanager", NULL, 0, this_ptr, eventsManager);
	zephir_check_call_status();
	ZEPHIR_MM_RESTORE();

}

/**
 * Returns the custom events manager
 */
PHP_METHOD(Phalcon_Mvc_Model, getEventsManager) {

	int ZEPHIR_LAST_CALL_STATUS;
	zval *_0;

	ZEPHIR_MM_GROW();

	_0 = zephir_fetch_nproperty_this(this_ptr, SL("_modelsManager"), PH_NOISY_CC);
	ZEPHIR_RETURN_CALL_METHOD(_0, "getcustomeventsmanager", NULL, 0, this_ptr);
	zephir_check_call_status();
	RETURN_MM();

}

/**
 * Returns the models meta-data service related to the entity instance
 */
PHP_METHOD(Phalcon_Mvc_Model, getModelsMetaData) {

	int ZEPHIR_LAST_CALL_STATUS;
	zval *metaData = NULL, *dependencyInjector = NULL, *_0, *_1 = NULL, *_2;

	ZEPHIR_MM_GROW();

	ZEPHIR_OBS_VAR(metaData);
	zephir_read_property_this(&metaData, this_ptr, SL("_modelsMetaData"), PH_NOISY_CC);
	if (Z_TYPE_P(metaData) != IS_OBJECT) {
		_0 = zephir_fetch_nproperty_this(this_ptr, SL("_dependencyInjector"), PH_NOISY_CC);
		ZEPHIR_CPY_WRT(dependencyInjector, _0);
		if (Z_TYPE_P(dependencyInjector) != IS_OBJECT) {
			ZEPHIR_THROW_EXCEPTION_DEBUG_STR(phalcon_mvc_model_exception_ce, "A dependency injector container is required to obtain the services related to the ORM", "phalcon/mvc/model.zep", 221);
			return;
		}
		ZEPHIR_INIT_VAR(_2);
		ZVAL_STRING(_2, "modelsMetadata", ZEPHIR_TEMP_PARAM_COPY);
		ZEPHIR_CALL_METHOD(&_1, dependencyInjector, "getshared", NULL, 0, _2);
		zephir_check_temp_parameter(_2);
		zephir_check_call_status();
		ZEPHIR_CPY_WRT(metaData, _1);
		if (Z_TYPE_P(metaData) != IS_OBJECT) {
			ZEPHIR_THROW_EXCEPTION_DEBUG_STR(phalcon_mvc_model_exception_ce, "The injected service 'modelsMetadata' is not valid", "phalcon/mvc/model.zep", 229);
			return;
		}
		zephir_update_property_this(this_ptr, SL("_modelsMetaData"), metaData TSRMLS_CC);
	}
	RETURN_CCTOR(metaData);

}

/**
 * Returns the models manager related to the entity instance
 */
PHP_METHOD(Phalcon_Mvc_Model, getModelsManager) {


	RETURN_MEMBER(this_ptr, "_modelsManager");

}

/**
 * Sets a transaction related to the Model instance
 *
 *<code>
 *use Phalcon\Mvc\Model\Transaction\Manager as TxManager;
 *use Phalcon\Mvc\Model\Transaction\Failed as TxFailed;
 *
 *try {
 *
 *  $txManager = new TxManager();
 *
 *  $transaction = $txManager->get();
 *
 *  $robot = new Robots();
 *  $robot->setTransaction($transaction);
 *  $robot->name = 'WALL·E';
 *  $robot->created_at = date('Y-m-d');
 *  if ($robot->save() == false) {
 *	  $transaction->rollback("Can't save robot");
 *  }
 *
 *  $robotPart = new RobotParts();
 *  $robotPart->setTransaction($transaction);
 *  $robotPart->type = 'head';
 *  if ($robotPart->save() == false) {
 *	  $transaction->rollback("Robot part cannot be saved");
 *  }
 *
 *  $transaction->commit();
 *
 *} catch (TxFailed $e) {
 *  echo 'Failed, reason: ', $e->getMessage();
 *}
 *
 *</code>
 */
PHP_METHOD(Phalcon_Mvc_Model, setTransaction) {

	zval *transaction;

	zephir_fetch_params(0, 1, 0, &transaction);



	zephir_update_property_this(this_ptr, SL("_transaction"), transaction TSRMLS_CC);
	RETURN_THISW();

}

/**
 * Sets table name which model should be mapped
 */
PHP_METHOD(Phalcon_Mvc_Model, setSource) {

	int ZEPHIR_LAST_CALL_STATUS;
	zval *source_param = NULL, *_0;
	zval *source = NULL;

	ZEPHIR_MM_GROW();
	zephir_fetch_params(1, 1, 0, &source_param);

	if (unlikely(Z_TYPE_P(source_param) != IS_STRING && Z_TYPE_P(source_param) != IS_NULL)) {
		zephir_throw_exception_string(spl_ce_InvalidArgumentException, SL("Parameter 'source' must be a string") TSRMLS_CC);
		RETURN_MM_NULL();
	}
	if (likely(Z_TYPE_P(source_param) == IS_STRING)) {
		zephir_get_strval(source, source_param);
	} else {
		ZEPHIR_INIT_VAR(source);
		ZVAL_EMPTY_STRING(source);
	}


	_0 = zephir_fetch_nproperty_this(this_ptr, SL("_modelsManager"), PH_NOISY_CC);
	ZEPHIR_CALL_METHOD(NULL, _0, "setmodelsource", NULL, 0, this_ptr, source);
	zephir_check_call_status();
	RETURN_THIS();

}

/**
 * Returns table name mapped in the model
 */
PHP_METHOD(Phalcon_Mvc_Model, getSource) {

	int ZEPHIR_LAST_CALL_STATUS;
	zval *_0;

	ZEPHIR_MM_GROW();

	_0 = zephir_fetch_nproperty_this(this_ptr, SL("_modelsManager"), PH_NOISY_CC);
	ZEPHIR_RETURN_CALL_METHOD(_0, "getmodelsource", NULL, 0, this_ptr);
	zephir_check_call_status();
	RETURN_MM();

}

/**
 * Sets schema name where table mapped is located
 */
PHP_METHOD(Phalcon_Mvc_Model, setSchema) {

	int ZEPHIR_LAST_CALL_STATUS;
	zval *schema_param = NULL, *_0;
	zval *schema = NULL;

	ZEPHIR_MM_GROW();
	zephir_fetch_params(1, 1, 0, &schema_param);

	if (unlikely(Z_TYPE_P(schema_param) != IS_STRING && Z_TYPE_P(schema_param) != IS_NULL)) {
		zephir_throw_exception_string(spl_ce_InvalidArgumentException, SL("Parameter 'schema' must be a string") TSRMLS_CC);
		RETURN_MM_NULL();
	}
	if (likely(Z_TYPE_P(schema_param) == IS_STRING)) {
		zephir_get_strval(schema, schema_param);
	} else {
		ZEPHIR_INIT_VAR(schema);
		ZVAL_EMPTY_STRING(schema);
	}


	_0 = zephir_fetch_nproperty_this(this_ptr, SL("_modelsManager"), PH_NOISY_CC);
	ZEPHIR_RETURN_CALL_METHOD(_0, "setmodelschema", NULL, 0, this_ptr, schema);
	zephir_check_call_status();
	RETURN_MM();

}

/**
 * Returns schema name where table mapped is located
 */
PHP_METHOD(Phalcon_Mvc_Model, getSchema) {

	int ZEPHIR_LAST_CALL_STATUS;
	zval *_0;

	ZEPHIR_MM_GROW();

	_0 = zephir_fetch_nproperty_this(this_ptr, SL("_modelsManager"), PH_NOISY_CC);
	ZEPHIR_RETURN_CALL_METHOD(_0, "getmodelschema", NULL, 0, this_ptr);
	zephir_check_call_status();
	RETURN_MM();

}

/**
 * Sets the DependencyInjection connection service name
 */
PHP_METHOD(Phalcon_Mvc_Model, setConnectionService) {

	int ZEPHIR_LAST_CALL_STATUS;
	zval *connectionService_param = NULL, *_0;
	zval *connectionService = NULL;

	ZEPHIR_MM_GROW();
	zephir_fetch_params(1, 1, 0, &connectionService_param);

	if (unlikely(Z_TYPE_P(connectionService_param) != IS_STRING && Z_TYPE_P(connectionService_param) != IS_NULL)) {
		zephir_throw_exception_string(spl_ce_InvalidArgumentException, SL("Parameter 'connectionService' must be a string") TSRMLS_CC);
		RETURN_MM_NULL();
	}
	if (likely(Z_TYPE_P(connectionService_param) == IS_STRING)) {
		zephir_get_strval(connectionService, connectionService_param);
	} else {
		ZEPHIR_INIT_VAR(connectionService);
		ZVAL_EMPTY_STRING(connectionService);
	}


	_0 = zephir_fetch_nproperty_this(this_ptr, SL("_modelsManager"), PH_NOISY_CC);
	ZEPHIR_CALL_METHOD(NULL, _0, "setconnectionservice", NULL, 0, this_ptr, connectionService);
	zephir_check_call_status();
	RETURN_THIS();

}

/**
 * Sets the DependencyInjection connection service name used to read data
 */
PHP_METHOD(Phalcon_Mvc_Model, setReadConnectionService) {

	int ZEPHIR_LAST_CALL_STATUS;
	zval *connectionService_param = NULL, *_0;
	zval *connectionService = NULL;

	ZEPHIR_MM_GROW();
	zephir_fetch_params(1, 1, 0, &connectionService_param);

	if (unlikely(Z_TYPE_P(connectionService_param) != IS_STRING && Z_TYPE_P(connectionService_param) != IS_NULL)) {
		zephir_throw_exception_string(spl_ce_InvalidArgumentException, SL("Parameter 'connectionService' must be a string") TSRMLS_CC);
		RETURN_MM_NULL();
	}
	if (likely(Z_TYPE_P(connectionService_param) == IS_STRING)) {
		zephir_get_strval(connectionService, connectionService_param);
	} else {
		ZEPHIR_INIT_VAR(connectionService);
		ZVAL_EMPTY_STRING(connectionService);
	}


	_0 = zephir_fetch_nproperty_this(this_ptr, SL("_modelsManager"), PH_NOISY_CC);
	ZEPHIR_CALL_METHOD(NULL, _0, "setreadconnectionservice", NULL, 0, this_ptr, connectionService);
	zephir_check_call_status();
	RETURN_THIS();

}

/**
 * Sets the DependencyInjection connection service name used to write data
 */
PHP_METHOD(Phalcon_Mvc_Model, setWriteConnectionService) {

	int ZEPHIR_LAST_CALL_STATUS;
	zval *connectionService_param = NULL, *_0;
	zval *connectionService = NULL;

	ZEPHIR_MM_GROW();
	zephir_fetch_params(1, 1, 0, &connectionService_param);

	if (unlikely(Z_TYPE_P(connectionService_param) != IS_STRING && Z_TYPE_P(connectionService_param) != IS_NULL)) {
		zephir_throw_exception_string(spl_ce_InvalidArgumentException, SL("Parameter 'connectionService' must be a string") TSRMLS_CC);
		RETURN_MM_NULL();
	}
	if (likely(Z_TYPE_P(connectionService_param) == IS_STRING)) {
		zephir_get_strval(connectionService, connectionService_param);
	} else {
		ZEPHIR_INIT_VAR(connectionService);
		ZVAL_EMPTY_STRING(connectionService);
	}


	_0 = zephir_fetch_nproperty_this(this_ptr, SL("_modelsManager"), PH_NOISY_CC);
	ZEPHIR_RETURN_CALL_METHOD(_0, "setwriteconnectionservice", NULL, 0, this_ptr, connectionService);
	zephir_check_call_status();
	RETURN_MM();

}

/**
 * Returns the DependencyInjection connection service name used to read data related the model
 */
PHP_METHOD(Phalcon_Mvc_Model, getReadConnectionService) {

	int ZEPHIR_LAST_CALL_STATUS;
	zval *_0;

	ZEPHIR_MM_GROW();

	_0 = zephir_fetch_nproperty_this(this_ptr, SL("_modelsManager"), PH_NOISY_CC);
	ZEPHIR_RETURN_CALL_METHOD(_0, "getreadconnectionservice", NULL, 0, this_ptr);
	zephir_check_call_status();
	RETURN_MM();

}

/**
 * Returns the DependencyInjection connection service name used to write data related to the model
 */
PHP_METHOD(Phalcon_Mvc_Model, getWriteConnectionService) {

	int ZEPHIR_LAST_CALL_STATUS;
	zval *_0;

	ZEPHIR_MM_GROW();

	_0 = zephir_fetch_nproperty_this(this_ptr, SL("_modelsManager"), PH_NOISY_CC);
	ZEPHIR_RETURN_CALL_METHOD(_0, "getwriteconnectionservice", NULL, 0, this_ptr);
	zephir_check_call_status();
	RETURN_MM();

}

/**
 * Sets the dirty state of the object using one of the DIRTY_STATE_* constants
 */
PHP_METHOD(Phalcon_Mvc_Model, setDirtyState) {

	zval *dirtyState_param = NULL, *_0;
	int dirtyState;

	zephir_fetch_params(0, 1, 0, &dirtyState_param);

	dirtyState = zephir_get_intval(dirtyState_param);


	ZEPHIR_INIT_ZVAL_NREF(_0);
	ZVAL_LONG(_0, dirtyState);
	zephir_update_property_this(this_ptr, SL("_dirtyState"), _0 TSRMLS_CC);
	RETURN_THISW();

}

/**
 * Returns one of the DIRTY_STATE_* constants telling if the record exists in the database or not
 */
PHP_METHOD(Phalcon_Mvc_Model, getDirtyState) {


	RETURN_MEMBER(this_ptr, "_dirtyState");

}

/**
 * Gets the connection used to read data for the model
 */
PHP_METHOD(Phalcon_Mvc_Model, getReadConnection) {

	int ZEPHIR_LAST_CALL_STATUS;
	zval *transaction = NULL, *_0;

	ZEPHIR_MM_GROW();

	_0 = zephir_fetch_nproperty_this(this_ptr, SL("_transaction"), PH_NOISY_CC);
	ZEPHIR_CPY_WRT(transaction, _0);
	if (Z_TYPE_P(transaction) == IS_OBJECT) {
		ZEPHIR_RETURN_CALL_METHOD(transaction, "getconnection", NULL, 0);
		zephir_check_call_status();
		RETURN_MM();
	}
	_0 = zephir_fetch_nproperty_this(this_ptr, SL("_modelsManager"), PH_NOISY_CC);
	ZEPHIR_RETURN_CALL_METHOD(_0, "getreadconnection", NULL, 0, this_ptr);
	zephir_check_call_status();
	RETURN_MM();

}

/**
 * Gets the connection used to write data to the model
 */
PHP_METHOD(Phalcon_Mvc_Model, getWriteConnection) {

	int ZEPHIR_LAST_CALL_STATUS;
	zval *transaction = NULL, *_0;

	ZEPHIR_MM_GROW();

	_0 = zephir_fetch_nproperty_this(this_ptr, SL("_transaction"), PH_NOISY_CC);
	ZEPHIR_CPY_WRT(transaction, _0);
	if (Z_TYPE_P(transaction) == IS_OBJECT) {
		ZEPHIR_RETURN_CALL_METHOD(transaction, "getconnection", NULL, 0);
		zephir_check_call_status();
		RETURN_MM();
	}
	_0 = zephir_fetch_nproperty_this(this_ptr, SL("_modelsManager"), PH_NOISY_CC);
	ZEPHIR_RETURN_CALL_METHOD(_0, "getwriteconnection", NULL, 0, this_ptr);
	zephir_check_call_status();
	RETURN_MM();

}

/**
 * Assigns values to a model from an array
 *
 * <code>
 * $robot->assign(array(
 *	'type' => 'mechanical',
 *	'name' => 'Astro Boy',
 *	'year' => 1952
 * ));
 *
 * //assign by db row, column map needed
 * $robot->assign($dbRow, array(
 *	'db_type' => 'type',
 *	'db_name' => 'name',
 *	'db_year' => 'year'
 * ));
 *
 * //allow assign only name and year
 * $robot->assign($_POST, null, array('name', 'year');
 *</code>
 *
 * @param array data
 * @param array dataColumnMap array to transform keys of data to another
 * @param array whiteList
 * @return \Phalcon\Mvc\Model
 */
PHP_METHOD(Phalcon_Mvc_Model, assign) {

	zephir_fcall_cache_entry *_9 = NULL;
	int ZEPHIR_LAST_CALL_STATUS;
	HashTable *_1, *_5;
	HashPosition _0, _4;
	zval *data_param = NULL, *dataColumnMap = NULL, *whiteList = NULL, *key = NULL, *keyMapped = NULL, *value = NULL, *attribute = NULL, *attributeField = NULL, *possibleSetter = NULL, *metaData = NULL, *columnMap = NULL, *dataMapped = NULL, **_2, *_3 = NULL, **_6, *_7 = NULL, *_8 = NULL;
	zval *data = NULL;

	ZEPHIR_MM_GROW();
	zephir_fetch_params(1, 1, 2, &data_param, &dataColumnMap, &whiteList);

	data = data_param;
	if (!dataColumnMap) {
		dataColumnMap = ZEPHIR_GLOBAL(global_null);
	}
	if (!whiteList) {
		whiteList = ZEPHIR_GLOBAL(global_null);
	}


	if (Z_TYPE_P(dataColumnMap) == IS_ARRAY) {
		ZEPHIR_INIT_VAR(dataMapped);
		array_init(dataMapped);
		zephir_is_iterable(data, &_1, &_0, 0, 0, "phalcon/mvc/model.zep", 450);
		for (
		  ; zephir_hash_get_current_data_ex(_1, (void**) &_2, &_0) == SUCCESS
		  ; zephir_hash_move_forward_ex(_1, &_0)
		) {
			ZEPHIR_GET_HMKEY(key, _1, _0);
			ZEPHIR_GET_HVALUE(value, _2);
			ZEPHIR_OBS_NVAR(keyMapped);
			if (zephir_array_isset_fetch(&keyMapped, dataColumnMap, key, 0 TSRMLS_CC)) {
				zephir_array_update_zval(&dataMapped, keyMapped, &value, PH_COPY | PH_SEPARATE);
			}
		}
	} else {
		ZEPHIR_CPY_WRT(dataMapped, data);
	}
	if (zephir_fast_count_int(dataMapped TSRMLS_CC) == 0) {
		RETURN_THIS();
	}
	ZEPHIR_CALL_METHOD(&metaData, this_ptr, "getmodelsmetadata", NULL, 0);
	zephir_check_call_status();
	if (ZEPHIR_GLOBAL(orm).column_renaming) {
		ZEPHIR_CALL_METHOD(&columnMap, metaData, "getcolumnmap", NULL, 0, this_ptr);
		zephir_check_call_status();
	} else {
		ZEPHIR_INIT_NVAR(columnMap);
		ZVAL_NULL(columnMap);
	}
	ZEPHIR_CALL_METHOD(&_3, metaData, "getattributes", NULL, 0, this_ptr);
	zephir_check_call_status();
	zephir_is_iterable(_3, &_5, &_4, 0, 0, "phalcon/mvc/model.zep", 502);
	for (
	  ; zephir_hash_get_current_data_ex(_5, (void**) &_6, &_4) == SUCCESS
	  ; zephir_hash_move_forward_ex(_5, &_4)
	) {
		ZEPHIR_GET_HVALUE(attribute, _6);
		if (Z_TYPE_P(columnMap) == IS_ARRAY) {
			ZEPHIR_OBS_NVAR(attributeField);
			if (!(zephir_array_isset_fetch(&attributeField, columnMap, attribute, 0 TSRMLS_CC))) {
				if (!(ZEPHIR_GLOBAL(orm).ignore_unknown_columns)) {
					ZEPHIR_INIT_NVAR(_7);
					object_init_ex(_7, phalcon_mvc_model_exception_ce);
					ZEPHIR_INIT_LNVAR(_8);
					ZEPHIR_CONCAT_SVS(_8, "Column '", attribute, "' doesn\\'t make part of the column map");
					ZEPHIR_CALL_METHOD(NULL, _7, "__construct", &_9, 9, _8);
					zephir_check_call_status();
					zephir_throw_exception_debug(_7, "phalcon/mvc/model.zep", 472 TSRMLS_CC);
					ZEPHIR_MM_RESTORE();
					return;
				} else {
					continue;
				}
			}
		} else {
			ZEPHIR_CPY_WRT(attributeField, attribute);
		}
		ZEPHIR_OBS_NVAR(value);
		if (zephir_array_isset_fetch(&value, dataMapped, attributeField, 0 TSRMLS_CC)) {
			if (Z_TYPE_P(whiteList) == IS_ARRAY) {
				if (!(zephir_fast_in_array(attributeField, whiteList TSRMLS_CC))) {
					continue;
				}
			}
			ZEPHIR_INIT_NVAR(_7);
			zephir_camelize(_7, attributeField);
			ZEPHIR_INIT_NVAR(possibleSetter);
			ZEPHIR_CONCAT_SV(possibleSetter, "set", _7);
			if ((zephir_method_exists(this_ptr, possibleSetter TSRMLS_CC)  == SUCCESS)) {
				ZEPHIR_CALL_METHOD_ZVAL(NULL, this_ptr, possibleSetter, NULL, 0, value);
				zephir_check_call_status();
			} else {
				zephir_update_property_zval_zval(this_ptr, attributeField, value TSRMLS_CC);
			}
		}
	}
	RETURN_THIS();

}

/**
 * Assigns values to a model from an array returning a new model.
 *
 *<code>
 *$robot = \Phalcon\Mvc\Model::cloneResultMap(new Robots(), array(
 *  'type' => 'mechanical',
 *  'name' => 'Astro Boy',
 *  'year' => 1952
 *));
 *</code>
 *
 * @param \Phalcon\Mvc\ModelInterface|Phalcon\Mvc\Model\Row base
 * @param array data
 * @param array columnMap
 * @param int dirtyState
 * @param boolean keepSnapshots
 * @return \Phalcon\Mvc\Model
 */
PHP_METHOD(Phalcon_Mvc_Model, cloneResultMap) {

	zephir_fcall_cache_entry *_5 = NULL, *_9 = NULL;
	HashTable *_2;
	HashPosition _1;
	zend_bool keepSnapshots, _6;
	int dirtyState, ZEPHIR_LAST_CALL_STATUS;
	zval *data = NULL;
	zval *base, *data_param = NULL, *columnMap, *dirtyState_param = NULL, *keepSnapshots_param = NULL, *instance, *attribute = NULL, *key = NULL, *value = NULL, *castValue = NULL, *attributeName = NULL, *_0 = NULL, **_3, *_4 = NULL, *_7, _8 = zval_used_for_init;

	ZEPHIR_MM_GROW();
	zephir_fetch_params(1, 3, 2, &base, &data_param, &columnMap, &dirtyState_param, &keepSnapshots_param);

	data = data_param;
	if (!dirtyState_param) {
		dirtyState = 0;
	} else {
		dirtyState = zephir_get_intval(dirtyState_param);
	}
	if (!keepSnapshots_param) {
		keepSnapshots = 0;
	} else {
		keepSnapshots = zephir_get_boolval(keepSnapshots_param);
	}


	ZEPHIR_INIT_VAR(instance);
	if (zephir_clone(instance, base TSRMLS_CC) == FAILURE) {
		RETURN_MM();
	}
	ZEPHIR_INIT_VAR(_0);
	ZVAL_LONG(_0, dirtyState);
	ZEPHIR_CALL_METHOD(NULL, instance, "setdirtystate", NULL, 0, _0);
	zephir_check_call_status();
	zephir_is_iterable(data, &_2, &_1, 0, 0, "phalcon/mvc/model.zep", 602);
	for (
	  ; zephir_hash_get_current_data_ex(_2, (void**) &_3, &_1) == SUCCESS
	  ; zephir_hash_move_forward_ex(_2, &_1)
	) {
		ZEPHIR_GET_HMKEY(key, _2, _1);
		ZEPHIR_GET_HVALUE(value, _3);
		if (Z_TYPE_P(key) == IS_STRING) {
			if (Z_TYPE_P(columnMap) != IS_ARRAY) {
				zephir_update_property_zval_zval(instance, key, value TSRMLS_CC);
				continue;
			}
			ZEPHIR_OBS_NVAR(attribute);
			if (!(zephir_array_isset_fetch(&attribute, columnMap, key, 0 TSRMLS_CC))) {
				if (!(ZEPHIR_GLOBAL(orm).ignore_unknown_columns)) {
					ZEPHIR_INIT_NVAR(_0);
					object_init_ex(_0, phalcon_mvc_model_exception_ce);
					ZEPHIR_INIT_LNVAR(_4);
					ZEPHIR_CONCAT_SVS(_4, "Column '", key, "' doesn't make part of the column map");
					ZEPHIR_CALL_METHOD(NULL, _0, "__construct", &_5, 9, _4);
					zephir_check_call_status();
					zephir_throw_exception_debug(_0, "phalcon/mvc/model.zep", 545 TSRMLS_CC);
					ZEPHIR_MM_RESTORE();
					return;
				} else {
					continue;
				}
			}
			if (Z_TYPE_P(attribute) != IS_ARRAY) {
				zephir_update_property_zval_zval(instance, attribute, value TSRMLS_CC);
				continue;
			}
			_6 = !ZEPHIR_IS_STRING(value, "");
			if (_6) {
				_6 = Z_TYPE_P(value) != IS_NULL;
			}
			if (_6) {
				zephir_array_fetch_long(&_7, attribute, 1, PH_NOISY | PH_READONLY, "phalcon/mvc/model.zep", 557 TSRMLS_CC);
				do {
					if (ZEPHIR_IS_LONG(_7, 0)) {
						ZEPHIR_SINIT_NVAR(_8);
						ZVAL_LONG(&_8, 10);
						ZEPHIR_CALL_FUNCTION(&castValue, "intval", &_9, 26, value, &_8);
						zephir_check_call_status();
						break;
					}
					if (ZEPHIR_IS_LONG(_7, 9) || ZEPHIR_IS_LONG(_7, 3) || ZEPHIR_IS_LONG(_7, 7)) {
						ZEPHIR_INIT_NVAR(castValue);
						ZVAL_DOUBLE(castValue, zephir_get_doubleval(value));
						break;
					}
					if (ZEPHIR_IS_LONG(_7, 8)) {
						ZEPHIR_INIT_NVAR(castValue);
						ZVAL_BOOL(castValue, zephir_get_boolval(value));
						break;
					}
					ZEPHIR_CPY_WRT(castValue, value);
					break;
				} while(0);

			} else {
				zephir_array_fetch_long(&_7, attribute, 1, PH_NOISY | PH_READONLY, "phalcon/mvc/model.zep", 578 TSRMLS_CC);
				do {
					if (ZEPHIR_IS_LONG(_7, 0) || ZEPHIR_IS_LONG(_7, 9) || ZEPHIR_IS_LONG(_7, 3) || ZEPHIR_IS_LONG(_7, 7) || ZEPHIR_IS_LONG(_7, 8)) {
						ZEPHIR_INIT_NVAR(castValue);
						ZVAL_NULL(castValue);
						break;
					}
					ZEPHIR_CPY_WRT(castValue, value);
					break;
				} while(0);

			}
			ZEPHIR_OBS_NVAR(attributeName);
			zephir_array_fetch_long(&attributeName, attribute, 0, PH_NOISY, "phalcon/mvc/model.zep", 594 TSRMLS_CC);
			zephir_update_property_zval_zval(instance, attributeName, castValue TSRMLS_CC);
		}
	}
	if (keepSnapshots) {
		ZEPHIR_CALL_METHOD(NULL, instance, "setsnapshotdata", NULL, 0, data, columnMap);
		zephir_check_call_status();
	}
	if ((zephir_method_exists_ex(instance, SS("afterfetch") TSRMLS_CC) == SUCCESS)) {
		ZEPHIR_CALL_METHOD(NULL, instance, "afterfetch", NULL, 0);
		zephir_check_call_status();
	}
	RETURN_CCTOR(instance);

}

/**
 * Returns an hydrated result based on the data and the column map
 *
 * @param array data
 * @param array columnMap
 * @param int hydrationMode
 * @return mixed
 */
PHP_METHOD(Phalcon_Mvc_Model, cloneResultMapHydrate) {

	zephir_fcall_cache_entry *_5 = NULL;
	HashTable *_1;
	HashPosition _0;
	int hydrationMode, ZEPHIR_LAST_CALL_STATUS;
	zval *data_param = NULL, *columnMap, *hydrationMode_param = NULL, *hydrateArray, *hydrateObject, *key = NULL, *value = NULL, *attribute = NULL, **_2, *_3 = NULL, *_4 = NULL;
	zval *data = NULL;

	ZEPHIR_MM_GROW();
	zephir_fetch_params(1, 3, 0, &data_param, &columnMap, &hydrationMode_param);

	data = data_param;
	hydrationMode = zephir_get_intval(hydrationMode_param);


	if (Z_TYPE_P(columnMap) != IS_ARRAY) {
		if (hydrationMode == 1) {
			RETURN_CTOR(data);
		}
	}
	if (hydrationMode == 1) {
		ZEPHIR_INIT_VAR(hydrateArray);
		array_init(hydrateArray);
	} else {
		ZEPHIR_INIT_VAR(hydrateObject);
		object_init(hydrateObject);
	}
	zephir_is_iterable(data, &_1, &_0, 0, 0, "phalcon/mvc/model.zep", 676);
	for (
	  ; zephir_hash_get_current_data_ex(_1, (void**) &_2, &_0) == SUCCESS
	  ; zephir_hash_move_forward_ex(_1, &_0)
	) {
		ZEPHIR_GET_HMKEY(key, _1, _0);
		ZEPHIR_GET_HVALUE(value, _2);
		if (Z_TYPE_P(key) == IS_STRING) {
			if (Z_TYPE_P(columnMap) == IS_ARRAY) {
				ZEPHIR_OBS_NVAR(attribute);
				if (!(zephir_array_isset_fetch(&attribute, columnMap, key, 0 TSRMLS_CC))) {
					if (!(ZEPHIR_GLOBAL(orm).ignore_unknown_columns)) {
						ZEPHIR_INIT_NVAR(_3);
						object_init_ex(_3, phalcon_mvc_model_exception_ce);
						ZEPHIR_INIT_LNVAR(_4);
						ZEPHIR_CONCAT_SVS(_4, "Column '", key, "' doesn't make part of the column map");
						ZEPHIR_CALL_METHOD(NULL, _3, "__construct", &_5, 9, _4);
						zephir_check_call_status();
						zephir_throw_exception_debug(_3, "phalcon/mvc/model.zep", 655 TSRMLS_CC);
						ZEPHIR_MM_RESTORE();
						return;
					} else {
						continue;
					}
				}
				if (hydrationMode == 1) {
					zephir_array_update_zval(&hydrateArray, attribute, &value, PH_COPY | PH_SEPARATE);
				} else {
					zephir_update_property_zval_zval(hydrateObject, attribute, value TSRMLS_CC);
				}
			} else {
				if (hydrationMode == 1) {
					zephir_array_update_zval(&hydrateArray, key, &value, PH_COPY | PH_SEPARATE);
				} else {
					zephir_update_property_zval_zval(hydrateObject, key, value TSRMLS_CC);
				}
			}
		}
	}
	if (hydrationMode == 1) {
		RETURN_CCTOR(hydrateArray);
	}
	RETURN_CCTOR(hydrateObject);

}

/**
 * Assigns values to a model from an array returning a new model
 *
 *<code>
 *$robot = Phalcon\Mvc\Model::cloneResult(new Robots(), array(
 *  'type' => 'mechanical',
 *  'name' => 'Astro Boy',
 *  'year' => 1952
 *));
 *</code>
 *
 * @param \Phalcon\Mvc\ModelInterface $base
 * @param array data
 * @param int dirtyState
 * @return \Phalcon\Mvc\ModelInterface
 */
PHP_METHOD(Phalcon_Mvc_Model, cloneResult) {

	HashTable *_2;
	HashPosition _1;
	int dirtyState, ZEPHIR_LAST_CALL_STATUS;
	zval *data = NULL;
	zval *base, *data_param = NULL, *dirtyState_param = NULL, *instance, *key = NULL, *value = NULL, *_0, **_3;

	ZEPHIR_MM_GROW();
	zephir_fetch_params(1, 2, 1, &base, &data_param, &dirtyState_param);

	data = data_param;
	if (!dirtyState_param) {
		dirtyState = 0;
	} else {
		dirtyState = zephir_get_intval(dirtyState_param);
	}


	ZEPHIR_INIT_VAR(instance);
	if (zephir_clone(instance, base TSRMLS_CC) == FAILURE) {
		RETURN_MM();
	}
	ZEPHIR_INIT_VAR(_0);
	ZVAL_LONG(_0, dirtyState);
	ZEPHIR_CALL_METHOD(NULL, instance, "setdirtystate", NULL, 0, _0);
	zephir_check_call_status();
	zephir_is_iterable(data, &_2, &_1, 0, 0, "phalcon/mvc/model.zep", 723);
	for (
	  ; zephir_hash_get_current_data_ex(_2, (void**) &_3, &_1) == SUCCESS
	  ; zephir_hash_move_forward_ex(_2, &_1)
	) {
		ZEPHIR_GET_HMKEY(key, _2, _1);
		ZEPHIR_GET_HVALUE(value, _3);
		if (Z_TYPE_P(key) != IS_STRING) {
			ZEPHIR_THROW_EXCEPTION_DEBUG_STR(phalcon_mvc_model_exception_ce, "Invalid key in array data provided to dumpResult()", "phalcon/mvc/model.zep", 715);
			return;
		}
		zephir_update_property_zval_zval(instance, key, value TSRMLS_CC);
	}
	if ((zephir_method_exists_ex(instance, SS("afterfetch") TSRMLS_CC) == SUCCESS)) {
		ZEPHIR_CALL_METHOD(NULL, instance, "afterfetch", NULL, 0);
		zephir_check_call_status();
	}
	RETURN_CCTOR(instance);

}

/**
 * Allows to query a set of records that match the specified conditions
 *
 * <code>
 *
 * //How many robots are there?
 * $robots = Robots::find();
 * echo "There are ", count($robots), "\n";
 *
 * //How many mechanical robots are there?
 * $robots = Robots::find("type='mechanical'");
 * echo "There are ", count($robots), "\n";
 *
 * //Get and print virtual robots ordered by name
 * $robots = Robots::find(array("type='virtual'", "order" => "name"));
 * foreach ($robots as $robot) {
 *	   echo $robot->name, "\n";
 * }
 *
 * //Get first 100 virtual robots ordered by name
 * $robots = Robots::find(array("type='virtual'", "order" => "name", "limit" => 100));
 * foreach ($robots as $robot) {
 *	   echo $robot->name, "\n";
 * }
 * </code>
 *
 * @param 	array parameters
 * @return  Phalcon\Mvc\Model\ResultsetInterface
 */
PHP_METHOD(Phalcon_Mvc_Model, find) {

	int ZEPHIR_LAST_CALL_STATUS;
	zephir_fcall_cache_entry *_0 = NULL;
	zval *parameters = NULL, *params = NULL, *builder = NULL, *query = NULL, *bindParams, *bindTypes, *cache, *resultset = NULL, *hydration, *dependencyInjector = NULL, *manager = NULL, *_1 = NULL, *_2 = NULL, *_3 = NULL;

	ZEPHIR_MM_GROW();
	zephir_fetch_params(1, 0, 1, &parameters);

	if (!parameters) {
		parameters = ZEPHIR_GLOBAL(global_null);
	}


	ZEPHIR_CALL_CE_STATIC(&dependencyInjector, phalcon_di_ce, "getdefault", &_0, 1);
	zephir_check_call_status();
	ZEPHIR_INIT_VAR(_2);
	ZVAL_STRING(_2, "modelsManager", ZEPHIR_TEMP_PARAM_COPY);
	ZEPHIR_CALL_METHOD(&_1, dependencyInjector, "getshared", NULL, 0, _2);
	zephir_check_temp_parameter(_2);
	zephir_check_call_status();
	ZEPHIR_CPY_WRT(manager, _1);
	if (Z_TYPE_P(parameters) != IS_ARRAY) {
		ZEPHIR_INIT_VAR(params);
		array_init(params);
		if (Z_TYPE_P(parameters) != IS_NULL) {
			zephir_array_append(&params, parameters, PH_SEPARATE, "phalcon/mvc/model.zep", 769);
		}
	} else {
		ZEPHIR_CPY_WRT(params, parameters);
	}
	ZEPHIR_CALL_METHOD(&builder, manager, "createbuilder", NULL, 0, params);
	zephir_check_call_status();
	ZEPHIR_INIT_NVAR(_2);
	zephir_get_called_class(_2 TSRMLS_CC);
	ZEPHIR_CALL_METHOD(NULL, builder, "from", NULL, 0, _2);
	zephir_check_call_status();
	ZEPHIR_CALL_METHOD(&query, builder, "getquery", NULL, 0);
	zephir_check_call_status();
	ZEPHIR_OBS_VAR(bindParams);
	if (zephir_array_isset_string_fetch(&bindParams, params, SS("bind"), 0 TSRMLS_CC)) {
		if (Z_TYPE_P(bindParams) == IS_ARRAY) {
			ZEPHIR_INIT_VAR(_3);
			ZVAL_BOOL(_3, 1);
			ZEPHIR_CALL_METHOD(NULL, query, "setbindparams", NULL, 0, bindParams, _3);
			zephir_check_call_status();
		}
		ZEPHIR_OBS_VAR(bindTypes);
		if (zephir_array_isset_string_fetch(&bindTypes, params, SS("bindTypes"), 0 TSRMLS_CC)) {
			if (Z_TYPE_P(bindTypes) == IS_ARRAY) {
				ZEPHIR_INIT_NVAR(_3);
				ZVAL_BOOL(_3, 1);
				ZEPHIR_CALL_METHOD(NULL, query, "setbindtypes", NULL, 0, bindTypes, _3);
				zephir_check_call_status();
			}
		}
	}
	ZEPHIR_OBS_VAR(cache);
	if (zephir_array_isset_string_fetch(&cache, params, SS("cache"), 0 TSRMLS_CC)) {
		ZEPHIR_CALL_METHOD(NULL, query, "cache", NULL, 0, cache);
		zephir_check_call_status();
	}
	ZEPHIR_CALL_METHOD(&resultset, query, "execute", NULL, 0);
	zephir_check_call_status();
	if (Z_TYPE_P(resultset) == IS_OBJECT) {
		ZEPHIR_OBS_VAR(hydration);
		if (zephir_array_isset_string_fetch(&hydration, params, SS("hydration"), 0 TSRMLS_CC)) {
			ZEPHIR_CALL_METHOD(NULL, resultset, "sethydratemode", NULL, 0, hydration);
			zephir_check_call_status();
		}
	}
	RETURN_CCTOR(resultset);

}

/**
 * Allows to query the first record that match the specified conditions
 *
 * <code>
 *
 * //What's the first robot in robots table?
 * $robot = Robots::findFirst();
 * echo "The robot name is ", $robot->name;
 *
 * //What's the first mechanical robot in robots table?
 * $robot = Robots::findFirst("type='mechanical'");
 * echo "The first mechanical robot name is ", $robot->name;
 *
 * //Get first virtual robot ordered by name
 * $robot = Robots::findFirst(array("type='virtual'", "order" => "name"));
 * echo "The first virtual robot name is ", $robot->name;
 *
 * </code>
 *
 * @param string|array parameters
 * @return \Phalcon\Mvc\Model
 */
PHP_METHOD(Phalcon_Mvc_Model, findFirst) {

	int ZEPHIR_LAST_CALL_STATUS;
	zephir_fcall_cache_entry *_0 = NULL;
	zval *parameters = NULL, *params = NULL, *builder = NULL, *query = NULL, *bindParams, *bindTypes, *cache, *dependencyInjector = NULL, *manager = NULL, *_1 = NULL, *_2 = NULL, *_3 = NULL;

	ZEPHIR_MM_GROW();
	zephir_fetch_params(1, 0, 1, &parameters);

	if (!parameters) {
		parameters = ZEPHIR_GLOBAL(global_null);
	}


	ZEPHIR_CALL_CE_STATIC(&dependencyInjector, phalcon_di_ce, "getdefault", &_0, 1);
	zephir_check_call_status();
	ZEPHIR_INIT_VAR(_2);
	ZVAL_STRING(_2, "modelsManager", ZEPHIR_TEMP_PARAM_COPY);
	ZEPHIR_CALL_METHOD(&_1, dependencyInjector, "getshared", NULL, 0, _2);
	zephir_check_temp_parameter(_2);
	zephir_check_call_status();
	ZEPHIR_CPY_WRT(manager, _1);
	if (Z_TYPE_P(parameters) != IS_ARRAY) {
		ZEPHIR_INIT_VAR(params);
		array_init(params);
		if (Z_TYPE_P(parameters) != IS_NULL) {
			zephir_array_append(&params, parameters, PH_SEPARATE, "phalcon/mvc/model.zep", 856);
		}
	} else {
		ZEPHIR_CPY_WRT(params, parameters);
	}
	ZEPHIR_CALL_METHOD(&builder, manager, "createbuilder", NULL, 0, params);
	zephir_check_call_status();
	ZEPHIR_INIT_NVAR(_2);
	zephir_get_called_class(_2 TSRMLS_CC);
	ZEPHIR_CALL_METHOD(NULL, builder, "from", NULL, 0, _2);
	zephir_check_call_status();
	ZEPHIR_INIT_VAR(_3);
	ZVAL_LONG(_3, 1);
	ZEPHIR_CALL_METHOD(NULL, builder, "limit", NULL, 0, _3);
	zephir_check_call_status();
	ZEPHIR_CALL_METHOD(&query, builder, "getquery", NULL, 0);
	zephir_check_call_status();
	ZEPHIR_OBS_VAR(bindParams);
	if (zephir_array_isset_string_fetch(&bindParams, params, SS("bind"), 0 TSRMLS_CC)) {
		if (Z_TYPE_P(bindParams) == IS_ARRAY) {
			ZEPHIR_INIT_NVAR(_3);
			ZVAL_BOOL(_3, 1);
			ZEPHIR_CALL_METHOD(NULL, query, "setbindparams", NULL, 0, bindParams, _3);
			zephir_check_call_status();
		}
		ZEPHIR_OBS_VAR(bindTypes);
		if (zephir_array_isset_string_fetch(&bindTypes, params, SS("bindTypes"), 0 TSRMLS_CC)) {
			if (Z_TYPE_P(bindTypes) == IS_ARRAY) {
				ZEPHIR_INIT_NVAR(_3);
				ZVAL_BOOL(_3, 1);
				ZEPHIR_CALL_METHOD(NULL, query, "setbindtypes", NULL, 0, bindTypes, _3);
				zephir_check_call_status();
			}
		}
	}
	ZEPHIR_OBS_VAR(cache);
	if (zephir_array_isset_string_fetch(&cache, params, SS("cache"), 0 TSRMLS_CC)) {
		ZEPHIR_CALL_METHOD(NULL, query, "cache", NULL, 0, cache);
		zephir_check_call_status();
	}
	ZEPHIR_INIT_NVAR(_3);
	ZVAL_BOOL(_3, 1);
	ZEPHIR_CALL_METHOD(NULL, query, "setuniquerow", NULL, 0, _3);
	zephir_check_call_status();
	ZEPHIR_RETURN_CALL_METHOD(query, "execute", NULL, 0);
	zephir_check_call_status();
	RETURN_MM();

}

/**
 * Create a criteria for a specific model
 */
PHP_METHOD(Phalcon_Mvc_Model, query) {

	int ZEPHIR_LAST_CALL_STATUS;
	zephir_fcall_cache_entry *_0 = NULL;
	zval *dependencyInjector = NULL, *criteria = NULL, *_1 = NULL, *_2 = NULL;

	ZEPHIR_MM_GROW();
	zephir_fetch_params(1, 0, 1, &dependencyInjector);

	if (!dependencyInjector) {
		ZEPHIR_CPY_WRT(dependencyInjector, ZEPHIR_GLOBAL(global_null));
	} else {
		ZEPHIR_SEPARATE_PARAM(dependencyInjector);
	}


	if (Z_TYPE_P(dependencyInjector) != IS_OBJECT) {
		ZEPHIR_CALL_CE_STATIC(&dependencyInjector, phalcon_di_ce, "getdefault", &_0, 1);
		zephir_check_call_status();
	}
	ZEPHIR_INIT_VAR(criteria);
	if (zephir_instance_of_ev(dependencyInjector, phalcon_diinterface_ce TSRMLS_CC)) {
		ZEPHIR_INIT_VAR(_2);
		ZVAL_STRING(_2, "Phalcon\\Mvc\\Model\\Criteria", ZEPHIR_TEMP_PARAM_COPY);
		ZEPHIR_CALL_METHOD(&_1, dependencyInjector, "get", NULL, 0, _2);
		zephir_check_temp_parameter(_2);
		zephir_check_call_status();
		ZEPHIR_CPY_WRT(criteria, _1);
	} else {
		object_init_ex(criteria, phalcon_mvc_model_criteria_ce);
		if (zephir_has_constructor(criteria TSRMLS_CC)) {
			ZEPHIR_CALL_METHOD(NULL, criteria, "__construct", NULL, 0);
			zephir_check_call_status();
		}
<<<<<<< HEAD
		ZEPHIR_CALL_METHOD(NULL, criteria, "setdi", NULL, 301, dependencyInjector);
=======
		ZEPHIR_CALL_METHOD(NULL, criteria, "setdi", NULL, 302, dependencyInjector);
>>>>>>> 58cb694b
		zephir_check_call_status();
	}
	ZEPHIR_INIT_NVAR(_2);
	zephir_get_called_class(_2 TSRMLS_CC);
<<<<<<< HEAD
	ZEPHIR_CALL_METHOD(NULL, criteria, "setmodelname", NULL, 302, _2);
=======
	ZEPHIR_CALL_METHOD(NULL, criteria, "setmodelname", NULL, 303, _2);
>>>>>>> 58cb694b
	zephir_check_call_status();
	RETURN_CCTOR(criteria);

}

/**
 * Checks if the current record already exists or not
 *
 * @param \Phalcon\Mvc\Model\MetadataInterface metaData
 * @param \Phalcon\Db\AdapterInterface connection
 * @param string|array table
 * @return boolean
 */
PHP_METHOD(Phalcon_Mvc_Model, _exists) {

	zend_bool _6;
	zephir_fcall_cache_entry *_5 = NULL, *_8 = NULL;
	HashTable *_1;
	HashPosition _0;
	int numberEmpty, numberPrimary, ZEPHIR_LAST_CALL_STATUS;
	zval *metaData, *connection, *table = NULL, *uniqueParams = NULL, *uniqueTypes = NULL, *uniqueKey = NULL, *columnMap = NULL, *primaryKeys = NULL, *wherePk, *field = NULL, *attributeField = NULL, *value = NULL, *bindDataTypes = NULL, *joinWhere, *num = NULL, *type = NULL, *schema = NULL, *source = NULL, **_2, *_3 = NULL, *_4 = NULL, *_7 = NULL, *_9 = NULL, *_10, *_11, *_12;

	ZEPHIR_MM_GROW();
	zephir_fetch_params(1, 2, 1, &metaData, &connection, &table);

	if (!table) {
		ZEPHIR_CPY_WRT(table, ZEPHIR_GLOBAL(global_null));
	} else {
		ZEPHIR_SEPARATE_PARAM(table);
	}


	ZEPHIR_INIT_VAR(uniqueParams);
	ZVAL_NULL(uniqueParams);
	ZEPHIR_INIT_VAR(uniqueTypes);
	ZVAL_NULL(uniqueTypes);
	ZEPHIR_OBS_VAR(uniqueKey);
	zephir_read_property_this(&uniqueKey, this_ptr, SL("_uniqueKey"), PH_NOISY_CC);
	if (Z_TYPE_P(uniqueKey) == IS_NULL) {
		ZEPHIR_CALL_METHOD(&primaryKeys, metaData, "getprimarykeyattributes", NULL, 0, this_ptr);
		zephir_check_call_status();
		ZEPHIR_CALL_METHOD(&bindDataTypes, metaData, "getbindtypes", NULL, 0, this_ptr);
		zephir_check_call_status();
		numberPrimary = zephir_fast_count_int(primaryKeys TSRMLS_CC);
		if (!(numberPrimary)) {
			RETURN_MM_BOOL(0);
		}
		if (ZEPHIR_GLOBAL(orm).column_renaming) {
			ZEPHIR_CALL_METHOD(&columnMap, metaData, "getcolumnmap", NULL, 0, this_ptr);
			zephir_check_call_status();
		} else {
			ZEPHIR_INIT_NVAR(columnMap);
			ZVAL_NULL(columnMap);
		}
		numberEmpty = 0;
		ZEPHIR_INIT_VAR(wherePk);
		array_init(wherePk);
		ZEPHIR_INIT_NVAR(uniqueParams);
		array_init(uniqueParams);
		ZEPHIR_INIT_NVAR(uniqueTypes);
		array_init(uniqueTypes);
		zephir_is_iterable(primaryKeys, &_1, &_0, 0, 0, "phalcon/mvc/model.zep", 1027);
		for (
		  ; zephir_hash_get_current_data_ex(_1, (void**) &_2, &_0) == SUCCESS
		  ; zephir_hash_move_forward_ex(_1, &_0)
		) {
			ZEPHIR_GET_HVALUE(field, _2);
			if (Z_TYPE_P(columnMap) == IS_ARRAY) {
				ZEPHIR_OBS_NVAR(attributeField);
				if (!(zephir_array_isset_fetch(&attributeField, columnMap, field, 0 TSRMLS_CC))) {
					ZEPHIR_INIT_NVAR(_3);
					object_init_ex(_3, phalcon_mvc_model_exception_ce);
					ZEPHIR_INIT_LNVAR(_4);
					ZEPHIR_CONCAT_SVS(_4, "Column '", field, "' isn't part of the column map");
					ZEPHIR_CALL_METHOD(NULL, _3, "__construct", &_5, 9, _4);
					zephir_check_call_status();
					zephir_throw_exception_debug(_3, "phalcon/mvc/model.zep", 991 TSRMLS_CC);
					ZEPHIR_MM_RESTORE();
					return;
				}
			} else {
				ZEPHIR_CPY_WRT(attributeField, field);
			}
			ZEPHIR_INIT_NVAR(value);
			ZVAL_NULL(value);
			ZEPHIR_OBS_NVAR(value);
			if (zephir_fetch_property_zval(&value, this_ptr, attributeField, PH_SILENT_CC)) {
				_6 = Z_TYPE_P(value) == IS_NULL;
				if (!(_6)) {
					_6 = ZEPHIR_IS_STRING_IDENTICAL(value, "");
				}
				if (_6) {
					numberEmpty++;
				}
				zephir_array_append(&uniqueParams, value, PH_SEPARATE, "phalcon/mvc/model.zep", 1009);
			} else {
				zephir_array_append(&uniqueParams, ZEPHIR_GLOBAL(global_null), PH_SEPARATE, "phalcon/mvc/model.zep", 1012);
				numberEmpty++;
			}
			ZEPHIR_OBS_NVAR(type);
			if (!(zephir_array_isset_fetch(&type, bindDataTypes, field, 0 TSRMLS_CC))) {
				ZEPHIR_INIT_NVAR(_3);
				object_init_ex(_3, phalcon_mvc_model_exception_ce);
				ZEPHIR_INIT_LNVAR(_4);
				ZEPHIR_CONCAT_SVS(_4, "Column '", field, "' isn't part of the table columns");
				ZEPHIR_CALL_METHOD(NULL, _3, "__construct", &_5, 9, _4);
				zephir_check_call_status();
				zephir_throw_exception_debug(_3, "phalcon/mvc/model.zep", 1017 TSRMLS_CC);
				ZEPHIR_MM_RESTORE();
				return;
			}
			zephir_array_append(&uniqueTypes, type, PH_SEPARATE, "phalcon/mvc/model.zep", 1020);
			ZEPHIR_CALL_METHOD(&_7, connection, "escapeidentifier", &_8, 0, field);
			zephir_check_call_status();
			ZEPHIR_INIT_LNVAR(_9);
			ZEPHIR_CONCAT_VS(_9, _7, " = ?");
			zephir_array_append(&wherePk, _9, PH_SEPARATE, "phalcon/mvc/model.zep", 1021);
		}
		if (numberPrimary == numberEmpty) {
			RETURN_MM_BOOL(0);
		}
		ZEPHIR_INIT_VAR(joinWhere);
		zephir_fast_join_str(joinWhere, SL(" AND "), wherePk TSRMLS_CC);
		zephir_update_property_this(this_ptr, SL("_uniqueKey"), joinWhere TSRMLS_CC);
		zephir_update_property_this(this_ptr, SL("_uniqueParams"), uniqueParams TSRMLS_CC);
		zephir_update_property_this(this_ptr, SL("_uniqueTypes"), uniqueTypes TSRMLS_CC);
		ZEPHIR_CPY_WRT(uniqueKey, joinWhere);
	}
	_10 = zephir_fetch_nproperty_this(this_ptr, SL("_dirtyState"), PH_NOISY_CC);
	if (!(zephir_is_true(_10))) {
		RETURN_MM_BOOL(1);
	}
	if (Z_TYPE_P(uniqueKey) == IS_NULL) {
		ZEPHIR_OBS_NVAR(uniqueKey);
		zephir_read_property_this(&uniqueKey, this_ptr, SL("_uniqueKey"), PH_NOISY_CC);
	}
	if (Z_TYPE_P(uniqueParams) == IS_NULL) {
		ZEPHIR_OBS_NVAR(uniqueParams);
		zephir_read_property_this(&uniqueParams, this_ptr, SL("_uniqueParams"), PH_NOISY_CC);
	}
	if (Z_TYPE_P(uniqueTypes) == IS_NULL) {
		ZEPHIR_OBS_NVAR(uniqueTypes);
		zephir_read_property_this(&uniqueTypes, this_ptr, SL("_uniqueTypes"), PH_NOISY_CC);
	}
	ZEPHIR_CALL_METHOD(&schema, this_ptr, "getschema", NULL, 0);
	zephir_check_call_status();
	ZEPHIR_CALL_METHOD(&source, this_ptr, "getsource", NULL, 0);
	zephir_check_call_status();
	if (zephir_is_true(schema)) {
		ZEPHIR_INIT_NVAR(table);
		zephir_create_array(table, 2, 0 TSRMLS_CC);
		zephir_array_fast_append(table, schema);
		zephir_array_fast_append(table, source);
	} else {
		ZEPHIR_CPY_WRT(table, source);
	}
	ZEPHIR_CALL_METHOD(&_7, connection, "escapeidentifier", NULL, 0, table);
	zephir_check_call_status();
	ZEPHIR_INIT_LNVAR(_9);
	ZEPHIR_CONCAT_SVSV(_9, "SELECT COUNT(*) \"rowcount\" FROM ", _7, " WHERE ", uniqueKey);
	ZEPHIR_INIT_NVAR(_3);
	ZVAL_NULL(_3);
	ZEPHIR_CALL_METHOD(&num, connection, "fetchone", NULL, 0, _9, _3, uniqueParams, uniqueTypes);
	zephir_check_call_status();
	zephir_array_fetch_string(&_11, num, SL("rowcount"), PH_NOISY | PH_READONLY, "phalcon/mvc/model.zep", 1077 TSRMLS_CC);
	if (zephir_is_true(_11)) {
		ZEPHIR_INIT_ZVAL_NREF(_12);
		ZVAL_LONG(_12, 0);
		zephir_update_property_this(this_ptr, SL("_dirtyState"), _12 TSRMLS_CC);
		RETURN_MM_BOOL(1);
	} else {
		ZEPHIR_INIT_ZVAL_NREF(_12);
		ZVAL_LONG(_12, 1);
		zephir_update_property_this(this_ptr, SL("_dirtyState"), _12 TSRMLS_CC);
	}
	RETURN_MM_BOOL(0);

}

/**
 * Generate a PHQL SELECT statement for an aggregate
 *
 * @param string function
 * @param string alias
 * @param array parameters
 * @return \Phalcon\Mvc\Model\ResultsetInterface
 */
PHP_METHOD(Phalcon_Mvc_Model, _groupResult) {

	int ZEPHIR_LAST_CALL_STATUS;
	zephir_fcall_cache_entry *_0 = NULL;
	zval *functionName_param = NULL, *alias_param = NULL, *parameters, *params = NULL, *distinctColumn, *groupColumn = NULL, *columns = NULL, *bindParams = NULL, *bindTypes = NULL, *resultset = NULL, *cache, *firstRow = NULL, *groupColumns, *builder = NULL, *query = NULL, *dependencyInjector = NULL, *manager = NULL, *_1 = NULL, *_2 = NULL, *_3;
	zval *functionName = NULL, *alias = NULL;

	ZEPHIR_MM_GROW();
	zephir_fetch_params(1, 3, 0, &functionName_param, &alias_param, &parameters);

	if (unlikely(Z_TYPE_P(functionName_param) != IS_STRING && Z_TYPE_P(functionName_param) != IS_NULL)) {
		zephir_throw_exception_string(spl_ce_InvalidArgumentException, SL("Parameter 'functionName' must be a string") TSRMLS_CC);
		RETURN_MM_NULL();
	}
	if (likely(Z_TYPE_P(functionName_param) == IS_STRING)) {
		zephir_get_strval(functionName, functionName_param);
	} else {
		ZEPHIR_INIT_VAR(functionName);
		ZVAL_EMPTY_STRING(functionName);
	}
	if (unlikely(Z_TYPE_P(alias_param) != IS_STRING && Z_TYPE_P(alias_param) != IS_NULL)) {
		zephir_throw_exception_string(spl_ce_InvalidArgumentException, SL("Parameter 'alias' must be a string") TSRMLS_CC);
		RETURN_MM_NULL();
	}
	if (likely(Z_TYPE_P(alias_param) == IS_STRING)) {
		zephir_get_strval(alias, alias_param);
	} else {
		ZEPHIR_INIT_VAR(alias);
		ZVAL_EMPTY_STRING(alias);
	}


	ZEPHIR_CALL_CE_STATIC(&dependencyInjector, phalcon_di_ce, "getdefault", &_0, 1);
	zephir_check_call_status();
	ZEPHIR_INIT_VAR(_2);
	ZVAL_STRING(_2, "modelsManager", ZEPHIR_TEMP_PARAM_COPY);
	ZEPHIR_CALL_METHOD(&_1, dependencyInjector, "getshared", NULL, 0, _2);
	zephir_check_temp_parameter(_2);
	zephir_check_call_status();
	ZEPHIR_CPY_WRT(manager, _1);
	if (Z_TYPE_P(parameters) != IS_ARRAY) {
		ZEPHIR_INIT_VAR(params);
		array_init(params);
		if (Z_TYPE_P(parameters) != IS_NULL) {
			zephir_array_append(&params, parameters, PH_SEPARATE, "phalcon/mvc/model.zep", 1107);
		}
	} else {
		ZEPHIR_CPY_WRT(params, parameters);
	}
	ZEPHIR_OBS_VAR(groupColumn);
	if (!(zephir_array_isset_string_fetch(&groupColumn, params, SS("column"), 0 TSRMLS_CC))) {
		ZEPHIR_INIT_NVAR(groupColumn);
		ZVAL_STRING(groupColumn, "*", 1);
	}
	ZEPHIR_OBS_VAR(distinctColumn);
	if (zephir_array_isset_string_fetch(&distinctColumn, params, SS("distinct"), 0 TSRMLS_CC)) {
		ZEPHIR_INIT_VAR(columns);
		ZEPHIR_CONCAT_VSVSV(columns, functionName, "(DISTINCT ", distinctColumn, ") AS ", alias);
	} else {
		ZEPHIR_OBS_VAR(groupColumns);
		ZEPHIR_INIT_NVAR(columns);
		if (zephir_array_isset_string_fetch(&groupColumns, params, SS("group"), 0 TSRMLS_CC)) {
			ZEPHIR_CONCAT_VSVSVSV(columns, groupColumns, ", ", functionName, "(", groupColumn, ") AS ", alias);
		} else {
			ZEPHIR_CONCAT_VSVSV(columns, functionName, "(", groupColumn, ") AS ", alias);
		}
	}
	ZEPHIR_CALL_METHOD(&builder, manager, "createbuilder", NULL, 0, params);
	zephir_check_call_status();
	ZEPHIR_CALL_METHOD(NULL, builder, "columns", NULL, 0, columns);
	zephir_check_call_status();
	ZEPHIR_INIT_NVAR(_2);
	zephir_get_called_class(_2 TSRMLS_CC);
	ZEPHIR_CALL_METHOD(NULL, builder, "from", NULL, 0, _2);
	zephir_check_call_status();
	ZEPHIR_CALL_METHOD(&query, builder, "getquery", NULL, 0);
	zephir_check_call_status();
	ZEPHIR_INIT_VAR(bindParams);
	ZVAL_NULL(bindParams);
	ZEPHIR_INIT_VAR(bindTypes);
	ZVAL_NULL(bindTypes);
	ZEPHIR_OBS_NVAR(bindParams);
	if (zephir_array_isset_string_fetch(&bindParams, params, SS("bind"), 0 TSRMLS_CC)) {
		ZEPHIR_OBS_NVAR(bindTypes);
		zephir_array_isset_string_fetch(&bindTypes, params, SS("bindTypes"), 0 TSRMLS_CC);
	}
	ZEPHIR_OBS_VAR(cache);
	if (zephir_array_isset_string_fetch(&cache, params, SS("cache"), 0 TSRMLS_CC)) {
		ZEPHIR_CALL_METHOD(NULL, query, "cache", NULL, 0, cache);
		zephir_check_call_status();
	}
	ZEPHIR_CALL_METHOD(&resultset, query, "execute", NULL, 0, bindParams, bindTypes);
	zephir_check_call_status();
	if (zephir_array_isset_string(params, SS("group"))) {
		RETURN_CCTOR(resultset);
	}
	ZEPHIR_CALL_METHOD(&firstRow, resultset, "getfirst", NULL, 0);
	zephir_check_call_status();
	ZEPHIR_OBS_VAR(_3);
	zephir_read_property_zval(&_3, firstRow, alias, PH_NOISY_CC);
	RETURN_CCTOR(_3);

}

/**
 * Allows to count how many records match the specified conditions
 *
 * <code>
 *
 * //How many robots are there?
 * $number = Robots::count();
 * echo "There are ", $number, "\n";
 *
 * //How many mechanical robots are there?
 * $number = Robots::count("type = 'mechanical'");
 * echo "There are ", $number, " mechanical robots\n";
 *
 * </code>
 *
 * @param array parameters
 * @return mixed
 */
PHP_METHOD(Phalcon_Mvc_Model, count) {

	int ZEPHIR_LAST_CALL_STATUS;
	zval *parameters = NULL, *result = NULL, *_0, *_1;

	ZEPHIR_MM_GROW();
	zephir_fetch_params(1, 0, 1, &parameters);

	if (!parameters) {
		parameters = ZEPHIR_GLOBAL(global_null);
	}


	ZEPHIR_INIT_VAR(_0);
	ZVAL_STRING(_0, "COUNT", ZEPHIR_TEMP_PARAM_COPY);
	ZEPHIR_INIT_VAR(_1);
	ZVAL_STRING(_1, "rowcount", ZEPHIR_TEMP_PARAM_COPY);
	ZEPHIR_CALL_SELF(&result, "_groupresult", NULL, 0, _0, _1, parameters);
	zephir_check_temp_parameter(_0);
	zephir_check_temp_parameter(_1);
	zephir_check_call_status();
	if (Z_TYPE_P(result) == IS_STRING) {
		RETURN_MM_LONG(zephir_get_intval(result));
	}
	RETURN_CCTOR(result);

}

/**
 * Allows to calculate a summatory on a column that match the specified conditions
 *
 * <code>
 *
 * //How much are all robots?
 * $sum = Robots::sum(array('column' => 'price'));
 * echo "The total price of robots is ", $sum, "\n";
 *
 * //How much are mechanical robots?
 * $sum = Robots::sum(array("type = 'mechanical'", 'column' => 'price'));
 * echo "The total price of mechanical robots is  ", $sum, "\n";
 *
 * </code>
 *
 * @param array parameters
 * @return mixed
 */
PHP_METHOD(Phalcon_Mvc_Model, sum) {

	int ZEPHIR_LAST_CALL_STATUS;
	zval *parameters = NULL, *_0, *_1;

	ZEPHIR_MM_GROW();
	zephir_fetch_params(1, 0, 1, &parameters);

	if (!parameters) {
		parameters = ZEPHIR_GLOBAL(global_null);
	}


	ZEPHIR_INIT_VAR(_0);
	ZVAL_STRING(_0, "SUM", ZEPHIR_TEMP_PARAM_COPY);
	ZEPHIR_INIT_VAR(_1);
	ZVAL_STRING(_1, "sumatory", ZEPHIR_TEMP_PARAM_COPY);
	ZEPHIR_RETURN_CALL_SELF("_groupresult", NULL, 0, _0, _1, parameters);
	zephir_check_temp_parameter(_0);
	zephir_check_temp_parameter(_1);
	zephir_check_call_status();
	RETURN_MM();

}

/**
 * Allows to get the maximum value of a column that match the specified conditions
 *
 * <code>
 *
 * //What is the maximum robot id?
 * $id = Robots::maximum(array('column' => 'id'));
 * echo "The maximum robot id is: ", $id, "\n";
 *
 * //What is the maximum id of mechanical robots?
 * $sum = Robots::maximum(array("type='mechanical'", 'column' => 'id'));
 * echo "The maximum robot id of mechanical robots is ", $id, "\n";
 *
 * </code>
 *
 * @param array parameters
 * @return mixed
 */
PHP_METHOD(Phalcon_Mvc_Model, maximum) {

	int ZEPHIR_LAST_CALL_STATUS;
	zval *parameters = NULL, *_0, *_1;

	ZEPHIR_MM_GROW();
	zephir_fetch_params(1, 0, 1, &parameters);

	if (!parameters) {
		parameters = ZEPHIR_GLOBAL(global_null);
	}


	ZEPHIR_INIT_VAR(_0);
	ZVAL_STRING(_0, "MAX", ZEPHIR_TEMP_PARAM_COPY);
	ZEPHIR_INIT_VAR(_1);
	ZVAL_STRING(_1, "maximum", ZEPHIR_TEMP_PARAM_COPY);
	ZEPHIR_RETURN_CALL_SELF("_groupresult", NULL, 0, _0, _1, parameters);
	zephir_check_temp_parameter(_0);
	zephir_check_temp_parameter(_1);
	zephir_check_call_status();
	RETURN_MM();

}

/**
 * Allows to get the minimum value of a column that match the specified conditions
 *
 * <code>
 *
 * //What is the minimum robot id?
 * $id = Robots::minimum(array('column' => 'id'));
 * echo "The minimum robot id is: ", $id;
 *
 * //What is the minimum id of mechanical robots?
 * $sum = Robots::minimum(array("type='mechanical'", 'column' => 'id'));
 * echo "The minimum robot id of mechanical robots is ", $id;
 *
 * </code>
 *
 * @param array parameters
 * @return mixed
 */
PHP_METHOD(Phalcon_Mvc_Model, minimum) {

	int ZEPHIR_LAST_CALL_STATUS;
	zval *parameters = NULL, *_0, *_1;

	ZEPHIR_MM_GROW();
	zephir_fetch_params(1, 0, 1, &parameters);

	if (!parameters) {
		parameters = ZEPHIR_GLOBAL(global_null);
	}


	ZEPHIR_INIT_VAR(_0);
	ZVAL_STRING(_0, "MIN", ZEPHIR_TEMP_PARAM_COPY);
	ZEPHIR_INIT_VAR(_1);
	ZVAL_STRING(_1, "minimum", ZEPHIR_TEMP_PARAM_COPY);
	ZEPHIR_RETURN_CALL_SELF("_groupresult", NULL, 0, _0, _1, parameters);
	zephir_check_temp_parameter(_0);
	zephir_check_temp_parameter(_1);
	zephir_check_call_status();
	RETURN_MM();

}

/**
 * Allows to calculate the average value on a column matching the specified conditions
 *
 * <code>
 *
 * //What's the average price of robots?
 * $average = Robots::average(array('column' => 'price'));
 * echo "The average price is ", $average, "\n";
 *
 * //What's the average price of mechanical robots?
 * $average = Robots::average(array("type='mechanical'", 'column' => 'price'));
 * echo "The average price of mechanical robots is ", $average, "\n";
 *
 * </code>
 *
 * @param array parameters
 * @return double
 */
PHP_METHOD(Phalcon_Mvc_Model, average) {

	int ZEPHIR_LAST_CALL_STATUS;
	zval *parameters = NULL, *_0, *_1;

	ZEPHIR_MM_GROW();
	zephir_fetch_params(1, 0, 1, &parameters);

	if (!parameters) {
		parameters = ZEPHIR_GLOBAL(global_null);
	}


	ZEPHIR_INIT_VAR(_0);
	ZVAL_STRING(_0, "AVG", ZEPHIR_TEMP_PARAM_COPY);
	ZEPHIR_INIT_VAR(_1);
	ZVAL_STRING(_1, "average", ZEPHIR_TEMP_PARAM_COPY);
	ZEPHIR_RETURN_CALL_SELF("_groupresult", NULL, 0, _0, _1, parameters);
	zephir_check_temp_parameter(_0);
	zephir_check_temp_parameter(_1);
	zephir_check_call_status();
	RETURN_MM();

}

/**
 * Fires an event, implicitly calls behaviors and listeners in the events manager are notified
 */
PHP_METHOD(Phalcon_Mvc_Model, fireEvent) {

	int ZEPHIR_LAST_CALL_STATUS;
	zval *eventName_param = NULL, *_0;
	zval *eventName = NULL;

	ZEPHIR_MM_GROW();
	zephir_fetch_params(1, 1, 0, &eventName_param);

	if (unlikely(Z_TYPE_P(eventName_param) != IS_STRING && Z_TYPE_P(eventName_param) != IS_NULL)) {
		zephir_throw_exception_string(spl_ce_InvalidArgumentException, SL("Parameter 'eventName' must be a string") TSRMLS_CC);
		RETURN_MM_NULL();
	}
	if (likely(Z_TYPE_P(eventName_param) == IS_STRING)) {
		zephir_get_strval(eventName, eventName_param);
	} else {
		ZEPHIR_INIT_VAR(eventName);
		ZVAL_EMPTY_STRING(eventName);
	}


	if ((zephir_method_exists(this_ptr, eventName TSRMLS_CC)  == SUCCESS)) {
		ZEPHIR_CALL_METHOD_ZVAL(NULL, this_ptr, eventName, NULL, 0);
		zephir_check_call_status();
	}
	_0 = zephir_fetch_nproperty_this(this_ptr, SL("_modelsManager"), PH_NOISY_CC);
	ZEPHIR_RETURN_CALL_METHOD(_0, "notifyevent", NULL, 0, eventName, this_ptr);
	zephir_check_call_status();
	RETURN_MM();

}

/**
 * Fires an event, implicitly calls behaviors and listeners in the events manager are notified
 * This method stops if one of the callbacks/listeners returns boolean false
 */
PHP_METHOD(Phalcon_Mvc_Model, fireEventCancel) {

	int ZEPHIR_LAST_CALL_STATUS;
	zval *eventName_param = NULL, *_0 = NULL, *_1;
	zval *eventName = NULL;

	ZEPHIR_MM_GROW();
	zephir_fetch_params(1, 1, 0, &eventName_param);

	if (unlikely(Z_TYPE_P(eventName_param) != IS_STRING && Z_TYPE_P(eventName_param) != IS_NULL)) {
		zephir_throw_exception_string(spl_ce_InvalidArgumentException, SL("Parameter 'eventName' must be a string") TSRMLS_CC);
		RETURN_MM_NULL();
	}
	if (likely(Z_TYPE_P(eventName_param) == IS_STRING)) {
		zephir_get_strval(eventName, eventName_param);
	} else {
		ZEPHIR_INIT_VAR(eventName);
		ZVAL_EMPTY_STRING(eventName);
	}


	if ((zephir_method_exists(this_ptr, eventName TSRMLS_CC)  == SUCCESS)) {
		ZEPHIR_CALL_METHOD_ZVAL(&_0, this_ptr, eventName, NULL, 0);
		zephir_check_call_status();
		if (ZEPHIR_IS_FALSE_IDENTICAL(_0)) {
			RETURN_MM_BOOL(0);
		}
	}
	_1 = zephir_fetch_nproperty_this(this_ptr, SL("_modelsManager"), PH_NOISY_CC);
	ZEPHIR_CALL_METHOD(&_0, _1, "notifyevent", NULL, 0, eventName, this_ptr);
	zephir_check_call_status();
	if (ZEPHIR_IS_FALSE_IDENTICAL(_0)) {
		RETURN_MM_BOOL(0);
	}
	RETURN_MM_BOOL(1);

}

/**
 * Cancel the current operation
 */
PHP_METHOD(Phalcon_Mvc_Model, _cancelOperation) {

	zephir_fcall_cache_entry *_2 = NULL;
	int ZEPHIR_LAST_CALL_STATUS;
	zval *_0, *_1 = NULL;

	ZEPHIR_MM_GROW();

	_0 = zephir_fetch_nproperty_this(this_ptr, SL("_operationMade"), PH_NOISY_CC);
	if (ZEPHIR_IS_LONG(_0, 3)) {
		ZEPHIR_INIT_VAR(_1);
		ZVAL_STRING(_1, "notDeleted", ZEPHIR_TEMP_PARAM_COPY);
		ZEPHIR_CALL_METHOD(NULL, this_ptr, "fireevent", &_2, 0, _1);
		zephir_check_temp_parameter(_1);
		zephir_check_call_status();
	} else {
		ZEPHIR_INIT_NVAR(_1);
		ZVAL_STRING(_1, "notSaved", ZEPHIR_TEMP_PARAM_COPY);
		ZEPHIR_CALL_METHOD(NULL, this_ptr, "fireevent", &_2, 0, _1);
		zephir_check_temp_parameter(_1);
		zephir_check_call_status();
	}
	ZEPHIR_MM_RESTORE();

}

/**
 * Appends a customized message on the validation process
 *
 * <code>
 * use Phalcon\Mvc\Model;
 * use Phalcon\Mvc\Model\Message as Message;
 *
 * class Robots extends Model
 * {
 *
 *   public function beforeSave()
 *   {
 *	 if ($this->name == 'Peter') {
 *		$message = new Message("Sorry, but a robot cannot be named Peter");
 *		$this->appendMessage($message);
 *	 }
 *   }
 * }
 * </code>
 */
PHP_METHOD(Phalcon_Mvc_Model, appendMessage) {

	zval *message;

	zephir_fetch_params(0, 1, 0, &message);



	zephir_update_property_array_append(this_ptr, SL("_errorMessages"), message TSRMLS_CC);
	RETURN_THISW();

}

/**
 * Executes validators on every validation call
 *
 *<code>
 *use Phalcon\Mvc\Model;
 *use Phalcon\Validation;
 *use Phalcon\Validation\Validator\ExclusionIn;
 *
 *class Subscriptors extends Model
 *{
 *
 *	public function validation()
 *  {
 * 		$validator = new Validation();
 * 		$validator->add('status', new ExclusionIn(array(
 *			'domain' => array('A', 'I')
 *		)));
 *
 *		return $this->validate($validator);
 *	}
 *}
 *</code>
 */
PHP_METHOD(Phalcon_Mvc_Model, validate) {

	zephir_fcall_cache_entry *_5 = NULL, *_6 = NULL;
	zend_object_iterator *_1;
	int ZEPHIR_LAST_CALL_STATUS;
	zval *validator, *messages = NULL, *message = NULL, *_0 = NULL, *_2 = NULL, *_3 = NULL, *_4 = NULL;

	ZEPHIR_MM_GROW();
	zephir_fetch_params(1, 1, 0, &validator);



	ZEPHIR_INIT_VAR(_0);
	ZVAL_NULL(_0);
	ZEPHIR_CALL_METHOD(&messages, validator, "validate", NULL, 0, _0, this_ptr);
	zephir_check_call_status();
	if (Z_TYPE_P(messages) != IS_BOOL) {
		_1 = zephir_get_iterator(messages TSRMLS_CC);
		_1->funcs->rewind(_1 TSRMLS_CC);
		for (;_1->funcs->valid(_1 TSRMLS_CC) == SUCCESS && !EG(exception); _1->funcs->move_forward(_1 TSRMLS_CC)) {
			{
				zval **ZEPHIR_TMP_ITERATOR_PTR;
				_1->funcs->get_current_data(_1, &ZEPHIR_TMP_ITERATOR_PTR TSRMLS_CC);
				ZEPHIR_CPY_WRT(message, (*ZEPHIR_TMP_ITERATOR_PTR));
			}
			ZEPHIR_INIT_NVAR(_0);
			object_init_ex(_0, phalcon_mvc_model_message_ce);
			ZEPHIR_CALL_METHOD(&_2, message, "getmessage", NULL, 0);
			zephir_check_call_status();
			ZEPHIR_CALL_METHOD(&_3, message, "getfield", NULL, 0);
			zephir_check_call_status();
			ZEPHIR_CALL_METHOD(&_4, message, "gettype", NULL, 0);
			zephir_check_call_status();
			ZEPHIR_CALL_METHOD(NULL, _0, "__construct", &_5, 8, _2, _3, _4);
			zephir_check_call_status();
			ZEPHIR_CALL_METHOD(NULL, this_ptr, "appendmessage", &_6, 0, _0);
			zephir_check_call_status();
		}
		_1->funcs->dtor(_1 TSRMLS_CC);
		RETURN_MM_BOOL(!(zephir_fast_count_int(messages TSRMLS_CC)));
	}
	RETURN_CCTOR(messages);

}

/**
 * Check whether validation process has generated any messages
 *
 *<code>
 *use Phalcon\Mvc\Model;
 *use Phalcon\Mvc\Model\Validator\ExclusionIn as ExclusionIn;
 *
 *class Subscriptors extends Model
 *{
 *
 *	public function validation()
 *  {
 * 		$this->validate(new ExclusionIn(array(
 *			'field' => 'status',
 *			'domain' => array('A', 'I')
 *		)));
 *		if ($this->validationHasFailed() == true) {
 *			return false;
 *		}
 *	}
 *}
 *</code>
 */
PHP_METHOD(Phalcon_Mvc_Model, validationHasFailed) {

	zval *errorMessages;

	ZEPHIR_MM_GROW();

	ZEPHIR_OBS_VAR(errorMessages);
	zephir_read_property_this(&errorMessages, this_ptr, SL("_errorMessages"), PH_NOISY_CC);
	if (Z_TYPE_P(errorMessages) == IS_ARRAY) {
		RETURN_MM_BOOL(zephir_fast_count_int(errorMessages TSRMLS_CC) > 0);
	}
	RETURN_MM_BOOL(0);

}

/**
 * Returns array of validation messages
 *
 *<code>
 *	$robot = new Robots();
 *	$robot->type = 'mechanical';
 *	$robot->name = 'Astro Boy';
 *	$robot->year = 1952;
 *	if ($robot->save() == false) {
 *  	echo "Umh, We can't store robots right now ";
 *  	foreach ($robot->getMessages() as $message) {
 *			echo $message;
 *		}
 *	} else {
 *  	echo "Great, a new robot was saved successfully!";
 *	}
 * </code>
 */
PHP_METHOD(Phalcon_Mvc_Model, getMessages) {

	int ZEPHIR_LAST_CALL_STATUS;
	HashTable *_3;
	HashPosition _2;
	zend_bool _0;
	zval *filter = NULL, *filtered, *message = NULL, *_1, **_4, *_5 = NULL;

	ZEPHIR_MM_GROW();
	zephir_fetch_params(1, 0, 1, &filter);

	if (!filter) {
		filter = ZEPHIR_GLOBAL(global_null);
	}


	_0 = Z_TYPE_P(filter) == IS_STRING;
	if (_0) {
		_0 = !(ZEPHIR_IS_EMPTY(filter));
	}
	if (_0) {
		ZEPHIR_INIT_VAR(filtered);
		array_init(filtered);
		_1 = zephir_fetch_nproperty_this(this_ptr, SL("_errorMessages"), PH_NOISY_CC);
		zephir_is_iterable(_1, &_3, &_2, 0, 0, "phalcon/mvc/model.zep", 1478);
		for (
		  ; zephir_hash_get_current_data_ex(_3, (void**) &_4, &_2) == SUCCESS
		  ; zephir_hash_move_forward_ex(_3, &_2)
		) {
			ZEPHIR_GET_HVALUE(message, _4);
			ZEPHIR_CALL_METHOD(&_5, message, "getfield", NULL, 0);
			zephir_check_call_status();
			if (ZEPHIR_IS_EQUAL(_5, filter)) {
				zephir_array_append(&filtered, message, PH_SEPARATE, "phalcon/mvc/model.zep", 1475);
			}
		}
		RETURN_CCTOR(filtered);
	}
	RETURN_MM_MEMBER(this_ptr, "_errorMessages");

}

/**
 * Reads "belongs to" relations and check the virtual foreign keys when inserting or updating records
 * to verify that inserted/updated values are present in the related entity
 */
PHP_METHOD(Phalcon_Mvc_Model, _checkForeignKeysRestrict) {

	zval *_14 = NULL;
	zephir_fcall_cache_entry *_6 = NULL, *_18 = NULL, *_19 = NULL;
	HashTable *_2, *_8;
	HashPosition _1, _7;
	zend_bool error, validateWithNulls = 0, _12;
	int action, numberNull, ZEPHIR_LAST_CALL_STATUS;
	zval *manager = NULL, *belongsTo = NULL, *foreignKey = NULL, *relation = NULL, *conditions = NULL, *position = NULL, *bindParams = NULL, *extraConditions = NULL, *message = NULL, *fields = NULL, *referencedFields = NULL, *field = NULL, *referencedModel = NULL, *value = NULL, *allowNulls = NULL, *_0, **_3, *_4 = NULL, *_5 = NULL, **_9, *_10, *_11 = NULL, *_13 = NULL, *_15 = NULL, *_16 = NULL, *_17 = NULL;

	ZEPHIR_MM_GROW();

	_0 = zephir_fetch_nproperty_this(this_ptr, SL("_modelsManager"), PH_NOISY_CC);
	ZEPHIR_CPY_WRT(manager, _0);
	ZEPHIR_CALL_METHOD(&belongsTo, manager, "getbelongsto", NULL, 0, this_ptr);
	zephir_check_call_status();
	if (zephir_fast_count_int(belongsTo TSRMLS_CC)) {
		error = 0;
		zephir_is_iterable(belongsTo, &_2, &_1, 0, 0, "phalcon/mvc/model.zep", 1622);
		for (
		  ; zephir_hash_get_current_data_ex(_2, (void**) &_3, &_1) == SUCCESS
		  ; zephir_hash_move_forward_ex(_2, &_1)
		) {
			ZEPHIR_GET_HVALUE(relation, _3);
			ZEPHIR_CALL_METHOD(&foreignKey, relation, "getforeignkey", NULL, 0);
			zephir_check_call_status();
			if (!ZEPHIR_IS_FALSE_IDENTICAL(foreignKey)) {
				action = 1;
				if (Z_TYPE_P(foreignKey) == IS_ARRAY) {
					if (zephir_array_isset_string(foreignKey, SS("action"))) {
						ZEPHIR_OBS_NVAR(_4);
						zephir_array_fetch_string(&_4, foreignKey, SL("action"), PH_NOISY, "phalcon/mvc/model.zep", 1523 TSRMLS_CC);
						action = zephir_get_intval(_4);
					}
				}
				if (action == 1) {
					ZEPHIR_CALL_METHOD(&_5, relation, "getreferencedmodel", NULL, 0);
					zephir_check_call_status();
					ZEPHIR_CALL_METHOD(&referencedModel, manager, "load", &_6, 0, _5);
					zephir_check_call_status();
					ZEPHIR_INIT_NVAR(conditions);
					array_init(conditions);
					ZEPHIR_INIT_NVAR(bindParams);
					array_init(bindParams);
					numberNull = 0;
					ZEPHIR_CALL_METHOD(&fields, relation, "getfields", NULL, 0);
					zephir_check_call_status();
					ZEPHIR_CALL_METHOD(&referencedFields, relation, "getreferencedfields", NULL, 0);
					zephir_check_call_status();
					if (Z_TYPE_P(fields) == IS_ARRAY) {
						zephir_is_iterable(fields, &_8, &_7, 0, 0, "phalcon/mvc/model.zep", 1559);
						for (
						  ; zephir_hash_get_current_data_ex(_8, (void**) &_9, &_7) == SUCCESS
						  ; zephir_hash_move_forward_ex(_8, &_7)
						) {
							ZEPHIR_GET_HMKEY(position, _8, _7);
							ZEPHIR_GET_HVALUE(field, _9);
							ZEPHIR_OBS_NVAR(value);
							zephir_fetch_property_zval(&value, this_ptr, field, PH_SILENT_CC);
							zephir_array_fetch(&_10, referencedFields, position, PH_NOISY | PH_READONLY, "phalcon/mvc/model.zep", 1552 TSRMLS_CC);
							ZEPHIR_INIT_LNVAR(_11);
							ZEPHIR_CONCAT_SVSV(_11, "[", _10, "] = ?", position);
							zephir_array_append(&conditions, _11, PH_SEPARATE, "phalcon/mvc/model.zep", 1552);
							zephir_array_append(&bindParams, value, PH_SEPARATE, "phalcon/mvc/model.zep", 1553);
							if (Z_TYPE_P(value) == IS_NULL) {
								numberNull++;
							}
						}
						validateWithNulls = numberNull == zephir_fast_count_int(fields TSRMLS_CC);
					} else {
						ZEPHIR_OBS_NVAR(value);
						zephir_fetch_property_zval(&value, this_ptr, fields, PH_SILENT_CC);
						ZEPHIR_INIT_LNVAR(_11);
						ZEPHIR_CONCAT_SVS(_11, "[", referencedFields, "] = ?0");
						zephir_array_append(&conditions, _11, PH_SEPARATE, "phalcon/mvc/model.zep", 1564);
						zephir_array_append(&bindParams, value, PH_SEPARATE, "phalcon/mvc/model.zep", 1565);
						if (Z_TYPE_P(value) == IS_NULL) {
							validateWithNulls = 1;
						}
					}
					ZEPHIR_OBS_NVAR(extraConditions);
					if (zephir_array_isset_string_fetch(&extraConditions, foreignKey, SS("conditions"), 0 TSRMLS_CC)) {
						zephir_array_append(&conditions, extraConditions, PH_SEPARATE, "phalcon/mvc/model.zep", 1576);
					}
					if (validateWithNulls) {
						ZEPHIR_OBS_NVAR(allowNulls);
						if (zephir_array_isset_string_fetch(&allowNulls, foreignKey, SS("allowNulls"), 0 TSRMLS_CC)) {
							validateWithNulls = zephir_get_boolval(allowNulls);
						} else {
							validateWithNulls = 0;
						}
					}
					_12 = !validateWithNulls;
					if (_12) {
						ZEPHIR_INIT_NVAR(_14);
						zephir_create_array(_14, 2, 0 TSRMLS_CC);
						ZEPHIR_INIT_NVAR(_15);
						zephir_fast_join_str(_15, SL(" AND "), conditions TSRMLS_CC);
						zephir_array_fast_append(_14, _15);
						zephir_array_update_string(&_14, SL("bind"), &bindParams, PH_COPY | PH_SEPARATE);
						ZEPHIR_CALL_METHOD(&_13, referencedModel, "count", NULL, 0, _14);
						zephir_check_call_status();
						_12 = !zephir_is_true(_13);
					}
					if (_12) {
						ZEPHIR_OBS_NVAR(message);
						if (!(zephir_array_isset_string_fetch(&message, foreignKey, SS("message"), 0 TSRMLS_CC))) {
							ZEPHIR_INIT_NVAR(message);
							if (Z_TYPE_P(fields) == IS_ARRAY) {
								ZEPHIR_INIT_NVAR(_15);
								zephir_fast_join_str(_15, SL(", "), fields TSRMLS_CC);
								ZEPHIR_CONCAT_SVS(message, "Value of fields \"", _15, "\" does not exist on referenced table");
							} else {
								ZEPHIR_CONCAT_SVS(message, "Value of field \"", fields, "\" does not exist on referenced table");
							}
						}
						ZEPHIR_INIT_NVAR(_16);
						object_init_ex(_16, phalcon_mvc_model_message_ce);
						ZEPHIR_INIT_NVAR(_17);
						ZVAL_STRING(_17, "ConstraintViolation", ZEPHIR_TEMP_PARAM_COPY);
						ZEPHIR_CALL_METHOD(NULL, _16, "__construct", &_18, 8, message, fields, _17);
						zephir_check_temp_parameter(_17);
						zephir_check_call_status();
						ZEPHIR_CALL_METHOD(NULL, this_ptr, "appendmessage", &_19, 0, _16);
						zephir_check_call_status();
						error = 1;
						break;
					}
				}
			}
		}
		if (error == 1) {
			if (ZEPHIR_GLOBAL(orm).events) {
				ZEPHIR_INIT_NVAR(_15);
				ZVAL_STRING(_15, "onValidationFails", ZEPHIR_TEMP_PARAM_COPY);
				ZEPHIR_CALL_METHOD(NULL, this_ptr, "fireevent", NULL, 0, _15);
				zephir_check_temp_parameter(_15);
				zephir_check_call_status();
				ZEPHIR_CALL_METHOD(NULL, this_ptr, "_canceloperation", NULL, 0);
				zephir_check_call_status();
			}
			RETURN_MM_BOOL(0);
		}
	}
	RETURN_MM_BOOL(1);

}

/**
 * Reads both "hasMany" and "hasOne" relations and checks the virtual foreign keys (cascade) when deleting records
 */
PHP_METHOD(Phalcon_Mvc_Model, _checkForeignKeysReverseCascade) {

	zval *_12 = NULL;
	zephir_fcall_cache_entry *_6 = NULL;
	HashTable *_2, *_8;
	HashPosition _1, _7;
	int action, ZEPHIR_LAST_CALL_STATUS;
	zval *manager = NULL, *relations = NULL, *relation = NULL, *foreignKey = NULL, *resultset = NULL, *conditions = NULL, *bindParams = NULL, *referencedModel = NULL, *referencedFields = NULL, *fields = NULL, *field = NULL, *position = NULL, *value = NULL, *extraConditions = NULL, *_0, **_3, *_4 = NULL, *_5 = NULL, **_9, *_10, *_11 = NULL, *_13 = NULL, *_14 = NULL;

	ZEPHIR_MM_GROW();

	_0 = zephir_fetch_nproperty_this(this_ptr, SL("_modelsManager"), PH_NOISY_CC);
	ZEPHIR_CPY_WRT(manager, _0);
	ZEPHIR_CALL_METHOD(&relations, manager, "gethasoneandhasmany", NULL, 0, this_ptr);
	zephir_check_call_status();
	if (zephir_fast_count_int(relations TSRMLS_CC)) {
		zephir_is_iterable(relations, &_2, &_1, 0, 0, "phalcon/mvc/model.zep", 1736);
		for (
		  ; zephir_hash_get_current_data_ex(_2, (void**) &_3, &_1) == SUCCESS
		  ; zephir_hash_move_forward_ex(_2, &_1)
		) {
			ZEPHIR_GET_HVALUE(relation, _3);
			ZEPHIR_CALL_METHOD(&foreignKey, relation, "getforeignkey", NULL, 0);
			zephir_check_call_status();
			if (!ZEPHIR_IS_FALSE_IDENTICAL(foreignKey)) {
				action = 0;
				if (Z_TYPE_P(foreignKey) == IS_ARRAY) {
					if (zephir_array_isset_string(foreignKey, SS("action"))) {
						ZEPHIR_OBS_NVAR(_4);
						zephir_array_fetch_string(&_4, foreignKey, SL("action"), PH_NOISY, "phalcon/mvc/model.zep", 1675 TSRMLS_CC);
						action = zephir_get_intval(_4);
					}
				}
				if (action == 2) {
					ZEPHIR_CALL_METHOD(&_5, relation, "getreferencedmodel", NULL, 0);
					zephir_check_call_status();
					ZEPHIR_CALL_METHOD(&referencedModel, manager, "load", &_6, 0, _5);
					zephir_check_call_status();
					ZEPHIR_CALL_METHOD(&fields, relation, "getfields", NULL, 0);
					zephir_check_call_status();
					ZEPHIR_CALL_METHOD(&referencedFields, relation, "getreferencedfields", NULL, 0);
					zephir_check_call_status();
					ZEPHIR_INIT_NVAR(conditions);
					array_init(conditions);
					ZEPHIR_INIT_NVAR(bindParams);
					array_init(bindParams);
					if (Z_TYPE_P(fields) == IS_ARRAY) {
						zephir_is_iterable(fields, &_8, &_7, 0, 0, "phalcon/mvc/model.zep", 1703);
						for (
						  ; zephir_hash_get_current_data_ex(_8, (void**) &_9, &_7) == SUCCESS
						  ; zephir_hash_move_forward_ex(_8, &_7)
						) {
							ZEPHIR_GET_HMKEY(position, _8, _7);
							ZEPHIR_GET_HVALUE(field, _9);
							ZEPHIR_OBS_NVAR(value);
							zephir_fetch_property_zval(&value, this_ptr, field, PH_SILENT_CC);
							zephir_array_fetch(&_10, referencedFields, position, PH_NOISY | PH_READONLY, "phalcon/mvc/model.zep", 1700 TSRMLS_CC);
							ZEPHIR_INIT_LNVAR(_11);
							ZEPHIR_CONCAT_SVSV(_11, "[", _10, "] = ?", position);
							zephir_array_append(&conditions, _11, PH_SEPARATE, "phalcon/mvc/model.zep", 1700);
							zephir_array_append(&bindParams, value, PH_SEPARATE, "phalcon/mvc/model.zep", 1701);
						}
					} else {
						ZEPHIR_OBS_NVAR(value);
						zephir_fetch_property_zval(&value, this_ptr, fields, PH_SILENT_CC);
						ZEPHIR_INIT_LNVAR(_11);
						ZEPHIR_CONCAT_SVS(_11, "[", referencedFields, "] = ?0");
						zephir_array_append(&conditions, _11, PH_SEPARATE, "phalcon/mvc/model.zep", 1705);
						zephir_array_append(&bindParams, value, PH_SEPARATE, "phalcon/mvc/model.zep", 1706);
					}
					ZEPHIR_OBS_NVAR(extraConditions);
					if (zephir_array_isset_string_fetch(&extraConditions, foreignKey, SS("conditions"), 0 TSRMLS_CC)) {
						zephir_array_append(&conditions, extraConditions, PH_SEPARATE, "phalcon/mvc/model.zep", 1713);
					}
					ZEPHIR_INIT_NVAR(_12);
					zephir_create_array(_12, 2, 0 TSRMLS_CC);
					ZEPHIR_INIT_NVAR(_13);
					zephir_fast_join_str(_13, SL(" AND "), conditions TSRMLS_CC);
					zephir_array_fast_append(_12, _13);
					zephir_array_update_string(&_12, SL("bind"), &bindParams, PH_COPY | PH_SEPARATE);
					ZEPHIR_CALL_METHOD(&resultset, referencedModel, "find", NULL, 0, _12);
					zephir_check_call_status();
					ZEPHIR_CALL_METHOD(&_14, resultset, "delete", NULL, 0);
					zephir_check_call_status();
					if (ZEPHIR_IS_FALSE_IDENTICAL(_14)) {
						RETURN_MM_BOOL(0);
					}
				}
			}
		}
	}
	RETURN_MM_BOOL(1);

}

/**
 * Reads both "hasMany" and "hasOne" relations and checks the virtual foreign keys (restrict) when deleting records
 */
PHP_METHOD(Phalcon_Mvc_Model, _checkForeignKeysReverseRestrict) {

	zval *_12 = NULL;
	zephir_fcall_cache_entry *_5 = NULL, *_15 = NULL, *_16 = NULL;
	HashTable *_2, *_7;
	HashPosition _1, _6;
	int action, ZEPHIR_LAST_CALL_STATUS;
	zval *manager = NULL, *relations = NULL, *foreignKey = NULL, *relation = NULL, *relationClass = NULL, *referencedModel = NULL, *fields = NULL, *referencedFields = NULL, *conditions = NULL, *bindParams = NULL, *position = NULL, *field = NULL, *value = NULL, *extraConditions = NULL, *message = NULL, *_0, **_3, *_4 = NULL, **_8, *_9, *_10 = NULL, *_11 = NULL, *_13 = NULL, *_14 = NULL;
	zend_bool error;

	ZEPHIR_MM_GROW();

	_0 = zephir_fetch_nproperty_this(this_ptr, SL("_modelsManager"), PH_NOISY_CC);
	ZEPHIR_CPY_WRT(manager, _0);
	ZEPHIR_CALL_METHOD(&relations, manager, "gethasoneandhasmany", NULL, 0, this_ptr);
	zephir_check_call_status();
	if (zephir_fast_count_int(relations TSRMLS_CC)) {
		error = 0;
		zephir_is_iterable(relations, &_2, &_1, 0, 0, "phalcon/mvc/model.zep", 1855);
		for (
		  ; zephir_hash_get_current_data_ex(_2, (void**) &_3, &_1) == SUCCESS
		  ; zephir_hash_move_forward_ex(_2, &_1)
		) {
			ZEPHIR_GET_HVALUE(relation, _3);
			ZEPHIR_CALL_METHOD(&foreignKey, relation, "getforeignkey", NULL, 0);
			zephir_check_call_status();
			if (!ZEPHIR_IS_FALSE_IDENTICAL(foreignKey)) {
				action = 1;
				if (Z_TYPE_P(foreignKey) == IS_ARRAY) {
					if (zephir_array_isset_string(foreignKey, SS("action"))) {
						ZEPHIR_OBS_NVAR(_4);
						zephir_array_fetch_string(&_4, foreignKey, SL("action"), PH_NOISY, "phalcon/mvc/model.zep", 1783 TSRMLS_CC);
						action = zephir_get_intval(_4);
					}
				}
				if (action == 1) {
					ZEPHIR_CALL_METHOD(&relationClass, relation, "getreferencedmodel", NULL, 0);
					zephir_check_call_status();
					ZEPHIR_CALL_METHOD(&referencedModel, manager, "load", &_5, 0, relationClass);
					zephir_check_call_status();
					ZEPHIR_CALL_METHOD(&fields, relation, "getfields", NULL, 0);
					zephir_check_call_status();
					ZEPHIR_CALL_METHOD(&referencedFields, relation, "getreferencedfields", NULL, 0);
					zephir_check_call_status();
					ZEPHIR_INIT_NVAR(conditions);
					array_init(conditions);
					ZEPHIR_INIT_NVAR(bindParams);
					array_init(bindParams);
					if (Z_TYPE_P(fields) == IS_ARRAY) {
						zephir_is_iterable(fields, &_7, &_6, 0, 0, "phalcon/mvc/model.zep", 1815);
						for (
						  ; zephir_hash_get_current_data_ex(_7, (void**) &_8, &_6) == SUCCESS
						  ; zephir_hash_move_forward_ex(_7, &_6)
						) {
							ZEPHIR_GET_HMKEY(position, _7, _6);
							ZEPHIR_GET_HVALUE(field, _8);
							ZEPHIR_OBS_NVAR(value);
							zephir_fetch_property_zval(&value, this_ptr, field, PH_SILENT_CC);
							zephir_array_fetch(&_9, referencedFields, position, PH_NOISY | PH_READONLY, "phalcon/mvc/model.zep", 1811 TSRMLS_CC);
							ZEPHIR_INIT_LNVAR(_10);
							ZEPHIR_CONCAT_SVSV(_10, "[", _9, "] = ?", position);
							zephir_array_append(&conditions, _10, PH_SEPARATE, "phalcon/mvc/model.zep", 1811);
							zephir_array_append(&bindParams, value, PH_SEPARATE, "phalcon/mvc/model.zep", 1812);
						}
					} else {
						ZEPHIR_OBS_NVAR(value);
						zephir_fetch_property_zval(&value, this_ptr, fields, PH_SILENT_CC);
						ZEPHIR_INIT_LNVAR(_10);
						ZEPHIR_CONCAT_SVS(_10, "[", referencedFields, "] = ?0");
						zephir_array_append(&conditions, _10, PH_SEPARATE, "phalcon/mvc/model.zep", 1817);
						zephir_array_append(&bindParams, value, PH_SEPARATE, "phalcon/mvc/model.zep", 1818);
					}
					ZEPHIR_OBS_NVAR(extraConditions);
					if (zephir_array_isset_string_fetch(&extraConditions, foreignKey, SS("conditions"), 0 TSRMLS_CC)) {
						zephir_array_append(&conditions, extraConditions, PH_SEPARATE, "phalcon/mvc/model.zep", 1825);
					}
					ZEPHIR_INIT_NVAR(_12);
					zephir_create_array(_12, 2, 0 TSRMLS_CC);
					ZEPHIR_INIT_NVAR(_13);
					zephir_fast_join_str(_13, SL(" AND "), conditions TSRMLS_CC);
					zephir_array_fast_append(_12, _13);
					zephir_array_update_string(&_12, SL("bind"), &bindParams, PH_COPY | PH_SEPARATE);
					ZEPHIR_CALL_METHOD(&_11, referencedModel, "count", NULL, 0, _12);
					zephir_check_call_status();
					if (zephir_is_true(_11)) {
						ZEPHIR_OBS_NVAR(message);
						if (!(zephir_array_isset_string_fetch(&message, foreignKey, SS("message"), 0 TSRMLS_CC))) {
							ZEPHIR_INIT_NVAR(message);
							ZEPHIR_CONCAT_SV(message, "Record is referenced by model ", relationClass);
						}
						ZEPHIR_INIT_NVAR(_13);
						object_init_ex(_13, phalcon_mvc_model_message_ce);
						ZEPHIR_INIT_NVAR(_14);
						ZVAL_STRING(_14, "ConstraintViolation", ZEPHIR_TEMP_PARAM_COPY);
						ZEPHIR_CALL_METHOD(NULL, _13, "__construct", &_15, 8, message, fields, _14);
						zephir_check_temp_parameter(_14);
						zephir_check_call_status();
						ZEPHIR_CALL_METHOD(NULL, this_ptr, "appendmessage", &_16, 0, _13);
						zephir_check_call_status();
						error = 1;
						break;
					}
				}
			}
		}
		if (error == 1) {
			if (ZEPHIR_GLOBAL(orm).events) {
				ZEPHIR_INIT_NVAR(_13);
				ZVAL_STRING(_13, "onValidationFails", ZEPHIR_TEMP_PARAM_COPY);
				ZEPHIR_CALL_METHOD(NULL, this_ptr, "fireevent", NULL, 0, _13);
				zephir_check_temp_parameter(_13);
				zephir_check_call_status();
				ZEPHIR_CALL_METHOD(NULL, this_ptr, "_canceloperation", NULL, 0);
				zephir_check_call_status();
			}
			RETURN_MM_BOOL(0);
		}
	}
	RETURN_MM_BOOL(1);

}

/**
 * Executes internal hooks before save a record
 */
PHP_METHOD(Phalcon_Mvc_Model, _preSave) {

	HashTable *_5;
	HashPosition _4;
	zephir_fcall_cache_entry *_2 = NULL, *_8 = NULL, *_11 = NULL, *_12 = NULL;
	int ZEPHIR_LAST_CALL_STATUS;
	zend_bool exists, error, isNull, _9;
	zval *metaData, *exists_param = NULL, *identityField, *notNull = NULL, *columnMap = NULL, *dataTypeNumeric = NULL, *automaticAttributes = NULL, *defaultValues = NULL, *field = NULL, *attributeField = NULL, *value = NULL, *emptyStringValues = NULL, *_0 = NULL, *_1 = NULL, *_3 = NULL, **_6, *_7 = NULL, *_10 = NULL, *_13;

	ZEPHIR_MM_GROW();
	zephir_fetch_params(1, 3, 0, &metaData, &exists_param, &identityField);

	exists = zephir_get_boolval(exists_param);


	if (ZEPHIR_GLOBAL(orm).events) {
		ZEPHIR_INIT_VAR(_1);
		ZVAL_STRING(_1, "beforeValidation", ZEPHIR_TEMP_PARAM_COPY);
		ZEPHIR_CALL_METHOD(&_0, this_ptr, "fireeventcancel", &_2, 0, _1);
		zephir_check_temp_parameter(_1);
		zephir_check_call_status();
		if (ZEPHIR_IS_FALSE_IDENTICAL(_0)) {
			RETURN_MM_BOOL(0);
		}
		if (!(exists)) {
			ZEPHIR_INIT_NVAR(_1);
			ZVAL_STRING(_1, "beforeValidationOnCreate", ZEPHIR_TEMP_PARAM_COPY);
			ZEPHIR_CALL_METHOD(&_3, this_ptr, "fireeventcancel", &_2, 0, _1);
			zephir_check_temp_parameter(_1);
			zephir_check_call_status();
			if (ZEPHIR_IS_FALSE_IDENTICAL(_3)) {
				RETURN_MM_BOOL(0);
			}
		} else {
			ZEPHIR_INIT_NVAR(_1);
			ZVAL_STRING(_1, "beforeValidationOnUpdate", ZEPHIR_TEMP_PARAM_COPY);
			ZEPHIR_CALL_METHOD(&_3, this_ptr, "fireeventcancel", &_2, 0, _1);
			zephir_check_temp_parameter(_1);
			zephir_check_call_status();
			if (ZEPHIR_IS_FALSE_IDENTICAL(_3)) {
				RETURN_MM_BOOL(0);
			}
		}
	}
	if (ZEPHIR_GLOBAL(orm).virtual_foreign_keys) {
		ZEPHIR_CALL_METHOD(&_0, this_ptr, "_checkforeignkeysrestrict", NULL, 303);
		zephir_check_call_status();
		if (ZEPHIR_IS_FALSE_IDENTICAL(_0)) {
			RETURN_MM_BOOL(0);
		}
	}
	if (ZEPHIR_GLOBAL(orm).not_null_validations) {
		ZEPHIR_CALL_METHOD(&notNull, metaData, "getnotnullattributes", NULL, 0, this_ptr);
		zephir_check_call_status();
		if (Z_TYPE_P(notNull) == IS_ARRAY) {
			ZEPHIR_CALL_METHOD(&dataTypeNumeric, metaData, "getdatatypesnumeric", NULL, 0, this_ptr);
			zephir_check_call_status();
			if (ZEPHIR_GLOBAL(orm).column_renaming) {
				ZEPHIR_CALL_METHOD(&columnMap, metaData, "getcolumnmap", NULL, 0, this_ptr);
				zephir_check_call_status();
			} else {
				ZEPHIR_INIT_NVAR(columnMap);
				ZVAL_NULL(columnMap);
			}
			if (exists) {
				ZEPHIR_CALL_METHOD(&automaticAttributes, metaData, "getautomaticupdateattributes", NULL, 0, this_ptr);
				zephir_check_call_status();
			} else {
				ZEPHIR_CALL_METHOD(&automaticAttributes, metaData, "getautomaticcreateattributes", NULL, 0, this_ptr);
				zephir_check_call_status();
				ZEPHIR_CALL_METHOD(&defaultValues, metaData, "getdefaultvalues", NULL, 0, this_ptr);
				zephir_check_call_status();
			}
			ZEPHIR_CALL_METHOD(&emptyStringValues, metaData, "getemptystringattributes", NULL, 0, this_ptr);
			zephir_check_call_status();
			error = 0;
			zephir_is_iterable(notNull, &_5, &_4, 0, 0, "phalcon/mvc/model.zep", 2021);
			for (
			  ; zephir_hash_get_current_data_ex(_5, (void**) &_6, &_4) == SUCCESS
			  ; zephir_hash_move_forward_ex(_5, &_4)
			) {
				ZEPHIR_GET_HVALUE(field, _6);
				if (!(zephir_array_isset(automaticAttributes, field))) {
					isNull = 0;
					if (Z_TYPE_P(columnMap) == IS_ARRAY) {
						ZEPHIR_OBS_NVAR(attributeField);
						if (!(zephir_array_isset_fetch(&attributeField, columnMap, field, 0 TSRMLS_CC))) {
							ZEPHIR_INIT_NVAR(_1);
							object_init_ex(_1, phalcon_mvc_model_exception_ce);
							ZEPHIR_INIT_LNVAR(_7);
							ZEPHIR_CONCAT_SVS(_7, "Column '", field, "' isn't part of the column map");
							ZEPHIR_CALL_METHOD(NULL, _1, "__construct", &_8, 9, _7);
							zephir_check_call_status();
							zephir_throw_exception_debug(_1, "phalcon/mvc/model.zep", 1957 TSRMLS_CC);
							ZEPHIR_MM_RESTORE();
							return;
						}
					} else {
						ZEPHIR_CPY_WRT(attributeField, field);
					}
					ZEPHIR_OBS_NVAR(value);
					if (zephir_fetch_property_zval(&value, this_ptr, attributeField, PH_SILENT_CC)) {
						if (Z_TYPE_P(value) != IS_OBJECT) {
							if (!(zephir_array_isset(dataTypeNumeric, field))) {
								if (zephir_array_isset(emptyStringValues, field)) {
									if (Z_TYPE_P(value) == IS_NULL) {
										isNull = 1;
									}
								} else {
									_9 = Z_TYPE_P(value) == IS_NULL;
									if (!(_9)) {
										_9 = ZEPHIR_IS_STRING_IDENTICAL(value, "");
									}
									if (_9) {
										isNull = 1;
									}
								}
							} else {
								if (!(zephir_is_numeric(value))) {
									isNull = 1;
								}
							}
						}
					} else {
						isNull = 1;
					}
					if (isNull == 1) {
						if (!(exists)) {
							if (ZEPHIR_IS_EQUAL(field, identityField)) {
								continue;
							}
							if (zephir_array_isset(defaultValues, field)) {
								continue;
							}
						}
						ZEPHIR_INIT_NVAR(_1);
						object_init_ex(_1, phalcon_mvc_model_message_ce);
						ZEPHIR_INIT_LNVAR(_7);
						ZEPHIR_CONCAT_VS(_7, attributeField, " is required");
						ZEPHIR_INIT_NVAR(_10);
						ZVAL_STRING(_10, "PresenceOf", ZEPHIR_TEMP_PARAM_COPY);
						ZEPHIR_CALL_METHOD(NULL, _1, "__construct", &_11, 8, _7, attributeField, _10);
						zephir_check_temp_parameter(_10);
						zephir_check_call_status();
						zephir_update_property_array_append(this_ptr, SL("_errorMessages"), _1 TSRMLS_CC);
						error = 1;
					}
				}
			}
			if (error == 1) {
				if (ZEPHIR_GLOBAL(orm).events) {
					ZEPHIR_INIT_NVAR(_1);
					ZVAL_STRING(_1, "onValidationFails", ZEPHIR_TEMP_PARAM_COPY);
					ZEPHIR_CALL_METHOD(NULL, this_ptr, "fireevent", &_12, 0, _1);
					zephir_check_temp_parameter(_1);
					zephir_check_call_status();
					ZEPHIR_CALL_METHOD(NULL, this_ptr, "_canceloperation", NULL, 0);
					zephir_check_call_status();
				}
				RETURN_MM_BOOL(0);
			}
		}
	}
	ZEPHIR_INIT_NVAR(_1);
	ZVAL_STRING(_1, "validation", ZEPHIR_TEMP_PARAM_COPY);
	ZEPHIR_CALL_METHOD(&_0, this_ptr, "fireeventcancel", &_2, 0, _1);
	zephir_check_temp_parameter(_1);
	zephir_check_call_status();
	if (ZEPHIR_IS_FALSE_IDENTICAL(_0)) {
		if (ZEPHIR_GLOBAL(orm).events) {
			ZEPHIR_INIT_NVAR(_1);
			ZVAL_STRING(_1, "onValidationFails", ZEPHIR_TEMP_PARAM_COPY);
			ZEPHIR_CALL_METHOD(NULL, this_ptr, "fireevent", &_12, 0, _1);
			zephir_check_temp_parameter(_1);
			zephir_check_call_status();
		}
		RETURN_MM_BOOL(0);
	}
	if (ZEPHIR_GLOBAL(orm).events) {
		if (!(exists)) {
			ZEPHIR_INIT_NVAR(_1);
			ZVAL_STRING(_1, "afterValidationOnCreate", ZEPHIR_TEMP_PARAM_COPY);
			ZEPHIR_CALL_METHOD(&_0, this_ptr, "fireeventcancel", &_2, 0, _1);
			zephir_check_temp_parameter(_1);
			zephir_check_call_status();
			if (ZEPHIR_IS_FALSE_IDENTICAL(_0)) {
				RETURN_MM_BOOL(0);
			}
		} else {
			ZEPHIR_INIT_NVAR(_1);
			ZVAL_STRING(_1, "afterValidationOnUpdate", ZEPHIR_TEMP_PARAM_COPY);
			ZEPHIR_CALL_METHOD(&_3, this_ptr, "fireeventcancel", &_2, 0, _1);
			zephir_check_temp_parameter(_1);
			zephir_check_call_status();
			if (ZEPHIR_IS_FALSE_IDENTICAL(_3)) {
				RETURN_MM_BOOL(0);
			}
		}
		ZEPHIR_INIT_NVAR(_1);
		ZVAL_STRING(_1, "afterValidation", ZEPHIR_TEMP_PARAM_COPY);
		ZEPHIR_CALL_METHOD(&_3, this_ptr, "fireeventcancel", &_2, 0, _1);
		zephir_check_temp_parameter(_1);
		zephir_check_call_status();
		if (ZEPHIR_IS_FALSE_IDENTICAL(_3)) {
			RETURN_MM_BOOL(0);
		}
		ZEPHIR_INIT_NVAR(_1);
		ZVAL_STRING(_1, "beforeSave", ZEPHIR_TEMP_PARAM_COPY);
		ZEPHIR_CALL_METHOD(&_3, this_ptr, "fireeventcancel", &_2, 0, _1);
		zephir_check_temp_parameter(_1);
		zephir_check_call_status();
		if (ZEPHIR_IS_FALSE_IDENTICAL(_3)) {
			RETURN_MM_BOOL(0);
		}
		if (0) {
			zephir_update_property_this(this_ptr, SL("_skipped"), ZEPHIR_GLOBAL(global_true) TSRMLS_CC);
		} else {
			zephir_update_property_this(this_ptr, SL("_skipped"), ZEPHIR_GLOBAL(global_false) TSRMLS_CC);
		}
		if (exists) {
			ZEPHIR_INIT_NVAR(_1);
			ZVAL_STRING(_1, "beforeUpdate", ZEPHIR_TEMP_PARAM_COPY);
			ZEPHIR_CALL_METHOD(&_3, this_ptr, "fireeventcancel", &_2, 0, _1);
			zephir_check_temp_parameter(_1);
			zephir_check_call_status();
			if (ZEPHIR_IS_FALSE_IDENTICAL(_3)) {
				RETURN_MM_BOOL(0);
			}
		} else {
			ZEPHIR_INIT_NVAR(_1);
			ZVAL_STRING(_1, "beforeCreate", ZEPHIR_TEMP_PARAM_COPY);
			ZEPHIR_CALL_METHOD(&_3, this_ptr, "fireeventcancel", &_2, 0, _1);
			zephir_check_temp_parameter(_1);
			zephir_check_call_status();
			if (ZEPHIR_IS_FALSE_IDENTICAL(_3)) {
				RETURN_MM_BOOL(0);
			}
		}
		_13 = zephir_fetch_nproperty_this(this_ptr, SL("_skipped"), PH_NOISY_CC);
		if (ZEPHIR_IS_TRUE_IDENTICAL(_13)) {
			RETURN_MM_BOOL(1);
		}
	}
	RETURN_MM_BOOL(1);

}

/**
 * Executes internal events after save a record
 */
PHP_METHOD(Phalcon_Mvc_Model, _postSave) {

	zephir_fcall_cache_entry *_1 = NULL;
	int ZEPHIR_LAST_CALL_STATUS;
	zval *success_param = NULL, *exists_param = NULL, *_0 = NULL;
	zend_bool success, exists;

	ZEPHIR_MM_GROW();
	zephir_fetch_params(1, 2, 0, &success_param, &exists_param);

	success = zephir_get_boolval(success_param);
	exists = zephir_get_boolval(exists_param);


	if (success == 1) {
		if (exists) {
			ZEPHIR_INIT_VAR(_0);
			ZVAL_STRING(_0, "afterUpdate", ZEPHIR_TEMP_PARAM_COPY);
			ZEPHIR_CALL_METHOD(NULL, this_ptr, "fireevent", &_1, 0, _0);
			zephir_check_temp_parameter(_0);
			zephir_check_call_status();
		} else {
			ZEPHIR_INIT_NVAR(_0);
			ZVAL_STRING(_0, "afterCreate", ZEPHIR_TEMP_PARAM_COPY);
			ZEPHIR_CALL_METHOD(NULL, this_ptr, "fireevent", &_1, 0, _0);
			zephir_check_temp_parameter(_0);
			zephir_check_call_status();
		}
	}
	RETURN_MM_BOOL(success);

}

/**
 * Sends a pre-build INSERT SQL statement to the relational database system
 *
 * @param \Phalcon\Mvc\Model\MetadataInterface metaData
 * @param \Phalcon\Db\AdapterInterface connection
 * @param string|array table
 * @param boolean|string identityField
 * @return boolean
 */
PHP_METHOD(Phalcon_Mvc_Model, _doLowInsert) {

	zephir_fcall_cache_entry *_5 = NULL, *_7 = NULL, *_9 = NULL;
	HashTable *_1;
	HashPosition _0;
	int ZEPHIR_LAST_CALL_STATUS;
	zend_bool useExplicitIdentity, _6;
	zval *metaData, *connection, *table, *identityField, *bindSkip, *fields, *values, *bindTypes, *attributes = NULL, *bindDataTypes = NULL, *automaticAttributes = NULL, *field = NULL, *columnMap = NULL, *value = NULL, *attributeField = NULL, *success = NULL, *bindType = NULL, *defaultValue = NULL, *sequenceName = NULL, *defaultValues = NULL, *source = NULL, *schema = NULL, **_2, *_3 = NULL, *_4 = NULL, *_8 = NULL, *_10 = NULL;

	ZEPHIR_MM_GROW();
	zephir_fetch_params(1, 4, 0, &metaData, &connection, &table, &identityField);



	ZEPHIR_INIT_VAR(bindSkip);
	ZVAL_LONG(bindSkip, 1024);
	ZEPHIR_INIT_VAR(fields);
	array_init(fields);
	ZEPHIR_INIT_VAR(values);
	array_init(values);
	ZEPHIR_INIT_VAR(bindTypes);
	array_init(bindTypes);
	ZEPHIR_CALL_METHOD(&attributes, metaData, "getattributes", NULL, 0, this_ptr);
	zephir_check_call_status();
	ZEPHIR_CALL_METHOD(&bindDataTypes, metaData, "getbindtypes", NULL, 0, this_ptr);
	zephir_check_call_status();
	ZEPHIR_CALL_METHOD(&automaticAttributes, metaData, "getautomaticcreateattributes", NULL, 0, this_ptr);
	zephir_check_call_status();
	ZEPHIR_CALL_METHOD(&defaultValues, metaData, "getdefaultvalues", NULL, 0, this_ptr);
	zephir_check_call_status();
	if (ZEPHIR_GLOBAL(orm).column_renaming) {
		ZEPHIR_CALL_METHOD(&columnMap, metaData, "getcolumnmap", NULL, 0, this_ptr);
		zephir_check_call_status();
	} else {
		ZEPHIR_INIT_NVAR(columnMap);
		ZVAL_NULL(columnMap);
	}
	zephir_is_iterable(attributes, &_1, &_0, 0, 0, "phalcon/mvc/model.zep", 2205);
	for (
	  ; zephir_hash_get_current_data_ex(_1, (void**) &_2, &_0) == SUCCESS
	  ; zephir_hash_move_forward_ex(_1, &_0)
	) {
		ZEPHIR_GET_HVALUE(field, _2);
		if (!(zephir_array_isset(automaticAttributes, field))) {
			if (Z_TYPE_P(columnMap) == IS_ARRAY) {
				ZEPHIR_OBS_NVAR(attributeField);
				if (!(zephir_array_isset_fetch(&attributeField, columnMap, field, 0 TSRMLS_CC))) {
					ZEPHIR_INIT_NVAR(_3);
					object_init_ex(_3, phalcon_mvc_model_exception_ce);
					ZEPHIR_INIT_LNVAR(_4);
					ZEPHIR_CONCAT_SVS(_4, "Column '", field, "' isn't part of the column map");
					ZEPHIR_CALL_METHOD(NULL, _3, "__construct", &_5, 9, _4);
					zephir_check_call_status();
					zephir_throw_exception_debug(_3, "phalcon/mvc/model.zep", 2159 TSRMLS_CC);
					ZEPHIR_MM_RESTORE();
					return;
				}
			} else {
				ZEPHIR_CPY_WRT(attributeField, field);
			}
			if (!ZEPHIR_IS_EQUAL(field, identityField)) {
				ZEPHIR_OBS_NVAR(value);
				if (zephir_fetch_property_zval(&value, this_ptr, attributeField, PH_SILENT_CC)) {
					_6 = Z_TYPE_P(value) == IS_NULL;
					if (_6) {
						_6 = zephir_array_isset(defaultValues, field);
					}
					if (_6) {
						ZEPHIR_CALL_METHOD(&value, connection, "getdefaultvalue", &_7, 0);
						zephir_check_call_status();
					}
					ZEPHIR_OBS_NVAR(bindType);
					if (!(zephir_array_isset_fetch(&bindType, bindDataTypes, field, 0 TSRMLS_CC))) {
						ZEPHIR_INIT_NVAR(_3);
						object_init_ex(_3, phalcon_mvc_model_exception_ce);
						ZEPHIR_INIT_LNVAR(_4);
						ZEPHIR_CONCAT_SVS(_4, "Column '", field, "' have not defined a bind data type");
						ZEPHIR_CALL_METHOD(NULL, _3, "__construct", &_5, 9, _4);
						zephir_check_call_status();
						zephir_throw_exception_debug(_3, "phalcon/mvc/model.zep", 2183 TSRMLS_CC);
						ZEPHIR_MM_RESTORE();
						return;
					}
					zephir_array_append(&fields, field, PH_SEPARATE, "phalcon/mvc/model.zep", 2186);
					zephir_array_append(&values, value, PH_SEPARATE, "phalcon/mvc/model.zep", 2186);
					zephir_array_append(&bindTypes, bindType, PH_SEPARATE, "phalcon/mvc/model.zep", 2186);
				} else {
					if (zephir_array_isset(defaultValues, field)) {
						ZEPHIR_CALL_METHOD(&_8, connection, "getdefaultvalue", &_9, 0);
						zephir_check_call_status();
						zephir_array_append(&values, _8, PH_SEPARATE, "phalcon/mvc/model.zep", 2191);
					} else {
						zephir_array_append(&values, value, PH_SEPARATE, "phalcon/mvc/model.zep", 2193);
					}
					zephir_array_append(&fields, field, PH_SEPARATE, "phalcon/mvc/model.zep", 2196);
					zephir_array_append(&bindTypes, bindSkip, PH_SEPARATE, "phalcon/mvc/model.zep", 2196);
				}
			}
		}
	}
	if (!ZEPHIR_IS_FALSE_IDENTICAL(identityField)) {
		ZEPHIR_CALL_METHOD(&defaultValue, connection, "getdefaultidvalue", NULL, 0);
		zephir_check_call_status();
		ZEPHIR_CALL_METHOD(&_8, connection, "useexplicitidvalue", NULL, 0);
		zephir_check_call_status();
		useExplicitIdentity = zephir_get_boolval(_8);
		if (useExplicitIdentity) {
			zephir_array_append(&fields, identityField, PH_SEPARATE, "phalcon/mvc/model.zep", 2214);
		}
		if (Z_TYPE_P(columnMap) == IS_ARRAY) {
			ZEPHIR_OBS_NVAR(attributeField);
			if (!(zephir_array_isset_fetch(&attributeField, columnMap, identityField, 0 TSRMLS_CC))) {
				ZEPHIR_INIT_NVAR(_3);
				object_init_ex(_3, phalcon_mvc_model_exception_ce);
				ZEPHIR_INIT_LNVAR(_4);
				ZEPHIR_CONCAT_SVS(_4, "Identity column '", identityField, "' isn't part of the column map");
				ZEPHIR_CALL_METHOD(NULL, _3, "__construct", &_5, 9, _4);
				zephir_check_call_status();
				zephir_throw_exception_debug(_3, "phalcon/mvc/model.zep", 2222 TSRMLS_CC);
				ZEPHIR_MM_RESTORE();
				return;
			}
		} else {
			ZEPHIR_CPY_WRT(attributeField, identityField);
		}
		ZEPHIR_OBS_NVAR(value);
		if (zephir_fetch_property_zval(&value, this_ptr, attributeField, PH_SILENT_CC)) {
			_6 = Z_TYPE_P(value) == IS_NULL;
			if (!(_6)) {
				_6 = ZEPHIR_IS_STRING_IDENTICAL(value, "");
			}
			if (_6) {
				if (useExplicitIdentity) {
					zephir_array_append(&values, defaultValue, PH_SEPARATE, "phalcon/mvc/model.zep", 2235);
					zephir_array_append(&bindTypes, bindSkip, PH_SEPARATE, "phalcon/mvc/model.zep", 2235);
				}
			} else {
				if (!(useExplicitIdentity)) {
					zephir_array_append(&fields, identityField, PH_SEPARATE, "phalcon/mvc/model.zep", 2243);
				}
				ZEPHIR_OBS_NVAR(bindType);
				if (!(zephir_array_isset_fetch(&bindType, bindDataTypes, identityField, 0 TSRMLS_CC))) {
					ZEPHIR_INIT_NVAR(_3);
					object_init_ex(_3, phalcon_mvc_model_exception_ce);
					ZEPHIR_INIT_LNVAR(_4);
					ZEPHIR_CONCAT_SVS(_4, "Identity column '", identityField, "' isn\\'t part of the table columns");
					ZEPHIR_CALL_METHOD(NULL, _3, "__construct", &_5, 9, _4);
					zephir_check_call_status();
					zephir_throw_exception_debug(_3, "phalcon/mvc/model.zep", 2250 TSRMLS_CC);
					ZEPHIR_MM_RESTORE();
					return;
				}
				zephir_array_append(&values, value, PH_SEPARATE, "phalcon/mvc/model.zep", 2253);
				zephir_array_append(&bindTypes, bindType, PH_SEPARATE, "phalcon/mvc/model.zep", 2253);
			}
		} else {
			if (useExplicitIdentity) {
				zephir_array_append(&values, defaultValue, PH_SEPARATE, "phalcon/mvc/model.zep", 2257);
				zephir_array_append(&bindTypes, bindSkip, PH_SEPARATE, "phalcon/mvc/model.zep", 2257);
			}
		}
	}
	ZEPHIR_CALL_METHOD(&success, connection, "insert", NULL, 0, table, values, fields, bindTypes);
	zephir_check_call_status();
	_6 = zephir_is_true(success);
	if (_6) {
		_6 = !ZEPHIR_IS_FALSE_IDENTICAL(identityField);
	}
	if (_6) {
		ZEPHIR_INIT_VAR(sequenceName);
		ZVAL_NULL(sequenceName);
		ZEPHIR_CALL_METHOD(&_8, connection, "supportsequences", NULL, 0);
		zephir_check_call_status();
		if (ZEPHIR_IS_TRUE_IDENTICAL(_8)) {
			if ((zephir_method_exists_ex(this_ptr, SS("getsequencename") TSRMLS_CC) == SUCCESS)) {
				ZEPHIR_CALL_METHOD(&sequenceName, this_ptr, "getsequencename", NULL, 0);
				zephir_check_call_status();
			} else {
				ZEPHIR_CALL_METHOD(&source, this_ptr, "getsource", NULL, 0);
				zephir_check_call_status();
				ZEPHIR_CALL_METHOD(&schema, this_ptr, "getschema", NULL, 0);
				zephir_check_call_status();
				ZEPHIR_INIT_NVAR(sequenceName);
				if (ZEPHIR_IS_EMPTY(schema)) {
					ZEPHIR_CONCAT_VSVS(sequenceName, source, "_", identityField, "_seq");
				} else {
					ZEPHIR_CONCAT_VSVSVS(sequenceName, schema, ".", source, "_", identityField, "_seq");
				}
			}
		}
		ZEPHIR_CALL_METHOD(&_10, connection, "lastinsertid", NULL, 0, sequenceName);
		zephir_check_call_status();
		zephir_update_property_zval_zval(this_ptr, attributeField, _10 TSRMLS_CC);
		zephir_update_property_this(this_ptr, SL("_uniqueParams"), ZEPHIR_GLOBAL(global_null) TSRMLS_CC);
	}
	RETURN_CCTOR(success);

}

/**
 * Sends a pre-build UPDATE SQL statement to the relational database system
 *
 * @param \Phalcon\Mvc\Model\MetaDataInterface metaData
 * @param \Phalcon\Db\AdapterInterface connection
 * @param string|array table
 * @return boolean
 */
PHP_METHOD(Phalcon_Mvc_Model, _doLowUpdate) {

	zval *_15;
	zval *_10 = NULL, *_11 = NULL;
	zephir_fcall_cache_entry *_7 = NULL, *_8 = NULL;
	HashTable *_3, *_13;
	HashPosition _2, _12;
	int ZEPHIR_LAST_CALL_STATUS;
	zend_bool useDynamicUpdate, changed;
	zval *metaData, *connection, *table, *bindSkip, *fields, *values, *bindTypes, *manager = NULL, *bindDataTypes = NULL, *field = NULL, *automaticAttributes = NULL, *snapshotValue = NULL, *uniqueKey, *uniqueParams = NULL, *uniqueTypes, *snapshot, *nonPrimary = NULL, *columnMap = NULL, *attributeField = NULL, *value = NULL, *primaryKeys = NULL, *bindType = NULL, *_0, *_1 = NULL, **_4, *_5 = NULL, *_6 = NULL, *_9 = NULL, **_14;

	ZEPHIR_MM_GROW();
	zephir_fetch_params(1, 3, 0, &metaData, &connection, &table);



	ZEPHIR_INIT_VAR(bindSkip);
	ZVAL_LONG(bindSkip, 1024);
	ZEPHIR_INIT_VAR(fields);
	array_init(fields);
	ZEPHIR_INIT_VAR(values);
	array_init(values);
	ZEPHIR_INIT_VAR(bindTypes);
	array_init(bindTypes);
	_0 = zephir_fetch_nproperty_this(this_ptr, SL("_modelsManager"), PH_NOISY_CC);
	ZEPHIR_CPY_WRT(manager, _0);
	ZEPHIR_CALL_METHOD(&_1, manager, "isusingdynamicupdate", NULL, 0, this_ptr);
	zephir_check_call_status();
	useDynamicUpdate = zephir_get_boolval(_1);
	if (useDynamicUpdate) {
		ZEPHIR_OBS_VAR(snapshot);
		zephir_read_property_this(&snapshot, this_ptr, SL("_snapshot"), PH_NOISY_CC);
		if (Z_TYPE_P(snapshot) != IS_ARRAY) {
			useDynamicUpdate = 0;
		}
	}
	ZEPHIR_CALL_METHOD(&bindDataTypes, metaData, "getbindtypes", NULL, 0, this_ptr);
	zephir_check_call_status();
	ZEPHIR_CALL_METHOD(&nonPrimary, metaData, "getnonprimarykeyattributes", NULL, 0, this_ptr);
	zephir_check_call_status();
	ZEPHIR_CALL_METHOD(&automaticAttributes, metaData, "getautomaticupdateattributes", NULL, 0, this_ptr);
	zephir_check_call_status();
	if (ZEPHIR_GLOBAL(orm).column_renaming) {
		ZEPHIR_CALL_METHOD(&columnMap, metaData, "getcolumnmap", NULL, 0, this_ptr);
		zephir_check_call_status();
	} else {
		ZEPHIR_INIT_NVAR(columnMap);
		ZVAL_NULL(columnMap);
	}
	zephir_is_iterable(nonPrimary, &_3, &_2, 0, 0, "phalcon/mvc/model.zep", 2457);
	for (
	  ; zephir_hash_get_current_data_ex(_3, (void**) &_4, &_2) == SUCCESS
	  ; zephir_hash_move_forward_ex(_3, &_2)
	) {
		ZEPHIR_GET_HVALUE(field, _4);
		if (!(zephir_array_isset(automaticAttributes, field))) {
			ZEPHIR_OBS_NVAR(bindType);
			if (!(zephir_array_isset_fetch(&bindType, bindDataTypes, field, 0 TSRMLS_CC))) {
				ZEPHIR_INIT_NVAR(_5);
				object_init_ex(_5, phalcon_mvc_model_exception_ce);
				ZEPHIR_INIT_LNVAR(_6);
				ZEPHIR_CONCAT_SVS(_6, "Column '", field, "' have not defined a bind data type");
				ZEPHIR_CALL_METHOD(NULL, _5, "__construct", &_7, 9, _6);
				zephir_check_call_status();
				zephir_throw_exception_debug(_5, "phalcon/mvc/model.zep", 2356 TSRMLS_CC);
				ZEPHIR_MM_RESTORE();
				return;
			}
			if (Z_TYPE_P(columnMap) == IS_ARRAY) {
				ZEPHIR_OBS_NVAR(attributeField);
				if (!(zephir_array_isset_fetch(&attributeField, columnMap, field, 0 TSRMLS_CC))) {
					ZEPHIR_INIT_NVAR(_5);
					object_init_ex(_5, phalcon_mvc_model_exception_ce);
					ZEPHIR_INIT_LNVAR(_6);
					ZEPHIR_CONCAT_SVS(_6, "Column '", field, "' isn't part of the column map");
					ZEPHIR_CALL_METHOD(NULL, _5, "__construct", &_7, 9, _6);
					zephir_check_call_status();
					zephir_throw_exception_debug(_5, "phalcon/mvc/model.zep", 2364 TSRMLS_CC);
					ZEPHIR_MM_RESTORE();
					return;
				}
			} else {
				ZEPHIR_CPY_WRT(attributeField, field);
			}
			ZEPHIR_OBS_NVAR(value);
			if (zephir_fetch_property_zval(&value, this_ptr, attributeField, PH_SILENT_CC)) {
				if (!(useDynamicUpdate)) {
					zephir_array_append(&fields, field, PH_SEPARATE, "phalcon/mvc/model.zep", 2380);
					zephir_array_append(&values, value, PH_SEPARATE, "phalcon/mvc/model.zep", 2380);
					zephir_array_append(&bindTypes, bindType, PH_SEPARATE, "phalcon/mvc/model.zep", 2381);
				} else {
					ZEPHIR_OBS_NVAR(snapshotValue);
					if (!(zephir_array_isset_fetch(&snapshotValue, snapshot, attributeField, 0 TSRMLS_CC))) {
						changed = 1;
					} else {
						if (Z_TYPE_P(value) == IS_NULL) {
							changed = Z_TYPE_P(snapshotValue) != IS_NULL;
						} else {
							if (Z_TYPE_P(snapshotValue) == IS_NULL) {
								changed = 1;
							} else {
								do {
									if (ZEPHIR_IS_LONG(bindType, 8)) {
										changed = zephir_get_boolval(snapshotValue) != zephir_get_boolval(value);
										break;
									}
									if (ZEPHIR_IS_LONG(bindType, 0)) {
										changed = zephir_get_intval(snapshotValue) != zephir_get_intval(value);
										break;
									}
									if (ZEPHIR_IS_LONG(bindType, 3) || ZEPHIR_IS_LONG(bindType, 7)) {
										ZEPHIR_CALL_FUNCTION(&_1, "floatval", &_8, 304, snapshotValue);
										zephir_check_call_status();
										ZEPHIR_CALL_FUNCTION(&_9, "floatval", &_8, 304, value);
										zephir_check_call_status();
										changed = !ZEPHIR_IS_IDENTICAL(_1, _9);
										break;
									}
									if (ZEPHIR_IS_LONG(bindType, 1) || ZEPHIR_IS_LONG(bindType, 2) || ZEPHIR_IS_LONG(bindType, 4) || ZEPHIR_IS_LONG(bindType, 5) || ZEPHIR_IS_LONG(bindType, 6) || ZEPHIR_IS_LONG(bindType, 2) || ZEPHIR_IS_LONG(bindType, 14)) {
										zephir_get_strval(_10, snapshotValue);
										zephir_get_strval(_11, value);
										changed = !ZEPHIR_IS_IDENTICAL(_10, _11);
										break;
									}
									changed = !ZEPHIR_IS_EQUAL(value, snapshotValue);
								} while(0);

							}
						}
					}
					if (changed) {
						zephir_array_append(&fields, field, PH_SEPARATE, "phalcon/mvc/model.zep", 2443);
						zephir_array_append(&values, value, PH_SEPARATE, "phalcon/mvc/model.zep", 2443);
						zephir_array_append(&bindTypes, bindType, PH_SEPARATE, "phalcon/mvc/model.zep", 2444);
					}
				}
			} else {
				zephir_array_append(&fields, field, PH_SEPARATE, "phalcon/mvc/model.zep", 2449);
				zephir_array_append(&values, ZEPHIR_GLOBAL(global_null), PH_SEPARATE, "phalcon/mvc/model.zep", 2449);
				zephir_array_append(&bindTypes, bindSkip, PH_SEPARATE, "phalcon/mvc/model.zep", 2449);
			}
		}
	}
	if (!(zephir_fast_count_int(fields TSRMLS_CC))) {
		RETURN_MM_BOOL(1);
	}
	ZEPHIR_OBS_VAR(uniqueKey);
	zephir_read_property_this(&uniqueKey, this_ptr, SL("_uniqueKey"), PH_NOISY_CC);
	ZEPHIR_OBS_VAR(uniqueParams);
	zephir_read_property_this(&uniqueParams, this_ptr, SL("_uniqueParams"), PH_NOISY_CC);
	ZEPHIR_OBS_VAR(uniqueTypes);
	zephir_read_property_this(&uniqueTypes, this_ptr, SL("_uniqueTypes"), PH_NOISY_CC);
	if (Z_TYPE_P(uniqueParams) != IS_ARRAY) {
		ZEPHIR_CALL_METHOD(&primaryKeys, metaData, "getprimarykeyattributes", NULL, 0, this_ptr);
		zephir_check_call_status();
		if (!(zephir_fast_count_int(primaryKeys TSRMLS_CC))) {
			ZEPHIR_THROW_EXCEPTION_DEBUG_STR(phalcon_mvc_model_exception_ce, "A primary key must be defined in the model in order to perform the operation", "phalcon/mvc/model.zep", 2476);
			return;
		}
		ZEPHIR_INIT_NVAR(uniqueParams);
		array_init(uniqueParams);
		zephir_is_iterable(primaryKeys, &_13, &_12, 0, 0, "phalcon/mvc/model.zep", 2499);
		for (
		  ; zephir_hash_get_current_data_ex(_13, (void**) &_14, &_12) == SUCCESS
		  ; zephir_hash_move_forward_ex(_13, &_12)
		) {
			ZEPHIR_GET_HVALUE(field, _14);
			if (Z_TYPE_P(columnMap) == IS_ARRAY) {
				ZEPHIR_OBS_NVAR(attributeField);
				if (!(zephir_array_isset_fetch(&attributeField, columnMap, field, 0 TSRMLS_CC))) {
					ZEPHIR_INIT_NVAR(_5);
					object_init_ex(_5, phalcon_mvc_model_exception_ce);
					ZEPHIR_INIT_LNVAR(_6);
					ZEPHIR_CONCAT_SVS(_6, "Column '", field, "' isn't part of the column map");
					ZEPHIR_CALL_METHOD(NULL, _5, "__construct", &_7, 9, _6);
					zephir_check_call_status();
					zephir_throw_exception_debug(_5, "phalcon/mvc/model.zep", 2487 TSRMLS_CC);
					ZEPHIR_MM_RESTORE();
					return;
				}
			} else {
				ZEPHIR_CPY_WRT(attributeField, field);
			}
			ZEPHIR_OBS_NVAR(value);
			if (zephir_fetch_property_zval(&value, this_ptr, attributeField, PH_SILENT_CC)) {
				zephir_array_append(&uniqueParams, value, PH_SEPARATE, "phalcon/mvc/model.zep", 2494);
			} else {
				zephir_array_append(&uniqueParams, ZEPHIR_GLOBAL(global_null), PH_SEPARATE, "phalcon/mvc/model.zep", 2496);
			}
		}
	}
	ZEPHIR_INIT_VAR(_15);
	zephir_create_array(_15, 3, 0 TSRMLS_CC);
	zephir_array_update_string(&_15, SL("conditions"), &uniqueKey, PH_COPY | PH_SEPARATE);
	zephir_array_update_string(&_15, SL("bind"), &uniqueParams, PH_COPY | PH_SEPARATE);
	zephir_array_update_string(&_15, SL("bindTypes"), &uniqueTypes, PH_COPY | PH_SEPARATE);
	ZEPHIR_RETURN_CALL_METHOD(connection, "update", NULL, 0, table, fields, values, _15, bindTypes);
	zephir_check_call_status();
	RETURN_MM();

}

/**
 * Saves related records that must be stored prior to save the master record
 *
 * @param \Phalcon\Db\AdapterInterface connection
 * @param \Phalcon\Mvc\ModelInterface[] related
 * @return boolean
 */
PHP_METHOD(Phalcon_Mvc_Model, _preSaveRelatedRecords) {

	zephir_fcall_cache_entry *_5 = NULL, *_7 = NULL, *_8 = NULL, *_13 = NULL, *_14 = NULL;
	HashTable *_3, *_11;
	HashPosition _2, _10;
	int ZEPHIR_LAST_CALL_STATUS;
	zend_bool nesting;
	zval *connection, *related, *className, *manager = NULL, *type = NULL, *relation = NULL, *columns = NULL, *referencedFields = NULL, *referencedModel = NULL, *message = NULL, *name = NULL, *record = NULL, *_0, *_1 = NULL, **_4, *_6 = NULL, *_9 = NULL, **_12;

	ZEPHIR_MM_GROW();
	zephir_fetch_params(1, 2, 0, &connection, &related);



	nesting = 0;
	ZEPHIR_INIT_VAR(_0);
	if (nesting) {
		ZVAL_BOOL(_0, 1);
	} else {
		ZVAL_BOOL(_0, 0);
	}
	ZEPHIR_CALL_METHOD(NULL, connection, "begin", NULL, 0, _0);
	zephir_check_call_status();
	ZEPHIR_INIT_VAR(className);
	zephir_get_class(className, this_ptr, 0 TSRMLS_CC);
	ZEPHIR_CALL_METHOD(&_1, this_ptr, "getmodelsmanager", NULL, 0);
	zephir_check_call_status();
<<<<<<< HEAD
	ZEPHIR_CPY_WRT(manager, _0);
	zephir_is_iterable(related, &_2, &_1, 0, 0, "phalcon/mvc/model.zep", 2605);
=======
	ZEPHIR_CPY_WRT(manager, _1);
	zephir_is_iterable(related, &_3, &_2, 0, 0, "phalcon/mvc/model.zep", 2592);
>>>>>>> 58cb694b
	for (
	  ; zephir_hash_get_current_data_ex(_3, (void**) &_4, &_2) == SUCCESS
	  ; zephir_hash_move_forward_ex(_3, &_2)
	) {
		ZEPHIR_GET_HMKEY(name, _3, _2);
		ZEPHIR_GET_HVALUE(record, _4);
		ZEPHIR_CALL_METHOD(&_1, manager, "getrelationbyalias", &_5, 0, className, name);
		zephir_check_call_status();
		ZEPHIR_CPY_WRT(relation, _1);
		if (Z_TYPE_P(relation) == IS_OBJECT) {
			ZEPHIR_CALL_METHOD(&type, relation, "gettype", NULL, 0);
			zephir_check_call_status();
			if (ZEPHIR_IS_LONG(type, 0)) {
				if (Z_TYPE_P(record) != IS_OBJECT) {
					ZEPHIR_INIT_NVAR(_6);
					if (nesting) {
						ZVAL_BOOL(_6, 1);
					} else {
						ZVAL_BOOL(_6, 0);
					}
					ZEPHIR_CALL_METHOD(NULL, connection, "rollback", &_7, 0, _6);
					zephir_check_call_status();
					ZEPHIR_THROW_EXCEPTION_DEBUG_STR(phalcon_mvc_model_exception_ce, "Only objects can be stored as part of belongs-to relations", "phalcon/mvc/model.zep", 2554);
					return;
				}
				ZEPHIR_CALL_METHOD(&columns, relation, "getfields", NULL, 0);
				zephir_check_call_status();
				ZEPHIR_CALL_METHOD(&referencedModel, relation, "getreferencedmodel", NULL, 0);
				zephir_check_call_status();
				ZEPHIR_CALL_METHOD(&referencedFields, relation, "getreferencedfields", NULL, 0);
				zephir_check_call_status();
				if (Z_TYPE_P(columns) == IS_ARRAY) {
					ZEPHIR_INIT_NVAR(_6);
					if (nesting) {
						ZVAL_BOOL(_6, 1);
					} else {
						ZVAL_BOOL(_6, 0);
					}
					ZEPHIR_CALL_METHOD(NULL, connection, "rollback", &_8, 0, _6);
					zephir_check_call_status();
					ZEPHIR_THROW_EXCEPTION_DEBUG_STR(phalcon_mvc_model_exception_ce, "Not implemented", "phalcon/mvc/model.zep", 2563);
					return;
				}
				ZEPHIR_CALL_METHOD(&_1, record, "save", NULL, 0);
				zephir_check_call_status();
				if (!(zephir_is_true(_1))) {
					ZEPHIR_CALL_METHOD(&_9, record, "getmessages", NULL, 0);
					zephir_check_call_status();
<<<<<<< HEAD
					zephir_is_iterable(_7, &_9, &_8, 0, 0, "phalcon/mvc/model.zep", 2592);
=======
					zephir_is_iterable(_9, &_11, &_10, 0, 0, "phalcon/mvc/model.zep", 2579);
>>>>>>> 58cb694b
					for (
					  ; zephir_hash_get_current_data_ex(_11, (void**) &_12, &_10) == SUCCESS
					  ; zephir_hash_move_forward_ex(_11, &_10)
					) {
						ZEPHIR_GET_HVALUE(message, _12);
						if (Z_TYPE_P(message) == IS_OBJECT) {
							ZEPHIR_CALL_METHOD(NULL, message, "setmodel", NULL, 0, record);
							zephir_check_call_status();
						}
						ZEPHIR_CALL_METHOD(NULL, this_ptr, "appendmessage", &_13, 0, message);
						zephir_check_call_status();
					}
					ZEPHIR_INIT_NVAR(_6);
					if (nesting) {
						ZVAL_BOOL(_6, 1);
					} else {
						ZVAL_BOOL(_6, 0);
					}
					ZEPHIR_CALL_METHOD(NULL, connection, "rollback", &_14, 0, _6);
					zephir_check_call_status();
					RETURN_MM_BOOL(0);
				}
				ZEPHIR_CALL_METHOD(&_9, record, "readattribute", NULL, 0, referencedFields);
				zephir_check_call_status();
				zephir_update_property_zval_zval(this_ptr, columns, _9 TSRMLS_CC);
			}
		}
	}
	RETURN_MM_BOOL(1);

}

/**
 * Save the related records assigned in the has-one/has-many relations
 *
 * @param  Phalcon\Db\AdapterInterface connection
 * @param  Phalcon\Mvc\ModelInterface[] related
 * @return boolean
 */
PHP_METHOD(Phalcon_Mvc_Model, _postSaveRelatedRecords) {

	zephir_fcall_cache_entry *_4 = NULL, *_7 = NULL, *_8 = NULL, *_9 = NULL, *_12 = NULL, *_21 = NULL, *_22 = NULL, *_23 = NULL, *_28 = NULL, *_29 = NULL;
	HashTable *_2, *_15, *_19, *_26;
	HashPosition _1, _14, _18, _25;
	int ZEPHIR_LAST_CALL_STATUS;
	zend_bool nesting, isThrough, _5;
	zval *connection, *related, *className, *manager = NULL, *relation = NULL, *name = NULL, *record = NULL, *message = NULL, *columns = NULL, *referencedModel = NULL, *referencedFields = NULL, *relatedRecords = NULL, *value = NULL, *recordAfter = NULL, *intermediateModel = NULL, *intermediateFields = NULL, *intermediateValue = NULL, *intermediateModelName = NULL, *intermediateReferencedFields = NULL, *_0 = NULL, **_3, *_6 = NULL, *_10 = NULL, *_11 = NULL, *_13 = NULL, **_16, *_17 = NULL, **_20, *_24 = NULL, **_27;

	ZEPHIR_MM_GROW();
	zephir_fetch_params(1, 2, 0, &connection, &related);



	nesting = 0;
	ZEPHIR_INIT_VAR(className);
	zephir_get_class(className, this_ptr, 0 TSRMLS_CC);
	ZEPHIR_CALL_METHOD(&_0, this_ptr, "getmodelsmanager", NULL, 0);
	zephir_check_call_status();
	ZEPHIR_CPY_WRT(manager, _0);
	zephir_is_iterable(related, &_2, &_1, 0, 0, "phalcon/mvc/model.zep", 2793);
	for (
	  ; zephir_hash_get_current_data_ex(_2, (void**) &_3, &_1) == SUCCESS
	  ; zephir_hash_move_forward_ex(_2, &_1)
	) {
		ZEPHIR_GET_HMKEY(name, _2, _1);
		ZEPHIR_GET_HVALUE(record, _3);
		ZEPHIR_CALL_METHOD(&_0, manager, "getrelationbyalias", &_4, 0, className, name);
		zephir_check_call_status();
		ZEPHIR_CPY_WRT(relation, _0);
		if (Z_TYPE_P(relation) == IS_OBJECT) {
			ZEPHIR_CALL_METHOD(&_0, relation, "gettype", NULL, 0);
			zephir_check_call_status();
			if (ZEPHIR_IS_LONG(_0, 0)) {
				continue;
			}
			_5 = Z_TYPE_P(record) != IS_OBJECT;
			if (_5) {
				_5 = Z_TYPE_P(record) != IS_ARRAY;
			}
			if (_5) {
				ZEPHIR_INIT_NVAR(_6);
				if (nesting) {
					ZVAL_BOOL(_6, 1);
				} else {
					ZVAL_BOOL(_6, 0);
				}
				ZEPHIR_CALL_METHOD(NULL, connection, "rollback", &_7, 0, _6);
				zephir_check_call_status();
				ZEPHIR_THROW_EXCEPTION_DEBUG_STR(phalcon_mvc_model_exception_ce, "Only objects/arrays can be stored as part of has-many/has-one/has-many-to-many relations", "phalcon/mvc/model.zep", 2644);
				return;
			}
			ZEPHIR_CALL_METHOD(&columns, relation, "getfields", NULL, 0);
			zephir_check_call_status();
			ZEPHIR_CALL_METHOD(&referencedModel, relation, "getreferencedmodel", NULL, 0);
			zephir_check_call_status();
			ZEPHIR_CALL_METHOD(&referencedFields, relation, "getreferencedfields", NULL, 0);
			zephir_check_call_status();
			if (Z_TYPE_P(columns) == IS_ARRAY) {
				ZEPHIR_INIT_NVAR(_6);
				if (nesting) {
					ZVAL_BOOL(_6, 1);
				} else {
					ZVAL_BOOL(_6, 0);
				}
				ZEPHIR_CALL_METHOD(NULL, connection, "rollback", &_8, 0, _6);
				zephir_check_call_status();
				ZEPHIR_THROW_EXCEPTION_DEBUG_STR(phalcon_mvc_model_exception_ce, "Not implemented", "phalcon/mvc/model.zep", 2653);
				return;
			}
			if (Z_TYPE_P(record) == IS_OBJECT) {
				ZEPHIR_INIT_NVAR(relatedRecords);
				zephir_create_array(relatedRecords, 1, 0 TSRMLS_CC);
				zephir_array_fast_append(relatedRecords, record);
			} else {
				ZEPHIR_CPY_WRT(relatedRecords, record);
			}
			ZEPHIR_OBS_NVAR(value);
			if (!(zephir_fetch_property_zval(&value, this_ptr, columns, PH_SILENT_CC))) {
				ZEPHIR_INIT_NVAR(_6);
				if (nesting) {
					ZVAL_BOOL(_6, 1);
				} else {
					ZVAL_BOOL(_6, 0);
				}
				ZEPHIR_CALL_METHOD(NULL, connection, "rollback", &_9, 0, _6);
				zephir_check_call_status();
				ZEPHIR_INIT_NVAR(_10);
				object_init_ex(_10, phalcon_mvc_model_exception_ce);
				ZEPHIR_INIT_LNVAR(_11);
				ZEPHIR_CONCAT_SVS(_11, "The column '", columns, "' needs to be present in the model");
				ZEPHIR_CALL_METHOD(NULL, _10, "__construct", &_12, 9, _11);
				zephir_check_call_status();
<<<<<<< HEAD
				zephir_throw_exception_debug(_9, "phalcon/mvc/model.zep", 2667 TSRMLS_CC);
=======
				zephir_throw_exception_debug(_10, "phalcon/mvc/model.zep", 2654 TSRMLS_CC);
>>>>>>> 58cb694b
				ZEPHIR_MM_RESTORE();
				return;
			}
			ZEPHIR_CALL_METHOD(&_13, relation, "isthrough", NULL, 0);
			zephir_check_call_status();
			isThrough = zephir_get_boolval(_13);
			if (isThrough) {
				ZEPHIR_CALL_METHOD(&intermediateModelName, relation, "getintermediatemodel", NULL, 0);
				zephir_check_call_status();
				ZEPHIR_CALL_METHOD(&intermediateFields, relation, "getintermediatefields", NULL, 0);
				zephir_check_call_status();
				ZEPHIR_CALL_METHOD(&intermediateReferencedFields, relation, "getintermediatereferencedfields", NULL, 0);
				zephir_check_call_status();
			}
<<<<<<< HEAD
			zephir_is_iterable(relatedRecords, &_14, &_13, 0, 0, "phalcon/mvc/model.zep", 2782);
=======
			zephir_is_iterable(relatedRecords, &_15, &_14, 0, 0, "phalcon/mvc/model.zep", 2769);
>>>>>>> 58cb694b
			for (
			  ; zephir_hash_get_current_data_ex(_15, (void**) &_16, &_14) == SUCCESS
			  ; zephir_hash_move_forward_ex(_15, &_14)
			) {
				ZEPHIR_GET_HVALUE(recordAfter, _16);
				if (!(isThrough)) {
					ZEPHIR_CALL_METHOD(NULL, recordAfter, "writeattribute", NULL, 0, referencedFields, value);
					zephir_check_call_status();
				}
				ZEPHIR_CALL_METHOD(&_13, recordAfter, "save", NULL, 0);
				zephir_check_call_status();
				if (!(zephir_is_true(_13))) {
					ZEPHIR_CALL_METHOD(&_17, recordAfter, "getmessages", NULL, 0);
					zephir_check_call_status();
<<<<<<< HEAD
					zephir_is_iterable(_16, &_18, &_17, 0, 0, "phalcon/mvc/model.zep", 2724);
=======
					zephir_is_iterable(_17, &_19, &_18, 0, 0, "phalcon/mvc/model.zep", 2711);
>>>>>>> 58cb694b
					for (
					  ; zephir_hash_get_current_data_ex(_19, (void**) &_20, &_18) == SUCCESS
					  ; zephir_hash_move_forward_ex(_19, &_18)
					) {
						ZEPHIR_GET_HVALUE(message, _20);
						if (Z_TYPE_P(message) == IS_OBJECT) {
							ZEPHIR_CALL_METHOD(NULL, message, "setmodel", NULL, 0, record);
							zephir_check_call_status();
						}
						ZEPHIR_CALL_METHOD(NULL, this_ptr, "appendmessage", &_21, 0, message);
						zephir_check_call_status();
					}
					ZEPHIR_INIT_NVAR(_6);
					if (nesting) {
						ZVAL_BOOL(_6, 1);
					} else {
						ZVAL_BOOL(_6, 0);
					}
					ZEPHIR_CALL_METHOD(NULL, connection, "rollback", &_22, 0, _6);
					zephir_check_call_status();
					RETURN_MM_BOOL(0);
				}
				if (isThrough) {
					ZEPHIR_INIT_NVAR(_10);
					ZVAL_BOOL(_10, 1);
					ZEPHIR_CALL_METHOD(&intermediateModel, manager, "load", &_23, 0, intermediateModelName, _10);
					zephir_check_call_status();
					ZEPHIR_CALL_METHOD(NULL, intermediateModel, "writeattribute", NULL, 0, intermediateFields, value);
					zephir_check_call_status();
					ZEPHIR_CALL_METHOD(&intermediateValue, recordAfter, "readattribute", NULL, 0, referencedFields);
					zephir_check_call_status();
					ZEPHIR_CALL_METHOD(NULL, intermediateModel, "writeattribute", NULL, 0, intermediateReferencedFields, intermediateValue);
					zephir_check_call_status();
					ZEPHIR_CALL_METHOD(&_17, intermediateModel, "save", NULL, 0);
					zephir_check_call_status();
					if (!(zephir_is_true(_17))) {
						ZEPHIR_CALL_METHOD(&_24, intermediateModel, "getmessages", NULL, 0);
						zephir_check_call_status();
<<<<<<< HEAD
						zephir_is_iterable(_23, &_25, &_24, 0, 0, "phalcon/mvc/model.zep", 2776);
=======
						zephir_is_iterable(_24, &_26, &_25, 0, 0, "phalcon/mvc/model.zep", 2763);
>>>>>>> 58cb694b
						for (
						  ; zephir_hash_get_current_data_ex(_26, (void**) &_27, &_25) == SUCCESS
						  ; zephir_hash_move_forward_ex(_26, &_25)
						) {
							ZEPHIR_GET_HVALUE(message, _27);
							if (Z_TYPE_P(message) == IS_OBJECT) {
								ZEPHIR_CALL_METHOD(NULL, message, "setmodel", NULL, 0, record);
								zephir_check_call_status();
							}
							ZEPHIR_CALL_METHOD(NULL, this_ptr, "appendmessage", &_21, 0, message);
							zephir_check_call_status();
						}
						ZEPHIR_INIT_NVAR(_10);
						if (nesting) {
							ZVAL_BOOL(_10, 1);
						} else {
							ZVAL_BOOL(_10, 0);
						}
						ZEPHIR_CALL_METHOD(NULL, connection, "rollback", &_28, 0, _10);
						zephir_check_call_status();
						RETURN_MM_BOOL(0);
					}
				}
			}
		} else {
			if (Z_TYPE_P(record) != IS_ARRAY) {
				ZEPHIR_INIT_NVAR(_6);
				if (nesting) {
					ZVAL_BOOL(_6, 1);
				} else {
					ZVAL_BOOL(_6, 0);
				}
				ZEPHIR_CALL_METHOD(NULL, connection, "rollback", &_29, 0, _6);
				zephir_check_call_status();
				ZEPHIR_INIT_NVAR(_10);
				object_init_ex(_10, phalcon_mvc_model_exception_ce);
				ZEPHIR_INIT_LNVAR(_11);
				ZEPHIR_CONCAT_SVSVS(_11, "There are no defined relations for the model '", className, "' using alias '", name, "'");
				ZEPHIR_CALL_METHOD(NULL, _10, "__construct", &_12, 9, _11);
				zephir_check_call_status();
<<<<<<< HEAD
				zephir_throw_exception_debug(_9, "phalcon/mvc/model.zep", 2785 TSRMLS_CC);
=======
				zephir_throw_exception_debug(_10, "phalcon/mvc/model.zep", 2772 TSRMLS_CC);
>>>>>>> 58cb694b
				ZEPHIR_MM_RESTORE();
				return;
			}
		}
	}
	ZEPHIR_INIT_NVAR(_6);
	if (nesting) {
		ZVAL_BOOL(_6, 1);
	} else {
		ZVAL_BOOL(_6, 0);
	}
	ZEPHIR_CALL_METHOD(NULL, connection, "commit", NULL, 0, _6);
	zephir_check_call_status();
	RETURN_MM_BOOL(1);

}

/**
 * Inserts or updates a model instance. Returning true on success or false otherwise.
 *
 *<code>
 *	//Creating a new robot
 *	$robot = new Robots();
 *	$robot->type = 'mechanical';
 *	$robot->name = 'Astro Boy';
 *	$robot->year = 1952;
 *	$robot->save();
 *
 *	//Updating a robot name
 *	$robot = Robots::findFirst("id=100");
 *	$robot->name = "Biomass";
 *	$robot->save();
 *</code>
 *
 * @param array data
 * @param array whiteList
 * @return boolean
 */
PHP_METHOD(Phalcon_Mvc_Model, save) {

	zend_bool _0;
	int ZEPHIR_LAST_CALL_STATUS;
	zval *data = NULL, *whiteList = NULL, *metaData = NULL, *related, *schema = NULL, *writeConnection = NULL, *readConnection = NULL, *source = NULL, *table = NULL, *identityField = NULL, *exists = NULL, *success = NULL, *_1 = NULL, *_2 = NULL, *_3, *_4 = NULL;

	ZEPHIR_MM_GROW();
	zephir_fetch_params(1, 0, 2, &data, &whiteList);

	if (!data) {
		data = ZEPHIR_GLOBAL(global_null);
	}
	if (!whiteList) {
		whiteList = ZEPHIR_GLOBAL(global_null);
	}


	ZEPHIR_CALL_METHOD(&metaData, this_ptr, "getmodelsmetadata", NULL, 0);
	zephir_check_call_status();
	_0 = Z_TYPE_P(data) == IS_ARRAY;
	if (_0) {
		_0 = zephir_fast_count_int(data TSRMLS_CC) > 0;
	}
	if (_0) {
		ZEPHIR_INIT_VAR(_1);
		ZVAL_NULL(_1);
		ZEPHIR_CALL_METHOD(NULL, this_ptr, "assign", NULL, 0, data, _1, whiteList);
		zephir_check_call_status();
	}
	ZEPHIR_CALL_METHOD(&writeConnection, this_ptr, "getwriteconnection", NULL, 0);
	zephir_check_call_status();
	ZEPHIR_OBS_VAR(related);
	zephir_read_property_this(&related, this_ptr, SL("_related"), PH_NOISY_CC);
	if (Z_TYPE_P(related) == IS_ARRAY) {
		ZEPHIR_CALL_METHOD(&_2, this_ptr, "_presaverelatedrecords", NULL, 0, writeConnection, related);
		zephir_check_call_status();
		if (ZEPHIR_IS_FALSE_IDENTICAL(_2)) {
			RETURN_MM_BOOL(0);
		}
	}
	ZEPHIR_CALL_METHOD(&schema, this_ptr, "getschema", NULL, 0);
	zephir_check_call_status();
	ZEPHIR_CALL_METHOD(&source, this_ptr, "getsource", NULL, 0);
	zephir_check_call_status();
	if (zephir_is_true(schema)) {
		ZEPHIR_INIT_VAR(table);
		zephir_create_array(table, 2, 0 TSRMLS_CC);
		zephir_array_fast_append(table, schema);
		zephir_array_fast_append(table, source);
	} else {
		ZEPHIR_CPY_WRT(table, source);
	}
	ZEPHIR_CALL_METHOD(&readConnection, this_ptr, "getreadconnection", NULL, 0);
	zephir_check_call_status();
	ZEPHIR_CALL_METHOD(&exists, this_ptr, "_exists", NULL, 0, metaData, readConnection, table);
	zephir_check_call_status();
	if (zephir_is_true(exists)) {
		ZEPHIR_INIT_ZVAL_NREF(_3);
		ZVAL_LONG(_3, 2);
		zephir_update_property_this(this_ptr, SL("_operationMade"), _3 TSRMLS_CC);
	} else {
		ZEPHIR_INIT_ZVAL_NREF(_3);
		ZVAL_LONG(_3, 1);
		zephir_update_property_this(this_ptr, SL("_operationMade"), _3 TSRMLS_CC);
	}
	ZEPHIR_INIT_NVAR(_1);
	array_init(_1);
	zephir_update_property_this(this_ptr, SL("_errorMessages"), _1 TSRMLS_CC);
	ZEPHIR_CALL_METHOD(&identityField, metaData, "getidentityfield", NULL, 0, this_ptr);
	zephir_check_call_status();
	ZEPHIR_CALL_METHOD(&_2, this_ptr, "_presave", NULL, 0, metaData, exists, identityField);
	zephir_check_call_status();
	if (ZEPHIR_IS_FALSE_IDENTICAL(_2)) {
		if (Z_TYPE_P(related) == IS_ARRAY) {
			ZEPHIR_INIT_VAR(_4);
			ZVAL_BOOL(_4, 0);
			ZEPHIR_CALL_METHOD(NULL, writeConnection, "rollback", NULL, 0, _4);
			zephir_check_call_status();
		}
		if (ZEPHIR_GLOBAL(orm).exception_on_failed_save) {
			ZEPHIR_INIT_NVAR(_4);
			object_init_ex(_4, phalcon_mvc_model_validationfailed_ce);
			_3 = zephir_fetch_nproperty_this(this_ptr, SL("_errorMessages"), PH_NOISY_CC);
			ZEPHIR_CALL_METHOD(NULL, _4, "__construct", NULL, 305, this_ptr, _3);
			zephir_check_call_status();
			zephir_throw_exception_debug(_4, "phalcon/mvc/model.zep", 2898 TSRMLS_CC);
			ZEPHIR_MM_RESTORE();
			return;
		}
		RETURN_MM_BOOL(0);
	}
	if (zephir_is_true(exists)) {
		ZEPHIR_CALL_METHOD(&success, this_ptr, "_dolowupdate", NULL, 0, metaData, writeConnection, table);
		zephir_check_call_status();
	} else {
		ZEPHIR_CALL_METHOD(&success, this_ptr, "_dolowinsert", NULL, 0, metaData, writeConnection, table, identityField);
		zephir_check_call_status();
	}
	if (zephir_is_true(success)) {
		ZEPHIR_INIT_ZVAL_NREF(_3);
		ZVAL_LONG(_3, 0);
		zephir_update_property_this(this_ptr, SL("_dirtyState"), _3 TSRMLS_CC);
	}
	if (Z_TYPE_P(related) == IS_ARRAY) {
		if (ZEPHIR_IS_FALSE_IDENTICAL(success)) {
			ZEPHIR_INIT_NVAR(_1);
			ZVAL_BOOL(_1, 0);
			ZEPHIR_CALL_METHOD(NULL, writeConnection, "rollback", NULL, 0, _1);
			zephir_check_call_status();
		} else {
			ZEPHIR_CALL_METHOD(&success, this_ptr, "_postsaverelatedrecords", NULL, 0, writeConnection, related);
			zephir_check_call_status();
		}
	}
	if (ZEPHIR_GLOBAL(orm).events) {
		ZEPHIR_CALL_METHOD(&_2, this_ptr, "_postsave", NULL, 0, success, exists);
		zephir_check_call_status();
		ZEPHIR_CPY_WRT(success, _2);
	}
	if (ZEPHIR_IS_FALSE_IDENTICAL(success)) {
		ZEPHIR_CALL_METHOD(NULL, this_ptr, "_canceloperation", NULL, 0);
		zephir_check_call_status();
	} else {
		ZEPHIR_INIT_NVAR(_1);
		ZVAL_STRING(_1, "afterSave", ZEPHIR_TEMP_PARAM_COPY);
		ZEPHIR_CALL_METHOD(NULL, this_ptr, "fireevent", NULL, 0, _1);
		zephir_check_temp_parameter(_1);
		zephir_check_call_status();
	}
	RETURN_CCTOR(success);

}

/**
 * Inserts a model instance. If the instance already exists in the persistance it will throw an exception
 * Returning true on success or false otherwise.
 *
 *<code>
 *	//Creating a new robot
 *	$robot = new Robots();
 *	$robot->type = 'mechanical';
 *	$robot->name = 'Astro Boy';
 *	$robot->year = 1952;
 *	$robot->create();
 *
 *  //Passing an array to create
 *  $robot = new Robots();
 *  $robot->create(array(
 *	  'type' => 'mechanical',
 *	  'name' => 'Astroy Boy',
 *	  'year' => 1952
 *  ));
 *</code>
 */
PHP_METHOD(Phalcon_Mvc_Model, create) {

	zval *_2;
	int ZEPHIR_LAST_CALL_STATUS;
	zval *data = NULL, *whiteList = NULL, *metaData = NULL, *_0 = NULL, *_1 = NULL, *_3, *_4, *_5, *_6;

	ZEPHIR_MM_GROW();
	zephir_fetch_params(1, 0, 2, &data, &whiteList);

	if (!data) {
		data = ZEPHIR_GLOBAL(global_null);
	}
	if (!whiteList) {
		whiteList = ZEPHIR_GLOBAL(global_null);
	}


	ZEPHIR_CALL_METHOD(&metaData, this_ptr, "getmodelsmetadata", NULL, 0);
	zephir_check_call_status();
	ZEPHIR_CALL_METHOD(&_1, this_ptr, "getreadconnection", NULL, 0);
	zephir_check_call_status();
	ZEPHIR_CALL_METHOD(&_0, this_ptr, "_exists", NULL, 0, metaData, _1);
	zephir_check_call_status();
	if (zephir_is_true(_0)) {
		ZEPHIR_INIT_VAR(_2);
		zephir_create_array(_2, 1, 0 TSRMLS_CC);
		ZEPHIR_INIT_VAR(_3);
		object_init_ex(_3, phalcon_mvc_model_message_ce);
		ZEPHIR_INIT_VAR(_4);
		ZVAL_STRING(_4, "Record cannot be created because it already exists", ZEPHIR_TEMP_PARAM_COPY);
		ZEPHIR_INIT_VAR(_5);
		ZVAL_NULL(_5);
		ZEPHIR_INIT_VAR(_6);
		ZVAL_STRING(_6, "InvalidCreateAttempt", ZEPHIR_TEMP_PARAM_COPY);
		ZEPHIR_CALL_METHOD(NULL, _3, "__construct", NULL, 8, _4, _5, _6);
		zephir_check_temp_parameter(_4);
		zephir_check_temp_parameter(_6);
		zephir_check_call_status();
		zephir_array_fast_append(_2, _3);
		zephir_update_property_this(this_ptr, SL("_errorMessages"), _2 TSRMLS_CC);
		RETURN_MM_BOOL(0);
	}
	ZEPHIR_RETURN_CALL_METHOD(this_ptr, "save", NULL, 0, data, whiteList);
	zephir_check_call_status();
	RETURN_MM();

}

/**
 * Updates a model instance. If the instance doesn't exist in the persistance it will throw an exception
 * Returning true on success or false otherwise.
 *
 *<code>
 *	//Updating a robot name
 *	$robot = Robots::findFirst("id=100");
 *	$robot->name = "Biomass";
 *	$robot->update();
 *</code>
 */
PHP_METHOD(Phalcon_Mvc_Model, update) {

	zval *_3;
	int ZEPHIR_LAST_CALL_STATUS;
	zval *data = NULL, *whiteList = NULL, *metaData = NULL, *_0, *_1 = NULL, *_2 = NULL, *_4, *_5, *_6, *_7;

	ZEPHIR_MM_GROW();
	zephir_fetch_params(1, 0, 2, &data, &whiteList);

	if (!data) {
		data = ZEPHIR_GLOBAL(global_null);
	}
	if (!whiteList) {
		whiteList = ZEPHIR_GLOBAL(global_null);
	}


	_0 = zephir_fetch_nproperty_this(this_ptr, SL("_dirtyState"), PH_NOISY_CC);
	if (zephir_is_true(_0)) {
		ZEPHIR_CALL_METHOD(&metaData, this_ptr, "getmodelsmetadata", NULL, 0);
		zephir_check_call_status();
		ZEPHIR_CALL_METHOD(&_2, this_ptr, "getreadconnection", NULL, 0);
		zephir_check_call_status();
		ZEPHIR_CALL_METHOD(&_1, this_ptr, "_exists", NULL, 0, metaData, _2);
		zephir_check_call_status();
		if (!(zephir_is_true(_1))) {
			ZEPHIR_INIT_VAR(_3);
			zephir_create_array(_3, 1, 0 TSRMLS_CC);
			ZEPHIR_INIT_VAR(_4);
			object_init_ex(_4, phalcon_mvc_model_message_ce);
			ZEPHIR_INIT_VAR(_5);
			ZVAL_STRING(_5, "Record cannot be updated because it does not exist", ZEPHIR_TEMP_PARAM_COPY);
			ZEPHIR_INIT_VAR(_6);
			ZVAL_NULL(_6);
			ZEPHIR_INIT_VAR(_7);
			ZVAL_STRING(_7, "InvalidUpdateAttempt", ZEPHIR_TEMP_PARAM_COPY);
			ZEPHIR_CALL_METHOD(NULL, _4, "__construct", NULL, 8, _5, _6, _7);
			zephir_check_temp_parameter(_5);
			zephir_check_temp_parameter(_7);
			zephir_check_call_status();
			zephir_array_fast_append(_3, _4);
			zephir_update_property_this(this_ptr, SL("_errorMessages"), _3 TSRMLS_CC);
			RETURN_MM_BOOL(0);
		}
	}
	ZEPHIR_RETURN_CALL_METHOD(this_ptr, "save", NULL, 0, data, whiteList);
	zephir_check_call_status();
	RETURN_MM();

}

/**
 * Deletes a model instance. Returning true on success or false otherwise.
 *
 * <code>
 *$robot = Robots::findFirst("id=100");
 *$robot->delete();
 *
 *foreach (Robots::find("type = 'mechanical'") as $robot) {
 *   $robot->delete();
 *}
 * </code>
 */
PHP_METHOD(Phalcon_Mvc_Model, delete) {

	zephir_fcall_cache_entry *_8 = NULL, *_9 = NULL;
	HashTable *_4;
	HashPosition _3;
	int ZEPHIR_LAST_CALL_STATUS;
	zval *metaData = NULL, *writeConnection = NULL, *values, *bindTypes, *primaryKeys = NULL, *bindDataTypes = NULL, *columnMap = NULL, *attributeField = NULL, *conditions, *primaryKey = NULL, *bindType = NULL, *value = NULL, *schema = NULL, *source = NULL, *table = NULL, *success = NULL, *_0, *_1, *_2 = NULL, **_5, *_6 = NULL, *_7 = NULL, *_10;

	ZEPHIR_MM_GROW();

	ZEPHIR_CALL_METHOD(&metaData, this_ptr, "getmodelsmetadata", NULL, 0);
	zephir_check_call_status();
	ZEPHIR_CALL_METHOD(&writeConnection, this_ptr, "getwriteconnection", NULL, 0);
	zephir_check_call_status();
	ZEPHIR_INIT_ZVAL_NREF(_0);
	ZVAL_LONG(_0, 3);
	zephir_update_property_this(this_ptr, SL("_operationMade"), _0 TSRMLS_CC);
	ZEPHIR_INIT_VAR(_1);
	array_init(_1);
	zephir_update_property_this(this_ptr, SL("_errorMessages"), _1 TSRMLS_CC);
	if (ZEPHIR_GLOBAL(orm).virtual_foreign_keys) {
		ZEPHIR_CALL_METHOD(&_2, this_ptr, "_checkforeignkeysreverserestrict", NULL, 306);
		zephir_check_call_status();
		if (ZEPHIR_IS_FALSE_IDENTICAL(_2)) {
			RETURN_MM_BOOL(0);
		}
	}
	ZEPHIR_INIT_VAR(values);
	array_init(values);
	ZEPHIR_INIT_VAR(bindTypes);
	array_init(bindTypes);
	ZEPHIR_INIT_VAR(conditions);
	array_init(conditions);
	ZEPHIR_CALL_METHOD(&primaryKeys, metaData, "getprimarykeyattributes", NULL, 0, this_ptr);
	zephir_check_call_status();
	ZEPHIR_CALL_METHOD(&bindDataTypes, metaData, "getbindtypes", NULL, 0, this_ptr);
	zephir_check_call_status();
	if (ZEPHIR_GLOBAL(orm).column_renaming) {
		ZEPHIR_CALL_METHOD(&columnMap, metaData, "getcolumnmap", NULL, 0, this_ptr);
		zephir_check_call_status();
	} else {
		ZEPHIR_INIT_NVAR(columnMap);
		ZVAL_NULL(columnMap);
	}
	if (!(zephir_fast_count_int(primaryKeys TSRMLS_CC))) {
		ZEPHIR_THROW_EXCEPTION_DEBUG_STR(phalcon_mvc_model_exception_ce, "A primary key must be defined in the model in order to perform the operation", "phalcon/mvc/model.zep", 3082);
		return;
	}
	zephir_is_iterable(primaryKeys, &_4, &_3, 0, 0, "phalcon/mvc/model.zep", 3123);
	for (
	  ; zephir_hash_get_current_data_ex(_4, (void**) &_5, &_3) == SUCCESS
	  ; zephir_hash_move_forward_ex(_4, &_3)
	) {
		ZEPHIR_GET_HVALUE(primaryKey, _5);
		ZEPHIR_OBS_NVAR(bindType);
		if (!(zephir_array_isset_fetch(&bindType, bindDataTypes, primaryKey, 0 TSRMLS_CC))) {
			ZEPHIR_INIT_NVAR(_6);
			object_init_ex(_6, phalcon_mvc_model_exception_ce);
			ZEPHIR_INIT_LNVAR(_7);
			ZEPHIR_CONCAT_SVS(_7, "Column '", primaryKey, "' have not defined a bind data type");
			ZEPHIR_CALL_METHOD(NULL, _6, "__construct", &_8, 9, _7);
			zephir_check_call_status();
			zephir_throw_exception_debug(_6, "phalcon/mvc/model.zep", 3094 TSRMLS_CC);
			ZEPHIR_MM_RESTORE();
			return;
		}
		if (Z_TYPE_P(columnMap) == IS_ARRAY) {
			ZEPHIR_OBS_NVAR(attributeField);
			if (!(zephir_array_isset_fetch(&attributeField, columnMap, primaryKey, 0 TSRMLS_CC))) {
				ZEPHIR_INIT_NVAR(_6);
				object_init_ex(_6, phalcon_mvc_model_exception_ce);
				ZEPHIR_INIT_LNVAR(_7);
				ZEPHIR_CONCAT_SVS(_7, "Column '", primaryKey, "' isn't part of the column map");
				ZEPHIR_CALL_METHOD(NULL, _6, "__construct", &_8, 9, _7);
				zephir_check_call_status();
				zephir_throw_exception_debug(_6, "phalcon/mvc/model.zep", 3102 TSRMLS_CC);
				ZEPHIR_MM_RESTORE();
				return;
			}
		} else {
			ZEPHIR_CPY_WRT(attributeField, primaryKey);
		}
		ZEPHIR_OBS_NVAR(value);
		if (!(zephir_fetch_property_zval(&value, this_ptr, attributeField, PH_SILENT_CC))) {
			ZEPHIR_INIT_NVAR(_6);
			object_init_ex(_6, phalcon_mvc_model_exception_ce);
			ZEPHIR_INIT_LNVAR(_7);
			ZEPHIR_CONCAT_SVS(_7, "Cannot delete the record because the primary key attribute: '", attributeField, "' wasn't set");
			ZEPHIR_CALL_METHOD(NULL, _6, "__construct", &_8, 9, _7);
			zephir_check_call_status();
			zephir_throw_exception_debug(_6, "phalcon/mvc/model.zep", 3112 TSRMLS_CC);
			ZEPHIR_MM_RESTORE();
			return;
		}
		zephir_array_append(&values, value, PH_SEPARATE, "phalcon/mvc/model.zep", 3118);
		ZEPHIR_CALL_METHOD(&_2, writeConnection, "escapeidentifier", &_9, 0, primaryKey);
		zephir_check_call_status();
		ZEPHIR_INIT_LNVAR(_7);
		ZEPHIR_CONCAT_VS(_7, _2, " = ?");
		zephir_array_append(&conditions, _7, PH_SEPARATE, "phalcon/mvc/model.zep", 3119);
		zephir_array_append(&bindTypes, bindType, PH_SEPARATE, "phalcon/mvc/model.zep", 3120);
	}
	if (ZEPHIR_GLOBAL(orm).events) {
		if (0) {
			zephir_update_property_this(this_ptr, SL("_skipped"), ZEPHIR_GLOBAL(global_true) TSRMLS_CC);
		} else {
			zephir_update_property_this(this_ptr, SL("_skipped"), ZEPHIR_GLOBAL(global_false) TSRMLS_CC);
		}
		ZEPHIR_INIT_NVAR(_6);
		ZVAL_STRING(_6, "beforeDelete", ZEPHIR_TEMP_PARAM_COPY);
		ZEPHIR_CALL_METHOD(&_2, this_ptr, "fireeventcancel", NULL, 0, _6);
		zephir_check_temp_parameter(_6);
		zephir_check_call_status();
		if (ZEPHIR_IS_FALSE_IDENTICAL(_2)) {
			RETURN_MM_BOOL(0);
		} else {
			_0 = zephir_fetch_nproperty_this(this_ptr, SL("_skipped"), PH_NOISY_CC);
			if (ZEPHIR_IS_TRUE_IDENTICAL(_0)) {
				RETURN_MM_BOOL(1);
			}
		}
	}
	ZEPHIR_CALL_METHOD(&schema, this_ptr, "getschema", NULL, 0);
	zephir_check_call_status();
	ZEPHIR_CALL_METHOD(&source, this_ptr, "getsource", NULL, 0);
	zephir_check_call_status();
	if (zephir_is_true(schema)) {
		ZEPHIR_INIT_VAR(table);
		zephir_create_array(table, 2, 0 TSRMLS_CC);
		zephir_array_fast_append(table, schema);
		zephir_array_fast_append(table, source);
	} else {
		ZEPHIR_CPY_WRT(table, source);
	}
	ZEPHIR_INIT_NVAR(_6);
	zephir_fast_join_str(_6, SL(" AND "), conditions TSRMLS_CC);
	ZEPHIR_CALL_METHOD(&success, writeConnection, "delete", NULL, 0, table, _6, values, bindTypes);
	zephir_check_call_status();
	if (ZEPHIR_GLOBAL(orm).virtual_foreign_keys) {
		ZEPHIR_CALL_METHOD(&_2, this_ptr, "_checkforeignkeysreversecascade", NULL, 307);
		zephir_check_call_status();
		if (ZEPHIR_IS_FALSE_IDENTICAL(_2)) {
			RETURN_MM_BOOL(0);
		}
	}
	if (ZEPHIR_GLOBAL(orm).events) {
		if (zephir_is_true(success)) {
			ZEPHIR_INIT_NVAR(_6);
			ZVAL_STRING(_6, "afterDelete", ZEPHIR_TEMP_PARAM_COPY);
			ZEPHIR_CALL_METHOD(NULL, this_ptr, "fireevent", NULL, 0, _6);
			zephir_check_temp_parameter(_6);
			zephir_check_call_status();
		}
	}
	ZEPHIR_INIT_ZVAL_NREF(_10);
	ZVAL_LONG(_10, 2);
	zephir_update_property_this(this_ptr, SL("_dirtyState"), _10 TSRMLS_CC);
	RETURN_CCTOR(success);

}

/**
 * Returns the type of the latest operation performed by the ORM
 * Returns one of the OP_* class constants
 */
PHP_METHOD(Phalcon_Mvc_Model, getOperationMade) {


	RETURN_MEMBER(this_ptr, "_operationMade");

}

/**
 * Refreshes the model attributes re-querying the record from the database
 */
PHP_METHOD(Phalcon_Mvc_Model, refresh) {

	zval *_5 = NULL;
	HashTable *_3;
	HashPosition _2;
	int ZEPHIR_LAST_CALL_STATUS;
	zval *metaData = NULL, *readConnection = NULL, *schema = NULL, *source = NULL, *table = NULL, *uniqueKey = NULL, *tables = NULL, *uniqueParams, *dialect = NULL, *row = NULL, *fields, *attribute = NULL, *_0, *_1 = NULL, **_4, *_6, *_7;

	ZEPHIR_MM_GROW();

	_0 = zephir_fetch_nproperty_this(this_ptr, SL("_dirtyState"), PH_NOISY_CC);
	if (!ZEPHIR_IS_LONG(_0, 0)) {
		ZEPHIR_THROW_EXCEPTION_DEBUG_STR(phalcon_mvc_model_exception_ce, "The record cannot be refreshed because it does not exist or is deleted", "phalcon/mvc/model.zep", 3198);
		return;
	}
	ZEPHIR_CALL_METHOD(&metaData, this_ptr, "getmodelsmetadata", NULL, 0);
	zephir_check_call_status();
	ZEPHIR_CALL_METHOD(&readConnection, this_ptr, "getreadconnection", NULL, 0);
	zephir_check_call_status();
	ZEPHIR_CALL_METHOD(&schema, this_ptr, "getschema", NULL, 0);
	zephir_check_call_status();
	ZEPHIR_CALL_METHOD(&source, this_ptr, "getsource", NULL, 0);
	zephir_check_call_status();
	if (zephir_is_true(schema)) {
		ZEPHIR_INIT_VAR(table);
		zephir_create_array(table, 2, 0 TSRMLS_CC);
		zephir_array_fast_append(table, schema);
		zephir_array_fast_append(table, source);
	} else {
		ZEPHIR_CPY_WRT(table, source);
	}
	ZEPHIR_OBS_VAR(uniqueKey);
	zephir_read_property_this(&uniqueKey, this_ptr, SL("_uniqueKey"), PH_NOISY_CC);
	if (!(zephir_is_true(uniqueKey))) {
		ZEPHIR_CALL_METHOD(&_1, this_ptr, "_exists", NULL, 0, metaData, readConnection, table);
		zephir_check_call_status();
		if (!(zephir_is_true(_1))) {
			ZEPHIR_THROW_EXCEPTION_DEBUG_STR(phalcon_mvc_model_exception_ce, "The record cannot be refreshed because it does not exist or is deleted", "phalcon/mvc/model.zep", 3220);
			return;
		}
		ZEPHIR_OBS_NVAR(uniqueKey);
		zephir_read_property_this(&uniqueKey, this_ptr, SL("_uniqueKey"), PH_NOISY_CC);
	}
	ZEPHIR_OBS_VAR(uniqueParams);
	zephir_read_property_this(&uniqueParams, this_ptr, SL("_uniqueParams"), PH_NOISY_CC);
	if (Z_TYPE_P(uniqueParams) != IS_ARRAY) {
		ZEPHIR_THROW_EXCEPTION_DEBUG_STR(phalcon_mvc_model_exception_ce, "The record cannot be refreshed because it does not exist or is deleted", "phalcon/mvc/model.zep", 3228);
		return;
	}
	ZEPHIR_INIT_VAR(fields);
	array_init(fields);
	ZEPHIR_CALL_METHOD(&_1, metaData, "getattributes", NULL, 0, this_ptr);
	zephir_check_call_status();
	zephir_is_iterable(_1, &_3, &_2, 0, 0, "phalcon/mvc/model.zep", 3242);
	for (
	  ; zephir_hash_get_current_data_ex(_3, (void**) &_4, &_2) == SUCCESS
	  ; zephir_hash_move_forward_ex(_3, &_2)
	) {
		ZEPHIR_GET_HVALUE(attribute, _4);
		ZEPHIR_INIT_NVAR(_5);
		zephir_create_array(_5, 1, 0 TSRMLS_CC);
		zephir_array_fast_append(_5, attribute);
		zephir_array_append(&fields, _5, PH_SEPARATE, "phalcon/mvc/model.zep", 3236);
	}
	ZEPHIR_CALL_METHOD(&dialect, readConnection, "getdialect", NULL, 0);
	zephir_check_call_status();
	ZEPHIR_INIT_NVAR(_5);
	zephir_create_array(_5, 3, 0 TSRMLS_CC);
	zephir_array_update_string(&_5, SL("columns"), &fields, PH_COPY | PH_SEPARATE);
	ZEPHIR_CALL_METHOD(&_1, readConnection, "escapeidentifier", NULL, 0, table);
	zephir_check_call_status();
	zephir_array_update_string(&_5, SL("tables"), &_1, PH_COPY | PH_SEPARATE);
	zephir_array_update_string(&_5, SL("where"), &uniqueKey, PH_COPY | PH_SEPARATE);
	ZEPHIR_CALL_METHOD(&tables, dialect, "select", NULL, 0, _5);
	zephir_check_call_status();
	_6 = zephir_fetch_nproperty_this(this_ptr, SL("_uniqueTypes"), PH_NOISY_CC);
	ZEPHIR_INIT_VAR(_7);
	ZVAL_LONG(_7, 2);
	ZEPHIR_CALL_METHOD(&row, readConnection, "fetchone", NULL, 0, tables, _7, uniqueParams, _6);
	zephir_check_call_status();
	if (Z_TYPE_P(row) == IS_ARRAY) {
		ZEPHIR_CALL_METHOD(&_1, metaData, "getcolumnmap", NULL, 0, this_ptr);
		zephir_check_call_status();
		ZEPHIR_CALL_METHOD(NULL, this_ptr, "assign", NULL, 0, row, _1);
		zephir_check_call_status();
	}
	RETURN_THIS();

}

/**
 * Skips the current operation forcing a success state
 */
PHP_METHOD(Phalcon_Mvc_Model, skipOperation) {

	zval *skip_param = NULL;
	zend_bool skip;

	zephir_fetch_params(0, 1, 0, &skip_param);

	skip = zephir_get_boolval(skip_param);


	if (skip) {
		zephir_update_property_this(this_ptr, SL("_skipped"), ZEPHIR_GLOBAL(global_true) TSRMLS_CC);
	} else {
		zephir_update_property_this(this_ptr, SL("_skipped"), ZEPHIR_GLOBAL(global_false) TSRMLS_CC);
	}

}

/**
 * Reads an attribute value by its name
 *
 * <code>
 * echo $robot->readAttribute('name');
 * </code>
 */
PHP_METHOD(Phalcon_Mvc_Model, readAttribute) {

	zval *attribute_param = NULL, *_0;
	zval *attribute = NULL;

	ZEPHIR_MM_GROW();
	zephir_fetch_params(1, 1, 0, &attribute_param);

	if (unlikely(Z_TYPE_P(attribute_param) != IS_STRING && Z_TYPE_P(attribute_param) != IS_NULL)) {
		zephir_throw_exception_string(spl_ce_InvalidArgumentException, SL("Parameter 'attribute' must be a string") TSRMLS_CC);
		RETURN_MM_NULL();
	}
	if (likely(Z_TYPE_P(attribute_param) == IS_STRING)) {
		zephir_get_strval(attribute, attribute_param);
	} else {
		ZEPHIR_INIT_VAR(attribute);
		ZVAL_EMPTY_STRING(attribute);
	}


	if (!(zephir_isset_property_zval(this_ptr, attribute TSRMLS_CC))) {
		RETURN_MM_NULL();
	}
	ZEPHIR_OBS_VAR(_0);
	zephir_read_property_zval(&_0, this_ptr, attribute, PH_NOISY_CC);
	RETURN_CCTOR(_0);

}

/**
 * Writes an attribute value by its name
 *
 *<code>
 * 	$robot->writeAttribute('name', 'Rosey');
 *</code>
 */
PHP_METHOD(Phalcon_Mvc_Model, writeAttribute) {

	zval *attribute_param = NULL, *value;
	zval *attribute = NULL;

	ZEPHIR_MM_GROW();
	zephir_fetch_params(1, 2, 0, &attribute_param, &value);

	if (unlikely(Z_TYPE_P(attribute_param) != IS_STRING && Z_TYPE_P(attribute_param) != IS_NULL)) {
		zephir_throw_exception_string(spl_ce_InvalidArgumentException, SL("Parameter 'attribute' must be a string") TSRMLS_CC);
		RETURN_MM_NULL();
	}
	if (likely(Z_TYPE_P(attribute_param) == IS_STRING)) {
		zephir_get_strval(attribute, attribute_param);
	} else {
		ZEPHIR_INIT_VAR(attribute);
		ZVAL_EMPTY_STRING(attribute);
	}


	zephir_update_property_zval_zval(this_ptr, attribute, value TSRMLS_CC);
	ZEPHIR_MM_RESTORE();

}

/**
 * Sets a list of attributes that must be skipped from the
 * generated INSERT/UPDATE statement
 *
 *<code>
 *<?php
 *
 *class Robots extends \Phalcon\Mvc\Model
 *{
 *
 *   public function initialize()
 *   {
 *	   $this->skipAttributes(array('price'));
 *   }
 *}
 *</code>
 */
PHP_METHOD(Phalcon_Mvc_Model, skipAttributes) {

	int ZEPHIR_LAST_CALL_STATUS;
	HashTable *_1;
	HashPosition _0;
	zval *attributes_param = NULL, *keysAttributes, *metaData = NULL, *attribute = NULL, **_2;
	zval *attributes = NULL;

	ZEPHIR_MM_GROW();
	zephir_fetch_params(1, 1, 0, &attributes_param);

	attributes = attributes_param;


	ZEPHIR_INIT_VAR(keysAttributes);
	array_init(keysAttributes);
	zephir_is_iterable(attributes, &_1, &_0, 0, 0, "phalcon/mvc/model.zep", 3323);
	for (
	  ; zephir_hash_get_current_data_ex(_1, (void**) &_2, &_0) == SUCCESS
	  ; zephir_hash_move_forward_ex(_1, &_0)
	) {
		ZEPHIR_GET_HVALUE(attribute, _2);
		zephir_array_update_zval(&keysAttributes, attribute, &ZEPHIR_GLOBAL(global_null), PH_COPY | PH_SEPARATE);
	}
	ZEPHIR_CALL_METHOD(&metaData, this_ptr, "getmodelsmetadata", NULL, 0);
	zephir_check_call_status();
	ZEPHIR_CALL_METHOD(NULL, metaData, "setautomaticcreateattributes", NULL, 0, this_ptr, keysAttributes);
	zephir_check_call_status();
	ZEPHIR_CALL_METHOD(NULL, metaData, "setautomaticupdateattributes", NULL, 0, this_ptr, keysAttributes);
	zephir_check_call_status();
	ZEPHIR_MM_RESTORE();

}

/**
 * Sets a list of attributes that must be skipped from the
 * generated INSERT statement
 *
 *<code>
 *<?php
 *
 *class Robots extends \Phalcon\Mvc\Model
 *{
 *
 *   public function initialize()
 *   {
 *	   $this->skipAttributesOnCreate(array('created_at'));
 *   }
 *}
 *</code>
 */
PHP_METHOD(Phalcon_Mvc_Model, skipAttributesOnCreate) {

	int ZEPHIR_LAST_CALL_STATUS;
	HashTable *_1;
	HashPosition _0;
	zval *attributes_param = NULL, *keysAttributes, *attribute = NULL, **_2, *_3 = NULL;
	zval *attributes = NULL;

	ZEPHIR_MM_GROW();
	zephir_fetch_params(1, 1, 0, &attributes_param);

	attributes = attributes_param;


	ZEPHIR_INIT_VAR(keysAttributes);
	array_init(keysAttributes);
	zephir_is_iterable(attributes, &_1, &_0, 0, 0, "phalcon/mvc/model.zep", 3354);
	for (
	  ; zephir_hash_get_current_data_ex(_1, (void**) &_2, &_0) == SUCCESS
	  ; zephir_hash_move_forward_ex(_1, &_0)
	) {
		ZEPHIR_GET_HVALUE(attribute, _2);
		zephir_array_update_zval(&keysAttributes, attribute, &ZEPHIR_GLOBAL(global_null), PH_COPY | PH_SEPARATE);
	}
	ZEPHIR_CALL_METHOD(&_3, this_ptr, "getmodelsmetadata", NULL, 0);
	zephir_check_call_status();
	ZEPHIR_CALL_METHOD(NULL, _3, "setautomaticcreateattributes", NULL, 0, this_ptr, keysAttributes);
	zephir_check_call_status();
	ZEPHIR_MM_RESTORE();

}

/**
 * Sets a list of attributes that must be skipped from the
 * generated UPDATE statement
 *
 *<code>
 *<?php
 *
 *class Robots extends \Phalcon\Mvc\Model
 *{
 *
 *   public function initialize()
 *   {
 *	   $this->skipAttributesOnUpdate(array('modified_in'));
 *   }
 *}
 *</code>
 */
PHP_METHOD(Phalcon_Mvc_Model, skipAttributesOnUpdate) {

	int ZEPHIR_LAST_CALL_STATUS;
	HashTable *_1;
	HashPosition _0;
	zval *attributes_param = NULL, *keysAttributes, *attribute = NULL, **_2, *_3 = NULL;
	zval *attributes = NULL;

	ZEPHIR_MM_GROW();
	zephir_fetch_params(1, 1, 0, &attributes_param);

	attributes = attributes_param;


	ZEPHIR_INIT_VAR(keysAttributes);
	array_init(keysAttributes);
	zephir_is_iterable(attributes, &_1, &_0, 0, 0, "phalcon/mvc/model.zep", 3383);
	for (
	  ; zephir_hash_get_current_data_ex(_1, (void**) &_2, &_0) == SUCCESS
	  ; zephir_hash_move_forward_ex(_1, &_0)
	) {
		ZEPHIR_GET_HVALUE(attribute, _2);
		zephir_array_update_zval(&keysAttributes, attribute, &ZEPHIR_GLOBAL(global_null), PH_COPY | PH_SEPARATE);
	}
	ZEPHIR_CALL_METHOD(&_3, this_ptr, "getmodelsmetadata", NULL, 0);
	zephir_check_call_status();
	ZEPHIR_CALL_METHOD(NULL, _3, "setautomaticupdateattributes", NULL, 0, this_ptr, keysAttributes);
	zephir_check_call_status();
	ZEPHIR_MM_RESTORE();

}

/**
 * Sets a list of attributes that must be skipped from the
 * generated UPDATE statement
 *
 *<code>
 *<?php
 *
 *class Robots extends \Phalcon\Mvc\Model
 *{
 *
 *   public function initialize()
 *   {
 *	   $this->allowEmptyStringValues(array('name'));
 *   }
 *}
 *</code>
 */
PHP_METHOD(Phalcon_Mvc_Model, allowEmptyStringValues) {

	int ZEPHIR_LAST_CALL_STATUS;
	HashTable *_1;
	HashPosition _0;
	zval *attributes_param = NULL, *keysAttributes, *attribute = NULL, **_2, *_3 = NULL;
	zval *attributes = NULL;

	ZEPHIR_MM_GROW();
	zephir_fetch_params(1, 1, 0, &attributes_param);

	attributes = attributes_param;


	ZEPHIR_INIT_VAR(keysAttributes);
	array_init(keysAttributes);
	zephir_is_iterable(attributes, &_1, &_0, 0, 0, "phalcon/mvc/model.zep", 3412);
	for (
	  ; zephir_hash_get_current_data_ex(_1, (void**) &_2, &_0) == SUCCESS
	  ; zephir_hash_move_forward_ex(_1, &_0)
	) {
		ZEPHIR_GET_HVALUE(attribute, _2);
		zephir_array_update_zval(&keysAttributes, attribute, &ZEPHIR_GLOBAL(global_null), PH_COPY | PH_SEPARATE);
	}
	ZEPHIR_CALL_METHOD(&_3, this_ptr, "getmodelsmetadata", NULL, 0);
	zephir_check_call_status();
	ZEPHIR_CALL_METHOD(NULL, _3, "setemptystringattributes", NULL, 0, this_ptr, keysAttributes);
	zephir_check_call_status();
	ZEPHIR_MM_RESTORE();

}

/**
 * Setup a 1-1 relation between two models
 *
 *<code>
 *<?php
 *
 *class Robots extends \Phalcon\Mvc\Model
 *{
 *
 *   public function initialize()
 *   {
 *	   $this->hasOne('id', 'RobotsDescription', 'robots_id');
 *   }
 *}
 *</code>
 */
PHP_METHOD(Phalcon_Mvc_Model, hasOne) {

	int ZEPHIR_LAST_CALL_STATUS;
	zval *referenceModel = NULL;
	zval *fields, *referenceModel_param = NULL, *referencedFields, *options = NULL, *_0;

	ZEPHIR_MM_GROW();
	zephir_fetch_params(1, 3, 1, &fields, &referenceModel_param, &referencedFields, &options);

	if (unlikely(Z_TYPE_P(referenceModel_param) != IS_STRING && Z_TYPE_P(referenceModel_param) != IS_NULL)) {
		zephir_throw_exception_string(spl_ce_InvalidArgumentException, SL("Parameter 'referenceModel' must be a string") TSRMLS_CC);
		RETURN_MM_NULL();
	}
	if (likely(Z_TYPE_P(referenceModel_param) == IS_STRING)) {
		zephir_get_strval(referenceModel, referenceModel_param);
	} else {
		ZEPHIR_INIT_VAR(referenceModel);
		ZVAL_EMPTY_STRING(referenceModel);
	}
	if (!options) {
		options = ZEPHIR_GLOBAL(global_null);
	}


	_0 = zephir_fetch_nproperty_this(this_ptr, SL("_modelsManager"), PH_NOISY_CC);
	ZEPHIR_RETURN_CALL_METHOD(_0, "addhasone", NULL, 0, this_ptr, fields, referenceModel, referencedFields, options);
	zephir_check_call_status();
	RETURN_MM();

}

/**
 * Setup a relation reverse 1-1  between two models
 *
 *<code>
 *<?php
 *
 *class RobotsParts extends \Phalcon\Mvc\Model
 *{
 *
 *   public function initialize()
 *   {
 *	   $this->belongsTo('robots_id', 'Robots', 'id');
 *   }
 *
 *}
 *</code>
 */
PHP_METHOD(Phalcon_Mvc_Model, belongsTo) {

	int ZEPHIR_LAST_CALL_STATUS;
	zval *referenceModel = NULL;
	zval *fields, *referenceModel_param = NULL, *referencedFields, *options = NULL, *_0;

	ZEPHIR_MM_GROW();
	zephir_fetch_params(1, 3, 1, &fields, &referenceModel_param, &referencedFields, &options);

	if (unlikely(Z_TYPE_P(referenceModel_param) != IS_STRING && Z_TYPE_P(referenceModel_param) != IS_NULL)) {
		zephir_throw_exception_string(spl_ce_InvalidArgumentException, SL("Parameter 'referenceModel' must be a string") TSRMLS_CC);
		RETURN_MM_NULL();
	}
	if (likely(Z_TYPE_P(referenceModel_param) == IS_STRING)) {
		zephir_get_strval(referenceModel, referenceModel_param);
	} else {
		ZEPHIR_INIT_VAR(referenceModel);
		ZVAL_EMPTY_STRING(referenceModel);
	}
	if (!options) {
		options = ZEPHIR_GLOBAL(global_null);
	}


	_0 = zephir_fetch_nproperty_this(this_ptr, SL("_modelsManager"), PH_NOISY_CC);
	ZEPHIR_RETURN_CALL_METHOD(_0, "addbelongsto", NULL, 0, this_ptr, fields, referenceModel, referencedFields, options);
	zephir_check_call_status();
	RETURN_MM();

}

/**
 * Setup a relation 1-n between two models
 *
 *<code>
 *<?php
 *
 *class Robots extends \Phalcon\Mvc\Model
 *{
 *
 *   public function initialize()
 *   {
 *	   $this->hasMany('id', 'RobotsParts', 'robots_id');
 *   }
 *}
 *</code>
 */
PHP_METHOD(Phalcon_Mvc_Model, hasMany) {

	int ZEPHIR_LAST_CALL_STATUS;
	zval *referenceModel = NULL;
	zval *fields, *referenceModel_param = NULL, *referencedFields, *options = NULL, *_0;

	ZEPHIR_MM_GROW();
	zephir_fetch_params(1, 3, 1, &fields, &referenceModel_param, &referencedFields, &options);

	if (unlikely(Z_TYPE_P(referenceModel_param) != IS_STRING && Z_TYPE_P(referenceModel_param) != IS_NULL)) {
		zephir_throw_exception_string(spl_ce_InvalidArgumentException, SL("Parameter 'referenceModel' must be a string") TSRMLS_CC);
		RETURN_MM_NULL();
	}
	if (likely(Z_TYPE_P(referenceModel_param) == IS_STRING)) {
		zephir_get_strval(referenceModel, referenceModel_param);
	} else {
		ZEPHIR_INIT_VAR(referenceModel);
		ZVAL_EMPTY_STRING(referenceModel);
	}
	if (!options) {
		options = ZEPHIR_GLOBAL(global_null);
	}


	_0 = zephir_fetch_nproperty_this(this_ptr, SL("_modelsManager"), PH_NOISY_CC);
	ZEPHIR_RETURN_CALL_METHOD(_0, "addhasmany", NULL, 0, this_ptr, fields, referenceModel, referencedFields, options);
	zephir_check_call_status();
	RETURN_MM();

}

/**
 * Setup a relation n-n between two models through an intermediate relation
 *
 *<code>
 *<?php
 *
 *class Robots extends \Phalcon\Mvc\Model
 *{
 *
 *   public function initialize()
 *   {
 *	   //Setup a many-to-many relation to Parts through RobotsParts
 *	   $this->hasManyToMany(
 *			'id',
 *			'RobotsParts',
 *			'robots_id',
 *			'parts_id',
 *			'Parts',
 *			'id'
 *		);
 *   }
 *}
 *</code>
 *
 * @param	string|array fields
 * @param	string intermediateModel
 * @param	string|array intermediateFields
 * @param	string|array intermediateReferencedFields
 * @param	string referencedModel
 * @param   string|array referencedFields
 * @param   array options
 * @return  Phalcon\Mvc\Model\Relation
 */
PHP_METHOD(Phalcon_Mvc_Model, hasManyToMany) {

	int ZEPHIR_LAST_CALL_STATUS;
	zval *intermediateModel = NULL, *referenceModel = NULL;
	zval *fields, *intermediateModel_param = NULL, *intermediateFields, *intermediateReferencedFields, *referenceModel_param = NULL, *referencedFields, *options = NULL, *_0;

	ZEPHIR_MM_GROW();
	zephir_fetch_params(1, 6, 1, &fields, &intermediateModel_param, &intermediateFields, &intermediateReferencedFields, &referenceModel_param, &referencedFields, &options);

	if (unlikely(Z_TYPE_P(intermediateModel_param) != IS_STRING && Z_TYPE_P(intermediateModel_param) != IS_NULL)) {
		zephir_throw_exception_string(spl_ce_InvalidArgumentException, SL("Parameter 'intermediateModel' must be a string") TSRMLS_CC);
		RETURN_MM_NULL();
	}
	if (likely(Z_TYPE_P(intermediateModel_param) == IS_STRING)) {
		zephir_get_strval(intermediateModel, intermediateModel_param);
	} else {
		ZEPHIR_INIT_VAR(intermediateModel);
		ZVAL_EMPTY_STRING(intermediateModel);
	}
	if (unlikely(Z_TYPE_P(referenceModel_param) != IS_STRING && Z_TYPE_P(referenceModel_param) != IS_NULL)) {
		zephir_throw_exception_string(spl_ce_InvalidArgumentException, SL("Parameter 'referenceModel' must be a string") TSRMLS_CC);
		RETURN_MM_NULL();
	}
	if (likely(Z_TYPE_P(referenceModel_param) == IS_STRING)) {
		zephir_get_strval(referenceModel, referenceModel_param);
	} else {
		ZEPHIR_INIT_VAR(referenceModel);
		ZVAL_EMPTY_STRING(referenceModel);
	}
	if (!options) {
		options = ZEPHIR_GLOBAL(global_null);
	}


	_0 = zephir_fetch_nproperty_this(this_ptr, SL("_modelsManager"), PH_NOISY_CC);
	ZEPHIR_RETURN_CALL_METHOD(_0, "addhasmanytomany", NULL, 0, this_ptr, fields, intermediateModel, intermediateFields, intermediateReferencedFields, referenceModel, referencedFields, options);
	zephir_check_call_status();
	RETURN_MM();

}

/**
 * Setups a behavior in a model
 *
 *<code>
 *<?php
 *
 *use Phalcon\Mvc\Model;
 *use Phalcon\Mvc\Model\Behavior\Timestampable;
 *
 *class Robots extends Model
 *{
 *
 *   public function initialize()
 *   {
 *		$this->addBehavior(new Timestampable(array(
 *			'onCreate' => array(
 *				'field' => 'created_at',
 *				'format' => 'Y-m-d'
 *			)
 *		)));
 *   }
 *}
 *</code>
 */
PHP_METHOD(Phalcon_Mvc_Model, addBehavior) {

	int ZEPHIR_LAST_CALL_STATUS;
	zval *behavior, *_0;

	ZEPHIR_MM_GROW();
	zephir_fetch_params(1, 1, 0, &behavior);



	_0 = zephir_fetch_nproperty_this(this_ptr, SL("_modelsManager"), PH_NOISY_CC);
	ZEPHIR_CALL_METHOD(NULL, _0, "addbehavior", NULL, 0, this_ptr, behavior);
	zephir_check_call_status();
	ZEPHIR_MM_RESTORE();

}

/**
 * Sets if the model must keep the original record snapshot in memory
 *
 *<code>
 *<?php
 *use Phalcon\Mvc\Model;
 *
 *class Robots extends Model
 *{
 *
 *   public function initialize()
 *   {
 *		$this->keepSnapshots(true);
 *   }
 *}
 *</code>
 */
PHP_METHOD(Phalcon_Mvc_Model, keepSnapshots) {

	int ZEPHIR_LAST_CALL_STATUS;
	zval *keepSnapshot_param = NULL, *_0, *_1;
	zend_bool keepSnapshot;

	ZEPHIR_MM_GROW();
	zephir_fetch_params(1, 1, 0, &keepSnapshot_param);

	keepSnapshot = zephir_get_boolval(keepSnapshot_param);


	_0 = zephir_fetch_nproperty_this(this_ptr, SL("_modelsManager"), PH_NOISY_CC);
	ZEPHIR_INIT_VAR(_1);
	if (keepSnapshot) {
		ZVAL_BOOL(_1, 1);
	} else {
		ZVAL_BOOL(_1, 0);
	}
	ZEPHIR_CALL_METHOD(NULL, _0, "keepsnapshots", NULL, 0, this_ptr, _1);
	zephir_check_call_status();
	ZEPHIR_MM_RESTORE();

}

/**
 * Sets the record's snapshot data.
 * This method is used internally to set snapshot data when the model was set up to keep snapshot data
 *
 * @param array data
 * @param array columnMap
 */
PHP_METHOD(Phalcon_Mvc_Model, setSnapshotData) {

	zephir_fcall_cache_entry *_5 = NULL;
	int ZEPHIR_LAST_CALL_STATUS;
	HashTable *_1;
	HashPosition _0;
	zval *data_param = NULL, *columnMap = NULL, *key = NULL, *value = NULL, *snapshot, *attribute = NULL, **_2, *_3 = NULL, *_4 = NULL;
	zval *data = NULL;

	ZEPHIR_MM_GROW();
	zephir_fetch_params(1, 1, 1, &data_param, &columnMap);

	data = data_param;
	if (!columnMap) {
		columnMap = ZEPHIR_GLOBAL(global_null);
	}


	if (Z_TYPE_P(columnMap) == IS_ARRAY) {
		ZEPHIR_INIT_VAR(snapshot);
		array_init(snapshot);
<<<<<<< HEAD
		zephir_is_iterable(data, &_1, &_0, 0, 0, "phalcon/mvc/model.zep", 3626);
=======
		zephir_is_iterable(data, &_1, &_0, 0, 0, "phalcon/mvc/model.zep", 3615);
>>>>>>> 58cb694b
		for (
		  ; zephir_hash_get_current_data_ex(_1, (void**) &_2, &_0) == SUCCESS
		  ; zephir_hash_move_forward_ex(_1, &_0)
		) {
			ZEPHIR_GET_HMKEY(key, _1, _0);
			ZEPHIR_GET_HVALUE(value, _2);
			if (Z_TYPE_P(key) != IS_STRING) {
				continue;
			}
			ZEPHIR_OBS_NVAR(attribute);
			if (!(zephir_array_isset_fetch(&attribute, columnMap, key, 0 TSRMLS_CC))) {
				if (!(ZEPHIR_GLOBAL(orm).ignore_unknown_columns)) {
					ZEPHIR_INIT_NVAR(_3);
					object_init_ex(_3, phalcon_mvc_model_exception_ce);
					ZEPHIR_INIT_LNVAR(_4);
					ZEPHIR_CONCAT_SVS(_4, "Column '", key, "' doesn't make part of the column map");
					ZEPHIR_CALL_METHOD(NULL, _3, "__construct", &_5, 9, _4);
					zephir_check_call_status();
<<<<<<< HEAD
					zephir_throw_exception_debug(_3, "phalcon/mvc/model.zep", 3607 TSRMLS_CC);
=======
					zephir_throw_exception_debug(_3, "phalcon/mvc/model.zep", 3596 TSRMLS_CC);
>>>>>>> 58cb694b
					ZEPHIR_MM_RESTORE();
					return;
				} else {
					continue;
				}
			}
			if (Z_TYPE_P(attribute) == IS_ARRAY) {
				ZEPHIR_OBS_NVAR(attribute);
				if (!(zephir_array_isset_long_fetch(&attribute, attribute, 0, 0 TSRMLS_CC))) {
					if (!(ZEPHIR_GLOBAL(orm).ignore_unknown_columns)) {
						ZEPHIR_INIT_NVAR(_3);
						object_init_ex(_3, phalcon_mvc_model_exception_ce);
						ZEPHIR_INIT_LNVAR(_4);
						ZEPHIR_CONCAT_SVS(_4, "Column '", key, "' doesn't make part of the column map");
						ZEPHIR_CALL_METHOD(NULL, _3, "__construct", &_5, 9, _4);
						zephir_check_call_status();
<<<<<<< HEAD
						zephir_throw_exception_debug(_3, "phalcon/mvc/model.zep", 3616 TSRMLS_CC);
=======
						zephir_throw_exception_debug(_3, "phalcon/mvc/model.zep", 3605 TSRMLS_CC);
>>>>>>> 58cb694b
						ZEPHIR_MM_RESTORE();
						return;
					} else {
						continue;
					}
				}
			}
			zephir_array_update_zval(&snapshot, attribute, &value, PH_COPY | PH_SEPARATE);
		}
		zephir_update_property_this(this_ptr, SL("_snapshot"), snapshot TSRMLS_CC);
		RETURN_MM_NULL();
	}
	zephir_update_property_this(this_ptr, SL("_snapshot"), data TSRMLS_CC);
	ZEPHIR_MM_RESTORE();

}

/**
 * Checks if the object has internal snapshot data
 */
PHP_METHOD(Phalcon_Mvc_Model, hasSnapshotData) {

	zval *snapshot;


	snapshot = zephir_fetch_nproperty_this(this_ptr, SL("_snapshot"), PH_NOISY_CC);
	RETURN_BOOL(Z_TYPE_P(snapshot) == IS_ARRAY);

}

/**
 * Returns the internal snapshot data
 */
PHP_METHOD(Phalcon_Mvc_Model, getSnapshotData) {


	RETURN_MEMBER(this_ptr, "_snapshot");

}

/**
 * Check if a specific attribute has changed
 * This only works if the model is keeping data snapshots
 *
 * @param string|array fieldName
 */
PHP_METHOD(Phalcon_Mvc_Model, hasChanged) {

	HashTable *_5;
	HashPosition _4;
	int ZEPHIR_LAST_CALL_STATUS;
	zval *fieldName = NULL, *snapshot, *metaData = NULL, *columnMap = NULL, *allAttributes = NULL, *value = NULL, *originalValue = NULL, *name = NULL, *_0, *_1 = NULL, *_2 = NULL, *_3, **_6;

	ZEPHIR_MM_GROW();
	zephir_fetch_params(1, 0, 1, &fieldName);

	if (!fieldName) {
		fieldName = ZEPHIR_GLOBAL(global_null);
	}


	ZEPHIR_OBS_VAR(snapshot);
	zephir_read_property_this(&snapshot, this_ptr, SL("_snapshot"), PH_NOISY_CC);
	if (Z_TYPE_P(snapshot) != IS_ARRAY) {
<<<<<<< HEAD
		ZEPHIR_THROW_EXCEPTION_DEBUG_STR(phalcon_mvc_model_exception_ce, "The record doesn't have a valid data snapshot", "phalcon/mvc/model.zep", 3665);
=======
		ZEPHIR_THROW_EXCEPTION_DEBUG_STR(phalcon_mvc_model_exception_ce, "The record doesn't have a valid data snapshot", "phalcon/mvc/model.zep", 3654);
>>>>>>> 58cb694b
		return;
	}
	_0 = zephir_fetch_nproperty_this(this_ptr, SL("_dirtyState"), PH_NOISY_CC);
	if (!ZEPHIR_IS_LONG(_0, 0)) {
<<<<<<< HEAD
		ZEPHIR_THROW_EXCEPTION_DEBUG_STR(phalcon_mvc_model_exception_ce, "Change checking cannot be performed because the object has not been persisted or is deleted", "phalcon/mvc/model.zep", 3672);
=======
		ZEPHIR_THROW_EXCEPTION_DEBUG_STR(phalcon_mvc_model_exception_ce, "Change checking cannot be performed because the object has not been persisted or is deleted", "phalcon/mvc/model.zep", 3661);
>>>>>>> 58cb694b
		return;
	}
	ZEPHIR_CALL_METHOD(&metaData, this_ptr, "getmodelsmetadata", NULL, 0);
	zephir_check_call_status();
	ZEPHIR_CALL_METHOD(&columnMap, metaData, "getreversecolumnmap", NULL, 0, this_ptr);
	zephir_check_call_status();
	if (Z_TYPE_P(columnMap) != IS_ARRAY) {
		ZEPHIR_CALL_METHOD(&allAttributes, metaData, "getdatatypes", NULL, 0, this_ptr);
		zephir_check_call_status();
	} else {
		ZEPHIR_CPY_WRT(allAttributes, columnMap);
	}
	if (Z_TYPE_P(fieldName) == IS_STRING) {
		if (Z_TYPE_P(columnMap) == IS_ARRAY) {
			if (!(zephir_array_isset(columnMap, fieldName))) {
				ZEPHIR_INIT_VAR(_1);
				object_init_ex(_1, phalcon_mvc_model_exception_ce);
				ZEPHIR_INIT_VAR(_2);
				ZEPHIR_CONCAT_SVS(_2, "The field '", fieldName, "' is not part of the model");
				ZEPHIR_CALL_METHOD(NULL, _1, "__construct", NULL, 9, _2);
				zephir_check_call_status();
<<<<<<< HEAD
				zephir_throw_exception_debug(_1, "phalcon/mvc/model.zep", 3704 TSRMLS_CC);
=======
				zephir_throw_exception_debug(_1, "phalcon/mvc/model.zep", 3693 TSRMLS_CC);
>>>>>>> 58cb694b
				ZEPHIR_MM_RESTORE();
				return;
			}
		} else {
			if (!(zephir_array_isset(allAttributes, fieldName))) {
				ZEPHIR_INIT_NVAR(_1);
				object_init_ex(_1, phalcon_mvc_model_exception_ce);
				ZEPHIR_INIT_LNVAR(_2);
				ZEPHIR_CONCAT_SVS(_2, "The field '", fieldName, "' is not part of the model");
				ZEPHIR_CALL_METHOD(NULL, _1, "__construct", NULL, 9, _2);
				zephir_check_call_status();
<<<<<<< HEAD
				zephir_throw_exception_debug(_1, "phalcon/mvc/model.zep", 3708 TSRMLS_CC);
=======
				zephir_throw_exception_debug(_1, "phalcon/mvc/model.zep", 3697 TSRMLS_CC);
>>>>>>> 58cb694b
				ZEPHIR_MM_RESTORE();
				return;
			}
		}
		ZEPHIR_OBS_VAR(value);
		if (!(zephir_fetch_property_zval(&value, this_ptr, fieldName, PH_SILENT_CC))) {
			ZEPHIR_INIT_NVAR(_1);
			object_init_ex(_1, phalcon_mvc_model_exception_ce);
			ZEPHIR_INIT_LNVAR(_2);
			ZEPHIR_CONCAT_SVS(_2, "The field '", fieldName, "' is not defined on the model");
			ZEPHIR_CALL_METHOD(NULL, _1, "__construct", NULL, 9, _2);
			zephir_check_call_status();
<<<<<<< HEAD
			zephir_throw_exception_debug(_1, "phalcon/mvc/model.zep", 3716 TSRMLS_CC);
=======
			zephir_throw_exception_debug(_1, "phalcon/mvc/model.zep", 3705 TSRMLS_CC);
>>>>>>> 58cb694b
			ZEPHIR_MM_RESTORE();
			return;
		}
		ZEPHIR_OBS_VAR(originalValue);
		if (!(zephir_array_isset_fetch(&originalValue, snapshot, fieldName, 0 TSRMLS_CC))) {
			ZEPHIR_INIT_NVAR(_1);
			object_init_ex(_1, phalcon_mvc_model_exception_ce);
			ZEPHIR_INIT_VAR(_3);
			ZEPHIR_CONCAT_SVS(_3, "The field '", fieldName, "' was not found in the snapshot");
			ZEPHIR_CALL_METHOD(NULL, _1, "__construct", NULL, 9, _3);
			zephir_check_call_status();
<<<<<<< HEAD
			zephir_throw_exception_debug(_1, "phalcon/mvc/model.zep", 3723 TSRMLS_CC);
=======
			zephir_throw_exception_debug(_1, "phalcon/mvc/model.zep", 3712 TSRMLS_CC);
>>>>>>> 58cb694b
			ZEPHIR_MM_RESTORE();
			return;
		}
		RETURN_MM_BOOL(!ZEPHIR_IS_EQUAL(value, originalValue));
	}
	ZEPHIR_INIT_NVAR(_1);
<<<<<<< HEAD
	zephir_is_iterable(allAttributes, &_5, &_4, 0, 0, "phalcon/mvc/model.zep", 3759);
=======
	zephir_is_iterable(allAttributes, &_5, &_4, 0, 0, "phalcon/mvc/model.zep", 3748);
>>>>>>> 58cb694b
	for (
	  ; zephir_hash_get_current_data_ex(_5, (void**) &_6, &_4) == SUCCESS
	  ; zephir_hash_move_forward_ex(_5, &_4)
	) {
		ZEPHIR_GET_HMKEY(name, _5, _4);
		ZEPHIR_GET_HVALUE(_1, _6);
		ZEPHIR_OBS_NVAR(originalValue);
		if (!(zephir_array_isset_fetch(&originalValue, snapshot, name, 0 TSRMLS_CC))) {
			RETURN_MM_BOOL(1);
		}
		ZEPHIR_OBS_NVAR(value);
		if (!(zephir_fetch_property_zval(&value, this_ptr, name, PH_SILENT_CC))) {
			RETURN_MM_BOOL(1);
		}
		if (!ZEPHIR_IS_EQUAL(value, originalValue)) {
			RETURN_MM_BOOL(1);
		}
	}
	RETURN_MM_BOOL(0);

}

/**
 * Returns a list of changed values
 */
PHP_METHOD(Phalcon_Mvc_Model, getChangedFields) {

	HashTable *_3;
	HashPosition _2;
	int ZEPHIR_LAST_CALL_STATUS;
	zval *metaData = NULL, *changed, *name = NULL, *snapshot, *columnMap = NULL, *allAttributes = NULL, *value = NULL, *_0, *_1 = NULL, **_4, *_5;

	ZEPHIR_MM_GROW();

	ZEPHIR_OBS_VAR(snapshot);
	zephir_read_property_this(&snapshot, this_ptr, SL("_snapshot"), PH_NOISY_CC);
	if (Z_TYPE_P(snapshot) != IS_ARRAY) {
<<<<<<< HEAD
		ZEPHIR_THROW_EXCEPTION_DEBUG_STR(phalcon_mvc_model_exception_ce, "The record doesn't have a valid data snapshot", "phalcon/mvc/model.zep", 3772);
=======
		ZEPHIR_THROW_EXCEPTION_DEBUG_STR(phalcon_mvc_model_exception_ce, "The record doesn't have a valid data snapshot", "phalcon/mvc/model.zep", 3761);
>>>>>>> 58cb694b
		return;
	}
	_0 = zephir_fetch_nproperty_this(this_ptr, SL("_dirtyState"), PH_NOISY_CC);
	if (!ZEPHIR_IS_LONG(_0, 0)) {
<<<<<<< HEAD
		ZEPHIR_THROW_EXCEPTION_DEBUG_STR(phalcon_mvc_model_exception_ce, "Change checking cannot be performed because the object has not been persisted or is deleted", "phalcon/mvc/model.zep", 3779);
=======
		ZEPHIR_THROW_EXCEPTION_DEBUG_STR(phalcon_mvc_model_exception_ce, "Change checking cannot be performed because the object has not been persisted or is deleted", "phalcon/mvc/model.zep", 3768);
>>>>>>> 58cb694b
		return;
	}
	ZEPHIR_CALL_METHOD(&metaData, this_ptr, "getmodelsmetadata", NULL, 0);
	zephir_check_call_status();
	ZEPHIR_CALL_METHOD(&columnMap, metaData, "getreversecolumnmap", NULL, 0, this_ptr);
	zephir_check_call_status();
	if (Z_TYPE_P(columnMap) != IS_ARRAY) {
		ZEPHIR_CALL_METHOD(&allAttributes, metaData, "getdatatypes", NULL, 0, this_ptr);
		zephir_check_call_status();
	} else {
		ZEPHIR_CPY_WRT(allAttributes, columnMap);
	}
	ZEPHIR_INIT_VAR(changed);
	array_init(changed);
	ZEPHIR_INIT_VAR(_1);
<<<<<<< HEAD
	zephir_is_iterable(allAttributes, &_3, &_2, 0, 0, "phalcon/mvc/model.zep", 3833);
=======
	zephir_is_iterable(allAttributes, &_3, &_2, 0, 0, "phalcon/mvc/model.zep", 3822);
>>>>>>> 58cb694b
	for (
	  ; zephir_hash_get_current_data_ex(_3, (void**) &_4, &_2) == SUCCESS
	  ; zephir_hash_move_forward_ex(_3, &_2)
	) {
		ZEPHIR_GET_HMKEY(name, _3, _2);
		ZEPHIR_GET_HVALUE(_1, _4);
		if (!(zephir_array_isset(snapshot, name))) {
<<<<<<< HEAD
			zephir_array_append(&changed, name, PH_SEPARATE, "phalcon/mvc/model.zep", 3812);
=======
			zephir_array_append(&changed, name, PH_SEPARATE, "phalcon/mvc/model.zep", 3801);
>>>>>>> 58cb694b
			continue;
		}
		ZEPHIR_OBS_NVAR(value);
		if (!(zephir_fetch_property_zval(&value, this_ptr, name, PH_SILENT_CC))) {
<<<<<<< HEAD
			zephir_array_append(&changed, name, PH_SEPARATE, "phalcon/mvc/model.zep", 3820);
			continue;
		}
		zephir_array_fetch(&_5, snapshot, name, PH_NOISY | PH_READONLY, "phalcon/mvc/model.zep", 3827 TSRMLS_CC);
		if (!ZEPHIR_IS_EQUAL(value, _5)) {
			zephir_array_append(&changed, name, PH_SEPARATE, "phalcon/mvc/model.zep", 3828);
=======
			zephir_array_append(&changed, name, PH_SEPARATE, "phalcon/mvc/model.zep", 3809);
			continue;
		}
		zephir_array_fetch(&_5, snapshot, name, PH_NOISY | PH_READONLY, "phalcon/mvc/model.zep", 3816 TSRMLS_CC);
		if (!ZEPHIR_IS_EQUAL(value, _5)) {
			zephir_array_append(&changed, name, PH_SEPARATE, "phalcon/mvc/model.zep", 3817);
>>>>>>> 58cb694b
			continue;
		}
	}
	RETURN_CCTOR(changed);

}

/**
 * Sets if a model must use dynamic update instead of the all-field update
 *
 *<code>
 *<?php
 *use Phalcon\Mvc\Model;
 *
 *class Robots extends Model
 *{
 *
 *   public function initialize()
 *   {
 *		$this->useDynamicUpdate(true);
 *   }
 *}
 *</code>
 */
PHP_METHOD(Phalcon_Mvc_Model, useDynamicUpdate) {

	int ZEPHIR_LAST_CALL_STATUS;
	zval *dynamicUpdate_param = NULL, *_0, *_1;
	zend_bool dynamicUpdate;

	ZEPHIR_MM_GROW();
	zephir_fetch_params(1, 1, 0, &dynamicUpdate_param);

	dynamicUpdate = zephir_get_boolval(dynamicUpdate_param);


	_0 = zephir_fetch_nproperty_this(this_ptr, SL("_modelsManager"), PH_NOISY_CC);
	ZEPHIR_INIT_VAR(_1);
	if (dynamicUpdate) {
		ZVAL_BOOL(_1, 1);
	} else {
		ZVAL_BOOL(_1, 0);
	}
	ZEPHIR_CALL_METHOD(NULL, _0, "usedynamicupdate", NULL, 0, this_ptr, _1);
	zephir_check_call_status();
	ZEPHIR_MM_RESTORE();

}

/**
 * Returns related records based on defined relations
 *
 * @param string alias
 * @param array arguments
 * @return \Phalcon\Mvc\Model\ResultsetInterface
 */
PHP_METHOD(Phalcon_Mvc_Model, getRelated) {

	zval *_4, *_5;
	int ZEPHIR_LAST_CALL_STATUS;
	zval *alias_param = NULL, *arguments = NULL, *relation = NULL, *className, *manager = NULL, *_0, *_1 = NULL, *_2 = NULL, *_3;
	zval *alias = NULL;

	ZEPHIR_MM_GROW();
	zephir_fetch_params(1, 1, 1, &alias_param, &arguments);

	zephir_get_strval(alias, alias_param);
	if (!arguments) {
		arguments = ZEPHIR_GLOBAL(global_null);
	}


	ZEPHIR_INIT_VAR(className);
	zephir_get_class(className, this_ptr, 0 TSRMLS_CC);
	_0 = zephir_fetch_nproperty_this(this_ptr, SL("_modelsManager"), PH_NOISY_CC);
	ZEPHIR_CPY_WRT(manager, _0);
	ZEPHIR_CALL_METHOD(&_1, manager, "getrelationbyalias", NULL, 0, className, alias);
	zephir_check_call_status();
	ZEPHIR_CPY_WRT(relation, _1);
	if (Z_TYPE_P(relation) != IS_OBJECT) {
		ZEPHIR_INIT_VAR(_2);
		object_init_ex(_2, phalcon_mvc_model_exception_ce);
		ZEPHIR_INIT_VAR(_3);
		ZEPHIR_CONCAT_SVSVS(_3, "There is no defined relations for the model '", className, "' using alias '", alias, "'");
		ZEPHIR_CALL_METHOD(NULL, _2, "__construct", NULL, 9, _3);
		zephir_check_call_status();
<<<<<<< HEAD
		zephir_throw_exception_debug(_2, "phalcon/mvc/model.zep", 3875 TSRMLS_CC);
=======
		zephir_throw_exception_debug(_2, "phalcon/mvc/model.zep", 3865 TSRMLS_CC);
>>>>>>> 58cb694b
		ZEPHIR_MM_RESTORE();
		return;
	}
	ZEPHIR_INIT_VAR(_4);
	zephir_create_array(_4, 2, 0 TSRMLS_CC);
	zephir_array_fast_append(_4, manager);
	ZEPHIR_INIT_NVAR(_2);
	ZVAL_STRING(_2, "getRelationRecords", 1);
	zephir_array_fast_append(_4, _2);
	ZEPHIR_INIT_VAR(_5);
	zephir_create_array(_5, 4, 0 TSRMLS_CC);
	zephir_array_fast_append(_5, relation);
	zephir_array_fast_append(_5, ZEPHIR_GLOBAL(global_null));
	zephir_array_fast_append(_5, this_ptr);
	zephir_array_fast_append(_5, arguments);
	ZEPHIR_CALL_USER_FUNC_ARRAY(return_value, _4, _5);
	zephir_check_call_status();
	RETURN_MM();

}

/**
 * Returns related records defined relations depending on the method name
 *
 * @param string modelName
 * @param string method
 * @param array arguments
 * @return mixed
 */
PHP_METHOD(Phalcon_Mvc_Model, _getRelatedRecords) {

	zval *_4, *_5;
	int ZEPHIR_LAST_CALL_STATUS;
	zval *modelName_param = NULL, *method_param = NULL, *arguments, *manager = NULL, *relation = NULL, *queryMethod = NULL, *extraArgs, *_0, *_1 = NULL, _2 = zval_used_for_init, *_3 = NULL;
	zval *modelName = NULL, *method = NULL;

	ZEPHIR_MM_GROW();
	zephir_fetch_params(1, 3, 0, &modelName_param, &method_param, &arguments);

	if (unlikely(Z_TYPE_P(modelName_param) != IS_STRING && Z_TYPE_P(modelName_param) != IS_NULL)) {
		zephir_throw_exception_string(spl_ce_InvalidArgumentException, SL("Parameter 'modelName' must be a string") TSRMLS_CC);
		RETURN_MM_NULL();
	}
	if (likely(Z_TYPE_P(modelName_param) == IS_STRING)) {
		zephir_get_strval(modelName, modelName_param);
	} else {
		ZEPHIR_INIT_VAR(modelName);
		ZVAL_EMPTY_STRING(modelName);
	}
	if (unlikely(Z_TYPE_P(method_param) != IS_STRING && Z_TYPE_P(method_param) != IS_NULL)) {
		zephir_throw_exception_string(spl_ce_InvalidArgumentException, SL("Parameter 'method' must be a string") TSRMLS_CC);
		RETURN_MM_NULL();
	}
	if (likely(Z_TYPE_P(method_param) == IS_STRING)) {
		zephir_get_strval(method, method_param);
	} else {
		ZEPHIR_INIT_VAR(method);
		ZVAL_EMPTY_STRING(method);
	}


	_0 = zephir_fetch_nproperty_this(this_ptr, SL("_modelsManager"), PH_NOISY_CC);
	ZEPHIR_CPY_WRT(manager, _0);
	ZEPHIR_INIT_VAR(relation);
	ZVAL_BOOL(relation, 0);
	ZEPHIR_INIT_VAR(queryMethod);
	ZVAL_NULL(queryMethod);
	if (zephir_start_with_str(method, SL("get"))) {
		ZEPHIR_SINIT_VAR(_2);
		ZVAL_LONG(&_2, 3);
		ZEPHIR_INIT_VAR(_3);
		zephir_substr(_3, method, 3 , 0, ZEPHIR_SUBSTR_NO_LENGTH);
		ZEPHIR_CALL_METHOD(&_1, manager, "getrelationbyalias", NULL, 0, modelName, _3);
		zephir_check_call_status();
		ZEPHIR_CPY_WRT(relation, _1);
	}
	if (Z_TYPE_P(relation) != IS_OBJECT) {
		if (zephir_start_with_str(method, SL("count"))) {
			ZEPHIR_INIT_NVAR(queryMethod);
			ZVAL_STRING(queryMethod, "count", 1);
			ZEPHIR_SINIT_NVAR(_2);
			ZVAL_LONG(&_2, 5);
			ZEPHIR_INIT_NVAR(_3);
			zephir_substr(_3, method, 5 , 0, ZEPHIR_SUBSTR_NO_LENGTH);
			ZEPHIR_CALL_METHOD(&_1, manager, "getrelationbyalias", NULL, 0, modelName, _3);
			zephir_check_call_status();
			ZEPHIR_CPY_WRT(relation, _1);
		}
	}
	if (Z_TYPE_P(relation) == IS_OBJECT) {
		ZEPHIR_OBS_VAR(extraArgs);
		zephir_array_isset_long_fetch(&extraArgs, arguments, 0, 0 TSRMLS_CC);
		ZEPHIR_INIT_VAR(_4);
		zephir_create_array(_4, 2, 0 TSRMLS_CC);
		zephir_array_fast_append(_4, manager);
		ZEPHIR_INIT_NVAR(_3);
		ZVAL_STRING(_3, "getRelationRecords", 1);
		zephir_array_fast_append(_4, _3);
		ZEPHIR_INIT_VAR(_5);
		zephir_create_array(_5, 4, 0 TSRMLS_CC);
		zephir_array_fast_append(_5, relation);
		zephir_array_fast_append(_5, queryMethod);
		zephir_array_fast_append(_5, this_ptr);
		zephir_array_fast_append(_5, extraArgs);
		ZEPHIR_CALL_USER_FUNC_ARRAY(return_value, _4, _5);
		zephir_check_call_status();
		RETURN_MM();
	}
	RETURN_MM_NULL();

}

/**
 * Try to check if the query must invoke a finder
 *
 * @param  string method
 * @param  array arguments
 * @return \Phalcon\Mvc\ModelInterface[]|\Phalcon\Mvc\ModelInterface|boolean
 */
PHP_METHOD(Phalcon_Mvc_Model, _invokeFinder) {

	zval *_5, *_6;
	zend_class_entry *_4, *_7;
	int ZEPHIR_LAST_CALL_STATUS;
	zval *method, *arguments, *extraMethod = NULL, *type = NULL, *modelName, *value, *model, *attributes = NULL, *field = NULL, *extraMethodFirst = NULL, *metaData = NULL, _0 = zval_used_for_init, *_1 = NULL, *_2 = NULL, *_3 = NULL;

	ZEPHIR_MM_GROW();
	zephir_fetch_params(1, 2, 0, &method, &arguments);

<<<<<<< HEAD
	zephir_get_strval(method, method_param);


	ZEPHIR_INIT_VAR(modelName);
	zephir_get_class(modelName, this_ptr, 0 TSRMLS_CC);
	ZEPHIR_CALL_METHOD(&records, this_ptr, "_getrelatedrecords", NULL, 0, modelName, method, arguments);
	zephir_check_call_status();
	if (Z_TYPE_P(records) != IS_NULL) {
		RETURN_CCTOR(records);
	}
	_0 = zephir_fetch_nproperty_this(this_ptr, SL("_modelsManager"), PH_NOISY_CC);
	ZEPHIR_CALL_METHOD(&status, _0, "missingmethod", NULL, 0, this_ptr, method, arguments);
	zephir_check_call_status();
	if (Z_TYPE_P(status) != IS_NULL) {
		RETURN_CCTOR(status);
	}
	ZEPHIR_INIT_VAR(_1);
	object_init_ex(_1, phalcon_mvc_model_exception_ce);
	ZEPHIR_INIT_VAR(_2);
	ZEPHIR_CONCAT_SVSVS(_2, "The method '", method, "' doesn't exist on model '", modelName, "'");
	ZEPHIR_CALL_METHOD(NULL, _1, "__construct", NULL, 9, _2);
	zephir_check_call_status();
	zephir_throw_exception_debug(_1, "phalcon/mvc/model.zep", 3967 TSRMLS_CC);
	ZEPHIR_MM_RESTORE();
	return;

}

/**
 * Handles method calls when a static method is not implemented
 *
 * @param	string method
 * @param	array arguments
 * @return	mixed
 */
PHP_METHOD(Phalcon_Mvc_Model, __callStatic) {

	zval *_6, *_7;
	zend_class_entry *_5, *_8;
	int ZEPHIR_LAST_CALL_STATUS;
	zval *method_param = NULL, *arguments, *extraMethod = NULL, *type = NULL, *modelName, *value, *model, *attributes = NULL, *field = NULL, *extraMethodFirst = NULL, *metaData = NULL, _0 = zval_used_for_init, *_1 = NULL, *_2 = NULL, *_4 = NULL;
	zval *method = NULL, *_3;

	ZEPHIR_MM_GROW();
	zephir_fetch_params(1, 2, 0, &method_param, &arguments);

	zephir_get_strval(method, method_param);
=======
>>>>>>> 58cb694b


	ZEPHIR_INIT_VAR(extraMethod);
	ZVAL_NULL(extraMethod);
	if (zephir_start_with_str(method, SL("findFirstBy"))) {
		ZEPHIR_INIT_VAR(type);
		ZVAL_STRING(type, "findFirst", 1);
		ZEPHIR_SINIT_VAR(_0);
		ZVAL_LONG(&_0, 11);
		ZEPHIR_INIT_NVAR(extraMethod);
		zephir_substr(extraMethod, method, 11 , 0, ZEPHIR_SUBSTR_NO_LENGTH);
	}
	if (Z_TYPE_P(extraMethod) == IS_NULL) {
		if (zephir_start_with_str(method, SL("findBy"))) {
			ZEPHIR_INIT_NVAR(type);
			ZVAL_STRING(type, "find", 1);
			ZEPHIR_SINIT_NVAR(_0);
			ZVAL_LONG(&_0, 6);
			ZEPHIR_INIT_NVAR(extraMethod);
			zephir_substr(extraMethod, method, 6 , 0, ZEPHIR_SUBSTR_NO_LENGTH);
		}
	}
	if (Z_TYPE_P(extraMethod) == IS_NULL) {
		if (zephir_start_with_str(method, SL("countBy"))) {
			ZEPHIR_INIT_NVAR(type);
			ZVAL_STRING(type, "count", 1);
			ZEPHIR_SINIT_NVAR(_0);
			ZVAL_LONG(&_0, 7);
			ZEPHIR_INIT_NVAR(extraMethod);
			zephir_substr(extraMethod, method, 7 , 0, ZEPHIR_SUBSTR_NO_LENGTH);
		}
	}
	ZEPHIR_INIT_VAR(modelName);
	zephir_get_called_class(modelName TSRMLS_CC);
	if (!(zephir_is_true(extraMethod))) {
<<<<<<< HEAD
		ZEPHIR_INIT_VAR(_1);
		object_init_ex(_1, phalcon_mvc_model_exception_ce);
		ZEPHIR_INIT_VAR(_2);
		ZEPHIR_CONCAT_SVSVS(_2, "The static method '", method, "' doesn't exist on model '", modelName, "'");
		ZEPHIR_CALL_METHOD(NULL, _1, "__construct", NULL, 9, _2);
		zephir_check_call_status();
		zephir_throw_exception_debug(_1, "phalcon/mvc/model.zep", 4018 TSRMLS_CC);
		ZEPHIR_MM_RESTORE();
		return;
=======
		RETURN_MM_NULL();
>>>>>>> 58cb694b
	}
	ZEPHIR_OBS_VAR(value);
	if (!(zephir_array_isset_long_fetch(&value, arguments, 0, 0 TSRMLS_CC))) {
		ZEPHIR_INIT_VAR(_1);
		object_init_ex(_1, phalcon_mvc_model_exception_ce);
		ZEPHIR_INIT_VAR(_2);
		ZEPHIR_CONCAT_SVS(_2, "The static method '", method, "' requires one argument");
		ZEPHIR_CALL_METHOD(NULL, _1, "__construct", NULL, 9, _2);
		zephir_check_call_status();
<<<<<<< HEAD
		zephir_throw_exception_debug(_1, "phalcon/mvc/model.zep", 4022 TSRMLS_CC);
=======
		zephir_throw_exception_debug(_1, "phalcon/mvc/model.zep", 3977 TSRMLS_CC);
>>>>>>> 58cb694b
		ZEPHIR_MM_RESTORE();
		return;
	}
	ZEPHIR_INIT_VAR(model);
	zephir_fetch_safe_class(_3, modelName);
		_4 = zend_fetch_class(Z_STRVAL_P(_3), Z_STRLEN_P(_3), ZEND_FETCH_CLASS_AUTO TSRMLS_CC);
	object_init_ex(model, _4);
	if (zephir_has_constructor(model TSRMLS_CC)) {
		ZEPHIR_CALL_METHOD(NULL, model, "__construct", NULL, 0);
		zephir_check_call_status();
	}
	ZEPHIR_CALL_METHOD(&metaData, model, "getmodelsmetadata", NULL, 0);
	zephir_check_call_status();
	ZEPHIR_CALL_METHOD(&attributes, metaData, "getreversecolumnmap", NULL, 0, model);
	zephir_check_call_status();
	if (Z_TYPE_P(attributes) != IS_ARRAY) {
		ZEPHIR_CALL_METHOD(&attributes, metaData, "getdatatypes", NULL, 0, model);
		zephir_check_call_status();
	}
	if (zephir_array_isset(attributes, extraMethod)) {
		ZEPHIR_CPY_WRT(field, extraMethod);
	} else {
		ZEPHIR_CALL_FUNCTION(&extraMethodFirst, "lcfirst", NULL, 65, extraMethod);
		zephir_check_call_status();
		if (zephir_array_isset(attributes, extraMethodFirst)) {
			ZEPHIR_CPY_WRT(field, extraMethodFirst);
		} else {
			ZEPHIR_INIT_NVAR(field);
			zephir_uncamelize(field, extraMethod);
			if (!(zephir_array_isset(attributes, field))) {
				ZEPHIR_INIT_NVAR(_1);
				object_init_ex(_1, phalcon_mvc_model_exception_ce);
				ZEPHIR_INIT_LNVAR(_2);
				ZEPHIR_CONCAT_SVS(_2, "Cannot resolve attribute '", extraMethod, "' in the model");
				ZEPHIR_CALL_METHOD(NULL, _1, "__construct", NULL, 9, _2);
				zephir_check_call_status();
<<<<<<< HEAD
				zephir_throw_exception_debug(_1, "phalcon/mvc/model.zep", 4056 TSRMLS_CC);
=======
				zephir_throw_exception_debug(_1, "phalcon/mvc/model.zep", 4011 TSRMLS_CC);
>>>>>>> 58cb694b
				ZEPHIR_MM_RESTORE();
				return;
			}
		}
	}
	ZEPHIR_INIT_VAR(_5);
	zephir_create_array(_5, 2, 0 TSRMLS_CC);
	ZEPHIR_INIT_LNVAR(_2);
	ZEPHIR_CONCAT_VS(_2, field, " = ?0");
	zephir_array_update_string(&_5, SL("conditions"), &_2, PH_COPY | PH_SEPARATE);
	ZEPHIR_INIT_VAR(_6);
	zephir_create_array(_6, 1, 0 TSRMLS_CC);
	zephir_array_fast_append(_6, value);
	zephir_array_update_string(&_5, SL("bind"), &_6, PH_COPY | PH_SEPARATE);
	_7 = zephir_fetch_class(modelName TSRMLS_CC);
	ZEPHIR_RETURN_CALL_CE_STATIC_ZVAL(_7, type, NULL, 0, _5);
	zephir_check_call_status();
	RETURN_MM();

}

/**
 * Handles method calls when a method is not implemented
 *
 * @param	string method
 * @param	array arguments
 * @return	mixed
 */
PHP_METHOD(Phalcon_Mvc_Model, __call) {

	int ZEPHIR_LAST_CALL_STATUS;
	zephir_fcall_cache_entry *_0 = NULL;
	zval *method_param = NULL, *arguments, *modelName, *status = NULL, *records = NULL, *_1, *_2, *_3;
	zval *method = NULL;

	ZEPHIR_MM_GROW();
	zephir_fetch_params(1, 2, 0, &method_param, &arguments);

	zephir_get_strval(method, method_param);


	ZEPHIR_CALL_SELF(&records, "_invokefinder", &_0, 306, method, arguments);
	zephir_check_call_status();
	if (Z_TYPE_P(records) != IS_NULL) {
		RETURN_CCTOR(records);
	}
	ZEPHIR_INIT_VAR(modelName);
	zephir_get_class(modelName, this_ptr, 0 TSRMLS_CC);
	ZEPHIR_CALL_METHOD(&records, this_ptr, "_getrelatedrecords", NULL, 0, modelName, method, arguments);
	zephir_check_call_status();
	if (Z_TYPE_P(records) != IS_NULL) {
		RETURN_CCTOR(records);
	}
	_1 = zephir_fetch_nproperty_this(this_ptr, SL("_modelsManager"), PH_NOISY_CC);
	ZEPHIR_CALL_METHOD(&status, _1, "missingmethod", NULL, 0, this_ptr, method, arguments);
	zephir_check_call_status();
	if (Z_TYPE_P(status) != IS_NULL) {
		RETURN_CCTOR(status);
	}
	ZEPHIR_INIT_VAR(_2);
	object_init_ex(_2, phalcon_mvc_model_exception_ce);
	ZEPHIR_INIT_VAR(_3);
	ZEPHIR_CONCAT_SVSVS(_3, "The method '", method, "' doesn't exist on model '", modelName, "'");
	ZEPHIR_CALL_METHOD(NULL, _2, "__construct", NULL, 9, _3);
	zephir_check_call_status();
	zephir_throw_exception_debug(_2, "phalcon/mvc/model.zep", 4062 TSRMLS_CC);
	ZEPHIR_MM_RESTORE();
	return;

}

/**
 * Handles method calls when a static method is not implemented
 *
 * @param	string method
 * @param	array arguments
 * @return	mixed
 */
PHP_METHOD(Phalcon_Mvc_Model, __callStatic) {

	int ZEPHIR_LAST_CALL_STATUS;
	zephir_fcall_cache_entry *_0 = NULL;
	zval *method_param = NULL, *arguments, *records = NULL, *_1;
	zval *method = NULL, *_2;

	ZEPHIR_MM_GROW();
	zephir_fetch_params(1, 2, 0, &method_param, &arguments);

	zephir_get_strval(method, method_param);


	ZEPHIR_CALL_SELF(&records, "_invokefinder", &_0, 306, method, arguments);
	zephir_check_call_status();
	if (Z_TYPE_P(records) == IS_NULL) {
		ZEPHIR_INIT_VAR(_1);
		object_init_ex(_1, phalcon_mvc_model_exception_ce);
		ZEPHIR_INIT_VAR(_2);
		ZEPHIR_CONCAT_SVS(_2, "The static method '", method, "' doesn't exist");
		ZEPHIR_CALL_METHOD(NULL, _1, "__construct", NULL, 9, _2);
		zephir_check_call_status();
		zephir_throw_exception_debug(_1, "phalcon/mvc/model.zep", 4078 TSRMLS_CC);
		ZEPHIR_MM_RESTORE();
		return;
	}
	RETURN_CCTOR(records);

}

/**
 * Magic method to assign values to the the model
 *
 * @param string property
 * @param mixed value
 */
PHP_METHOD(Phalcon_Mvc_Model, __set) {

	zephir_fcall_cache_entry *_5 = NULL, *_6 = NULL;
	HashTable *_2;
	HashPosition _1;
	int ZEPHIR_LAST_CALL_STATUS;
	zval *property_param = NULL, *value, *lowerProperty = NULL, *related, *modelName, *manager = NULL, *lowerKey = NULL, *relation = NULL, *referencedModel = NULL, *key = NULL, *item = NULL, *_0, **_3, *_4 = NULL;
	zval *property = NULL;

	ZEPHIR_MM_GROW();
	zephir_fetch_params(1, 2, 0, &property_param, &value);

	zephir_get_strval(property, property_param);


	if (Z_TYPE_P(value) == IS_OBJECT) {
		if (zephir_instance_of_ev(value, phalcon_mvc_modelinterface_ce TSRMLS_CC)) {
			ZEPHIR_INIT_VAR(lowerProperty);
			zephir_fast_strtolower(lowerProperty, property);
			zephir_update_property_zval_zval(this_ptr, lowerProperty, value TSRMLS_CC);
			zephir_update_property_array(this_ptr, SL("_related"), lowerProperty, value TSRMLS_CC);
			ZEPHIR_INIT_ZVAL_NREF(_0);
			ZVAL_LONG(_0, 1);
			zephir_update_property_this(this_ptr, SL("_dirtyState"), _0 TSRMLS_CC);
			RETVAL_ZVAL(value, 1, 0);
			RETURN_MM();
		}
	}
	if (Z_TYPE_P(value) == IS_ARRAY) {
		ZEPHIR_INIT_NVAR(lowerProperty);
		zephir_fast_strtolower(lowerProperty, property);
		ZEPHIR_INIT_VAR(modelName);
		zephir_get_class(modelName, this_ptr, 0 TSRMLS_CC);
		ZEPHIR_CALL_METHOD(&manager, this_ptr, "getmodelsmanager", NULL, 0);
		zephir_check_call_status();
		ZEPHIR_INIT_VAR(related);
		array_init(related);
<<<<<<< HEAD
		zephir_is_iterable(value, &_2, &_1, 0, 0, "phalcon/mvc/model.zep", 4120);
=======
		zephir_is_iterable(value, &_2, &_1, 0, 0, "phalcon/mvc/model.zep", 4134);
>>>>>>> 58cb694b
		for (
		  ; zephir_hash_get_current_data_ex(_2, (void**) &_3, &_1) == SUCCESS
		  ; zephir_hash_move_forward_ex(_2, &_1)
		) {
			ZEPHIR_GET_HMKEY(key, _2, _1);
			ZEPHIR_GET_HVALUE(item, _3);
			if (Z_TYPE_P(item) == IS_OBJECT) {
				if (zephir_instance_of_ev(item, phalcon_mvc_modelinterface_ce TSRMLS_CC)) {
<<<<<<< HEAD
					zephir_array_append(&related, item, PH_SEPARATE, "phalcon/mvc/model.zep", 4107);
=======
					zephir_array_append(&related, item, PH_SEPARATE, "phalcon/mvc/model.zep", 4121);
>>>>>>> 58cb694b
				}
			} else {
				ZEPHIR_INIT_NVAR(lowerKey);
				zephir_fast_strtolower(lowerKey, key);
				zephir_update_property_zval_zval(this_ptr, lowerKey, item TSRMLS_CC);
				ZEPHIR_CALL_METHOD(&_4, manager, "getrelationbyalias", &_5, 0, modelName, lowerProperty);
				zephir_check_call_status();
				ZEPHIR_CPY_WRT(relation, _4);
				if (Z_TYPE_P(relation) == IS_OBJECT) {
					ZEPHIR_CALL_METHOD(&_4, relation, "getreferencedmodel", NULL, 0);
					zephir_check_call_status();
					ZEPHIR_CALL_METHOD(&referencedModel, manager, "load", &_6, 0, _4);
					zephir_check_call_status();
					ZEPHIR_CALL_METHOD(NULL, referencedModel, "writeattribute", NULL, 0, lowerKey, item);
					zephir_check_call_status();
				}
			}
		}
		if (zephir_fast_count_int(related TSRMLS_CC) > 0) {
			zephir_update_property_array(this_ptr, SL("_related"), lowerProperty, related TSRMLS_CC);
			ZEPHIR_INIT_ZVAL_NREF(_0);
			ZVAL_LONG(_0, 1);
			zephir_update_property_this(this_ptr, SL("_dirtyState"), _0 TSRMLS_CC);
		}
		RETVAL_ZVAL(value, 1, 0);
		RETURN_MM();
	}
	zephir_update_property_zval_zval(this_ptr, property, value TSRMLS_CC);
	RETVAL_ZVAL(value, 1, 0);
	RETURN_MM();

}

/**
 * Magic method to get related records using the relation alias as a property
 *
 * @param string property
 * @return \Phalcon\Mvc\Model\Resultset|Phalcon\Mvc\Model
 */
PHP_METHOD(Phalcon_Mvc_Model, __get) {

	zval *_1, *_3;
	int ZEPHIR_LAST_CALL_STATUS;
	zval *property_param = NULL, *modelName, *manager = NULL, *lowerProperty, *relation = NULL, *result, *method, *_0 = NULL, *_2 = NULL, *_4;
	zval *property = NULL;

	ZEPHIR_MM_GROW();
	zephir_fetch_params(1, 1, 0, &property_param);

	if (unlikely(Z_TYPE_P(property_param) != IS_STRING && Z_TYPE_P(property_param) != IS_NULL)) {
		zephir_throw_exception_string(spl_ce_InvalidArgumentException, SL("Parameter 'property' must be a string") TSRMLS_CC);
		RETURN_MM_NULL();
	}
	if (likely(Z_TYPE_P(property_param) == IS_STRING)) {
		zephir_get_strval(property, property_param);
	} else {
		ZEPHIR_INIT_VAR(property);
		ZVAL_EMPTY_STRING(property);
	}


	ZEPHIR_INIT_VAR(modelName);
	zephir_get_class(modelName, this_ptr, 0 TSRMLS_CC);
	ZEPHIR_CALL_METHOD(&manager, this_ptr, "getmodelsmanager", NULL, 0);
	zephir_check_call_status();
	ZEPHIR_INIT_VAR(lowerProperty);
	zephir_fast_strtolower(lowerProperty, property);
	ZEPHIR_CALL_METHOD(&_0, manager, "getrelationbyalias", NULL, 0, modelName, lowerProperty);
	zephir_check_call_status();
	ZEPHIR_CPY_WRT(relation, _0);
	if (Z_TYPE_P(relation) == IS_OBJECT) {
		ZEPHIR_INIT_VAR(_1);
		zephir_create_array(_1, 2, 0 TSRMLS_CC);
		zephir_array_fast_append(_1, manager);
		ZEPHIR_INIT_VAR(_2);
		ZVAL_STRING(_2, "getRelationRecords", 1);
		zephir_array_fast_append(_1, _2);
		ZEPHIR_INIT_VAR(_3);
		zephir_create_array(_3, 4, 0 TSRMLS_CC);
		zephir_array_fast_append(_3, relation);
		zephir_array_fast_append(_3, ZEPHIR_GLOBAL(global_null));
		zephir_array_fast_append(_3, this_ptr);
		zephir_array_fast_append(_3, ZEPHIR_GLOBAL(global_null));
		ZEPHIR_INIT_VAR(result);
		ZEPHIR_CALL_USER_FUNC_ARRAY(result, _1, _3);
		zephir_check_call_status();
		if (Z_TYPE_P(result) == IS_OBJECT) {
			zephir_update_property_zval_zval(this_ptr, lowerProperty, result TSRMLS_CC);
			if (zephir_instance_of_ev(result, phalcon_mvc_modelinterface_ce TSRMLS_CC)) {
				zephir_update_property_array(this_ptr, SL("_related"), lowerProperty, result TSRMLS_CC);
			}
		}
		RETURN_CCTOR(result);
	}
	ZEPHIR_INIT_NVAR(_2);
	zephir_camelize(_2, property);
	ZEPHIR_INIT_VAR(method);
	ZEPHIR_CONCAT_SV(method, "get", _2);
	if ((zephir_method_exists(this_ptr, method TSRMLS_CC)  == SUCCESS)) {
		ZEPHIR_RETURN_CALL_METHOD_ZVAL(this_ptr, method, NULL, 0);
		zephir_check_call_status();
		RETURN_MM();
	}
	ZEPHIR_INIT_VAR(_4);
	ZEPHIR_CONCAT_SVSV(_4, "Access to undefined property ", modelName, "::", property);
	ZEPHIR_CALL_FUNCTION(NULL, "trigger_error", NULL, 2, _4);
	zephir_check_call_status();
	RETURN_MM_NULL();

}

/**
 * Magic method to check if a property is a valid relation
 */
PHP_METHOD(Phalcon_Mvc_Model, __isset) {

	int ZEPHIR_LAST_CALL_STATUS;
	zval *property_param = NULL, *modelName, *manager = NULL, *relation = NULL, *_0 = NULL;
	zval *property = NULL;

	ZEPHIR_MM_GROW();
	zephir_fetch_params(1, 1, 0, &property_param);

	if (unlikely(Z_TYPE_P(property_param) != IS_STRING && Z_TYPE_P(property_param) != IS_NULL)) {
		zephir_throw_exception_string(spl_ce_InvalidArgumentException, SL("Parameter 'property' must be a string") TSRMLS_CC);
		RETURN_MM_NULL();
	}
	if (likely(Z_TYPE_P(property_param) == IS_STRING)) {
		zephir_get_strval(property, property_param);
	} else {
		ZEPHIR_INIT_VAR(property);
		ZVAL_EMPTY_STRING(property);
	}


	ZEPHIR_INIT_VAR(modelName);
	zephir_get_class(modelName, this_ptr, 0 TSRMLS_CC);
	ZEPHIR_CALL_METHOD(&_0, this_ptr, "getmodelsmanager", NULL, 0);
	zephir_check_call_status();
	ZEPHIR_CPY_WRT(manager, _0);
	ZEPHIR_CALL_METHOD(&_0, manager, "getrelationbyalias", NULL, 0, modelName, property);
	zephir_check_call_status();
	ZEPHIR_CPY_WRT(relation, _0);
	RETURN_MM_BOOL(Z_TYPE_P(relation) == IS_OBJECT);

}

/**
 * Serializes the object ignoring connections, services, related objects or static properties
 */
PHP_METHOD(Phalcon_Mvc_Model, serialize) {

	int ZEPHIR_LAST_CALL_STATUS;
	zval *_0 = NULL;

	ZEPHIR_MM_GROW();

	ZEPHIR_CALL_METHOD(&_0, this_ptr, "toarray", NULL, 0);
	zephir_check_call_status();
	ZEPHIR_RETURN_CALL_FUNCTION("serialize", NULL, 71, _0);
	zephir_check_call_status();
	RETURN_MM();

}

/**
 * Unserializes the object from a serialized string
 */
PHP_METHOD(Phalcon_Mvc_Model, unserialize) {

	HashTable *_4;
	HashPosition _3;
	zephir_fcall_cache_entry *_0 = NULL;
	int ZEPHIR_LAST_CALL_STATUS;
	zval *data_param = NULL, *attributes = NULL, *dependencyInjector = NULL, *manager = NULL, *key = NULL, *value = NULL, *_1 = NULL, *_2, **_5;
	zval *data = NULL;

	ZEPHIR_MM_GROW();
	zephir_fetch_params(1, 1, 0, &data_param);

	if (unlikely(Z_TYPE_P(data_param) != IS_STRING && Z_TYPE_P(data_param) != IS_NULL)) {
		zephir_throw_exception_string(spl_ce_InvalidArgumentException, SL("Parameter 'data' must be a string") TSRMLS_CC);
		RETURN_MM_NULL();
	}
	if (likely(Z_TYPE_P(data_param) == IS_STRING)) {
		zephir_get_strval(data, data_param);
	} else {
		ZEPHIR_INIT_VAR(data);
		ZVAL_EMPTY_STRING(data);
	}


	ZEPHIR_CALL_FUNCTION(&attributes, "unserialize", NULL, 72, data);
	zephir_check_call_status();
	if (Z_TYPE_P(attributes) == IS_ARRAY) {
		ZEPHIR_CALL_CE_STATIC(&dependencyInjector, phalcon_di_ce, "getdefault", &_0, 1);
		zephir_check_call_status();
		if (Z_TYPE_P(dependencyInjector) != IS_OBJECT) {
<<<<<<< HEAD
			ZEPHIR_THROW_EXCEPTION_DEBUG_STR(phalcon_mvc_model_exception_ce, "A dependency injector container is required to obtain the services related to the ORM", "phalcon/mvc/model.zep", 4244);
=======
			ZEPHIR_THROW_EXCEPTION_DEBUG_STR(phalcon_mvc_model_exception_ce, "A dependency injector container is required to obtain the services related to the ORM", "phalcon/mvc/model.zep", 4258);
>>>>>>> 58cb694b
			return;
		}
		zephir_update_property_this(this_ptr, SL("_dependencyInjector"), dependencyInjector TSRMLS_CC);
		ZEPHIR_INIT_VAR(_2);
		ZVAL_STRING(_2, "modelsManager", ZEPHIR_TEMP_PARAM_COPY);
		ZEPHIR_CALL_METHOD(&_1, dependencyInjector, "getshared", NULL, 0, _2);
		zephir_check_temp_parameter(_2);
		zephir_check_call_status();
		ZEPHIR_CPY_WRT(manager, _1);
		if (Z_TYPE_P(manager) != IS_OBJECT) {
<<<<<<< HEAD
			ZEPHIR_THROW_EXCEPTION_DEBUG_STR(phalcon_mvc_model_exception_ce, "The injected service 'modelsManager' is not valid", "phalcon/mvc/model.zep", 4257);
=======
			ZEPHIR_THROW_EXCEPTION_DEBUG_STR(phalcon_mvc_model_exception_ce, "The injected service 'modelsManager' is not valid", "phalcon/mvc/model.zep", 4271);
>>>>>>> 58cb694b
			return;
		}
		zephir_update_property_this(this_ptr, SL("_modelsManager"), manager TSRMLS_CC);
		ZEPHIR_CALL_METHOD(NULL, manager, "initialize", NULL, 0, this_ptr);
		zephir_check_call_status();
<<<<<<< HEAD
		zephir_is_iterable(attributes, &_4, &_3, 0, 0, "phalcon/mvc/model.zep", 4276);
=======
		zephir_is_iterable(attributes, &_4, &_3, 0, 0, "phalcon/mvc/model.zep", 4290);
>>>>>>> 58cb694b
		for (
		  ; zephir_hash_get_current_data_ex(_4, (void**) &_5, &_3) == SUCCESS
		  ; zephir_hash_move_forward_ex(_4, &_3)
		) {
			ZEPHIR_GET_HMKEY(key, _4, _3);
			ZEPHIR_GET_HVALUE(value, _5);
			zephir_update_property_zval_zval(this_ptr, key, value TSRMLS_CC);
		}
	}
	ZEPHIR_MM_RESTORE();

}

/**
 * Returns a simple representation of the object that can be used with var_dump
 *
 *<code>
 * var_dump($robot->dump());
 *</code>
 */
PHP_METHOD(Phalcon_Mvc_Model, dump) {

	int ZEPHIR_LAST_CALL_STATUS;

	ZEPHIR_MM_GROW();

	ZEPHIR_RETURN_CALL_FUNCTION("get_object_vars", NULL, 24, this_ptr);
	zephir_check_call_status();
	RETURN_MM();

}

/**
 * Returns the instance as an array representation
 *
 *<code>
 * print_r($robot->toArray());
 *</code>
 *
 * @param array $columns
 * @return array
 */
PHP_METHOD(Phalcon_Mvc_Model, toArray) {

	zephir_fcall_cache_entry *_6 = NULL;
	HashTable *_2;
	HashPosition _1;
	int ZEPHIR_LAST_CALL_STATUS;
	zval *columns = NULL, *data, *metaData = NULL, *columnMap = NULL, *attribute = NULL, *attributeField = NULL, *value = NULL, *_0 = NULL, **_3, *_4 = NULL, *_5 = NULL;

	ZEPHIR_MM_GROW();
	zephir_fetch_params(1, 0, 1, &columns);

	if (!columns) {
		columns = ZEPHIR_GLOBAL(global_null);
	}


	ZEPHIR_INIT_VAR(data);
	array_init(data);
	ZEPHIR_CALL_METHOD(&metaData, this_ptr, "getmodelsmetadata", NULL, 0);
	zephir_check_call_status();
	ZEPHIR_CALL_METHOD(&columnMap, metaData, "getcolumnmap", NULL, 0, this_ptr);
	zephir_check_call_status();
	ZEPHIR_CALL_METHOD(&_0, metaData, "getattributes", NULL, 0, this_ptr);
	zephir_check_call_status();
<<<<<<< HEAD
	zephir_is_iterable(_0, &_2, &_1, 0, 0, "phalcon/mvc/model.zep", 4340);
=======
	zephir_is_iterable(_0, &_2, &_1, 0, 0, "phalcon/mvc/model.zep", 4354);
>>>>>>> 58cb694b
	for (
	  ; zephir_hash_get_current_data_ex(_2, (void**) &_3, &_1) == SUCCESS
	  ; zephir_hash_move_forward_ex(_2, &_1)
	) {
		ZEPHIR_GET_HVALUE(attribute, _3);
		if (Z_TYPE_P(columnMap) == IS_ARRAY) {
			ZEPHIR_OBS_NVAR(attributeField);
			if (!(zephir_array_isset_fetch(&attributeField, columnMap, attribute, 0 TSRMLS_CC))) {
				if (!(ZEPHIR_GLOBAL(orm).ignore_unknown_columns)) {
					ZEPHIR_INIT_NVAR(_4);
					object_init_ex(_4, phalcon_mvc_model_exception_ce);
					ZEPHIR_INIT_LNVAR(_5);
					ZEPHIR_CONCAT_SVS(_5, "Column '", attribute, "' doesn't make part of the column map");
					ZEPHIR_CALL_METHOD(NULL, _4, "__construct", &_6, 9, _5);
					zephir_check_call_status();
<<<<<<< HEAD
					zephir_throw_exception_debug(_4, "phalcon/mvc/model.zep", 4318 TSRMLS_CC);
=======
					zephir_throw_exception_debug(_4, "phalcon/mvc/model.zep", 4332 TSRMLS_CC);
>>>>>>> 58cb694b
					ZEPHIR_MM_RESTORE();
					return;
				} else {
					continue;
				}
			}
		} else {
			ZEPHIR_CPY_WRT(attributeField, attribute);
		}
		if (Z_TYPE_P(columns) == IS_ARRAY) {
			if (!(zephir_fast_in_array(attributeField, columns TSRMLS_CC))) {
				continue;
			}
		}
		ZEPHIR_OBS_NVAR(value);
		if (zephir_fetch_property_zval(&value, this_ptr, attributeField, PH_SILENT_CC)) {
			zephir_array_update_zval(&data, attributeField, &value, PH_COPY | PH_SEPARATE);
		} else {
			zephir_array_update_zval(&data, attributeField, &ZEPHIR_GLOBAL(global_null), PH_COPY | PH_SEPARATE);
		}
	}
	RETURN_CCTOR(data);

}

/**
 * Serializes the object for json_encode
 *
 *<code>
 * echo json_encode($robot);
 *</code>
 *
 * @return array
 */
PHP_METHOD(Phalcon_Mvc_Model, jsonSerialize) {

	int ZEPHIR_LAST_CALL_STATUS;

	ZEPHIR_MM_GROW();

	ZEPHIR_RETURN_CALL_METHOD(this_ptr, "toarray", NULL, 0);
	zephir_check_call_status();
	RETURN_MM();

}

/**
 * Enables/disables options in the ORM
 */
PHP_METHOD(Phalcon_Mvc_Model, setup) {

	zval *options_param = NULL, *disableEvents, *columnRenaming, *notNullValidations, *exceptionOnFailedSave, *phqlLiterals, *virtualForeignKeys, *lateStateBinding, *castOnHydrate, *ignoreUnknownColumns;
	zval *options = NULL;

	ZEPHIR_MM_GROW();
	zephir_fetch_params(1, 1, 0, &options_param);

	options = options_param;


	ZEPHIR_OBS_VAR(disableEvents);
	if (zephir_array_isset_string_fetch(&disableEvents, options, SS("events"), 0 TSRMLS_CC)) {
		ZEPHIR_GLOBAL(orm).events = zend_is_true(disableEvents);
	}
	ZEPHIR_OBS_VAR(virtualForeignKeys);
	if (zephir_array_isset_string_fetch(&virtualForeignKeys, options, SS("virtualForeignKeys"), 0 TSRMLS_CC)) {
		ZEPHIR_GLOBAL(orm).virtual_foreign_keys = zend_is_true(virtualForeignKeys);
	}
	ZEPHIR_OBS_VAR(columnRenaming);
	if (zephir_array_isset_string_fetch(&columnRenaming, options, SS("columnRenaming"), 0 TSRMLS_CC)) {
		ZEPHIR_GLOBAL(orm).column_renaming = zend_is_true(columnRenaming);
	}
	ZEPHIR_OBS_VAR(notNullValidations);
	if (zephir_array_isset_string_fetch(&notNullValidations, options, SS("notNullValidations"), 0 TSRMLS_CC)) {
		ZEPHIR_GLOBAL(orm).not_null_validations = zend_is_true(notNullValidations);
	}
	ZEPHIR_OBS_VAR(exceptionOnFailedSave);
	if (zephir_array_isset_string_fetch(&exceptionOnFailedSave, options, SS("exceptionOnFailedSave"), 0 TSRMLS_CC)) {
		ZEPHIR_GLOBAL(orm).exception_on_failed_save = zend_is_true(exceptionOnFailedSave);
	}
	ZEPHIR_OBS_VAR(phqlLiterals);
	if (zephir_array_isset_string_fetch(&phqlLiterals, options, SS("phqlLiterals"), 0 TSRMLS_CC)) {
		ZEPHIR_GLOBAL(orm).enable_literals = zend_is_true(phqlLiterals);
	}
	ZEPHIR_OBS_VAR(lateStateBinding);
	if (zephir_array_isset_string_fetch(&lateStateBinding, options, SS("lateStateBinding"), 0 TSRMLS_CC)) {
		ZEPHIR_GLOBAL(orm).late_state_binding = zend_is_true(lateStateBinding);
	}
	ZEPHIR_OBS_VAR(castOnHydrate);
	if (zephir_array_isset_string_fetch(&castOnHydrate, options, SS("castOnHydrate"), 0 TSRMLS_CC)) {
		ZEPHIR_GLOBAL(orm).cast_on_hydrate = zend_is_true(castOnHydrate);
	}
	ZEPHIR_OBS_VAR(ignoreUnknownColumns);
	if (zephir_array_isset_string_fetch(&ignoreUnknownColumns, options, SS("ignoreUnknownColumns"), 0 TSRMLS_CC)) {
		ZEPHIR_GLOBAL(orm).ignore_unknown_columns = zend_is_true(ignoreUnknownColumns);
	}
	ZEPHIR_MM_RESTORE();

}

/**
 * Reset a model instance data
 */
PHP_METHOD(Phalcon_Mvc_Model, reset) {


	zephir_update_property_this(this_ptr, SL("_uniqueParams"), ZEPHIR_GLOBAL(global_null) TSRMLS_CC);
	zephir_update_property_this(this_ptr, SL("_snapshot"), ZEPHIR_GLOBAL(global_null) TSRMLS_CC);

}
<|MERGE_RESOLUTION|>--- conflicted
+++ resolved
@@ -1285,20 +1285,12 @@
 			ZEPHIR_CALL_METHOD(NULL, criteria, "__construct", NULL, 0);
 			zephir_check_call_status();
 		}
-<<<<<<< HEAD
-		ZEPHIR_CALL_METHOD(NULL, criteria, "setdi", NULL, 301, dependencyInjector);
-=======
-		ZEPHIR_CALL_METHOD(NULL, criteria, "setdi", NULL, 302, dependencyInjector);
->>>>>>> 58cb694b
+		ZEPHIR_CALL_METHOD(NULL, criteria, "setdi", NULL, 300, dependencyInjector);
 		zephir_check_call_status();
 	}
 	ZEPHIR_INIT_NVAR(_2);
 	zephir_get_called_class(_2 TSRMLS_CC);
-<<<<<<< HEAD
-	ZEPHIR_CALL_METHOD(NULL, criteria, "setmodelname", NULL, 302, _2);
-=======
-	ZEPHIR_CALL_METHOD(NULL, criteria, "setmodelname", NULL, 303, _2);
->>>>>>> 58cb694b
+	ZEPHIR_CALL_METHOD(NULL, criteria, "setmodelname", NULL, 301, _2);
 	zephir_check_call_status();
 	RETURN_CCTOR(criteria);
 
@@ -2536,7 +2528,7 @@
 		}
 	}
 	if (ZEPHIR_GLOBAL(orm).virtual_foreign_keys) {
-		ZEPHIR_CALL_METHOD(&_0, this_ptr, "_checkforeignkeysrestrict", NULL, 303);
+		ZEPHIR_CALL_METHOD(&_0, this_ptr, "_checkforeignkeysrestrict", NULL, 302);
 		zephir_check_call_status();
 		if (ZEPHIR_IS_FALSE_IDENTICAL(_0)) {
 			RETURN_MM_BOOL(0);
@@ -3101,9 +3093,9 @@
 										break;
 									}
 									if (ZEPHIR_IS_LONG(bindType, 3) || ZEPHIR_IS_LONG(bindType, 7)) {
-										ZEPHIR_CALL_FUNCTION(&_1, "floatval", &_8, 304, snapshotValue);
+										ZEPHIR_CALL_FUNCTION(&_1, "floatval", &_8, 303, snapshotValue);
 										zephir_check_call_status();
-										ZEPHIR_CALL_FUNCTION(&_9, "floatval", &_8, 304, value);
+										ZEPHIR_CALL_FUNCTION(&_9, "floatval", &_8, 303, value);
 										zephir_check_call_status();
 										changed = !ZEPHIR_IS_IDENTICAL(_1, _9);
 										break;
@@ -3226,13 +3218,8 @@
 	zephir_get_class(className, this_ptr, 0 TSRMLS_CC);
 	ZEPHIR_CALL_METHOD(&_1, this_ptr, "getmodelsmanager", NULL, 0);
 	zephir_check_call_status();
-<<<<<<< HEAD
-	ZEPHIR_CPY_WRT(manager, _0);
-	zephir_is_iterable(related, &_2, &_1, 0, 0, "phalcon/mvc/model.zep", 2605);
-=======
 	ZEPHIR_CPY_WRT(manager, _1);
-	zephir_is_iterable(related, &_3, &_2, 0, 0, "phalcon/mvc/model.zep", 2592);
->>>>>>> 58cb694b
+	zephir_is_iterable(related, &_3, &_2, 0, 0, "phalcon/mvc/model.zep", 2605);
 	for (
 	  ; zephir_hash_get_current_data_ex(_3, (void**) &_4, &_2) == SUCCESS
 	  ; zephir_hash_move_forward_ex(_3, &_2)
@@ -3281,11 +3268,7 @@
 				if (!(zephir_is_true(_1))) {
 					ZEPHIR_CALL_METHOD(&_9, record, "getmessages", NULL, 0);
 					zephir_check_call_status();
-<<<<<<< HEAD
-					zephir_is_iterable(_7, &_9, &_8, 0, 0, "phalcon/mvc/model.zep", 2592);
-=======
-					zephir_is_iterable(_9, &_11, &_10, 0, 0, "phalcon/mvc/model.zep", 2579);
->>>>>>> 58cb694b
+					zephir_is_iterable(_9, &_11, &_10, 0, 0, "phalcon/mvc/model.zep", 2592);
 					for (
 					  ; zephir_hash_get_current_data_ex(_11, (void**) &_12, &_10) == SUCCESS
 					  ; zephir_hash_move_forward_ex(_11, &_10)
@@ -3418,11 +3401,7 @@
 				ZEPHIR_CONCAT_SVS(_11, "The column '", columns, "' needs to be present in the model");
 				ZEPHIR_CALL_METHOD(NULL, _10, "__construct", &_12, 9, _11);
 				zephir_check_call_status();
-<<<<<<< HEAD
-				zephir_throw_exception_debug(_9, "phalcon/mvc/model.zep", 2667 TSRMLS_CC);
-=======
-				zephir_throw_exception_debug(_10, "phalcon/mvc/model.zep", 2654 TSRMLS_CC);
->>>>>>> 58cb694b
+				zephir_throw_exception_debug(_10, "phalcon/mvc/model.zep", 2667 TSRMLS_CC);
 				ZEPHIR_MM_RESTORE();
 				return;
 			}
@@ -3437,11 +3416,7 @@
 				ZEPHIR_CALL_METHOD(&intermediateReferencedFields, relation, "getintermediatereferencedfields", NULL, 0);
 				zephir_check_call_status();
 			}
-<<<<<<< HEAD
-			zephir_is_iterable(relatedRecords, &_14, &_13, 0, 0, "phalcon/mvc/model.zep", 2782);
-=======
-			zephir_is_iterable(relatedRecords, &_15, &_14, 0, 0, "phalcon/mvc/model.zep", 2769);
->>>>>>> 58cb694b
+			zephir_is_iterable(relatedRecords, &_15, &_14, 0, 0, "phalcon/mvc/model.zep", 2782);
 			for (
 			  ; zephir_hash_get_current_data_ex(_15, (void**) &_16, &_14) == SUCCESS
 			  ; zephir_hash_move_forward_ex(_15, &_14)
@@ -3456,11 +3431,7 @@
 				if (!(zephir_is_true(_13))) {
 					ZEPHIR_CALL_METHOD(&_17, recordAfter, "getmessages", NULL, 0);
 					zephir_check_call_status();
-<<<<<<< HEAD
-					zephir_is_iterable(_16, &_18, &_17, 0, 0, "phalcon/mvc/model.zep", 2724);
-=======
-					zephir_is_iterable(_17, &_19, &_18, 0, 0, "phalcon/mvc/model.zep", 2711);
->>>>>>> 58cb694b
+					zephir_is_iterable(_17, &_19, &_18, 0, 0, "phalcon/mvc/model.zep", 2724);
 					for (
 					  ; zephir_hash_get_current_data_ex(_19, (void**) &_20, &_18) == SUCCESS
 					  ; zephir_hash_move_forward_ex(_19, &_18)
@@ -3499,11 +3470,7 @@
 					if (!(zephir_is_true(_17))) {
 						ZEPHIR_CALL_METHOD(&_24, intermediateModel, "getmessages", NULL, 0);
 						zephir_check_call_status();
-<<<<<<< HEAD
-						zephir_is_iterable(_23, &_25, &_24, 0, 0, "phalcon/mvc/model.zep", 2776);
-=======
-						zephir_is_iterable(_24, &_26, &_25, 0, 0, "phalcon/mvc/model.zep", 2763);
->>>>>>> 58cb694b
+						zephir_is_iterable(_24, &_26, &_25, 0, 0, "phalcon/mvc/model.zep", 2776);
 						for (
 						  ; zephir_hash_get_current_data_ex(_26, (void**) &_27, &_25) == SUCCESS
 						  ; zephir_hash_move_forward_ex(_26, &_25)
@@ -3544,11 +3511,7 @@
 				ZEPHIR_CONCAT_SVSVS(_11, "There are no defined relations for the model '", className, "' using alias '", name, "'");
 				ZEPHIR_CALL_METHOD(NULL, _10, "__construct", &_12, 9, _11);
 				zephir_check_call_status();
-<<<<<<< HEAD
-				zephir_throw_exception_debug(_9, "phalcon/mvc/model.zep", 2785 TSRMLS_CC);
-=======
-				zephir_throw_exception_debug(_10, "phalcon/mvc/model.zep", 2772 TSRMLS_CC);
->>>>>>> 58cb694b
+				zephir_throw_exception_debug(_10, "phalcon/mvc/model.zep", 2785 TSRMLS_CC);
 				ZEPHIR_MM_RESTORE();
 				return;
 			}
@@ -3670,7 +3633,7 @@
 			ZEPHIR_INIT_NVAR(_4);
 			object_init_ex(_4, phalcon_mvc_model_validationfailed_ce);
 			_3 = zephir_fetch_nproperty_this(this_ptr, SL("_errorMessages"), PH_NOISY_CC);
-			ZEPHIR_CALL_METHOD(NULL, _4, "__construct", NULL, 305, this_ptr, _3);
+			ZEPHIR_CALL_METHOD(NULL, _4, "__construct", NULL, 304, this_ptr, _3);
 			zephir_check_call_status();
 			zephir_throw_exception_debug(_4, "phalcon/mvc/model.zep", 2898 TSRMLS_CC);
 			ZEPHIR_MM_RESTORE();
@@ -3884,7 +3847,7 @@
 	array_init(_1);
 	zephir_update_property_this(this_ptr, SL("_errorMessages"), _1 TSRMLS_CC);
 	if (ZEPHIR_GLOBAL(orm).virtual_foreign_keys) {
-		ZEPHIR_CALL_METHOD(&_2, this_ptr, "_checkforeignkeysreverserestrict", NULL, 306);
+		ZEPHIR_CALL_METHOD(&_2, this_ptr, "_checkforeignkeysreverserestrict", NULL, 305);
 		zephir_check_call_status();
 		if (ZEPHIR_IS_FALSE_IDENTICAL(_2)) {
 			RETURN_MM_BOOL(0);
@@ -4002,7 +3965,7 @@
 	ZEPHIR_CALL_METHOD(&success, writeConnection, "delete", NULL, 0, table, _6, values, bindTypes);
 	zephir_check_call_status();
 	if (ZEPHIR_GLOBAL(orm).virtual_foreign_keys) {
-		ZEPHIR_CALL_METHOD(&_2, this_ptr, "_checkforeignkeysreversecascade", NULL, 307);
+		ZEPHIR_CALL_METHOD(&_2, this_ptr, "_checkforeignkeysreversecascade", NULL, 306);
 		zephir_check_call_status();
 		if (ZEPHIR_IS_FALSE_IDENTICAL(_2)) {
 			RETURN_MM_BOOL(0);
@@ -4742,11 +4705,7 @@
 	if (Z_TYPE_P(columnMap) == IS_ARRAY) {
 		ZEPHIR_INIT_VAR(snapshot);
 		array_init(snapshot);
-<<<<<<< HEAD
-		zephir_is_iterable(data, &_1, &_0, 0, 0, "phalcon/mvc/model.zep", 3626);
-=======
-		zephir_is_iterable(data, &_1, &_0, 0, 0, "phalcon/mvc/model.zep", 3615);
->>>>>>> 58cb694b
+		zephir_is_iterable(data, &_1, &_0, 0, 0, "phalcon/mvc/model.zep", 3628);
 		for (
 		  ; zephir_hash_get_current_data_ex(_1, (void**) &_2, &_0) == SUCCESS
 		  ; zephir_hash_move_forward_ex(_1, &_0)
@@ -4765,11 +4724,7 @@
 					ZEPHIR_CONCAT_SVS(_4, "Column '", key, "' doesn't make part of the column map");
 					ZEPHIR_CALL_METHOD(NULL, _3, "__construct", &_5, 9, _4);
 					zephir_check_call_status();
-<<<<<<< HEAD
-					zephir_throw_exception_debug(_3, "phalcon/mvc/model.zep", 3607 TSRMLS_CC);
-=======
-					zephir_throw_exception_debug(_3, "phalcon/mvc/model.zep", 3596 TSRMLS_CC);
->>>>>>> 58cb694b
+					zephir_throw_exception_debug(_3, "phalcon/mvc/model.zep", 3609 TSRMLS_CC);
 					ZEPHIR_MM_RESTORE();
 					return;
 				} else {
@@ -4786,11 +4741,7 @@
 						ZEPHIR_CONCAT_SVS(_4, "Column '", key, "' doesn't make part of the column map");
 						ZEPHIR_CALL_METHOD(NULL, _3, "__construct", &_5, 9, _4);
 						zephir_check_call_status();
-<<<<<<< HEAD
-						zephir_throw_exception_debug(_3, "phalcon/mvc/model.zep", 3616 TSRMLS_CC);
-=======
-						zephir_throw_exception_debug(_3, "phalcon/mvc/model.zep", 3605 TSRMLS_CC);
->>>>>>> 58cb694b
+						zephir_throw_exception_debug(_3, "phalcon/mvc/model.zep", 3618 TSRMLS_CC);
 						ZEPHIR_MM_RESTORE();
 						return;
 					} else {
@@ -4855,20 +4806,12 @@
 	ZEPHIR_OBS_VAR(snapshot);
 	zephir_read_property_this(&snapshot, this_ptr, SL("_snapshot"), PH_NOISY_CC);
 	if (Z_TYPE_P(snapshot) != IS_ARRAY) {
-<<<<<<< HEAD
-		ZEPHIR_THROW_EXCEPTION_DEBUG_STR(phalcon_mvc_model_exception_ce, "The record doesn't have a valid data snapshot", "phalcon/mvc/model.zep", 3665);
-=======
-		ZEPHIR_THROW_EXCEPTION_DEBUG_STR(phalcon_mvc_model_exception_ce, "The record doesn't have a valid data snapshot", "phalcon/mvc/model.zep", 3654);
->>>>>>> 58cb694b
+		ZEPHIR_THROW_EXCEPTION_DEBUG_STR(phalcon_mvc_model_exception_ce, "The record doesn't have a valid data snapshot", "phalcon/mvc/model.zep", 3667);
 		return;
 	}
 	_0 = zephir_fetch_nproperty_this(this_ptr, SL("_dirtyState"), PH_NOISY_CC);
 	if (!ZEPHIR_IS_LONG(_0, 0)) {
-<<<<<<< HEAD
-		ZEPHIR_THROW_EXCEPTION_DEBUG_STR(phalcon_mvc_model_exception_ce, "Change checking cannot be performed because the object has not been persisted or is deleted", "phalcon/mvc/model.zep", 3672);
-=======
-		ZEPHIR_THROW_EXCEPTION_DEBUG_STR(phalcon_mvc_model_exception_ce, "Change checking cannot be performed because the object has not been persisted or is deleted", "phalcon/mvc/model.zep", 3661);
->>>>>>> 58cb694b
+		ZEPHIR_THROW_EXCEPTION_DEBUG_STR(phalcon_mvc_model_exception_ce, "Change checking cannot be performed because the object has not been persisted or is deleted", "phalcon/mvc/model.zep", 3674);
 		return;
 	}
 	ZEPHIR_CALL_METHOD(&metaData, this_ptr, "getmodelsmetadata", NULL, 0);
@@ -4890,11 +4833,7 @@
 				ZEPHIR_CONCAT_SVS(_2, "The field '", fieldName, "' is not part of the model");
 				ZEPHIR_CALL_METHOD(NULL, _1, "__construct", NULL, 9, _2);
 				zephir_check_call_status();
-<<<<<<< HEAD
-				zephir_throw_exception_debug(_1, "phalcon/mvc/model.zep", 3704 TSRMLS_CC);
-=======
-				zephir_throw_exception_debug(_1, "phalcon/mvc/model.zep", 3693 TSRMLS_CC);
->>>>>>> 58cb694b
+				zephir_throw_exception_debug(_1, "phalcon/mvc/model.zep", 3706 TSRMLS_CC);
 				ZEPHIR_MM_RESTORE();
 				return;
 			}
@@ -4906,11 +4845,7 @@
 				ZEPHIR_CONCAT_SVS(_2, "The field '", fieldName, "' is not part of the model");
 				ZEPHIR_CALL_METHOD(NULL, _1, "__construct", NULL, 9, _2);
 				zephir_check_call_status();
-<<<<<<< HEAD
-				zephir_throw_exception_debug(_1, "phalcon/mvc/model.zep", 3708 TSRMLS_CC);
-=======
-				zephir_throw_exception_debug(_1, "phalcon/mvc/model.zep", 3697 TSRMLS_CC);
->>>>>>> 58cb694b
+				zephir_throw_exception_debug(_1, "phalcon/mvc/model.zep", 3710 TSRMLS_CC);
 				ZEPHIR_MM_RESTORE();
 				return;
 			}
@@ -4923,11 +4858,7 @@
 			ZEPHIR_CONCAT_SVS(_2, "The field '", fieldName, "' is not defined on the model");
 			ZEPHIR_CALL_METHOD(NULL, _1, "__construct", NULL, 9, _2);
 			zephir_check_call_status();
-<<<<<<< HEAD
-			zephir_throw_exception_debug(_1, "phalcon/mvc/model.zep", 3716 TSRMLS_CC);
-=======
-			zephir_throw_exception_debug(_1, "phalcon/mvc/model.zep", 3705 TSRMLS_CC);
->>>>>>> 58cb694b
+			zephir_throw_exception_debug(_1, "phalcon/mvc/model.zep", 3718 TSRMLS_CC);
 			ZEPHIR_MM_RESTORE();
 			return;
 		}
@@ -4939,22 +4870,14 @@
 			ZEPHIR_CONCAT_SVS(_3, "The field '", fieldName, "' was not found in the snapshot");
 			ZEPHIR_CALL_METHOD(NULL, _1, "__construct", NULL, 9, _3);
 			zephir_check_call_status();
-<<<<<<< HEAD
-			zephir_throw_exception_debug(_1, "phalcon/mvc/model.zep", 3723 TSRMLS_CC);
-=======
-			zephir_throw_exception_debug(_1, "phalcon/mvc/model.zep", 3712 TSRMLS_CC);
->>>>>>> 58cb694b
+			zephir_throw_exception_debug(_1, "phalcon/mvc/model.zep", 3725 TSRMLS_CC);
 			ZEPHIR_MM_RESTORE();
 			return;
 		}
 		RETURN_MM_BOOL(!ZEPHIR_IS_EQUAL(value, originalValue));
 	}
 	ZEPHIR_INIT_NVAR(_1);
-<<<<<<< HEAD
-	zephir_is_iterable(allAttributes, &_5, &_4, 0, 0, "phalcon/mvc/model.zep", 3759);
-=======
-	zephir_is_iterable(allAttributes, &_5, &_4, 0, 0, "phalcon/mvc/model.zep", 3748);
->>>>>>> 58cb694b
+	zephir_is_iterable(allAttributes, &_5, &_4, 0, 0, "phalcon/mvc/model.zep", 3761);
 	for (
 	  ; zephir_hash_get_current_data_ex(_5, (void**) &_6, &_4) == SUCCESS
 	  ; zephir_hash_move_forward_ex(_5, &_4)
@@ -4992,20 +4915,12 @@
 	ZEPHIR_OBS_VAR(snapshot);
 	zephir_read_property_this(&snapshot, this_ptr, SL("_snapshot"), PH_NOISY_CC);
 	if (Z_TYPE_P(snapshot) != IS_ARRAY) {
-<<<<<<< HEAD
-		ZEPHIR_THROW_EXCEPTION_DEBUG_STR(phalcon_mvc_model_exception_ce, "The record doesn't have a valid data snapshot", "phalcon/mvc/model.zep", 3772);
-=======
-		ZEPHIR_THROW_EXCEPTION_DEBUG_STR(phalcon_mvc_model_exception_ce, "The record doesn't have a valid data snapshot", "phalcon/mvc/model.zep", 3761);
->>>>>>> 58cb694b
+		ZEPHIR_THROW_EXCEPTION_DEBUG_STR(phalcon_mvc_model_exception_ce, "The record doesn't have a valid data snapshot", "phalcon/mvc/model.zep", 3774);
 		return;
 	}
 	_0 = zephir_fetch_nproperty_this(this_ptr, SL("_dirtyState"), PH_NOISY_CC);
 	if (!ZEPHIR_IS_LONG(_0, 0)) {
-<<<<<<< HEAD
-		ZEPHIR_THROW_EXCEPTION_DEBUG_STR(phalcon_mvc_model_exception_ce, "Change checking cannot be performed because the object has not been persisted or is deleted", "phalcon/mvc/model.zep", 3779);
-=======
-		ZEPHIR_THROW_EXCEPTION_DEBUG_STR(phalcon_mvc_model_exception_ce, "Change checking cannot be performed because the object has not been persisted or is deleted", "phalcon/mvc/model.zep", 3768);
->>>>>>> 58cb694b
+		ZEPHIR_THROW_EXCEPTION_DEBUG_STR(phalcon_mvc_model_exception_ce, "Change checking cannot be performed because the object has not been persisted or is deleted", "phalcon/mvc/model.zep", 3781);
 		return;
 	}
 	ZEPHIR_CALL_METHOD(&metaData, this_ptr, "getmodelsmetadata", NULL, 0);
@@ -5021,11 +4936,7 @@
 	ZEPHIR_INIT_VAR(changed);
 	array_init(changed);
 	ZEPHIR_INIT_VAR(_1);
-<<<<<<< HEAD
-	zephir_is_iterable(allAttributes, &_3, &_2, 0, 0, "phalcon/mvc/model.zep", 3833);
-=======
-	zephir_is_iterable(allAttributes, &_3, &_2, 0, 0, "phalcon/mvc/model.zep", 3822);
->>>>>>> 58cb694b
+	zephir_is_iterable(allAttributes, &_3, &_2, 0, 0, "phalcon/mvc/model.zep", 3835);
 	for (
 	  ; zephir_hash_get_current_data_ex(_3, (void**) &_4, &_2) == SUCCESS
 	  ; zephir_hash_move_forward_ex(_3, &_2)
@@ -5033,30 +4944,17 @@
 		ZEPHIR_GET_HMKEY(name, _3, _2);
 		ZEPHIR_GET_HVALUE(_1, _4);
 		if (!(zephir_array_isset(snapshot, name))) {
-<<<<<<< HEAD
-			zephir_array_append(&changed, name, PH_SEPARATE, "phalcon/mvc/model.zep", 3812);
-=======
-			zephir_array_append(&changed, name, PH_SEPARATE, "phalcon/mvc/model.zep", 3801);
->>>>>>> 58cb694b
+			zephir_array_append(&changed, name, PH_SEPARATE, "phalcon/mvc/model.zep", 3814);
 			continue;
 		}
 		ZEPHIR_OBS_NVAR(value);
 		if (!(zephir_fetch_property_zval(&value, this_ptr, name, PH_SILENT_CC))) {
-<<<<<<< HEAD
-			zephir_array_append(&changed, name, PH_SEPARATE, "phalcon/mvc/model.zep", 3820);
+			zephir_array_append(&changed, name, PH_SEPARATE, "phalcon/mvc/model.zep", 3822);
 			continue;
 		}
-		zephir_array_fetch(&_5, snapshot, name, PH_NOISY | PH_READONLY, "phalcon/mvc/model.zep", 3827 TSRMLS_CC);
+		zephir_array_fetch(&_5, snapshot, name, PH_NOISY | PH_READONLY, "phalcon/mvc/model.zep", 3829 TSRMLS_CC);
 		if (!ZEPHIR_IS_EQUAL(value, _5)) {
-			zephir_array_append(&changed, name, PH_SEPARATE, "phalcon/mvc/model.zep", 3828);
-=======
-			zephir_array_append(&changed, name, PH_SEPARATE, "phalcon/mvc/model.zep", 3809);
-			continue;
-		}
-		zephir_array_fetch(&_5, snapshot, name, PH_NOISY | PH_READONLY, "phalcon/mvc/model.zep", 3816 TSRMLS_CC);
-		if (!ZEPHIR_IS_EQUAL(value, _5)) {
-			zephir_array_append(&changed, name, PH_SEPARATE, "phalcon/mvc/model.zep", 3817);
->>>>>>> 58cb694b
+			zephir_array_append(&changed, name, PH_SEPARATE, "phalcon/mvc/model.zep", 3830);
 			continue;
 		}
 	}
@@ -5143,11 +5041,7 @@
 		ZEPHIR_CONCAT_SVSVS(_3, "There is no defined relations for the model '", className, "' using alias '", alias, "'");
 		ZEPHIR_CALL_METHOD(NULL, _2, "__construct", NULL, 9, _3);
 		zephir_check_call_status();
-<<<<<<< HEAD
-		zephir_throw_exception_debug(_2, "phalcon/mvc/model.zep", 3875 TSRMLS_CC);
-=======
-		zephir_throw_exception_debug(_2, "phalcon/mvc/model.zep", 3865 TSRMLS_CC);
->>>>>>> 58cb694b
+		zephir_throw_exception_debug(_2, "phalcon/mvc/model.zep", 3878 TSRMLS_CC);
 		ZEPHIR_MM_RESTORE();
 		return;
 	}
@@ -5277,56 +5171,6 @@
 	ZEPHIR_MM_GROW();
 	zephir_fetch_params(1, 2, 0, &method, &arguments);
 
-<<<<<<< HEAD
-	zephir_get_strval(method, method_param);
-
-
-	ZEPHIR_INIT_VAR(modelName);
-	zephir_get_class(modelName, this_ptr, 0 TSRMLS_CC);
-	ZEPHIR_CALL_METHOD(&records, this_ptr, "_getrelatedrecords", NULL, 0, modelName, method, arguments);
-	zephir_check_call_status();
-	if (Z_TYPE_P(records) != IS_NULL) {
-		RETURN_CCTOR(records);
-	}
-	_0 = zephir_fetch_nproperty_this(this_ptr, SL("_modelsManager"), PH_NOISY_CC);
-	ZEPHIR_CALL_METHOD(&status, _0, "missingmethod", NULL, 0, this_ptr, method, arguments);
-	zephir_check_call_status();
-	if (Z_TYPE_P(status) != IS_NULL) {
-		RETURN_CCTOR(status);
-	}
-	ZEPHIR_INIT_VAR(_1);
-	object_init_ex(_1, phalcon_mvc_model_exception_ce);
-	ZEPHIR_INIT_VAR(_2);
-	ZEPHIR_CONCAT_SVSVS(_2, "The method '", method, "' doesn't exist on model '", modelName, "'");
-	ZEPHIR_CALL_METHOD(NULL, _1, "__construct", NULL, 9, _2);
-	zephir_check_call_status();
-	zephir_throw_exception_debug(_1, "phalcon/mvc/model.zep", 3967 TSRMLS_CC);
-	ZEPHIR_MM_RESTORE();
-	return;
-
-}
-
-/**
- * Handles method calls when a static method is not implemented
- *
- * @param	string method
- * @param	array arguments
- * @return	mixed
- */
-PHP_METHOD(Phalcon_Mvc_Model, __callStatic) {
-
-	zval *_6, *_7;
-	zend_class_entry *_5, *_8;
-	int ZEPHIR_LAST_CALL_STATUS;
-	zval *method_param = NULL, *arguments, *extraMethod = NULL, *type = NULL, *modelName, *value, *model, *attributes = NULL, *field = NULL, *extraMethodFirst = NULL, *metaData = NULL, _0 = zval_used_for_init, *_1 = NULL, *_2 = NULL, *_4 = NULL;
-	zval *method = NULL, *_3;
-
-	ZEPHIR_MM_GROW();
-	zephir_fetch_params(1, 2, 0, &method_param, &arguments);
-
-	zephir_get_strval(method, method_param);
-=======
->>>>>>> 58cb694b
 
 
 	ZEPHIR_INIT_VAR(extraMethod);
@@ -5362,19 +5206,7 @@
 	ZEPHIR_INIT_VAR(modelName);
 	zephir_get_called_class(modelName TSRMLS_CC);
 	if (!(zephir_is_true(extraMethod))) {
-<<<<<<< HEAD
-		ZEPHIR_INIT_VAR(_1);
-		object_init_ex(_1, phalcon_mvc_model_exception_ce);
-		ZEPHIR_INIT_VAR(_2);
-		ZEPHIR_CONCAT_SVSVS(_2, "The static method '", method, "' doesn't exist on model '", modelName, "'");
-		ZEPHIR_CALL_METHOD(NULL, _1, "__construct", NULL, 9, _2);
-		zephir_check_call_status();
-		zephir_throw_exception_debug(_1, "phalcon/mvc/model.zep", 4018 TSRMLS_CC);
-		ZEPHIR_MM_RESTORE();
-		return;
-=======
 		RETURN_MM_NULL();
->>>>>>> 58cb694b
 	}
 	ZEPHIR_OBS_VAR(value);
 	if (!(zephir_array_isset_long_fetch(&value, arguments, 0, 0 TSRMLS_CC))) {
@@ -5384,11 +5216,7 @@
 		ZEPHIR_CONCAT_SVS(_2, "The static method '", method, "' requires one argument");
 		ZEPHIR_CALL_METHOD(NULL, _1, "__construct", NULL, 9, _2);
 		zephir_check_call_status();
-<<<<<<< HEAD
-		zephir_throw_exception_debug(_1, "phalcon/mvc/model.zep", 4022 TSRMLS_CC);
-=======
-		zephir_throw_exception_debug(_1, "phalcon/mvc/model.zep", 3977 TSRMLS_CC);
->>>>>>> 58cb694b
+		zephir_throw_exception_debug(_1, "phalcon/mvc/model.zep", 3990 TSRMLS_CC);
 		ZEPHIR_MM_RESTORE();
 		return;
 	}
@@ -5425,11 +5253,7 @@
 				ZEPHIR_CONCAT_SVS(_2, "Cannot resolve attribute '", extraMethod, "' in the model");
 				ZEPHIR_CALL_METHOD(NULL, _1, "__construct", NULL, 9, _2);
 				zephir_check_call_status();
-<<<<<<< HEAD
-				zephir_throw_exception_debug(_1, "phalcon/mvc/model.zep", 4056 TSRMLS_CC);
-=======
-				zephir_throw_exception_debug(_1, "phalcon/mvc/model.zep", 4011 TSRMLS_CC);
->>>>>>> 58cb694b
+				zephir_throw_exception_debug(_1, "phalcon/mvc/model.zep", 4024 TSRMLS_CC);
 				ZEPHIR_MM_RESTORE();
 				return;
 			}
@@ -5471,7 +5295,7 @@
 	zephir_get_strval(method, method_param);
 
 
-	ZEPHIR_CALL_SELF(&records, "_invokefinder", &_0, 306, method, arguments);
+	ZEPHIR_CALL_SELF(&records, "_invokefinder", &_0, 307, method, arguments);
 	zephir_check_call_status();
 	if (Z_TYPE_P(records) != IS_NULL) {
 		RETURN_CCTOR(records);
@@ -5495,7 +5319,7 @@
 	ZEPHIR_CONCAT_SVSVS(_3, "The method '", method, "' doesn't exist on model '", modelName, "'");
 	ZEPHIR_CALL_METHOD(NULL, _2, "__construct", NULL, 9, _3);
 	zephir_check_call_status();
-	zephir_throw_exception_debug(_2, "phalcon/mvc/model.zep", 4062 TSRMLS_CC);
+	zephir_throw_exception_debug(_2, "phalcon/mvc/model.zep", 4075 TSRMLS_CC);
 	ZEPHIR_MM_RESTORE();
 	return;
 
@@ -5521,7 +5345,7 @@
 	zephir_get_strval(method, method_param);
 
 
-	ZEPHIR_CALL_SELF(&records, "_invokefinder", &_0, 306, method, arguments);
+	ZEPHIR_CALL_SELF(&records, "_invokefinder", &_0, 307, method, arguments);
 	zephir_check_call_status();
 	if (Z_TYPE_P(records) == IS_NULL) {
 		ZEPHIR_INIT_VAR(_1);
@@ -5530,7 +5354,7 @@
 		ZEPHIR_CONCAT_SVS(_2, "The static method '", method, "' doesn't exist");
 		ZEPHIR_CALL_METHOD(NULL, _1, "__construct", NULL, 9, _2);
 		zephir_check_call_status();
-		zephir_throw_exception_debug(_1, "phalcon/mvc/model.zep", 4078 TSRMLS_CC);
+		zephir_throw_exception_debug(_1, "phalcon/mvc/model.zep", 4091 TSRMLS_CC);
 		ZEPHIR_MM_RESTORE();
 		return;
 	}
@@ -5581,11 +5405,7 @@
 		zephir_check_call_status();
 		ZEPHIR_INIT_VAR(related);
 		array_init(related);
-<<<<<<< HEAD
-		zephir_is_iterable(value, &_2, &_1, 0, 0, "phalcon/mvc/model.zep", 4120);
-=======
-		zephir_is_iterable(value, &_2, &_1, 0, 0, "phalcon/mvc/model.zep", 4134);
->>>>>>> 58cb694b
+		zephir_is_iterable(value, &_2, &_1, 0, 0, "phalcon/mvc/model.zep", 4147);
 		for (
 		  ; zephir_hash_get_current_data_ex(_2, (void**) &_3, &_1) == SUCCESS
 		  ; zephir_hash_move_forward_ex(_2, &_1)
@@ -5594,11 +5414,7 @@
 			ZEPHIR_GET_HVALUE(item, _3);
 			if (Z_TYPE_P(item) == IS_OBJECT) {
 				if (zephir_instance_of_ev(item, phalcon_mvc_modelinterface_ce TSRMLS_CC)) {
-<<<<<<< HEAD
-					zephir_array_append(&related, item, PH_SEPARATE, "phalcon/mvc/model.zep", 4107);
-=======
-					zephir_array_append(&related, item, PH_SEPARATE, "phalcon/mvc/model.zep", 4121);
->>>>>>> 58cb694b
+					zephir_array_append(&related, item, PH_SEPARATE, "phalcon/mvc/model.zep", 4134);
 				}
 			} else {
 				ZEPHIR_INIT_NVAR(lowerKey);
@@ -5797,11 +5613,7 @@
 		ZEPHIR_CALL_CE_STATIC(&dependencyInjector, phalcon_di_ce, "getdefault", &_0, 1);
 		zephir_check_call_status();
 		if (Z_TYPE_P(dependencyInjector) != IS_OBJECT) {
-<<<<<<< HEAD
-			ZEPHIR_THROW_EXCEPTION_DEBUG_STR(phalcon_mvc_model_exception_ce, "A dependency injector container is required to obtain the services related to the ORM", "phalcon/mvc/model.zep", 4244);
-=======
-			ZEPHIR_THROW_EXCEPTION_DEBUG_STR(phalcon_mvc_model_exception_ce, "A dependency injector container is required to obtain the services related to the ORM", "phalcon/mvc/model.zep", 4258);
->>>>>>> 58cb694b
+			ZEPHIR_THROW_EXCEPTION_DEBUG_STR(phalcon_mvc_model_exception_ce, "A dependency injector container is required to obtain the services related to the ORM", "phalcon/mvc/model.zep", 4271);
 			return;
 		}
 		zephir_update_property_this(this_ptr, SL("_dependencyInjector"), dependencyInjector TSRMLS_CC);
@@ -5812,21 +5624,13 @@
 		zephir_check_call_status();
 		ZEPHIR_CPY_WRT(manager, _1);
 		if (Z_TYPE_P(manager) != IS_OBJECT) {
-<<<<<<< HEAD
-			ZEPHIR_THROW_EXCEPTION_DEBUG_STR(phalcon_mvc_model_exception_ce, "The injected service 'modelsManager' is not valid", "phalcon/mvc/model.zep", 4257);
-=======
-			ZEPHIR_THROW_EXCEPTION_DEBUG_STR(phalcon_mvc_model_exception_ce, "The injected service 'modelsManager' is not valid", "phalcon/mvc/model.zep", 4271);
->>>>>>> 58cb694b
+			ZEPHIR_THROW_EXCEPTION_DEBUG_STR(phalcon_mvc_model_exception_ce, "The injected service 'modelsManager' is not valid", "phalcon/mvc/model.zep", 4284);
 			return;
 		}
 		zephir_update_property_this(this_ptr, SL("_modelsManager"), manager TSRMLS_CC);
 		ZEPHIR_CALL_METHOD(NULL, manager, "initialize", NULL, 0, this_ptr);
 		zephir_check_call_status();
-<<<<<<< HEAD
-		zephir_is_iterable(attributes, &_4, &_3, 0, 0, "phalcon/mvc/model.zep", 4276);
-=======
-		zephir_is_iterable(attributes, &_4, &_3, 0, 0, "phalcon/mvc/model.zep", 4290);
->>>>>>> 58cb694b
+		zephir_is_iterable(attributes, &_4, &_3, 0, 0, "phalcon/mvc/model.zep", 4303);
 		for (
 		  ; zephir_hash_get_current_data_ex(_4, (void**) &_5, &_3) == SUCCESS
 		  ; zephir_hash_move_forward_ex(_4, &_3)
@@ -5893,11 +5697,7 @@
 	zephir_check_call_status();
 	ZEPHIR_CALL_METHOD(&_0, metaData, "getattributes", NULL, 0, this_ptr);
 	zephir_check_call_status();
-<<<<<<< HEAD
-	zephir_is_iterable(_0, &_2, &_1, 0, 0, "phalcon/mvc/model.zep", 4340);
-=======
-	zephir_is_iterable(_0, &_2, &_1, 0, 0, "phalcon/mvc/model.zep", 4354);
->>>>>>> 58cb694b
+	zephir_is_iterable(_0, &_2, &_1, 0, 0, "phalcon/mvc/model.zep", 4367);
 	for (
 	  ; zephir_hash_get_current_data_ex(_2, (void**) &_3, &_1) == SUCCESS
 	  ; zephir_hash_move_forward_ex(_2, &_1)
@@ -5913,11 +5713,7 @@
 					ZEPHIR_CONCAT_SVS(_5, "Column '", attribute, "' doesn't make part of the column map");
 					ZEPHIR_CALL_METHOD(NULL, _4, "__construct", &_6, 9, _5);
 					zephir_check_call_status();
-<<<<<<< HEAD
-					zephir_throw_exception_debug(_4, "phalcon/mvc/model.zep", 4318 TSRMLS_CC);
-=======
-					zephir_throw_exception_debug(_4, "phalcon/mvc/model.zep", 4332 TSRMLS_CC);
->>>>>>> 58cb694b
+					zephir_throw_exception_debug(_4, "phalcon/mvc/model.zep", 4345 TSRMLS_CC);
 					ZEPHIR_MM_RESTORE();
 					return;
 				} else {
