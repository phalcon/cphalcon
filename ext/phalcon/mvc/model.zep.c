
#ifdef HAVE_CONFIG_H
#include "../../ext_config.h"
#endif

#include <php.h>
#include "../../php_ext.h"
#include "../../ext.h"

#include <Zend/zend_operators.h>
#include <Zend/zend_exceptions.h>
#include <Zend/zend_interfaces.h>

#include "kernel/main.h"
#include "ext/json/php_json.h"
#include "kernel/object.h"
#include "kernel/fcall.h"
#include "kernel/exception.h"
#include "kernel/memory.h"
#include "kernel/operators.h"
#include "kernel/concat.h"
#include "kernel/string.h"
#include "kernel/array.h"
#include "ext/spl/spl_exceptions.h"
#include "kernel/iterator.h"


/**
 * This file is part of the Phalcon Framework.
 *
 * (c) Phalcon Team <team@phalcon.io>
 *
 * For the full copyright and license information, please view the
 * LICENSE.txt file that was distributed with this source code.
 */
/**
 * Phalcon\Mvc\Model
 *
 * Phalcon\Mvc\Model connects business objects and database tables to create a
 * persistable domain model where logic and data are presented in one wrapping.
 * It‘s an implementation of the object-relational mapping (ORM).
 *
 * A model represents the information (data) of the application and the rules to
 * manipulate that data. Models are primarily used for managing the rules of
 * interaction with a corresponding database table. In most cases, each table in
 * your database will correspond to one model in your application. The bulk of
 * your application's business logic will be concentrated in the models.
 *
 * Phalcon\Mvc\Model is the first ORM written in Zephir/C languages for PHP,
 * giving to developers high performance when interacting with databases while
 * is also easy to use.
 *
 * ```php
 * $robot = new Robots();
 *
 * $robot->type = "mechanical";
 * $robot->name = "Astro Boy";
 * $robot->year = 1952;
 *
 * if ($robot->save() === false) {
 *     echo "Umh, We can store robots: ";
 *
 *     $messages = $robot->getMessages();
 *
 *     foreach ($messages as $message) {
 *         echo $message;
 *     }
 * } else {
 *     echo "Great, a new robot was saved successfully!";
 * }
 * ```
 */
ZEPHIR_INIT_CLASS(Phalcon_Mvc_Model)
{
	ZEPHIR_REGISTER_CLASS_EX(Phalcon\\Mvc, Model, phalcon, mvc_model, phalcon_di_abstractinjectionaware_ce, phalcon_mvc_model_method_entry, ZEND_ACC_EXPLICIT_ABSTRACT_CLASS);

	/**
	 * @var int
	 */
	zend_declare_property_long(phalcon_mvc_model_ce, SL("dirtyState"), 1, ZEND_ACC_PROTECTED);
	/**
	 * @var array
	 */
	zend_declare_property_null(phalcon_mvc_model_ce, SL("dirtyRelated"), ZEND_ACC_PROTECTED);
	/**
	 * @var array
	 */
	zend_declare_property_null(phalcon_mvc_model_ce, SL("errorMessages"), ZEND_ACC_PROTECTED);
	/**
	 * @var ManagerInterface|null
	 */
	zend_declare_property_null(phalcon_mvc_model_ce, SL("modelsManager"), ZEND_ACC_PROTECTED);
	/**
	 * @var MetaDataInterface|null
	 */
	zend_declare_property_null(phalcon_mvc_model_ce, SL("modelsMetaData"), ZEND_ACC_PROTECTED);
	/**
	 * @var array
	 */
	zend_declare_property_null(phalcon_mvc_model_ce, SL("related"), ZEND_ACC_PROTECTED);
	/**
	 * @var int
	 */
	zend_declare_property_long(phalcon_mvc_model_ce, SL("operationMade"), 0, ZEND_ACC_PROTECTED);
	/**
	 * @var array
	 */
	zend_declare_property_null(phalcon_mvc_model_ce, SL("oldSnapshot"), ZEND_ACC_PROTECTED);
	/**
	 * @var bool
	 */
	zend_declare_property_bool(phalcon_mvc_model_ce, SL("skipped"), 0, ZEND_ACC_PROTECTED);
	/**
	 * @var array
	 */
	zend_declare_property_null(phalcon_mvc_model_ce, SL("snapshot"), ZEND_ACC_PROTECTED);
	/**
	 * @var TransactionInterface|null
	 */
	zend_declare_property_null(phalcon_mvc_model_ce, SL("transaction"), ZEND_ACC_PROTECTED);
	/**
	 * @var string|null
	 */
	zend_declare_property_null(phalcon_mvc_model_ce, SL("uniqueKey"), ZEND_ACC_PROTECTED);
	/**
	 * @var array
	 */
	zend_declare_property_null(phalcon_mvc_model_ce, SL("uniqueParams"), ZEND_ACC_PROTECTED);
	/**
	 * @var array|null
	 * TODO: Make it always array in code
	 */
	zend_declare_property_null(phalcon_mvc_model_ce, SL("uniqueTypes"), ZEND_ACC_PROTECTED);
	phalcon_mvc_model_ce->create_object = zephir_init_properties_Phalcon_Mvc_Model;
	zephir_declare_class_constant_long(phalcon_mvc_model_ce, SL("DIRTY_STATE_DETACHED"), 2);

	zephir_declare_class_constant_long(phalcon_mvc_model_ce, SL("DIRTY_STATE_PERSISTENT"), 0);

	zephir_declare_class_constant_long(phalcon_mvc_model_ce, SL("DIRTY_STATE_TRANSIENT"), 1);

	zephir_declare_class_constant_long(phalcon_mvc_model_ce, SL("OP_CREATE"), 1);

	zephir_declare_class_constant_long(phalcon_mvc_model_ce, SL("OP_DELETE"), 3);

	zephir_declare_class_constant_long(phalcon_mvc_model_ce, SL("OP_NONE"), 0);

	zephir_declare_class_constant_long(phalcon_mvc_model_ce, SL("OP_UPDATE"), 2);

	zephir_declare_class_constant_string(phalcon_mvc_model_ce, SL("TRANSACTION_INDEX"), "transaction");

	zend_class_implements(phalcon_mvc_model_ce, 1, phalcon_mvc_entityinterface_ce);
	zend_class_implements(phalcon_mvc_model_ce, 1, phalcon_mvc_modelinterface_ce);
	zend_class_implements(phalcon_mvc_model_ce, 1, phalcon_mvc_model_resultinterface_ce);
	zend_class_implements(phalcon_mvc_model_ce, 1, zend_ce_serializable);
	zend_class_implements(phalcon_mvc_model_ce, 1, php_json_serializable_ce);
	return SUCCESS;
}

/**
 */
PHP_METHOD(Phalcon_Mvc_Model, getTransaction)
{
	zval *this_ptr = getThis();



	RETURN_MEMBER(getThis(), "transaction");
}

/**
 * Phalcon\Mvc\Model constructor
 */
PHP_METHOD(Phalcon_Mvc_Model, __construct)
{
	zephir_method_globals *ZEPHIR_METHOD_GLOBALS_PTR = NULL;
	zend_long ZEPHIR_LAST_CALL_STATUS;
	zephir_fcall_cache_entry *_0 = NULL;
	zval *data = NULL, data_sub, *container = NULL, container_sub, *modelsManager = NULL, modelsManager_sub, __$null, _1$$5, _2$$5;
	zval *this_ptr = getThis();

	ZVAL_UNDEF(&data_sub);
	ZVAL_UNDEF(&container_sub);
	ZVAL_UNDEF(&modelsManager_sub);
	ZVAL_NULL(&__$null);
	ZVAL_UNDEF(&_1$$5);
	ZVAL_UNDEF(&_2$$5);
#if PHP_VERSION_ID >= 80000
	bool is_null_true = 1;
	ZEND_PARSE_PARAMETERS_START(0, 3)
		Z_PARAM_OPTIONAL
		Z_PARAM_ZVAL_OR_NULL(data)
		Z_PARAM_OBJECT_OF_CLASS_OR_NULL(container, phalcon_di_diinterface_ce)
		Z_PARAM_OBJECT_OF_CLASS_OR_NULL(modelsManager, phalcon_mvc_model_managerinterface_ce)
	ZEND_PARSE_PARAMETERS_END();
#endif


	ZEPHIR_MM_GROW();
	zephir_fetch_params(1, 0, 3, &data, &container, &modelsManager);
	if (!data) {
		data = &data_sub;
		data = &__$null;
	}
	if (!container) {
		container = &container_sub;
		ZEPHIR_CPY_WRT(container, &__$null);
	} else {
		ZEPHIR_SEPARATE_PARAM(container);
	}
	if (!modelsManager) {
		modelsManager = &modelsManager_sub;
		ZEPHIR_CPY_WRT(modelsManager, &__$null);
	} else {
		ZEPHIR_SEPARATE_PARAM(modelsManager);
	}


	if (Z_TYPE_P(container) != IS_OBJECT) {
		ZEPHIR_CALL_CE_STATIC(container, phalcon_di_di_ce, "getdefault", &_0, 0);
		zephir_check_call_status();
	}
	if (UNEXPECTED(Z_TYPE_P(container) != IS_OBJECT)) {
		ZEPHIR_THROW_EXCEPTION_DEBUG_STR(phalcon_mvc_model_exception_ce, "A dependency injection container is required to access the services related to the ODM", "phalcon/Mvc/Model.zep", 183);
		return;
	}
	zephir_update_property_zval(this_ptr, ZEND_STRL("container"), container);
	if (Z_TYPE_P(modelsManager) != IS_OBJECT) {
		ZEPHIR_INIT_VAR(&_2$$5);
		ZVAL_STRING(&_2$$5, "modelsManager");
		ZEPHIR_CALL_METHOD(&_1$$5, container, "getshared", NULL, 0, &_2$$5);
		zephir_check_call_status();
		ZEPHIR_CPY_WRT(modelsManager, &_1$$5);
		if (UNEXPECTED(Z_TYPE_P(modelsManager) != IS_OBJECT)) {
			ZEPHIR_THROW_EXCEPTION_DEBUG_STR(phalcon_mvc_model_exception_ce, "The injected service 'modelsManager' is not valid", "phalcon/Mvc/Model.zep", 197);
			return;
		}
	}
	zephir_update_property_zval(this_ptr, ZEND_STRL("modelsManager"), modelsManager);
	ZEPHIR_CALL_METHOD(NULL, modelsManager, "initialize", NULL, 0, this_ptr);
	zephir_check_call_status();
	if ((zephir_method_exists_ex(this_ptr, ZEND_STRL("onconstruct")) == SUCCESS)) {
		ZEPHIR_CALL_METHOD(NULL, this_ptr, "onconstruct", NULL, 0, data);
		zephir_check_call_status();
	}
	if (Z_TYPE_P(data) == IS_ARRAY) {
		ZEPHIR_CALL_METHOD(NULL, this_ptr, "assign", NULL, 0, data);
		zephir_check_call_status();
	}
	ZEPHIR_MM_RESTORE();
}

/**
 * Handles method calls when a method is not implemented
 *
 * @return mixed
 * @throws \Phalcon\Mvc\Model\Exception If the method doesn't exist
 */
PHP_METHOD(Phalcon_Mvc_Model, __call)
{
	zephir_method_globals *ZEPHIR_METHOD_GLOBALS_PTR = NULL;
	zend_long ZEPHIR_LAST_CALL_STATUS;
	zephir_fcall_cache_entry *_0 = NULL;
	zval arguments;
	zval *method_param = NULL, *arguments_param = NULL, modelName, status, records, _1, _2, _3;
	zval method;
	zval *this_ptr = getThis();

	ZVAL_UNDEF(&method);
	ZVAL_UNDEF(&modelName);
	ZVAL_UNDEF(&status);
	ZVAL_UNDEF(&records);
	ZVAL_UNDEF(&_1);
	ZVAL_UNDEF(&_2);
	ZVAL_UNDEF(&_3);
	ZVAL_UNDEF(&arguments);
#if PHP_VERSION_ID >= 80000
	bool is_null_true = 1;
	ZEND_PARSE_PARAMETERS_START(2, 2)
		Z_PARAM_STR(method)
		Z_PARAM_ARRAY(arguments)
	ZEND_PARSE_PARAMETERS_END();
#endif


	ZEPHIR_MM_GROW();
	zephir_fetch_params(1, 2, 0, &method_param, &arguments_param);
	zephir_get_strval(&method, method_param);
	zephir_get_arrval(&arguments, arguments_param);


<<<<<<< HEAD
	ZEPHIR_CALL_SELF(&records, "invokefinder", &_0, 498, &method, &arguments);
=======
	ZEPHIR_CALL_SELF(&records, "invokefinder", &_0, 500, &method, &arguments);
>>>>>>> 57a2dfd0
	zephir_check_call_status();
	if (!ZEPHIR_IS_FALSE_IDENTICAL(&records)) {
		RETURN_CCTOR(&records);
	}
	ZEPHIR_INIT_VAR(&modelName);
	zephir_get_class(&modelName, this_ptr, 0);
	ZEPHIR_CALL_METHOD(&records, this_ptr, "getrelatedrecords", NULL, 0, &modelName, &method, &arguments);
	zephir_check_call_status();
	if (!ZEPHIR_IS_FALSE_IDENTICAL(&records)) {
		RETURN_CCTOR(&records);
	}
	zephir_read_property(&_1, this_ptr, ZEND_STRL("modelsManager"), PH_NOISY_CC | PH_READONLY);
	ZEPHIR_CALL_METHOD(&status, &_1, "missingmethod", NULL, 0, this_ptr, &method, &arguments);
	zephir_check_call_status();
	if (Z_TYPE_P(&status) != IS_NULL) {
		RETURN_CCTOR(&status);
	}
	ZEPHIR_INIT_VAR(&_2);
	object_init_ex(&_2, phalcon_mvc_model_exception_ce);
	ZEPHIR_INIT_VAR(&_3);
	ZEPHIR_CONCAT_SVSVS(&_3, "The method '", &method, "' doesn't exist on model '", &modelName, "'");
	ZEPHIR_CALL_METHOD(NULL, &_2, "__construct", NULL, 31, &_3);
	zephir_check_call_status();
	zephir_throw_exception_debug(&_2, "phalcon/Mvc/Model.zep", 266);
	ZEPHIR_MM_RESTORE();
	return;
}

/**
 * Handles method calls when a static method is not implemented
 *
 * @return mixed
 * @throws \Phalcon\Mvc\Model\Exception If the method doesn't exist
 */
PHP_METHOD(Phalcon_Mvc_Model, __callStatic)
{
	zephir_method_globals *ZEPHIR_METHOD_GLOBALS_PTR = NULL;
	zend_long ZEPHIR_LAST_CALL_STATUS;
	zephir_fcall_cache_entry *_0 = NULL;
	zval arguments;
	zval *method_param = NULL, *arguments_param = NULL, modelName, records, _1, _2;
	zval method;
	zval *this_ptr = getThis();

	ZVAL_UNDEF(&method);
	ZVAL_UNDEF(&modelName);
	ZVAL_UNDEF(&records);
	ZVAL_UNDEF(&_1);
	ZVAL_UNDEF(&_2);
	ZVAL_UNDEF(&arguments);
#if PHP_VERSION_ID >= 80000
	bool is_null_true = 1;
	ZEND_PARSE_PARAMETERS_START(2, 2)
		Z_PARAM_STR(method)
		Z_PARAM_ARRAY(arguments)
	ZEND_PARSE_PARAMETERS_END();
#endif


	ZEPHIR_MM_GROW();
	zephir_fetch_params(1, 2, 0, &method_param, &arguments_param);
	zephir_get_strval(&method, method_param);
	zephir_get_arrval(&arguments, arguments_param);


<<<<<<< HEAD
	ZEPHIR_CALL_SELF(&records, "invokefinder", &_0, 498, &method, &arguments);
=======
	ZEPHIR_CALL_SELF(&records, "invokefinder", &_0, 500, &method, &arguments);
>>>>>>> 57a2dfd0
	zephir_check_call_status();
	if (!ZEPHIR_IS_FALSE_IDENTICAL(&records)) {
		RETURN_CCTOR(&records);
	}
	ZEPHIR_INIT_VAR(&modelName);
	zephir_get_called_class(&modelName);
	ZEPHIR_INIT_VAR(&_1);
	object_init_ex(&_1, phalcon_mvc_model_exception_ce);
	ZEPHIR_INIT_VAR(&_2);
	ZEPHIR_CONCAT_SVSVS(&_2, "The method '", &method, "' doesn't exist on model '", &modelName, "'");
	ZEPHIR_CALL_METHOD(NULL, &_1, "__construct", NULL, 31, &_2);
	zephir_check_call_status();
	zephir_throw_exception_debug(&_1, "phalcon/Mvc/Model.zep", 292);
	ZEPHIR_MM_RESTORE();
	return;
}

/**
 * Magic method to get related records using the relation alias as a
 * property
 *
 * @return mixed
 */
PHP_METHOD(Phalcon_Mvc_Model, __get)
{
	zephir_method_globals *ZEPHIR_METHOD_GLOBALS_PTR = NULL;
	zend_long ZEPHIR_LAST_CALL_STATUS;
	zval *property_param = NULL, modelName, manager, lowerProperty, relation, _0, _4, _5, _6, _1$$3, _2$$4, _3$$4;
	zval property, method;
	zval *this_ptr = getThis();

	ZVAL_UNDEF(&property);
	ZVAL_UNDEF(&method);
	ZVAL_UNDEF(&modelName);
	ZVAL_UNDEF(&manager);
	ZVAL_UNDEF(&lowerProperty);
	ZVAL_UNDEF(&relation);
	ZVAL_UNDEF(&_0);
	ZVAL_UNDEF(&_4);
	ZVAL_UNDEF(&_5);
	ZVAL_UNDEF(&_6);
	ZVAL_UNDEF(&_1$$3);
	ZVAL_UNDEF(&_2$$4);
	ZVAL_UNDEF(&_3$$4);
#if PHP_VERSION_ID >= 80000
	bool is_null_true = 1;
	ZEND_PARSE_PARAMETERS_START(1, 1)
		Z_PARAM_STR(property)
	ZEND_PARSE_PARAMETERS_END();
#endif


	ZEPHIR_MM_GROW();
	zephir_fetch_params(1, 1, 0, &property_param);
	if (UNEXPECTED(Z_TYPE_P(property_param) != IS_STRING && Z_TYPE_P(property_param) != IS_NULL)) {
		zephir_throw_exception_string(spl_ce_InvalidArgumentException, SL("Parameter 'property' must be of the type string"));
		RETURN_MM_NULL();
	}
	if (EXPECTED(Z_TYPE_P(property_param) == IS_STRING)) {
		zephir_get_strval(&property, property_param);
	} else {
		ZEPHIR_INIT_VAR(&property);
	}


	ZEPHIR_INIT_VAR(&modelName);
	zephir_get_class(&modelName, this_ptr, 0);
	ZEPHIR_CALL_METHOD(&manager, this_ptr, "getmodelsmanager", NULL, 0);
	zephir_check_call_status();
	ZEPHIR_INIT_VAR(&lowerProperty);
	zephir_fast_strtolower(&lowerProperty, &property);
	ZEPHIR_CALL_METHOD(&_0, &manager, "getrelationbyalias", NULL, 0, &modelName, &lowerProperty);
	zephir_check_call_status();
	ZEPHIR_CPY_WRT(&relation, &_0);
	if (Z_TYPE_P(&relation) == IS_OBJECT) {
		zephir_read_property(&_1$$3, this_ptr, ZEND_STRL("dirtyRelated"), PH_NOISY_CC | PH_READONLY);
		if (zephir_array_isset(&_1$$3, &lowerProperty)) {
			zephir_read_property(&_2$$4, this_ptr, ZEND_STRL("dirtyRelated"), PH_NOISY_CC | PH_READONLY);
			zephir_array_fetch(&_3$$4, &_2$$4, &lowerProperty, PH_NOISY | PH_READONLY, "phalcon/Mvc/Model.zep", 324);
			RETURN_CTOR(&_3$$4);
		}
		ZEPHIR_RETURN_CALL_METHOD(this_ptr, "getrelated", NULL, 0, &lowerProperty);
		zephir_check_call_status();
		RETURN_MM();
	}
	ZEPHIR_INIT_VAR(&_4);
	zephir_camelize(&_4, &property, NULL  );
	ZEPHIR_INIT_VAR(&_5);
	ZEPHIR_CONCAT_SV(&_5, "get", &_4);
	zephir_get_strval(&method, &_5);
	if ((zephir_method_exists(this_ptr, &method)  == SUCCESS)) {
		ZEPHIR_RETURN_CALL_METHOD_ZVAL(this_ptr, &method, NULL, 0);
		zephir_check_call_status();
		RETURN_MM();
	}
	ZEPHIR_INIT_VAR(&_6);
	ZEPHIR_CONCAT_SVSV(&_6, "Access to undefined property ", &modelName, "::", &property);
	ZEPHIR_CALL_FUNCTION(NULL, "trigger_error", NULL, 7, &_6);
	zephir_check_call_status();
	RETURN_MM_NULL();
}

/**
 * Magic method to check if a property is a valid relation
 */
PHP_METHOD(Phalcon_Mvc_Model, __isset)
{
	zephir_method_globals *ZEPHIR_METHOD_GLOBALS_PTR = NULL;
	zend_long ZEPHIR_LAST_CALL_STATUS;
	zval *property_param = NULL, manager, method, modelName, relation, result, _0, _1$$4;
	zval property;
	zval *this_ptr = getThis();

	ZVAL_UNDEF(&property);
	ZVAL_UNDEF(&manager);
	ZVAL_UNDEF(&method);
	ZVAL_UNDEF(&modelName);
	ZVAL_UNDEF(&relation);
	ZVAL_UNDEF(&result);
	ZVAL_UNDEF(&_0);
	ZVAL_UNDEF(&_1$$4);
#if PHP_VERSION_ID >= 80000
	bool is_null_true = 1;
	ZEND_PARSE_PARAMETERS_START(1, 1)
		Z_PARAM_STR(property)
	ZEND_PARSE_PARAMETERS_END();
#endif


	ZEPHIR_MM_GROW();
	zephir_fetch_params(1, 1, 0, &property_param);
	if (UNEXPECTED(Z_TYPE_P(property_param) != IS_STRING && Z_TYPE_P(property_param) != IS_NULL)) {
		zephir_throw_exception_string(spl_ce_InvalidArgumentException, SL("Parameter 'property' must be of the type string"));
		RETURN_MM_NULL();
	}
	if (EXPECTED(Z_TYPE_P(property_param) == IS_STRING)) {
		zephir_get_strval(&property, property_param);
	} else {
		ZEPHIR_INIT_VAR(&property);
	}


	ZEPHIR_INIT_VAR(&modelName);
	zephir_get_class(&modelName, this_ptr, 0);
	ZEPHIR_CALL_METHOD(&_0, this_ptr, "getmodelsmanager", NULL, 0);
	zephir_check_call_status();
	ZEPHIR_CPY_WRT(&manager, &_0);
	ZEPHIR_CALL_METHOD(&_0, &manager, "getrelationbyalias", NULL, 0, &modelName, &property);
	zephir_check_call_status();
	ZEPHIR_CPY_WRT(&relation, &_0);
	if (Z_TYPE_P(&relation) == IS_OBJECT) {
		ZEPHIR_INIT_VAR(&result);
		ZVAL_BOOL(&result, 1);
	} else {
		ZEPHIR_INIT_VAR(&_1$$4);
		zephir_camelize(&_1$$4, &property, NULL  );
		ZEPHIR_INIT_VAR(&method);
		ZEPHIR_CONCAT_SV(&method, "get", &_1$$4);
		ZEPHIR_INIT_NVAR(&result);
		ZVAL_BOOL(&result, (zephir_method_exists(this_ptr, &method)  == SUCCESS));
	}
	RETURN_CCTOR(&result);
}

/**
 * Magic method to assign values to the the model
 *
 * @param mixed value
 */
PHP_METHOD(Phalcon_Mvc_Model, __set)
{
	zend_bool _0;
	zval related;
	zephir_method_globals *ZEPHIR_METHOD_GLOBALS_PTR = NULL;
	zend_long ZEPHIR_LAST_CALL_STATUS;
	zval *property_param = NULL, *value, value_sub, lowerProperty, modelName, manager, relation, referencedModel, item, dirtyState, _14, _15, _1$$3, _2$$4, _3$$4, _4$$6, _5$$7, _6$$8, _7$$9, _8$$9, *_9$$10, _10$$10, _11$$10, _12$$17, _13$$18, _16$$20, _17$$21;
	zval property, _18$$21;
	zval *this_ptr = getThis();

	ZVAL_UNDEF(&property);
	ZVAL_UNDEF(&_18$$21);
	ZVAL_UNDEF(&value_sub);
	ZVAL_UNDEF(&lowerProperty);
	ZVAL_UNDEF(&modelName);
	ZVAL_UNDEF(&manager);
	ZVAL_UNDEF(&relation);
	ZVAL_UNDEF(&referencedModel);
	ZVAL_UNDEF(&item);
	ZVAL_UNDEF(&dirtyState);
	ZVAL_UNDEF(&_14);
	ZVAL_UNDEF(&_15);
	ZVAL_UNDEF(&_1$$3);
	ZVAL_UNDEF(&_2$$4);
	ZVAL_UNDEF(&_3$$4);
	ZVAL_UNDEF(&_4$$6);
	ZVAL_UNDEF(&_5$$7);
	ZVAL_UNDEF(&_6$$8);
	ZVAL_UNDEF(&_7$$9);
	ZVAL_UNDEF(&_8$$9);
	ZVAL_UNDEF(&_10$$10);
	ZVAL_UNDEF(&_11$$10);
	ZVAL_UNDEF(&_12$$17);
	ZVAL_UNDEF(&_13$$18);
	ZVAL_UNDEF(&_16$$20);
	ZVAL_UNDEF(&_17$$21);
	ZVAL_UNDEF(&related);
#if PHP_VERSION_ID >= 80000
	bool is_null_true = 1;
	ZEND_PARSE_PARAMETERS_START(2, 2)
		Z_PARAM_STR(property)
		Z_PARAM_ZVAL(value)
	ZEND_PARSE_PARAMETERS_END();
#endif


	ZEPHIR_MM_GROW();
	zephir_fetch_params(1, 2, 0, &property_param, &value);
	zephir_get_strval(&property, property_param);


	_0 = Z_TYPE_P(value) == IS_OBJECT;
	if (_0) {
		_0 = zephir_instance_of_ev(value, phalcon_mvc_modelinterface_ce);
	}
	if (_0) {
		ZEPHIR_INIT_VAR(&lowerProperty);
		zephir_fast_strtolower(&lowerProperty, &property);
		ZEPHIR_INIT_VAR(&modelName);
		zephir_get_class(&modelName, this_ptr, 0);
		ZEPHIR_CALL_METHOD(&manager, this_ptr, "getmodelsmanager", NULL, 0);
		zephir_check_call_status();
		ZEPHIR_CALL_METHOD(&_1$$3, &manager, "getrelationbyalias", NULL, 0, &modelName, &lowerProperty);
		zephir_check_call_status();
		ZEPHIR_CPY_WRT(&relation, &_1$$3);
		if (Z_TYPE_P(&relation) == IS_OBJECT) {
			zephir_read_property(&_2$$4, this_ptr, ZEND_STRL("dirtyState"), PH_NOISY_CC | PH_READONLY);
			ZEPHIR_CPY_WRT(&dirtyState, &_2$$4);
			ZEPHIR_CALL_METHOD(&_3$$4, value, "getdirtystate", NULL, 0);
			zephir_check_call_status();
			if (!ZEPHIR_IS_EQUAL(&_3$$4, &dirtyState)) {
				ZEPHIR_INIT_NVAR(&dirtyState);
				ZVAL_LONG(&dirtyState, 1);
			}
			zephir_unset_property_array(this_ptr, ZEND_STRL("related"), &lowerProperty);
			zephir_read_property(&_2$$4, this_ptr, ZEND_STRL("related"), PH_NOISY_CC | PH_READONLY);
			zephir_array_unset(&_2$$4, &lowerProperty, PH_SEPARATE);
			zephir_update_property_array(this_ptr, SL("dirtyRelated"), &lowerProperty, value);
			zephir_update_property_zval(this_ptr, ZEND_STRL("dirtyState"), &dirtyState);
			RETVAL_ZVAL(value, 1, 0);
			RETURN_MM();
		}
	} else if (Z_TYPE_P(value) == IS_ARRAY) {
		ZEPHIR_INIT_NVAR(&lowerProperty);
		zephir_fast_strtolower(&lowerProperty, &property);
		ZEPHIR_INIT_NVAR(&modelName);
		zephir_get_class(&modelName, this_ptr, 0);
		ZEPHIR_CALL_METHOD(&manager, this_ptr, "getmodelsmanager", NULL, 0);
		zephir_check_call_status();
		ZEPHIR_CALL_METHOD(&_4$$6, &manager, "getrelationbyalias", NULL, 0, &modelName, &lowerProperty);
		zephir_check_call_status();
		ZEPHIR_CPY_WRT(&relation, &_4$$6);
		if (Z_TYPE_P(&relation) == IS_OBJECT) {
			ZEPHIR_CALL_METHOD(&_5$$7, &relation, "gettype", NULL, 0);
			zephir_check_call_status();
			do {
				if (ZEPHIR_IS_LONG(&_5$$7, 0) || ZEPHIR_IS_LONG(&_5$$7, 1)) {
					ZEPHIR_CALL_METHOD(&_6$$8, &relation, "getreferencedmodel", NULL, 0);
					zephir_check_call_status();
					ZEPHIR_CALL_METHOD(&referencedModel, &manager, "load", NULL, 0, &_6$$8);
					zephir_check_call_status();
					if (Z_TYPE_P(&referencedModel) == IS_OBJECT) {
						ZEPHIR_CALL_METHOD(NULL, &referencedModel, "assign", NULL, 0, value);
						zephir_check_call_status();
						zephir_unset_property_array(this_ptr, ZEND_STRL("related"), &lowerProperty);
						zephir_read_property(&_7$$9, this_ptr, ZEND_STRL("related"), PH_NOISY_CC | PH_READONLY);
						zephir_array_unset(&_7$$9, &lowerProperty, PH_SEPARATE);
						zephir_update_property_array(this_ptr, SL("dirtyRelated"), &lowerProperty, &referencedModel);
						ZEPHIR_INIT_ZVAL_NREF(_8$$9);
						ZVAL_LONG(&_8$$9, 1);
						zephir_update_property_zval(this_ptr, ZEND_STRL("dirtyState"), &_8$$9);
						RETVAL_ZVAL(value, 1, 0);
						RETURN_MM();
					}
					break;
				}
				if (ZEPHIR_IS_LONG(&_5$$7, 2) || ZEPHIR_IS_LONG(&_5$$7, 4)) {
					ZEPHIR_INIT_VAR(&related);
					array_init(&related);
					zephir_is_iterable(value, 0, "phalcon/Mvc/Model.zep", 470);
					if (Z_TYPE_P(value) == IS_ARRAY) {
						ZEND_HASH_FOREACH_VAL(Z_ARRVAL_P(value), _9$$10)
						{
							ZEPHIR_INIT_NVAR(&item);
							ZVAL_COPY(&item, _9$$10);
							if (Z_TYPE_P(&item) == IS_OBJECT) {
								if (zephir_instance_of_ev(&item, phalcon_mvc_modelinterface_ce)) {
									zephir_array_append(&related, &item, PH_SEPARATE, "phalcon/Mvc/Model.zep", 465);
								}
							}
						} ZEND_HASH_FOREACH_END();
					} else {
						ZEPHIR_CALL_METHOD(NULL, value, "rewind", NULL, 0);
						zephir_check_call_status();
						while (1) {
							ZEPHIR_CALL_METHOD(&_10$$10, value, "valid", NULL, 0);
							zephir_check_call_status();
							if (!zend_is_true(&_10$$10)) {
								break;
							}
							ZEPHIR_CALL_METHOD(&item, value, "current", NULL, 0);
							zephir_check_call_status();
								if (Z_TYPE_P(&item) == IS_OBJECT) {
									if (zephir_instance_of_ev(&item, phalcon_mvc_modelinterface_ce)) {
										zephir_array_append(&related, &item, PH_SEPARATE, "phalcon/Mvc/Model.zep", 465);
									}
								}
							ZEPHIR_CALL_METHOD(NULL, value, "next", NULL, 0);
							zephir_check_call_status();
						}
					}
					ZEPHIR_INIT_NVAR(&item);
					zephir_unset_property_array(this_ptr, ZEND_STRL("related"), &lowerProperty);
					zephir_read_property(&_11$$10, this_ptr, ZEND_STRL("related"), PH_NOISY_CC | PH_READONLY);
					zephir_array_unset(&_11$$10, &lowerProperty, PH_SEPARATE);
					if (zephir_fast_count_int(&related) > 0) {
						zephir_update_property_array(this_ptr, SL("dirtyRelated"), &lowerProperty, &related);
						ZEPHIR_INIT_ZVAL_NREF(_12$$17);
						ZVAL_LONG(&_12$$17, 1);
						zephir_update_property_zval(this_ptr, ZEND_STRL("dirtyState"), &_12$$17);
					} else {
						zephir_unset_property_array(this_ptr, ZEND_STRL("dirtyRelated"), &lowerProperty);
						zephir_read_property(&_13$$18, this_ptr, ZEND_STRL("dirtyRelated"), PH_NOISY_CC | PH_READONLY);
						zephir_array_unset(&_13$$18, &lowerProperty, PH_SEPARATE);
					}
					RETVAL_ZVAL(value, 1, 0);
					RETURN_MM();
				}
			} while(0);

		}
	}
<<<<<<< HEAD
	ZEPHIR_CALL_METHOD(&_14, this_ptr, "possiblesetter", NULL, 499, &property, value);
=======
	ZEPHIR_CALL_METHOD(&_14, this_ptr, "possiblesetter", NULL, 501, &property, value);
>>>>>>> 57a2dfd0
	zephir_check_call_status();
	if (zephir_is_true(&_14)) {
		RETVAL_ZVAL(value, 1, 0);
		RETURN_MM();
	}
	ZEPHIR_CALL_FUNCTION(&_15, "property_exists", NULL, 311, this_ptr, &property);
	zephir_check_call_status();
	if (zephir_is_true(&_15)) {
		ZEPHIR_CALL_METHOD(&manager, this_ptr, "getmodelsmanager", NULL, 0);
		zephir_check_call_status();
		ZEPHIR_CALL_METHOD(&_16$$20, &manager, "isvisiblemodelproperty", NULL, 0, this_ptr, &property);
		zephir_check_call_status();
		if (UNEXPECTED(!zephir_is_true(&_16$$20))) {
			ZEPHIR_INIT_VAR(&_17$$21);
			object_init_ex(&_17$$21, phalcon_mvc_model_exception_ce);
			ZEPHIR_INIT_VAR(&_18$$21);
			ZEPHIR_CONCAT_SVS(&_18$$21, "Cannot access property '", &property, "' (not public).");
			ZEPHIR_CALL_METHOD(NULL, &_17$$21, "__construct", NULL, 31, &_18$$21);
			zephir_check_call_status();
			zephir_throw_exception_debug(&_17$$21, "phalcon/Mvc/Model.zep", 499);
			ZEPHIR_MM_RESTORE();
			return;
		}
	}
	zephir_update_property_zval_zval(this_ptr, &property, value);
	RETVAL_ZVAL(value, 1, 0);
	RETURN_MM();
}

/**
 * Setups a behavior in a model
 *
 *```php
 * use Phalcon\Mvc\Model;
 * use Phalcon\Mvc\Model\Behavior\Timestampable;
 *
 * class Robots extends Model
 * {
 *     public function initialize()
 *     {
 *         $this->addBehavior(
 *             new Timestampable(
 *                 [
 *                     "beforeCreate" => [
 *                         "field"  => "created_at",
 *                         "format" => "Y-m-d",
 *                     ],
 *                 ]
 *             )
 *         );
 *
 *         $this->addBehavior(
 *             new Timestampable(
 *                 [
 *                     "beforeUpdate" => [
 *                         "field"  => "updated_at",
 *                         "format" => "Y-m-d",
 *                     ],
 *                 ]
 *             )
 *         );
 *     }
 * }
 *```
 */
PHP_METHOD(Phalcon_Mvc_Model, addBehavior)
{
	zephir_method_globals *ZEPHIR_METHOD_GLOBALS_PTR = NULL;
	zend_long ZEPHIR_LAST_CALL_STATUS;
	zval *behavior, behavior_sub, _0;
	zval *this_ptr = getThis();

	ZVAL_UNDEF(&behavior_sub);
	ZVAL_UNDEF(&_0);
#if PHP_VERSION_ID >= 80000
	bool is_null_true = 1;
	ZEND_PARSE_PARAMETERS_START(1, 1)
		Z_PARAM_OBJECT_OF_CLASS(behavior, phalcon_mvc_model_behaviorinterface_ce)
	ZEND_PARSE_PARAMETERS_END();
#endif


	ZEPHIR_MM_GROW();
	zephir_fetch_params(1, 1, 0, &behavior);


	zephir_read_property(&_0, this_ptr, ZEND_STRL("modelsManager"), PH_NOISY_CC | PH_READONLY);
	ZEPHIR_CALL_METHOD(NULL, &_0, "addbehavior", NULL, 0, this_ptr, behavior);
	zephir_check_call_status();
	ZEPHIR_MM_RESTORE();
}

/**
 * Appends a customized message on the validation process
 *
 * ```php
 * use Phalcon\Mvc\Model;
 * use Phalcon\Messages\Message as Message;
 *
 * class Robots extends Model
 * {
 *     public function beforeSave()
 *     {
 *         if ($this->name === "Peter") {
 *             $message = new Message(
 *                 "Sorry, but a robot cannot be named Peter"
 *             );
 *
 *             $this->appendMessage($message);
 *         }
 *     }
 * }
 * ```
 */
PHP_METHOD(Phalcon_Mvc_Model, appendMessage)
{
	zval *message, message_sub;
	zval *this_ptr = getThis();

	ZVAL_UNDEF(&message_sub);
#if PHP_VERSION_ID >= 80000
	bool is_null_true = 1;
	ZEND_PARSE_PARAMETERS_START(1, 1)
		Z_PARAM_OBJECT_OF_CLASS(message, phalcon_messages_messageinterface_ce)
	ZEND_PARSE_PARAMETERS_END();
#endif


	zephir_fetch_params_without_memory_grow(1, 0, &message);


	zephir_update_property_array_append(this_ptr, SL("errorMessages"), message);
	RETURN_THISW();
}

/**
 * Assigns values to a model from an array
 *
 * ```php
 * $robot->assign(
 *     [
 *         "type" => "mechanical",
 *         "name" => "Astro Boy",
 *         "year" => 1952,
 *     ]
 * );
 *
 * // Assign by db row, column map needed
 * $robot->assign(
 *     $dbRow,
 *     [
 *         "db_type" => "type",
 *         "db_name" => "name",
 *         "db_year" => "year",
 *     ]
 * );
 *
 * // Allow assign only name and year
 * $robot->assign(
 *     $_POST,
 *     [
 *         "name",
 *         "year",
 *     ]
 * );
 *
 * // By default assign method will use setters if exist, you can disable it by using ini_set to directly use properties
 *
 * ini_set("phalcon.orm.disable_assign_setters", true);
 *
 * $robot->assign(
 *     $_POST,
 *     [
 *         "name",
 *         "year",
 *     ]
 * );
 * ```
 *
 * @param array data
 * @param mixed whiteList
 * @param mixed dataColumnMap Array to transform keys of data to another
 *
 * @return ModelInterface
 */
PHP_METHOD(Phalcon_Mvc_Model, assign)
{
	zend_bool _7$$12, _13$$18, _16$$22, _20$$28;
	zend_string *_3$$3;
	zend_ulong _2$$3;
	zephir_method_globals *ZEPHIR_METHOD_GLOBALS_PTR = NULL;
	zephir_fcall_cache_entry *_9 = NULL, *_12 = NULL, *_15 = NULL;
	zend_long ZEPHIR_LAST_CALL_STATUS;
	zval *data_param = NULL, *whiteList = NULL, whiteList_sub, *dataColumnMap = NULL, dataColumnMap_sub, __$null, key, keyMapped, value, attribute, attributeField, metaData, columnMap, disableAssignSetters, _4, *_5, _6, *_0$$3, _1$$3, _8$$13, _10$$16, _11$$16, _14$$18, _17$$23, _18$$26, _19$$26, _21$$28;
	zval data, dataMapped;
	zval *this_ptr = getThis();

	ZVAL_UNDEF(&data);
	ZVAL_UNDEF(&dataMapped);
	ZVAL_UNDEF(&whiteList_sub);
	ZVAL_UNDEF(&dataColumnMap_sub);
	ZVAL_NULL(&__$null);
	ZVAL_UNDEF(&key);
	ZVAL_UNDEF(&keyMapped);
	ZVAL_UNDEF(&value);
	ZVAL_UNDEF(&attribute);
	ZVAL_UNDEF(&attributeField);
	ZVAL_UNDEF(&metaData);
	ZVAL_UNDEF(&columnMap);
	ZVAL_UNDEF(&disableAssignSetters);
	ZVAL_UNDEF(&_4);
	ZVAL_UNDEF(&_6);
	ZVAL_UNDEF(&_1$$3);
	ZVAL_UNDEF(&_8$$13);
	ZVAL_UNDEF(&_10$$16);
	ZVAL_UNDEF(&_11$$16);
	ZVAL_UNDEF(&_14$$18);
	ZVAL_UNDEF(&_17$$23);
	ZVAL_UNDEF(&_18$$26);
	ZVAL_UNDEF(&_19$$26);
	ZVAL_UNDEF(&_21$$28);
#if PHP_VERSION_ID >= 80000
	bool is_null_true = 1;
	ZEND_PARSE_PARAMETERS_START(1, 3)
		Z_PARAM_ARRAY(data)
		Z_PARAM_OPTIONAL
		Z_PARAM_ZVAL_OR_NULL(whiteList)
		Z_PARAM_ZVAL_OR_NULL(dataColumnMap)
	ZEND_PARSE_PARAMETERS_END();
#endif


	ZEPHIR_MM_GROW();
	zephir_fetch_params(1, 1, 2, &data_param, &whiteList, &dataColumnMap);
	ZEPHIR_OBS_COPY_OR_DUP(&data, data_param);
	if (!whiteList) {
		whiteList = &whiteList_sub;
		whiteList = &__$null;
	}
	if (!dataColumnMap) {
		dataColumnMap = &dataColumnMap_sub;
		dataColumnMap = &__$null;
	}


	ZEPHIR_INIT_VAR(&disableAssignSetters);
	ZVAL_BOOL(&disableAssignSetters, ZEPHIR_GLOBAL(orm).disable_assign_setters);
	if (Z_TYPE_P(dataColumnMap) == IS_ARRAY) {
		ZEPHIR_INIT_VAR(&dataMapped);
		array_init(&dataMapped);
		zephir_is_iterable(&data, 0, "phalcon/Mvc/Model.zep", 645);
		if (Z_TYPE_P(&data) == IS_ARRAY) {
			ZEND_HASH_FOREACH_KEY_VAL(Z_ARRVAL_P(&data), _2$$3, _3$$3, _0$$3)
			{
				ZEPHIR_INIT_NVAR(&key);
				if (_3$$3 != NULL) { 
					ZVAL_STR_COPY(&key, _3$$3);
				} else {
					ZVAL_LONG(&key, _2$$3);
				}
				ZEPHIR_INIT_NVAR(&value);
				ZVAL_COPY(&value, _0$$3);
				ZEPHIR_OBS_NVAR(&keyMapped);
				if (zephir_array_isset_fetch(&keyMapped, dataColumnMap, &key, 0)) {
					zephir_array_update_zval(&dataMapped, &keyMapped, &value, PH_COPY | PH_SEPARATE);
				}
			} ZEND_HASH_FOREACH_END();
		} else {
			ZEPHIR_CALL_METHOD(NULL, &data, "rewind", NULL, 0);
			zephir_check_call_status();
			while (1) {
				ZEPHIR_CALL_METHOD(&_1$$3, &data, "valid", NULL, 0);
				zephir_check_call_status();
				if (!zend_is_true(&_1$$3)) {
					break;
				}
				ZEPHIR_CALL_METHOD(&key, &data, "key", NULL, 0);
				zephir_check_call_status();
				ZEPHIR_CALL_METHOD(&value, &data, "current", NULL, 0);
				zephir_check_call_status();
					ZEPHIR_OBS_NVAR(&keyMapped);
					if (zephir_array_isset_fetch(&keyMapped, dataColumnMap, &key, 0)) {
						zephir_array_update_zval(&dataMapped, &keyMapped, &value, PH_COPY | PH_SEPARATE);
					}
				ZEPHIR_CALL_METHOD(NULL, &data, "next", NULL, 0);
				zephir_check_call_status();
			}
		}
		ZEPHIR_INIT_NVAR(&value);
		ZEPHIR_INIT_NVAR(&key);
	} else {
		ZEPHIR_CPY_WRT(&dataMapped, &data);
	}
	if (zephir_fast_count_int(&dataMapped) == 0) {
		RETURN_THIS();
	}
	ZEPHIR_CALL_METHOD(&metaData, this_ptr, "getmodelsmetadata", NULL, 0);
	zephir_check_call_status();
	if (ZEPHIR_GLOBAL(orm).column_renaming) {
		ZEPHIR_CALL_METHOD(&columnMap, &metaData, "getcolumnmap", NULL, 0, this_ptr);
		zephir_check_call_status();
	} else {
		ZEPHIR_INIT_NVAR(&columnMap);
		ZVAL_NULL(&columnMap);
	}
	ZEPHIR_CALL_METHOD(&_4, &metaData, "getattributes", NULL, 0, this_ptr);
	zephir_check_call_status();
	zephir_is_iterable(&_4, 0, "phalcon/Mvc/Model.zep", 702);
	if (Z_TYPE_P(&_4) == IS_ARRAY) {
		ZEND_HASH_FOREACH_VAL(Z_ARRVAL_P(&_4), _5)
		{
			ZEPHIR_INIT_NVAR(&attribute);
			ZVAL_COPY(&attribute, _5);
			_7$$12 = !(zephir_array_isset(&columnMap, &attribute));
			if (_7$$12) {
				_7$$12 = ZEPHIR_GLOBAL(orm).case_insensitive_column_map;
			}
			if (_7$$12) {
<<<<<<< HEAD
				ZEPHIR_CALL_SELF(&_8$$13, "caseinsensitivecolumnmap", &_9, 500, &columnMap, &attribute);
=======
				ZEPHIR_CALL_SELF(&_8$$13, "caseinsensitivecolumnmap", &_9, 502, &columnMap, &attribute);
>>>>>>> 57a2dfd0
				zephir_check_call_status();
				ZEPHIR_CPY_WRT(&attribute, &_8$$13);
			}
			if (Z_TYPE_P(&columnMap) == IS_ARRAY) {
				ZEPHIR_OBS_NVAR(&attributeField);
				if (!(zephir_array_isset_fetch(&attributeField, &columnMap, &attribute, 0))) {
					if (UNEXPECTED(!(ZEPHIR_GLOBAL(orm).ignore_unknown_columns))) {
						ZEPHIR_INIT_NVAR(&_10$$16);
						object_init_ex(&_10$$16, phalcon_mvc_model_exception_ce);
						ZEPHIR_INIT_NVAR(&_11$$16);
						ZEPHIR_CONCAT_SVS(&_11$$16, "Column '", &attribute, "' doesn't make part of the column map");
						ZEPHIR_CALL_METHOD(NULL, &_10$$16, "__construct", &_12, 31, &_11$$16);
						zephir_check_call_status();
						zephir_throw_exception_debug(&_10$$16, "phalcon/Mvc/Model.zep", 676);
						ZEPHIR_MM_RESTORE();
						return;
					}
					continue;
				}
			} else {
				ZEPHIR_CPY_WRT(&attributeField, &attribute);
			}
			ZEPHIR_OBS_NVAR(&value);
			if (zephir_array_isset_fetch(&value, &dataMapped, &attributeField, 0)) {
				if (Z_TYPE_P(whiteList) == IS_ARRAY) {
					if (!(zephir_fast_in_array(&attributeField, whiteList))) {
						continue;
					}
				}
				_13$$18 = zephir_is_true(&disableAssignSetters);
				if (!(_13$$18)) {
<<<<<<< HEAD
					ZEPHIR_CALL_METHOD(&_14$$18, this_ptr, "possiblesetter", &_15, 499, &attributeField, &value);
=======
					ZEPHIR_CALL_METHOD(&_14$$18, this_ptr, "possiblesetter", &_15, 501, &attributeField, &value);
>>>>>>> 57a2dfd0
					zephir_check_call_status();
					_13$$18 = !zephir_is_true(&_14$$18);
				}
				if (_13$$18) {
					zephir_update_property_zval_zval(this_ptr, &attributeField, &value);
				}
			}
		} ZEND_HASH_FOREACH_END();
	} else {
		ZEPHIR_CALL_METHOD(NULL, &_4, "rewind", NULL, 0);
		zephir_check_call_status();
		while (1) {
			ZEPHIR_CALL_METHOD(&_6, &_4, "valid", NULL, 0);
			zephir_check_call_status();
			if (!zend_is_true(&_6)) {
				break;
			}
			ZEPHIR_CALL_METHOD(&attribute, &_4, "current", NULL, 0);
			zephir_check_call_status();
				_16$$22 = !(zephir_array_isset(&columnMap, &attribute));
				if (_16$$22) {
					_16$$22 = ZEPHIR_GLOBAL(orm).case_insensitive_column_map;
				}
				if (_16$$22) {
<<<<<<< HEAD
					ZEPHIR_CALL_SELF(&_17$$23, "caseinsensitivecolumnmap", &_9, 500, &columnMap, &attribute);
=======
					ZEPHIR_CALL_SELF(&_17$$23, "caseinsensitivecolumnmap", &_9, 502, &columnMap, &attribute);
>>>>>>> 57a2dfd0
					zephir_check_call_status();
					ZEPHIR_CPY_WRT(&attribute, &_17$$23);
				}
				if (Z_TYPE_P(&columnMap) == IS_ARRAY) {
					ZEPHIR_OBS_NVAR(&attributeField);
					if (!(zephir_array_isset_fetch(&attributeField, &columnMap, &attribute, 0))) {
						if (UNEXPECTED(!(ZEPHIR_GLOBAL(orm).ignore_unknown_columns))) {
							ZEPHIR_INIT_NVAR(&_18$$26);
							object_init_ex(&_18$$26, phalcon_mvc_model_exception_ce);
							ZEPHIR_INIT_NVAR(&_19$$26);
							ZEPHIR_CONCAT_SVS(&_19$$26, "Column '", &attribute, "' doesn't make part of the column map");
							ZEPHIR_CALL_METHOD(NULL, &_18$$26, "__construct", &_12, 31, &_19$$26);
							zephir_check_call_status();
							zephir_throw_exception_debug(&_18$$26, "phalcon/Mvc/Model.zep", 676);
							ZEPHIR_MM_RESTORE();
							return;
						}
						continue;
					}
				} else {
					ZEPHIR_CPY_WRT(&attributeField, &attribute);
				}
				ZEPHIR_OBS_NVAR(&value);
				if (zephir_array_isset_fetch(&value, &dataMapped, &attributeField, 0)) {
					if (Z_TYPE_P(whiteList) == IS_ARRAY) {
						if (!(zephir_fast_in_array(&attributeField, whiteList))) {
							continue;
						}
					}
					_20$$28 = zephir_is_true(&disableAssignSetters);
					if (!(_20$$28)) {
<<<<<<< HEAD
						ZEPHIR_CALL_METHOD(&_21$$28, this_ptr, "possiblesetter", &_15, 499, &attributeField, &value);
=======
						ZEPHIR_CALL_METHOD(&_21$$28, this_ptr, "possiblesetter", &_15, 501, &attributeField, &value);
>>>>>>> 57a2dfd0
						zephir_check_call_status();
						_20$$28 = !zephir_is_true(&_21$$28);
					}
					if (_20$$28) {
						zephir_update_property_zval_zval(this_ptr, &attributeField, &value);
					}
				}
			ZEPHIR_CALL_METHOD(NULL, &_4, "next", NULL, 0);
			zephir_check_call_status();
		}
	}
	ZEPHIR_INIT_NVAR(&attribute);
	RETURN_THIS();
}

/**
 * Returns the average value on a column for a result-set of rows matching
 * the specified conditions.
 *
 * Returned value will be a float for simple queries or a ResultsetInterface
 * instance for when the GROUP condition is used. The results will
 * contain the average of each group.
 *
 * ```php
 * // What's the average price of robots?
 * $average = Robots::average(
 *     [
 *         "column" => "price",
 *     ]
 * );
 *
 * echo "The average price is ", $average, "\n";
 *
 * // What's the average price of mechanical robots?
 * $average = Robots::average(
 *     [
 *         "type = 'mechanical'",
 *         "column" => "price",
 *     ]
 * );
 *
 * echo "The average price of mechanical robots is ", $average, "\n";
 * ```
 *
 * @param array parameters
 * @return float | ResultsetInterface
 */
PHP_METHOD(Phalcon_Mvc_Model, average)
{
	zephir_method_globals *ZEPHIR_METHOD_GLOBALS_PTR = NULL;
	zend_long ZEPHIR_LAST_CALL_STATUS;
	zval *parameters_param = NULL, result, _0, _1;
	zval parameters;
	zval *this_ptr = getThis();

	ZVAL_UNDEF(&parameters);
	ZVAL_UNDEF(&result);
	ZVAL_UNDEF(&_0);
	ZVAL_UNDEF(&_1);
#if PHP_VERSION_ID >= 80000
	bool is_null_true = 1;
	ZEND_PARSE_PARAMETERS_START(0, 1)
		Z_PARAM_OPTIONAL
		Z_PARAM_ARRAY(parameters)
	ZEND_PARSE_PARAMETERS_END();
#endif


	ZEPHIR_MM_GROW();
	zephir_fetch_params(1, 0, 1, &parameters_param);
	if (!parameters_param) {
		ZEPHIR_INIT_VAR(&parameters);
		array_init(&parameters);
	} else {
		zephir_get_arrval(&parameters, parameters_param);
	}


	ZEPHIR_INIT_VAR(&_0);
	ZVAL_STRING(&_0, "AVG");
	ZEPHIR_INIT_VAR(&_1);
	ZVAL_STRING(&_1, "average");
	ZEPHIR_CALL_SELF(&result, "groupresult", NULL, 0, &_0, &_1, &parameters);
	zephir_check_call_status();
	if (Z_TYPE_P(&result) == IS_STRING) {
		RETURN_MM_DOUBLE(zephir_get_doubleval(&result));
	}
	RETURN_CCTOR(&result);
}

/**
 * Assigns values to a model from an array returning a new model
 *
 *```php
 * $robot = Phalcon\Mvc\Model::cloneResult(
 *     new Robots(),
 *     [
 *         "type" => "mechanical",
 *         "name" => "Astro Boy",
 *         "year" => 1952,
 *     ]
 * );
 *```
 */
PHP_METHOD(Phalcon_Mvc_Model, cloneResult)
{
	zend_string *_4;
	zend_ulong _3;
	zephir_method_globals *ZEPHIR_METHOD_GLOBALS_PTR = NULL;
	zend_long dirtyState, ZEPHIR_LAST_CALL_STATUS;
	zval data;
	zval *base, base_sub, *data_param = NULL, *dirtyState_param = NULL, instance, key, value, _0, *_1, _2, _5;
	zval *this_ptr = getThis();

	ZVAL_UNDEF(&base_sub);
	ZVAL_UNDEF(&instance);
	ZVAL_UNDEF(&key);
	ZVAL_UNDEF(&value);
	ZVAL_UNDEF(&_0);
	ZVAL_UNDEF(&_2);
	ZVAL_UNDEF(&_5);
	ZVAL_UNDEF(&data);
#if PHP_VERSION_ID >= 80000
	bool is_null_true = 1;
	ZEND_PARSE_PARAMETERS_START(2, 3)
		Z_PARAM_OBJECT_OF_CLASS(base, phalcon_mvc_modelinterface_ce)
		Z_PARAM_ARRAY(data)
		Z_PARAM_OPTIONAL
		Z_PARAM_LONG(dirtyState)
	ZEND_PARSE_PARAMETERS_END();
#endif


	ZEPHIR_MM_GROW();
	zephir_fetch_params(1, 2, 1, &base, &data_param, &dirtyState_param);
	ZEPHIR_OBS_COPY_OR_DUP(&data, data_param);
	if (!dirtyState_param) {
		dirtyState = 0;
	} else {
		dirtyState = zephir_get_intval(dirtyState_param);
	}


	ZEPHIR_INIT_VAR(&instance);
	if (zephir_clone(&instance, base) == FAILURE) {
		RETURN_MM();
	}
	ZVAL_LONG(&_0, dirtyState);
	ZEPHIR_CALL_METHOD(NULL, &instance, "setdirtystate", NULL, 0, &_0);
	zephir_check_call_status();
	zephir_is_iterable(&data, 0, "phalcon/Mvc/Model.zep", 792);
	if (Z_TYPE_P(&data) == IS_ARRAY) {
		ZEND_HASH_FOREACH_KEY_VAL(Z_ARRVAL_P(&data), _3, _4, _1)
		{
			ZEPHIR_INIT_NVAR(&key);
			if (_4 != NULL) { 
				ZVAL_STR_COPY(&key, _4);
			} else {
				ZVAL_LONG(&key, _3);
			}
			ZEPHIR_INIT_NVAR(&value);
			ZVAL_COPY(&value, _1);
			if (UNEXPECTED(Z_TYPE_P(&key) != IS_STRING)) {
				ZEPHIR_THROW_EXCEPTION_DEBUG_STR(phalcon_mvc_model_exception_ce, "Invalid key in array data provided to dumpResult()", "phalcon/Mvc/Model.zep", 782);
				return;
			}
			zephir_update_property_zval_zval(&instance, &key, &value);
		} ZEND_HASH_FOREACH_END();
	} else {
		ZEPHIR_CALL_METHOD(NULL, &data, "rewind", NULL, 0);
		zephir_check_call_status();
		while (1) {
			ZEPHIR_CALL_METHOD(&_2, &data, "valid", NULL, 0);
			zephir_check_call_status();
			if (!zend_is_true(&_2)) {
				break;
			}
			ZEPHIR_CALL_METHOD(&key, &data, "key", NULL, 0);
			zephir_check_call_status();
			ZEPHIR_CALL_METHOD(&value, &data, "current", NULL, 0);
			zephir_check_call_status();
				if (UNEXPECTED(Z_TYPE_P(&key) != IS_STRING)) {
					ZEPHIR_THROW_EXCEPTION_DEBUG_STR(phalcon_mvc_model_exception_ce, "Invalid key in array data provided to dumpResult()", "phalcon/Mvc/Model.zep", 782);
					return;
				}
				zephir_update_property_zval_zval(&instance, &key, &value);
			ZEPHIR_CALL_METHOD(NULL, &data, "next", NULL, 0);
			zephir_check_call_status();
		}
	}
	ZEPHIR_INIT_NVAR(&value);
	ZEPHIR_INIT_NVAR(&key);
	ZEPHIR_INIT_VAR(&_5);
	ZVAL_STRING(&_5, "afterFetch");
	ZEPHIR_CALL_METHOD(NULL, &instance, "fireevent", NULL, 0, &_5);
	zephir_check_call_status();
	RETURN_CCTOR(&instance);
}

/**
 * Assigns values to a model from an array, returning a new model.
 *
 *```php
 * $robot = \Phalcon\Mvc\Model::cloneResultMap(
 *     new Robots(),
 *     [
 *         "type" => "mechanical",
 *         "name" => "Astro Boy",
 *         "year" => 1952,
 *     ]
 * );
 *```
 *
 * @param ModelInterface|\Phalcon\Mvc\Model\Row base
 * @param mixed columnMap
 * @param int dirtyState
 * @param bool keepSnapshots
 *
 * @return ModelInterface
 */
PHP_METHOD(Phalcon_Mvc_Model, cloneResultMap)
{
	zend_string *_4;
	zend_ulong _3;
	zephir_method_globals *ZEPHIR_METHOD_GLOBALS_PTR = NULL;
	zephir_fcall_cache_entry *_8 = NULL, *_14 = NULL;
	zend_bool keepSnapshots, _5$$6, _11$$3, _16$$24, _21$$21;
	zend_long dirtyState, ZEPHIR_LAST_CALL_STATUS;
	zval data;
	zval *base, base_sub, *data_param = NULL, *columnMap, columnMap_sub, *dirtyState_param = NULL, *keepSnapshots_param = NULL, instance, attribute, key, value, castValue, attributeName, metaData, reverseMap, _0, *_1, _2, _6$$9, _7$$9, _9$$11, _10$$11, _12$$13, _13$$14, _15$$18, _17$$27, _18$$27, _19$$29, _20$$29, _22$$31, _23$$32, _24$$36, _25$$40;
	zval *this_ptr = getThis();

	ZVAL_UNDEF(&base_sub);
	ZVAL_UNDEF(&columnMap_sub);
	ZVAL_UNDEF(&instance);
	ZVAL_UNDEF(&attribute);
	ZVAL_UNDEF(&key);
	ZVAL_UNDEF(&value);
	ZVAL_UNDEF(&castValue);
	ZVAL_UNDEF(&attributeName);
	ZVAL_UNDEF(&metaData);
	ZVAL_UNDEF(&reverseMap);
	ZVAL_UNDEF(&_0);
	ZVAL_UNDEF(&_2);
	ZVAL_UNDEF(&_6$$9);
	ZVAL_UNDEF(&_7$$9);
	ZVAL_UNDEF(&_9$$11);
	ZVAL_UNDEF(&_10$$11);
	ZVAL_UNDEF(&_12$$13);
	ZVAL_UNDEF(&_13$$14);
	ZVAL_UNDEF(&_15$$18);
	ZVAL_UNDEF(&_17$$27);
	ZVAL_UNDEF(&_18$$27);
	ZVAL_UNDEF(&_19$$29);
	ZVAL_UNDEF(&_20$$29);
	ZVAL_UNDEF(&_22$$31);
	ZVAL_UNDEF(&_23$$32);
	ZVAL_UNDEF(&_24$$36);
	ZVAL_UNDEF(&_25$$40);
	ZVAL_UNDEF(&data);
#if PHP_VERSION_ID >= 80000
	bool is_null_true = 1;
	ZEND_PARSE_PARAMETERS_START(3, 5)
		Z_PARAM_ZVAL(base)
		Z_PARAM_ARRAY(data)
		Z_PARAM_ZVAL(columnMap)
		Z_PARAM_OPTIONAL
		Z_PARAM_LONG(dirtyState)
		Z_PARAM_BOOL_OR_NULL(keepSnapshots, is_null_true)
	ZEND_PARSE_PARAMETERS_END();
#endif


	ZEPHIR_MM_GROW();
	zephir_fetch_params(1, 3, 2, &base, &data_param, &columnMap, &dirtyState_param, &keepSnapshots_param);
	ZEPHIR_OBS_COPY_OR_DUP(&data, data_param);
	if (!dirtyState_param) {
		dirtyState = 0;
	} else {
		dirtyState = zephir_get_intval(dirtyState_param);
	}
	if (!keepSnapshots_param) {
		keepSnapshots = 0;
	} else {
		keepSnapshots = zephir_get_boolval(keepSnapshots_param);
	}


	ZEPHIR_INIT_VAR(&instance);
	if (zephir_clone(&instance, base) == FAILURE) {
		RETURN_MM();
	}
	ZVAL_LONG(&_0, dirtyState);
	ZEPHIR_CALL_METHOD(NULL, &instance, "setdirtystate", NULL, 0, &_0);
	zephir_check_call_status();
	zephir_is_iterable(&data, 1, "phalcon/Mvc/Model.zep", 925);
	if (Z_TYPE_P(&data) == IS_ARRAY) {
		ZEND_HASH_FOREACH_KEY_VAL(Z_ARRVAL_P(&data), _3, _4, _1)
		{
			ZEPHIR_INIT_NVAR(&key);
			if (_4 != NULL) { 
				ZVAL_STR_COPY(&key, _4);
			} else {
				ZVAL_LONG(&key, _3);
			}
			ZEPHIR_INIT_NVAR(&value);
			ZVAL_COPY(&value, _1);
			if (Z_TYPE_P(&key) != IS_STRING) {
				continue;
			}
			if (Z_TYPE_P(columnMap) != IS_ARRAY) {
				zephir_update_property_zval_zval(&instance, &key, &value);
				continue;
			}
			ZEPHIR_OBS_NVAR(&attribute);
			if (!(zephir_array_isset_fetch(&attribute, columnMap, &key, 0))) {
				_5$$6 = Z_TYPE_P(columnMap) == IS_ARRAY;
				if (_5$$6) {
					_5$$6 = !(ZEPHIR_IS_EMPTY(columnMap));
				}
				if (_5$$6) {
					ZEPHIR_CALL_METHOD(&metaData, &instance, "getmodelsmetadata", NULL, 0);
					zephir_check_call_status();
					ZEPHIR_CALL_METHOD(&reverseMap, &metaData, "getreversecolumnmap", NULL, 0, &instance);
					zephir_check_call_status();
					ZEPHIR_OBS_NVAR(&attribute);
					if (!(zephir_array_isset_fetch(&attribute, &reverseMap, &key, 0))) {
						if (UNEXPECTED(!(ZEPHIR_GLOBAL(orm).ignore_unknown_columns))) {
							ZEPHIR_INIT_NVAR(&_6$$9);
							object_init_ex(&_6$$9, phalcon_mvc_model_exception_ce);
							ZEPHIR_INIT_NVAR(&_7$$9);
							ZEPHIR_CONCAT_SVS(&_7$$9, "Column '", &key, "' doesn't make part of the column map");
							ZEPHIR_CALL_METHOD(NULL, &_6$$9, "__construct", &_8, 31, &_7$$9);
							zephir_check_call_status();
							zephir_throw_exception_debug(&_6$$9, "phalcon/Mvc/Model.zep", 852);
							ZEPHIR_MM_RESTORE();
							return;
						}
						continue;
					}
				} else {
					if (UNEXPECTED(!(ZEPHIR_GLOBAL(orm).ignore_unknown_columns))) {
						ZEPHIR_INIT_NVAR(&_9$$11);
						object_init_ex(&_9$$11, phalcon_mvc_model_exception_ce);
						ZEPHIR_INIT_NVAR(&_10$$11);
						ZEPHIR_CONCAT_SVS(&_10$$11, "Column '", &key, "' doesn't make part of the column map");
						ZEPHIR_CALL_METHOD(NULL, &_9$$11, "__construct", &_8, 31, &_10$$11);
						zephir_check_call_status();
						zephir_throw_exception_debug(&_9$$11, "phalcon/Mvc/Model.zep", 861);
						ZEPHIR_MM_RESTORE();
						return;
					}
					continue;
				}
			}
			if (Z_TYPE_P(&attribute) != IS_ARRAY) {
				zephir_update_property_zval_zval(&instance, &attribute, &value);
				continue;
			}
			_11$$3 = !ZEPHIR_IS_STRING(&value, "");
			if (_11$$3) {
				_11$$3 = Z_TYPE_P(&value) != IS_NULL;
			}
			if (_11$$3) {
				zephir_array_fetch_long(&_12$$13, &attribute, 1, PH_NOISY | PH_READONLY, "phalcon/Mvc/Model.zep", 875);
				do {
					if (ZEPHIR_IS_LONG(&_12$$13, 0) || ZEPHIR_IS_LONG(&_12$$13, 21) || ZEPHIR_IS_LONG(&_12$$13, 22) || ZEPHIR_IS_LONG(&_12$$13, 26)) {
						ZVAL_LONG(&_13$$14, 10);
						ZEPHIR_CALL_FUNCTION(&castValue, "intval", &_14, 51, &value, &_13$$14);
						zephir_check_call_status();
						break;
					}
					if (ZEPHIR_IS_LONG(&_12$$13, 3) || ZEPHIR_IS_LONG(&_12$$13, 9) || ZEPHIR_IS_LONG(&_12$$13, 7)) {
						ZEPHIR_INIT_NVAR(&castValue);
						ZVAL_DOUBLE(&castValue, zephir_get_doubleval(&value));
						break;
					}
					if (ZEPHIR_IS_LONG(&_12$$13, 8)) {
						ZEPHIR_INIT_NVAR(&castValue);
						ZVAL_BOOL(&castValue, zephir_get_boolval(&value));
						break;
					}
					ZEPHIR_CPY_WRT(&castValue, &value);
					break;
				} while(0);

			} else {
				zephir_array_fetch_long(&_15$$18, &attribute, 1, PH_NOISY | PH_READONLY, "phalcon/Mvc/Model.zep", 898);
				do {
					if (ZEPHIR_IS_LONG(&_15$$18, 14) || ZEPHIR_IS_LONG(&_15$$18, 8) || ZEPHIR_IS_LONG(&_15$$18, 3) || ZEPHIR_IS_LONG(&_15$$18, 9) || ZEPHIR_IS_LONG(&_15$$18, 7) || ZEPHIR_IS_LONG(&_15$$18, 0) || ZEPHIR_IS_LONG(&_15$$18, 21) || ZEPHIR_IS_LONG(&_15$$18, 22) || ZEPHIR_IS_LONG(&_15$$18, 26)) {
						ZEPHIR_INIT_NVAR(&castValue);
						ZVAL_NULL(&castValue);
						break;
					}
					ZEPHIR_CPY_WRT(&castValue, &value);
					break;
				} while(0);

			}
			ZEPHIR_OBS_NVAR(&attributeName);
			zephir_array_fetch_long(&attributeName, &attribute, 0, PH_NOISY, "phalcon/Mvc/Model.zep", 917);
			zephir_update_property_zval_zval(&instance, &attributeName, &castValue);
			zephir_array_update_zval(&data, &key, &castValue, PH_COPY | PH_SEPARATE);
		} ZEND_HASH_FOREACH_END();
	} else {
		ZEPHIR_CALL_METHOD(NULL, &data, "rewind", NULL, 0);
		zephir_check_call_status();
		while (1) {
			ZEPHIR_CALL_METHOD(&_2, &data, "valid", NULL, 0);
			zephir_check_call_status();
			if (!zend_is_true(&_2)) {
				break;
			}
			ZEPHIR_CALL_METHOD(&key, &data, "key", NULL, 0);
			zephir_check_call_status();
			ZEPHIR_CALL_METHOD(&value, &data, "current", NULL, 0);
			zephir_check_call_status();
				if (Z_TYPE_P(&key) != IS_STRING) {
					continue;
				}
				if (Z_TYPE_P(columnMap) != IS_ARRAY) {
					zephir_update_property_zval_zval(&instance, &key, &value);
					continue;
				}
				ZEPHIR_OBS_NVAR(&attribute);
				if (!(zephir_array_isset_fetch(&attribute, columnMap, &key, 0))) {
					_16$$24 = Z_TYPE_P(columnMap) == IS_ARRAY;
					if (_16$$24) {
						_16$$24 = !(ZEPHIR_IS_EMPTY(columnMap));
					}
					if (_16$$24) {
						ZEPHIR_CALL_METHOD(&metaData, &instance, "getmodelsmetadata", NULL, 0);
						zephir_check_call_status();
						ZEPHIR_CALL_METHOD(&reverseMap, &metaData, "getreversecolumnmap", NULL, 0, &instance);
						zephir_check_call_status();
						ZEPHIR_OBS_NVAR(&attribute);
						if (!(zephir_array_isset_fetch(&attribute, &reverseMap, &key, 0))) {
							if (UNEXPECTED(!(ZEPHIR_GLOBAL(orm).ignore_unknown_columns))) {
								ZEPHIR_INIT_NVAR(&_17$$27);
								object_init_ex(&_17$$27, phalcon_mvc_model_exception_ce);
								ZEPHIR_INIT_NVAR(&_18$$27);
								ZEPHIR_CONCAT_SVS(&_18$$27, "Column '", &key, "' doesn't make part of the column map");
								ZEPHIR_CALL_METHOD(NULL, &_17$$27, "__construct", &_8, 31, &_18$$27);
								zephir_check_call_status();
								zephir_throw_exception_debug(&_17$$27, "phalcon/Mvc/Model.zep", 852);
								ZEPHIR_MM_RESTORE();
								return;
							}
							continue;
						}
					} else {
						if (UNEXPECTED(!(ZEPHIR_GLOBAL(orm).ignore_unknown_columns))) {
							ZEPHIR_INIT_NVAR(&_19$$29);
							object_init_ex(&_19$$29, phalcon_mvc_model_exception_ce);
							ZEPHIR_INIT_NVAR(&_20$$29);
							ZEPHIR_CONCAT_SVS(&_20$$29, "Column '", &key, "' doesn't make part of the column map");
							ZEPHIR_CALL_METHOD(NULL, &_19$$29, "__construct", &_8, 31, &_20$$29);
							zephir_check_call_status();
							zephir_throw_exception_debug(&_19$$29, "phalcon/Mvc/Model.zep", 861);
							ZEPHIR_MM_RESTORE();
							return;
						}
						continue;
					}
				}
				if (Z_TYPE_P(&attribute) != IS_ARRAY) {
					zephir_update_property_zval_zval(&instance, &attribute, &value);
					continue;
				}
				_21$$21 = !ZEPHIR_IS_STRING(&value, "");
				if (_21$$21) {
					_21$$21 = Z_TYPE_P(&value) != IS_NULL;
				}
				if (_21$$21) {
					zephir_array_fetch_long(&_22$$31, &attribute, 1, PH_NOISY | PH_READONLY, "phalcon/Mvc/Model.zep", 875);
					do {
						if (ZEPHIR_IS_LONG(&_22$$31, 0) || ZEPHIR_IS_LONG(&_22$$31, 21) || ZEPHIR_IS_LONG(&_22$$31, 22) || ZEPHIR_IS_LONG(&_22$$31, 26)) {
							ZVAL_LONG(&_23$$32, 10);
							ZEPHIR_CALL_FUNCTION(&castValue, "intval", &_14, 51, &value, &_23$$32);
							zephir_check_call_status();
							break;
						}
						if (ZEPHIR_IS_LONG(&_22$$31, 3) || ZEPHIR_IS_LONG(&_22$$31, 9) || ZEPHIR_IS_LONG(&_22$$31, 7)) {
							ZEPHIR_INIT_NVAR(&castValue);
							ZVAL_DOUBLE(&castValue, zephir_get_doubleval(&value));
							break;
						}
						if (ZEPHIR_IS_LONG(&_22$$31, 8)) {
							ZEPHIR_INIT_NVAR(&castValue);
							ZVAL_BOOL(&castValue, zephir_get_boolval(&value));
							break;
						}
						ZEPHIR_CPY_WRT(&castValue, &value);
						break;
					} while(0);

				} else {
					zephir_array_fetch_long(&_24$$36, &attribute, 1, PH_NOISY | PH_READONLY, "phalcon/Mvc/Model.zep", 898);
					do {
						if (ZEPHIR_IS_LONG(&_24$$36, 14) || ZEPHIR_IS_LONG(&_24$$36, 8) || ZEPHIR_IS_LONG(&_24$$36, 3) || ZEPHIR_IS_LONG(&_24$$36, 9) || ZEPHIR_IS_LONG(&_24$$36, 7) || ZEPHIR_IS_LONG(&_24$$36, 0) || ZEPHIR_IS_LONG(&_24$$36, 21) || ZEPHIR_IS_LONG(&_24$$36, 22) || ZEPHIR_IS_LONG(&_24$$36, 26)) {
							ZEPHIR_INIT_NVAR(&castValue);
							ZVAL_NULL(&castValue);
							break;
						}
						ZEPHIR_CPY_WRT(&castValue, &value);
						break;
					} while(0);

				}
				ZEPHIR_OBS_NVAR(&attributeName);
				zephir_array_fetch_long(&attributeName, &attribute, 0, PH_NOISY, "phalcon/Mvc/Model.zep", 917);
				zephir_update_property_zval_zval(&instance, &attributeName, &castValue);
				zephir_array_update_zval(&data, &key, &castValue, PH_COPY | PH_SEPARATE);
			ZEPHIR_CALL_METHOD(NULL, &data, "next", NULL, 0);
			zephir_check_call_status();
		}
	}
	ZEPHIR_INIT_NVAR(&value);
	ZEPHIR_INIT_NVAR(&key);
	if (keepSnapshots) {
		ZEPHIR_CALL_METHOD(NULL, &instance, "setsnapshotdata", NULL, 0, &data, columnMap);
		zephir_check_call_status();
		ZEPHIR_CALL_METHOD(NULL, &instance, "setoldsnapshotdata", NULL, 0, &data, columnMap);
		zephir_check_call_status();
	}
	if ((zephir_method_exists_ex(&instance, ZEND_STRL("fireevent")) == SUCCESS)) {
		ZEPHIR_INIT_VAR(&_25$$40);
		ZVAL_STRING(&_25$$40, "afterFetch");
		ZEPHIR_CALL_METHOD(NULL, &instance, "fireevent", NULL, 0, &_25$$40);
		zephir_check_call_status();
	}
	RETURN_CCTOR(&instance);
}

/**
 * Returns an hydrated result based on the data and the column map
 *
 * @param array data
 * @param mixed columnMap
 * @param int hydrationMode
 *
 * @return mixed
 */
PHP_METHOD(Phalcon_Mvc_Model, cloneResultMapHydrate)
{
	zend_bool _4$$7, _10$$16;
	zend_string *_3;
	zend_ulong _2;
	zephir_method_globals *ZEPHIR_METHOD_GLOBALS_PTR = NULL;
	zephir_fcall_cache_entry *_6 = NULL, *_9 = NULL;
	zend_long hydrationMode, ZEPHIR_LAST_CALL_STATUS;
	zval *data_param = NULL, *columnMap, columnMap_sub, *hydrationMode_param = NULL, key, value, attribute, attributeName, *_0, _1, _5$$8, _7$$10, _8$$10, _11$$17, _12$$19, _13$$19;
	zval data, hydrateArray;
	zval *this_ptr = getThis();

	ZVAL_UNDEF(&data);
	ZVAL_UNDEF(&hydrateArray);
	ZVAL_UNDEF(&columnMap_sub);
	ZVAL_UNDEF(&key);
	ZVAL_UNDEF(&value);
	ZVAL_UNDEF(&attribute);
	ZVAL_UNDEF(&attributeName);
	ZVAL_UNDEF(&_1);
	ZVAL_UNDEF(&_5$$8);
	ZVAL_UNDEF(&_7$$10);
	ZVAL_UNDEF(&_8$$10);
	ZVAL_UNDEF(&_11$$17);
	ZVAL_UNDEF(&_12$$19);
	ZVAL_UNDEF(&_13$$19);
#if PHP_VERSION_ID >= 80000
	bool is_null_true = 1;
	ZEND_PARSE_PARAMETERS_START(3, 3)
		Z_PARAM_ARRAY(data)
		Z_PARAM_ZVAL(columnMap)
		Z_PARAM_LONG(hydrationMode)
	ZEND_PARSE_PARAMETERS_END();
#endif


	ZEPHIR_MM_GROW();
	zephir_fetch_params(1, 3, 0, &data_param, &columnMap, &hydrationMode_param);
	ZEPHIR_OBS_COPY_OR_DUP(&data, data_param);
	hydrationMode = zephir_get_intval(hydrationMode_param);


	if (Z_TYPE_P(columnMap) != IS_ARRAY) {
		if (hydrationMode == 1) {
			RETURN_CTOR(&data);
		}
	}
	ZEPHIR_INIT_VAR(&hydrateArray);
	array_init(&hydrateArray);
	zephir_is_iterable(&data, 0, "phalcon/Mvc/Model.zep", 1009);
	if (Z_TYPE_P(&data) == IS_ARRAY) {
		ZEND_HASH_FOREACH_KEY_VAL(Z_ARRVAL_P(&data), _2, _3, _0)
		{
			ZEPHIR_INIT_NVAR(&key);
			if (_3 != NULL) { 
				ZVAL_STR_COPY(&key, _3);
			} else {
				ZVAL_LONG(&key, _2);
			}
			ZEPHIR_INIT_NVAR(&value);
			ZVAL_COPY(&value, _0);
			if (Z_TYPE_P(&key) != IS_STRING) {
				continue;
			}
			if (Z_TYPE_P(columnMap) == IS_ARRAY) {
				_4$$7 = !(zephir_array_isset(columnMap, &key));
				if (_4$$7) {
					_4$$7 = ZEPHIR_GLOBAL(orm).case_insensitive_column_map;
				}
				if (_4$$7) {
<<<<<<< HEAD
					ZEPHIR_CALL_SELF(&_5$$8, "caseinsensitivecolumnmap", &_6, 500, columnMap, &key);
=======
					ZEPHIR_CALL_SELF(&_5$$8, "caseinsensitivecolumnmap", &_6, 502, columnMap, &key);
>>>>>>> 57a2dfd0
					zephir_check_call_status();
					ZEPHIR_CPY_WRT(&key, &_5$$8);
				}
				ZEPHIR_OBS_NVAR(&attribute);
				if (!(zephir_array_isset_fetch(&attribute, columnMap, &key, 0))) {
					if (UNEXPECTED(!(ZEPHIR_GLOBAL(orm).ignore_unknown_columns))) {
						ZEPHIR_INIT_NVAR(&_7$$10);
						object_init_ex(&_7$$10, phalcon_mvc_model_exception_ce);
						ZEPHIR_INIT_NVAR(&_8$$10);
						ZEPHIR_CONCAT_SVS(&_8$$10, "Column '", &key, "' doesn't make part of the column map");
						ZEPHIR_CALL_METHOD(NULL, &_7$$10, "__construct", &_9, 31, &_8$$10);
						zephir_check_call_status();
						zephir_throw_exception_debug(&_7$$10, "phalcon/Mvc/Model.zep", 988);
						ZEPHIR_MM_RESTORE();
						return;
					}
					continue;
				}
				if (Z_TYPE_P(&attribute) == IS_ARRAY) {
					ZEPHIR_OBS_NVAR(&attributeName);
					zephir_array_fetch_long(&attributeName, &attribute, 0, PH_NOISY, "phalcon/Mvc/Model.zep", 998);
				} else {
					ZEPHIR_CPY_WRT(&attributeName, &attribute);
				}
				zephir_array_update_zval(&hydrateArray, &attributeName, &value, PH_COPY | PH_SEPARATE);
			} else {
				zephir_array_update_zval(&hydrateArray, &key, &value, PH_COPY | PH_SEPARATE);
			}
		} ZEND_HASH_FOREACH_END();
	} else {
		ZEPHIR_CALL_METHOD(NULL, &data, "rewind", NULL, 0);
		zephir_check_call_status();
		while (1) {
			ZEPHIR_CALL_METHOD(&_1, &data, "valid", NULL, 0);
			zephir_check_call_status();
			if (!zend_is_true(&_1)) {
				break;
			}
			ZEPHIR_CALL_METHOD(&key, &data, "key", NULL, 0);
			zephir_check_call_status();
			ZEPHIR_CALL_METHOD(&value, &data, "current", NULL, 0);
			zephir_check_call_status();
				if (Z_TYPE_P(&key) != IS_STRING) {
					continue;
				}
				if (Z_TYPE_P(columnMap) == IS_ARRAY) {
					_10$$16 = !(zephir_array_isset(columnMap, &key));
					if (_10$$16) {
						_10$$16 = ZEPHIR_GLOBAL(orm).case_insensitive_column_map;
					}
					if (_10$$16) {
<<<<<<< HEAD
						ZEPHIR_CALL_SELF(&_11$$17, "caseinsensitivecolumnmap", &_6, 500, columnMap, &key);
=======
						ZEPHIR_CALL_SELF(&_11$$17, "caseinsensitivecolumnmap", &_6, 502, columnMap, &key);
>>>>>>> 57a2dfd0
						zephir_check_call_status();
						ZEPHIR_CPY_WRT(&key, &_11$$17);
					}
					ZEPHIR_OBS_NVAR(&attribute);
					if (!(zephir_array_isset_fetch(&attribute, columnMap, &key, 0))) {
						if (UNEXPECTED(!(ZEPHIR_GLOBAL(orm).ignore_unknown_columns))) {
							ZEPHIR_INIT_NVAR(&_12$$19);
							object_init_ex(&_12$$19, phalcon_mvc_model_exception_ce);
							ZEPHIR_INIT_NVAR(&_13$$19);
							ZEPHIR_CONCAT_SVS(&_13$$19, "Column '", &key, "' doesn't make part of the column map");
							ZEPHIR_CALL_METHOD(NULL, &_12$$19, "__construct", &_9, 31, &_13$$19);
							zephir_check_call_status();
							zephir_throw_exception_debug(&_12$$19, "phalcon/Mvc/Model.zep", 988);
							ZEPHIR_MM_RESTORE();
							return;
						}
						continue;
					}
					if (Z_TYPE_P(&attribute) == IS_ARRAY) {
						ZEPHIR_OBS_NVAR(&attributeName);
						zephir_array_fetch_long(&attributeName, &attribute, 0, PH_NOISY, "phalcon/Mvc/Model.zep", 998);
					} else {
						ZEPHIR_CPY_WRT(&attributeName, &attribute);
					}
					zephir_array_update_zval(&hydrateArray, &attributeName, &value, PH_COPY | PH_SEPARATE);
				} else {
					zephir_array_update_zval(&hydrateArray, &key, &value, PH_COPY | PH_SEPARATE);
				}
			ZEPHIR_CALL_METHOD(NULL, &data, "next", NULL, 0);
			zephir_check_call_status();
		}
	}
	ZEPHIR_INIT_NVAR(&value);
	ZEPHIR_INIT_NVAR(&key);
	if (hydrationMode != 1) {
		zephir_convert_to_object(&hydrateArray);
		RETURN_CTOR(&hydrateArray);
	}
	RETURN_CTOR(&hydrateArray);
}

/**
 * Collects previously queried (belongs-to, has-one and has-one-through)
 * related records along with freshly added one
 *
 * @return array Related records that should be saved
 */
PHP_METHOD(Phalcon_Mvc_Model, collectRelatedToSave)
{
	zend_bool _6$$3, _8$$6;
	zend_string *_5;
	zend_ulong _4;
	zval related, dirtyRelated;
	zval name, record, _0, _1, *_2, _3, _7$$3, _9$$6;
	zephir_method_globals *ZEPHIR_METHOD_GLOBALS_PTR = NULL;
	zend_long ZEPHIR_LAST_CALL_STATUS;
	zval *this_ptr = getThis();

	ZVAL_UNDEF(&name);
	ZVAL_UNDEF(&record);
	ZVAL_UNDEF(&_0);
	ZVAL_UNDEF(&_1);
	ZVAL_UNDEF(&_3);
	ZVAL_UNDEF(&_7$$3);
	ZVAL_UNDEF(&_9$$6);
	ZVAL_UNDEF(&related);
	ZVAL_UNDEF(&dirtyRelated);


	ZEPHIR_MM_GROW();

	zephir_read_property(&_0, this_ptr, ZEND_STRL("related"), PH_NOISY_CC | PH_READONLY);
	ZEPHIR_CPY_WRT(&related, &_0);
	zephir_read_property(&_1, this_ptr, ZEND_STRL("dirtyRelated"), PH_NOISY_CC | PH_READONLY);
	ZEPHIR_CPY_WRT(&dirtyRelated, &_1);
	zephir_is_iterable(&related, 0, "phalcon/Mvc/Model.zep", 1050);
	if (Z_TYPE_P(&related) == IS_ARRAY) {
		ZEND_HASH_FOREACH_KEY_VAL(Z_ARRVAL_P(&related), _4, _5, _2)
		{
			ZEPHIR_INIT_NVAR(&name);
			if (_5 != NULL) { 
				ZVAL_STR_COPY(&name, _5);
			} else {
				ZVAL_LONG(&name, _4);
			}
			ZEPHIR_INIT_NVAR(&record);
			ZVAL_COPY(&record, _2);
			if (zephir_array_isset(&dirtyRelated, &name)) {
				continue;
			}
			_6$$3 = Z_TYPE_P(&record) != IS_OBJECT;
			if (!(_6$$3)) {
				_6$$3 = !((zephir_instance_of_ev(&record, phalcon_mvc_modelinterface_ce)));
			}
			if (_6$$3) {
				continue;
			}
			ZVAL_LONG(&_7$$3, 1);
			ZEPHIR_CALL_METHOD(NULL, &record, "setdirtystate", NULL, 0, &_7$$3);
			zephir_check_call_status();
			zephir_array_update_zval(&dirtyRelated, &name, &record, PH_COPY | PH_SEPARATE);
		} ZEND_HASH_FOREACH_END();
	} else {
		ZEPHIR_CALL_METHOD(NULL, &related, "rewind", NULL, 0);
		zephir_check_call_status();
		while (1) {
			ZEPHIR_CALL_METHOD(&_3, &related, "valid", NULL, 0);
			zephir_check_call_status();
			if (!zend_is_true(&_3)) {
				break;
			}
			ZEPHIR_CALL_METHOD(&name, &related, "key", NULL, 0);
			zephir_check_call_status();
			ZEPHIR_CALL_METHOD(&record, &related, "current", NULL, 0);
			zephir_check_call_status();
				if (zephir_array_isset(&dirtyRelated, &name)) {
					continue;
				}
				_8$$6 = Z_TYPE_P(&record) != IS_OBJECT;
				if (!(_8$$6)) {
					_8$$6 = !((zephir_instance_of_ev(&record, phalcon_mvc_modelinterface_ce)));
				}
				if (_8$$6) {
					continue;
				}
				ZVAL_LONG(&_9$$6, 1);
				ZEPHIR_CALL_METHOD(NULL, &record, "setdirtystate", NULL, 0, &_9$$6);
				zephir_check_call_status();
				zephir_array_update_zval(&dirtyRelated, &name, &record, PH_COPY | PH_SEPARATE);
			ZEPHIR_CALL_METHOD(NULL, &related, "next", NULL, 0);
			zephir_check_call_status();
		}
	}
	ZEPHIR_INIT_NVAR(&record);
	ZEPHIR_INIT_NVAR(&name);
	RETURN_CTOR(&dirtyRelated);
}

/**
 * Counts how many records match the specified conditions.
 *
 * Returns an integer for simple queries or a ResultsetInterface
 * instance for when the GROUP condition is used. The results will
 * contain the count of each group.
 *
 * ```php
 * // How many robots are there?
 * $number = Robots::count();
 *
 * echo "There are ", $number, "\n";
 *
 * // How many mechanical robots are there?
 * $number = Robots::count("type = 'mechanical'");
 *
 * echo "There are ", $number, " mechanical robots\n";
 * ```
 *
 * @param array|string|null parameters
 */
PHP_METHOD(Phalcon_Mvc_Model, count)
{
	zephir_method_globals *ZEPHIR_METHOD_GLOBALS_PTR = NULL;
	zend_long ZEPHIR_LAST_CALL_STATUS;
	zval *parameters = NULL, parameters_sub, __$null, result, _0, _1;
	zval *this_ptr = getThis();

	ZVAL_UNDEF(&parameters_sub);
	ZVAL_NULL(&__$null);
	ZVAL_UNDEF(&result);
	ZVAL_UNDEF(&_0);
	ZVAL_UNDEF(&_1);
#if PHP_VERSION_ID >= 80000
	bool is_null_true = 1;
	ZEND_PARSE_PARAMETERS_START(0, 1)
		Z_PARAM_OPTIONAL
		Z_PARAM_ZVAL_OR_NULL(parameters)
	ZEND_PARSE_PARAMETERS_END();
#endif


	ZEPHIR_MM_GROW();
	zephir_fetch_params(1, 0, 1, &parameters);
	if (!parameters) {
		parameters = &parameters_sub;
		parameters = &__$null;
	}


	ZEPHIR_INIT_VAR(&_0);
	ZVAL_STRING(&_0, "COUNT");
	ZEPHIR_INIT_VAR(&_1);
	ZVAL_STRING(&_1, "rowcount");
	ZEPHIR_CALL_SELF(&result, "groupresult", NULL, 0, &_0, &_1, parameters);
	zephir_check_call_status();
	if (Z_TYPE_P(&result) == IS_STRING) {
		RETURN_MM_LONG(zephir_get_intval(&result));
	}
	RETURN_CCTOR(&result);
}

/**
 * Inserts a model instance. If the instance already exists in the
 * persistence it will throw an exception
 * Returning true on success or false otherwise.
 *
 *```php
 * // Creating a new robot
 * $robot = new Robots();
 *
 * $robot->type = "mechanical";
 * $robot->name = "Astro Boy";
 * $robot->year = 1952;
 *
 * $robot->create();
 *
 * // Passing an array to create
 * $robot = new Robots();
 *
 * $robot->assign(
 *     [
 *         "type" => "mechanical",
 *         "name" => "Astro Boy",
 *         "year" => 1952,
 *     ]
 * );
 *
 * $robot->create();
 *```
 */
PHP_METHOD(Phalcon_Mvc_Model, create)
{
	zval _2$$3;
	zval metaData, _0, _1, _3$$3, _4$$3, _5$$3, _6$$3;
	zephir_method_globals *ZEPHIR_METHOD_GLOBALS_PTR = NULL;
	zend_long ZEPHIR_LAST_CALL_STATUS;
	zval *this_ptr = getThis();

	ZVAL_UNDEF(&metaData);
	ZVAL_UNDEF(&_0);
	ZVAL_UNDEF(&_1);
	ZVAL_UNDEF(&_3$$3);
	ZVAL_UNDEF(&_4$$3);
	ZVAL_UNDEF(&_5$$3);
	ZVAL_UNDEF(&_6$$3);
	ZVAL_UNDEF(&_2$$3);


	ZEPHIR_MM_GROW();

	ZEPHIR_CALL_METHOD(&metaData, this_ptr, "getmodelsmetadata", NULL, 0);
	zephir_check_call_status();
<<<<<<< HEAD
	ZEPHIR_CALL_METHOD(&_1, this_ptr, "getwriteconnection", NULL, 501);
=======
	ZEPHIR_CALL_METHOD(&_1, this_ptr, "getwriteconnection", NULL, 503);
>>>>>>> 57a2dfd0
	zephir_check_call_status();
	ZEPHIR_CALL_METHOD(&_0, this_ptr, "has", NULL, 0, &metaData, &_1);
	zephir_check_call_status();
	if (zephir_is_true(&_0)) {
		ZEPHIR_INIT_VAR(&_2$$3);
		zephir_create_array(&_2$$3, 1, 0);
		ZEPHIR_INIT_VAR(&_3$$3);
		object_init_ex(&_3$$3, phalcon_messages_message_ce);
		ZEPHIR_INIT_VAR(&_4$$3);
		ZVAL_STRING(&_4$$3, "Record cannot be created because it already exists");
		ZVAL_NULL(&_5$$3);
		ZEPHIR_INIT_VAR(&_6$$3);
		ZVAL_STRING(&_6$$3, "InvalidCreateAttempt");
		ZEPHIR_CALL_METHOD(NULL, &_3$$3, "__construct", NULL, 6, &_4$$3, &_5$$3, &_6$$3);
		zephir_check_call_status();
		zephir_array_fast_append(&_2$$3, &_3$$3);
		zephir_update_property_zval(this_ptr, ZEND_STRL("errorMessages"), &_2$$3);
		RETURN_MM_BOOL(0);
	}
	ZEPHIR_RETURN_CALL_METHOD(this_ptr, "save", NULL, 0);
	zephir_check_call_status();
	RETURN_MM();
}

/**
 * Deletes a model instance. Returning true on success or false otherwise.
 *
 * ```php
 * $robot = Robots::findFirst("id=100");
 *
 * $robot->delete();
 *
 * $robots = Robots::find("type = 'mechanical'");
 *
 * foreach ($robots as $robot) {
 *     $robot->delete();
 * }
 * ```
 */
PHP_METHOD(Phalcon_Mvc_Model, delete)
{
	zval values, bindTypes, conditions;
	zephir_method_globals *ZEPHIR_METHOD_GLOBALS_PTR = NULL;
	zval __$true, __$false, metaData, writeConnection, primaryKeys, bindDataTypes, columnMap, attributeField, primaryKey, bindType, value, schema, source, table, success, _0, _1, *_3, _4, _27, _2$$3, _5$$9, _6$$9, _8$$11, _9$$11, _10$$13, _11$$13, _12$$8, _14$$8, _15$$15, _16$$15, _17$$17, _18$$17, _19$$19, _20$$19, _21$$14, _23$$14, _24$$20, _25$$20, _26$$20, _28$$25, _29$$28;
	zephir_fcall_cache_entry *_7 = NULL, *_13 = NULL, *_22 = NULL;
	zend_long ZEPHIR_LAST_CALL_STATUS;
	zval *this_ptr = getThis();

	ZVAL_BOOL(&__$true, 1);
	ZVAL_BOOL(&__$false, 0);
	ZVAL_UNDEF(&metaData);
	ZVAL_UNDEF(&writeConnection);
	ZVAL_UNDEF(&primaryKeys);
	ZVAL_UNDEF(&bindDataTypes);
	ZVAL_UNDEF(&columnMap);
	ZVAL_UNDEF(&attributeField);
	ZVAL_UNDEF(&primaryKey);
	ZVAL_UNDEF(&bindType);
	ZVAL_UNDEF(&value);
	ZVAL_UNDEF(&schema);
	ZVAL_UNDEF(&source);
	ZVAL_UNDEF(&table);
	ZVAL_UNDEF(&success);
	ZVAL_UNDEF(&_0);
	ZVAL_UNDEF(&_1);
	ZVAL_UNDEF(&_4);
	ZVAL_UNDEF(&_27);
	ZVAL_UNDEF(&_2$$3);
	ZVAL_UNDEF(&_5$$9);
	ZVAL_UNDEF(&_6$$9);
	ZVAL_UNDEF(&_8$$11);
	ZVAL_UNDEF(&_9$$11);
	ZVAL_UNDEF(&_10$$13);
	ZVAL_UNDEF(&_11$$13);
	ZVAL_UNDEF(&_12$$8);
	ZVAL_UNDEF(&_14$$8);
	ZVAL_UNDEF(&_15$$15);
	ZVAL_UNDEF(&_16$$15);
	ZVAL_UNDEF(&_17$$17);
	ZVAL_UNDEF(&_18$$17);
	ZVAL_UNDEF(&_19$$19);
	ZVAL_UNDEF(&_20$$19);
	ZVAL_UNDEF(&_21$$14);
	ZVAL_UNDEF(&_23$$14);
	ZVAL_UNDEF(&_24$$20);
	ZVAL_UNDEF(&_25$$20);
	ZVAL_UNDEF(&_26$$20);
	ZVAL_UNDEF(&_28$$25);
	ZVAL_UNDEF(&_29$$28);
	ZVAL_UNDEF(&values);
	ZVAL_UNDEF(&bindTypes);
	ZVAL_UNDEF(&conditions);


	ZEPHIR_MM_GROW();

	ZEPHIR_CALL_METHOD(&metaData, this_ptr, "getmodelsmetadata", NULL, 0);
	zephir_check_call_status();
<<<<<<< HEAD
	ZEPHIR_CALL_METHOD(&writeConnection, this_ptr, "getwriteconnection", NULL, 501);
=======
	ZEPHIR_CALL_METHOD(&writeConnection, this_ptr, "getwriteconnection", NULL, 503);
>>>>>>> 57a2dfd0
	zephir_check_call_status();
	ZEPHIR_INIT_ZVAL_NREF(_0);
	ZVAL_LONG(&_0, 3);
	zephir_update_property_zval(this_ptr, ZEND_STRL("operationMade"), &_0);
	ZEPHIR_INIT_VAR(&_1);
	array_init(&_1);
	zephir_update_property_zval(this_ptr, ZEND_STRL("errorMessages"), &_1);
	if (ZEPHIR_GLOBAL(orm).virtual_foreign_keys) {
<<<<<<< HEAD
		ZEPHIR_CALL_METHOD(&_2$$3, this_ptr, "checkforeignkeysreverserestrict", NULL, 502);
=======
		ZEPHIR_CALL_METHOD(&_2$$3, this_ptr, "checkforeignkeysreverserestrict", NULL, 504);
>>>>>>> 57a2dfd0
		zephir_check_call_status();
		if (ZEPHIR_IS_FALSE_IDENTICAL(&_2$$3)) {
			RETURN_MM_BOOL(0);
		}
	}
	ZEPHIR_INIT_VAR(&values);
	array_init(&values);
	ZEPHIR_INIT_VAR(&bindTypes);
	array_init(&bindTypes);
	ZEPHIR_INIT_VAR(&conditions);
	array_init(&conditions);
	ZEPHIR_CALL_METHOD(&primaryKeys, &metaData, "getprimarykeyattributes", NULL, 0, this_ptr);
	zephir_check_call_status();
	ZEPHIR_CALL_METHOD(&bindDataTypes, &metaData, "getbindtypes", NULL, 0, this_ptr);
	zephir_check_call_status();
	if (ZEPHIR_GLOBAL(orm).column_renaming) {
		ZEPHIR_CALL_METHOD(&columnMap, &metaData, "getcolumnmap", NULL, 0, this_ptr);
		zephir_check_call_status();
	} else {
		ZEPHIR_INIT_NVAR(&columnMap);
		ZVAL_NULL(&columnMap);
	}
	if (UNEXPECTED(!(zephir_fast_count_int(&primaryKeys)))) {
		ZEPHIR_THROW_EXCEPTION_DEBUG_STR(phalcon_mvc_model_exception_ce, "A primary key must be defined in the model in order to perform the operation", "phalcon/Mvc/Model.zep", 1203);
		return;
	}
	zephir_is_iterable(&primaryKeys, 0, "phalcon/Mvc/Model.zep", 1251);
	if (Z_TYPE_P(&primaryKeys) == IS_ARRAY) {
		ZEND_HASH_FOREACH_VAL(Z_ARRVAL_P(&primaryKeys), _3)
		{
			ZEPHIR_INIT_NVAR(&primaryKey);
			ZVAL_COPY(&primaryKey, _3);
			ZEPHIR_OBS_NVAR(&bindType);
			if (UNEXPECTED(!(zephir_array_isset_fetch(&bindType, &bindDataTypes, &primaryKey, 0)))) {
				ZEPHIR_INIT_NVAR(&_5$$9);
				object_init_ex(&_5$$9, phalcon_mvc_model_exception_ce);
				ZEPHIR_INIT_NVAR(&_6$$9);
				ZEPHIR_CONCAT_SVS(&_6$$9, "Column '", &primaryKey, "' have not defined a bind data type");
				ZEPHIR_CALL_METHOD(NULL, &_5$$9, "__construct", &_7, 31, &_6$$9);
				zephir_check_call_status();
				zephir_throw_exception_debug(&_5$$9, "phalcon/Mvc/Model.zep", 1217);
				ZEPHIR_MM_RESTORE();
				return;
			}
			if (Z_TYPE_P(&columnMap) == IS_ARRAY) {
				ZEPHIR_OBS_NVAR(&attributeField);
				if (UNEXPECTED(!(zephir_array_isset_fetch(&attributeField, &columnMap, &primaryKey, 0)))) {
					ZEPHIR_INIT_NVAR(&_8$$11);
					object_init_ex(&_8$$11, phalcon_mvc_model_exception_ce);
					ZEPHIR_INIT_NVAR(&_9$$11);
					ZEPHIR_CONCAT_SVS(&_9$$11, "Column '", &primaryKey, "' isn't part of the column map");
					ZEPHIR_CALL_METHOD(NULL, &_8$$11, "__construct", &_7, 31, &_9$$11);
					zephir_check_call_status();
					zephir_throw_exception_debug(&_8$$11, "phalcon/Mvc/Model.zep", 1227);
					ZEPHIR_MM_RESTORE();
					return;
				}
			} else {
				ZEPHIR_CPY_WRT(&attributeField, &primaryKey);
			}
			ZEPHIR_OBS_NVAR(&value);
			if (UNEXPECTED(!(zephir_fetch_property_zval(&value, this_ptr, &attributeField, PH_SILENT_CC)))) {
				ZEPHIR_INIT_NVAR(&_10$$13);
				object_init_ex(&_10$$13, phalcon_mvc_model_exception_ce);
				ZEPHIR_INIT_NVAR(&_11$$13);
				ZEPHIR_CONCAT_SVS(&_11$$13, "Cannot delete the record because the primary key attribute: '", &attributeField, "' was not set");
				ZEPHIR_CALL_METHOD(NULL, &_10$$13, "__construct", &_7, 31, &_11$$13);
				zephir_check_call_status();
				zephir_throw_exception_debug(&_10$$13, "phalcon/Mvc/Model.zep", 1240);
				ZEPHIR_MM_RESTORE();
				return;
			}
			zephir_array_append(&values, &value, PH_SEPARATE, "phalcon/Mvc/Model.zep", 1246);
			ZEPHIR_CALL_METHOD(&_12$$8, &writeConnection, "escapeidentifier", &_13, 0, &primaryKey);
			zephir_check_call_status();
			ZEPHIR_INIT_NVAR(&_14$$8);
			ZEPHIR_CONCAT_VS(&_14$$8, &_12$$8, " = ?");
			zephir_array_append(&conditions, &_14$$8, PH_SEPARATE, "phalcon/Mvc/Model.zep", 1247);
			zephir_array_append(&bindTypes, &bindType, PH_SEPARATE, "phalcon/Mvc/Model.zep", 1248);
		} ZEND_HASH_FOREACH_END();
	} else {
		ZEPHIR_CALL_METHOD(NULL, &primaryKeys, "rewind", NULL, 0);
		zephir_check_call_status();
		while (1) {
			ZEPHIR_CALL_METHOD(&_4, &primaryKeys, "valid", NULL, 0);
			zephir_check_call_status();
			if (!zend_is_true(&_4)) {
				break;
			}
			ZEPHIR_CALL_METHOD(&primaryKey, &primaryKeys, "current", NULL, 0);
			zephir_check_call_status();
				ZEPHIR_OBS_NVAR(&bindType);
				if (UNEXPECTED(!(zephir_array_isset_fetch(&bindType, &bindDataTypes, &primaryKey, 0)))) {
					ZEPHIR_INIT_NVAR(&_15$$15);
					object_init_ex(&_15$$15, phalcon_mvc_model_exception_ce);
					ZEPHIR_INIT_NVAR(&_16$$15);
					ZEPHIR_CONCAT_SVS(&_16$$15, "Column '", &primaryKey, "' have not defined a bind data type");
					ZEPHIR_CALL_METHOD(NULL, &_15$$15, "__construct", &_7, 31, &_16$$15);
					zephir_check_call_status();
					zephir_throw_exception_debug(&_15$$15, "phalcon/Mvc/Model.zep", 1217);
					ZEPHIR_MM_RESTORE();
					return;
				}
				if (Z_TYPE_P(&columnMap) == IS_ARRAY) {
					ZEPHIR_OBS_NVAR(&attributeField);
					if (UNEXPECTED(!(zephir_array_isset_fetch(&attributeField, &columnMap, &primaryKey, 0)))) {
						ZEPHIR_INIT_NVAR(&_17$$17);
						object_init_ex(&_17$$17, phalcon_mvc_model_exception_ce);
						ZEPHIR_INIT_NVAR(&_18$$17);
						ZEPHIR_CONCAT_SVS(&_18$$17, "Column '", &primaryKey, "' isn't part of the column map");
						ZEPHIR_CALL_METHOD(NULL, &_17$$17, "__construct", &_7, 31, &_18$$17);
						zephir_check_call_status();
						zephir_throw_exception_debug(&_17$$17, "phalcon/Mvc/Model.zep", 1227);
						ZEPHIR_MM_RESTORE();
						return;
					}
				} else {
					ZEPHIR_CPY_WRT(&attributeField, &primaryKey);
				}
				ZEPHIR_OBS_NVAR(&value);
				if (UNEXPECTED(!(zephir_fetch_property_zval(&value, this_ptr, &attributeField, PH_SILENT_CC)))) {
					ZEPHIR_INIT_NVAR(&_19$$19);
					object_init_ex(&_19$$19, phalcon_mvc_model_exception_ce);
					ZEPHIR_INIT_NVAR(&_20$$19);
					ZEPHIR_CONCAT_SVS(&_20$$19, "Cannot delete the record because the primary key attribute: '", &attributeField, "' was not set");
					ZEPHIR_CALL_METHOD(NULL, &_19$$19, "__construct", &_7, 31, &_20$$19);
					zephir_check_call_status();
					zephir_throw_exception_debug(&_19$$19, "phalcon/Mvc/Model.zep", 1240);
					ZEPHIR_MM_RESTORE();
					return;
				}
				zephir_array_append(&values, &value, PH_SEPARATE, "phalcon/Mvc/Model.zep", 1246);
				ZEPHIR_CALL_METHOD(&_21$$14, &writeConnection, "escapeidentifier", &_22, 0, &primaryKey);
				zephir_check_call_status();
				ZEPHIR_INIT_NVAR(&_23$$14);
				ZEPHIR_CONCAT_VS(&_23$$14, &_21$$14, " = ?");
				zephir_array_append(&conditions, &_23$$14, PH_SEPARATE, "phalcon/Mvc/Model.zep", 1247);
				zephir_array_append(&bindTypes, &bindType, PH_SEPARATE, "phalcon/Mvc/Model.zep", 1248);
			ZEPHIR_CALL_METHOD(NULL, &primaryKeys, "next", NULL, 0);
			zephir_check_call_status();
		}
	}
	ZEPHIR_INIT_NVAR(&primaryKey);
	if (ZEPHIR_GLOBAL(orm).events) {
		if (0) {
			zephir_update_property_zval(this_ptr, ZEND_STRL("skipped"), &__$true);
		} else {
			zephir_update_property_zval(this_ptr, ZEND_STRL("skipped"), &__$false);
		}
		ZEPHIR_INIT_VAR(&_25$$20);
		ZVAL_STRING(&_25$$20, "beforeDelete");
		ZEPHIR_CALL_METHOD(&_24$$20, this_ptr, "fireeventcancel", NULL, 0, &_25$$20);
		zephir_check_call_status();
		if (ZEPHIR_IS_FALSE_IDENTICAL(&_24$$20)) {
			RETURN_MM_BOOL(0);
		}
		zephir_read_property(&_26$$20, this_ptr, ZEND_STRL("skipped"), PH_NOISY_CC | PH_READONLY);
		if (ZEPHIR_IS_TRUE_IDENTICAL(&_26$$20)) {
			RETURN_MM_BOOL(1);
		}
	}
<<<<<<< HEAD
	ZEPHIR_CALL_METHOD(&schema, this_ptr, "getschema", NULL, 503);
	zephir_check_call_status();
	ZEPHIR_CALL_METHOD(&source, this_ptr, "getsource", NULL, 504);
=======
	ZEPHIR_CALL_METHOD(&schema, this_ptr, "getschema", NULL, 505);
	zephir_check_call_status();
	ZEPHIR_CALL_METHOD(&source, this_ptr, "getsource", NULL, 506);
>>>>>>> 57a2dfd0
	zephir_check_call_status();
	if (zephir_is_true(&schema)) {
		ZEPHIR_INIT_VAR(&table);
		zephir_create_array(&table, 2, 0);
		zephir_array_fast_append(&table, &schema);
		zephir_array_fast_append(&table, &source);
	} else {
		ZEPHIR_CPY_WRT(&table, &source);
	}
	ZEPHIR_INIT_VAR(&_27);
	zephir_fast_join_str(&_27, SL(" AND "), &conditions);
	ZEPHIR_CALL_METHOD(&success, &writeConnection, "delete", NULL, 0, &table, &_27, &values, &bindTypes);
	zephir_check_call_status();
	if (ZEPHIR_GLOBAL(orm).virtual_foreign_keys) {
<<<<<<< HEAD
		ZEPHIR_CALL_METHOD(&_28$$25, this_ptr, "checkforeignkeysreversecascade", NULL, 505);
=======
		ZEPHIR_CALL_METHOD(&_28$$25, this_ptr, "checkforeignkeysreversecascade", NULL, 507);
>>>>>>> 57a2dfd0
		zephir_check_call_status();
		if (ZEPHIR_IS_FALSE_IDENTICAL(&_28$$25)) {
			RETURN_MM_BOOL(0);
		}
	}
	if (ZEPHIR_GLOBAL(orm).events) {
		if (zephir_is_true(&success)) {
			ZEPHIR_INIT_VAR(&_29$$28);
			ZVAL_STRING(&_29$$28, "afterDelete");
			ZEPHIR_CALL_METHOD(NULL, this_ptr, "fireevent", NULL, 0, &_29$$28);
			zephir_check_call_status();
		}
	}
	ZEPHIR_INIT_ZVAL_NREF(_0);
	ZVAL_LONG(&_0, 2);
	zephir_update_property_zval(this_ptr, ZEND_STRL("dirtyState"), &_0);
	RETURN_CCTOR(&success);
}

/**
 * Returns a simple representation of the object that can be used with
 * `var_dump()`
 *
 *```php
 * var_dump(
 *     $robot->dump()
 * );
 *```
 */
PHP_METHOD(Phalcon_Mvc_Model, dump)
{
	zephir_method_globals *ZEPHIR_METHOD_GLOBALS_PTR = NULL;
	zend_long ZEPHIR_LAST_CALL_STATUS;
	zval *this_ptr = getThis();



	ZEPHIR_MM_GROW();

<<<<<<< HEAD
	ZEPHIR_RETURN_CALL_FUNCTION("get_object_vars", NULL, 506, this_ptr);
=======
	ZEPHIR_RETURN_CALL_FUNCTION("get_object_vars", NULL, 508, this_ptr);
>>>>>>> 57a2dfd0
	zephir_check_call_status();
	RETURN_MM();
}

/**
 * Query for a set of records that match the specified conditions
 *
 * ```php
 * // How many robots are there?
 * $robots = Robots::find();
 *
 * echo "There are ", count($robots), "\n";
 *
 * // How many mechanical robots are there?
 * $robots = Robots::find(
 *     "type = 'mechanical'"
 * );
 *
 * echo "There are ", count($robots), "\n";
 *
 * // Get and print virtual robots ordered by name
 * $robots = Robots::find(
 *     [
 *         "type = 'virtual'",
 *         "order" => "name",
 *     ]
 * );
 *
 * foreach ($robots as $robot) {
 *     echo $robot->name, "\n";
 * }
 *
 * // Get first 100 virtual robots ordered by name
 * $robots = Robots::find(
 *     [
 *         "type = 'virtual'",
 *         "order" => "name",
 *         "limit" => 100,
 *     ]
 * );
 *
 * foreach ($robots as $robot) {
 *     echo $robot->name, "\n";
 * }
 *
 * // encapsulate find it into an running transaction esp. useful for application unit-tests
 * // or complex business logic where we wanna control which transactions are used.
 *
 * $myTransaction = new Transaction(\Phalcon\Di\Di::getDefault());
 * $myTransaction->begin();
 *
 * $newRobot = new Robot();
 * $newRobot->setTransaction($myTransaction);
 *
 * $newRobot->assign(
 *     [
 *         'name' => 'test',
 *         'type' => 'mechanical',
 *         'year' => 1944,
 *     ]
 * );
 *
 * $newRobot->save();
 *
 * $resultInsideTransaction = Robot::find(
 *     [
 *         'name' => 'test',
 *         Model::TRANSACTION_INDEX => $myTransaction,
 *     ]
 * );
 *
 * $resultOutsideTransaction = Robot::find(['name' => 'test']);
 *
 * foreach ($setInsideTransaction as $robot) {
 *     echo $robot->name, "\n";
 * }
 *
 * foreach ($setOutsideTransaction as $robot) {
 *     echo $robot->name, "\n";
 * }
 *
 * // reverts all not commited changes
 * $myTransaction->rollback();
 *
 * // creating two different transactions
 * $myTransaction1 = new Transaction(\Phalcon\Di\Di::getDefault());
 * $myTransaction1->begin();
 * $myTransaction2 = new Transaction(\Phalcon\Di\Di::getDefault());
 * $myTransaction2->begin();
 *
 *  // add a new robots
 * $firstNewRobot = new Robot();
 * $firstNewRobot->setTransaction($myTransaction1);
 * $firstNewRobot->assign(
 *     [
 *         'name' => 'first-transaction-robot',
 *         'type' => 'mechanical',
 *         'year' => 1944,
 *     ]
 * );
 * $firstNewRobot->save();
 *
 * $secondNewRobot = new Robot();
 * $secondNewRobot->setTransaction($myTransaction2);
 * $secondNewRobot->assign(
 *     [
 *         'name' => 'second-transaction-robot',
 *         'type' => 'fictional',
 *         'year' => 1984,
 *     ]
 * );
 * $secondNewRobot->save();
 *
 * // this transaction will find the robot.
 * $resultInFirstTransaction = Robot::find(
 *     [
 *         'name'                   => 'first-transaction-robot',
 *         Model::TRANSACTION_INDEX => $myTransaction1,
 *     ]
 * );
 *
 * // this transaction won't find the robot.
 * $resultInSecondTransaction = Robot::find(
 *     [
 *         'name'                   => 'first-transaction-robot',
 *         Model::TRANSACTION_INDEX => $myTransaction2,
 *     ]
 * );
 *
 * // this transaction won't find the robot.
 * $resultOutsideAnyExplicitTransaction = Robot::find(
 *     [
 *         'name' => 'first-transaction-robot',
 *     ]
 * );
 *
 * // this transaction won't find the robot.
 * $resultInFirstTransaction = Robot::find(
 *     [
 *         'name'                   => 'second-transaction-robot',
 *         Model::TRANSACTION_INDEX => $myTransaction2,
 *     ]
 * );
 *
 * // this transaction will find the robot.
 * $resultInSecondTransaction = Robot::find(
 *     [
 *         'name'                   => 'second-transaction-robot',
 *         Model::TRANSACTION_INDEX => $myTransaction1,
 *     ]
 * );
 *
 * // this transaction won't find the robot.
 * $resultOutsideAnyExplicitTransaction = Robot::find(
 *     [
 *         'name' => 'second-transaction-robot',
 *     ]
 * );
 *
 * $transaction1->rollback();
 * $transaction2->rollback();
 * ```
 *
 * @param array|string|int|null parameters = [
 *     'conditions' => '',
 *     'columns' => '',
 *     'bind' => [],
 *     'bindTypes' => [],
 *     'order' => '',
 *     'limit' => 10,
 *     'offset' => 5,
 *     'group' => 'name, status',
 *     'for_updated' => false,
 *     'shared_lock' => false,
 *     'cache' => [
 *         'lifetime' => 3600,
 *         'key' => 'my-find-key'
 *     ],
 *     'hydration' => null
 * ]
 */
PHP_METHOD(Phalcon_Mvc_Model, find)
{
	zephir_method_globals *ZEPHIR_METHOD_GLOBALS_PTR = NULL;
	zend_long ZEPHIR_LAST_CALL_STATUS;
	zephir_fcall_cache_entry *_0 = NULL;
	zval *parameters = NULL, parameters_sub, __$null, params, query, resultset, hydration;
	zval *this_ptr = getThis();

	ZVAL_UNDEF(&parameters_sub);
	ZVAL_NULL(&__$null);
	ZVAL_UNDEF(&params);
	ZVAL_UNDEF(&query);
	ZVAL_UNDEF(&resultset);
	ZVAL_UNDEF(&hydration);
#if PHP_VERSION_ID >= 80000
	bool is_null_true = 1;
	ZEND_PARSE_PARAMETERS_START(0, 1)
		Z_PARAM_OPTIONAL
		Z_PARAM_ZVAL_OR_NULL(parameters)
	ZEND_PARSE_PARAMETERS_END();
#endif


	ZEPHIR_MM_GROW();
	zephir_fetch_params(1, 0, 1, &parameters);
	if (!parameters) {
		parameters = &parameters_sub;
		parameters = &__$null;
	}


	if (Z_TYPE_P(parameters) != IS_ARRAY) {
		ZEPHIR_INIT_VAR(&params);
		array_init(&params);
		if (Z_TYPE_P(parameters) != IS_NULL) {
			zephir_array_append(&params, parameters, PH_SEPARATE, "phalcon/Mvc/Model.zep", 1512);
		}
	} else {
		ZEPHIR_CPY_WRT(&params, parameters);
	}
<<<<<<< HEAD
	ZEPHIR_CALL_STATIC(&query, "getpreparedquery", &_0, 507, &params);
=======
	ZEPHIR_CALL_STATIC(&query, "getpreparedquery", &_0, 509, &params);
>>>>>>> 57a2dfd0
	zephir_check_call_status();
	ZEPHIR_CALL_METHOD(&resultset, &query, "execute", NULL, 0);
	zephir_check_call_status();
	if (Z_TYPE_P(&resultset) == IS_OBJECT) {
		ZEPHIR_OBS_VAR(&hydration);
		if (zephir_array_isset_string_fetch(&hydration, &params, SL("hydration"), 0)) {
			ZEPHIR_CALL_METHOD(NULL, &resultset, "sethydratemode", NULL, 0, &hydration);
			zephir_check_call_status();
		}
	}
	RETURN_CCTOR(&resultset);
}

/**
 * Query the first record that matches the specified conditions
 *
 * ```php
 * // What's the first robot in robots table?
 * $robot = Robots::findFirst();
 *
 * echo "The robot name is ", $robot->name;
 *
 * // What's the first mechanical robot in robots table?
 * $robot = Robots::findFirst(
 *     "type = 'mechanical'"
 * );
 *
 * echo "The first mechanical robot name is ", $robot->name;
 *
 * // Get first virtual robot ordered by name
 * $robot = Robots::findFirst(
 *     [
 *         "type = 'virtual'",
 *         "order" => "name",
 *     ]
 * );
 *
 * echo "The first virtual robot name is ", $robot->name;
 *
 * // behaviour with transaction
 * $myTransaction = new Transaction(\Phalcon\Di\Di::getDefault());
 * $myTransaction->begin();
 *
 * $newRobot = new Robot();
 * $newRobot->setTransaction($myTransaction);
 * $newRobot->assign(
 *     [
 *         'name' => 'test',
 *         'type' => 'mechanical',
 *         'year' => 1944,
 *     ]
 * );
 * $newRobot->save();
 *
 * $findsARobot = Robot::findFirst(
 *     [
 *         'name'                   => 'test',
 *         Model::TRANSACTION_INDEX => $myTransaction,
 *     ]
 * );
 *
 * $doesNotFindARobot = Robot::findFirst(
 *     [
 *         'name' => 'test',
 *     ]
 * );
 *
 * var_dump($findARobot);
 * var_dump($doesNotFindARobot);
 *
 * $transaction->commit();
 *
 * $doesFindTheRobotNow = Robot::findFirst(
 *     [
 *         'name' => 'test',
 *     ]
 * );
 * ```
 *
 * @param array|string|int|null parameters = [
 *     'conditions' => '',
 *     'columns' => '',
 *     'bind' => [],
 *     'bindTypes' => [],
 *     'order' => '',
 *     'limit' => 10,
 *     'offset' => 5,
 *     'group' => 'name, status',
 *     'for_updated' => false,
 *     'shared_lock' => false,
 *     'cache' => [
 *         'lifetime' => 3600,
 *         'key' => 'my-find-key'
 *     ],
 *     'hydration' => null
 * ]
 *
 * @return \Phalcon\Mvc\ModelInterface|\Phalcon\Mvc\Model\Row|null
 */
PHP_METHOD(Phalcon_Mvc_Model, findFirst)
{
	zend_bool _0;
	zephir_method_globals *ZEPHIR_METHOD_GLOBALS_PTR = NULL;
	zend_long ZEPHIR_LAST_CALL_STATUS;
	zephir_fcall_cache_entry *_2 = NULL;
	zval *parameters = NULL, parameters_sub, __$null, params, query, _3, _1$$5;
	zval *this_ptr = getThis();

	ZVAL_UNDEF(&parameters_sub);
	ZVAL_NULL(&__$null);
	ZVAL_UNDEF(&params);
	ZVAL_UNDEF(&query);
	ZVAL_UNDEF(&_3);
	ZVAL_UNDEF(&_1$$5);
#if PHP_VERSION_ID >= 80000
	bool is_null_true = 1;
	ZEND_PARSE_PARAMETERS_START(0, 1)
		Z_PARAM_OPTIONAL
		Z_PARAM_ZVAL_OR_NULL(parameters)
	ZEND_PARSE_PARAMETERS_END();
#endif


	ZEPHIR_MM_GROW();
	zephir_fetch_params(1, 0, 1, &parameters);
	if (!parameters) {
		parameters = &parameters_sub;
		parameters = &__$null;
	}


	_0 = Z_TYPE_P(parameters) == IS_STRING;
	if (!(_0)) {
		_0 = zephir_is_numeric(parameters);
	}
	if (Z_TYPE_P(parameters) == IS_NULL) {
		ZEPHIR_INIT_VAR(&params);
		array_init(&params);
	} else if (Z_TYPE_P(parameters) == IS_ARRAY) {
		ZEPHIR_CPY_WRT(&params, parameters);
	} else if (_0) {
		ZEPHIR_INIT_VAR(&_1$$5);
		zephir_create_array(&_1$$5, 1, 0);
		zephir_array_fast_append(&_1$$5, parameters);
		ZEPHIR_CPY_WRT(&params, &_1$$5);
	} else {
		ZEPHIR_THROW_EXCEPTION_DEBUG_STR(phalcon_mvc_model_exception_ce, "Parameters passed must be of type array, string, numeric or null", "phalcon/Mvc/Model.zep", 1636);
		return;
	}
	ZVAL_LONG(&_3, 1);
<<<<<<< HEAD
	ZEPHIR_CALL_STATIC(&query, "getpreparedquery", &_2, 507, &params, &_3);
=======
	ZEPHIR_CALL_STATIC(&query, "getpreparedquery", &_2, 509, &params, &_3);
>>>>>>> 57a2dfd0
	zephir_check_call_status();
	ZVAL_BOOL(&_3, 1);
	ZEPHIR_CALL_METHOD(NULL, &query, "setuniquerow", NULL, 0, &_3);
	zephir_check_call_status();
	ZEPHIR_RETURN_CALL_METHOD(&query, "execute", NULL, 0);
	zephir_check_call_status();
	RETURN_MM();
}

/**
 * Fires an event, implicitly calls behaviors and listeners in the events
 * manager are notified
 */
PHP_METHOD(Phalcon_Mvc_Model, fireEvent)
{
	zephir_method_globals *ZEPHIR_METHOD_GLOBALS_PTR = NULL;
	zend_long ZEPHIR_LAST_CALL_STATUS;
	zval *eventName_param = NULL, _0;
	zval eventName;
	zval *this_ptr = getThis();

	ZVAL_UNDEF(&eventName);
	ZVAL_UNDEF(&_0);
#if PHP_VERSION_ID >= 80000
	bool is_null_true = 1;
	ZEND_PARSE_PARAMETERS_START(1, 1)
		Z_PARAM_STR(eventName)
	ZEND_PARSE_PARAMETERS_END();
#endif


	ZEPHIR_MM_GROW();
	zephir_fetch_params(1, 1, 0, &eventName_param);
	if (UNEXPECTED(Z_TYPE_P(eventName_param) != IS_STRING && Z_TYPE_P(eventName_param) != IS_NULL)) {
		zephir_throw_exception_string(spl_ce_InvalidArgumentException, SL("Parameter 'eventName' must be of the type string"));
		RETURN_MM_NULL();
	}
	if (EXPECTED(Z_TYPE_P(eventName_param) == IS_STRING)) {
		zephir_get_strval(&eventName, eventName_param);
	} else {
		ZEPHIR_INIT_VAR(&eventName);
	}


	if ((zephir_method_exists(this_ptr, &eventName)  == SUCCESS)) {
		ZEPHIR_CALL_METHOD_ZVAL(NULL, this_ptr, &eventName, NULL, 0);
		zephir_check_call_status();
	}
	zephir_read_property(&_0, this_ptr, ZEND_STRL("modelsManager"), PH_NOISY_CC | PH_READONLY);
	ZEPHIR_RETURN_CALL_METHOD(&_0, "notifyevent", NULL, 0, &eventName, this_ptr);
	zephir_check_call_status();
	RETURN_MM();
}

/**
 * Fires an event, implicitly calls behaviors and listeners in the events
 * manager are notified
 * This method stops if one of the callbacks/listeners returns bool false
 */
PHP_METHOD(Phalcon_Mvc_Model, fireEventCancel)
{
	zephir_method_globals *ZEPHIR_METHOD_GLOBALS_PTR = NULL;
	zend_long ZEPHIR_LAST_CALL_STATUS;
	zval *eventName_param = NULL, _0$$3, _1;
	zval eventName;
	zval *this_ptr = getThis();

	ZVAL_UNDEF(&eventName);
	ZVAL_UNDEF(&_0$$3);
	ZVAL_UNDEF(&_1);
#if PHP_VERSION_ID >= 80000
	bool is_null_true = 1;
	ZEND_PARSE_PARAMETERS_START(1, 1)
		Z_PARAM_STR(eventName)
	ZEND_PARSE_PARAMETERS_END();
#endif


	ZEPHIR_MM_GROW();
	zephir_fetch_params(1, 1, 0, &eventName_param);
	if (UNEXPECTED(Z_TYPE_P(eventName_param) != IS_STRING && Z_TYPE_P(eventName_param) != IS_NULL)) {
		zephir_throw_exception_string(spl_ce_InvalidArgumentException, SL("Parameter 'eventName' must be of the type string"));
		RETURN_MM_NULL();
	}
	if (EXPECTED(Z_TYPE_P(eventName_param) == IS_STRING)) {
		zephir_get_strval(&eventName, eventName_param);
	} else {
		ZEPHIR_INIT_VAR(&eventName);
	}


	if ((zephir_method_exists(this_ptr, &eventName)  == SUCCESS)) {
		ZEPHIR_CALL_METHOD_ZVAL(&_0$$3, this_ptr, &eventName, NULL, 0);
		zephir_check_call_status();
		if (ZEPHIR_IS_FALSE_IDENTICAL(&_0$$3)) {
			RETURN_MM_BOOL(0);
		}
	}
	zephir_read_property(&_1, this_ptr, ZEND_STRL("modelsManager"), PH_NOISY_CC | PH_READONLY);
	ZEPHIR_RETURN_CALL_METHOD(&_1, "notifyevent", NULL, 0, &eventName, this_ptr);
	zephir_check_call_status();
	RETURN_MM();
}

/**
 * Returns a list of changed values.
 *
 * ```php
 * $robots = Robots::findFirst();
 * print_r($robots->getChangedFields()); // []
 *
 * $robots->deleted = 'Y';
 *
 * $robots->getChangedFields();
 * print_r($robots->getChangedFields()); // ["deleted"]
 * ```
 */
PHP_METHOD(Phalcon_Mvc_Model, getChangedFields)
{
	zend_string *_5;
	zend_ulong _4;
	zval changed;
	zval metaData, name, snapshot, columnMap, allAttributes, value, _0, _1, *_2, _3, _6$$6, _7$$10;
	zephir_method_globals *ZEPHIR_METHOD_GLOBALS_PTR = NULL;
	zend_long ZEPHIR_LAST_CALL_STATUS;
	zval *this_ptr = getThis();

	ZVAL_UNDEF(&metaData);
	ZVAL_UNDEF(&name);
	ZVAL_UNDEF(&snapshot);
	ZVAL_UNDEF(&columnMap);
	ZVAL_UNDEF(&allAttributes);
	ZVAL_UNDEF(&value);
	ZVAL_UNDEF(&_0);
	ZVAL_UNDEF(&_1);
	ZVAL_UNDEF(&_3);
	ZVAL_UNDEF(&_6$$6);
	ZVAL_UNDEF(&_7$$10);
	ZVAL_UNDEF(&changed);


	ZEPHIR_MM_GROW();

	zephir_read_property(&_0, this_ptr, ZEND_STRL("snapshot"), PH_NOISY_CC | PH_READONLY);
	ZEPHIR_CPY_WRT(&snapshot, &_0);
	if (UNEXPECTED(Z_TYPE_P(&snapshot) != IS_ARRAY)) {
		ZEPHIR_THROW_EXCEPTION_DEBUG_STR(phalcon_mvc_model_exception_ce, "The 'keepSnapshots' option must be enabled to track changes", "phalcon/Mvc/Model.zep", 1722);
		return;
	}
	ZEPHIR_CALL_METHOD(&metaData, this_ptr, "getmodelsmetadata", NULL, 0);
	zephir_check_call_status();
	ZEPHIR_CALL_METHOD(&columnMap, &metaData, "getreversecolumnmap", NULL, 0, this_ptr);
	zephir_check_call_status();
	if (Z_TYPE_P(&columnMap) != IS_ARRAY) {
		ZEPHIR_CALL_METHOD(&allAttributes, &metaData, "getdatatypes", NULL, 0, this_ptr);
		zephir_check_call_status();
	} else {
		ZEPHIR_CPY_WRT(&allAttributes, &columnMap);
	}
	ZEPHIR_INIT_VAR(&changed);
	array_init(&changed);
	ZEPHIR_INIT_VAR(&_1);
	zephir_is_iterable(&allAttributes, 0, "phalcon/Mvc/Model.zep", 1780);
	if (Z_TYPE_P(&allAttributes) == IS_ARRAY) {
		ZEND_HASH_FOREACH_KEY_VAL(Z_ARRVAL_P(&allAttributes), _4, _5, _2)
		{
			ZEPHIR_INIT_NVAR(&name);
			if (_5 != NULL) { 
				ZVAL_STR_COPY(&name, _5);
			} else {
				ZVAL_LONG(&name, _4);
			}
			ZEPHIR_INIT_NVAR(&_1);
			ZVAL_COPY(&_1, _2);
			if (!(zephir_array_isset(&snapshot, &name))) {
				zephir_array_append(&changed, &name, PH_SEPARATE, "phalcon/Mvc/Model.zep", 1755);
				continue;
			}
			ZEPHIR_OBS_NVAR(&value);
			if (!(zephir_fetch_property_zval(&value, this_ptr, &name, PH_SILENT_CC))) {
				zephir_array_append(&changed, &name, PH_SEPARATE, "phalcon/Mvc/Model.zep", 1765);
				continue;
			}
			zephir_array_fetch(&_6$$6, &snapshot, &name, PH_NOISY | PH_READONLY, "phalcon/Mvc/Model.zep", 1773);
			if (!ZEPHIR_IS_IDENTICAL(&value, &_6$$6)) {
				zephir_array_append(&changed, &name, PH_SEPARATE, "phalcon/Mvc/Model.zep", 1774);
				continue;
			}
		} ZEND_HASH_FOREACH_END();
	} else {
		ZEPHIR_CALL_METHOD(NULL, &allAttributes, "rewind", NULL, 0);
		zephir_check_call_status();
		while (1) {
			ZEPHIR_CALL_METHOD(&_3, &allAttributes, "valid", NULL, 0);
			zephir_check_call_status();
			if (!zend_is_true(&_3)) {
				break;
			}
			ZEPHIR_CALL_METHOD(&name, &allAttributes, "key", NULL, 0);
			zephir_check_call_status();
			ZEPHIR_CALL_METHOD(&_1, &allAttributes, "current", NULL, 0);
			zephir_check_call_status();
				if (!(zephir_array_isset(&snapshot, &name))) {
					zephir_array_append(&changed, &name, PH_SEPARATE, "phalcon/Mvc/Model.zep", 1755);
					continue;
				}
				ZEPHIR_OBS_NVAR(&value);
				if (!(zephir_fetch_property_zval(&value, this_ptr, &name, PH_SILENT_CC))) {
					zephir_array_append(&changed, &name, PH_SEPARATE, "phalcon/Mvc/Model.zep", 1765);
					continue;
				}
				zephir_array_fetch(&_7$$10, &snapshot, &name, PH_NOISY | PH_READONLY, "phalcon/Mvc/Model.zep", 1773);
				if (!ZEPHIR_IS_IDENTICAL(&value, &_7$$10)) {
					zephir_array_append(&changed, &name, PH_SEPARATE, "phalcon/Mvc/Model.zep", 1774);
					continue;
				}
			ZEPHIR_CALL_METHOD(NULL, &allAttributes, "next", NULL, 0);
			zephir_check_call_status();
		}
	}
	ZEPHIR_INIT_NVAR(&_1);
	ZEPHIR_INIT_NVAR(&name);
	RETURN_CTOR(&changed);
}

/**
 * Returns one of the DIRTY_STATE_* constants telling if the record exists
 * in the database or not
 */
PHP_METHOD(Phalcon_Mvc_Model, getDirtyState)
{
	zval *this_ptr = getThis();



	RETURN_MEMBER(getThis(), "dirtyState");
}

/**
 * Returns the custom events manager or null if there is no custom events manager
 */
PHP_METHOD(Phalcon_Mvc_Model, getEventsManager)
{
	zval _0;
	zephir_method_globals *ZEPHIR_METHOD_GLOBALS_PTR = NULL;
	zend_long ZEPHIR_LAST_CALL_STATUS;
	zval *this_ptr = getThis();

	ZVAL_UNDEF(&_0);


	ZEPHIR_MM_GROW();

	zephir_read_property(&_0, this_ptr, ZEND_STRL("modelsManager"), PH_NOISY_CC | PH_READONLY);
	ZEPHIR_RETURN_CALL_METHOD(&_0, "getcustomeventsmanager", NULL, 0, this_ptr);
	zephir_check_call_status();
	RETURN_MM();
}

/**
 * Returns array of validation messages
 *
 *```php
 * $robot = new Robots();
 *
 * $robot->type = "mechanical";
 * $robot->name = "Astro Boy";
 * $robot->year = 1952;
 *
 * if ($robot->save() === false) {
 *     echo "Umh, We can't store robots right now ";
 *
 *     $messages = $robot->getMessages();
 *
 *     foreach ($messages as $message) {
 *         echo $message;
 *     }
 * } else {
 *     echo "Great, a new robot was saved successfully!";
 * }
 * ```
 */
PHP_METHOD(Phalcon_Mvc_Model, getMessages)
{
	zend_bool _0;
	zval filtered;
	zephir_method_globals *ZEPHIR_METHOD_GLOBALS_PTR = NULL;
	zend_long ZEPHIR_LAST_CALL_STATUS;
	zval *filter = NULL, filter_sub, __$null, message, _1$$3, *_2$$3, _3$$3, _4$$4, _5$$6;
	zval *this_ptr = getThis();

	ZVAL_UNDEF(&filter_sub);
	ZVAL_NULL(&__$null);
	ZVAL_UNDEF(&message);
	ZVAL_UNDEF(&_1$$3);
	ZVAL_UNDEF(&_3$$3);
	ZVAL_UNDEF(&_4$$4);
	ZVAL_UNDEF(&_5$$6);
	ZVAL_UNDEF(&filtered);
#if PHP_VERSION_ID >= 80000
	bool is_null_true = 1;
	ZEND_PARSE_PARAMETERS_START(0, 1)
		Z_PARAM_OPTIONAL
		Z_PARAM_ZVAL_OR_NULL(filter)
	ZEND_PARSE_PARAMETERS_END();
#endif


	ZEPHIR_MM_GROW();
	zephir_fetch_params(1, 0, 1, &filter);
	if (!filter) {
		filter = &filter_sub;
		filter = &__$null;
	}


	_0 = Z_TYPE_P(filter) == IS_STRING;
	if (_0) {
		_0 = !(ZEPHIR_IS_EMPTY(filter));
	}
	if (_0) {
		ZEPHIR_INIT_VAR(&filtered);
		array_init(&filtered);
		zephir_read_property(&_1$$3, this_ptr, ZEND_STRL("errorMessages"), PH_NOISY_CC | PH_READONLY);
		zephir_is_iterable(&_1$$3, 0, "phalcon/Mvc/Model.zep", 1837);
		if (Z_TYPE_P(&_1$$3) == IS_ARRAY) {
			ZEND_HASH_FOREACH_VAL(Z_ARRVAL_P(&_1$$3), _2$$3)
			{
				ZEPHIR_INIT_NVAR(&message);
				ZVAL_COPY(&message, _2$$3);
				ZEPHIR_CALL_METHOD(&_4$$4, &message, "getfield", NULL, 0);
				zephir_check_call_status();
				if (ZEPHIR_IS_EQUAL(&_4$$4, filter)) {
					zephir_array_append(&filtered, &message, PH_SEPARATE, "phalcon/Mvc/Model.zep", 1833);
				}
			} ZEND_HASH_FOREACH_END();
		} else {
			ZEPHIR_CALL_METHOD(NULL, &_1$$3, "rewind", NULL, 0);
			zephir_check_call_status();
			while (1) {
				ZEPHIR_CALL_METHOD(&_3$$3, &_1$$3, "valid", NULL, 0);
				zephir_check_call_status();
				if (!zend_is_true(&_3$$3)) {
					break;
				}
				ZEPHIR_CALL_METHOD(&message, &_1$$3, "current", NULL, 0);
				zephir_check_call_status();
					ZEPHIR_CALL_METHOD(&_5$$6, &message, "getfield", NULL, 0);
					zephir_check_call_status();
					if (ZEPHIR_IS_EQUAL(&_5$$6, filter)) {
						zephir_array_append(&filtered, &message, PH_SEPARATE, "phalcon/Mvc/Model.zep", 1833);
					}
				ZEPHIR_CALL_METHOD(NULL, &_1$$3, "next", NULL, 0);
				zephir_check_call_status();
			}
		}
		ZEPHIR_INIT_NVAR(&message);
		RETURN_CTOR(&filtered);
	}
	RETURN_MM_MEMBER(getThis(), "errorMessages");
}

/**
 * Returns the models manager related to the entity instance
 */
PHP_METHOD(Phalcon_Mvc_Model, getModelsManager)
{
	zval *this_ptr = getThis();



	RETURN_MEMBER(getThis(), "modelsManager");
}

/**
 * {@inheritdoc}
 */
PHP_METHOD(Phalcon_Mvc_Model, getModelsMetaData)
{
	zval metaData, container, _0$$3, _1$$3, _2$$3;
	zephir_method_globals *ZEPHIR_METHOD_GLOBALS_PTR = NULL;
	zend_long ZEPHIR_LAST_CALL_STATUS;
	zval *this_ptr = getThis();

	ZVAL_UNDEF(&metaData);
	ZVAL_UNDEF(&container);
	ZVAL_UNDEF(&_0$$3);
	ZVAL_UNDEF(&_1$$3);
	ZVAL_UNDEF(&_2$$3);


	ZEPHIR_MM_GROW();

	ZEPHIR_OBS_VAR(&metaData);
	zephir_read_property(&metaData, this_ptr, ZEND_STRL("modelsMetaData"), PH_NOISY_CC);
	if (Z_TYPE_P(&metaData) != IS_OBJECT) {
		zephir_read_property(&_0$$3, this_ptr, ZEND_STRL("container"), PH_NOISY_CC | PH_READONLY);
		ZEPHIR_CPY_WRT(&container, &_0$$3);
		ZEPHIR_INIT_VAR(&_2$$3);
		ZVAL_STRING(&_2$$3, "modelsMetadata");
		ZEPHIR_CALL_METHOD(&_1$$3, &container, "getshared", NULL, 0, &_2$$3);
		zephir_check_call_status();
		ZEPHIR_CPY_WRT(&metaData, &_1$$3);
		if (UNEXPECTED(Z_TYPE_P(&metaData) != IS_OBJECT)) {
			ZEPHIR_THROW_EXCEPTION_DEBUG_STR(phalcon_mvc_model_exception_ce, "The injected service 'modelsMetadata' is not valid", "phalcon/Mvc/Model.zep", 1871);
			return;
		}
		zephir_update_property_zval(this_ptr, ZEND_STRL("modelsMetaData"), &metaData);
	}
	RETURN_CCTOR(&metaData);
}

/**
 * Returns the type of the latest operation performed by the ORM
 * Returns one of the OP_* class constants
 */
PHP_METHOD(Phalcon_Mvc_Model, getOperationMade)
{
	zval *this_ptr = getThis();



	RETURN_MEMBER(getThis(), "operationMade");
}

/**
 * Returns the internal old snapshot data
 */
PHP_METHOD(Phalcon_Mvc_Model, getOldSnapshotData)
{
	zval *this_ptr = getThis();



	RETURN_MEMBER(getThis(), "oldSnapshot");
}

/**
 * Gets the connection used to read data for the model
 */
PHP_METHOD(Phalcon_Mvc_Model, getReadConnection)
{
	zval transaction, _0;
	zephir_method_globals *ZEPHIR_METHOD_GLOBALS_PTR = NULL;
	zend_long ZEPHIR_LAST_CALL_STATUS;
	zval *this_ptr = getThis();

	ZVAL_UNDEF(&transaction);
	ZVAL_UNDEF(&_0);


	ZEPHIR_MM_GROW();

	zephir_read_property(&_0, this_ptr, ZEND_STRL("transaction"), PH_NOISY_CC | PH_READONLY);
	ZEPHIR_CPY_WRT(&transaction, &_0);
	if (Z_TYPE_P(&transaction) == IS_OBJECT) {
		ZEPHIR_RETURN_CALL_METHOD(&transaction, "getconnection", NULL, 0);
		zephir_check_call_status();
		RETURN_MM();
	}
	zephir_read_property(&_0, this_ptr, ZEND_STRL("modelsManager"), PH_NOISY_CC | PH_READONLY);
	ZEPHIR_RETURN_CALL_METHOD(&_0, "getreadconnection", NULL, 0, this_ptr);
	zephir_check_call_status();
	RETURN_MM();
}

/**
 * Returns the DependencyInjection connection service name used to read data
 * related the model
 */
PHP_METHOD(Phalcon_Mvc_Model, getReadConnectionService)
{
	zval _0;
	zephir_method_globals *ZEPHIR_METHOD_GLOBALS_PTR = NULL;
	zend_long ZEPHIR_LAST_CALL_STATUS;
	zval *this_ptr = getThis();

	ZVAL_UNDEF(&_0);


	ZEPHIR_MM_GROW();

	zephir_read_property(&_0, this_ptr, ZEND_STRL("modelsManager"), PH_NOISY_CC | PH_READONLY);
	ZEPHIR_RETURN_CALL_METHOD(&_0, "getreadconnectionservice", NULL, 0, this_ptr);
	zephir_check_call_status();
	RETURN_MM();
}

/**
 * Returns related records based on defined relations
 *
 * @param array arguments
 * @return \Phalcon\Mvc\Model\Resultset\Simple|false
 */
PHP_METHOD(Phalcon_Mvc_Model, getRelated)
{
	zephir_method_globals *ZEPHIR_METHOD_GLOBALS_PTR = NULL;
	zend_long ZEPHIR_LAST_CALL_STATUS;
	zval *alias_param = NULL, *arguments = NULL, arguments_sub, __$null, relation, className, manager, result, lowerAlias, _0, _1, _2$$3, _3$$3;
	zval alias;
	zval *this_ptr = getThis();

	ZVAL_UNDEF(&alias);
	ZVAL_UNDEF(&arguments_sub);
	ZVAL_NULL(&__$null);
	ZVAL_UNDEF(&relation);
	ZVAL_UNDEF(&className);
	ZVAL_UNDEF(&manager);
	ZVAL_UNDEF(&result);
	ZVAL_UNDEF(&lowerAlias);
	ZVAL_UNDEF(&_0);
	ZVAL_UNDEF(&_1);
	ZVAL_UNDEF(&_2$$3);
	ZVAL_UNDEF(&_3$$3);
#if PHP_VERSION_ID >= 80000
	bool is_null_true = 1;
	ZEND_PARSE_PARAMETERS_START(1, 2)
		Z_PARAM_STR(alias)
		Z_PARAM_OPTIONAL
		Z_PARAM_ZVAL_OR_NULL(arguments)
	ZEND_PARSE_PARAMETERS_END();
#endif


	ZEPHIR_MM_GROW();
	zephir_fetch_params(1, 1, 1, &alias_param, &arguments);
	zephir_get_strval(&alias, alias_param);
	if (!arguments) {
		arguments = &arguments_sub;
		arguments = &__$null;
	}


	ZEPHIR_INIT_VAR(&className);
	zephir_get_class(&className, this_ptr, 0);
	zephir_read_property(&_0, this_ptr, ZEND_STRL("modelsManager"), PH_NOISY_CC | PH_READONLY);
	ZEPHIR_CPY_WRT(&manager, &_0);
	ZEPHIR_INIT_VAR(&lowerAlias);
	zephir_fast_strtolower(&lowerAlias, &alias);
	ZEPHIR_CALL_METHOD(&_1, &manager, "getrelationbyalias", NULL, 0, &className, &lowerAlias);
	zephir_check_call_status();
	ZEPHIR_CPY_WRT(&relation, &_1);
	if (UNEXPECTED(Z_TYPE_P(&relation) != IS_OBJECT)) {
		ZEPHIR_INIT_VAR(&_2$$3);
		object_init_ex(&_2$$3, phalcon_mvc_model_exception_ce);
		ZEPHIR_INIT_VAR(&_3$$3);
		ZEPHIR_CONCAT_SVSVS(&_3$$3, "There is no defined relations for the model '", &className, "' using alias '", &alias, "'");
		ZEPHIR_CALL_METHOD(NULL, &_2$$3, "__construct", NULL, 31, &_3$$3);
		zephir_check_call_status();
		zephir_throw_exception_debug(&_2$$3, "phalcon/Mvc/Model.zep", 1950);
		ZEPHIR_MM_RESTORE();
		return;
	}
	if (Z_TYPE_P(arguments) == IS_NULL) {
		ZEPHIR_CALL_METHOD(&result, &manager, "getrelationrecords", NULL, 0, &relation, this_ptr, arguments);
		zephir_check_call_status();
		zephir_update_property_array(this_ptr, SL("related"), &lowerAlias, &result);
	} else {
		ZEPHIR_CALL_METHOD(&result, &manager, "getrelationrecords", NULL, 0, &relation, this_ptr, arguments);
		zephir_check_call_status();
	}
	RETURN_CCTOR(&result);
}

/**
 * Checks if saved related records have already been loaded.
 *
 * Only returns true if the records were previously fetched
 * through the model without any additional parameters.
 *
 * ```php
 * $robot = Robots::findFirst();
 * var_dump($robot->isRelationshipLoaded('robotsParts')); // false
 *
 * $robotsParts = $robot->getRobotsParts(['id > 0']);
 * var_dump($robot->isRelationshipLoaded('robotsParts')); // false
 *
 * $robotsParts = $robot->getRobotsParts(); // or $robot->robotsParts
 * var_dump($robot->isRelationshipLoaded('robotsParts')); // true
 *
 * $robot->robotsParts = [new RobotsParts()];
 * var_dump($robot->isRelationshipLoaded('robotsParts')); // false
 * ```
 */
PHP_METHOD(Phalcon_Mvc_Model, isRelationshipLoaded)
{
	zephir_method_globals *ZEPHIR_METHOD_GLOBALS_PTR = NULL;
	zval *relationshipAlias_param = NULL, _0, _1;
	zval relationshipAlias;
	zval *this_ptr = getThis();

	ZVAL_UNDEF(&relationshipAlias);
	ZVAL_UNDEF(&_0);
	ZVAL_UNDEF(&_1);
#if PHP_VERSION_ID >= 80000
	bool is_null_true = 1;
	ZEND_PARSE_PARAMETERS_START(1, 1)
		Z_PARAM_STR(relationshipAlias)
	ZEND_PARSE_PARAMETERS_END();
#endif


	ZEPHIR_MM_GROW();
	zephir_fetch_params(1, 1, 0, &relationshipAlias_param);
	zephir_get_strval(&relationshipAlias, relationshipAlias_param);


	zephir_read_property(&_0, this_ptr, ZEND_STRL("related"), PH_NOISY_CC | PH_READONLY);
	ZEPHIR_INIT_VAR(&_1);
	zephir_fast_strtolower(&_1, &relationshipAlias);
	RETURN_MM_BOOL(zephir_array_isset(&_0, &_1));
}

/**
 * Returns schema name where the mapped table is located
 */
PHP_METHOD(Phalcon_Mvc_Model, getSchema)
{
	zval _0;
	zephir_method_globals *ZEPHIR_METHOD_GLOBALS_PTR = NULL;
	zend_long ZEPHIR_LAST_CALL_STATUS;
	zval *this_ptr = getThis();

	ZVAL_UNDEF(&_0);


	ZEPHIR_MM_GROW();

	zephir_read_property(&_0, this_ptr, ZEND_STRL("modelsManager"), PH_NOISY_CC | PH_READONLY);
	ZEPHIR_RETURN_CALL_METHOD(&_0, "getmodelschema", NULL, 0, this_ptr);
	zephir_check_call_status();
	RETURN_MM();
}

/**
 * Returns the internal snapshot data
 */
PHP_METHOD(Phalcon_Mvc_Model, getSnapshotData)
{
	zval *this_ptr = getThis();



	RETURN_MEMBER(getThis(), "snapshot");
}

/**
 * Returns the table name mapped in the model
 */
PHP_METHOD(Phalcon_Mvc_Model, getSource)
{
	zval _0;
	zephir_method_globals *ZEPHIR_METHOD_GLOBALS_PTR = NULL;
	zend_long ZEPHIR_LAST_CALL_STATUS;
	zval *this_ptr = getThis();

	ZVAL_UNDEF(&_0);


	ZEPHIR_MM_GROW();

	zephir_read_property(&_0, this_ptr, ZEND_STRL("modelsManager"), PH_NOISY_CC | PH_READONLY);
	ZEPHIR_RETURN_CALL_METHOD(&_0, "getmodelsource", NULL, 0, this_ptr);
	zephir_check_call_status();
	RETURN_MM();
}

/**
 * Returns a list of updated values.
 *
 * ```php
 * $robots = Robots::findFirst();
 * print_r($robots->getChangedFields()); // []
 *
 * $robots->deleted = 'Y';
 *
 * $robots->getChangedFields();
 * print_r($robots->getChangedFields()); // ["deleted"]
 * $robots->save();
 * print_r($robots->getChangedFields()); // []
 * print_r($robots->getUpdatedFields()); // ["deleted"]
 * ```
 */
PHP_METHOD(Phalcon_Mvc_Model, getUpdatedFields)
{
	zend_bool _5$$6, _7$$8;
	zend_string *_4;
	zend_ulong _3;
	zval updated;
	zval name, snapshot, oldSnapshot, value, _0, *_1, _2, _6$$6, _8$$8;
	zephir_method_globals *ZEPHIR_METHOD_GLOBALS_PTR = NULL;
	zend_long ZEPHIR_LAST_CALL_STATUS;
	zval *this_ptr = getThis();

	ZVAL_UNDEF(&name);
	ZVAL_UNDEF(&snapshot);
	ZVAL_UNDEF(&oldSnapshot);
	ZVAL_UNDEF(&value);
	ZVAL_UNDEF(&_0);
	ZVAL_UNDEF(&_2);
	ZVAL_UNDEF(&_6$$6);
	ZVAL_UNDEF(&_8$$8);
	ZVAL_UNDEF(&updated);


	ZEPHIR_MM_GROW();

	zephir_read_property(&_0, this_ptr, ZEND_STRL("snapshot"), PH_NOISY_CC | PH_READONLY);
	ZEPHIR_CPY_WRT(&snapshot, &_0);
	zephir_read_property(&_0, this_ptr, ZEND_STRL("oldSnapshot"), PH_NOISY_CC | PH_READONLY);
	ZEPHIR_CPY_WRT(&oldSnapshot, &_0);
	if (UNEXPECTED(!(ZEPHIR_GLOBAL(orm).update_snapshot_on_save))) {
		ZEPHIR_THROW_EXCEPTION_DEBUG_STR(phalcon_mvc_model_exception_ce, "The 'updateSnapshotOnSave' option must be enabled for this method to work properly", "phalcon/Mvc/Model.zep", 2074);
		return;
	}
	if (UNEXPECTED(Z_TYPE_P(&snapshot) != IS_ARRAY)) {
		ZEPHIR_THROW_EXCEPTION_DEBUG_STR(phalcon_mvc_model_exception_ce, "The 'keepSnapshots' option must be enabled to track changes", "phalcon/Mvc/Model.zep", 2080);
		return;
	}
	zephir_read_property(&_0, this_ptr, ZEND_STRL("dirtyState"), PH_NOISY_CC | PH_READONLY);
	if (UNEXPECTED(!ZEPHIR_IS_LONG(&_0, 0))) {
		ZEPHIR_THROW_EXCEPTION_DEBUG_STR(phalcon_mvc_model_exception_ce, "Change checking cannot be performed because the object has not been persisted or is deleted", "phalcon/Mvc/Model.zep", 2089);
		return;
	}
	ZEPHIR_INIT_VAR(&updated);
	array_init(&updated);
	zephir_is_iterable(&snapshot, 0, "phalcon/Mvc/Model.zep", 2104);
	if (Z_TYPE_P(&snapshot) == IS_ARRAY) {
		ZEND_HASH_FOREACH_KEY_VAL(Z_ARRVAL_P(&snapshot), _3, _4, _1)
		{
			ZEPHIR_INIT_NVAR(&name);
			if (_4 != NULL) { 
				ZVAL_STR_COPY(&name, _4);
			} else {
				ZVAL_LONG(&name, _3);
			}
			ZEPHIR_INIT_NVAR(&value);
			ZVAL_COPY(&value, _1);
			_5$$6 = !(zephir_array_isset(&oldSnapshot, &name));
			if (!(_5$$6)) {
				zephir_array_fetch(&_6$$6, &oldSnapshot, &name, PH_NOISY | PH_READONLY, "phalcon/Mvc/Model.zep", 2099);
				_5$$6 = !ZEPHIR_IS_IDENTICAL(&value, &_6$$6);
			}
			if (_5$$6) {
				zephir_array_append(&updated, &name, PH_SEPARATE, "phalcon/Mvc/Model.zep", 2100);
			}
		} ZEND_HASH_FOREACH_END();
	} else {
		ZEPHIR_CALL_METHOD(NULL, &snapshot, "rewind", NULL, 0);
		zephir_check_call_status();
		while (1) {
			ZEPHIR_CALL_METHOD(&_2, &snapshot, "valid", NULL, 0);
			zephir_check_call_status();
			if (!zend_is_true(&_2)) {
				break;
			}
			ZEPHIR_CALL_METHOD(&name, &snapshot, "key", NULL, 0);
			zephir_check_call_status();
			ZEPHIR_CALL_METHOD(&value, &snapshot, "current", NULL, 0);
			zephir_check_call_status();
				_7$$8 = !(zephir_array_isset(&oldSnapshot, &name));
				if (!(_7$$8)) {
					zephir_array_fetch(&_8$$8, &oldSnapshot, &name, PH_NOISY | PH_READONLY, "phalcon/Mvc/Model.zep", 2099);
					_7$$8 = !ZEPHIR_IS_IDENTICAL(&value, &_8$$8);
				}
				if (_7$$8) {
					zephir_array_append(&updated, &name, PH_SEPARATE, "phalcon/Mvc/Model.zep", 2100);
				}
			ZEPHIR_CALL_METHOD(NULL, &snapshot, "next", NULL, 0);
			zephir_check_call_status();
		}
	}
	ZEPHIR_INIT_NVAR(&value);
	ZEPHIR_INIT_NVAR(&name);
	RETURN_CTOR(&updated);
}

/**
 * Gets the connection used to write data to the model
 */
PHP_METHOD(Phalcon_Mvc_Model, getWriteConnection)
{
	zval transaction, _0;
	zephir_method_globals *ZEPHIR_METHOD_GLOBALS_PTR = NULL;
	zend_long ZEPHIR_LAST_CALL_STATUS;
	zval *this_ptr = getThis();

	ZVAL_UNDEF(&transaction);
	ZVAL_UNDEF(&_0);


	ZEPHIR_MM_GROW();

	zephir_read_property(&_0, this_ptr, ZEND_STRL("transaction"), PH_NOISY_CC | PH_READONLY);
	ZEPHIR_CPY_WRT(&transaction, &_0);
	if (Z_TYPE_P(&transaction) == IS_OBJECT) {
		ZEPHIR_RETURN_CALL_METHOD(&transaction, "getconnection", NULL, 0);
		zephir_check_call_status();
		RETURN_MM();
	}
	zephir_read_property(&_0, this_ptr, ZEND_STRL("modelsManager"), PH_NOISY_CC | PH_READONLY);
	ZEPHIR_RETURN_CALL_METHOD(&_0, "getwriteconnection", NULL, 0, this_ptr);
	zephir_check_call_status();
	RETURN_MM();
}

/**
 * Returns the DependencyInjection connection service name used to write
 * data related to the model
 */
PHP_METHOD(Phalcon_Mvc_Model, getWriteConnectionService)
{
	zval _0;
	zephir_method_globals *ZEPHIR_METHOD_GLOBALS_PTR = NULL;
	zend_long ZEPHIR_LAST_CALL_STATUS;
	zval *this_ptr = getThis();

	ZVAL_UNDEF(&_0);


	ZEPHIR_MM_GROW();

	zephir_read_property(&_0, this_ptr, ZEND_STRL("modelsManager"), PH_NOISY_CC | PH_READONLY);
	ZEPHIR_RETURN_CALL_METHOD(&_0, "getwriteconnectionservice", NULL, 0, this_ptr);
	zephir_check_call_status();
	RETURN_MM();
}

/**
 * Check if a specific attribute has changed
 * This only works if the model is keeping data snapshots
 *
 *```php
 * $robot = new Robots();
 *
 * $robot->type = "mechanical";
 * $robot->name = "Astro Boy";
 * $robot->year = 1952;
 *
 * $robot->create();
 *
 * $robot->type = "hydraulic";
 *
 * $hasChanged = $robot->hasChanged("type"); // returns true
 * $hasChanged = $robot->hasChanged(["type", "name"]); // returns true
 * $hasChanged = $robot->hasChanged(["type", "name"], true); // returns false
 *```
 *
 * @param string|array fieldName
 * @param boolean allFields
 */
PHP_METHOD(Phalcon_Mvc_Model, hasChanged)
{
	zephir_method_globals *ZEPHIR_METHOD_GLOBALS_PTR = NULL;
	zend_long ZEPHIR_LAST_CALL_STATUS;
	zend_bool allFields;
	zval *fieldName = NULL, fieldName_sub, *allFields_param = NULL, __$null, changedFields, intersect;
	zval *this_ptr = getThis();

	ZVAL_UNDEF(&fieldName_sub);
	ZVAL_NULL(&__$null);
	ZVAL_UNDEF(&changedFields);
	ZVAL_UNDEF(&intersect);
#if PHP_VERSION_ID >= 80000
	bool is_null_true = 1;
	ZEND_PARSE_PARAMETERS_START(0, 2)
		Z_PARAM_OPTIONAL
		Z_PARAM_ZVAL_OR_NULL(fieldName)
		Z_PARAM_BOOL(allFields)
	ZEND_PARSE_PARAMETERS_END();
#endif


	ZEPHIR_MM_GROW();
	zephir_fetch_params(1, 0, 2, &fieldName, &allFields_param);
	if (!fieldName) {
		fieldName = &fieldName_sub;
		fieldName = &__$null;
	}
	if (!allFields_param) {
		allFields = 0;
	} else {
		allFields = zephir_get_boolval(allFields_param);
	}


	ZEPHIR_CALL_METHOD(&changedFields, this_ptr, "getchangedfields", NULL, 0);
	zephir_check_call_status();
	if (Z_TYPE_P(fieldName) == IS_STRING) {
		RETURN_MM_BOOL(zephir_fast_in_array(fieldName, &changedFields));
	}
	if (Z_TYPE_P(fieldName) == IS_ARRAY) {
<<<<<<< HEAD
		ZEPHIR_CALL_FUNCTION(&intersect, "array_intersect", NULL, 508, fieldName, &changedFields);
=======
		ZEPHIR_CALL_FUNCTION(&intersect, "array_intersect", NULL, 510, fieldName, &changedFields);
>>>>>>> 57a2dfd0
		zephir_check_call_status();
		if (allFields) {
			RETURN_MM_BOOL(ZEPHIR_IS_EQUAL(&intersect, fieldName));
		}
		RETURN_MM_BOOL(zephir_fast_count_int(&intersect) > 0);
	}
	RETURN_MM_BOOL(zephir_fast_count_int(&changedFields) > 0);
}

/**
 * Checks if the object has internal snapshot data
 */
PHP_METHOD(Phalcon_Mvc_Model, hasSnapshotData)
{
	zval _0;
	zval *this_ptr = getThis();

	ZVAL_UNDEF(&_0);



	zephir_read_property(&_0, this_ptr, ZEND_STRL("snapshot"), PH_NOISY_CC | PH_READONLY);
	RETURN_BOOL(!(ZEPHIR_IS_EMPTY(&_0)));
}

/**
 * Check if a specific attribute was updated
 * This only works if the model is keeping data snapshots
 *
 * @param string|array fieldName
 */
PHP_METHOD(Phalcon_Mvc_Model, hasUpdated)
{
	zephir_method_globals *ZEPHIR_METHOD_GLOBALS_PTR = NULL;
	zend_long ZEPHIR_LAST_CALL_STATUS;
	zend_bool allFields;
	zval *fieldName = NULL, fieldName_sub, *allFields_param = NULL, __$null, updatedFields, intersect;
	zval *this_ptr = getThis();

	ZVAL_UNDEF(&fieldName_sub);
	ZVAL_NULL(&__$null);
	ZVAL_UNDEF(&updatedFields);
	ZVAL_UNDEF(&intersect);
#if PHP_VERSION_ID >= 80000
	bool is_null_true = 1;
	ZEND_PARSE_PARAMETERS_START(0, 2)
		Z_PARAM_OPTIONAL
		Z_PARAM_ZVAL_OR_NULL(fieldName)
		Z_PARAM_BOOL(allFields)
	ZEND_PARSE_PARAMETERS_END();
#endif


	ZEPHIR_MM_GROW();
	zephir_fetch_params(1, 0, 2, &fieldName, &allFields_param);
	if (!fieldName) {
		fieldName = &fieldName_sub;
		fieldName = &__$null;
	}
	if (!allFields_param) {
		allFields = 0;
	} else {
		allFields = zephir_get_boolval(allFields_param);
	}


	ZEPHIR_CALL_METHOD(&updatedFields, this_ptr, "getupdatedfields", NULL, 0);
	zephir_check_call_status();
	if (Z_TYPE_P(fieldName) == IS_STRING) {
		RETURN_MM_BOOL(zephir_fast_in_array(fieldName, &updatedFields));
	}
	if (Z_TYPE_P(fieldName) == IS_ARRAY) {
<<<<<<< HEAD
		ZEPHIR_CALL_FUNCTION(&intersect, "array_intersect", NULL, 508, fieldName, &updatedFields);
=======
		ZEPHIR_CALL_FUNCTION(&intersect, "array_intersect", NULL, 510, fieldName, &updatedFields);
>>>>>>> 57a2dfd0
		zephir_check_call_status();
		if (allFields) {
			RETURN_MM_BOOL(ZEPHIR_IS_EQUAL(&intersect, fieldName));
		}
		RETURN_MM_BOOL(zephir_fast_count_int(&intersect) > 0);
	}
	RETURN_MM_BOOL(zephir_fast_count_int(&updatedFields) > 0);
}

/**
 * Serializes the object for json_encode
 *
 *```php
 * echo json_encode($robot);
 *```
 */
PHP_METHOD(Phalcon_Mvc_Model, jsonSerialize)
{
	zephir_method_globals *ZEPHIR_METHOD_GLOBALS_PTR = NULL;
	zend_long ZEPHIR_LAST_CALL_STATUS;
	zval *this_ptr = getThis();



	ZEPHIR_MM_GROW();

	ZEPHIR_RETURN_CALL_METHOD(this_ptr, "toarray", NULL, 0);
	zephir_check_call_status();
	RETURN_MM();
}

/**
 * Returns the maximum value of a column for a result-set of rows that match
 * the specified conditions
 *
 * ```php
 * // What is the maximum robot id?
 * $id = Robots::maximum(
 *     [
 *         "column" => "id",
 *     ]
 * );
 *
 * echo "The maximum robot id is: ", $id, "\n";
 *
 * // What is the maximum id of mechanical robots?
 * $sum = Robots::maximum(
 *     [
 *         "type = 'mechanical'",
 *         "column" => "id",
 *     ]
 * );
 *
 * echo "The maximum robot id of mechanical robots is ", $id, "\n";
 * ```
 *
 * @param array parameters
 * @return mixed
 */
PHP_METHOD(Phalcon_Mvc_Model, maximum)
{
	zephir_method_globals *ZEPHIR_METHOD_GLOBALS_PTR = NULL;
	zend_long ZEPHIR_LAST_CALL_STATUS;
	zval *parameters = NULL, parameters_sub, __$null, _0, _1;
	zval *this_ptr = getThis();

	ZVAL_UNDEF(&parameters_sub);
	ZVAL_NULL(&__$null);
	ZVAL_UNDEF(&_0);
	ZVAL_UNDEF(&_1);
#if PHP_VERSION_ID >= 80000
	bool is_null_true = 1;
	ZEND_PARSE_PARAMETERS_START(0, 1)
		Z_PARAM_OPTIONAL
		Z_PARAM_ZVAL_OR_NULL(parameters)
	ZEND_PARSE_PARAMETERS_END();
#endif


	ZEPHIR_MM_GROW();
	zephir_fetch_params(1, 0, 1, &parameters);
	if (!parameters) {
		parameters = &parameters_sub;
		parameters = &__$null;
	}


	ZEPHIR_INIT_VAR(&_0);
	ZVAL_STRING(&_0, "MAX");
	ZEPHIR_INIT_VAR(&_1);
	ZVAL_STRING(&_1, "maximum");
	ZEPHIR_RETURN_CALL_SELF("groupresult", NULL, 0, &_0, &_1, parameters);
	zephir_check_call_status();
	RETURN_MM();
}

/**
 * Returns the minimum value of a column for a result-set of rows that match
 * the specified conditions
 *
 * ```php
 * // What is the minimum robot id?
 * $id = Robots::minimum(
 *     [
 *         "column" => "id",
 *     ]
 * );
 *
 * echo "The minimum robot id is: ", $id;
 *
 * // What is the minimum id of mechanical robots?
 * $sum = Robots::minimum(
 *     [
 *         "type = 'mechanical'",
 *         "column" => "id",
 *     ]
 * );
 *
 * echo "The minimum robot id of mechanical robots is ", $id;
 * ```
 *
 * @param array parameters
 */
PHP_METHOD(Phalcon_Mvc_Model, minimum)
{
	zephir_method_globals *ZEPHIR_METHOD_GLOBALS_PTR = NULL;
	zend_long ZEPHIR_LAST_CALL_STATUS;
	zval *parameters = NULL, parameters_sub, __$null, _0, _1;
	zval *this_ptr = getThis();

	ZVAL_UNDEF(&parameters_sub);
	ZVAL_NULL(&__$null);
	ZVAL_UNDEF(&_0);
	ZVAL_UNDEF(&_1);
#if PHP_VERSION_ID >= 80000
	bool is_null_true = 1;
	ZEND_PARSE_PARAMETERS_START(0, 1)
		Z_PARAM_OPTIONAL
		Z_PARAM_ZVAL_OR_NULL(parameters)
	ZEND_PARSE_PARAMETERS_END();
#endif


	ZEPHIR_MM_GROW();
	zephir_fetch_params(1, 0, 1, &parameters);
	if (!parameters) {
		parameters = &parameters_sub;
		parameters = &__$null;
	}


	ZEPHIR_INIT_VAR(&_0);
	ZVAL_STRING(&_0, "MIN");
	ZEPHIR_INIT_VAR(&_1);
	ZVAL_STRING(&_1, "minimum");
	ZEPHIR_RETURN_CALL_SELF("groupresult", NULL, 0, &_0, &_1, parameters);
	zephir_check_call_status();
	RETURN_MM();
}

/**
 * Create a criteria for a specific model
 */
PHP_METHOD(Phalcon_Mvc_Model, query)
{
	zephir_method_globals *ZEPHIR_METHOD_GLOBALS_PTR = NULL;
	zend_long ZEPHIR_LAST_CALL_STATUS;
	zephir_fcall_cache_entry *_0 = NULL;
	zval *container = NULL, container_sub, __$null, criteria, _3, _1$$4, _2$$4;
	zval *this_ptr = getThis();

	ZVAL_UNDEF(&container_sub);
	ZVAL_NULL(&__$null);
	ZVAL_UNDEF(&criteria);
	ZVAL_UNDEF(&_3);
	ZVAL_UNDEF(&_1$$4);
	ZVAL_UNDEF(&_2$$4);
#if PHP_VERSION_ID >= 80000
	bool is_null_true = 1;
	ZEND_PARSE_PARAMETERS_START(0, 1)
		Z_PARAM_OPTIONAL
		Z_PARAM_OBJECT_OF_CLASS_OR_NULL(container, phalcon_di_diinterface_ce)
	ZEND_PARSE_PARAMETERS_END();
#endif


	ZEPHIR_MM_GROW();
	zephir_fetch_params(1, 0, 1, &container);
	if (!container) {
		container = &container_sub;
		ZEPHIR_CPY_WRT(container, &__$null);
	} else {
		ZEPHIR_SEPARATE_PARAM(container);
	}


	if (Z_TYPE_P(container) != IS_OBJECT) {
		ZEPHIR_CALL_CE_STATIC(container, phalcon_di_di_ce, "getdefault", &_0, 0);
		zephir_check_call_status();
	}
	ZEPHIR_INIT_VAR(&criteria);
	if (zephir_instance_of_ev(container, phalcon_di_diinterface_ce)) {
		ZEPHIR_INIT_VAR(&_2$$4);
		ZVAL_STRING(&_2$$4, "Phalcon\\Mvc\\Model\\Criteria");
		ZEPHIR_CALL_METHOD(&_1$$4, container, "get", NULL, 0, &_2$$4);
		zephir_check_call_status();
		ZEPHIR_CPY_WRT(&criteria, &_1$$4);
	} else {
		object_init_ex(&criteria, phalcon_mvc_model_criteria_ce);
		if (zephir_has_constructor(&criteria)) {
			ZEPHIR_CALL_METHOD(NULL, &criteria, "__construct", NULL, 0);
			zephir_check_call_status();
		}

<<<<<<< HEAD
		ZEPHIR_CALL_METHOD(NULL, &criteria, "setdi", NULL, 509, container);
=======
		ZEPHIR_CALL_METHOD(NULL, &criteria, "setdi", NULL, 511, container);
>>>>>>> 57a2dfd0
		zephir_check_call_status();
	}
	ZEPHIR_INIT_VAR(&_3);
	zephir_get_called_class(&_3);
<<<<<<< HEAD
	ZEPHIR_CALL_METHOD(NULL, &criteria, "setmodelname", NULL, 510, &_3);
=======
	ZEPHIR_CALL_METHOD(NULL, &criteria, "setmodelname", NULL, 0, &_3);
>>>>>>> 57a2dfd0
	zephir_check_call_status();
	RETURN_CCTOR(&criteria);
}

/**
 * Reads an attribute value by its name
 *
 * ```php
 * echo $robot->readAttribute("name");
 * ```
 */
PHP_METHOD(Phalcon_Mvc_Model, readAttribute)
{
	zephir_method_globals *ZEPHIR_METHOD_GLOBALS_PTR = NULL;
	zval *attribute_param = NULL, _0;
	zval attribute;
	zval *this_ptr = getThis();

	ZVAL_UNDEF(&attribute);
	ZVAL_UNDEF(&_0);
#if PHP_VERSION_ID >= 80000
	bool is_null_true = 1;
	ZEND_PARSE_PARAMETERS_START(1, 1)
		Z_PARAM_STR(attribute)
	ZEND_PARSE_PARAMETERS_END();
#endif


	ZEPHIR_MM_GROW();
	zephir_fetch_params(1, 1, 0, &attribute_param);
	if (UNEXPECTED(Z_TYPE_P(attribute_param) != IS_STRING && Z_TYPE_P(attribute_param) != IS_NULL)) {
		zephir_throw_exception_string(spl_ce_InvalidArgumentException, SL("Parameter 'attribute' must be of the type string"));
		RETURN_MM_NULL();
	}
	if (EXPECTED(Z_TYPE_P(attribute_param) == IS_STRING)) {
		zephir_get_strval(&attribute, attribute_param);
	} else {
		ZEPHIR_INIT_VAR(&attribute);
	}


	if (!(zephir_isset_property_zval(this_ptr, &attribute))) {
		RETURN_MM_NULL();
	}
	ZEPHIR_OBS_VAR(&_0);
	zephir_read_property_zval(&_0, this_ptr, &attribute, PH_NOISY_CC);
	RETURN_CCTOR(&_0);
}

/**
 * Refreshes the model attributes re-querying the record from the database
 */
PHP_METHOD(Phalcon_Mvc_Model, refresh)
{
	zval fields, _9, _7$$9, _8$$10;
	zval metaData, readConnection, schema, source, table, uniqueKey, tables, uniqueParams, dialect, row, attribute, manager, columnMap, _0, _1, _4, *_5, _6, _10, _11, _14, _2$$6, _3$$6, _12$$11, _13$$11;
	zephir_method_globals *ZEPHIR_METHOD_GLOBALS_PTR = NULL;
	zend_long ZEPHIR_LAST_CALL_STATUS;
	zval *this_ptr = getThis();

	ZVAL_UNDEF(&metaData);
	ZVAL_UNDEF(&readConnection);
	ZVAL_UNDEF(&schema);
	ZVAL_UNDEF(&source);
	ZVAL_UNDEF(&table);
	ZVAL_UNDEF(&uniqueKey);
	ZVAL_UNDEF(&tables);
	ZVAL_UNDEF(&uniqueParams);
	ZVAL_UNDEF(&dialect);
	ZVAL_UNDEF(&row);
	ZVAL_UNDEF(&attribute);
	ZVAL_UNDEF(&manager);
	ZVAL_UNDEF(&columnMap);
	ZVAL_UNDEF(&_0);
	ZVAL_UNDEF(&_1);
	ZVAL_UNDEF(&_4);
	ZVAL_UNDEF(&_6);
	ZVAL_UNDEF(&_10);
	ZVAL_UNDEF(&_11);
	ZVAL_UNDEF(&_14);
	ZVAL_UNDEF(&_2$$6);
	ZVAL_UNDEF(&_3$$6);
	ZVAL_UNDEF(&_12$$11);
	ZVAL_UNDEF(&_13$$11);
	ZVAL_UNDEF(&fields);
	ZVAL_UNDEF(&_9);
	ZVAL_UNDEF(&_7$$9);
	ZVAL_UNDEF(&_8$$10);


	ZEPHIR_MM_GROW();

	zephir_read_property(&_0, this_ptr, ZEND_STRL("dirtyState"), PH_NOISY_CC | PH_READONLY);
	if (UNEXPECTED(!ZEPHIR_IS_LONG(&_0, 0))) {
		ZEPHIR_THROW_EXCEPTION_DEBUG_STR(phalcon_mvc_model_exception_ce, "The record cannot be refreshed because it does not exist or is deleted", "phalcon/Mvc/Model.zep", 2359);
		return;
	}
	ZEPHIR_CALL_METHOD(&metaData, this_ptr, "getmodelsmetadata", NULL, 0);
	zephir_check_call_status();
	ZEPHIR_CALL_METHOD(&readConnection, this_ptr, "getreadconnection", NULL, 511);
	zephir_check_call_status();
	zephir_read_property(&_1, this_ptr, ZEND_STRL("modelsManager"), PH_NOISY_CC | PH_READONLY);
	ZEPHIR_CPY_WRT(&manager, &_1);
<<<<<<< HEAD
	ZEPHIR_CALL_METHOD(&schema, this_ptr, "getschema", NULL, 503);
	zephir_check_call_status();
	ZEPHIR_CALL_METHOD(&source, this_ptr, "getsource", NULL, 504);
=======
	ZEPHIR_CALL_METHOD(&schema, this_ptr, "getschema", NULL, 505);
	zephir_check_call_status();
	ZEPHIR_CALL_METHOD(&source, this_ptr, "getsource", NULL, 506);
>>>>>>> 57a2dfd0
	zephir_check_call_status();
	if (zephir_is_true(&schema)) {
		ZEPHIR_INIT_VAR(&table);
		zephir_create_array(&table, 2, 0);
		zephir_array_fast_append(&table, &schema);
		zephir_array_fast_append(&table, &source);
	} else {
		ZEPHIR_CPY_WRT(&table, &source);
	}
	zephir_read_property(&_1, this_ptr, ZEND_STRL("uniqueKey"), PH_NOISY_CC | PH_READONLY);
	ZEPHIR_CPY_WRT(&uniqueKey, &_1);
	if (!(zephir_is_true(&uniqueKey))) {
		ZEPHIR_CALL_METHOD(&_2$$6, this_ptr, "has", NULL, 0, &metaData, &readConnection);
		zephir_check_call_status();
		if (UNEXPECTED(!zephir_is_true(&_2$$6))) {
			ZEPHIR_THROW_EXCEPTION_DEBUG_STR(phalcon_mvc_model_exception_ce, "The record cannot be refreshed because it does not exist or is deleted", "phalcon/Mvc/Model.zep", 2384);
			return;
		}
		zephir_read_property(&_3$$6, this_ptr, ZEND_STRL("uniqueKey"), PH_NOISY_CC | PH_READONLY);
		ZEPHIR_CPY_WRT(&uniqueKey, &_3$$6);
	}
	zephir_read_property(&_1, this_ptr, ZEND_STRL("uniqueParams"), PH_NOISY_CC | PH_READONLY);
	ZEPHIR_CPY_WRT(&uniqueParams, &_1);
	if (UNEXPECTED(Z_TYPE_P(&uniqueParams) != IS_ARRAY)) {
		ZEPHIR_THROW_EXCEPTION_DEBUG_STR(phalcon_mvc_model_exception_ce, "The record cannot be refreshed because it does not exist or is deleted", "phalcon/Mvc/Model.zep", 2395);
		return;
	}
	ZEPHIR_INIT_VAR(&fields);
	array_init(&fields);
	ZEPHIR_CALL_METHOD(&_4, &metaData, "getattributes", NULL, 0, this_ptr);
	zephir_check_call_status();
	zephir_is_iterable(&_4, 0, "phalcon/Mvc/Model.zep", 2410);
	if (Z_TYPE_P(&_4) == IS_ARRAY) {
		ZEND_HASH_FOREACH_VAL(Z_ARRVAL_P(&_4), _5)
		{
			ZEPHIR_INIT_NVAR(&attribute);
			ZVAL_COPY(&attribute, _5);
			ZEPHIR_INIT_NVAR(&_7$$9);
			zephir_create_array(&_7$$9, 1, 0);
			zephir_array_fast_append(&_7$$9, &attribute);
			zephir_array_append(&fields, &_7$$9, PH_SEPARATE, "phalcon/Mvc/Model.zep", 2404);
		} ZEND_HASH_FOREACH_END();
	} else {
		ZEPHIR_CALL_METHOD(NULL, &_4, "rewind", NULL, 0);
		zephir_check_call_status();
		while (1) {
			ZEPHIR_CALL_METHOD(&_6, &_4, "valid", NULL, 0);
			zephir_check_call_status();
			if (!zend_is_true(&_6)) {
				break;
			}
			ZEPHIR_CALL_METHOD(&attribute, &_4, "current", NULL, 0);
			zephir_check_call_status();
				ZEPHIR_INIT_NVAR(&_8$$10);
				zephir_create_array(&_8$$10, 1, 0);
				zephir_array_fast_append(&_8$$10, &attribute);
				zephir_array_append(&fields, &_8$$10, PH_SEPARATE, "phalcon/Mvc/Model.zep", 2404);
			ZEPHIR_CALL_METHOD(NULL, &_4, "next", NULL, 0);
			zephir_check_call_status();
		}
	}
	ZEPHIR_INIT_NVAR(&attribute);
	ZEPHIR_CALL_METHOD(&dialect, &readConnection, "getdialect", NULL, 0);
	zephir_check_call_status();
	ZEPHIR_INIT_VAR(&_9);
	zephir_create_array(&_9, 3, 0);
	zephir_array_update_string(&_9, SL("columns"), &fields, PH_COPY | PH_SEPARATE);
	ZEPHIR_CALL_METHOD(&_10, &readConnection, "escapeidentifier", NULL, 0, &table);
	zephir_check_call_status();
	zephir_array_update_string(&_9, SL("tables"), &_10, PH_COPY | PH_SEPARATE);
	zephir_array_update_string(&_9, SL("where"), &uniqueKey, PH_COPY | PH_SEPARATE);
	ZEPHIR_CALL_METHOD(&tables, &dialect, "select", NULL, 0, &_9);
	zephir_check_call_status();
	zephir_read_property(&_1, this_ptr, ZEND_STRL("uniqueTypes"), PH_NOISY_CC | PH_READONLY);
	ZVAL_LONG(&_11, 2);
	ZEPHIR_CALL_METHOD(&row, &readConnection, "fetchone", NULL, 0, &tables, &_11, &uniqueParams, &_1);
	zephir_check_call_status();
	if (Z_TYPE_P(&row) == IS_ARRAY) {
		ZEPHIR_CALL_METHOD(&columnMap, &metaData, "getcolumnmap", NULL, 0, this_ptr);
		zephir_check_call_status();
		ZVAL_NULL(&_12$$11);
		ZEPHIR_CALL_METHOD(NULL, this_ptr, "assign", NULL, 0, &row, &_12$$11, &columnMap);
		zephir_check_call_status();
		ZEPHIR_CALL_METHOD(&_13$$11, &manager, "iskeepingsnapshots", NULL, 0, this_ptr);
		zephir_check_call_status();
		if (zephir_is_true(&_13$$11)) {
			ZEPHIR_CALL_METHOD(NULL, this_ptr, "setsnapshotdata", NULL, 0, &row, &columnMap);
			zephir_check_call_status();
			ZEPHIR_CALL_METHOD(NULL, this_ptr, "setoldsnapshotdata", NULL, 0, &row, &columnMap);
			zephir_check_call_status();
		}
	}
	ZEPHIR_INIT_VAR(&_14);
	ZVAL_STRING(&_14, "afterFetch");
	ZEPHIR_CALL_METHOD(NULL, this_ptr, "fireevent", NULL, 0, &_14);
	zephir_check_call_status();
	RETURN_THIS();
}

/**
 * Inserts or updates a model instance. Returning true on success or false
 * otherwise.
 *
 *```php
 * // Creating a new robot
 * $robot = new Robots();
 *
 * $robot->type = "mechanical";
 * $robot->name = "Astro Boy";
 * $robot->year = 1952;
 *
 * $robot->save();
 *
 * // Updating a robot name
 * $robot = Robots::findFirst("id = 100");
 *
 * $robot->name = "Biomass";
 *
 * $robot->save();
 *```
 */
PHP_METHOD(Phalcon_Mvc_Model, save)
{
	zend_bool hasRelatedToSave = 0;
	zval metaData, schema, writeConnection, readConnection, source, table, identityField, exists, success, relatedToSave, _0, _4, _1$$3, _2$$7, _3$$8, _5$$10, _6$$11, _7$$11, _8$$14, _9$$16, _10$$18, _11$$21, _12$$20;
	zephir_method_globals *ZEPHIR_METHOD_GLOBALS_PTR = NULL;
	zend_long ZEPHIR_LAST_CALL_STATUS;
	zval *this_ptr = getThis();

	ZVAL_UNDEF(&metaData);
	ZVAL_UNDEF(&schema);
	ZVAL_UNDEF(&writeConnection);
	ZVAL_UNDEF(&readConnection);
	ZVAL_UNDEF(&source);
	ZVAL_UNDEF(&table);
	ZVAL_UNDEF(&identityField);
	ZVAL_UNDEF(&exists);
	ZVAL_UNDEF(&success);
	ZVAL_UNDEF(&relatedToSave);
	ZVAL_UNDEF(&_0);
	ZVAL_UNDEF(&_4);
	ZVAL_UNDEF(&_1$$3);
	ZVAL_UNDEF(&_2$$7);
	ZVAL_UNDEF(&_3$$8);
	ZVAL_UNDEF(&_5$$10);
	ZVAL_UNDEF(&_6$$11);
	ZVAL_UNDEF(&_7$$11);
	ZVAL_UNDEF(&_8$$14);
	ZVAL_UNDEF(&_9$$16);
	ZVAL_UNDEF(&_10$$18);
	ZVAL_UNDEF(&_11$$21);
	ZVAL_UNDEF(&_12$$20);


	ZEPHIR_MM_GROW();

	ZEPHIR_CALL_METHOD(&metaData, this_ptr, "getmodelsmetadata", NULL, 0);
	zephir_check_call_status();
<<<<<<< HEAD
	ZEPHIR_CALL_METHOD(&writeConnection, this_ptr, "getwriteconnection", NULL, 501);
=======
	ZEPHIR_CALL_METHOD(&writeConnection, this_ptr, "getwriteconnection", NULL, 503);
>>>>>>> 57a2dfd0
	zephir_check_call_status();
	ZEPHIR_INIT_VAR(&_0);
	ZVAL_STRING(&_0, "prepareSave");
	ZEPHIR_CALL_METHOD(NULL, this_ptr, "fireevent", NULL, 0, &_0);
	zephir_check_call_status();
	ZEPHIR_CALL_METHOD(&relatedToSave, this_ptr, "collectrelatedtosave", NULL, 0);
	zephir_check_call_status();
	hasRelatedToSave = zephir_fast_count_int(&relatedToSave) > 0;
	if (hasRelatedToSave) {
		ZEPHIR_CALL_METHOD(&_1$$3, this_ptr, "presaverelatedrecords", NULL, 0, &writeConnection, &relatedToSave);
		zephir_check_call_status();
		if (ZEPHIR_IS_FALSE_IDENTICAL(&_1$$3)) {
			RETURN_MM_BOOL(0);
		}
	}
<<<<<<< HEAD
	ZEPHIR_CALL_METHOD(&schema, this_ptr, "getschema", NULL, 503);
	zephir_check_call_status();
	ZEPHIR_CALL_METHOD(&source, this_ptr, "getsource", NULL, 504);
=======
	ZEPHIR_CALL_METHOD(&schema, this_ptr, "getschema", NULL, 505);
	zephir_check_call_status();
	ZEPHIR_CALL_METHOD(&source, this_ptr, "getsource", NULL, 506);
>>>>>>> 57a2dfd0
	zephir_check_call_status();
	if (zephir_is_true(&schema)) {
		ZEPHIR_INIT_VAR(&table);
		zephir_create_array(&table, 2, 0);
		zephir_array_fast_append(&table, &schema);
		zephir_array_fast_append(&table, &source);
	} else {
		ZEPHIR_CPY_WRT(&table, &source);
	}
	ZEPHIR_CALL_METHOD(&readConnection, this_ptr, "getreadconnection", NULL, 511);
	zephir_check_call_status();
	ZEPHIR_CALL_METHOD(&exists, this_ptr, "has", NULL, 0, &metaData, &readConnection);
	zephir_check_call_status();
	if (zephir_is_true(&exists)) {
		ZEPHIR_INIT_ZVAL_NREF(_2$$7);
		ZVAL_LONG(&_2$$7, 2);
		zephir_update_property_zval(this_ptr, ZEND_STRL("operationMade"), &_2$$7);
	} else {
		ZEPHIR_INIT_ZVAL_NREF(_3$$8);
		ZVAL_LONG(&_3$$8, 1);
		zephir_update_property_zval(this_ptr, ZEND_STRL("operationMade"), &_3$$8);
	}
	ZEPHIR_INIT_NVAR(&_0);
	array_init(&_0);
	zephir_update_property_zval(this_ptr, ZEND_STRL("errorMessages"), &_0);
	ZEPHIR_CALL_METHOD(&identityField, &metaData, "getidentityfield", NULL, 0, this_ptr);
	zephir_check_call_status();
	ZEPHIR_CALL_METHOD(&_4, this_ptr, "presave", NULL, 0, &metaData, &exists, &identityField);
	zephir_check_call_status();
	if (ZEPHIR_IS_FALSE_IDENTICAL(&_4)) {
		if (hasRelatedToSave) {
			ZVAL_BOOL(&_5$$10, 0);
			ZEPHIR_CALL_METHOD(NULL, &writeConnection, "rollback", NULL, 0, &_5$$10);
			zephir_check_call_status();
		}
		if (UNEXPECTED(ZEPHIR_GLOBAL(orm).exception_on_failed_save)) {
			ZEPHIR_INIT_VAR(&_6$$11);
			object_init_ex(&_6$$11, phalcon_mvc_model_validationfailed_ce);
			ZEPHIR_CALL_METHOD(&_7$$11, this_ptr, "getmessages", NULL, 0);
			zephir_check_call_status();
			ZEPHIR_CALL_METHOD(NULL, &_6$$11, "__construct", NULL, 0, this_ptr, &_7$$11);
			zephir_check_call_status();
			zephir_throw_exception_debug(&_6$$11, "phalcon/Mvc/Model.zep", 2561);
			ZEPHIR_MM_RESTORE();
			return;
		}
		RETURN_MM_BOOL(0);
	}
	if (zephir_is_true(&exists)) {
		ZEPHIR_CALL_METHOD(&success, this_ptr, "dolowupdate", NULL, 0, &metaData, &writeConnection, &table);
		zephir_check_call_status();
	} else {
		ZEPHIR_CALL_METHOD(&success, this_ptr, "dolowinsert", NULL, 0, &metaData, &writeConnection, &table, &identityField);
		zephir_check_call_status();
	}
	if (zephir_is_true(&success)) {
		ZEPHIR_INIT_ZVAL_NREF(_8$$14);
		ZVAL_LONG(&_8$$14, 0);
		zephir_update_property_zval(this_ptr, ZEND_STRL("dirtyState"), &_8$$14);
	}
	if (hasRelatedToSave) {
		if (ZEPHIR_IS_FALSE_IDENTICAL(&success)) {
			ZVAL_BOOL(&_9$$16, 0);
			ZEPHIR_CALL_METHOD(NULL, &writeConnection, "rollback", NULL, 0, &_9$$16);
			zephir_check_call_status();
		} else {
			ZEPHIR_CALL_METHOD(&success, this_ptr, "postsaverelatedrecords", NULL, 0, &writeConnection, &relatedToSave);
			zephir_check_call_status();
		}
	}
	if (ZEPHIR_GLOBAL(orm).events) {
		ZEPHIR_CALL_METHOD(&_10$$18, this_ptr, "postsave", NULL, 0, &success, &exists);
		zephir_check_call_status();
		ZEPHIR_CPY_WRT(&success, &_10$$18);
	}
	if (ZEPHIR_IS_FALSE_IDENTICAL(&success)) {
		ZEPHIR_CALL_METHOD(NULL, this_ptr, "canceloperation", NULL, 0);
		zephir_check_call_status();
	} else {
		if (hasRelatedToSave) {
			ZEPHIR_INIT_VAR(&_11$$21);
			array_init(&_11$$21);
			zephir_update_property_zval(this_ptr, ZEND_STRL("dirtyRelated"), &_11$$21);
		}
		ZEPHIR_INIT_VAR(&_12$$20);
		ZVAL_STRING(&_12$$20, "afterSave");
		ZEPHIR_CALL_METHOD(NULL, this_ptr, "fireevent", NULL, 0, &_12$$20);
		zephir_check_call_status();
	}
	RETURN_CCTOR(&success);
}

/**
 * Serializes the object ignoring connections, services, related objects or
 * static properties
 */
PHP_METHOD(Phalcon_Mvc_Model, serialize)
{
	zval _6;
	zend_bool _2, _3;
	zval attributes, manager, dirtyState, snapshot, _0, _1, _4, _5$$3;
	zephir_method_globals *ZEPHIR_METHOD_GLOBALS_PTR = NULL;
	zend_long ZEPHIR_LAST_CALL_STATUS;
	zval *this_ptr = getThis();

	ZVAL_UNDEF(&attributes);
	ZVAL_UNDEF(&manager);
	ZVAL_UNDEF(&dirtyState);
	ZVAL_UNDEF(&snapshot);
	ZVAL_UNDEF(&_0);
	ZVAL_UNDEF(&_1);
	ZVAL_UNDEF(&_4);
	ZVAL_UNDEF(&_5$$3);
	ZVAL_UNDEF(&_6);


	ZEPHIR_MM_GROW();

	ZEPHIR_INIT_VAR(&snapshot);
	ZVAL_NULL(&snapshot);
	ZEPHIR_CALL_METHOD(&attributes, this_ptr, "toarray", NULL, 0);
	zephir_check_call_status();
	zephir_read_property(&_0, this_ptr, ZEND_STRL("dirtyState"), PH_NOISY_CC | PH_READONLY);
	ZEPHIR_CPY_WRT(&dirtyState, &_0);
	ZEPHIR_CALL_METHOD(&_1, this_ptr, "getmodelsmanager", NULL, 0);
	zephir_check_call_status();
	ZEPHIR_CPY_WRT(&manager, &_1);
	ZEPHIR_CALL_METHOD(&_1, &manager, "iskeepingsnapshots", NULL, 0, this_ptr);
	zephir_check_call_status();
	_2 = zephir_is_true(&_1);
	if (_2) {
		zephir_read_property(&_0, this_ptr, ZEND_STRL("snapshot"), PH_NOISY_CC | PH_READONLY);
		_2 = Z_TYPE_P(&_0) != IS_NULL;
	}
	_3 = _2;
	if (_3) {
		zephir_read_property(&_4, this_ptr, ZEND_STRL("snapshot"), PH_NOISY_CC | PH_READONLY);
		_3 = !ZEPHIR_IS_EQUAL(&attributes, &_4);
	}
	if (_3) {
		zephir_read_property(&_5$$3, this_ptr, ZEND_STRL("snapshot"), PH_NOISY_CC | PH_READONLY);
		ZEPHIR_CPY_WRT(&snapshot, &_5$$3);
	}
	ZEPHIR_INIT_VAR(&_6);
	zephir_create_array(&_6, 3, 0);
	zephir_array_update_string(&_6, SL("attributes"), &attributes, PH_COPY | PH_SEPARATE);
	zephir_array_update_string(&_6, SL("snapshot"), &snapshot, PH_COPY | PH_SEPARATE);
	zephir_array_update_string(&_6, SL("dirtyState"), &dirtyState, PH_COPY | PH_SEPARATE);
	ZEPHIR_RETURN_CALL_FUNCTION("serialize", NULL, 15, &_6);
	zephir_check_call_status();
	RETURN_MM();
}

/**
 * Unserializes the object from a serialized string
 */
PHP_METHOD(Phalcon_Mvc_Model, unserialize)
{
	zend_string *_7$$7;
	zend_ulong _6$$7;
	zephir_method_globals *ZEPHIR_METHOD_GLOBALS_PTR = NULL;
	zephir_fcall_cache_entry *_1 = NULL;
	zend_long ZEPHIR_LAST_CALL_STATUS;
	zval *data, data_sub, attributes, container, manager, key, value, snapshot, properties, dirtyState, _0$$4, _2$$3, _3$$3, *_4$$7, _5$$7;
	zval *this_ptr = getThis();

	ZVAL_UNDEF(&data_sub);
	ZVAL_UNDEF(&attributes);
	ZVAL_UNDEF(&container);
	ZVAL_UNDEF(&manager);
	ZVAL_UNDEF(&key);
	ZVAL_UNDEF(&value);
	ZVAL_UNDEF(&snapshot);
	ZVAL_UNDEF(&properties);
	ZVAL_UNDEF(&dirtyState);
	ZVAL_UNDEF(&_0$$4);
	ZVAL_UNDEF(&_2$$3);
	ZVAL_UNDEF(&_3$$3);
	ZVAL_UNDEF(&_5$$7);
#if PHP_VERSION_ID >= 80000
	bool is_null_true = 1;
	ZEND_PARSE_PARAMETERS_START(1, 1)
		Z_PARAM_ZVAL(data)
	ZEND_PARSE_PARAMETERS_END();
#endif


	ZEPHIR_MM_GROW();
	zephir_fetch_params(1, 1, 0, &data);


	ZEPHIR_CALL_FUNCTION(&attributes, "unserialize", NULL, 16, data);
	zephir_check_call_status();
	if (Z_TYPE_P(&attributes) == IS_ARRAY) {
		if (!(zephir_array_isset_string(&attributes, SL("attributes")))) {
			ZEPHIR_INIT_VAR(&_0$$4);
			zephir_create_array(&_0$$4, 1, 0);
			zephir_array_update_string(&_0$$4, SL("attributes"), &attributes, PH_COPY | PH_SEPARATE);
			ZEPHIR_CPY_WRT(&attributes, &_0$$4);
		}
		ZEPHIR_CALL_CE_STATIC(&container, phalcon_di_di_ce, "getdefault", &_1, 0);
		zephir_check_call_status();
		if (UNEXPECTED(Z_TYPE_P(&container) != IS_OBJECT)) {
			ZEPHIR_THROW_EXCEPTION_DEBUG_STR(phalcon_mvc_model_exception_ce, "A dependency injection container is required to access the services related to the ODM", "phalcon/Mvc/Model.zep", 2681);
			return;
		}
		zephir_update_property_zval(this_ptr, ZEND_STRL("container"), &container);
		ZEPHIR_INIT_VAR(&_3$$3);
		ZVAL_STRING(&_3$$3, "modelsManager");
		ZEPHIR_CALL_METHOD(&_2$$3, &container, "getshared", NULL, 0, &_3$$3);
		zephir_check_call_status();
		ZEPHIR_CPY_WRT(&manager, &_2$$3);
		if (UNEXPECTED(Z_TYPE_P(&manager) != IS_OBJECT)) {
			ZEPHIR_THROW_EXCEPTION_DEBUG_STR(phalcon_mvc_model_exception_ce, "The injected service 'modelsManager' is not valid", "phalcon/Mvc/Model.zep", 2697);
			return;
		}
		zephir_update_property_zval(this_ptr, ZEND_STRL("modelsManager"), &manager);
		ZEPHIR_CALL_METHOD(NULL, &manager, "initialize", NULL, 0, this_ptr);
		zephir_check_call_status();
		ZEPHIR_OBS_VAR(&properties);
		if (zephir_array_isset_string_fetch(&properties, &attributes, SL("attributes"), 0)) {
			zephir_is_iterable(&properties, 0, "phalcon/Mvc/Model.zep", 2720);
			if (Z_TYPE_P(&properties) == IS_ARRAY) {
				ZEND_HASH_FOREACH_KEY_VAL(Z_ARRVAL_P(&properties), _6$$7, _7$$7, _4$$7)
				{
					ZEPHIR_INIT_NVAR(&key);
					if (_7$$7 != NULL) { 
						ZVAL_STR_COPY(&key, _7$$7);
					} else {
						ZVAL_LONG(&key, _6$$7);
					}
					ZEPHIR_INIT_NVAR(&value);
					ZVAL_COPY(&value, _4$$7);
					zephir_update_property_zval_zval(this_ptr, &key, &value);
				} ZEND_HASH_FOREACH_END();
			} else {
				ZEPHIR_CALL_METHOD(NULL, &properties, "rewind", NULL, 0);
				zephir_check_call_status();
				while (1) {
					ZEPHIR_CALL_METHOD(&_5$$7, &properties, "valid", NULL, 0);
					zephir_check_call_status();
					if (!zend_is_true(&_5$$7)) {
						break;
					}
					ZEPHIR_CALL_METHOD(&key, &properties, "key", NULL, 0);
					zephir_check_call_status();
					ZEPHIR_CALL_METHOD(&value, &properties, "current", NULL, 0);
					zephir_check_call_status();
						zephir_update_property_zval_zval(this_ptr, &key, &value);
					ZEPHIR_CALL_METHOD(NULL, &properties, "next", NULL, 0);
					zephir_check_call_status();
				}
			}
			ZEPHIR_INIT_NVAR(&value);
			ZEPHIR_INIT_NVAR(&key);
		} else {
			ZEPHIR_INIT_NVAR(&properties);
			array_init(&properties);
		}
		ZEPHIR_OBS_VAR(&dirtyState);
		if (zephir_array_isset_string_fetch(&dirtyState, &attributes, SL("dirtyState"), 0)) {
			zephir_update_property_zval(this_ptr, ZEND_STRL("dirtyState"), &dirtyState);
		}
		ZEPHIR_CALL_METHOD(&_2$$3, &manager, "iskeepingsnapshots", NULL, 0, this_ptr);
		zephir_check_call_status();
		if (zephir_is_true(&_2$$3)) {
			if (zephir_array_isset_string_fetch(&snapshot, &attributes, SL("snapshot"), 1)) {
				zephir_update_property_zval(this_ptr, ZEND_STRL("snapshot"), &snapshot);
			} else {
				zephir_update_property_zval(this_ptr, ZEND_STRL("snapshot"), &properties);
			}
		}
	}
	ZEPHIR_MM_RESTORE();
}

/**
 * Sets the DependencyInjection connection service name
 */
PHP_METHOD(Phalcon_Mvc_Model, setConnectionService)
{
	zephir_method_globals *ZEPHIR_METHOD_GLOBALS_PTR = NULL;
	zend_long ZEPHIR_LAST_CALL_STATUS;
	zval *connectionService_param = NULL, _0;
	zval connectionService;
	zval *this_ptr = getThis();

	ZVAL_UNDEF(&connectionService);
	ZVAL_UNDEF(&_0);
#if PHP_VERSION_ID >= 80000
	bool is_null_true = 1;
	ZEND_PARSE_PARAMETERS_START(1, 1)
		Z_PARAM_STR(connectionService)
	ZEND_PARSE_PARAMETERS_END();
#endif


	ZEPHIR_MM_GROW();
	zephir_fetch_params(1, 1, 0, &connectionService_param);
	if (UNEXPECTED(Z_TYPE_P(connectionService_param) != IS_STRING && Z_TYPE_P(connectionService_param) != IS_NULL)) {
		zephir_throw_exception_string(spl_ce_InvalidArgumentException, SL("Parameter 'connectionService' must be of the type string"));
		RETURN_MM_NULL();
	}
	if (EXPECTED(Z_TYPE_P(connectionService_param) == IS_STRING)) {
		zephir_get_strval(&connectionService, connectionService_param);
	} else {
		ZEPHIR_INIT_VAR(&connectionService);
	}


	zephir_read_property(&_0, this_ptr, ZEND_STRL("modelsManager"), PH_NOISY_CC | PH_READONLY);
	ZEPHIR_CALL_METHOD(NULL, &_0, "setconnectionservice", NULL, 0, this_ptr, &connectionService);
	zephir_check_call_status();
	ZEPHIR_MM_RESTORE();
}

/**
 * Sets the dirty state of the object using one of the DIRTY_STATE_* constants
 */
PHP_METHOD(Phalcon_Mvc_Model, setDirtyState)
{
	zval *dirtyState_param = NULL, _0;
	zend_long dirtyState;
	zval *this_ptr = getThis();

	ZVAL_UNDEF(&_0);
#if PHP_VERSION_ID >= 80000
	bool is_null_true = 1;
	ZEND_PARSE_PARAMETERS_START(1, 1)
		Z_PARAM_LONG(dirtyState)
	ZEND_PARSE_PARAMETERS_END();
#endif


	zephir_fetch_params_without_memory_grow(1, 0, &dirtyState_param);
	dirtyState = zephir_get_intval(dirtyState_param);


	ZEPHIR_INIT_ZVAL_NREF(_0);
	ZVAL_LONG(&_0, dirtyState);
	zephir_update_property_zval(this_ptr, ZEND_STRL("dirtyState"), &_0);
	RETURN_THISW();
}

/**
 * Sets a custom events manager
 */
PHP_METHOD(Phalcon_Mvc_Model, setEventsManager)
{
	zephir_method_globals *ZEPHIR_METHOD_GLOBALS_PTR = NULL;
	zend_long ZEPHIR_LAST_CALL_STATUS;
	zval *eventsManager, eventsManager_sub, _0;
	zval *this_ptr = getThis();

	ZVAL_UNDEF(&eventsManager_sub);
	ZVAL_UNDEF(&_0);
#if PHP_VERSION_ID >= 80000
	bool is_null_true = 1;
	ZEND_PARSE_PARAMETERS_START(1, 1)
		Z_PARAM_OBJECT_OF_CLASS(eventsManager, phalcon_events_managerinterface_ce)
	ZEND_PARSE_PARAMETERS_END();
#endif


	ZEPHIR_MM_GROW();
	zephir_fetch_params(1, 1, 0, &eventsManager);


	zephir_read_property(&_0, this_ptr, ZEND_STRL("modelsManager"), PH_NOISY_CC | PH_READONLY);
	ZEPHIR_CALL_METHOD(NULL, &_0, "setcustomeventsmanager", NULL, 0, this_ptr, eventsManager);
	zephir_check_call_status();
	ZEPHIR_MM_RESTORE();
}

/**
 * Sets the DependencyInjection connection service name used to read data
 */
PHP_METHOD(Phalcon_Mvc_Model, setReadConnectionService)
{
	zephir_method_globals *ZEPHIR_METHOD_GLOBALS_PTR = NULL;
	zend_long ZEPHIR_LAST_CALL_STATUS;
	zval *connectionService_param = NULL, _0;
	zval connectionService;
	zval *this_ptr = getThis();

	ZVAL_UNDEF(&connectionService);
	ZVAL_UNDEF(&_0);
#if PHP_VERSION_ID >= 80000
	bool is_null_true = 1;
	ZEND_PARSE_PARAMETERS_START(1, 1)
		Z_PARAM_STR(connectionService)
	ZEND_PARSE_PARAMETERS_END();
#endif


	ZEPHIR_MM_GROW();
	zephir_fetch_params(1, 1, 0, &connectionService_param);
	if (UNEXPECTED(Z_TYPE_P(connectionService_param) != IS_STRING && Z_TYPE_P(connectionService_param) != IS_NULL)) {
		zephir_throw_exception_string(spl_ce_InvalidArgumentException, SL("Parameter 'connectionService' must be of the type string"));
		RETURN_MM_NULL();
	}
	if (EXPECTED(Z_TYPE_P(connectionService_param) == IS_STRING)) {
		zephir_get_strval(&connectionService, connectionService_param);
	} else {
		ZEPHIR_INIT_VAR(&connectionService);
	}


	zephir_read_property(&_0, this_ptr, ZEND_STRL("modelsManager"), PH_NOISY_CC | PH_READONLY);
	ZEPHIR_CALL_METHOD(NULL, &_0, "setreadconnectionservice", NULL, 0, this_ptr, &connectionService);
	zephir_check_call_status();
	ZEPHIR_MM_RESTORE();
}

/**
 * Sets the record's old snapshot data.
 * This method is used internally to set old snapshot data when the model
 * was set up to keep snapshot data
 *
 * @param array data
 * @param array columnMap
 */
PHP_METHOD(Phalcon_Mvc_Model, setOldSnapshotData)
{
	zend_string *_3$$3;
	zend_ulong _2$$3;
	zephir_method_globals *ZEPHIR_METHOD_GLOBALS_PTR = NULL;
	zephir_fcall_cache_entry *_6 = NULL;
	zend_long ZEPHIR_LAST_CALL_STATUS;
	zval *data_param = NULL, *columnMap = NULL, columnMap_sub, __$null, key, value, attribute, *_0$$3, _1$$3, _4$$7, _5$$7, _7$$10, _8$$10, _9$$14, _10$$14, _11$$17, _12$$17;
	zval data, snapshot;
	zval *this_ptr = getThis();

	ZVAL_UNDEF(&data);
	ZVAL_UNDEF(&snapshot);
	ZVAL_UNDEF(&columnMap_sub);
	ZVAL_NULL(&__$null);
	ZVAL_UNDEF(&key);
	ZVAL_UNDEF(&value);
	ZVAL_UNDEF(&attribute);
	ZVAL_UNDEF(&_1$$3);
	ZVAL_UNDEF(&_4$$7);
	ZVAL_UNDEF(&_5$$7);
	ZVAL_UNDEF(&_7$$10);
	ZVAL_UNDEF(&_8$$10);
	ZVAL_UNDEF(&_9$$14);
	ZVAL_UNDEF(&_10$$14);
	ZVAL_UNDEF(&_11$$17);
	ZVAL_UNDEF(&_12$$17);
#if PHP_VERSION_ID >= 80000
	bool is_null_true = 1;
	ZEND_PARSE_PARAMETERS_START(1, 2)
		Z_PARAM_ARRAY(data)
		Z_PARAM_OPTIONAL
		Z_PARAM_ZVAL_OR_NULL(columnMap)
	ZEND_PARSE_PARAMETERS_END();
#endif


	ZEPHIR_MM_GROW();
	zephir_fetch_params(1, 1, 1, &data_param, &columnMap);
	ZEPHIR_OBS_COPY_OR_DUP(&data, data_param);
	if (!columnMap) {
		columnMap = &columnMap_sub;
		columnMap = &__$null;
	}


	if (Z_TYPE_P(columnMap) == IS_ARRAY) {
		ZEPHIR_INIT_VAR(&snapshot);
		array_init(&snapshot);
		zephir_is_iterable(&data, 0, "phalcon/Mvc/Model.zep", 2838);
		if (Z_TYPE_P(&data) == IS_ARRAY) {
			ZEND_HASH_FOREACH_KEY_VAL(Z_ARRVAL_P(&data), _2$$3, _3$$3, _0$$3)
			{
				ZEPHIR_INIT_NVAR(&key);
				if (_3$$3 != NULL) { 
					ZVAL_STR_COPY(&key, _3$$3);
				} else {
					ZVAL_LONG(&key, _2$$3);
				}
				ZEPHIR_INIT_NVAR(&value);
				ZVAL_COPY(&value, _0$$3);
				if (Z_TYPE_P(&key) != IS_STRING) {
					continue;
				}
				ZEPHIR_OBS_NVAR(&attribute);
				if (!(zephir_array_isset_fetch(&attribute, columnMap, &key, 0))) {
					if (UNEXPECTED(!(ZEPHIR_GLOBAL(orm).ignore_unknown_columns))) {
						ZEPHIR_INIT_NVAR(&_4$$7);
						object_init_ex(&_4$$7, phalcon_mvc_model_exception_ce);
						ZEPHIR_INIT_NVAR(&_5$$7);
						ZEPHIR_CONCAT_SVS(&_5$$7, "Column '", &key, "' doesn't make part of the column map");
						ZEPHIR_CALL_METHOD(NULL, &_4$$7, "__construct", &_6, 31, &_5$$7);
						zephir_check_call_status();
						zephir_throw_exception_debug(&_4$$7, "phalcon/Mvc/Model.zep", 2818);
						ZEPHIR_MM_RESTORE();
						return;
					}
					continue;
				}
				if (Z_TYPE_P(&attribute) == IS_ARRAY) {
					ZEPHIR_OBS_NVAR(&attribute);
					if (!(zephir_array_isset_long_fetch(&attribute, &attribute, 0, 0))) {
						if (UNEXPECTED(!(ZEPHIR_GLOBAL(orm).ignore_unknown_columns))) {
							ZEPHIR_INIT_NVAR(&_7$$10);
							object_init_ex(&_7$$10, phalcon_mvc_model_exception_ce);
							ZEPHIR_INIT_NVAR(&_8$$10);
							ZEPHIR_CONCAT_SVS(&_8$$10, "Column '", &key, "' doesn't make part of the column map");
							ZEPHIR_CALL_METHOD(NULL, &_7$$10, "__construct", &_6, 31, &_8$$10);
							zephir_check_call_status();
							zephir_throw_exception_debug(&_7$$10, "phalcon/Mvc/Model.zep", 2829);
							ZEPHIR_MM_RESTORE();
							return;
						}
						continue;
					}
				}
				zephir_array_update_zval(&snapshot, &attribute, &value, PH_COPY | PH_SEPARATE);
			} ZEND_HASH_FOREACH_END();
		} else {
			ZEPHIR_CALL_METHOD(NULL, &data, "rewind", NULL, 0);
			zephir_check_call_status();
			while (1) {
				ZEPHIR_CALL_METHOD(&_1$$3, &data, "valid", NULL, 0);
				zephir_check_call_status();
				if (!zend_is_true(&_1$$3)) {
					break;
				}
				ZEPHIR_CALL_METHOD(&key, &data, "key", NULL, 0);
				zephir_check_call_status();
				ZEPHIR_CALL_METHOD(&value, &data, "current", NULL, 0);
				zephir_check_call_status();
					if (Z_TYPE_P(&key) != IS_STRING) {
						continue;
					}
					ZEPHIR_OBS_NVAR(&attribute);
					if (!(zephir_array_isset_fetch(&attribute, columnMap, &key, 0))) {
						if (UNEXPECTED(!(ZEPHIR_GLOBAL(orm).ignore_unknown_columns))) {
							ZEPHIR_INIT_NVAR(&_9$$14);
							object_init_ex(&_9$$14, phalcon_mvc_model_exception_ce);
							ZEPHIR_INIT_NVAR(&_10$$14);
							ZEPHIR_CONCAT_SVS(&_10$$14, "Column '", &key, "' doesn't make part of the column map");
							ZEPHIR_CALL_METHOD(NULL, &_9$$14, "__construct", &_6, 31, &_10$$14);
							zephir_check_call_status();
							zephir_throw_exception_debug(&_9$$14, "phalcon/Mvc/Model.zep", 2818);
							ZEPHIR_MM_RESTORE();
							return;
						}
						continue;
					}
					if (Z_TYPE_P(&attribute) == IS_ARRAY) {
						ZEPHIR_OBS_NVAR(&attribute);
						if (!(zephir_array_isset_long_fetch(&attribute, &attribute, 0, 0))) {
							if (UNEXPECTED(!(ZEPHIR_GLOBAL(orm).ignore_unknown_columns))) {
								ZEPHIR_INIT_NVAR(&_11$$17);
								object_init_ex(&_11$$17, phalcon_mvc_model_exception_ce);
								ZEPHIR_INIT_NVAR(&_12$$17);
								ZEPHIR_CONCAT_SVS(&_12$$17, "Column '", &key, "' doesn't make part of the column map");
								ZEPHIR_CALL_METHOD(NULL, &_11$$17, "__construct", &_6, 31, &_12$$17);
								zephir_check_call_status();
								zephir_throw_exception_debug(&_11$$17, "phalcon/Mvc/Model.zep", 2829);
								ZEPHIR_MM_RESTORE();
								return;
							}
							continue;
						}
					}
					zephir_array_update_zval(&snapshot, &attribute, &value, PH_COPY | PH_SEPARATE);
				ZEPHIR_CALL_METHOD(NULL, &data, "next", NULL, 0);
				zephir_check_call_status();
			}
		}
		ZEPHIR_INIT_NVAR(&value);
		ZEPHIR_INIT_NVAR(&key);
	} else {
		ZEPHIR_CPY_WRT(&snapshot, &data);
	}
	zephir_update_property_zval(this_ptr, ZEND_STRL("oldSnapshot"), &snapshot);
	ZEPHIR_MM_RESTORE();
}

/**
 * Sets the record's snapshot data.
 * This method is used internally to set snapshot data when the model was
 * set up to keep snapshot data
 *
 * @param array columnMap
 */
PHP_METHOD(Phalcon_Mvc_Model, setSnapshotData)
{
	zend_bool _4$$4, _12$$12;
	zend_string *_3$$3;
	zend_ulong _2$$3;
	zephir_method_globals *ZEPHIR_METHOD_GLOBALS_PTR = NULL;
	zephir_fcall_cache_entry *_6 = NULL, *_9 = NULL;
	zend_long ZEPHIR_LAST_CALL_STATUS;
	zval *data_param = NULL, *columnMap = NULL, columnMap_sub, __$null, key, value, attribute, *_0$$3, _1$$3, _5$$6, _7$$8, _8$$8, _10$$11, _11$$11, _13$$14, _14$$16, _15$$16, _16$$19, _17$$19;
	zval data, snapshot;
	zval *this_ptr = getThis();

	ZVAL_UNDEF(&data);
	ZVAL_UNDEF(&snapshot);
	ZVAL_UNDEF(&columnMap_sub);
	ZVAL_NULL(&__$null);
	ZVAL_UNDEF(&key);
	ZVAL_UNDEF(&value);
	ZVAL_UNDEF(&attribute);
	ZVAL_UNDEF(&_1$$3);
	ZVAL_UNDEF(&_5$$6);
	ZVAL_UNDEF(&_7$$8);
	ZVAL_UNDEF(&_8$$8);
	ZVAL_UNDEF(&_10$$11);
	ZVAL_UNDEF(&_11$$11);
	ZVAL_UNDEF(&_13$$14);
	ZVAL_UNDEF(&_14$$16);
	ZVAL_UNDEF(&_15$$16);
	ZVAL_UNDEF(&_16$$19);
	ZVAL_UNDEF(&_17$$19);
#if PHP_VERSION_ID >= 80000
	bool is_null_true = 1;
	ZEND_PARSE_PARAMETERS_START(1, 2)
		Z_PARAM_ARRAY(data)
		Z_PARAM_OPTIONAL
		Z_PARAM_ZVAL_OR_NULL(columnMap)
	ZEND_PARSE_PARAMETERS_END();
#endif


	ZEPHIR_MM_GROW();
	zephir_fetch_params(1, 1, 1, &data_param, &columnMap);
	ZEPHIR_OBS_COPY_OR_DUP(&data, data_param);
	if (!columnMap) {
		columnMap = &columnMap_sub;
		columnMap = &__$null;
	}


	if (Z_TYPE_P(columnMap) == IS_ARRAY) {
		ZEPHIR_INIT_VAR(&snapshot);
		array_init(&snapshot);
		zephir_is_iterable(&data, 0, "phalcon/Mvc/Model.zep", 2903);
		if (Z_TYPE_P(&data) == IS_ARRAY) {
			ZEND_HASH_FOREACH_KEY_VAL(Z_ARRVAL_P(&data), _2$$3, _3$$3, _0$$3)
			{
				ZEPHIR_INIT_NVAR(&key);
				if (_3$$3 != NULL) { 
					ZVAL_STR_COPY(&key, _3$$3);
				} else {
					ZVAL_LONG(&key, _2$$3);
				}
				ZEPHIR_INIT_NVAR(&value);
				ZVAL_COPY(&value, _0$$3);
				if (Z_TYPE_P(&key) != IS_STRING) {
					continue;
				}
				_4$$4 = !(zephir_array_isset(columnMap, &key));
				if (_4$$4) {
					_4$$4 = ZEPHIR_GLOBAL(orm).case_insensitive_column_map;
				}
				if (_4$$4) {
<<<<<<< HEAD
					ZEPHIR_CALL_SELF(&_5$$6, "caseinsensitivecolumnmap", &_6, 500, columnMap, &key);
=======
					ZEPHIR_CALL_SELF(&_5$$6, "caseinsensitivecolumnmap", &_6, 502, columnMap, &key);
>>>>>>> 57a2dfd0
					zephir_check_call_status();
					ZEPHIR_CPY_WRT(&key, &_5$$6);
				}
				ZEPHIR_OBS_NVAR(&attribute);
				if (!(zephir_array_isset_fetch(&attribute, columnMap, &key, 0))) {
					if (UNEXPECTED(!(ZEPHIR_GLOBAL(orm).ignore_unknown_columns))) {
						ZEPHIR_INIT_NVAR(&_7$$8);
						object_init_ex(&_7$$8, phalcon_mvc_model_exception_ce);
						ZEPHIR_INIT_NVAR(&_8$$8);
						ZEPHIR_CONCAT_SVS(&_8$$8, "Column '", &key, "' doesn't make part of the column map");
						ZEPHIR_CALL_METHOD(NULL, &_7$$8, "__construct", &_9, 31, &_8$$8);
						zephir_check_call_status();
						zephir_throw_exception_debug(&_7$$8, "phalcon/Mvc/Model.zep", 2883);
						ZEPHIR_MM_RESTORE();
						return;
					}
					continue;
				}
				if (Z_TYPE_P(&attribute) == IS_ARRAY) {
					ZEPHIR_OBS_NVAR(&attribute);
					if (!(zephir_array_isset_long_fetch(&attribute, &attribute, 0, 0))) {
						if (UNEXPECTED(!(ZEPHIR_GLOBAL(orm).ignore_unknown_columns))) {
							ZEPHIR_INIT_NVAR(&_10$$11);
							object_init_ex(&_10$$11, phalcon_mvc_model_exception_ce);
							ZEPHIR_INIT_NVAR(&_11$$11);
							ZEPHIR_CONCAT_SVS(&_11$$11, "Column '", &key, "' doesn't make part of the column map");
							ZEPHIR_CALL_METHOD(NULL, &_10$$11, "__construct", &_9, 31, &_11$$11);
							zephir_check_call_status();
							zephir_throw_exception_debug(&_10$$11, "phalcon/Mvc/Model.zep", 2894);
							ZEPHIR_MM_RESTORE();
							return;
						}
						continue;
					}
				}
				zephir_array_update_zval(&snapshot, &attribute, &value, PH_COPY | PH_SEPARATE);
			} ZEND_HASH_FOREACH_END();
		} else {
			ZEPHIR_CALL_METHOD(NULL, &data, "rewind", NULL, 0);
			zephir_check_call_status();
			while (1) {
				ZEPHIR_CALL_METHOD(&_1$$3, &data, "valid", NULL, 0);
				zephir_check_call_status();
				if (!zend_is_true(&_1$$3)) {
					break;
				}
				ZEPHIR_CALL_METHOD(&key, &data, "key", NULL, 0);
				zephir_check_call_status();
				ZEPHIR_CALL_METHOD(&value, &data, "current", NULL, 0);
				zephir_check_call_status();
					if (Z_TYPE_P(&key) != IS_STRING) {
						continue;
					}
					_12$$12 = !(zephir_array_isset(columnMap, &key));
					if (_12$$12) {
						_12$$12 = ZEPHIR_GLOBAL(orm).case_insensitive_column_map;
					}
					if (_12$$12) {
<<<<<<< HEAD
						ZEPHIR_CALL_SELF(&_13$$14, "caseinsensitivecolumnmap", &_6, 500, columnMap, &key);
=======
						ZEPHIR_CALL_SELF(&_13$$14, "caseinsensitivecolumnmap", &_6, 502, columnMap, &key);
>>>>>>> 57a2dfd0
						zephir_check_call_status();
						ZEPHIR_CPY_WRT(&key, &_13$$14);
					}
					ZEPHIR_OBS_NVAR(&attribute);
					if (!(zephir_array_isset_fetch(&attribute, columnMap, &key, 0))) {
						if (UNEXPECTED(!(ZEPHIR_GLOBAL(orm).ignore_unknown_columns))) {
							ZEPHIR_INIT_NVAR(&_14$$16);
							object_init_ex(&_14$$16, phalcon_mvc_model_exception_ce);
							ZEPHIR_INIT_NVAR(&_15$$16);
							ZEPHIR_CONCAT_SVS(&_15$$16, "Column '", &key, "' doesn't make part of the column map");
							ZEPHIR_CALL_METHOD(NULL, &_14$$16, "__construct", &_9, 31, &_15$$16);
							zephir_check_call_status();
							zephir_throw_exception_debug(&_14$$16, "phalcon/Mvc/Model.zep", 2883);
							ZEPHIR_MM_RESTORE();
							return;
						}
						continue;
					}
					if (Z_TYPE_P(&attribute) == IS_ARRAY) {
						ZEPHIR_OBS_NVAR(&attribute);
						if (!(zephir_array_isset_long_fetch(&attribute, &attribute, 0, 0))) {
							if (UNEXPECTED(!(ZEPHIR_GLOBAL(orm).ignore_unknown_columns))) {
								ZEPHIR_INIT_NVAR(&_16$$19);
								object_init_ex(&_16$$19, phalcon_mvc_model_exception_ce);
								ZEPHIR_INIT_NVAR(&_17$$19);
								ZEPHIR_CONCAT_SVS(&_17$$19, "Column '", &key, "' doesn't make part of the column map");
								ZEPHIR_CALL_METHOD(NULL, &_16$$19, "__construct", &_9, 31, &_17$$19);
								zephir_check_call_status();
								zephir_throw_exception_debug(&_16$$19, "phalcon/Mvc/Model.zep", 2894);
								ZEPHIR_MM_RESTORE();
								return;
							}
							continue;
						}
					}
					zephir_array_update_zval(&snapshot, &attribute, &value, PH_COPY | PH_SEPARATE);
				ZEPHIR_CALL_METHOD(NULL, &data, "next", NULL, 0);
				zephir_check_call_status();
			}
		}
		ZEPHIR_INIT_NVAR(&value);
		ZEPHIR_INIT_NVAR(&key);
	} else {
		ZEPHIR_CPY_WRT(&snapshot, &data);
	}
	zephir_update_property_zval(this_ptr, ZEND_STRL("snapshot"), &snapshot);
	ZEPHIR_MM_RESTORE();
}

/**
 * Sets a transaction related to the Model instance
 *
 *```php
 * use Phalcon\Mvc\Model\Transaction\Manager as TxManager;
 * use Phalcon\Mvc\Model\Transaction\Failed as TxFailed;
 *
 * try {
 *     $txManager = new TxManager();
 *
 *     $transaction = $txManager->get();
 *
 *     $robot = new Robots();
 *
 *     $robot->setTransaction($transaction);
 *
 *     $robot->name       = "WALL·E";
 *     $robot->created_at = date("Y-m-d");
 *
 *     if ($robot->save() === false) {
 *         $transaction->rollback("Can't save robot");
 *     }
 *
 *     $robotPart = new RobotParts();
 *
 *     $robotPart->setTransaction($transaction);
 *
 *     $robotPart->type = "head";
 *
 *     if ($robotPart->save() === false) {
 *         $transaction->rollback("Robot part cannot be saved");
 *     }
 *
 *     $transaction->commit();
 * } catch (TxFailed $e) {
 *     echo "Failed, reason: ", $e->getMessage();
 * }
 *```
 */
PHP_METHOD(Phalcon_Mvc_Model, setTransaction)
{
	zval *transaction, transaction_sub;
	zval *this_ptr = getThis();

	ZVAL_UNDEF(&transaction_sub);
#if PHP_VERSION_ID >= 80000
	bool is_null_true = 1;
	ZEND_PARSE_PARAMETERS_START(1, 1)
		Z_PARAM_OBJECT_OF_CLASS(transaction, phalcon_mvc_model_transactioninterface_ce)
	ZEND_PARSE_PARAMETERS_END();
#endif


	zephir_fetch_params_without_memory_grow(1, 0, &transaction);


	zephir_update_property_zval(this_ptr, ZEND_STRL("transaction"), transaction);
	RETURN_THISW();
}

/**
 * Enables/disables options in the ORM
 */
PHP_METHOD(Phalcon_Mvc_Model, setup)
{
	zephir_method_globals *ZEPHIR_METHOD_GLOBALS_PTR = NULL;
	zval *options_param = NULL, disableEvents, columnRenaming, notNullValidations, exceptionOnFailedSave, exceptionOnFailedMetaDataSave, phqlLiterals, virtualForeignKeys, lateStateBinding, castOnHydrate, ignoreUnknownColumns, updateSnapshotOnSave, disableAssignSetters, caseInsensitiveColumnMap, prefetchRecords, lastInsertId;
	zval options;
	zval *this_ptr = getThis();

	ZVAL_UNDEF(&options);
	ZVAL_UNDEF(&disableEvents);
	ZVAL_UNDEF(&columnRenaming);
	ZVAL_UNDEF(&notNullValidations);
	ZVAL_UNDEF(&exceptionOnFailedSave);
	ZVAL_UNDEF(&exceptionOnFailedMetaDataSave);
	ZVAL_UNDEF(&phqlLiterals);
	ZVAL_UNDEF(&virtualForeignKeys);
	ZVAL_UNDEF(&lateStateBinding);
	ZVAL_UNDEF(&castOnHydrate);
	ZVAL_UNDEF(&ignoreUnknownColumns);
	ZVAL_UNDEF(&updateSnapshotOnSave);
	ZVAL_UNDEF(&disableAssignSetters);
	ZVAL_UNDEF(&caseInsensitiveColumnMap);
	ZVAL_UNDEF(&prefetchRecords);
	ZVAL_UNDEF(&lastInsertId);
#if PHP_VERSION_ID >= 80000
	bool is_null_true = 1;
	ZEND_PARSE_PARAMETERS_START(1, 1)
		Z_PARAM_ARRAY(options)
	ZEND_PARSE_PARAMETERS_END();
#endif


	ZEPHIR_MM_GROW();
	zephir_fetch_params(1, 1, 0, &options_param);
	ZEPHIR_OBS_COPY_OR_DUP(&options, options_param);


	ZEPHIR_OBS_VAR(&disableEvents);
	if (zephir_array_isset_string_fetch(&disableEvents, &options, SL("events"), 0)) {
		ZEPHIR_GLOBAL(orm).events = zend_is_true(&disableEvents);
	}
	ZEPHIR_OBS_VAR(&virtualForeignKeys);
	if (zephir_array_isset_string_fetch(&virtualForeignKeys, &options, SL("virtualForeignKeys"), 0)) {
		ZEPHIR_GLOBAL(orm).virtual_foreign_keys = zend_is_true(&virtualForeignKeys);
	}
	ZEPHIR_OBS_VAR(&columnRenaming);
	if (zephir_array_isset_string_fetch(&columnRenaming, &options, SL("columnRenaming"), 0)) {
		ZEPHIR_GLOBAL(orm).column_renaming = zend_is_true(&columnRenaming);
	}
	ZEPHIR_OBS_VAR(&notNullValidations);
	if (zephir_array_isset_string_fetch(&notNullValidations, &options, SL("notNullValidations"), 0)) {
		ZEPHIR_GLOBAL(orm).not_null_validations = zend_is_true(&notNullValidations);
	}
	ZEPHIR_OBS_VAR(&exceptionOnFailedSave);
	if (zephir_array_isset_string_fetch(&exceptionOnFailedSave, &options, SL("exceptionOnFailedSave"), 0)) {
		ZEPHIR_GLOBAL(orm).exception_on_failed_save = zend_is_true(&exceptionOnFailedSave);
	}
	ZEPHIR_OBS_VAR(&exceptionOnFailedMetaDataSave);
	if (zephir_array_isset_string_fetch(&exceptionOnFailedMetaDataSave, &options, SL("exceptionOnFailedMetaDataSave"), 0)) {
		ZEPHIR_GLOBAL(orm).exception_on_failed_metadata_save = zend_is_true(&exceptionOnFailedMetaDataSave);
	}
	ZEPHIR_OBS_VAR(&phqlLiterals);
	if (zephir_array_isset_string_fetch(&phqlLiterals, &options, SL("phqlLiterals"), 0)) {
		ZEPHIR_GLOBAL(orm).enable_literals = zend_is_true(&phqlLiterals);
	}
	ZEPHIR_OBS_VAR(&lateStateBinding);
	if (zephir_array_isset_string_fetch(&lateStateBinding, &options, SL("lateStateBinding"), 0)) {
		ZEPHIR_GLOBAL(orm).late_state_binding = zend_is_true(&lateStateBinding);
	}
	ZEPHIR_OBS_VAR(&castOnHydrate);
	if (zephir_array_isset_string_fetch(&castOnHydrate, &options, SL("castOnHydrate"), 0)) {
		ZEPHIR_GLOBAL(orm).cast_on_hydrate = zend_is_true(&castOnHydrate);
	}
	ZEPHIR_OBS_VAR(&ignoreUnknownColumns);
	if (zephir_array_isset_string_fetch(&ignoreUnknownColumns, &options, SL("ignoreUnknownColumns"), 0)) {
		ZEPHIR_GLOBAL(orm).ignore_unknown_columns = zend_is_true(&ignoreUnknownColumns);
	}
	ZEPHIR_OBS_VAR(&caseInsensitiveColumnMap);
	if (zephir_array_isset_string_fetch(&caseInsensitiveColumnMap, &options, SL("caseInsensitiveColumnMap"), 0)) {
		ZEPHIR_GLOBAL(orm).case_insensitive_column_map = zend_is_true(&caseInsensitiveColumnMap);
	}
	ZEPHIR_OBS_VAR(&updateSnapshotOnSave);
	if (zephir_array_isset_string_fetch(&updateSnapshotOnSave, &options, SL("updateSnapshotOnSave"), 0)) {
		ZEPHIR_GLOBAL(orm).update_snapshot_on_save = zend_is_true(&updateSnapshotOnSave);
	}
	ZEPHIR_OBS_VAR(&disableAssignSetters);
	if (zephir_array_isset_string_fetch(&disableAssignSetters, &options, SL("disableAssignSetters"), 0)) {
		ZEPHIR_GLOBAL(orm).disable_assign_setters = zend_is_true(&disableAssignSetters);
	}
	ZEPHIR_OBS_VAR(&prefetchRecords);
	if (zephir_array_isset_string_fetch(&prefetchRecords, &options, SL("prefetchRecords"), 0)) {
		ZEPHIR_GLOBAL(orm).resultset_prefetch_records = ZSTR_VAL(zval_get_string(&prefetchRecords));
	}
	ZEPHIR_OBS_VAR(&lastInsertId);
	if (zephir_array_isset_string_fetch(&lastInsertId, &options, SL("castLastInsertIdToInt"), 0)) {
		ZEPHIR_GLOBAL(orm).cast_last_insert_id_to_int = zend_is_true(&lastInsertId);
	}
	ZEPHIR_MM_RESTORE();
}

/**
 * Sets the DependencyInjection connection service name used to write data
 */
PHP_METHOD(Phalcon_Mvc_Model, setWriteConnectionService)
{
	zephir_method_globals *ZEPHIR_METHOD_GLOBALS_PTR = NULL;
	zend_long ZEPHIR_LAST_CALL_STATUS;
	zval *connectionService_param = NULL, _0;
	zval connectionService;
	zval *this_ptr = getThis();

	ZVAL_UNDEF(&connectionService);
	ZVAL_UNDEF(&_0);
#if PHP_VERSION_ID >= 80000
	bool is_null_true = 1;
	ZEND_PARSE_PARAMETERS_START(1, 1)
		Z_PARAM_STR(connectionService)
	ZEND_PARSE_PARAMETERS_END();
#endif


	ZEPHIR_MM_GROW();
	zephir_fetch_params(1, 1, 0, &connectionService_param);
	if (UNEXPECTED(Z_TYPE_P(connectionService_param) != IS_STRING && Z_TYPE_P(connectionService_param) != IS_NULL)) {
		zephir_throw_exception_string(spl_ce_InvalidArgumentException, SL("Parameter 'connectionService' must be of the type string"));
		RETURN_MM_NULL();
	}
	if (EXPECTED(Z_TYPE_P(connectionService_param) == IS_STRING)) {
		zephir_get_strval(&connectionService, connectionService_param);
	} else {
		ZEPHIR_INIT_VAR(&connectionService);
	}


	zephir_read_property(&_0, this_ptr, ZEND_STRL("modelsManager"), PH_NOISY_CC | PH_READONLY);
	ZEPHIR_CALL_METHOD(NULL, &_0, "setwriteconnectionservice", NULL, 0, this_ptr, &connectionService);
	zephir_check_call_status();
	ZEPHIR_MM_RESTORE();
}

/**
 * Skips the current operation forcing a success state
 */
PHP_METHOD(Phalcon_Mvc_Model, skipOperation)
{
	zval *skip_param = NULL, __$true, __$false;
	zend_bool skip;
	zval *this_ptr = getThis();

	ZVAL_BOOL(&__$true, 1);
	ZVAL_BOOL(&__$false, 0);
#if PHP_VERSION_ID >= 80000
	bool is_null_true = 1;
	ZEND_PARSE_PARAMETERS_START(1, 1)
		Z_PARAM_BOOL(skip)
	ZEND_PARSE_PARAMETERS_END();
#endif


	zephir_fetch_params_without_memory_grow(1, 0, &skip_param);
	skip = zephir_get_boolval(skip_param);


	if (skip) {
		zephir_update_property_zval(this_ptr, ZEND_STRL("skipped"), &__$true);
	} else {
		zephir_update_property_zval(this_ptr, ZEND_STRL("skipped"), &__$false);
	}
}

/**
 * Calculates the sum on a column for a result-set of rows that match the
 * specified conditions
 *
 * ```php
 * // How much are all robots?
 * $sum = Robots::sum(
 *     [
 *         "column" => "price",
 *     ]
 * );
 *
 * echo "The total price of robots is ", $sum, "\n";
 *
 * // How much are mechanical robots?
 * $sum = Robots::sum(
 *     [
 *         "type = 'mechanical'",
 *         "column" => "price",
 *     ]
 * );
 *
 * echo "The total price of mechanical robots is  ", $sum, "\n";
 * ```
 *
 * @param array parameters
 * @return double | ResultsetInterface
 */
PHP_METHOD(Phalcon_Mvc_Model, sum)
{
	zephir_method_globals *ZEPHIR_METHOD_GLOBALS_PTR = NULL;
	zend_long ZEPHIR_LAST_CALL_STATUS;
	zval *parameters = NULL, parameters_sub, __$null, _0, _1;
	zval *this_ptr = getThis();

	ZVAL_UNDEF(&parameters_sub);
	ZVAL_NULL(&__$null);
	ZVAL_UNDEF(&_0);
	ZVAL_UNDEF(&_1);
#if PHP_VERSION_ID >= 80000
	bool is_null_true = 1;
	ZEND_PARSE_PARAMETERS_START(0, 1)
		Z_PARAM_OPTIONAL
		Z_PARAM_ZVAL_OR_NULL(parameters)
	ZEND_PARSE_PARAMETERS_END();
#endif


	ZEPHIR_MM_GROW();
	zephir_fetch_params(1, 0, 1, &parameters);
	if (!parameters) {
		parameters = &parameters_sub;
		parameters = &__$null;
	}


	ZEPHIR_INIT_VAR(&_0);
	ZVAL_STRING(&_0, "SUM");
	ZEPHIR_INIT_VAR(&_1);
	ZVAL_STRING(&_1, "sumatory");
	ZEPHIR_RETURN_CALL_SELF("groupresult", NULL, 0, &_0, &_1, parameters);
	zephir_check_call_status();
	RETURN_MM();
}

/**
 * Returns the instance as an array representation
 *
 *```php
 * print_r(
 *     $robot->toArray()
 * );
 *```
 *
 * @param array $columns
 */
PHP_METHOD(Phalcon_Mvc_Model, toArray)
{
	zend_bool _3$$4, _9$$14;
	zval data;
	zephir_method_globals *ZEPHIR_METHOD_GLOBALS_PTR = NULL;
	zephir_fcall_cache_entry *_5 = NULL, *_8 = NULL;
	zend_long ZEPHIR_LAST_CALL_STATUS;
	zval *columns = NULL, columns_sub, __$null, metaData, columnMap, attribute, attributeField, value, _0, *_1, _2, _4$$5, _6$$7, _7$$7, _10$$15, _11$$17, _12$$17;
	zval *this_ptr = getThis();

	ZVAL_UNDEF(&columns_sub);
	ZVAL_NULL(&__$null);
	ZVAL_UNDEF(&metaData);
	ZVAL_UNDEF(&columnMap);
	ZVAL_UNDEF(&attribute);
	ZVAL_UNDEF(&attributeField);
	ZVAL_UNDEF(&value);
	ZVAL_UNDEF(&_0);
	ZVAL_UNDEF(&_2);
	ZVAL_UNDEF(&_4$$5);
	ZVAL_UNDEF(&_6$$7);
	ZVAL_UNDEF(&_7$$7);
	ZVAL_UNDEF(&_10$$15);
	ZVAL_UNDEF(&_11$$17);
	ZVAL_UNDEF(&_12$$17);
	ZVAL_UNDEF(&data);
#if PHP_VERSION_ID >= 80000
	bool is_null_true = 1;
	ZEND_PARSE_PARAMETERS_START(0, 1)
		Z_PARAM_OPTIONAL
		Z_PARAM_ZVAL_OR_NULL(columns)
	ZEND_PARSE_PARAMETERS_END();
#endif


	ZEPHIR_MM_GROW();
	zephir_fetch_params(1, 0, 1, &columns);
	if (!columns) {
		columns = &columns_sub;
		columns = &__$null;
	}


	ZEPHIR_INIT_VAR(&data);
	array_init(&data);
	ZEPHIR_CALL_METHOD(&metaData, this_ptr, "getmodelsmetadata", NULL, 0);
	zephir_check_call_status();
	ZEPHIR_CALL_METHOD(&columnMap, &metaData, "getcolumnmap", NULL, 0, this_ptr);
	zephir_check_call_status();
	ZEPHIR_CALL_METHOD(&_0, &metaData, "getattributes", NULL, 0, this_ptr);
	zephir_check_call_status();
	zephir_is_iterable(&_0, 0, "phalcon/Mvc/Model.zep", 3175);
	if (Z_TYPE_P(&_0) == IS_ARRAY) {
		ZEND_HASH_FOREACH_VAL(Z_ARRVAL_P(&_0), _1)
		{
			ZEPHIR_INIT_NVAR(&attribute);
			ZVAL_COPY(&attribute, _1);
			if (Z_TYPE_P(&columnMap) == IS_ARRAY) {
				_3$$4 = !(zephir_array_isset(&columnMap, &attribute));
				if (_3$$4) {
					_3$$4 = ZEPHIR_GLOBAL(orm).case_insensitive_column_map;
				}
				if (_3$$4) {
<<<<<<< HEAD
					ZEPHIR_CALL_SELF(&_4$$5, "caseinsensitivecolumnmap", &_5, 500, &columnMap, &attribute);
=======
					ZEPHIR_CALL_SELF(&_4$$5, "caseinsensitivecolumnmap", &_5, 502, &columnMap, &attribute);
>>>>>>> 57a2dfd0
					zephir_check_call_status();
					ZEPHIR_CPY_WRT(&attribute, &_4$$5);
				}
				ZEPHIR_OBS_NVAR(&attributeField);
				if (!(zephir_array_isset_fetch(&attributeField, &columnMap, &attribute, 0))) {
					if (UNEXPECTED(!(ZEPHIR_GLOBAL(orm).ignore_unknown_columns))) {
						ZEPHIR_INIT_NVAR(&_6$$7);
						object_init_ex(&_6$$7, phalcon_mvc_model_exception_ce);
						ZEPHIR_INIT_NVAR(&_7$$7);
						ZEPHIR_CONCAT_SVS(&_7$$7, "Column '", &attribute, "' doesn't make part of the column map");
						ZEPHIR_CALL_METHOD(NULL, &_6$$7, "__construct", &_8, 31, &_7$$7);
						zephir_check_call_status();
						zephir_throw_exception_debug(&_6$$7, "phalcon/Mvc/Model.zep", 3153);
						ZEPHIR_MM_RESTORE();
						return;
					}
					continue;
				}
			} else {
				ZEPHIR_CPY_WRT(&attributeField, &attribute);
			}
			if (Z_TYPE_P(columns) == IS_ARRAY) {
				if (!(zephir_fast_in_array(&attributeField, columns))) {
					continue;
				}
			}
			ZEPHIR_OBS_NVAR(&value);
			if (zephir_fetch_property_zval(&value, this_ptr, &attributeField, PH_SILENT_CC)) {
				zephir_array_update_zval(&data, &attributeField, &value, PH_COPY | PH_SEPARATE);
			} else {
				zephir_array_update_zval(&data, &attributeField, &__$null, PH_COPY | PH_SEPARATE);
			}
		} ZEND_HASH_FOREACH_END();
	} else {
		ZEPHIR_CALL_METHOD(NULL, &_0, "rewind", NULL, 0);
		zephir_check_call_status();
		while (1) {
			ZEPHIR_CALL_METHOD(&_2, &_0, "valid", NULL, 0);
			zephir_check_call_status();
			if (!zend_is_true(&_2)) {
				break;
			}
			ZEPHIR_CALL_METHOD(&attribute, &_0, "current", NULL, 0);
			zephir_check_call_status();
				if (Z_TYPE_P(&columnMap) == IS_ARRAY) {
					_9$$14 = !(zephir_array_isset(&columnMap, &attribute));
					if (_9$$14) {
						_9$$14 = ZEPHIR_GLOBAL(orm).case_insensitive_column_map;
					}
					if (_9$$14) {
<<<<<<< HEAD
						ZEPHIR_CALL_SELF(&_10$$15, "caseinsensitivecolumnmap", &_5, 500, &columnMap, &attribute);
=======
						ZEPHIR_CALL_SELF(&_10$$15, "caseinsensitivecolumnmap", &_5, 502, &columnMap, &attribute);
>>>>>>> 57a2dfd0
						zephir_check_call_status();
						ZEPHIR_CPY_WRT(&attribute, &_10$$15);
					}
					ZEPHIR_OBS_NVAR(&attributeField);
					if (!(zephir_array_isset_fetch(&attributeField, &columnMap, &attribute, 0))) {
						if (UNEXPECTED(!(ZEPHIR_GLOBAL(orm).ignore_unknown_columns))) {
							ZEPHIR_INIT_NVAR(&_11$$17);
							object_init_ex(&_11$$17, phalcon_mvc_model_exception_ce);
							ZEPHIR_INIT_NVAR(&_12$$17);
							ZEPHIR_CONCAT_SVS(&_12$$17, "Column '", &attribute, "' doesn't make part of the column map");
							ZEPHIR_CALL_METHOD(NULL, &_11$$17, "__construct", &_8, 31, &_12$$17);
							zephir_check_call_status();
							zephir_throw_exception_debug(&_11$$17, "phalcon/Mvc/Model.zep", 3153);
							ZEPHIR_MM_RESTORE();
							return;
						}
						continue;
					}
				} else {
					ZEPHIR_CPY_WRT(&attributeField, &attribute);
				}
				if (Z_TYPE_P(columns) == IS_ARRAY) {
					if (!(zephir_fast_in_array(&attributeField, columns))) {
						continue;
					}
				}
				ZEPHIR_OBS_NVAR(&value);
				if (zephir_fetch_property_zval(&value, this_ptr, &attributeField, PH_SILENT_CC)) {
					zephir_array_update_zval(&data, &attributeField, &value, PH_COPY | PH_SEPARATE);
				} else {
					zephir_array_update_zval(&data, &attributeField, &__$null, PH_COPY | PH_SEPARATE);
				}
			ZEPHIR_CALL_METHOD(NULL, &_0, "next", NULL, 0);
			zephir_check_call_status();
		}
	}
	ZEPHIR_INIT_NVAR(&attribute);
	RETURN_CTOR(&data);
}

/**
 * Updates a model instance. If the instance doesn't exist in the
 * persistence it will throw an exception. Returning true on success or
 * false otherwise.
 *
 *```php
 * // Updating a robot name
 * $robot = Robots::findFirst("id = 100");
 *
 * $robot->name = "Biomass";
 *
 * $robot->update();
 *```
 */
PHP_METHOD(Phalcon_Mvc_Model, update)
{
	zval _3$$4;
	zval metaData, _0, _1$$3, _2$$3, _4$$4, _5$$4, _6$$4, _7$$4;
	zephir_method_globals *ZEPHIR_METHOD_GLOBALS_PTR = NULL;
	zend_long ZEPHIR_LAST_CALL_STATUS;
	zval *this_ptr = getThis();

	ZVAL_UNDEF(&metaData);
	ZVAL_UNDEF(&_0);
	ZVAL_UNDEF(&_1$$3);
	ZVAL_UNDEF(&_2$$3);
	ZVAL_UNDEF(&_4$$4);
	ZVAL_UNDEF(&_5$$4);
	ZVAL_UNDEF(&_6$$4);
	ZVAL_UNDEF(&_7$$4);
	ZVAL_UNDEF(&_3$$4);


	ZEPHIR_MM_GROW();

	zephir_read_property(&_0, this_ptr, ZEND_STRL("dirtyState"), PH_NOISY_CC | PH_READONLY);
	if (zephir_is_true(&_0)) {
		ZEPHIR_CALL_METHOD(&metaData, this_ptr, "getmodelsmetadata", NULL, 0);
		zephir_check_call_status();
		ZEPHIR_CALL_METHOD(&_2$$3, this_ptr, "getreadconnection", NULL, 511);
		zephir_check_call_status();
		ZEPHIR_CALL_METHOD(&_1$$3, this_ptr, "has", NULL, 0, &metaData, &_2$$3);
		zephir_check_call_status();
		if (!(zephir_is_true(&_1$$3))) {
			ZEPHIR_INIT_VAR(&_3$$4);
			zephir_create_array(&_3$$4, 1, 0);
			ZEPHIR_INIT_VAR(&_4$$4);
			object_init_ex(&_4$$4, phalcon_messages_message_ce);
			ZEPHIR_INIT_VAR(&_5$$4);
			ZVAL_STRING(&_5$$4, "Record cannot be updated because it does not exist");
			ZVAL_NULL(&_6$$4);
			ZEPHIR_INIT_VAR(&_7$$4);
			ZVAL_STRING(&_7$$4, "InvalidUpdateAttempt");
			ZEPHIR_CALL_METHOD(NULL, &_4$$4, "__construct", NULL, 6, &_5$$4, &_6$$4, &_7$$4);
			zephir_check_call_status();
			zephir_array_fast_append(&_3$$4, &_4$$4);
			zephir_update_property_zval(this_ptr, ZEND_STRL("errorMessages"), &_3$$4);
			RETURN_MM_BOOL(0);
		}
	}
	ZEPHIR_RETURN_CALL_METHOD(this_ptr, "save", NULL, 0);
	zephir_check_call_status();
	RETURN_MM();
}

/**
 * Writes an attribute value by its name
 *
 *```php
 * $robot->writeAttribute("name", "Rosey");
 *```
 */
PHP_METHOD(Phalcon_Mvc_Model, writeAttribute)
{
	zephir_method_globals *ZEPHIR_METHOD_GLOBALS_PTR = NULL;
	zval *attribute_param = NULL, *value, value_sub;
	zval attribute;
	zval *this_ptr = getThis();

	ZVAL_UNDEF(&attribute);
	ZVAL_UNDEF(&value_sub);
#if PHP_VERSION_ID >= 80000
	bool is_null_true = 1;
	ZEND_PARSE_PARAMETERS_START(2, 2)
		Z_PARAM_STR(attribute)
		Z_PARAM_ZVAL(value)
	ZEND_PARSE_PARAMETERS_END();
#endif


	ZEPHIR_MM_GROW();
	zephir_fetch_params(1, 2, 0, &attribute_param, &value);
	if (UNEXPECTED(Z_TYPE_P(attribute_param) != IS_STRING && Z_TYPE_P(attribute_param) != IS_NULL)) {
		zephir_throw_exception_string(spl_ce_InvalidArgumentException, SL("Parameter 'attribute' must be of the type string"));
		RETURN_MM_NULL();
	}
	if (EXPECTED(Z_TYPE_P(attribute_param) == IS_STRING)) {
		zephir_get_strval(&attribute, attribute_param);
	} else {
		ZEPHIR_INIT_VAR(&attribute);
	}


	zephir_update_property_zval_zval(this_ptr, &attribute, value);
	ZEPHIR_MM_RESTORE();
}

/**
 * Reads "belongs to" relations and check the virtual foreign keys when
 * inserting or updating records to verify that inserted/updated values are
 * present in the related entity
 */
PHP_METHOD(Phalcon_Mvc_Model, checkForeignKeysRestrict)
{
	zend_string *_9$$7, *_30$$26;
	zend_ulong _8$$7, _29$$26;
	zend_bool error = 0, validateWithNulls = 0, _15$$3, _36$$22;
	zval conditions, _17$$3, _38$$22;
	zval manager, belongsTo, foreignKey, relation, position, bindParams, extraConditions, message, fields, referencedFields, field, referencedModel, value, allowNulls, _0, *_1, _2, _3$$5, _4$$3, _16$$3, _18$$3, *_6$$7, _7$$7, _10$$8, _11$$8, _12$$10, _13$$10, _14$$12, _19$$20, _20$$18, _21$$18, _24$$24, _25$$22, _37$$22, _39$$22, *_27$$26, _28$$26, _31$$27, _32$$27, _33$$29, _34$$29, _35$$31, _40$$39, _41$$37, _42$$37, _43$$42;
	zephir_method_globals *ZEPHIR_METHOD_GLOBALS_PTR = NULL;
	zephir_fcall_cache_entry *_5 = NULL, *_22 = NULL, *_23 = NULL, *_26 = NULL;
	zend_long ZEPHIR_LAST_CALL_STATUS, action = 0, numberNull = 0;
	zval *this_ptr = getThis();

	ZVAL_UNDEF(&manager);
	ZVAL_UNDEF(&belongsTo);
	ZVAL_UNDEF(&foreignKey);
	ZVAL_UNDEF(&relation);
	ZVAL_UNDEF(&position);
	ZVAL_UNDEF(&bindParams);
	ZVAL_UNDEF(&extraConditions);
	ZVAL_UNDEF(&message);
	ZVAL_UNDEF(&fields);
	ZVAL_UNDEF(&referencedFields);
	ZVAL_UNDEF(&field);
	ZVAL_UNDEF(&referencedModel);
	ZVAL_UNDEF(&value);
	ZVAL_UNDEF(&allowNulls);
	ZVAL_UNDEF(&_0);
	ZVAL_UNDEF(&_2);
	ZVAL_UNDEF(&_3$$5);
	ZVAL_UNDEF(&_4$$3);
	ZVAL_UNDEF(&_16$$3);
	ZVAL_UNDEF(&_18$$3);
	ZVAL_UNDEF(&_7$$7);
	ZVAL_UNDEF(&_10$$8);
	ZVAL_UNDEF(&_11$$8);
	ZVAL_UNDEF(&_12$$10);
	ZVAL_UNDEF(&_13$$10);
	ZVAL_UNDEF(&_14$$12);
	ZVAL_UNDEF(&_19$$20);
	ZVAL_UNDEF(&_20$$18);
	ZVAL_UNDEF(&_21$$18);
	ZVAL_UNDEF(&_24$$24);
	ZVAL_UNDEF(&_25$$22);
	ZVAL_UNDEF(&_37$$22);
	ZVAL_UNDEF(&_39$$22);
	ZVAL_UNDEF(&_28$$26);
	ZVAL_UNDEF(&_31$$27);
	ZVAL_UNDEF(&_32$$27);
	ZVAL_UNDEF(&_33$$29);
	ZVAL_UNDEF(&_34$$29);
	ZVAL_UNDEF(&_35$$31);
	ZVAL_UNDEF(&_40$$39);
	ZVAL_UNDEF(&_41$$37);
	ZVAL_UNDEF(&_42$$37);
	ZVAL_UNDEF(&_43$$42);
	ZVAL_UNDEF(&conditions);
	ZVAL_UNDEF(&_17$$3);
	ZVAL_UNDEF(&_38$$22);


	ZEPHIR_MM_GROW();

	zephir_read_property(&_0, this_ptr, ZEND_STRL("modelsManager"), PH_NOISY_CC | PH_READONLY);
	ZEPHIR_CPY_WRT(&manager, &_0);
	ZEPHIR_CALL_METHOD(&belongsTo, &manager, "getbelongsto", NULL, 0, this_ptr);
	zephir_check_call_status();
	error = 0;
	zephir_is_iterable(&belongsTo, 0, "phalcon/Mvc/Model.zep", 3386);
	if (Z_TYPE_P(&belongsTo) == IS_ARRAY) {
		ZEND_HASH_FOREACH_VAL(Z_ARRVAL_P(&belongsTo), _1)
		{
			ZEPHIR_INIT_NVAR(&relation);
			ZVAL_COPY(&relation, _1);
			validateWithNulls = 0;
			ZEPHIR_CALL_METHOD(&foreignKey, &relation, "getforeignkey", NULL, 0);
			zephir_check_call_status();
			if (ZEPHIR_IS_FALSE_IDENTICAL(&foreignKey)) {
				continue;
			}
			action = 1;
			if (zephir_array_isset_string(&foreignKey, SL("action"))) {
				ZEPHIR_OBS_NVAR(&_3$$5);
				zephir_array_fetch_string(&_3$$5, &foreignKey, SL("action"), PH_NOISY, "phalcon/Mvc/Model.zep", 3277);
				action = zephir_get_intval(&_3$$5);
			}
			if (action != 1) {
				continue;
			}
			ZEPHIR_CALL_METHOD(&_4$$3, &relation, "getreferencedmodel", NULL, 0);
			zephir_check_call_status();
			ZEPHIR_CALL_METHOD(&referencedModel, &manager, "load", &_5, 0, &_4$$3);
			zephir_check_call_status();
			ZEPHIR_INIT_NVAR(&conditions);
			array_init(&conditions);
			ZEPHIR_INIT_NVAR(&bindParams);
			array_init(&bindParams);
			numberNull = 0;
			ZEPHIR_CALL_METHOD(&fields, &relation, "getfields", NULL, 0);
			zephir_check_call_status();
			ZEPHIR_CALL_METHOD(&referencedFields, &relation, "getreferencedfields", NULL, 0);
			zephir_check_call_status();
			if (Z_TYPE_P(&fields) == IS_ARRAY) {
				zephir_is_iterable(&fields, 0, "phalcon/Mvc/Model.zep", 3320);
				if (Z_TYPE_P(&fields) == IS_ARRAY) {
					ZEND_HASH_FOREACH_KEY_VAL(Z_ARRVAL_P(&fields), _8$$7, _9$$7, _6$$7)
					{
						ZEPHIR_INIT_NVAR(&position);
						if (_9$$7 != NULL) { 
							ZVAL_STR_COPY(&position, _9$$7);
						} else {
							ZVAL_LONG(&position, _8$$7);
						}
						ZEPHIR_INIT_NVAR(&field);
						ZVAL_COPY(&field, _6$$7);
						ZEPHIR_OBS_NVAR(&value);
						zephir_fetch_property_zval(&value, this_ptr, &field, PH_SILENT_CC);
						zephir_array_fetch(&_10$$8, &referencedFields, &position, PH_NOISY | PH_READONLY, "phalcon/Mvc/Model.zep", 3312);
						ZEPHIR_INIT_NVAR(&_11$$8);
						ZEPHIR_CONCAT_SVSV(&_11$$8, "[", &_10$$8, "] = ?", &position);
						zephir_array_append(&conditions, &_11$$8, PH_SEPARATE, "phalcon/Mvc/Model.zep", 3312);
						zephir_array_append(&bindParams, &value, PH_SEPARATE, "phalcon/Mvc/Model.zep", 3313);
						if (Z_TYPE_P(&value) == IS_NULL) {
							numberNull++;
						}
					} ZEND_HASH_FOREACH_END();
				} else {
					ZEPHIR_CALL_METHOD(NULL, &fields, "rewind", NULL, 0);
					zephir_check_call_status();
					while (1) {
						ZEPHIR_CALL_METHOD(&_7$$7, &fields, "valid", NULL, 0);
						zephir_check_call_status();
						if (!zend_is_true(&_7$$7)) {
							break;
						}
						ZEPHIR_CALL_METHOD(&position, &fields, "key", NULL, 0);
						zephir_check_call_status();
						ZEPHIR_CALL_METHOD(&field, &fields, "current", NULL, 0);
						zephir_check_call_status();
							ZEPHIR_OBS_NVAR(&value);
							zephir_fetch_property_zval(&value, this_ptr, &field, PH_SILENT_CC);
							zephir_array_fetch(&_12$$10, &referencedFields, &position, PH_NOISY | PH_READONLY, "phalcon/Mvc/Model.zep", 3312);
							ZEPHIR_INIT_NVAR(&_13$$10);
							ZEPHIR_CONCAT_SVSV(&_13$$10, "[", &_12$$10, "] = ?", &position);
							zephir_array_append(&conditions, &_13$$10, PH_SEPARATE, "phalcon/Mvc/Model.zep", 3312);
							zephir_array_append(&bindParams, &value, PH_SEPARATE, "phalcon/Mvc/Model.zep", 3313);
							if (Z_TYPE_P(&value) == IS_NULL) {
								numberNull++;
							}
						ZEPHIR_CALL_METHOD(NULL, &fields, "next", NULL, 0);
						zephir_check_call_status();
					}
				}
				ZEPHIR_INIT_NVAR(&field);
				ZEPHIR_INIT_NVAR(&position);
				validateWithNulls = numberNull == zephir_fast_count_int(&fields);
			} else {
				ZEPHIR_OBS_NVAR(&value);
				zephir_fetch_property_zval(&value, this_ptr, &fields, PH_SILENT_CC);
				ZEPHIR_INIT_NVAR(&_14$$12);
				ZEPHIR_CONCAT_SVS(&_14$$12, "[", &referencedFields, "] = ?0");
				zephir_array_append(&conditions, &_14$$12, PH_SEPARATE, "phalcon/Mvc/Model.zep", 3324);
				zephir_array_append(&bindParams, &value, PH_SEPARATE, "phalcon/Mvc/Model.zep", 3325);
				if (Z_TYPE_P(&value) == IS_NULL) {
					validateWithNulls = 1;
				}
			}
			ZEPHIR_OBS_NVAR(&extraConditions);
			if (zephir_array_isset_string_fetch(&extraConditions, &foreignKey, SL("conditions"), 0)) {
				zephir_array_append(&conditions, &extraConditions, PH_SEPARATE, "phalcon/Mvc/Model.zep", 3336);
			}
			if (validateWithNulls) {
				ZEPHIR_OBS_NVAR(&allowNulls);
				if (zephir_array_isset_string_fetch(&allowNulls, &foreignKey, SL("allowNulls"), 0)) {
					validateWithNulls = zephir_get_boolval(&allowNulls);
				} else {
					validateWithNulls = 0;
				}
			}
			_15$$3 = !validateWithNulls;
			if (_15$$3) {
				ZEPHIR_INIT_NVAR(&_17$$3);
				zephir_create_array(&_17$$3, 2, 0);
				ZEPHIR_INIT_NVAR(&_18$$3);
				zephir_fast_join_str(&_18$$3, SL(" AND "), &conditions);
				zephir_array_fast_append(&_17$$3, &_18$$3);
				zephir_array_update_string(&_17$$3, SL("bind"), &bindParams, PH_COPY | PH_SEPARATE);
				ZEPHIR_CALL_METHOD(&_16$$3, &referencedModel, "count", NULL, 0, &_17$$3);
				zephir_check_call_status();
				_15$$3 = !zephir_is_true(&_16$$3);
			}
			if (_15$$3) {
				ZEPHIR_OBS_NVAR(&message);
				if (!(zephir_array_isset_string_fetch(&message, &foreignKey, SL("message"), 0))) {
					ZEPHIR_INIT_NVAR(&message);
					if (Z_TYPE_P(&fields) == IS_ARRAY) {
						ZEPHIR_INIT_NVAR(&_19$$20);
						zephir_fast_join_str(&_19$$20, SL(", "), &fields);
						ZEPHIR_CONCAT_SVS(&message, "Value of fields \"", &_19$$20, "\" does not exist on referenced table");
					} else {
						ZEPHIR_CONCAT_SVS(&message, "Value of field \"", &fields, "\" does not exist on referenced table");
					}
				}
				ZEPHIR_INIT_NVAR(&_20$$18);
				object_init_ex(&_20$$18, phalcon_messages_message_ce);
				ZEPHIR_INIT_NVAR(&_21$$18);
				ZVAL_STRING(&_21$$18, "ConstraintViolation");
				ZEPHIR_CALL_METHOD(NULL, &_20$$18, "__construct", &_22, 6, &message, &fields, &_21$$18);
				zephir_check_call_status();
				ZEPHIR_CALL_METHOD(NULL, this_ptr, "appendmessage", &_23, 0, &_20$$18);
				zephir_check_call_status();
				error = 1;
				break;
			}
		} ZEND_HASH_FOREACH_END();
	} else {
		ZEPHIR_CALL_METHOD(NULL, &belongsTo, "rewind", NULL, 0);
		zephir_check_call_status();
		while (1) {
			ZEPHIR_CALL_METHOD(&_2, &belongsTo, "valid", NULL, 0);
			zephir_check_call_status();
			if (!zend_is_true(&_2)) {
				break;
			}
			ZEPHIR_CALL_METHOD(&relation, &belongsTo, "current", NULL, 0);
			zephir_check_call_status();
				validateWithNulls = 0;
				ZEPHIR_CALL_METHOD(&foreignKey, &relation, "getforeignkey", NULL, 0);
				zephir_check_call_status();
				if (ZEPHIR_IS_FALSE_IDENTICAL(&foreignKey)) {
					continue;
				}
				action = 1;
				if (zephir_array_isset_string(&foreignKey, SL("action"))) {
					ZEPHIR_OBS_NVAR(&_24$$24);
					zephir_array_fetch_string(&_24$$24, &foreignKey, SL("action"), PH_NOISY, "phalcon/Mvc/Model.zep", 3277);
					action = zephir_get_intval(&_24$$24);
				}
				if (action != 1) {
					continue;
				}
				ZEPHIR_CALL_METHOD(&_25$$22, &relation, "getreferencedmodel", NULL, 0);
				zephir_check_call_status();
				ZEPHIR_CALL_METHOD(&referencedModel, &manager, "load", &_26, 0, &_25$$22);
				zephir_check_call_status();
				ZEPHIR_INIT_NVAR(&conditions);
				array_init(&conditions);
				ZEPHIR_INIT_NVAR(&bindParams);
				array_init(&bindParams);
				numberNull = 0;
				ZEPHIR_CALL_METHOD(&fields, &relation, "getfields", NULL, 0);
				zephir_check_call_status();
				ZEPHIR_CALL_METHOD(&referencedFields, &relation, "getreferencedfields", NULL, 0);
				zephir_check_call_status();
				if (Z_TYPE_P(&fields) == IS_ARRAY) {
					zephir_is_iterable(&fields, 0, "phalcon/Mvc/Model.zep", 3320);
					if (Z_TYPE_P(&fields) == IS_ARRAY) {
						ZEND_HASH_FOREACH_KEY_VAL(Z_ARRVAL_P(&fields), _29$$26, _30$$26, _27$$26)
						{
							ZEPHIR_INIT_NVAR(&position);
							if (_30$$26 != NULL) { 
								ZVAL_STR_COPY(&position, _30$$26);
							} else {
								ZVAL_LONG(&position, _29$$26);
							}
							ZEPHIR_INIT_NVAR(&field);
							ZVAL_COPY(&field, _27$$26);
							ZEPHIR_OBS_NVAR(&value);
							zephir_fetch_property_zval(&value, this_ptr, &field, PH_SILENT_CC);
							zephir_array_fetch(&_31$$27, &referencedFields, &position, PH_NOISY | PH_READONLY, "phalcon/Mvc/Model.zep", 3312);
							ZEPHIR_INIT_NVAR(&_32$$27);
							ZEPHIR_CONCAT_SVSV(&_32$$27, "[", &_31$$27, "] = ?", &position);
							zephir_array_append(&conditions, &_32$$27, PH_SEPARATE, "phalcon/Mvc/Model.zep", 3312);
							zephir_array_append(&bindParams, &value, PH_SEPARATE, "phalcon/Mvc/Model.zep", 3313);
							if (Z_TYPE_P(&value) == IS_NULL) {
								numberNull++;
							}
						} ZEND_HASH_FOREACH_END();
					} else {
						ZEPHIR_CALL_METHOD(NULL, &fields, "rewind", NULL, 0);
						zephir_check_call_status();
						while (1) {
							ZEPHIR_CALL_METHOD(&_28$$26, &fields, "valid", NULL, 0);
							zephir_check_call_status();
							if (!zend_is_true(&_28$$26)) {
								break;
							}
							ZEPHIR_CALL_METHOD(&position, &fields, "key", NULL, 0);
							zephir_check_call_status();
							ZEPHIR_CALL_METHOD(&field, &fields, "current", NULL, 0);
							zephir_check_call_status();
								ZEPHIR_OBS_NVAR(&value);
								zephir_fetch_property_zval(&value, this_ptr, &field, PH_SILENT_CC);
								zephir_array_fetch(&_33$$29, &referencedFields, &position, PH_NOISY | PH_READONLY, "phalcon/Mvc/Model.zep", 3312);
								ZEPHIR_INIT_NVAR(&_34$$29);
								ZEPHIR_CONCAT_SVSV(&_34$$29, "[", &_33$$29, "] = ?", &position);
								zephir_array_append(&conditions, &_34$$29, PH_SEPARATE, "phalcon/Mvc/Model.zep", 3312);
								zephir_array_append(&bindParams, &value, PH_SEPARATE, "phalcon/Mvc/Model.zep", 3313);
								if (Z_TYPE_P(&value) == IS_NULL) {
									numberNull++;
								}
							ZEPHIR_CALL_METHOD(NULL, &fields, "next", NULL, 0);
							zephir_check_call_status();
						}
					}
					ZEPHIR_INIT_NVAR(&field);
					ZEPHIR_INIT_NVAR(&position);
					validateWithNulls = numberNull == zephir_fast_count_int(&fields);
				} else {
					ZEPHIR_OBS_NVAR(&value);
					zephir_fetch_property_zval(&value, this_ptr, &fields, PH_SILENT_CC);
					ZEPHIR_INIT_NVAR(&_35$$31);
					ZEPHIR_CONCAT_SVS(&_35$$31, "[", &referencedFields, "] = ?0");
					zephir_array_append(&conditions, &_35$$31, PH_SEPARATE, "phalcon/Mvc/Model.zep", 3324);
					zephir_array_append(&bindParams, &value, PH_SEPARATE, "phalcon/Mvc/Model.zep", 3325);
					if (Z_TYPE_P(&value) == IS_NULL) {
						validateWithNulls = 1;
					}
				}
				ZEPHIR_OBS_NVAR(&extraConditions);
				if (zephir_array_isset_string_fetch(&extraConditions, &foreignKey, SL("conditions"), 0)) {
					zephir_array_append(&conditions, &extraConditions, PH_SEPARATE, "phalcon/Mvc/Model.zep", 3336);
				}
				if (validateWithNulls) {
					ZEPHIR_OBS_NVAR(&allowNulls);
					if (zephir_array_isset_string_fetch(&allowNulls, &foreignKey, SL("allowNulls"), 0)) {
						validateWithNulls = zephir_get_boolval(&allowNulls);
					} else {
						validateWithNulls = 0;
					}
				}
				_36$$22 = !validateWithNulls;
				if (_36$$22) {
					ZEPHIR_INIT_NVAR(&_38$$22);
					zephir_create_array(&_38$$22, 2, 0);
					ZEPHIR_INIT_NVAR(&_39$$22);
					zephir_fast_join_str(&_39$$22, SL(" AND "), &conditions);
					zephir_array_fast_append(&_38$$22, &_39$$22);
					zephir_array_update_string(&_38$$22, SL("bind"), &bindParams, PH_COPY | PH_SEPARATE);
					ZEPHIR_CALL_METHOD(&_37$$22, &referencedModel, "count", NULL, 0, &_38$$22);
					zephir_check_call_status();
					_36$$22 = !zephir_is_true(&_37$$22);
				}
				if (_36$$22) {
					ZEPHIR_OBS_NVAR(&message);
					if (!(zephir_array_isset_string_fetch(&message, &foreignKey, SL("message"), 0))) {
						ZEPHIR_INIT_NVAR(&message);
						if (Z_TYPE_P(&fields) == IS_ARRAY) {
							ZEPHIR_INIT_NVAR(&_40$$39);
							zephir_fast_join_str(&_40$$39, SL(", "), &fields);
							ZEPHIR_CONCAT_SVS(&message, "Value of fields \"", &_40$$39, "\" does not exist on referenced table");
						} else {
							ZEPHIR_CONCAT_SVS(&message, "Value of field \"", &fields, "\" does not exist on referenced table");
						}
					}
					ZEPHIR_INIT_NVAR(&_41$$37);
					object_init_ex(&_41$$37, phalcon_messages_message_ce);
					ZEPHIR_INIT_NVAR(&_42$$37);
					ZVAL_STRING(&_42$$37, "ConstraintViolation");
					ZEPHIR_CALL_METHOD(NULL, &_41$$37, "__construct", &_22, 6, &message, &fields, &_42$$37);
					zephir_check_call_status();
					ZEPHIR_CALL_METHOD(NULL, this_ptr, "appendmessage", &_23, 0, &_41$$37);
					zephir_check_call_status();
					error = 1;
					break;
				}
			ZEPHIR_CALL_METHOD(NULL, &belongsTo, "next", NULL, 0);
			zephir_check_call_status();
		}
	}
	ZEPHIR_INIT_NVAR(&relation);
	if (error) {
		if (ZEPHIR_GLOBAL(orm).events) {
			ZEPHIR_INIT_VAR(&_43$$42);
			ZVAL_STRING(&_43$$42, "onValidationFails");
			ZEPHIR_CALL_METHOD(NULL, this_ptr, "fireevent", NULL, 0, &_43$$42);
			zephir_check_call_status();
			ZEPHIR_CALL_METHOD(NULL, this_ptr, "canceloperation", NULL, 0);
			zephir_check_call_status();
		}
		RETURN_MM_BOOL(0);
	}
	RETURN_MM_BOOL(1);
}

/**
 * Reads both "hasMany" and "hasOne" relations and checks the virtual
 * foreign keys (cascade) when deleting records
 */
PHP_METHOD(Phalcon_Mvc_Model, checkForeignKeysReverseCascade)
{
	zend_bool _3$$3, _7$$9;
	zval manager, relations, relation, foreignKey, related, _0, *_1, _2, _4$$5, _6$$7, _8$$11, _10$$13;
	zephir_method_globals *ZEPHIR_METHOD_GLOBALS_PTR = NULL;
	zephir_fcall_cache_entry *_5 = NULL, *_9 = NULL;
	zend_long ZEPHIR_LAST_CALL_STATUS, action = 0;
	zval *this_ptr = getThis();

	ZVAL_UNDEF(&manager);
	ZVAL_UNDEF(&relations);
	ZVAL_UNDEF(&relation);
	ZVAL_UNDEF(&foreignKey);
	ZVAL_UNDEF(&related);
	ZVAL_UNDEF(&_0);
	ZVAL_UNDEF(&_2);
	ZVAL_UNDEF(&_4$$5);
	ZVAL_UNDEF(&_6$$7);
	ZVAL_UNDEF(&_8$$11);
	ZVAL_UNDEF(&_10$$13);


	ZEPHIR_MM_GROW();

	zephir_read_property(&_0, this_ptr, ZEND_STRL("modelsManager"), PH_NOISY_CC | PH_READONLY);
	ZEPHIR_CPY_WRT(&manager, &_0);
	ZEPHIR_CALL_METHOD(&relations, &manager, "gethasoneandhasmany", NULL, 0, this_ptr);
	zephir_check_call_status();
	zephir_is_iterable(&relations, 0, "phalcon/Mvc/Model.zep", 3462);
	if (Z_TYPE_P(&relations) == IS_ARRAY) {
		ZEND_HASH_FOREACH_VAL(Z_ARRVAL_P(&relations), _1)
		{
			ZEPHIR_INIT_NVAR(&relation);
			ZVAL_COPY(&relation, _1);
			ZEPHIR_CALL_METHOD(&foreignKey, &relation, "getforeignkey", NULL, 0);
			zephir_check_call_status();
			if (ZEPHIR_IS_FALSE_IDENTICAL(&foreignKey)) {
				continue;
			}
			action = 0;
			_3$$3 = Z_TYPE_P(&foreignKey) == IS_ARRAY;
			if (_3$$3) {
				_3$$3 = zephir_array_isset_string(&foreignKey, SL("action"));
			}
			if (_3$$3) {
				ZEPHIR_OBS_NVAR(&_4$$5);
				zephir_array_fetch_string(&_4$$5, &foreignKey, SL("action"), PH_NOISY, "phalcon/Mvc/Model.zep", 3436);
				action = zephir_get_intval(&_4$$5);
			}
			if (action != 2) {
				continue;
			}
			ZEPHIR_CALL_METHOD(&related, &manager, "getrelationrecords", &_5, 0, &relation, this_ptr);
			zephir_check_call_status();
			if (zephir_is_true(&related)) {
				ZEPHIR_CALL_METHOD(&_6$$7, &related, "delete", NULL, 0);
				zephir_check_call_status();
				if (ZEPHIR_IS_FALSE_IDENTICAL(&_6$$7)) {
					RETURN_MM_BOOL(0);
				}
			}
		} ZEND_HASH_FOREACH_END();
	} else {
		ZEPHIR_CALL_METHOD(NULL, &relations, "rewind", NULL, 0);
		zephir_check_call_status();
		while (1) {
			ZEPHIR_CALL_METHOD(&_2, &relations, "valid", NULL, 0);
			zephir_check_call_status();
			if (!zend_is_true(&_2)) {
				break;
			}
			ZEPHIR_CALL_METHOD(&relation, &relations, "current", NULL, 0);
			zephir_check_call_status();
				ZEPHIR_CALL_METHOD(&foreignKey, &relation, "getforeignkey", NULL, 0);
				zephir_check_call_status();
				if (ZEPHIR_IS_FALSE_IDENTICAL(&foreignKey)) {
					continue;
				}
				action = 0;
				_7$$9 = Z_TYPE_P(&foreignKey) == IS_ARRAY;
				if (_7$$9) {
					_7$$9 = zephir_array_isset_string(&foreignKey, SL("action"));
				}
				if (_7$$9) {
					ZEPHIR_OBS_NVAR(&_8$$11);
					zephir_array_fetch_string(&_8$$11, &foreignKey, SL("action"), PH_NOISY, "phalcon/Mvc/Model.zep", 3436);
					action = zephir_get_intval(&_8$$11);
				}
				if (action != 2) {
					continue;
				}
				ZEPHIR_CALL_METHOD(&related, &manager, "getrelationrecords", &_9, 0, &relation, this_ptr);
				zephir_check_call_status();
				if (zephir_is_true(&related)) {
					ZEPHIR_CALL_METHOD(&_10$$13, &related, "delete", NULL, 0);
					zephir_check_call_status();
					if (ZEPHIR_IS_FALSE_IDENTICAL(&_10$$13)) {
						RETURN_MM_BOOL(0);
					}
				}
			ZEPHIR_CALL_METHOD(NULL, &relations, "next", NULL, 0);
			zephir_check_call_status();
		}
	}
	ZEPHIR_INIT_NVAR(&relation);
	RETURN_MM_BOOL(1);
}

/**
 * Reads both "hasMany" and "hasOne" relations and checks the virtual
 * foreign keys (restrict) when deleting records
 */
PHP_METHOD(Phalcon_Mvc_Model, checkForeignKeysReverseRestrict)
{
	zval manager, relations, foreignKey, relation, relationClass, fields, message, _0, *_1, _2, _5$$3, _6$$3, _7$$3, _4$$5, _9$$7, _10$$7, _15$$9, _16$$9, _17$$9, _14$$11, _19$$13, _20$$13, _21$$16;
	zend_bool error = 0, _3$$3, _13$$9;
	zephir_method_globals *ZEPHIR_METHOD_GLOBALS_PTR = NULL;
	zephir_fcall_cache_entry *_8 = NULL, *_11 = NULL, *_12 = NULL, *_18 = NULL;
	zend_long ZEPHIR_LAST_CALL_STATUS, action = 0;
	zval *this_ptr = getThis();

	ZVAL_UNDEF(&manager);
	ZVAL_UNDEF(&relations);
	ZVAL_UNDEF(&foreignKey);
	ZVAL_UNDEF(&relation);
	ZVAL_UNDEF(&relationClass);
	ZVAL_UNDEF(&fields);
	ZVAL_UNDEF(&message);
	ZVAL_UNDEF(&_0);
	ZVAL_UNDEF(&_2);
	ZVAL_UNDEF(&_5$$3);
	ZVAL_UNDEF(&_6$$3);
	ZVAL_UNDEF(&_7$$3);
	ZVAL_UNDEF(&_4$$5);
	ZVAL_UNDEF(&_9$$7);
	ZVAL_UNDEF(&_10$$7);
	ZVAL_UNDEF(&_15$$9);
	ZVAL_UNDEF(&_16$$9);
	ZVAL_UNDEF(&_17$$9);
	ZVAL_UNDEF(&_14$$11);
	ZVAL_UNDEF(&_19$$13);
	ZVAL_UNDEF(&_20$$13);
	ZVAL_UNDEF(&_21$$16);


	ZEPHIR_MM_GROW();

	zephir_read_property(&_0, this_ptr, ZEND_STRL("modelsManager"), PH_NOISY_CC | PH_READONLY);
	ZEPHIR_CPY_WRT(&manager, &_0);
	ZEPHIR_CALL_METHOD(&relations, &manager, "gethasoneandhasmany", NULL, 0, this_ptr);
	zephir_check_call_status();
	error = 0;
	zephir_is_iterable(&relations, 0, "phalcon/Mvc/Model.zep", 3548);
	if (Z_TYPE_P(&relations) == IS_ARRAY) {
		ZEND_HASH_FOREACH_VAL(Z_ARRVAL_P(&relations), _1)
		{
			ZEPHIR_INIT_NVAR(&relation);
			ZVAL_COPY(&relation, _1);
			ZEPHIR_CALL_METHOD(&foreignKey, &relation, "getforeignkey", NULL, 0);
			zephir_check_call_status();
			if (ZEPHIR_IS_FALSE_IDENTICAL(&foreignKey)) {
				continue;
			}
			action = 1;
			_3$$3 = Z_TYPE_P(&foreignKey) == IS_ARRAY;
			if (_3$$3) {
				_3$$3 = zephir_array_isset_string(&foreignKey, SL("action"));
			}
			if (_3$$3) {
				ZEPHIR_OBS_NVAR(&_4$$5);
				zephir_array_fetch_string(&_4$$5, &foreignKey, SL("action"), PH_NOISY, "phalcon/Mvc/Model.zep", 3507);
				action = zephir_get_intval(&_4$$5);
			}
			if (action != 1) {
				continue;
			}
			ZEPHIR_CALL_METHOD(&relationClass, &relation, "getreferencedmodel", NULL, 0);
			zephir_check_call_status();
			ZEPHIR_CALL_METHOD(&fields, &relation, "getfields", NULL, 0);
			zephir_check_call_status();
			ZVAL_NULL(&_6$$3);
			ZEPHIR_INIT_NVAR(&_7$$3);
			ZVAL_STRING(&_7$$3, "count");
			ZEPHIR_CALL_METHOD(&_5$$3, &manager, "getrelationrecords", &_8, 0, &relation, this_ptr, &_6$$3, &_7$$3);
			zephir_check_call_status();
			if (zephir_is_true(&_5$$3)) {
				ZEPHIR_OBS_NVAR(&message);
				if (!(zephir_array_isset_string_fetch(&message, &foreignKey, SL("message"), 0))) {
					ZEPHIR_INIT_NVAR(&message);
					ZEPHIR_CONCAT_SV(&message, "Record is referenced by model ", &relationClass);
				}
				ZEPHIR_INIT_NVAR(&_9$$7);
				object_init_ex(&_9$$7, phalcon_messages_message_ce);
				ZEPHIR_INIT_NVAR(&_10$$7);
				ZVAL_STRING(&_10$$7, "ConstraintViolation");
				ZEPHIR_CALL_METHOD(NULL, &_9$$7, "__construct", &_11, 6, &message, &fields, &_10$$7);
				zephir_check_call_status();
				ZEPHIR_CALL_METHOD(NULL, this_ptr, "appendmessage", &_12, 0, &_9$$7);
				zephir_check_call_status();
				error = 1;
				break;
			}
		} ZEND_HASH_FOREACH_END();
	} else {
		ZEPHIR_CALL_METHOD(NULL, &relations, "rewind", NULL, 0);
		zephir_check_call_status();
		while (1) {
			ZEPHIR_CALL_METHOD(&_2, &relations, "valid", NULL, 0);
			zephir_check_call_status();
			if (!zend_is_true(&_2)) {
				break;
			}
			ZEPHIR_CALL_METHOD(&relation, &relations, "current", NULL, 0);
			zephir_check_call_status();
				ZEPHIR_CALL_METHOD(&foreignKey, &relation, "getforeignkey", NULL, 0);
				zephir_check_call_status();
				if (ZEPHIR_IS_FALSE_IDENTICAL(&foreignKey)) {
					continue;
				}
				action = 1;
				_13$$9 = Z_TYPE_P(&foreignKey) == IS_ARRAY;
				if (_13$$9) {
					_13$$9 = zephir_array_isset_string(&foreignKey, SL("action"));
				}
				if (_13$$9) {
					ZEPHIR_OBS_NVAR(&_14$$11);
					zephir_array_fetch_string(&_14$$11, &foreignKey, SL("action"), PH_NOISY, "phalcon/Mvc/Model.zep", 3507);
					action = zephir_get_intval(&_14$$11);
				}
				if (action != 1) {
					continue;
				}
				ZEPHIR_CALL_METHOD(&relationClass, &relation, "getreferencedmodel", NULL, 0);
				zephir_check_call_status();
				ZEPHIR_CALL_METHOD(&fields, &relation, "getfields", NULL, 0);
				zephir_check_call_status();
				ZVAL_NULL(&_16$$9);
				ZEPHIR_INIT_NVAR(&_17$$9);
				ZVAL_STRING(&_17$$9, "count");
				ZEPHIR_CALL_METHOD(&_15$$9, &manager, "getrelationrecords", &_18, 0, &relation, this_ptr, &_16$$9, &_17$$9);
				zephir_check_call_status();
				if (zephir_is_true(&_15$$9)) {
					ZEPHIR_OBS_NVAR(&message);
					if (!(zephir_array_isset_string_fetch(&message, &foreignKey, SL("message"), 0))) {
						ZEPHIR_INIT_NVAR(&message);
						ZEPHIR_CONCAT_SV(&message, "Record is referenced by model ", &relationClass);
					}
					ZEPHIR_INIT_NVAR(&_19$$13);
					object_init_ex(&_19$$13, phalcon_messages_message_ce);
					ZEPHIR_INIT_NVAR(&_20$$13);
					ZVAL_STRING(&_20$$13, "ConstraintViolation");
					ZEPHIR_CALL_METHOD(NULL, &_19$$13, "__construct", &_11, 6, &message, &fields, &_20$$13);
					zephir_check_call_status();
					ZEPHIR_CALL_METHOD(NULL, this_ptr, "appendmessage", &_12, 0, &_19$$13);
					zephir_check_call_status();
					error = 1;
					break;
				}
			ZEPHIR_CALL_METHOD(NULL, &relations, "next", NULL, 0);
			zephir_check_call_status();
		}
	}
	ZEPHIR_INIT_NVAR(&relation);
	if (error) {
		if (ZEPHIR_GLOBAL(orm).events) {
			ZEPHIR_INIT_VAR(&_21$$16);
			ZVAL_STRING(&_21$$16, "onValidationFails");
			ZEPHIR_CALL_METHOD(NULL, this_ptr, "fireevent", NULL, 0, &_21$$16);
			zephir_check_call_status();
			ZEPHIR_CALL_METHOD(NULL, this_ptr, "canceloperation", NULL, 0);
			zephir_check_call_status();
		}
		RETURN_MM_BOOL(0);
	}
	RETURN_MM_BOOL(1);
}

/**
 * Sends a pre-build INSERT SQL statement to the relational database system
 *
 * @param string|array table
 * @param bool|string identityField
 */
PHP_METHOD(Phalcon_Mvc_Model, doLowInsert)
{
	zend_string *_52$$56;
	zend_ulong _51$$56;
	zend_bool useExplicitIdentity = 0, _45, _6$$11, _22$$26, _39$$40, _54$$56;
	zephir_method_globals *ZEPHIR_METHOD_GLOBALS_PTR = NULL;
	zephir_fcall_cache_entry *_5 = NULL, *_10 = NULL, *_11 = NULL, *_17 = NULL, *_19 = NULL, *_26 = NULL, *_27 = NULL, *_33 = NULL, *_35 = NULL;
	zend_long ZEPHIR_LAST_CALL_STATUS;
	zval *metaData, metaData_sub, *connection, connection_sub, *table = NULL, table_sub, *identityField, identityField_sub, __$null, attributeField, attributes, automaticAttributes, bindDataTypes, bindSkip, bindType, bindTypes, columnMap, defaultValue, defaultValues, field, fields, lastInsertedId, manager, sequenceName, schema, snapshot, source, success, unsetDefaultValues, value, values, _0, *_1, _2, _3$$7, _4$$7, _7$$12, _8$$12, _9$$12, _12$$15, _13$$15, _14$$17, _15$$17, _16$$17, _18$$17, _20$$22, _21$$22, _23$$27, _24$$27, _25$$27, _28$$30, _29$$30, _30$$32, _31$$32, _32$$32, _34$$32, _36$$35, _37$$38, _38$$38, _40$$45, _41$$45, _42$$48, _43$$48, _44$$48, _46$$49, _47$$55, _48$$55, *_49$$56, _50$$56, _53$$56;
	zval *this_ptr = getThis();

	ZVAL_UNDEF(&metaData_sub);
	ZVAL_UNDEF(&connection_sub);
	ZVAL_UNDEF(&table_sub);
	ZVAL_UNDEF(&identityField_sub);
	ZVAL_NULL(&__$null);
	ZVAL_UNDEF(&attributeField);
	ZVAL_UNDEF(&attributes);
	ZVAL_UNDEF(&automaticAttributes);
	ZVAL_UNDEF(&bindDataTypes);
	ZVAL_UNDEF(&bindSkip);
	ZVAL_UNDEF(&bindType);
	ZVAL_UNDEF(&bindTypes);
	ZVAL_UNDEF(&columnMap);
	ZVAL_UNDEF(&defaultValue);
	ZVAL_UNDEF(&defaultValues);
	ZVAL_UNDEF(&field);
	ZVAL_UNDEF(&fields);
	ZVAL_UNDEF(&lastInsertedId);
	ZVAL_UNDEF(&manager);
	ZVAL_UNDEF(&sequenceName);
	ZVAL_UNDEF(&schema);
	ZVAL_UNDEF(&snapshot);
	ZVAL_UNDEF(&source);
	ZVAL_UNDEF(&success);
	ZVAL_UNDEF(&unsetDefaultValues);
	ZVAL_UNDEF(&value);
	ZVAL_UNDEF(&values);
	ZVAL_UNDEF(&_0);
	ZVAL_UNDEF(&_2);
	ZVAL_UNDEF(&_3$$7);
	ZVAL_UNDEF(&_4$$7);
	ZVAL_UNDEF(&_7$$12);
	ZVAL_UNDEF(&_8$$12);
	ZVAL_UNDEF(&_9$$12);
	ZVAL_UNDEF(&_12$$15);
	ZVAL_UNDEF(&_13$$15);
	ZVAL_UNDEF(&_14$$17);
	ZVAL_UNDEF(&_15$$17);
	ZVAL_UNDEF(&_16$$17);
	ZVAL_UNDEF(&_18$$17);
	ZVAL_UNDEF(&_20$$22);
	ZVAL_UNDEF(&_21$$22);
	ZVAL_UNDEF(&_23$$27);
	ZVAL_UNDEF(&_24$$27);
	ZVAL_UNDEF(&_25$$27);
	ZVAL_UNDEF(&_28$$30);
	ZVAL_UNDEF(&_29$$30);
	ZVAL_UNDEF(&_30$$32);
	ZVAL_UNDEF(&_31$$32);
	ZVAL_UNDEF(&_32$$32);
	ZVAL_UNDEF(&_34$$32);
	ZVAL_UNDEF(&_36$$35);
	ZVAL_UNDEF(&_37$$38);
	ZVAL_UNDEF(&_38$$38);
	ZVAL_UNDEF(&_40$$45);
	ZVAL_UNDEF(&_41$$45);
	ZVAL_UNDEF(&_42$$48);
	ZVAL_UNDEF(&_43$$48);
	ZVAL_UNDEF(&_44$$48);
	ZVAL_UNDEF(&_46$$49);
	ZVAL_UNDEF(&_47$$55);
	ZVAL_UNDEF(&_48$$55);
	ZVAL_UNDEF(&_50$$56);
	ZVAL_UNDEF(&_53$$56);
#if PHP_VERSION_ID >= 80000
	bool is_null_true = 1;
	ZEND_PARSE_PARAMETERS_START(4, 4)
		Z_PARAM_OBJECT_OF_CLASS(metaData, phalcon_mvc_model_metadatainterface_ce)
		Z_PARAM_OBJECT_OF_CLASS(connection, phalcon_db_adapter_adapterinterface_ce)
		Z_PARAM_ZVAL(table)
		Z_PARAM_ZVAL(identityField)
	ZEND_PARSE_PARAMETERS_END();
#endif


	ZEPHIR_MM_GROW();
	zephir_fetch_params(1, 4, 0, &metaData, &connection, &table, &identityField);
	ZEPHIR_SEPARATE_PARAM(table);


	ZEPHIR_INIT_VAR(&bindSkip);
	ZVAL_LONG(&bindSkip, 1024);
	zephir_read_property(&_0, this_ptr, ZEND_STRL("modelsManager"), PH_NOISY_CC | PH_READONLY);
	ZEPHIR_CPY_WRT(&manager, &_0);
	ZEPHIR_INIT_VAR(&fields);
	array_init(&fields);
	ZEPHIR_INIT_VAR(&values);
	array_init(&values);
	ZEPHIR_INIT_VAR(&snapshot);
	array_init(&snapshot);
	ZEPHIR_INIT_VAR(&bindTypes);
	array_init(&bindTypes);
	ZEPHIR_INIT_VAR(&unsetDefaultValues);
	array_init(&unsetDefaultValues);
	ZEPHIR_CALL_METHOD(&attributes, metaData, "getattributes", NULL, 0, this_ptr);
	zephir_check_call_status();
	ZEPHIR_CALL_METHOD(&bindDataTypes, metaData, "getbindtypes", NULL, 0, this_ptr);
	zephir_check_call_status();
	ZEPHIR_CALL_METHOD(&automaticAttributes, metaData, "getautomaticcreateattributes", NULL, 0, this_ptr);
	zephir_check_call_status();
	ZEPHIR_CALL_METHOD(&defaultValues, metaData, "getdefaultvalues", NULL, 0, this_ptr);
	zephir_check_call_status();
	if (ZEPHIR_GLOBAL(orm).column_renaming) {
		ZEPHIR_CALL_METHOD(&columnMap, metaData, "getcolumnmap", NULL, 0, this_ptr);
		zephir_check_call_status();
	} else {
		ZEPHIR_INIT_NVAR(&columnMap);
		ZVAL_NULL(&columnMap);
	}
	zephir_is_iterable(&attributes, 0, "phalcon/Mvc/Model.zep", 3670);
	if (Z_TYPE_P(&attributes) == IS_ARRAY) {
		ZEND_HASH_FOREACH_VAL(Z_ARRVAL_P(&attributes), _1)
		{
			ZEPHIR_INIT_NVAR(&field);
			ZVAL_COPY(&field, _1);
			if (Z_TYPE_P(&columnMap) == IS_ARRAY) {
				ZEPHIR_OBS_NVAR(&attributeField);
				if (UNEXPECTED(!(zephir_array_isset_fetch(&attributeField, &columnMap, &field, 0)))) {
					ZEPHIR_INIT_NVAR(&_3$$7);
					object_init_ex(&_3$$7, phalcon_mvc_model_exception_ce);
					ZEPHIR_INIT_NVAR(&_4$$7);
					ZEPHIR_CONCAT_SVS(&_4$$7, "Column '", &field, "' isn't part of the column map");
					ZEPHIR_CALL_METHOD(NULL, &_3$$7, "__construct", &_5, 31, &_4$$7);
					zephir_check_call_status();
					zephir_throw_exception_debug(&_3$$7, "phalcon/Mvc/Model.zep", 3604);
					ZEPHIR_MM_RESTORE();
					return;
				}
			} else {
				ZEPHIR_CPY_WRT(&attributeField, &field);
			}
			if (!(zephir_array_isset(&automaticAttributes, &attributeField))) {
				if (!ZEPHIR_IS_EQUAL(&field, identityField)) {
					ZEPHIR_OBS_NVAR(&value);
					if (zephir_fetch_property_zval(&value, this_ptr, &attributeField, PH_SILENT_CC)) {
						_6$$11 = Z_TYPE_P(&value) == IS_NULL;
						if (_6$$11) {
							_6$$11 = zephir_array_isset(&defaultValues, &field);
						}
						if (_6$$11) {
							zephir_array_fetch(&_7$$12, &defaultValues, &field, PH_NOISY | PH_READONLY, "phalcon/Mvc/Model.zep", 3621);
							zephir_array_update_zval(&snapshot, &attributeField, &_7$$12, PH_COPY | PH_SEPARATE);
							zephir_array_fetch(&_8$$12, &defaultValues, &field, PH_NOISY | PH_READONLY, "phalcon/Mvc/Model.zep", 3622);
							zephir_array_update_zval(&unsetDefaultValues, &attributeField, &_8$$12, PH_COPY | PH_SEPARATE);
							ZEPHIR_CALL_METHOD(&_9$$12, connection, "supportsdefaultvalue", &_10, 0);
							zephir_check_call_status();
							if (UNEXPECTED(ZEPHIR_IS_FALSE_IDENTICAL(&_9$$12))) {
								continue;
							}
							ZEPHIR_CALL_METHOD(&value, connection, "getdefaultvalue", &_11, 0);
							zephir_check_call_status();
						} else {
							zephir_array_update_zval(&snapshot, &attributeField, &value, PH_COPY | PH_SEPARATE);
						}
						ZEPHIR_OBS_NVAR(&bindType);
						if (UNEXPECTED(!(zephir_array_isset_fetch(&bindType, &bindDataTypes, &field, 0)))) {
							ZEPHIR_INIT_NVAR(&_12$$15);
							object_init_ex(&_12$$15, phalcon_mvc_model_exception_ce);
							ZEPHIR_INIT_NVAR(&_13$$15);
							ZEPHIR_CONCAT_SVS(&_13$$15, "Column '", &field, "' have not defined a bind data type");
							ZEPHIR_CALL_METHOD(NULL, &_12$$15, "__construct", &_5, 31, &_13$$15);
							zephir_check_call_status();
							zephir_throw_exception_debug(&_12$$15, "phalcon/Mvc/Model.zep", 3639);
							ZEPHIR_MM_RESTORE();
							return;
						}
						zephir_array_append(&fields, &field, PH_SEPARATE, "phalcon/Mvc/Model.zep", 3642);
						zephir_array_append(&values, &value, PH_SEPARATE, "phalcon/Mvc/Model.zep", 3643);
						zephir_array_append(&bindTypes, &bindType, PH_SEPARATE, "phalcon/Mvc/Model.zep", 3644);
					} else {
						if (zephir_array_isset(&defaultValues, &field)) {
							zephir_array_fetch(&_14$$17, &defaultValues, &field, PH_NOISY | PH_READONLY, "phalcon/Mvc/Model.zep", 3647);
							zephir_array_update_zval(&snapshot, &attributeField, &_14$$17, PH_COPY | PH_SEPARATE);
							zephir_array_fetch(&_15$$17, &defaultValues, &field, PH_NOISY | PH_READONLY, "phalcon/Mvc/Model.zep", 3648);
							zephir_array_update_zval(&unsetDefaultValues, &attributeField, &_15$$17, PH_COPY | PH_SEPARATE);
							ZEPHIR_CALL_METHOD(&_16$$17, connection, "supportsdefaultvalue", &_17, 0);
							zephir_check_call_status();
							if (UNEXPECTED(ZEPHIR_IS_FALSE_IDENTICAL(&_16$$17))) {
								continue;
							}
							ZEPHIR_CALL_METHOD(&_18$$17, connection, "getdefaultvalue", &_19, 0);
							zephir_check_call_status();
							zephir_array_append(&values, &_18$$17, PH_SEPARATE, "phalcon/Mvc/Model.zep", 3654);
						} else {
							zephir_array_append(&values, &value, PH_SEPARATE, "phalcon/Mvc/Model.zep", 3656);
							zephir_array_update_zval(&snapshot, &attributeField, &value, PH_COPY | PH_SEPARATE);
						}
						zephir_array_append(&fields, &field, PH_SEPARATE, "phalcon/Mvc/Model.zep", 3660);
						zephir_array_append(&bindTypes, &bindSkip, PH_SEPARATE, "phalcon/Mvc/Model.zep", 3661);
					}
				}
			}
		} ZEND_HASH_FOREACH_END();
	} else {
		ZEPHIR_CALL_METHOD(NULL, &attributes, "rewind", NULL, 0);
		zephir_check_call_status();
		while (1) {
			ZEPHIR_CALL_METHOD(&_2, &attributes, "valid", NULL, 0);
			zephir_check_call_status();
			if (!zend_is_true(&_2)) {
				break;
			}
			ZEPHIR_CALL_METHOD(&field, &attributes, "current", NULL, 0);
			zephir_check_call_status();
				if (Z_TYPE_P(&columnMap) == IS_ARRAY) {
					ZEPHIR_OBS_NVAR(&attributeField);
					if (UNEXPECTED(!(zephir_array_isset_fetch(&attributeField, &columnMap, &field, 0)))) {
						ZEPHIR_INIT_NVAR(&_20$$22);
						object_init_ex(&_20$$22, phalcon_mvc_model_exception_ce);
						ZEPHIR_INIT_NVAR(&_21$$22);
						ZEPHIR_CONCAT_SVS(&_21$$22, "Column '", &field, "' isn't part of the column map");
						ZEPHIR_CALL_METHOD(NULL, &_20$$22, "__construct", &_5, 31, &_21$$22);
						zephir_check_call_status();
						zephir_throw_exception_debug(&_20$$22, "phalcon/Mvc/Model.zep", 3604);
						ZEPHIR_MM_RESTORE();
						return;
					}
				} else {
					ZEPHIR_CPY_WRT(&attributeField, &field);
				}
				if (!(zephir_array_isset(&automaticAttributes, &attributeField))) {
					if (!ZEPHIR_IS_EQUAL(&field, identityField)) {
						ZEPHIR_OBS_NVAR(&value);
						if (zephir_fetch_property_zval(&value, this_ptr, &attributeField, PH_SILENT_CC)) {
							_22$$26 = Z_TYPE_P(&value) == IS_NULL;
							if (_22$$26) {
								_22$$26 = zephir_array_isset(&defaultValues, &field);
							}
							if (_22$$26) {
								zephir_array_fetch(&_23$$27, &defaultValues, &field, PH_NOISY | PH_READONLY, "phalcon/Mvc/Model.zep", 3621);
								zephir_array_update_zval(&snapshot, &attributeField, &_23$$27, PH_COPY | PH_SEPARATE);
								zephir_array_fetch(&_24$$27, &defaultValues, &field, PH_NOISY | PH_READONLY, "phalcon/Mvc/Model.zep", 3622);
								zephir_array_update_zval(&unsetDefaultValues, &attributeField, &_24$$27, PH_COPY | PH_SEPARATE);
								ZEPHIR_CALL_METHOD(&_25$$27, connection, "supportsdefaultvalue", &_26, 0);
								zephir_check_call_status();
								if (UNEXPECTED(ZEPHIR_IS_FALSE_IDENTICAL(&_25$$27))) {
									continue;
								}
								ZEPHIR_CALL_METHOD(&value, connection, "getdefaultvalue", &_27, 0);
								zephir_check_call_status();
							} else {
								zephir_array_update_zval(&snapshot, &attributeField, &value, PH_COPY | PH_SEPARATE);
							}
							ZEPHIR_OBS_NVAR(&bindType);
							if (UNEXPECTED(!(zephir_array_isset_fetch(&bindType, &bindDataTypes, &field, 0)))) {
								ZEPHIR_INIT_NVAR(&_28$$30);
								object_init_ex(&_28$$30, phalcon_mvc_model_exception_ce);
								ZEPHIR_INIT_NVAR(&_29$$30);
								ZEPHIR_CONCAT_SVS(&_29$$30, "Column '", &field, "' have not defined a bind data type");
								ZEPHIR_CALL_METHOD(NULL, &_28$$30, "__construct", &_5, 31, &_29$$30);
								zephir_check_call_status();
								zephir_throw_exception_debug(&_28$$30, "phalcon/Mvc/Model.zep", 3639);
								ZEPHIR_MM_RESTORE();
								return;
							}
							zephir_array_append(&fields, &field, PH_SEPARATE, "phalcon/Mvc/Model.zep", 3642);
							zephir_array_append(&values, &value, PH_SEPARATE, "phalcon/Mvc/Model.zep", 3643);
							zephir_array_append(&bindTypes, &bindType, PH_SEPARATE, "phalcon/Mvc/Model.zep", 3644);
						} else {
							if (zephir_array_isset(&defaultValues, &field)) {
								zephir_array_fetch(&_30$$32, &defaultValues, &field, PH_NOISY | PH_READONLY, "phalcon/Mvc/Model.zep", 3647);
								zephir_array_update_zval(&snapshot, &attributeField, &_30$$32, PH_COPY | PH_SEPARATE);
								zephir_array_fetch(&_31$$32, &defaultValues, &field, PH_NOISY | PH_READONLY, "phalcon/Mvc/Model.zep", 3648);
								zephir_array_update_zval(&unsetDefaultValues, &attributeField, &_31$$32, PH_COPY | PH_SEPARATE);
								ZEPHIR_CALL_METHOD(&_32$$32, connection, "supportsdefaultvalue", &_33, 0);
								zephir_check_call_status();
								if (UNEXPECTED(ZEPHIR_IS_FALSE_IDENTICAL(&_32$$32))) {
									continue;
								}
								ZEPHIR_CALL_METHOD(&_34$$32, connection, "getdefaultvalue", &_35, 0);
								zephir_check_call_status();
								zephir_array_append(&values, &_34$$32, PH_SEPARATE, "phalcon/Mvc/Model.zep", 3654);
							} else {
								zephir_array_append(&values, &value, PH_SEPARATE, "phalcon/Mvc/Model.zep", 3656);
								zephir_array_update_zval(&snapshot, &attributeField, &value, PH_COPY | PH_SEPARATE);
							}
							zephir_array_append(&fields, &field, PH_SEPARATE, "phalcon/Mvc/Model.zep", 3660);
							zephir_array_append(&bindTypes, &bindSkip, PH_SEPARATE, "phalcon/Mvc/Model.zep", 3661);
						}
					}
				}
			ZEPHIR_CALL_METHOD(NULL, &attributes, "next", NULL, 0);
			zephir_check_call_status();
		}
	}
	ZEPHIR_INIT_NVAR(&field);
	if (!ZEPHIR_IS_FALSE_IDENTICAL(identityField)) {
		ZEPHIR_CALL_METHOD(&defaultValue, connection, "getdefaultidvalue", NULL, 0);
		zephir_check_call_status();
		ZEPHIR_CALL_METHOD(&_36$$35, connection, "useexplicitidvalue", NULL, 0);
		zephir_check_call_status();
		useExplicitIdentity = zephir_get_boolval(&_36$$35);
		if (useExplicitIdentity) {
			zephir_array_append(&fields, identityField, PH_SEPARATE, "phalcon/Mvc/Model.zep", 3680);
		}
		if (Z_TYPE_P(&columnMap) == IS_ARRAY) {
			ZEPHIR_OBS_NVAR(&attributeField);
			if (UNEXPECTED(!(zephir_array_isset_fetch(&attributeField, &columnMap, identityField, 0)))) {
				ZEPHIR_INIT_VAR(&_37$$38);
				object_init_ex(&_37$$38, phalcon_mvc_model_exception_ce);
				ZEPHIR_INIT_VAR(&_38$$38);
				ZEPHIR_CONCAT_SVS(&_38$$38, "Identity column '", identityField, "' isn't part of the column map");
				ZEPHIR_CALL_METHOD(NULL, &_37$$38, "__construct", &_5, 31, &_38$$38);
				zephir_check_call_status();
				zephir_throw_exception_debug(&_37$$38, "phalcon/Mvc/Model.zep", 3690);
				ZEPHIR_MM_RESTORE();
				return;
			}
		} else {
			ZEPHIR_CPY_WRT(&attributeField, identityField);
		}
		ZEPHIR_OBS_NVAR(&value);
		if (zephir_fetch_property_zval(&value, this_ptr, &attributeField, PH_SILENT_CC)) {
			_39$$40 = Z_TYPE_P(&value) == IS_NULL;
			if (!(_39$$40)) {
				_39$$40 = ZEPHIR_IS_STRING_IDENTICAL(&value, "");
			}
			if (_39$$40) {
				if (useExplicitIdentity) {
					zephir_array_append(&values, &defaultValue, PH_SEPARATE, "phalcon/Mvc/Model.zep", 3702);
					zephir_array_append(&bindTypes, &bindSkip, PH_SEPARATE, "phalcon/Mvc/Model.zep", 3702);
				}
			} else {
				if (!(useExplicitIdentity)) {
					zephir_array_append(&fields, identityField, PH_SEPARATE, "phalcon/Mvc/Model.zep", 3710);
				}
				ZEPHIR_OBS_NVAR(&bindType);
				if (UNEXPECTED(!(zephir_array_isset_fetch(&bindType, &bindDataTypes, identityField, 0)))) {
					ZEPHIR_INIT_VAR(&_40$$45);
					object_init_ex(&_40$$45, phalcon_mvc_model_exception_ce);
					ZEPHIR_INIT_VAR(&_41$$45);
					ZEPHIR_CONCAT_SVS(&_41$$45, "Identity column '", identityField, "' isn\'t part of the table columns");
					ZEPHIR_CALL_METHOD(NULL, &_40$$45, "__construct", &_5, 31, &_41$$45);
					zephir_check_call_status();
					zephir_throw_exception_debug(&_40$$45, "phalcon/Mvc/Model.zep", 3719);
					ZEPHIR_MM_RESTORE();
					return;
				}
				zephir_array_append(&values, &value, PH_SEPARATE, "phalcon/Mvc/Model.zep", 3722);
				zephir_array_append(&bindTypes, &bindType, PH_SEPARATE, "phalcon/Mvc/Model.zep", 3723);
			}
		} else {
			if (useExplicitIdentity) {
				zephir_array_append(&values, &defaultValue, PH_SEPARATE, "phalcon/Mvc/Model.zep", 3727);
				zephir_array_append(&bindTypes, &bindSkip, PH_SEPARATE, "phalcon/Mvc/Model.zep", 3728);
			}
		}
	}
	if (Z_TYPE_P(table) == IS_ARRAY) {
		zephir_array_fetch_long(&_42$$48, table, 0, PH_NOISY | PH_READONLY, "phalcon/Mvc/Model.zep", 3737);
		zephir_array_fetch_long(&_43$$48, table, 1, PH_NOISY | PH_READONLY, "phalcon/Mvc/Model.zep", 3737);
		ZEPHIR_INIT_VAR(&_44$$48);
		ZEPHIR_CONCAT_VSV(&_44$$48, &_42$$48, ".", &_43$$48);
		ZEPHIR_CPY_WRT(table, &_44$$48);
	}
	ZEPHIR_CALL_METHOD(&success, connection, "insert", NULL, 0, table, &values, &fields, &bindTypes);
	zephir_check_call_status();
	_45 = zephir_is_true(&success);
	if (_45) {
		_45 = !ZEPHIR_IS_FALSE_IDENTICAL(identityField);
	}
	if (_45) {
		ZEPHIR_INIT_VAR(&sequenceName);
		ZVAL_NULL(&sequenceName);
		ZEPHIR_CALL_METHOD(&_46$$49, connection, "supportsequences", NULL, 0);
		zephir_check_call_status();
		if (zephir_is_true(&_46$$49)) {
			if ((zephir_method_exists_ex(this_ptr, ZEND_STRL("getsequencename")) == SUCCESS)) {
				ZEPHIR_CALL_METHOD(&sequenceName, this_ptr, "getsequencename", NULL, 0);
				zephir_check_call_status();
			} else {
<<<<<<< HEAD
				ZEPHIR_CALL_METHOD(&source, this_ptr, "getsource", NULL, 504);
				zephir_check_call_status();
				ZEPHIR_CALL_METHOD(&schema, this_ptr, "getschema", NULL, 503);
=======
				ZEPHIR_CALL_METHOD(&source, this_ptr, "getsource", NULL, 506);
				zephir_check_call_status();
				ZEPHIR_CALL_METHOD(&schema, this_ptr, "getschema", NULL, 505);
>>>>>>> 57a2dfd0
				zephir_check_call_status();
				ZEPHIR_INIT_NVAR(&sequenceName);
				if (ZEPHIR_IS_EMPTY(&schema)) {
					ZEPHIR_CONCAT_VSVS(&sequenceName, &source, "_", identityField, "_seq");
				} else {
					ZEPHIR_CONCAT_VSVSVS(&sequenceName, &schema, ".", &source, "_", identityField, "_seq");
				}
			}
		}
		ZEPHIR_CALL_METHOD(&lastInsertedId, connection, "lastinsertid", NULL, 0, &sequenceName);
		zephir_check_call_status();
		if (UNEXPECTED(ZEPHIR_GLOBAL(orm).cast_last_insert_id_to_int)) {
			ZVAL_LONG(&_47$$55, 10);
			ZEPHIR_CALL_FUNCTION(&_48$$55, "intval", NULL, 51, &lastInsertedId, &_47$$55);
			zephir_check_call_status();
			ZEPHIR_CPY_WRT(&lastInsertedId, &_48$$55);
		}
		zephir_update_property_zval_zval(this_ptr, &attributeField, &lastInsertedId);
		zephir_array_update_zval(&snapshot, &attributeField, &lastInsertedId, PH_COPY | PH_SEPARATE);
		zephir_update_property_zval(this_ptr, ZEND_STRL("uniqueParams"), &__$null);
	}
	if (zephir_is_true(&success)) {
		zephir_is_iterable(&unsetDefaultValues, 0, "phalcon/Mvc/Model.zep", 3798);
		if (Z_TYPE_P(&unsetDefaultValues) == IS_ARRAY) {
			ZEND_HASH_FOREACH_KEY_VAL(Z_ARRVAL_P(&unsetDefaultValues), _51$$56, _52$$56, _49$$56)
			{
				ZEPHIR_INIT_NVAR(&attributeField);
				if (_52$$56 != NULL) { 
					ZVAL_STR_COPY(&attributeField, _52$$56);
				} else {
					ZVAL_LONG(&attributeField, _51$$56);
				}
				ZEPHIR_INIT_NVAR(&defaultValue);
				ZVAL_COPY(&defaultValue, _49$$56);
				zephir_update_property_zval_zval(this_ptr, &attributeField, &defaultValue);
			} ZEND_HASH_FOREACH_END();
		} else {
			ZEPHIR_CALL_METHOD(NULL, &unsetDefaultValues, "rewind", NULL, 0);
			zephir_check_call_status();
			while (1) {
				ZEPHIR_CALL_METHOD(&_50$$56, &unsetDefaultValues, "valid", NULL, 0);
				zephir_check_call_status();
				if (!zend_is_true(&_50$$56)) {
					break;
				}
				ZEPHIR_CALL_METHOD(&attributeField, &unsetDefaultValues, "key", NULL, 0);
				zephir_check_call_status();
				ZEPHIR_CALL_METHOD(&defaultValue, &unsetDefaultValues, "current", NULL, 0);
				zephir_check_call_status();
					zephir_update_property_zval_zval(this_ptr, &attributeField, &defaultValue);
				ZEPHIR_CALL_METHOD(NULL, &unsetDefaultValues, "next", NULL, 0);
				zephir_check_call_status();
			}
		}
		ZEPHIR_INIT_NVAR(&defaultValue);
		ZEPHIR_INIT_NVAR(&attributeField);
		ZEPHIR_CALL_METHOD(&_53$$56, &manager, "iskeepingsnapshots", NULL, 0, this_ptr);
		zephir_check_call_status();
		_54$$56 = zephir_is_true(&_53$$56);
		if (_54$$56) {
			_54$$56 = ZEPHIR_GLOBAL(orm).update_snapshot_on_save;
		}
		if (_54$$56) {
			zephir_update_property_zval(this_ptr, ZEND_STRL("snapshot"), &snapshot);
		}
	}
	RETURN_CCTOR(&success);
}

/**
 * Sends a pre-build UPDATE SQL statement to the relational database system
 *
 * @param string|array table
 */
PHP_METHOD(Phalcon_Mvc_Model, doLowUpdate)
{
	zval _18$$28, _19$$28, _32$$53, _33$$53;
	zval _43;
	zend_bool changed = 0, useDynamicUpdate = 0, _44, _45, _11$$22, _13$$22, _26$$47, _28$$47;
	zephir_method_globals *ZEPHIR_METHOD_GLOBALS_PTR = NULL;
	zephir_fcall_cache_entry *_6 = NULL, *_16 = NULL;
	zend_long ZEPHIR_LAST_CALL_STATUS;
	zval *metaData, metaData_sub, *connection, connection_sub, *table = NULL, table_sub, __$null, automaticAttributes, attributeField, bindSkip, bindDataTypes, bindType, bindTypes, columnMap, dataType, dataTypes, field, fields, manager, nonPrimary, newSnapshot, success, primaryKeys, snapshot, snapshotValue, uniqueKey, uniqueParams, uniqueTypes, value, values, _0, _1, *_2, _3, _4$$10, _5$$10, _7$$13, _8$$13, _9$$23, _10$$23, _12$$24, _14$$25, _15$$27, _17$$27, _20$$35, _21$$35, _22$$38, _23$$38, _24$$48, _25$$48, _27$$49, _29$$50, _30$$52, _31$$52, *_34$$59, _35$$59, _36$$63, _37$$63, _38$$69, _39$$69, _40$$73, _41$$73, _42$$73, _46$$75, _47$$76;
	zval *this_ptr = getThis();

	ZVAL_UNDEF(&metaData_sub);
	ZVAL_UNDEF(&connection_sub);
	ZVAL_UNDEF(&table_sub);
	ZVAL_NULL(&__$null);
	ZVAL_UNDEF(&automaticAttributes);
	ZVAL_UNDEF(&attributeField);
	ZVAL_UNDEF(&bindSkip);
	ZVAL_UNDEF(&bindDataTypes);
	ZVAL_UNDEF(&bindType);
	ZVAL_UNDEF(&bindTypes);
	ZVAL_UNDEF(&columnMap);
	ZVAL_UNDEF(&dataType);
	ZVAL_UNDEF(&dataTypes);
	ZVAL_UNDEF(&field);
	ZVAL_UNDEF(&fields);
	ZVAL_UNDEF(&manager);
	ZVAL_UNDEF(&nonPrimary);
	ZVAL_UNDEF(&newSnapshot);
	ZVAL_UNDEF(&success);
	ZVAL_UNDEF(&primaryKeys);
	ZVAL_UNDEF(&snapshot);
	ZVAL_UNDEF(&snapshotValue);
	ZVAL_UNDEF(&uniqueKey);
	ZVAL_UNDEF(&uniqueParams);
	ZVAL_UNDEF(&uniqueTypes);
	ZVAL_UNDEF(&value);
	ZVAL_UNDEF(&values);
	ZVAL_UNDEF(&_0);
	ZVAL_UNDEF(&_1);
	ZVAL_UNDEF(&_3);
	ZVAL_UNDEF(&_4$$10);
	ZVAL_UNDEF(&_5$$10);
	ZVAL_UNDEF(&_7$$13);
	ZVAL_UNDEF(&_8$$13);
	ZVAL_UNDEF(&_9$$23);
	ZVAL_UNDEF(&_10$$23);
	ZVAL_UNDEF(&_12$$24);
	ZVAL_UNDEF(&_14$$25);
	ZVAL_UNDEF(&_15$$27);
	ZVAL_UNDEF(&_17$$27);
	ZVAL_UNDEF(&_20$$35);
	ZVAL_UNDEF(&_21$$35);
	ZVAL_UNDEF(&_22$$38);
	ZVAL_UNDEF(&_23$$38);
	ZVAL_UNDEF(&_24$$48);
	ZVAL_UNDEF(&_25$$48);
	ZVAL_UNDEF(&_27$$49);
	ZVAL_UNDEF(&_29$$50);
	ZVAL_UNDEF(&_30$$52);
	ZVAL_UNDEF(&_31$$52);
	ZVAL_UNDEF(&_35$$59);
	ZVAL_UNDEF(&_36$$63);
	ZVAL_UNDEF(&_37$$63);
	ZVAL_UNDEF(&_38$$69);
	ZVAL_UNDEF(&_39$$69);
	ZVAL_UNDEF(&_40$$73);
	ZVAL_UNDEF(&_41$$73);
	ZVAL_UNDEF(&_42$$73);
	ZVAL_UNDEF(&_46$$75);
	ZVAL_UNDEF(&_47$$76);
	ZVAL_UNDEF(&_43);
	ZVAL_UNDEF(&_18$$28);
	ZVAL_UNDEF(&_19$$28);
	ZVAL_UNDEF(&_32$$53);
	ZVAL_UNDEF(&_33$$53);
#if PHP_VERSION_ID >= 80000
	bool is_null_true = 1;
	ZEND_PARSE_PARAMETERS_START(3, 3)
		Z_PARAM_OBJECT_OF_CLASS(metaData, phalcon_mvc_model_metadatainterface_ce)
		Z_PARAM_OBJECT_OF_CLASS(connection, phalcon_db_adapter_adapterinterface_ce)
		Z_PARAM_ZVAL(table)
	ZEND_PARSE_PARAMETERS_END();
#endif


	ZEPHIR_MM_GROW();
	zephir_fetch_params(1, 3, 0, &metaData, &connection, &table);
	ZEPHIR_SEPARATE_PARAM(table);


	ZEPHIR_INIT_VAR(&bindSkip);
	ZVAL_LONG(&bindSkip, 1024);
	ZEPHIR_INIT_VAR(&fields);
	array_init(&fields);
	ZEPHIR_INIT_VAR(&values);
	array_init(&values);
	ZEPHIR_INIT_VAR(&bindTypes);
	array_init(&bindTypes);
	ZEPHIR_INIT_VAR(&newSnapshot);
	array_init(&newSnapshot);
	zephir_read_property(&_0, this_ptr, ZEND_STRL("modelsManager"), PH_NOISY_CC | PH_READONLY);
	ZEPHIR_CPY_WRT(&manager, &_0);
	ZEPHIR_CALL_METHOD(&_1, &manager, "isusingdynamicupdate", NULL, 0, this_ptr);
	zephir_check_call_status();
	useDynamicUpdate = zephir_get_boolval(&_1);
	zephir_read_property(&_0, this_ptr, ZEND_STRL("snapshot"), PH_NOISY_CC | PH_READONLY);
	ZEPHIR_CPY_WRT(&snapshot, &_0);
	if (useDynamicUpdate) {
		if (Z_TYPE_P(&snapshot) != IS_ARRAY) {
			useDynamicUpdate = 0;
		}
	}
	ZEPHIR_CALL_METHOD(&dataTypes, metaData, "getdatatypes", NULL, 0, this_ptr);
	zephir_check_call_status();
	ZEPHIR_CALL_METHOD(&bindDataTypes, metaData, "getbindtypes", NULL, 0, this_ptr);
	zephir_check_call_status();
	ZEPHIR_CALL_METHOD(&nonPrimary, metaData, "getnonprimarykeyattributes", NULL, 0, this_ptr);
	zephir_check_call_status();
	ZEPHIR_CALL_METHOD(&automaticAttributes, metaData, "getautomaticupdateattributes", NULL, 0, this_ptr);
	zephir_check_call_status();
	if (ZEPHIR_GLOBAL(orm).column_renaming) {
		ZEPHIR_CALL_METHOD(&columnMap, metaData, "getcolumnmap", NULL, 0, this_ptr);
		zephir_check_call_status();
	} else {
		ZEPHIR_INIT_NVAR(&columnMap);
		ZVAL_NULL(&columnMap);
	}
	zephir_is_iterable(&nonPrimary, 0, "phalcon/Mvc/Model.zep", 3984);
	if (Z_TYPE_P(&nonPrimary) == IS_ARRAY) {
		ZEND_HASH_FOREACH_VAL(Z_ARRVAL_P(&nonPrimary), _2)
		{
			ZEPHIR_INIT_NVAR(&field);
			ZVAL_COPY(&field, _2);
			if (Z_TYPE_P(&columnMap) == IS_ARRAY) {
				ZEPHIR_OBS_NVAR(&attributeField);
				if (UNEXPECTED(!(zephir_array_isset_fetch(&attributeField, &columnMap, &field, 0)))) {
					if (UNEXPECTED(!(ZEPHIR_GLOBAL(orm).ignore_unknown_columns))) {
						ZEPHIR_INIT_NVAR(&_4$$10);
						object_init_ex(&_4$$10, phalcon_mvc_model_exception_ce);
						ZEPHIR_INIT_NVAR(&_5$$10);
						ZEPHIR_CONCAT_SVS(&_5$$10, "Column '", &field, "' isn't part of the column map");
						ZEPHIR_CALL_METHOD(NULL, &_4$$10, "__construct", &_6, 31, &_5$$10);
						zephir_check_call_status();
						zephir_throw_exception_debug(&_4$$10, "phalcon/Mvc/Model.zep", 3862);
						ZEPHIR_MM_RESTORE();
						return;
					}
				}
			} else {
				ZEPHIR_CPY_WRT(&attributeField, &field);
			}
			if (!(zephir_array_isset(&automaticAttributes, &attributeField))) {
				ZEPHIR_OBS_NVAR(&bindType);
				if (UNEXPECTED(!(zephir_array_isset_fetch(&bindType, &bindDataTypes, &field, 0)))) {
					ZEPHIR_INIT_NVAR(&_7$$13);
					object_init_ex(&_7$$13, phalcon_mvc_model_exception_ce);
					ZEPHIR_INIT_NVAR(&_8$$13);
					ZEPHIR_CONCAT_SVS(&_8$$13, "Column '", &field, "' have not defined a bind data type");
					ZEPHIR_CALL_METHOD(NULL, &_7$$13, "__construct", &_6, 31, &_8$$13);
					zephir_check_call_status();
					zephir_throw_exception_debug(&_7$$13, "phalcon/Mvc/Model.zep", 3876);
					ZEPHIR_MM_RESTORE();
					return;
				}
				ZEPHIR_OBS_NVAR(&value);
				if (zephir_fetch_property_zval(&value, this_ptr, &attributeField, PH_SILENT_CC)) {
					if (!(useDynamicUpdate)) {
						zephir_array_append(&fields, &field, PH_SEPARATE, "phalcon/Mvc/Model.zep", 3888);
						zephir_array_append(&values, &value, PH_SEPARATE, "phalcon/Mvc/Model.zep", 3889);
						zephir_array_append(&bindTypes, &bindType, PH_SEPARATE, "phalcon/Mvc/Model.zep", 3890);
					} else {
						ZEPHIR_OBS_NVAR(&snapshotValue);
						if (!(zephir_array_isset_fetch(&snapshotValue, &snapshot, &attributeField, 0))) {
							changed = 1;
						} else {
							if (Z_TYPE_P(&value) == IS_NULL) {
								changed = Z_TYPE_P(&snapshotValue) != IS_NULL;
							} else {
								if (Z_TYPE_P(&snapshotValue) == IS_NULL) {
									changed = 1;
								} else {
									ZEPHIR_OBS_NVAR(&dataType);
									if (UNEXPECTED(!(zephir_array_isset_fetch(&dataType, &dataTypes, &field, 0)))) {
										ZEPHIR_INIT_NVAR(&_9$$23);
										object_init_ex(&_9$$23, phalcon_mvc_model_exception_ce);
										ZEPHIR_INIT_NVAR(&_10$$23);
										ZEPHIR_CONCAT_SVS(&_10$$23, "Column '", &field, "' have not defined a data type");
										ZEPHIR_CALL_METHOD(NULL, &_9$$23, "__construct", &_6, 31, &_10$$23);
										zephir_check_call_status();
										zephir_throw_exception_debug(&_9$$23, "phalcon/Mvc/Model.zep", 3915);
										ZEPHIR_MM_RESTORE();
										return;
									}
									_11$$22 = Z_TYPE_P(&snapshotValue) == IS_OBJECT;
									if (_11$$22) {
										_11$$22 = zephir_instance_of_ev(&snapshotValue, phalcon_db_rawvalue_ce);
									}
									if (_11$$22) {
										ZEPHIR_CALL_METHOD(&_12$$24, &snapshotValue, "getvalue", NULL, 0);
										zephir_check_call_status();
										ZEPHIR_CPY_WRT(&snapshotValue, &_12$$24);
									}
									_13$$22 = Z_TYPE_P(&value) == IS_OBJECT;
									if (_13$$22) {
										_13$$22 = zephir_instance_of_ev(&value, phalcon_db_rawvalue_ce);
									}
									if (_13$$22) {
										ZEPHIR_CALL_METHOD(&_14$$25, &value, "getvalue", NULL, 0);
										zephir_check_call_status();
										ZEPHIR_CPY_WRT(&value, &_14$$25);
									}
									do {
										if (ZEPHIR_IS_LONG(&dataType, 8)) {
											changed = zephir_get_boolval(&snapshotValue) != zephir_get_boolval(&value);
											break;
										}
										if (ZEPHIR_IS_LONG(&dataType, 3) || ZEPHIR_IS_LONG(&dataType, 7)) {
											ZEPHIR_CALL_FUNCTION(&_15$$27, "floatval", &_16, 18, &snapshotValue);
											zephir_check_call_status();
											ZEPHIR_CALL_FUNCTION(&_17$$27, "floatval", &_16, 18, &value);
											zephir_check_call_status();
											changed = !ZEPHIR_IS_IDENTICAL(&_15$$27, &_17$$27);
											break;
										}
										if (ZEPHIR_IS_LONG(&dataType, 0) || ZEPHIR_IS_LONG(&dataType, 1) || ZEPHIR_IS_LONG(&dataType, 2) || ZEPHIR_IS_LONG(&dataType, 4) || ZEPHIR_IS_LONG(&dataType, 5) || ZEPHIR_IS_LONG(&dataType, 6) || ZEPHIR_IS_LONG(&dataType, 2) || ZEPHIR_IS_LONG(&dataType, 14)) {
											zephir_cast_to_string(&_18$$28, &snapshotValue);
											zephir_cast_to_string(&_19$$28, &value);
											changed = !ZEPHIR_IS_IDENTICAL(&_18$$28, &_19$$28);
											break;
										}
										changed = !ZEPHIR_IS_EQUAL(&value, &snapshotValue);
									} while(0);

								}
							}
						}
						if (changed) {
							zephir_array_append(&fields, &field, PH_SEPARATE, "phalcon/Mvc/Model.zep", 3964);
							zephir_array_append(&values, &value, PH_SEPARATE, "phalcon/Mvc/Model.zep", 3965);
							zephir_array_append(&bindTypes, &bindType, PH_SEPARATE, "phalcon/Mvc/Model.zep", 3966);
						}
					}
					zephir_array_update_zval(&newSnapshot, &attributeField, &value, PH_COPY | PH_SEPARATE);
				} else {
					zephir_array_update_zval(&newSnapshot, &attributeField, &__$null, PH_COPY | PH_SEPARATE);
					zephir_array_append(&fields, &field, PH_SEPARATE, "phalcon/Mvc/Model.zep", 3974);
					zephir_array_append(&values, &__$null, PH_SEPARATE, "phalcon/Mvc/Model.zep", 3975);
					zephir_array_append(&bindTypes, &bindSkip, PH_SEPARATE, "phalcon/Mvc/Model.zep", 3976);
				}
			}
		} ZEND_HASH_FOREACH_END();
	} else {
		ZEPHIR_CALL_METHOD(NULL, &nonPrimary, "rewind", NULL, 0);
		zephir_check_call_status();
		while (1) {
			ZEPHIR_CALL_METHOD(&_3, &nonPrimary, "valid", NULL, 0);
			zephir_check_call_status();
			if (!zend_is_true(&_3)) {
				break;
			}
			ZEPHIR_CALL_METHOD(&field, &nonPrimary, "current", NULL, 0);
			zephir_check_call_status();
				if (Z_TYPE_P(&columnMap) == IS_ARRAY) {
					ZEPHIR_OBS_NVAR(&attributeField);
					if (UNEXPECTED(!(zephir_array_isset_fetch(&attributeField, &columnMap, &field, 0)))) {
						if (UNEXPECTED(!(ZEPHIR_GLOBAL(orm).ignore_unknown_columns))) {
							ZEPHIR_INIT_NVAR(&_20$$35);
							object_init_ex(&_20$$35, phalcon_mvc_model_exception_ce);
							ZEPHIR_INIT_NVAR(&_21$$35);
							ZEPHIR_CONCAT_SVS(&_21$$35, "Column '", &field, "' isn't part of the column map");
							ZEPHIR_CALL_METHOD(NULL, &_20$$35, "__construct", &_6, 31, &_21$$35);
							zephir_check_call_status();
							zephir_throw_exception_debug(&_20$$35, "phalcon/Mvc/Model.zep", 3862);
							ZEPHIR_MM_RESTORE();
							return;
						}
					}
				} else {
					ZEPHIR_CPY_WRT(&attributeField, &field);
				}
				if (!(zephir_array_isset(&automaticAttributes, &attributeField))) {
					ZEPHIR_OBS_NVAR(&bindType);
					if (UNEXPECTED(!(zephir_array_isset_fetch(&bindType, &bindDataTypes, &field, 0)))) {
						ZEPHIR_INIT_NVAR(&_22$$38);
						object_init_ex(&_22$$38, phalcon_mvc_model_exception_ce);
						ZEPHIR_INIT_NVAR(&_23$$38);
						ZEPHIR_CONCAT_SVS(&_23$$38, "Column '", &field, "' have not defined a bind data type");
						ZEPHIR_CALL_METHOD(NULL, &_22$$38, "__construct", &_6, 31, &_23$$38);
						zephir_check_call_status();
						zephir_throw_exception_debug(&_22$$38, "phalcon/Mvc/Model.zep", 3876);
						ZEPHIR_MM_RESTORE();
						return;
					}
					ZEPHIR_OBS_NVAR(&value);
					if (zephir_fetch_property_zval(&value, this_ptr, &attributeField, PH_SILENT_CC)) {
						if (!(useDynamicUpdate)) {
							zephir_array_append(&fields, &field, PH_SEPARATE, "phalcon/Mvc/Model.zep", 3888);
							zephir_array_append(&values, &value, PH_SEPARATE, "phalcon/Mvc/Model.zep", 3889);
							zephir_array_append(&bindTypes, &bindType, PH_SEPARATE, "phalcon/Mvc/Model.zep", 3890);
						} else {
							ZEPHIR_OBS_NVAR(&snapshotValue);
							if (!(zephir_array_isset_fetch(&snapshotValue, &snapshot, &attributeField, 0))) {
								changed = 1;
							} else {
								if (Z_TYPE_P(&value) == IS_NULL) {
									changed = Z_TYPE_P(&snapshotValue) != IS_NULL;
								} else {
									if (Z_TYPE_P(&snapshotValue) == IS_NULL) {
										changed = 1;
									} else {
										ZEPHIR_OBS_NVAR(&dataType);
										if (UNEXPECTED(!(zephir_array_isset_fetch(&dataType, &dataTypes, &field, 0)))) {
											ZEPHIR_INIT_NVAR(&_24$$48);
											object_init_ex(&_24$$48, phalcon_mvc_model_exception_ce);
											ZEPHIR_INIT_NVAR(&_25$$48);
											ZEPHIR_CONCAT_SVS(&_25$$48, "Column '", &field, "' have not defined a data type");
											ZEPHIR_CALL_METHOD(NULL, &_24$$48, "__construct", &_6, 31, &_25$$48);
											zephir_check_call_status();
											zephir_throw_exception_debug(&_24$$48, "phalcon/Mvc/Model.zep", 3915);
											ZEPHIR_MM_RESTORE();
											return;
										}
										_26$$47 = Z_TYPE_P(&snapshotValue) == IS_OBJECT;
										if (_26$$47) {
											_26$$47 = zephir_instance_of_ev(&snapshotValue, phalcon_db_rawvalue_ce);
										}
										if (_26$$47) {
											ZEPHIR_CALL_METHOD(&_27$$49, &snapshotValue, "getvalue", NULL, 0);
											zephir_check_call_status();
											ZEPHIR_CPY_WRT(&snapshotValue, &_27$$49);
										}
										_28$$47 = Z_TYPE_P(&value) == IS_OBJECT;
										if (_28$$47) {
											_28$$47 = zephir_instance_of_ev(&value, phalcon_db_rawvalue_ce);
										}
										if (_28$$47) {
											ZEPHIR_CALL_METHOD(&_29$$50, &value, "getvalue", NULL, 0);
											zephir_check_call_status();
											ZEPHIR_CPY_WRT(&value, &_29$$50);
										}
										do {
											if (ZEPHIR_IS_LONG(&dataType, 8)) {
												changed = zephir_get_boolval(&snapshotValue) != zephir_get_boolval(&value);
												break;
											}
											if (ZEPHIR_IS_LONG(&dataType, 3) || ZEPHIR_IS_LONG(&dataType, 7)) {
												ZEPHIR_CALL_FUNCTION(&_30$$52, "floatval", &_16, 18, &snapshotValue);
												zephir_check_call_status();
												ZEPHIR_CALL_FUNCTION(&_31$$52, "floatval", &_16, 18, &value);
												zephir_check_call_status();
												changed = !ZEPHIR_IS_IDENTICAL(&_30$$52, &_31$$52);
												break;
											}
											if (ZEPHIR_IS_LONG(&dataType, 0) || ZEPHIR_IS_LONG(&dataType, 1) || ZEPHIR_IS_LONG(&dataType, 2) || ZEPHIR_IS_LONG(&dataType, 4) || ZEPHIR_IS_LONG(&dataType, 5) || ZEPHIR_IS_LONG(&dataType, 6) || ZEPHIR_IS_LONG(&dataType, 2) || ZEPHIR_IS_LONG(&dataType, 14)) {
												zephir_cast_to_string(&_32$$53, &snapshotValue);
												zephir_cast_to_string(&_33$$53, &value);
												changed = !ZEPHIR_IS_IDENTICAL(&_32$$53, &_33$$53);
												break;
											}
											changed = !ZEPHIR_IS_EQUAL(&value, &snapshotValue);
										} while(0);

									}
								}
							}
							if (changed) {
								zephir_array_append(&fields, &field, PH_SEPARATE, "phalcon/Mvc/Model.zep", 3964);
								zephir_array_append(&values, &value, PH_SEPARATE, "phalcon/Mvc/Model.zep", 3965);
								zephir_array_append(&bindTypes, &bindType, PH_SEPARATE, "phalcon/Mvc/Model.zep", 3966);
							}
						}
						zephir_array_update_zval(&newSnapshot, &attributeField, &value, PH_COPY | PH_SEPARATE);
					} else {
						zephir_array_update_zval(&newSnapshot, &attributeField, &__$null, PH_COPY | PH_SEPARATE);
						zephir_array_append(&fields, &field, PH_SEPARATE, "phalcon/Mvc/Model.zep", 3974);
						zephir_array_append(&values, &__$null, PH_SEPARATE, "phalcon/Mvc/Model.zep", 3975);
						zephir_array_append(&bindTypes, &bindSkip, PH_SEPARATE, "phalcon/Mvc/Model.zep", 3976);
					}
				}
			ZEPHIR_CALL_METHOD(NULL, &nonPrimary, "next", NULL, 0);
			zephir_check_call_status();
		}
	}
	ZEPHIR_INIT_NVAR(&field);
	if (!(zephir_fast_count_int(&fields))) {
		if (useDynamicUpdate) {
			zephir_update_property_zval(this_ptr, ZEND_STRL("oldSnapshot"), &snapshot);
		}
		RETURN_MM_BOOL(1);
	}
	zephir_read_property(&_0, this_ptr, ZEND_STRL("uniqueKey"), PH_NOISY_CC | PH_READONLY);
	ZEPHIR_CPY_WRT(&uniqueKey, &_0);
	zephir_read_property(&_0, this_ptr, ZEND_STRL("uniqueParams"), PH_NOISY_CC | PH_READONLY);
	ZEPHIR_CPY_WRT(&uniqueParams, &_0);
	zephir_read_property(&_0, this_ptr, ZEND_STRL("uniqueTypes"), PH_NOISY_CC | PH_READONLY);
	ZEPHIR_CPY_WRT(&uniqueTypes, &_0);
	if (Z_TYPE_P(&uniqueParams) != IS_ARRAY) {
		ZEPHIR_CALL_METHOD(&primaryKeys, metaData, "getprimarykeyattributes", NULL, 0, this_ptr);
		zephir_check_call_status();
		if (UNEXPECTED(!(zephir_fast_count_int(&primaryKeys)))) {
			ZEPHIR_THROW_EXCEPTION_DEBUG_STR(phalcon_mvc_model_exception_ce, "A primary key must be defined in the model in order to perform the operation", "phalcon/Mvc/Model.zep", 4008);
			return;
		}
		ZEPHIR_INIT_NVAR(&uniqueParams);
		array_init(&uniqueParams);
		zephir_is_iterable(&primaryKeys, 0, "phalcon/Mvc/Model.zep", 4035);
		if (Z_TYPE_P(&primaryKeys) == IS_ARRAY) {
			ZEND_HASH_FOREACH_VAL(Z_ARRVAL_P(&primaryKeys), _34$$59)
			{
				ZEPHIR_INIT_NVAR(&field);
				ZVAL_COPY(&field, _34$$59);
				if (Z_TYPE_P(&columnMap) == IS_ARRAY) {
					ZEPHIR_OBS_NVAR(&attributeField);
					if (UNEXPECTED(!(zephir_array_isset_fetch(&attributeField, &columnMap, &field, 0)))) {
						ZEPHIR_INIT_NVAR(&_36$$63);
						object_init_ex(&_36$$63, phalcon_mvc_model_exception_ce);
						ZEPHIR_INIT_NVAR(&_37$$63);
						ZEPHIR_CONCAT_SVS(&_37$$63, "Column '", &field, "' isn't part of the column map");
						ZEPHIR_CALL_METHOD(NULL, &_36$$63, "__construct", &_6, 31, &_37$$63);
						zephir_check_call_status();
						zephir_throw_exception_debug(&_36$$63, "phalcon/Mvc/Model.zep", 4021);
						ZEPHIR_MM_RESTORE();
						return;
					}
				} else {
					ZEPHIR_CPY_WRT(&attributeField, &field);
				}
				ZEPHIR_OBS_NVAR(&value);
				if (zephir_fetch_property_zval(&value, this_ptr, &attributeField, PH_SILENT_CC)) {
					zephir_array_update_zval(&newSnapshot, &attributeField, &value, PH_COPY | PH_SEPARATE);
					zephir_array_append(&uniqueParams, &value, PH_SEPARATE, "phalcon/Mvc/Model.zep", 4029);
				} else {
					zephir_array_update_zval(&newSnapshot, &attributeField, &__$null, PH_COPY | PH_SEPARATE);
					zephir_array_append(&uniqueParams, &__$null, PH_SEPARATE, "phalcon/Mvc/Model.zep", 4032);
				}
			} ZEND_HASH_FOREACH_END();
		} else {
			ZEPHIR_CALL_METHOD(NULL, &primaryKeys, "rewind", NULL, 0);
			zephir_check_call_status();
			while (1) {
				ZEPHIR_CALL_METHOD(&_35$$59, &primaryKeys, "valid", NULL, 0);
				zephir_check_call_status();
				if (!zend_is_true(&_35$$59)) {
					break;
				}
				ZEPHIR_CALL_METHOD(&field, &primaryKeys, "current", NULL, 0);
				zephir_check_call_status();
					if (Z_TYPE_P(&columnMap) == IS_ARRAY) {
						ZEPHIR_OBS_NVAR(&attributeField);
						if (UNEXPECTED(!(zephir_array_isset_fetch(&attributeField, &columnMap, &field, 0)))) {
							ZEPHIR_INIT_NVAR(&_38$$69);
							object_init_ex(&_38$$69, phalcon_mvc_model_exception_ce);
							ZEPHIR_INIT_NVAR(&_39$$69);
							ZEPHIR_CONCAT_SVS(&_39$$69, "Column '", &field, "' isn't part of the column map");
							ZEPHIR_CALL_METHOD(NULL, &_38$$69, "__construct", &_6, 31, &_39$$69);
							zephir_check_call_status();
							zephir_throw_exception_debug(&_38$$69, "phalcon/Mvc/Model.zep", 4021);
							ZEPHIR_MM_RESTORE();
							return;
						}
					} else {
						ZEPHIR_CPY_WRT(&attributeField, &field);
					}
					ZEPHIR_OBS_NVAR(&value);
					if (zephir_fetch_property_zval(&value, this_ptr, &attributeField, PH_SILENT_CC)) {
						zephir_array_update_zval(&newSnapshot, &attributeField, &value, PH_COPY | PH_SEPARATE);
						zephir_array_append(&uniqueParams, &value, PH_SEPARATE, "phalcon/Mvc/Model.zep", 4029);
					} else {
						zephir_array_update_zval(&newSnapshot, &attributeField, &__$null, PH_COPY | PH_SEPARATE);
						zephir_array_append(&uniqueParams, &__$null, PH_SEPARATE, "phalcon/Mvc/Model.zep", 4032);
					}
				ZEPHIR_CALL_METHOD(NULL, &primaryKeys, "next", NULL, 0);
				zephir_check_call_status();
			}
		}
		ZEPHIR_INIT_NVAR(&field);
	}
	if (Z_TYPE_P(table) == IS_ARRAY) {
		zephir_array_fetch_long(&_40$$73, table, 0, PH_NOISY | PH_READONLY, "phalcon/Mvc/Model.zep", 4041);
		zephir_array_fetch_long(&_41$$73, table, 1, PH_NOISY | PH_READONLY, "phalcon/Mvc/Model.zep", 4041);
		ZEPHIR_INIT_VAR(&_42$$73);
		ZEPHIR_CONCAT_VSV(&_42$$73, &_40$$73, ".", &_41$$73);
		ZEPHIR_CPY_WRT(table, &_42$$73);
	}
	ZEPHIR_INIT_VAR(&_43);
	zephir_create_array(&_43, 3, 0);
	zephir_array_update_string(&_43, SL("conditions"), &uniqueKey, PH_COPY | PH_SEPARATE);
	zephir_array_update_string(&_43, SL("bind"), &uniqueParams, PH_COPY | PH_SEPARATE);
	zephir_array_update_string(&_43, SL("bindTypes"), &uniqueTypes, PH_COPY | PH_SEPARATE);
	ZEPHIR_CALL_METHOD(&success, connection, "update", NULL, 0, table, &fields, &values, &_43, &bindTypes);
	zephir_check_call_status();
	_44 = zephir_is_true(&success);
	if (_44) {
		ZEPHIR_CALL_METHOD(&_1, &manager, "iskeepingsnapshots", NULL, 0, this_ptr);
		zephir_check_call_status();
		_44 = zephir_is_true(&_1);
	}
	_45 = _44;
	if (_45) {
		_45 = ZEPHIR_GLOBAL(orm).update_snapshot_on_save;
	}
	if (_45) {
		if (Z_TYPE_P(&snapshot) == IS_ARRAY) {
			zephir_update_property_zval(this_ptr, ZEND_STRL("oldSnapshot"), &snapshot);
			ZEPHIR_INIT_VAR(&_46$$75);
			zephir_fast_array_merge(&_46$$75, &snapshot, &newSnapshot);
			zephir_update_property_zval(this_ptr, ZEND_STRL("snapshot"), &_46$$75);
		} else {
			ZEPHIR_INIT_VAR(&_47$$76);
			array_init(&_47$$76);
			zephir_update_property_zval(this_ptr, ZEND_STRL("oldSnapshot"), &_47$$76);
			zephir_update_property_zval(this_ptr, ZEND_STRL("snapshot"), &newSnapshot);
		}
	}
	RETURN_CCTOR(&success);
}

/**
 * Checks whether the current record already exists
 *
 * @return bool
 */
PHP_METHOD(Phalcon_Mvc_Model, has)
{
	zend_bool _6$$11, _14$$19;
	zephir_method_globals *ZEPHIR_METHOD_GLOBALS_PTR = NULL;
	zephir_fcall_cache_entry *_5 = NULL, *_10 = NULL, *_18 = NULL;
	zend_long ZEPHIR_LAST_CALL_STATUS, numberEmpty = 0, numberPrimary = 0;
	zval *metaData, metaData_sub, *connection, connection_sub, __$null, attributeField, bindDataTypes, columnMap, field, joinWhere, num, primaryKeys, schema, source, table, type, uniqueKey, uniqueParams, uniqueTypes, value, wherePk, _0, _23, _24, _25, _26, *_1$$3, _2$$3, _3$$9, _4$$9, _7$$14, _8$$14, _9$$7, _11$$7, _12$$17, _13$$17, _15$$22, _16$$22, _17$$15, _19$$15, _20$$25, _21$$26, _22$$27, _27$$30, _28$$31;
	zval *this_ptr = getThis();

	ZVAL_UNDEF(&metaData_sub);
	ZVAL_UNDEF(&connection_sub);
	ZVAL_NULL(&__$null);
	ZVAL_UNDEF(&attributeField);
	ZVAL_UNDEF(&bindDataTypes);
	ZVAL_UNDEF(&columnMap);
	ZVAL_UNDEF(&field);
	ZVAL_UNDEF(&joinWhere);
	ZVAL_UNDEF(&num);
	ZVAL_UNDEF(&primaryKeys);
	ZVAL_UNDEF(&schema);
	ZVAL_UNDEF(&source);
	ZVAL_UNDEF(&table);
	ZVAL_UNDEF(&type);
	ZVAL_UNDEF(&uniqueKey);
	ZVAL_UNDEF(&uniqueParams);
	ZVAL_UNDEF(&uniqueTypes);
	ZVAL_UNDEF(&value);
	ZVAL_UNDEF(&wherePk);
	ZVAL_UNDEF(&_0);
	ZVAL_UNDEF(&_23);
	ZVAL_UNDEF(&_24);
	ZVAL_UNDEF(&_25);
	ZVAL_UNDEF(&_26);
	ZVAL_UNDEF(&_2$$3);
	ZVAL_UNDEF(&_3$$9);
	ZVAL_UNDEF(&_4$$9);
	ZVAL_UNDEF(&_7$$14);
	ZVAL_UNDEF(&_8$$14);
	ZVAL_UNDEF(&_9$$7);
	ZVAL_UNDEF(&_11$$7);
	ZVAL_UNDEF(&_12$$17);
	ZVAL_UNDEF(&_13$$17);
	ZVAL_UNDEF(&_15$$22);
	ZVAL_UNDEF(&_16$$22);
	ZVAL_UNDEF(&_17$$15);
	ZVAL_UNDEF(&_19$$15);
	ZVAL_UNDEF(&_20$$25);
	ZVAL_UNDEF(&_21$$26);
	ZVAL_UNDEF(&_22$$27);
	ZVAL_UNDEF(&_27$$30);
	ZVAL_UNDEF(&_28$$31);
#if PHP_VERSION_ID >= 80000
	bool is_null_true = 1;
	ZEND_PARSE_PARAMETERS_START(2, 2)
		Z_PARAM_OBJECT_OF_CLASS(metaData, phalcon_mvc_model_metadatainterface_ce)
		Z_PARAM_OBJECT_OF_CLASS(connection, phalcon_db_adapter_adapterinterface_ce)
	ZEND_PARSE_PARAMETERS_END();
#endif


	ZEPHIR_MM_GROW();
	zephir_fetch_params(1, 2, 0, &metaData, &connection);


	ZEPHIR_INIT_VAR(&uniqueParams);
	ZVAL_NULL(&uniqueParams);
	ZEPHIR_INIT_VAR(&uniqueTypes);
	ZVAL_NULL(&uniqueTypes);
	zephir_read_property(&_0, this_ptr, ZEND_STRL("uniqueKey"), PH_NOISY_CC | PH_READONLY);
	ZEPHIR_CPY_WRT(&uniqueKey, &_0);
	if (Z_TYPE_P(&uniqueKey) == IS_NULL) {
		ZEPHIR_CALL_METHOD(&primaryKeys, metaData, "getprimarykeyattributes", NULL, 0, this_ptr);
		zephir_check_call_status();
		ZEPHIR_CALL_METHOD(&bindDataTypes, metaData, "getbindtypes", NULL, 0, this_ptr);
		zephir_check_call_status();
		numberPrimary = zephir_fast_count_int(&primaryKeys);
		if (!(numberPrimary)) {
			RETURN_MM_BOOL(0);
		}
		if (ZEPHIR_GLOBAL(orm).column_renaming) {
			ZEPHIR_CALL_METHOD(&columnMap, metaData, "getcolumnmap", NULL, 0, this_ptr);
			zephir_check_call_status();
		} else {
			ZEPHIR_INIT_NVAR(&columnMap);
			ZVAL_NULL(&columnMap);
		}
		numberEmpty = 0;
		ZEPHIR_INIT_VAR(&wherePk);
		array_init(&wherePk);
		ZEPHIR_INIT_NVAR(&uniqueParams);
		array_init(&uniqueParams);
		ZEPHIR_INIT_NVAR(&uniqueTypes);
		array_init(&uniqueTypes);
		zephir_is_iterable(&primaryKeys, 0, "phalcon/Mvc/Model.zep", 4165);
		if (Z_TYPE_P(&primaryKeys) == IS_ARRAY) {
			ZEND_HASH_FOREACH_VAL(Z_ARRVAL_P(&primaryKeys), _1$$3)
			{
				ZEPHIR_INIT_NVAR(&field);
				ZVAL_COPY(&field, _1$$3);
				if (Z_TYPE_P(&columnMap) == IS_ARRAY) {
					ZEPHIR_OBS_NVAR(&attributeField);
					if (UNEXPECTED(!(zephir_array_isset_fetch(&attributeField, &columnMap, &field, 0)))) {
						ZEPHIR_INIT_NVAR(&_3$$9);
						object_init_ex(&_3$$9, phalcon_mvc_model_exception_ce);
						ZEPHIR_INIT_NVAR(&_4$$9);
						ZEPHIR_CONCAT_SVS(&_4$$9, "Column '", &field, "' isn't part of the column map");
						ZEPHIR_CALL_METHOD(NULL, &_3$$9, "__construct", &_5, 31, &_4$$9);
						zephir_check_call_status();
						zephir_throw_exception_debug(&_3$$9, "phalcon/Mvc/Model.zep", 4124);
						ZEPHIR_MM_RESTORE();
						return;
					}
				} else {
					ZEPHIR_CPY_WRT(&attributeField, &field);
				}
				ZEPHIR_INIT_NVAR(&value);
				ZVAL_NULL(&value);
				ZEPHIR_OBS_NVAR(&value);
				if (zephir_fetch_property_zval(&value, this_ptr, &attributeField, PH_SILENT_CC)) {
					_6$$11 = Z_TYPE_P(&value) == IS_NULL;
					if (!(_6$$11)) {
						_6$$11 = ZEPHIR_IS_STRING_IDENTICAL(&value, "");
					}
					if (_6$$11) {
						numberEmpty++;
					}
					zephir_array_append(&uniqueParams, &value, PH_SEPARATE, "phalcon/Mvc/Model.zep", 4145);
				} else {
					zephir_array_append(&uniqueParams, &__$null, PH_SEPARATE, "phalcon/Mvc/Model.zep", 4147);
					numberEmpty++;
				}
				ZEPHIR_OBS_NVAR(&type);
				if (UNEXPECTED(!(zephir_array_isset_fetch(&type, &bindDataTypes, &field, 0)))) {
					ZEPHIR_INIT_NVAR(&_7$$14);
					object_init_ex(&_7$$14, phalcon_mvc_model_exception_ce);
					ZEPHIR_INIT_NVAR(&_8$$14);
					ZEPHIR_CONCAT_SVS(&_8$$14, "Column '", &field, "' isn't part of the table columns");
					ZEPHIR_CALL_METHOD(NULL, &_7$$14, "__construct", &_5, 31, &_8$$14);
					zephir_check_call_status();
					zephir_throw_exception_debug(&_7$$14, "phalcon/Mvc/Model.zep", 4154);
					ZEPHIR_MM_RESTORE();
					return;
				}
				zephir_array_append(&uniqueTypes, &type, PH_SEPARATE, "phalcon/Mvc/Model.zep", 4157);
				ZEPHIR_CALL_METHOD(&_9$$7, connection, "escapeidentifier", &_10, 0, &field);
				zephir_check_call_status();
				ZEPHIR_INIT_NVAR(&_11$$7);
				ZEPHIR_CONCAT_VS(&_11$$7, &_9$$7, " = ?");
				zephir_array_append(&wherePk, &_11$$7, PH_SEPARATE, "phalcon/Mvc/Model.zep", 4158);
			} ZEND_HASH_FOREACH_END();
		} else {
			ZEPHIR_CALL_METHOD(NULL, &primaryKeys, "rewind", NULL, 0);
			zephir_check_call_status();
			while (1) {
				ZEPHIR_CALL_METHOD(&_2$$3, &primaryKeys, "valid", NULL, 0);
				zephir_check_call_status();
				if (!zend_is_true(&_2$$3)) {
					break;
				}
				ZEPHIR_CALL_METHOD(&field, &primaryKeys, "current", NULL, 0);
				zephir_check_call_status();
					if (Z_TYPE_P(&columnMap) == IS_ARRAY) {
						ZEPHIR_OBS_NVAR(&attributeField);
						if (UNEXPECTED(!(zephir_array_isset_fetch(&attributeField, &columnMap, &field, 0)))) {
							ZEPHIR_INIT_NVAR(&_12$$17);
							object_init_ex(&_12$$17, phalcon_mvc_model_exception_ce);
							ZEPHIR_INIT_NVAR(&_13$$17);
							ZEPHIR_CONCAT_SVS(&_13$$17, "Column '", &field, "' isn't part of the column map");
							ZEPHIR_CALL_METHOD(NULL, &_12$$17, "__construct", &_5, 31, &_13$$17);
							zephir_check_call_status();
							zephir_throw_exception_debug(&_12$$17, "phalcon/Mvc/Model.zep", 4124);
							ZEPHIR_MM_RESTORE();
							return;
						}
					} else {
						ZEPHIR_CPY_WRT(&attributeField, &field);
					}
					ZEPHIR_INIT_NVAR(&value);
					ZVAL_NULL(&value);
					ZEPHIR_OBS_NVAR(&value);
					if (zephir_fetch_property_zval(&value, this_ptr, &attributeField, PH_SILENT_CC)) {
						_14$$19 = Z_TYPE_P(&value) == IS_NULL;
						if (!(_14$$19)) {
							_14$$19 = ZEPHIR_IS_STRING_IDENTICAL(&value, "");
						}
						if (_14$$19) {
							numberEmpty++;
						}
						zephir_array_append(&uniqueParams, &value, PH_SEPARATE, "phalcon/Mvc/Model.zep", 4145);
					} else {
						zephir_array_append(&uniqueParams, &__$null, PH_SEPARATE, "phalcon/Mvc/Model.zep", 4147);
						numberEmpty++;
					}
					ZEPHIR_OBS_NVAR(&type);
					if (UNEXPECTED(!(zephir_array_isset_fetch(&type, &bindDataTypes, &field, 0)))) {
						ZEPHIR_INIT_NVAR(&_15$$22);
						object_init_ex(&_15$$22, phalcon_mvc_model_exception_ce);
						ZEPHIR_INIT_NVAR(&_16$$22);
						ZEPHIR_CONCAT_SVS(&_16$$22, "Column '", &field, "' isn't part of the table columns");
						ZEPHIR_CALL_METHOD(NULL, &_15$$22, "__construct", &_5, 31, &_16$$22);
						zephir_check_call_status();
						zephir_throw_exception_debug(&_15$$22, "phalcon/Mvc/Model.zep", 4154);
						ZEPHIR_MM_RESTORE();
						return;
					}
					zephir_array_append(&uniqueTypes, &type, PH_SEPARATE, "phalcon/Mvc/Model.zep", 4157);
					ZEPHIR_CALL_METHOD(&_17$$15, connection, "escapeidentifier", &_18, 0, &field);
					zephir_check_call_status();
					ZEPHIR_INIT_NVAR(&_19$$15);
					ZEPHIR_CONCAT_VS(&_19$$15, &_17$$15, " = ?");
					zephir_array_append(&wherePk, &_19$$15, PH_SEPARATE, "phalcon/Mvc/Model.zep", 4158);
				ZEPHIR_CALL_METHOD(NULL, &primaryKeys, "next", NULL, 0);
				zephir_check_call_status();
			}
		}
		ZEPHIR_INIT_NVAR(&field);
		if (numberPrimary == numberEmpty) {
			RETURN_MM_BOOL(0);
		}
		ZEPHIR_INIT_VAR(&joinWhere);
		zephir_fast_join_str(&joinWhere, SL(" AND "), &wherePk);
		zephir_update_property_zval(this_ptr, ZEND_STRL("uniqueKey"), &joinWhere);
		zephir_update_property_zval(this_ptr, ZEND_STRL("uniqueParams"), &uniqueParams);
		zephir_update_property_zval(this_ptr, ZEND_STRL("uniqueTypes"), &uniqueTypes);
		ZEPHIR_CPY_WRT(&uniqueKey, &joinWhere);
	}
	zephir_read_property(&_0, this_ptr, ZEND_STRL("dirtyState"), PH_NOISY_CC | PH_READONLY);
	if (!(zephir_is_true(&_0))) {
		RETURN_MM_BOOL(1);
	}
	if (Z_TYPE_P(&uniqueKey) == IS_NULL) {
		zephir_read_property(&_20$$25, this_ptr, ZEND_STRL("uniqueKey"), PH_NOISY_CC | PH_READONLY);
		ZEPHIR_CPY_WRT(&uniqueKey, &_20$$25);
	}
	if (Z_TYPE_P(&uniqueParams) == IS_NULL) {
		zephir_read_property(&_21$$26, this_ptr, ZEND_STRL("uniqueParams"), PH_NOISY_CC | PH_READONLY);
		ZEPHIR_CPY_WRT(&uniqueParams, &_21$$26);
	}
	if (Z_TYPE_P(&uniqueTypes) == IS_NULL) {
		zephir_read_property(&_22$$27, this_ptr, ZEND_STRL("uniqueTypes"), PH_NOISY_CC | PH_READONLY);
		ZEPHIR_CPY_WRT(&uniqueTypes, &_22$$27);
	}
<<<<<<< HEAD
	ZEPHIR_CALL_METHOD(&schema, this_ptr, "getschema", NULL, 503);
	zephir_check_call_status();
	ZEPHIR_CALL_METHOD(&source, this_ptr, "getsource", NULL, 504);
=======
	ZEPHIR_CALL_METHOD(&schema, this_ptr, "getschema", NULL, 505);
	zephir_check_call_status();
	ZEPHIR_CALL_METHOD(&source, this_ptr, "getsource", NULL, 506);
>>>>>>> 57a2dfd0
	zephir_check_call_status();
	if (zephir_is_true(&schema)) {
		ZEPHIR_INIT_VAR(&table);
		zephir_create_array(&table, 2, 0);
		zephir_array_fast_append(&table, &schema);
		zephir_array_fast_append(&table, &source);
	} else {
		ZEPHIR_CPY_WRT(&table, &source);
	}
	ZEPHIR_CALL_METHOD(&_23, connection, "escapeidentifier", NULL, 0, &table);
	zephir_check_call_status();
	ZEPHIR_INIT_VAR(&_24);
	ZEPHIR_CONCAT_SVSV(&_24, "SELECT COUNT(*) \"rowcount\" FROM ", &_23, " WHERE ", &uniqueKey);
	ZVAL_NULL(&_25);
	ZEPHIR_CALL_METHOD(&num, connection, "fetchone", NULL, 0, &_24, &_25, &uniqueParams, &uniqueTypes);
	zephir_check_call_status();
	zephir_array_fetch_string(&_26, &num, SL("rowcount"), PH_NOISY | PH_READONLY, "phalcon/Mvc/Model.zep", 4219);
	if (zephir_is_true(&_26)) {
		ZEPHIR_INIT_ZVAL_NREF(_27$$30);
		ZVAL_LONG(&_27$$30, 0);
		zephir_update_property_zval(this_ptr, ZEND_STRL("dirtyState"), &_27$$30);
		RETURN_MM_BOOL(1);
	} else {
		ZEPHIR_INIT_ZVAL_NREF(_28$$31);
		ZVAL_LONG(&_28$$31, 1);
		zephir_update_property_zval(this_ptr, ZEND_STRL("dirtyState"), &_28$$31);
	}
	RETURN_MM_BOOL(0);
}

/**
 * Returns related records defined relations depending on the method name.
 * Returns false if the relation is non-existent.
 *
 * @param string modelName
 * @param string method
 * @param array  arguments
 *
 * @return ResultsetInterface|ModelInterface|bool|null
 */
PHP_METHOD(Phalcon_Mvc_Model, getRelatedRecords)
{
	zephir_method_globals *ZEPHIR_METHOD_GLOBALS_PTR = NULL;
	zend_long ZEPHIR_LAST_CALL_STATUS;
	zval arguments;
	zval *modelName_param = NULL, *method_param = NULL, *arguments_param = NULL, manager, relation, queryMethod, extraArgs, alias, _0, _1$$3, _2$$3, _3$$5, _4$$5, _5$$5;
	zval modelName, method;
	zval *this_ptr = getThis();

	ZVAL_UNDEF(&modelName);
	ZVAL_UNDEF(&method);
	ZVAL_UNDEF(&manager);
	ZVAL_UNDEF(&relation);
	ZVAL_UNDEF(&queryMethod);
	ZVAL_UNDEF(&extraArgs);
	ZVAL_UNDEF(&alias);
	ZVAL_UNDEF(&_0);
	ZVAL_UNDEF(&_1$$3);
	ZVAL_UNDEF(&_2$$3);
	ZVAL_UNDEF(&_3$$5);
	ZVAL_UNDEF(&_4$$5);
	ZVAL_UNDEF(&_5$$5);
	ZVAL_UNDEF(&arguments);
#if PHP_VERSION_ID >= 80000
	bool is_null_true = 1;
	ZEND_PARSE_PARAMETERS_START(3, 3)
		Z_PARAM_STR(modelName)
		Z_PARAM_STR(method)
		Z_PARAM_ARRAY(arguments)
	ZEND_PARSE_PARAMETERS_END();
#endif


	ZEPHIR_MM_GROW();
	zephir_fetch_params(1, 3, 0, &modelName_param, &method_param, &arguments_param);
	if (UNEXPECTED(Z_TYPE_P(modelName_param) != IS_STRING && Z_TYPE_P(modelName_param) != IS_NULL)) {
		zephir_throw_exception_string(spl_ce_InvalidArgumentException, SL("Parameter 'modelName' must be of the type string"));
		RETURN_MM_NULL();
	}
	if (EXPECTED(Z_TYPE_P(modelName_param) == IS_STRING)) {
		zephir_get_strval(&modelName, modelName_param);
	} else {
		ZEPHIR_INIT_VAR(&modelName);
	}
	if (UNEXPECTED(Z_TYPE_P(method_param) != IS_STRING && Z_TYPE_P(method_param) != IS_NULL)) {
		zephir_throw_exception_string(spl_ce_InvalidArgumentException, SL("Parameter 'method' must be of the type string"));
		RETURN_MM_NULL();
	}
	if (EXPECTED(Z_TYPE_P(method_param) == IS_STRING)) {
		zephir_get_strval(&method, method_param);
	} else {
		ZEPHIR_INIT_VAR(&method);
	}
	ZEPHIR_OBS_COPY_OR_DUP(&arguments, arguments_param);


	zephir_read_property(&_0, this_ptr, ZEND_STRL("modelsManager"), PH_NOISY_CC | PH_READONLY);
	ZEPHIR_CPY_WRT(&manager, &_0);
	ZEPHIR_INIT_VAR(&relation);
	ZVAL_BOOL(&relation, 0);
	ZEPHIR_INIT_VAR(&queryMethod);
	ZVAL_NULL(&queryMethod);
	ZEPHIR_OBS_VAR(&extraArgs);
	zephir_array_isset_long_fetch(&extraArgs, &arguments, 0, 0);
	if (zephir_start_with_str(&method, SL("get"))) {
		ZVAL_LONG(&_1$$3, 3);
		ZEPHIR_INIT_VAR(&alias);
		zephir_substr(&alias, &method, 3 , 0, ZEPHIR_SUBSTR_NO_LENGTH);
		ZEPHIR_CALL_METHOD(&_2$$3, &manager, "getrelationbyalias", NULL, 0, &modelName, &alias);
		zephir_check_call_status();
		ZEPHIR_CPY_WRT(&relation, &_2$$3);
		if (Z_TYPE_P(&relation) != IS_OBJECT) {
			RETURN_MM_BOOL(0);
		}
		ZEPHIR_RETURN_CALL_METHOD(this_ptr, "getrelated", NULL, 0, &alias, &extraArgs);
		zephir_check_call_status();
		RETURN_MM();
	}
	if (zephir_start_with_str(&method, SL("count"))) {
		ZEPHIR_INIT_NVAR(&queryMethod);
		ZVAL_STRING(&queryMethod, "count");
		ZVAL_LONG(&_4$$5, 5);
		ZEPHIR_INIT_VAR(&_5$$5);
		zephir_substr(&_5$$5, &method, 5 , 0, ZEPHIR_SUBSTR_NO_LENGTH);
		ZEPHIR_CALL_METHOD(&_3$$5, &manager, "getrelationbyalias", NULL, 0, &modelName, &_5$$5);
		zephir_check_call_status();
		ZEPHIR_CPY_WRT(&relation, &_3$$5);
		if (Z_TYPE_P(&relation) != IS_OBJECT) {
			RETURN_MM_BOOL(0);
		}
		ZEPHIR_RETURN_CALL_METHOD(&manager, "getrelationrecords", NULL, 0, &relation, this_ptr, &extraArgs, &queryMethod);
		zephir_check_call_status();
		RETURN_MM();
	}
	RETURN_MM_BOOL(0);
}

/**
 * Generate a PHQL SELECT statement for an aggregate
 *
 * @param string functionName
 * @param string alias
 * @param array|string|null parameters
 *
 * @return ResultsetInterface
 */
PHP_METHOD(Phalcon_Mvc_Model, groupResult)
{
	zephir_method_globals *ZEPHIR_METHOD_GLOBALS_PTR = NULL;
	zend_long ZEPHIR_LAST_CALL_STATUS;
	zephir_fcall_cache_entry *_0 = NULL;
	zval *functionName_param = NULL, *alias_param = NULL, *parameters = NULL, parameters_sub, __$null, params, distinctColumn, groupColumn, columns, resultset, cache, firstRow, groupColumns, builder, query, container, manager, transaction, bindParams, bindTypes, _1, _2, _3;
	zval functionName, alias;
	zval *this_ptr = getThis();

	ZVAL_UNDEF(&functionName);
	ZVAL_UNDEF(&alias);
	ZVAL_UNDEF(&parameters_sub);
	ZVAL_NULL(&__$null);
	ZVAL_UNDEF(&params);
	ZVAL_UNDEF(&distinctColumn);
	ZVAL_UNDEF(&groupColumn);
	ZVAL_UNDEF(&columns);
	ZVAL_UNDEF(&resultset);
	ZVAL_UNDEF(&cache);
	ZVAL_UNDEF(&firstRow);
	ZVAL_UNDEF(&groupColumns);
	ZVAL_UNDEF(&builder);
	ZVAL_UNDEF(&query);
	ZVAL_UNDEF(&container);
	ZVAL_UNDEF(&manager);
	ZVAL_UNDEF(&transaction);
	ZVAL_UNDEF(&bindParams);
	ZVAL_UNDEF(&bindTypes);
	ZVAL_UNDEF(&_1);
	ZVAL_UNDEF(&_2);
	ZVAL_UNDEF(&_3);
#if PHP_VERSION_ID >= 80000
	bool is_null_true = 1;
	ZEND_PARSE_PARAMETERS_START(2, 3)
		Z_PARAM_STR(functionName)
		Z_PARAM_STR(alias)
		Z_PARAM_OPTIONAL
		Z_PARAM_ZVAL_OR_NULL(parameters)
	ZEND_PARSE_PARAMETERS_END();
#endif


	ZEPHIR_MM_GROW();
	zephir_fetch_params(1, 2, 1, &functionName_param, &alias_param, &parameters);
	if (UNEXPECTED(Z_TYPE_P(functionName_param) != IS_STRING && Z_TYPE_P(functionName_param) != IS_NULL)) {
		zephir_throw_exception_string(spl_ce_InvalidArgumentException, SL("Parameter 'functionName' must be of the type string"));
		RETURN_MM_NULL();
	}
	if (EXPECTED(Z_TYPE_P(functionName_param) == IS_STRING)) {
		zephir_get_strval(&functionName, functionName_param);
	} else {
		ZEPHIR_INIT_VAR(&functionName);
	}
	if (UNEXPECTED(Z_TYPE_P(alias_param) != IS_STRING && Z_TYPE_P(alias_param) != IS_NULL)) {
		zephir_throw_exception_string(spl_ce_InvalidArgumentException, SL("Parameter 'alias' must be of the type string"));
		RETURN_MM_NULL();
	}
	if (EXPECTED(Z_TYPE_P(alias_param) == IS_STRING)) {
		zephir_get_strval(&alias, alias_param);
	} else {
		ZEPHIR_INIT_VAR(&alias);
	}
	if (!parameters) {
		parameters = &parameters_sub;
		parameters = &__$null;
	}


	ZEPHIR_INIT_VAR(&bindParams);
	array_init(&bindParams);
	ZEPHIR_INIT_VAR(&bindTypes);
	array_init(&bindTypes);
	ZEPHIR_CALL_CE_STATIC(&container, phalcon_di_di_ce, "getdefault", &_0, 0);
	zephir_check_call_status();
	ZEPHIR_INIT_VAR(&_2);
	ZVAL_STRING(&_2, "modelsManager");
	ZEPHIR_CALL_METHOD(&_1, &container, "getshared", NULL, 0, &_2);
	zephir_check_call_status();
	ZEPHIR_CPY_WRT(&manager, &_1);
	if (Z_TYPE_P(parameters) != IS_ARRAY) {
		ZEPHIR_INIT_VAR(&params);
		array_init(&params);
		if (Z_TYPE_P(parameters) != IS_NULL) {
			zephir_array_append(&params, parameters, PH_SEPARATE, "phalcon/Mvc/Model.zep", 4324);
		}
	} else {
		ZEPHIR_CPY_WRT(&params, parameters);
	}
	ZEPHIR_OBS_VAR(&groupColumn);
	if (!(zephir_array_isset_string_fetch(&groupColumn, &params, SL("column"), 0))) {
		ZEPHIR_INIT_NVAR(&groupColumn);
		ZVAL_STRING(&groupColumn, "*");
	}
	ZEPHIR_OBS_VAR(&distinctColumn);
	if (zephir_array_isset_string_fetch(&distinctColumn, &params, SL("distinct"), 0)) {
		ZEPHIR_INIT_VAR(&columns);
		ZEPHIR_CONCAT_VSVSV(&columns, &functionName, "(DISTINCT ", &distinctColumn, ") AS ", &alias);
	} else {
		ZEPHIR_OBS_VAR(&groupColumns);
		ZEPHIR_INIT_NVAR(&columns);
		if (zephir_array_isset_string_fetch(&groupColumns, &params, SL("group"), 0)) {
			ZEPHIR_CONCAT_VSVSVSV(&columns, &groupColumns, ", ", &functionName, "(", &groupColumn, ") AS ", &alias);
		} else {
			ZEPHIR_CONCAT_VSVSV(&columns, &functionName, "(", &groupColumn, ") AS ", &alias);
		}
	}
	ZEPHIR_CALL_METHOD(&_1, &manager, "createbuilder", NULL, 0, &params);
	zephir_check_call_status();
	ZEPHIR_CPY_WRT(&builder, &_1);
	ZEPHIR_CALL_METHOD(NULL, &builder, "columns", NULL, 0, &columns);
	zephir_check_call_status();
	ZEPHIR_INIT_NVAR(&_2);
	zephir_get_called_class(&_2);
	ZEPHIR_CALL_METHOD(NULL, &builder, "from", NULL, 0, &_2);
	zephir_check_call_status();
	ZEPHIR_CALL_METHOD(&_1, &builder, "getquery", NULL, 0);
	zephir_check_call_status();
	ZEPHIR_CPY_WRT(&query, &_1);
	ZEPHIR_OBS_VAR(&transaction);
	if (zephir_array_isset_string_fetch(&transaction, &params, SL("transaction"), 0)) {
		if (zephir_instance_of_ev(&transaction, phalcon_mvc_model_transactioninterface_ce)) {
			ZEPHIR_CALL_METHOD(NULL, &query, "settransaction", NULL, 0, &transaction);
			zephir_check_call_status();
		}
	}
	if (zephir_array_isset_string(&params, SL("bind"))) {
		ZEPHIR_OBS_NVAR(&bindParams);
		zephir_array_fetch_string(&bindParams, &params, SL("bind"), PH_NOISY, "phalcon/Mvc/Model.zep", 4367);
		if (zephir_array_isset_string(&params, SL("bindTypes"))) {
			ZEPHIR_OBS_NVAR(&bindTypes);
			zephir_array_fetch_string(&bindTypes, &params, SL("bindTypes"), PH_NOISY, "phalcon/Mvc/Model.zep", 4370);
		}
	}
	ZEPHIR_OBS_VAR(&cache);
	if (zephir_array_isset_string_fetch(&cache, &params, SL("cache"), 0)) {
		ZEPHIR_CALL_METHOD(NULL, &query, "cache", NULL, 0, &cache);
		zephir_check_call_status();
	}
	ZEPHIR_CALL_METHOD(&resultset, &query, "execute", NULL, 0, &bindParams, &bindTypes);
	zephir_check_call_status();
	if (zephir_array_isset_string(&params, SL("group"))) {
		RETURN_CCTOR(&resultset);
	}
	ZEPHIR_CALL_METHOD(&firstRow, &resultset, "getfirst", NULL, 0);
	zephir_check_call_status();
	ZEPHIR_OBS_VAR(&_3);
	zephir_read_property_zval(&_3, &firstRow, &alias, PH_NOISY_CC);
	RETURN_CCTOR(&_3);
}

/**
 * Try to check if the query must invoke a finder
 *
 * @return ModelInterface[]|ModelInterface|bool
 */
PHP_METHOD(Phalcon_Mvc_Model, invokeFinder)
{
	zend_class_entry *_13;
	zephir_method_globals *ZEPHIR_METHOD_GLOBALS_PTR = NULL;
	zend_long ZEPHIR_LAST_CALL_STATUS;
	zval arguments, _9$$14;
	zval *method_param = NULL, *arguments_param = NULL, extraMethod, type, modelName, value, model, attributes, field, extraMethodFirst, metaData, params, _12, _0$$3, _1$$4, _2$$5, _3$$7, _5$$13, _6$$13, _7$$14, _8$$14, _10$$15, _11$$15;
	zval method, _4$$7;
	zval *this_ptr = getThis();

	ZVAL_UNDEF(&method);
	ZVAL_UNDEF(&_4$$7);
	ZVAL_UNDEF(&extraMethod);
	ZVAL_UNDEF(&type);
	ZVAL_UNDEF(&modelName);
	ZVAL_UNDEF(&value);
	ZVAL_UNDEF(&model);
	ZVAL_UNDEF(&attributes);
	ZVAL_UNDEF(&field);
	ZVAL_UNDEF(&extraMethodFirst);
	ZVAL_UNDEF(&metaData);
	ZVAL_UNDEF(&params);
	ZVAL_UNDEF(&_12);
	ZVAL_UNDEF(&_0$$3);
	ZVAL_UNDEF(&_1$$4);
	ZVAL_UNDEF(&_2$$5);
	ZVAL_UNDEF(&_3$$7);
	ZVAL_UNDEF(&_5$$13);
	ZVAL_UNDEF(&_6$$13);
	ZVAL_UNDEF(&_7$$14);
	ZVAL_UNDEF(&_8$$14);
	ZVAL_UNDEF(&_10$$15);
	ZVAL_UNDEF(&_11$$15);
	ZVAL_UNDEF(&arguments);
	ZVAL_UNDEF(&_9$$14);
#if PHP_VERSION_ID >= 80000
	bool is_null_true = 1;
	ZEND_PARSE_PARAMETERS_START(2, 2)
		Z_PARAM_STR(method)
		Z_PARAM_ARRAY(arguments)
	ZEND_PARSE_PARAMETERS_END();
#endif


	ZEPHIR_MM_GROW();
	zephir_fetch_params(1, 2, 0, &method_param, &arguments_param);
	zephir_get_strval(&method, method_param);
	zephir_get_arrval(&arguments, arguments_param);


	ZEPHIR_INIT_VAR(&extraMethod);
	ZVAL_NULL(&extraMethod);
	if (zephir_start_with_str(&method, SL("findFirstBy"))) {
		ZEPHIR_INIT_VAR(&type);
		ZVAL_STRING(&type, "findFirst");
		ZVAL_LONG(&_0$$3, 11);
		ZEPHIR_INIT_NVAR(&extraMethod);
		zephir_substr(&extraMethod, &method, 11 , 0, ZEPHIR_SUBSTR_NO_LENGTH);
	} else if (zephir_start_with_str(&method, SL("findBy"))) {
		ZEPHIR_INIT_NVAR(&type);
		ZVAL_STRING(&type, "find");
		ZVAL_LONG(&_1$$4, 6);
		ZEPHIR_INIT_NVAR(&extraMethod);
		zephir_substr(&extraMethod, &method, 6 , 0, ZEPHIR_SUBSTR_NO_LENGTH);
	} else if (zephir_start_with_str(&method, SL("countBy"))) {
		ZEPHIR_INIT_NVAR(&type);
		ZVAL_STRING(&type, "count");
		ZVAL_LONG(&_2$$5, 7);
		ZEPHIR_INIT_NVAR(&extraMethod);
		zephir_substr(&extraMethod, &method, 7 , 0, ZEPHIR_SUBSTR_NO_LENGTH);
	}
	ZEPHIR_INIT_VAR(&modelName);
	zephir_get_called_class(&modelName);
	if (!(zephir_is_true(&extraMethod))) {
		RETURN_MM_BOOL(0);
	}
	if (UNEXPECTED(!(zephir_array_isset_long(&arguments, 0)))) {
		ZEPHIR_INIT_VAR(&_3$$7);
		object_init_ex(&_3$$7, phalcon_mvc_model_exception_ce);
		ZEPHIR_INIT_VAR(&_4$$7);
		ZEPHIR_CONCAT_SVS(&_4$$7, "The static method '", &method, "' requires one argument");
		ZEPHIR_CALL_METHOD(NULL, &_3$$7, "__construct", NULL, 31, &_4$$7);
		zephir_check_call_status();
		zephir_throw_exception_debug(&_3$$7, "phalcon/Mvc/Model.zep", 4449);
		ZEPHIR_MM_RESTORE();
		return;
	}
	ZEPHIR_INIT_VAR(&model);
	ZEPHIR_LAST_CALL_STATUS = zephir_create_instance(&model, &modelName);
	zephir_check_call_status();
	ZEPHIR_CALL_METHOD(&metaData, &model, "getmodelsmetadata", NULL, 0);
	zephir_check_call_status();
	ZEPHIR_CALL_METHOD(&attributes, &metaData, "getreversecolumnmap", NULL, 0, &model);
	zephir_check_call_status();
	if (Z_TYPE_P(&attributes) != IS_ARRAY) {
		ZEPHIR_CALL_METHOD(&attributes, &metaData, "getdatatypes", NULL, 0, &model);
		zephir_check_call_status();
	}
	if (zephir_array_isset(&attributes, &extraMethod)) {
		ZEPHIR_CPY_WRT(&field, &extraMethod);
	} else {
		ZEPHIR_CALL_FUNCTION(&extraMethodFirst, "lcfirst", NULL, 104, &extraMethod);
		zephir_check_call_status();
		if (zephir_array_isset(&attributes, &extraMethodFirst)) {
			ZEPHIR_CPY_WRT(&field, &extraMethodFirst);
		} else {
			ZEPHIR_INIT_NVAR(&field);
			zephir_uncamelize(&field, &extraMethod, NULL  );
			if (UNEXPECTED(!(zephir_array_isset(&attributes, &field)))) {
				ZEPHIR_INIT_VAR(&_5$$13);
				object_init_ex(&_5$$13, phalcon_mvc_model_exception_ce);
				ZEPHIR_INIT_VAR(&_6$$13);
				ZEPHIR_CONCAT_SVS(&_6$$13, "Cannot resolve attribute '", &extraMethod, "' in the model");
				ZEPHIR_CALL_METHOD(NULL, &_5$$13, "__construct", NULL, 31, &_6$$13);
				zephir_check_call_status();
				zephir_throw_exception_debug(&_5$$13, "phalcon/Mvc/Model.zep", 4486);
				ZEPHIR_MM_RESTORE();
				return;
			}
		}
	}
	ZEPHIR_OBS_VAR(&value);
	zephir_array_isset_long_fetch(&value, &arguments, 0, 0);
	ZEPHIR_INIT_VAR(&params);
	if (Z_TYPE_P(&value) != IS_NULL) {
		ZEPHIR_INIT_VAR(&_7$$14);
		zephir_create_array(&_7$$14, 2, 0);
		ZEPHIR_INIT_VAR(&_8$$14);
		ZEPHIR_CONCAT_SVS(&_8$$14, "[", &field, "] = ?0");
		zephir_array_update_string(&_7$$14, SL("conditions"), &_8$$14, PH_COPY | PH_SEPARATE);
		ZEPHIR_INIT_VAR(&_9$$14);
		zephir_create_array(&_9$$14, 1, 0);
		zephir_array_fast_append(&_9$$14, &value);
		zephir_array_update_string(&_7$$14, SL("bind"), &_9$$14, PH_COPY | PH_SEPARATE);
		ZEPHIR_CPY_WRT(&params, &_7$$14);
	} else {
		ZEPHIR_INIT_VAR(&_10$$15);
		zephir_create_array(&_10$$15, 1, 0);
		ZEPHIR_INIT_VAR(&_11$$15);
		ZEPHIR_CONCAT_SVS(&_11$$15, "[", &field, "] IS NULL");
		zephir_array_update_string(&_10$$15, SL("conditions"), &_11$$15, PH_COPY | PH_SEPARATE);
		ZEPHIR_CPY_WRT(&params, &_10$$15);
	}
	zephir_array_unset_long(&arguments, 0, PH_SEPARATE);
	zephir_array_unset_string(&arguments, SL("conditions"), PH_SEPARATE);
	zephir_array_unset_string(&arguments, SL("bind"), PH_SEPARATE);
	ZEPHIR_INIT_VAR(&_12);
	zephir_fast_array_merge(&_12, &params, &arguments);
	ZEPHIR_CPY_WRT(&params, &_12);
	_13 = zephir_fetch_class(&modelName);
	ZEPHIR_RETURN_CALL_CE_STATIC_ZVAL(_13, type, NULL, 0, &params);
	zephir_check_call_status();
	RETURN_MM();
}

/**
 * Check for, and attempt to use, possible setter.
 */
PHP_METHOD(Phalcon_Mvc_Model, possibleSetter)
{
	zval localMethods;
	zephir_method_globals *ZEPHIR_METHOD_GLOBALS_PTR = NULL;
	zend_long ZEPHIR_LAST_CALL_STATUS;
	zval *property_param = NULL, *value, value_sub, possibleSetter, _0;
	zval property;
	zval *this_ptr = getThis();

	ZVAL_UNDEF(&property);
	ZVAL_UNDEF(&value_sub);
	ZVAL_UNDEF(&possibleSetter);
	ZVAL_UNDEF(&_0);
	ZVAL_UNDEF(&localMethods);
#if PHP_VERSION_ID >= 80000
	bool is_null_true = 1;
	ZEND_PARSE_PARAMETERS_START(2, 2)
		Z_PARAM_STR(property)
		Z_PARAM_ZVAL(value)
	ZEND_PARSE_PARAMETERS_END();
#endif


	ZEPHIR_MM_GROW();
	zephir_fetch_params(1, 2, 0, &property_param, &value);
	zephir_get_strval(&property, property_param);


	ZEPHIR_INIT_VAR(&localMethods);
	zephir_create_array(&localMethods, 10, 0);
	add_assoc_long_ex(&localMethods, SL("setConnectionService"), 1);
	add_assoc_long_ex(&localMethods, SL("setDirtyState"), 1);
	add_assoc_long_ex(&localMethods, SL("setEventsManager"), 1);
	add_assoc_long_ex(&localMethods, SL("setReadConnectionService"), 1);
	add_assoc_long_ex(&localMethods, SL("setOldSnapshotData"), 1);
	add_assoc_long_ex(&localMethods, SL("setSchema"), 1);
	add_assoc_long_ex(&localMethods, SL("setSnapshotData"), 1);
	add_assoc_long_ex(&localMethods, SL("setSource"), 1);
	add_assoc_long_ex(&localMethods, SL("setTransaction"), 1);
	add_assoc_long_ex(&localMethods, SL("setWriteConnectionService"), 1);
	ZEPHIR_INIT_VAR(&_0);
	zephir_camelize(&_0, &property, NULL  );
	ZEPHIR_INIT_VAR(&possibleSetter);
	ZEPHIR_CONCAT_SV(&possibleSetter, "set", &_0);
	if (!((zephir_method_exists(this_ptr, &possibleSetter)  == SUCCESS))) {
		RETURN_MM_BOOL(0);
	}
	if (!(zephir_array_isset(&localMethods, &possibleSetter))) {
		ZEPHIR_CALL_METHOD_ZVAL(NULL, this_ptr, &possibleSetter, NULL, 0, value);
		zephir_check_call_status();
	}
	RETURN_MM_BOOL(1);
}

/**
 * Executes internal hooks before save a record
 *
 * @return bool
 */
PHP_METHOD(Phalcon_Mvc_Model, preSave)
{
	zval eventName;
	zephir_method_globals *ZEPHIR_METHOD_GLOBALS_PTR = NULL;
	zephir_fcall_cache_entry *_8 = NULL, *_16 = NULL;
	zend_long ZEPHIR_LAST_CALL_STATUS;
	zend_bool exists, error = 0, isNull = 0, _9$$27, _10$$27, _11$$27, _19$$47, _20$$47, _21$$47;
	zval *metaData, metaData_sub, *exists_param = NULL, *identityField, identityField_sub, __$true, __$false, notNull, columnMap, dataTypeNumeric, automaticAttributes, defaultValues, field, attributeField, value, emptyStringValues, _27, _28, _0$$3, _1$$3, _2$$3, _3$$8, *_4$$11, _5$$11, _6$$19, _7$$19, _12$$27, _13$$32, _14$$32, _15$$32, _17$$39, _18$$39, _22$$47, _23$$52, _24$$52, _25$$52, _26$$57, _29$$59, _30$$60, _31$$60, _32$$60, _33$$60, _34$$60, _35$$60;
	zval *this_ptr = getThis();

	ZVAL_UNDEF(&metaData_sub);
	ZVAL_UNDEF(&identityField_sub);
	ZVAL_BOOL(&__$true, 1);
	ZVAL_BOOL(&__$false, 0);
	ZVAL_UNDEF(&notNull);
	ZVAL_UNDEF(&columnMap);
	ZVAL_UNDEF(&dataTypeNumeric);
	ZVAL_UNDEF(&automaticAttributes);
	ZVAL_UNDEF(&defaultValues);
	ZVAL_UNDEF(&field);
	ZVAL_UNDEF(&attributeField);
	ZVAL_UNDEF(&value);
	ZVAL_UNDEF(&emptyStringValues);
	ZVAL_UNDEF(&_27);
	ZVAL_UNDEF(&_28);
	ZVAL_UNDEF(&_0$$3);
	ZVAL_UNDEF(&_1$$3);
	ZVAL_UNDEF(&_2$$3);
	ZVAL_UNDEF(&_3$$8);
	ZVAL_UNDEF(&_5$$11);
	ZVAL_UNDEF(&_6$$19);
	ZVAL_UNDEF(&_7$$19);
	ZVAL_UNDEF(&_12$$27);
	ZVAL_UNDEF(&_13$$32);
	ZVAL_UNDEF(&_14$$32);
	ZVAL_UNDEF(&_15$$32);
	ZVAL_UNDEF(&_17$$39);
	ZVAL_UNDEF(&_18$$39);
	ZVAL_UNDEF(&_22$$47);
	ZVAL_UNDEF(&_23$$52);
	ZVAL_UNDEF(&_24$$52);
	ZVAL_UNDEF(&_25$$52);
	ZVAL_UNDEF(&_26$$57);
	ZVAL_UNDEF(&_29$$59);
	ZVAL_UNDEF(&_30$$60);
	ZVAL_UNDEF(&_31$$60);
	ZVAL_UNDEF(&_32$$60);
	ZVAL_UNDEF(&_33$$60);
	ZVAL_UNDEF(&_34$$60);
	ZVAL_UNDEF(&_35$$60);
	ZVAL_UNDEF(&eventName);
#if PHP_VERSION_ID >= 80000
	bool is_null_true = 1;
	ZEND_PARSE_PARAMETERS_START(3, 3)
		Z_PARAM_OBJECT_OF_CLASS(metaData, phalcon_mvc_model_metadatainterface_ce)
		Z_PARAM_BOOL(exists)
		Z_PARAM_ZVAL(identityField)
	ZEND_PARSE_PARAMETERS_END();
#endif


	ZEPHIR_MM_GROW();
	zephir_fetch_params(1, 3, 0, &metaData, &exists_param, &identityField);
	exists = zephir_get_boolval(exists_param);


	if (ZEPHIR_GLOBAL(orm).events) {
		ZEPHIR_INIT_VAR(&_1$$3);
		ZVAL_STRING(&_1$$3, "beforeValidation");
		ZEPHIR_CALL_METHOD(&_0$$3, this_ptr, "fireeventcancel", NULL, 0, &_1$$3);
		zephir_check_call_status();
		if (ZEPHIR_IS_FALSE_IDENTICAL(&_0$$3)) {
			RETURN_MM_BOOL(0);
		}
		if (exists) {
			ZEPHIR_INIT_VAR(&eventName);
			ZVAL_STRING(&eventName, "beforeValidationOnUpdate");
		} else {
			ZEPHIR_INIT_NVAR(&eventName);
			ZVAL_STRING(&eventName, "beforeValidationOnCreate");
		}
		ZEPHIR_CALL_METHOD(&_2$$3, this_ptr, "fireeventcancel", NULL, 0, &eventName);
		zephir_check_call_status();
		if (ZEPHIR_IS_FALSE_IDENTICAL(&_2$$3)) {
			RETURN_MM_BOOL(0);
		}
	}
	if (ZEPHIR_GLOBAL(orm).virtual_foreign_keys) {
		ZEPHIR_CALL_METHOD(&_3$$8, this_ptr, "checkforeignkeysrestrict", NULL, 0);
		zephir_check_call_status();
		if (ZEPHIR_IS_FALSE_IDENTICAL(&_3$$8)) {
			RETURN_MM_BOOL(0);
		}
	}
	if (ZEPHIR_GLOBAL(orm).not_null_validations) {
		ZEPHIR_CALL_METHOD(&notNull, metaData, "getnotnullattributes", NULL, 0, this_ptr);
		zephir_check_call_status();
		if (Z_TYPE_P(&notNull) == IS_ARRAY) {
			ZEPHIR_CALL_METHOD(&dataTypeNumeric, metaData, "getdatatypesnumeric", NULL, 0, this_ptr);
			zephir_check_call_status();
			if (ZEPHIR_GLOBAL(orm).column_renaming) {
				ZEPHIR_CALL_METHOD(&columnMap, metaData, "getcolumnmap", NULL, 0, this_ptr);
				zephir_check_call_status();
			} else {
				ZEPHIR_INIT_NVAR(&columnMap);
				ZVAL_NULL(&columnMap);
			}
			if (exists) {
				ZEPHIR_CALL_METHOD(&automaticAttributes, metaData, "getautomaticupdateattributes", NULL, 0, this_ptr);
				zephir_check_call_status();
			} else {
				ZEPHIR_CALL_METHOD(&automaticAttributes, metaData, "getautomaticcreateattributes", NULL, 0, this_ptr);
				zephir_check_call_status();
			}
			ZEPHIR_CALL_METHOD(&defaultValues, metaData, "getdefaultvalues", NULL, 0, this_ptr);
			zephir_check_call_status();
			ZEPHIR_CALL_METHOD(&emptyStringValues, metaData, "getemptystringattributes", NULL, 0, this_ptr);
			zephir_check_call_status();
			error = 0;
			zephir_is_iterable(&notNull, 0, "phalcon/Mvc/Model.zep", 4723);
			if (Z_TYPE_P(&notNull) == IS_ARRAY) {
				ZEND_HASH_FOREACH_VAL(Z_ARRVAL_P(&notNull), _4$$11)
				{
					ZEPHIR_INIT_NVAR(&field);
					ZVAL_COPY(&field, _4$$11);
					if (Z_TYPE_P(&columnMap) == IS_ARRAY) {
						ZEPHIR_OBS_NVAR(&attributeField);
						if (UNEXPECTED(!(zephir_array_isset_fetch(&attributeField, &columnMap, &field, 0)))) {
							if (UNEXPECTED(!(ZEPHIR_GLOBAL(orm).ignore_unknown_columns))) {
								ZEPHIR_INIT_NVAR(&_6$$19);
								object_init_ex(&_6$$19, phalcon_mvc_model_exception_ce);
								ZEPHIR_INIT_NVAR(&_7$$19);
								ZEPHIR_CONCAT_SVS(&_7$$19, "Column '", &field, "' isn't part of the column map");
								ZEPHIR_CALL_METHOD(NULL, &_6$$19, "__construct", &_8, 31, &_7$$19);
								zephir_check_call_status();
								zephir_throw_exception_debug(&_6$$19, "phalcon/Mvc/Model.zep", 4647);
								ZEPHIR_MM_RESTORE();
								return;
							}
						}
					} else {
						ZEPHIR_CPY_WRT(&attributeField, &field);
					}
					if (!(zephir_array_isset(&automaticAttributes, &attributeField))) {
						isNull = 0;
						ZEPHIR_OBS_NVAR(&value);
						if (zephir_fetch_property_zval(&value, this_ptr, &attributeField, PH_SILENT_CC)) {
							if (Z_TYPE_P(&value) != IS_OBJECT) {
								if (!(zephir_array_isset(&dataTypeNumeric, &field))) {
									if (zephir_array_isset(&emptyStringValues, &field)) {
										if (Z_TYPE_P(&value) == IS_NULL) {
											isNull = 1;
										}
									} else {
										_9$$27 = Z_TYPE_P(&value) == IS_NULL;
										if (!(_9$$27)) {
											_10$$27 = ZEPHIR_IS_STRING_IDENTICAL(&value, "");
											if (_10$$27) {
												_11$$27 = !(zephir_array_isset(&defaultValues, &field));
												if (!(_11$$27)) {
													zephir_array_fetch(&_12$$27, &defaultValues, &field, PH_NOISY | PH_READONLY, "phalcon/Mvc/Model.zep", 4677);
													_11$$27 = !ZEPHIR_IS_IDENTICAL(&value, &_12$$27);
												}
												_10$$27 = _11$$27;
											}
											_9$$27 = _10$$27;
										}
										if (_9$$27) {
											isNull = 1;
										}
									}
								} else {
									if (!(zephir_is_numeric(&value))) {
										isNull = 1;
									}
								}
							}
						} else {
							isNull = 1;
						}
						if (isNull) {
							if (!(exists)) {
								if (ZEPHIR_IS_EQUAL(&field, identityField)) {
									continue;
								}
								if (zephir_array_isset(&defaultValues, &field)) {
									continue;
								}
							}
							ZEPHIR_INIT_NVAR(&_13$$32);
							object_init_ex(&_13$$32, phalcon_messages_message_ce);
							ZEPHIR_INIT_NVAR(&_14$$32);
							ZEPHIR_CONCAT_VS(&_14$$32, &attributeField, " is required");
							ZEPHIR_INIT_NVAR(&_15$$32);
							ZVAL_STRING(&_15$$32, "PresenceOf");
							ZEPHIR_CALL_METHOD(NULL, &_13$$32, "__construct", &_16, 6, &_14$$32, &attributeField, &_15$$32);
							zephir_check_call_status();
							zephir_update_property_array_append(this_ptr, SL("errorMessages"), &_13$$32);
							error = 1;
						}
					}
				} ZEND_HASH_FOREACH_END();
			} else {
				ZEPHIR_CALL_METHOD(NULL, &notNull, "rewind", NULL, 0);
				zephir_check_call_status();
				while (1) {
					ZEPHIR_CALL_METHOD(&_5$$11, &notNull, "valid", NULL, 0);
					zephir_check_call_status();
					if (!zend_is_true(&_5$$11)) {
						break;
					}
					ZEPHIR_CALL_METHOD(&field, &notNull, "current", NULL, 0);
					zephir_check_call_status();
						if (Z_TYPE_P(&columnMap) == IS_ARRAY) {
							ZEPHIR_OBS_NVAR(&attributeField);
							if (UNEXPECTED(!(zephir_array_isset_fetch(&attributeField, &columnMap, &field, 0)))) {
								if (UNEXPECTED(!(ZEPHIR_GLOBAL(orm).ignore_unknown_columns))) {
									ZEPHIR_INIT_NVAR(&_17$$39);
									object_init_ex(&_17$$39, phalcon_mvc_model_exception_ce);
									ZEPHIR_INIT_NVAR(&_18$$39);
									ZEPHIR_CONCAT_SVS(&_18$$39, "Column '", &field, "' isn't part of the column map");
									ZEPHIR_CALL_METHOD(NULL, &_17$$39, "__construct", &_8, 31, &_18$$39);
									zephir_check_call_status();
									zephir_throw_exception_debug(&_17$$39, "phalcon/Mvc/Model.zep", 4647);
									ZEPHIR_MM_RESTORE();
									return;
								}
							}
						} else {
							ZEPHIR_CPY_WRT(&attributeField, &field);
						}
						if (!(zephir_array_isset(&automaticAttributes, &attributeField))) {
							isNull = 0;
							ZEPHIR_OBS_NVAR(&value);
							if (zephir_fetch_property_zval(&value, this_ptr, &attributeField, PH_SILENT_CC)) {
								if (Z_TYPE_P(&value) != IS_OBJECT) {
									if (!(zephir_array_isset(&dataTypeNumeric, &field))) {
										if (zephir_array_isset(&emptyStringValues, &field)) {
											if (Z_TYPE_P(&value) == IS_NULL) {
												isNull = 1;
											}
										} else {
											_19$$47 = Z_TYPE_P(&value) == IS_NULL;
											if (!(_19$$47)) {
												_20$$47 = ZEPHIR_IS_STRING_IDENTICAL(&value, "");
												if (_20$$47) {
													_21$$47 = !(zephir_array_isset(&defaultValues, &field));
													if (!(_21$$47)) {
														zephir_array_fetch(&_22$$47, &defaultValues, &field, PH_NOISY | PH_READONLY, "phalcon/Mvc/Model.zep", 4677);
														_21$$47 = !ZEPHIR_IS_IDENTICAL(&value, &_22$$47);
													}
													_20$$47 = _21$$47;
												}
												_19$$47 = _20$$47;
											}
											if (_19$$47) {
												isNull = 1;
											}
										}
									} else {
										if (!(zephir_is_numeric(&value))) {
											isNull = 1;
										}
									}
								}
							} else {
								isNull = 1;
							}
							if (isNull) {
								if (!(exists)) {
									if (ZEPHIR_IS_EQUAL(&field, identityField)) {
										continue;
									}
									if (zephir_array_isset(&defaultValues, &field)) {
										continue;
									}
								}
								ZEPHIR_INIT_NVAR(&_23$$52);
								object_init_ex(&_23$$52, phalcon_messages_message_ce);
								ZEPHIR_INIT_NVAR(&_24$$52);
								ZEPHIR_CONCAT_VS(&_24$$52, &attributeField, " is required");
								ZEPHIR_INIT_NVAR(&_25$$52);
								ZVAL_STRING(&_25$$52, "PresenceOf");
								ZEPHIR_CALL_METHOD(NULL, &_23$$52, "__construct", &_16, 6, &_24$$52, &attributeField, &_25$$52);
								zephir_check_call_status();
								zephir_update_property_array_append(this_ptr, SL("errorMessages"), &_23$$52);
								error = 1;
							}
						}
					ZEPHIR_CALL_METHOD(NULL, &notNull, "next", NULL, 0);
					zephir_check_call_status();
				}
			}
			ZEPHIR_INIT_NVAR(&field);
			if (error) {
				if (ZEPHIR_GLOBAL(orm).events) {
					ZEPHIR_INIT_VAR(&_26$$57);
					ZVAL_STRING(&_26$$57, "onValidationFails");
					ZEPHIR_CALL_METHOD(NULL, this_ptr, "fireevent", NULL, 0, &_26$$57);
					zephir_check_call_status();
					ZEPHIR_CALL_METHOD(NULL, this_ptr, "canceloperation", NULL, 0);
					zephir_check_call_status();
				}
				RETURN_MM_BOOL(0);
			}
		}
	}
	ZEPHIR_INIT_VAR(&_28);
	ZVAL_STRING(&_28, "validation");
	ZEPHIR_CALL_METHOD(&_27, this_ptr, "fireeventcancel", NULL, 0, &_28);
	zephir_check_call_status();
	if (ZEPHIR_IS_FALSE_IDENTICAL(&_27)) {
		if (ZEPHIR_GLOBAL(orm).events) {
			ZEPHIR_INIT_VAR(&_29$$59);
			ZVAL_STRING(&_29$$59, "onValidationFails");
			ZEPHIR_CALL_METHOD(NULL, this_ptr, "fireevent", NULL, 0, &_29$$59);
			zephir_check_call_status();
		}
		RETURN_MM_BOOL(0);
	}
	if (ZEPHIR_GLOBAL(orm).events) {
		if (exists) {
			ZEPHIR_INIT_NVAR(&eventName);
			ZVAL_STRING(&eventName, "afterValidationOnUpdate");
		} else {
			ZEPHIR_INIT_NVAR(&eventName);
			ZVAL_STRING(&eventName, "afterValidationOnCreate");
		}
		ZEPHIR_CALL_METHOD(&_30$$60, this_ptr, "fireeventcancel", NULL, 0, &eventName);
		zephir_check_call_status();
		if (ZEPHIR_IS_FALSE_IDENTICAL(&_30$$60)) {
			RETURN_MM_BOOL(0);
		}
		ZEPHIR_INIT_VAR(&_32$$60);
		ZVAL_STRING(&_32$$60, "afterValidation");
		ZEPHIR_CALL_METHOD(&_31$$60, this_ptr, "fireeventcancel", NULL, 0, &_32$$60);
		zephir_check_call_status();
		if (ZEPHIR_IS_FALSE_IDENTICAL(&_31$$60)) {
			RETURN_MM_BOOL(0);
		}
		ZEPHIR_INIT_NVAR(&_32$$60);
		ZVAL_STRING(&_32$$60, "beforeSave");
		ZEPHIR_CALL_METHOD(&_33$$60, this_ptr, "fireeventcancel", NULL, 0, &_32$$60);
		zephir_check_call_status();
		if (ZEPHIR_IS_FALSE_IDENTICAL(&_33$$60)) {
			RETURN_MM_BOOL(0);
		}
		if (0) {
			zephir_update_property_zval(this_ptr, ZEND_STRL("skipped"), &__$true);
		} else {
			zephir_update_property_zval(this_ptr, ZEND_STRL("skipped"), &__$false);
		}
		if (exists) {
			ZEPHIR_INIT_NVAR(&eventName);
			ZVAL_STRING(&eventName, "beforeUpdate");
		} else {
			ZEPHIR_INIT_NVAR(&eventName);
			ZVAL_STRING(&eventName, "beforeCreate");
		}
		ZEPHIR_CALL_METHOD(&_34$$60, this_ptr, "fireeventcancel", NULL, 0, &eventName);
		zephir_check_call_status();
		if (ZEPHIR_IS_FALSE_IDENTICAL(&_34$$60)) {
			RETURN_MM_BOOL(0);
		}
		zephir_read_property(&_35$$60, this_ptr, ZEND_STRL("skipped"), PH_NOISY_CC | PH_READONLY);
		if (ZEPHIR_IS_TRUE_IDENTICAL(&_35$$60)) {
			RETURN_MM_BOOL(1);
		}
	}
	RETURN_MM_BOOL(1);
}

/**
 * Saves related records that must be stored prior to save the master record
 *
 * @param ModelInterface[] related
 * @return bool
 */
PHP_METHOD(Phalcon_Mvc_Model, preSaveRelatedRecords)
{
	zval _18$$10, _20$$12, _36$$20, _37$$22;
	zend_string *_5;
	zend_ulong _4;
	zend_bool nesting = 0, _13$$5, _31$$15;
	zephir_method_globals *ZEPHIR_METHOD_GLOBALS_PTR = NULL;
	zephir_fcall_cache_entry *_7 = NULL, *_9 = NULL, *_11 = NULL, *_19 = NULL, *_22 = NULL, *_25 = NULL, *_27 = NULL, *_29 = NULL, *_39 = NULL;
	zend_long ZEPHIR_LAST_CALL_STATUS;
	zval *connection, connection_sub, *related, related_sub, className, manager, type, relation, columns, referencedFields, message, name, record, _0, _1, *_2, _3, _6$$3, _8$$6, _10$$7, _12$$5, _14$$5, _23$$5, _15$$8, *_16$$8, _17$$8, _21$$8, _24$$13, _26$$16, _28$$17, _30$$15, _32$$15, _40$$15, _33$$18, *_34$$18, _35$$18, _38$$18;
	zval *this_ptr = getThis();

	ZVAL_UNDEF(&connection_sub);
	ZVAL_UNDEF(&related_sub);
	ZVAL_UNDEF(&className);
	ZVAL_UNDEF(&manager);
	ZVAL_UNDEF(&type);
	ZVAL_UNDEF(&relation);
	ZVAL_UNDEF(&columns);
	ZVAL_UNDEF(&referencedFields);
	ZVAL_UNDEF(&message);
	ZVAL_UNDEF(&name);
	ZVAL_UNDEF(&record);
	ZVAL_UNDEF(&_0);
	ZVAL_UNDEF(&_1);
	ZVAL_UNDEF(&_3);
	ZVAL_UNDEF(&_6$$3);
	ZVAL_UNDEF(&_8$$6);
	ZVAL_UNDEF(&_10$$7);
	ZVAL_UNDEF(&_12$$5);
	ZVAL_UNDEF(&_14$$5);
	ZVAL_UNDEF(&_23$$5);
	ZVAL_UNDEF(&_15$$8);
	ZVAL_UNDEF(&_17$$8);
	ZVAL_UNDEF(&_21$$8);
	ZVAL_UNDEF(&_24$$13);
	ZVAL_UNDEF(&_26$$16);
	ZVAL_UNDEF(&_28$$17);
	ZVAL_UNDEF(&_30$$15);
	ZVAL_UNDEF(&_32$$15);
	ZVAL_UNDEF(&_40$$15);
	ZVAL_UNDEF(&_33$$18);
	ZVAL_UNDEF(&_35$$18);
	ZVAL_UNDEF(&_38$$18);
	ZVAL_UNDEF(&_18$$10);
	ZVAL_UNDEF(&_20$$12);
	ZVAL_UNDEF(&_36$$20);
	ZVAL_UNDEF(&_37$$22);
#if PHP_VERSION_ID >= 80000
	bool is_null_true = 1;
	ZEND_PARSE_PARAMETERS_START(2, 2)
		Z_PARAM_OBJECT_OF_CLASS(connection, phalcon_db_adapter_adapterinterface_ce)
		Z_PARAM_ZVAL(related)
	ZEND_PARSE_PARAMETERS_END();
#endif


	ZEPHIR_MM_GROW();
	zephir_fetch_params(1, 2, 0, &connection, &related);


	nesting = 0;
	if (nesting) {
		ZVAL_BOOL(&_0, 1);
	} else {
		ZVAL_BOOL(&_0, 0);
	}
	ZEPHIR_CALL_METHOD(NULL, connection, "begin", NULL, 0, &_0);
	zephir_check_call_status();
	ZEPHIR_INIT_VAR(&className);
	zephir_get_class(&className, this_ptr, 0);
	ZEPHIR_CALL_METHOD(&_1, this_ptr, "getmodelsmanager", NULL, 0);
	zephir_check_call_status();
	ZEPHIR_CPY_WRT(&manager, &_1);
	zephir_is_iterable(related, 0, "phalcon/Mvc/Model.zep", 4903);
	if (Z_TYPE_P(related) == IS_ARRAY) {
		ZEND_HASH_FOREACH_KEY_VAL(Z_ARRVAL_P(related), _4, _5, _2)
		{
			ZEPHIR_INIT_NVAR(&name);
			if (_5 != NULL) { 
				ZVAL_STR_COPY(&name, _5);
			} else {
				ZVAL_LONG(&name, _4);
			}
			ZEPHIR_INIT_NVAR(&record);
			ZVAL_COPY(&record, _2);
			ZEPHIR_CALL_METHOD(&_6$$3, &manager, "getrelationbyalias", &_7, 0, &className, &name);
			zephir_check_call_status();
			ZEPHIR_CPY_WRT(&relation, &_6$$3);
			if (Z_TYPE_P(&relation) == IS_OBJECT) {
				ZEPHIR_CALL_METHOD(&type, &relation, "gettype", NULL, 0);
				zephir_check_call_status();
				if (ZEPHIR_IS_LONG(&type, 0)) {
					if (UNEXPECTED(Z_TYPE_P(&record) != IS_OBJECT)) {
						if (nesting) {
							ZVAL_BOOL(&_8$$6, 1);
						} else {
							ZVAL_BOOL(&_8$$6, 0);
						}
						ZEPHIR_CALL_METHOD(NULL, connection, "rollback", &_9, 0, &_8$$6);
						zephir_check_call_status();
						ZEPHIR_THROW_EXCEPTION_DEBUG_STR(phalcon_mvc_model_exception_ce, "Only objects can be stored as part of belongs-to relations", "phalcon/Mvc/Model.zep", 4844);
						return;
					}
					ZEPHIR_CALL_METHOD(&columns, &relation, "getfields", NULL, 0);
					zephir_check_call_status();
					ZEPHIR_CALL_METHOD(&referencedFields, &relation, "getreferencedfields", NULL, 0);
					zephir_check_call_status();
					if (UNEXPECTED(Z_TYPE_P(&columns) == IS_ARRAY)) {
						if (nesting) {
							ZVAL_BOOL(&_10$$7, 1);
						} else {
							ZVAL_BOOL(&_10$$7, 0);
						}
						ZEPHIR_CALL_METHOD(NULL, connection, "rollback", &_11, 0, &_10$$7);
						zephir_check_call_status();
						ZEPHIR_THROW_EXCEPTION_DEBUG_STR(phalcon_mvc_model_exception_ce, "Not implemented", "phalcon/Mvc/Model.zep", 4856);
						return;
					}
					zephir_read_property(&_12$$5, &record, ZEND_STRL("dirtyState"), PH_NOISY_CC | PH_READONLY);
					_13$$5 = !ZEPHIR_IS_LONG_IDENTICAL(&_12$$5, 0);
					if (_13$$5) {
						ZEPHIR_CALL_METHOD(&_14$$5, &record, "save", NULL, 0);
						zephir_check_call_status();
						_13$$5 = !zephir_is_true(&_14$$5);
					}
					if (_13$$5) {
						ZEPHIR_CALL_METHOD(&_15$$8, &record, "getmessages", NULL, 0);
						zephir_check_call_status();
						zephir_is_iterable(&_15$$8, 0, "phalcon/Mvc/Model.zep", 4889);
						if (Z_TYPE_P(&_15$$8) == IS_ARRAY) {
							ZEND_HASH_FOREACH_VAL(Z_ARRVAL_P(&_15$$8), _16$$8)
							{
								ZEPHIR_INIT_NVAR(&message);
								ZVAL_COPY(&message, _16$$8);
								if (Z_TYPE_P(&message) == IS_OBJECT) {
									ZEPHIR_INIT_NVAR(&_18$$10);
									zephir_create_array(&_18$$10, 1, 0);
									zephir_array_update_string(&_18$$10, SL("model"), &record, PH_COPY | PH_SEPARATE);
									ZEPHIR_CALL_METHOD(NULL, &message, "setmetadata", NULL, 0, &_18$$10);
									zephir_check_call_status();
								}
								ZEPHIR_CALL_METHOD(NULL, this_ptr, "appendmessage", &_19, 0, &message);
								zephir_check_call_status();
							} ZEND_HASH_FOREACH_END();
						} else {
							ZEPHIR_CALL_METHOD(NULL, &_15$$8, "rewind", NULL, 0);
							zephir_check_call_status();
							while (1) {
								ZEPHIR_CALL_METHOD(&_17$$8, &_15$$8, "valid", NULL, 0);
								zephir_check_call_status();
								if (!zend_is_true(&_17$$8)) {
									break;
								}
								ZEPHIR_CALL_METHOD(&message, &_15$$8, "current", NULL, 0);
								zephir_check_call_status();
									if (Z_TYPE_P(&message) == IS_OBJECT) {
										ZEPHIR_INIT_NVAR(&_20$$12);
										zephir_create_array(&_20$$12, 1, 0);
										zephir_array_update_string(&_20$$12, SL("model"), &record, PH_COPY | PH_SEPARATE);
										ZEPHIR_CALL_METHOD(NULL, &message, "setmetadata", NULL, 0, &_20$$12);
										zephir_check_call_status();
									}
									ZEPHIR_CALL_METHOD(NULL, this_ptr, "appendmessage", &_19, 0, &message);
									zephir_check_call_status();
								ZEPHIR_CALL_METHOD(NULL, &_15$$8, "next", NULL, 0);
								zephir_check_call_status();
							}
						}
						ZEPHIR_INIT_NVAR(&message);
						if (nesting) {
							ZVAL_BOOL(&_21$$8, 1);
						} else {
							ZVAL_BOOL(&_21$$8, 0);
						}
						ZEPHIR_CALL_METHOD(NULL, connection, "rollback", &_22, 0, &_21$$8);
						zephir_check_call_status();
						RETURN_MM_BOOL(0);
					}
					ZEPHIR_CALL_METHOD(&_23$$5, &record, "readattribute", NULL, 0, &referencedFields);
					zephir_check_call_status();
					zephir_update_property_zval_zval(this_ptr, &columns, &_23$$5);
				}
			}
		} ZEND_HASH_FOREACH_END();
	} else {
		ZEPHIR_CALL_METHOD(NULL, related, "rewind", NULL, 0);
		zephir_check_call_status();
		while (1) {
			ZEPHIR_CALL_METHOD(&_3, related, "valid", NULL, 0);
			zephir_check_call_status();
			if (!zend_is_true(&_3)) {
				break;
			}
			ZEPHIR_CALL_METHOD(&name, related, "key", NULL, 0);
			zephir_check_call_status();
			ZEPHIR_CALL_METHOD(&record, related, "current", NULL, 0);
			zephir_check_call_status();
				ZEPHIR_CALL_METHOD(&_24$$13, &manager, "getrelationbyalias", &_25, 0, &className, &name);
				zephir_check_call_status();
				ZEPHIR_CPY_WRT(&relation, &_24$$13);
				if (Z_TYPE_P(&relation) == IS_OBJECT) {
					ZEPHIR_CALL_METHOD(&type, &relation, "gettype", NULL, 0);
					zephir_check_call_status();
					if (ZEPHIR_IS_LONG(&type, 0)) {
						if (UNEXPECTED(Z_TYPE_P(&record) != IS_OBJECT)) {
							if (nesting) {
								ZVAL_BOOL(&_26$$16, 1);
							} else {
								ZVAL_BOOL(&_26$$16, 0);
							}
							ZEPHIR_CALL_METHOD(NULL, connection, "rollback", &_27, 0, &_26$$16);
							zephir_check_call_status();
							ZEPHIR_THROW_EXCEPTION_DEBUG_STR(phalcon_mvc_model_exception_ce, "Only objects can be stored as part of belongs-to relations", "phalcon/Mvc/Model.zep", 4844);
							return;
						}
						ZEPHIR_CALL_METHOD(&columns, &relation, "getfields", NULL, 0);
						zephir_check_call_status();
						ZEPHIR_CALL_METHOD(&referencedFields, &relation, "getreferencedfields", NULL, 0);
						zephir_check_call_status();
						if (UNEXPECTED(Z_TYPE_P(&columns) == IS_ARRAY)) {
							if (nesting) {
								ZVAL_BOOL(&_28$$17, 1);
							} else {
								ZVAL_BOOL(&_28$$17, 0);
							}
							ZEPHIR_CALL_METHOD(NULL, connection, "rollback", &_29, 0, &_28$$17);
							zephir_check_call_status();
							ZEPHIR_THROW_EXCEPTION_DEBUG_STR(phalcon_mvc_model_exception_ce, "Not implemented", "phalcon/Mvc/Model.zep", 4856);
							return;
						}
						zephir_read_property(&_30$$15, &record, ZEND_STRL("dirtyState"), PH_NOISY_CC | PH_READONLY);
						_31$$15 = !ZEPHIR_IS_LONG_IDENTICAL(&_30$$15, 0);
						if (_31$$15) {
							ZEPHIR_CALL_METHOD(&_32$$15, &record, "save", NULL, 0);
							zephir_check_call_status();
							_31$$15 = !zephir_is_true(&_32$$15);
						}
						if (_31$$15) {
							ZEPHIR_CALL_METHOD(&_33$$18, &record, "getmessages", NULL, 0);
							zephir_check_call_status();
							zephir_is_iterable(&_33$$18, 0, "phalcon/Mvc/Model.zep", 4889);
							if (Z_TYPE_P(&_33$$18) == IS_ARRAY) {
								ZEND_HASH_FOREACH_VAL(Z_ARRVAL_P(&_33$$18), _34$$18)
								{
									ZEPHIR_INIT_NVAR(&message);
									ZVAL_COPY(&message, _34$$18);
									if (Z_TYPE_P(&message) == IS_OBJECT) {
										ZEPHIR_INIT_NVAR(&_36$$20);
										zephir_create_array(&_36$$20, 1, 0);
										zephir_array_update_string(&_36$$20, SL("model"), &record, PH_COPY | PH_SEPARATE);
										ZEPHIR_CALL_METHOD(NULL, &message, "setmetadata", NULL, 0, &_36$$20);
										zephir_check_call_status();
									}
									ZEPHIR_CALL_METHOD(NULL, this_ptr, "appendmessage", &_19, 0, &message);
									zephir_check_call_status();
								} ZEND_HASH_FOREACH_END();
							} else {
								ZEPHIR_CALL_METHOD(NULL, &_33$$18, "rewind", NULL, 0);
								zephir_check_call_status();
								while (1) {
									ZEPHIR_CALL_METHOD(&_35$$18, &_33$$18, "valid", NULL, 0);
									zephir_check_call_status();
									if (!zend_is_true(&_35$$18)) {
										break;
									}
									ZEPHIR_CALL_METHOD(&message, &_33$$18, "current", NULL, 0);
									zephir_check_call_status();
										if (Z_TYPE_P(&message) == IS_OBJECT) {
											ZEPHIR_INIT_NVAR(&_37$$22);
											zephir_create_array(&_37$$22, 1, 0);
											zephir_array_update_string(&_37$$22, SL("model"), &record, PH_COPY | PH_SEPARATE);
											ZEPHIR_CALL_METHOD(NULL, &message, "setmetadata", NULL, 0, &_37$$22);
											zephir_check_call_status();
										}
										ZEPHIR_CALL_METHOD(NULL, this_ptr, "appendmessage", &_19, 0, &message);
										zephir_check_call_status();
									ZEPHIR_CALL_METHOD(NULL, &_33$$18, "next", NULL, 0);
									zephir_check_call_status();
								}
							}
							ZEPHIR_INIT_NVAR(&message);
							if (nesting) {
								ZVAL_BOOL(&_38$$18, 1);
							} else {
								ZVAL_BOOL(&_38$$18, 0);
							}
							ZEPHIR_CALL_METHOD(NULL, connection, "rollback", &_39, 0, &_38$$18);
							zephir_check_call_status();
							RETURN_MM_BOOL(0);
						}
						ZEPHIR_CALL_METHOD(&_40$$15, &record, "readattribute", NULL, 0, &referencedFields);
						zephir_check_call_status();
						zephir_update_property_zval_zval(this_ptr, &columns, &_40$$15);
					}
				}
			ZEPHIR_CALL_METHOD(NULL, related, "next", NULL, 0);
			zephir_check_call_status();
		}
	}
	ZEPHIR_INIT_NVAR(&record);
	ZEPHIR_INIT_NVAR(&name);
	RETURN_MM_BOOL(1);
}

/**
 * Executes internal events after save a record
 *
 * @return bool
 */
PHP_METHOD(Phalcon_Mvc_Model, postSave)
{
	zephir_method_globals *ZEPHIR_METHOD_GLOBALS_PTR = NULL;
	zend_long ZEPHIR_LAST_CALL_STATUS;
	zval *success_param = NULL, *exists_param = NULL, _0$$4, _1$$5;
	zend_bool success, exists;
	zval *this_ptr = getThis();

	ZVAL_UNDEF(&_0$$4);
	ZVAL_UNDEF(&_1$$5);
#if PHP_VERSION_ID >= 80000
	bool is_null_true = 1;
	ZEND_PARSE_PARAMETERS_START(2, 2)
		Z_PARAM_BOOL(success)
		Z_PARAM_BOOL(exists)
	ZEND_PARSE_PARAMETERS_END();
#endif


	ZEPHIR_MM_GROW();
	zephir_fetch_params(1, 2, 0, &success_param, &exists_param);
	success = zephir_get_boolval(success_param);
	exists = zephir_get_boolval(exists_param);


	if (success) {
		if (exists) {
			ZEPHIR_INIT_VAR(&_0$$4);
			ZVAL_STRING(&_0$$4, "afterUpdate");
			ZEPHIR_CALL_METHOD(NULL, this_ptr, "fireevent", NULL, 0, &_0$$4);
			zephir_check_call_status();
		} else {
			ZEPHIR_INIT_VAR(&_1$$5);
			ZVAL_STRING(&_1$$5, "afterCreate");
			ZEPHIR_CALL_METHOD(NULL, this_ptr, "fireevent", NULL, 0, &_1$$5);
			zephir_check_call_status();
		}
	}
	RETURN_MM_BOOL(success);
}

/**
 * Save the related records assigned in the has-one/has-many relations
 *
 * @param ModelInterface[] related
 * @return bool
 */
PHP_METHOD(Phalcon_Mvc_Model, postSaveRelatedRecords)
{
	zval _25$$16, _27$$18, _33$$20, _35$$20, _40$$24, _41$$26, _48$$31, _49$$33, _55$$35, _57$$35, _62$$39, _63$$41, _90$$57, _91$$59, _97$$61, _99$$61, _104$$65, _105$$67, _112$$72, _113$$74, _119$$76, _121$$76, _126$$80, _127$$82;
	zend_string *_4;
	zend_ulong _3;
	zend_bool nesting = 0, isThrough = 0, _8$$4, _73$$45;
	zephir_method_globals *ZEPHIR_METHOD_GLOBALS_PTR = NULL;
	zephir_fcall_cache_entry *_6 = NULL, *_10 = NULL, *_12 = NULL, *_14 = NULL, *_17 = NULL, *_26 = NULL, *_29 = NULL, *_31 = NULL, *_32 = NULL, *_43 = NULL, *_51 = NULL, *_53 = NULL, *_54 = NULL, *_65 = NULL, *_67 = NULL, *_71 = NULL, *_75 = NULL, *_77 = NULL, *_80 = NULL, *_93 = NULL, *_95 = NULL, *_96 = NULL, *_107 = NULL, *_115 = NULL, *_117 = NULL, *_118 = NULL, *_129 = NULL, *_131 = NULL;
	zend_long ZEPHIR_LAST_CALL_STATUS;
	zval *connection, connection_sub, *related, related_sub, className, manager, relation, name, record, message, columns, referencedModel, referencedFields, relatedRecords, value, recordAfter, intermediateModel, intermediateFields, intermediateValue, intermediateModelName, intermediateReferencedFields, existingIntermediateModel, _0, *_1, _2, _134, _5$$3, _7$$4, _18$$4, *_19$$4, _20$$4, _9$$6, _11$$7, _13$$10, _15$$10, _16$$10, _21$$12, _22$$14, *_23$$14, _24$$14, _28$$14, _30$$19, _36$$19, _34$$20, _37$$22, *_38$$22, _39$$22, _42$$22, _44$$27, _45$$29, *_46$$29, _47$$29, _50$$29, _52$$34, _58$$34, _56$$35, _59$$37, *_60$$37, _61$$37, _64$$37, _66$$43, _68$$43, _69$$43, _70$$44, _72$$45, _83$$45, *_84$$45, _85$$45, _74$$47, _76$$48, _78$$49, _79$$51, _81$$51, _82$$51, _86$$53, _87$$55, *_88$$55, _89$$55, _92$$55, _94$$60, _100$$60, _98$$61, _101$$63, *_102$$63, _103$$63, _106$$63, _108$$68, _109$$70, *_110$$70, _111$$70, _114$$70, _116$$75, _122$$75, _120$$76, _123$$78, *_124$$78, _125$$78, _128$$78, _130$$84, _132$$84, _133$$84;
	zval *this_ptr = getThis();

	ZVAL_UNDEF(&connection_sub);
	ZVAL_UNDEF(&related_sub);
	ZVAL_UNDEF(&className);
	ZVAL_UNDEF(&manager);
	ZVAL_UNDEF(&relation);
	ZVAL_UNDEF(&name);
	ZVAL_UNDEF(&record);
	ZVAL_UNDEF(&message);
	ZVAL_UNDEF(&columns);
	ZVAL_UNDEF(&referencedModel);
	ZVAL_UNDEF(&referencedFields);
	ZVAL_UNDEF(&relatedRecords);
	ZVAL_UNDEF(&value);
	ZVAL_UNDEF(&recordAfter);
	ZVAL_UNDEF(&intermediateModel);
	ZVAL_UNDEF(&intermediateFields);
	ZVAL_UNDEF(&intermediateValue);
	ZVAL_UNDEF(&intermediateModelName);
	ZVAL_UNDEF(&intermediateReferencedFields);
	ZVAL_UNDEF(&existingIntermediateModel);
	ZVAL_UNDEF(&_0);
	ZVAL_UNDEF(&_2);
	ZVAL_UNDEF(&_134);
	ZVAL_UNDEF(&_5$$3);
	ZVAL_UNDEF(&_7$$4);
	ZVAL_UNDEF(&_18$$4);
	ZVAL_UNDEF(&_20$$4);
	ZVAL_UNDEF(&_9$$6);
	ZVAL_UNDEF(&_11$$7);
	ZVAL_UNDEF(&_13$$10);
	ZVAL_UNDEF(&_15$$10);
	ZVAL_UNDEF(&_16$$10);
	ZVAL_UNDEF(&_21$$12);
	ZVAL_UNDEF(&_22$$14);
	ZVAL_UNDEF(&_24$$14);
	ZVAL_UNDEF(&_28$$14);
	ZVAL_UNDEF(&_30$$19);
	ZVAL_UNDEF(&_36$$19);
	ZVAL_UNDEF(&_34$$20);
	ZVAL_UNDEF(&_37$$22);
	ZVAL_UNDEF(&_39$$22);
	ZVAL_UNDEF(&_42$$22);
	ZVAL_UNDEF(&_44$$27);
	ZVAL_UNDEF(&_45$$29);
	ZVAL_UNDEF(&_47$$29);
	ZVAL_UNDEF(&_50$$29);
	ZVAL_UNDEF(&_52$$34);
	ZVAL_UNDEF(&_58$$34);
	ZVAL_UNDEF(&_56$$35);
	ZVAL_UNDEF(&_59$$37);
	ZVAL_UNDEF(&_61$$37);
	ZVAL_UNDEF(&_64$$37);
	ZVAL_UNDEF(&_66$$43);
	ZVAL_UNDEF(&_68$$43);
	ZVAL_UNDEF(&_69$$43);
	ZVAL_UNDEF(&_70$$44);
	ZVAL_UNDEF(&_72$$45);
	ZVAL_UNDEF(&_83$$45);
	ZVAL_UNDEF(&_85$$45);
	ZVAL_UNDEF(&_74$$47);
	ZVAL_UNDEF(&_76$$48);
	ZVAL_UNDEF(&_78$$49);
	ZVAL_UNDEF(&_79$$51);
	ZVAL_UNDEF(&_81$$51);
	ZVAL_UNDEF(&_82$$51);
	ZVAL_UNDEF(&_86$$53);
	ZVAL_UNDEF(&_87$$55);
	ZVAL_UNDEF(&_89$$55);
	ZVAL_UNDEF(&_92$$55);
	ZVAL_UNDEF(&_94$$60);
	ZVAL_UNDEF(&_100$$60);
	ZVAL_UNDEF(&_98$$61);
	ZVAL_UNDEF(&_101$$63);
	ZVAL_UNDEF(&_103$$63);
	ZVAL_UNDEF(&_106$$63);
	ZVAL_UNDEF(&_108$$68);
	ZVAL_UNDEF(&_109$$70);
	ZVAL_UNDEF(&_111$$70);
	ZVAL_UNDEF(&_114$$70);
	ZVAL_UNDEF(&_116$$75);
	ZVAL_UNDEF(&_122$$75);
	ZVAL_UNDEF(&_120$$76);
	ZVAL_UNDEF(&_123$$78);
	ZVAL_UNDEF(&_125$$78);
	ZVAL_UNDEF(&_128$$78);
	ZVAL_UNDEF(&_130$$84);
	ZVAL_UNDEF(&_132$$84);
	ZVAL_UNDEF(&_133$$84);
	ZVAL_UNDEF(&_25$$16);
	ZVAL_UNDEF(&_27$$18);
	ZVAL_UNDEF(&_33$$20);
	ZVAL_UNDEF(&_35$$20);
	ZVAL_UNDEF(&_40$$24);
	ZVAL_UNDEF(&_41$$26);
	ZVAL_UNDEF(&_48$$31);
	ZVAL_UNDEF(&_49$$33);
	ZVAL_UNDEF(&_55$$35);
	ZVAL_UNDEF(&_57$$35);
	ZVAL_UNDEF(&_62$$39);
	ZVAL_UNDEF(&_63$$41);
	ZVAL_UNDEF(&_90$$57);
	ZVAL_UNDEF(&_91$$59);
	ZVAL_UNDEF(&_97$$61);
	ZVAL_UNDEF(&_99$$61);
	ZVAL_UNDEF(&_104$$65);
	ZVAL_UNDEF(&_105$$67);
	ZVAL_UNDEF(&_112$$72);
	ZVAL_UNDEF(&_113$$74);
	ZVAL_UNDEF(&_119$$76);
	ZVAL_UNDEF(&_121$$76);
	ZVAL_UNDEF(&_126$$80);
	ZVAL_UNDEF(&_127$$82);
#if PHP_VERSION_ID >= 80000
	bool is_null_true = 1;
	ZEND_PARSE_PARAMETERS_START(2, 2)
		Z_PARAM_OBJECT_OF_CLASS(connection, phalcon_db_adapter_adapterinterface_ce)
		Z_PARAM_ZVAL(related)
	ZEND_PARSE_PARAMETERS_END();
#endif


	ZEPHIR_MM_GROW();
	zephir_fetch_params(1, 2, 0, &connection, &related);


	nesting = 0;
	ZEPHIR_INIT_VAR(&className);
	zephir_get_class(&className, this_ptr, 0);
	ZEPHIR_CALL_METHOD(&_0, this_ptr, "getmodelsmanager", NULL, 0);
	zephir_check_call_status();
	ZEPHIR_CPY_WRT(&manager, &_0);
	zephir_is_iterable(related, 0, "phalcon/Mvc/Model.zep", 5152);
	if (Z_TYPE_P(related) == IS_ARRAY) {
		ZEND_HASH_FOREACH_KEY_VAL(Z_ARRVAL_P(related), _3, _4, _1)
		{
			ZEPHIR_INIT_NVAR(&name);
			if (_4 != NULL) { 
				ZVAL_STR_COPY(&name, _4);
			} else {
				ZVAL_LONG(&name, _3);
			}
			ZEPHIR_INIT_NVAR(&record);
			ZVAL_COPY(&record, _1);
			ZEPHIR_CALL_METHOD(&_5$$3, &manager, "getrelationbyalias", &_6, 0, &className, &name);
			zephir_check_call_status();
			ZEPHIR_CPY_WRT(&relation, &_5$$3);
			if (Z_TYPE_P(&relation) == IS_OBJECT) {
				ZEPHIR_CALL_METHOD(&_7$$4, &relation, "gettype", NULL, 0);
				zephir_check_call_status();
				if (ZEPHIR_IS_LONG(&_7$$4, 0)) {
					continue;
				}
				_8$$4 = Z_TYPE_P(&record) != IS_OBJECT;
				if (_8$$4) {
					_8$$4 = Z_TYPE_P(&record) != IS_ARRAY;
				}
				if (UNEXPECTED(_8$$4)) {
					if (nesting) {
						ZVAL_BOOL(&_9$$6, 1);
					} else {
						ZVAL_BOOL(&_9$$6, 0);
					}
					ZEPHIR_CALL_METHOD(NULL, connection, "rollback", &_10, 0, &_9$$6);
					zephir_check_call_status();
					ZEPHIR_THROW_EXCEPTION_DEBUG_STR(phalcon_mvc_model_exception_ce, "Only objects/arrays can be stored as part of has-many/has-one/has-one-through/has-many-to-many relations", "phalcon/Mvc/Model.zep", 4965);
					return;
				}
				ZEPHIR_CALL_METHOD(&columns, &relation, "getfields", NULL, 0);
				zephir_check_call_status();
				ZEPHIR_CALL_METHOD(&referencedModel, &relation, "getreferencedmodel", NULL, 0);
				zephir_check_call_status();
				ZEPHIR_CALL_METHOD(&referencedFields, &relation, "getreferencedfields", NULL, 0);
				zephir_check_call_status();
				if (UNEXPECTED(Z_TYPE_P(&columns) == IS_ARRAY)) {
					if (nesting) {
						ZVAL_BOOL(&_11$$7, 1);
					} else {
						ZVAL_BOOL(&_11$$7, 0);
					}
					ZEPHIR_CALL_METHOD(NULL, connection, "rollback", &_12, 0, &_11$$7);
					zephir_check_call_status();
					ZEPHIR_THROW_EXCEPTION_DEBUG_STR(phalcon_mvc_model_exception_ce, "Not implemented", "phalcon/Mvc/Model.zep", 4975);
					return;
				}
				if (Z_TYPE_P(&record) == IS_OBJECT) {
					ZEPHIR_INIT_NVAR(&relatedRecords);
					zephir_create_array(&relatedRecords, 1, 0);
					zephir_array_fast_append(&relatedRecords, &record);
				} else {
					ZEPHIR_CPY_WRT(&relatedRecords, &record);
				}
				ZEPHIR_OBS_NVAR(&value);
				if (UNEXPECTED(!(zephir_fetch_property_zval(&value, this_ptr, &columns, PH_SILENT_CC)))) {
					if (nesting) {
						ZVAL_BOOL(&_13$$10, 1);
					} else {
						ZVAL_BOOL(&_13$$10, 0);
					}
					ZEPHIR_CALL_METHOD(NULL, connection, "rollback", &_14, 0, &_13$$10);
					zephir_check_call_status();
					ZEPHIR_INIT_NVAR(&_15$$10);
					object_init_ex(&_15$$10, phalcon_mvc_model_exception_ce);
					ZEPHIR_INIT_NVAR(&_16$$10);
					ZEPHIR_CONCAT_SVS(&_16$$10, "The column '", &columns, "' needs to be present in the model");
					ZEPHIR_CALL_METHOD(NULL, &_15$$10, "__construct", &_17, 31, &_16$$10);
					zephir_check_call_status();
					zephir_throw_exception_debug(&_15$$10, "phalcon/Mvc/Model.zep", 4992);
					ZEPHIR_MM_RESTORE();
					return;
				}
				ZEPHIR_CALL_METHOD(&_18$$4, &relation, "isthrough", NULL, 0);
				zephir_check_call_status();
				isThrough = zephir_get_boolval(&_18$$4);
				if (isThrough) {
					ZEPHIR_CALL_METHOD(&intermediateModelName, &relation, "getintermediatemodel", NULL, 0);
					zephir_check_call_status();
					ZEPHIR_CALL_METHOD(&intermediateFields, &relation, "getintermediatefields", NULL, 0);
					zephir_check_call_status();
					ZEPHIR_CALL_METHOD(&intermediateReferencedFields, &relation, "getintermediatereferencedfields", NULL, 0);
					zephir_check_call_status();
				}
				zephir_is_iterable(&relatedRecords, 0, "phalcon/Mvc/Model.zep", 5138);
				if (Z_TYPE_P(&relatedRecords) == IS_ARRAY) {
					ZEND_HASH_FOREACH_VAL(Z_ARRVAL_P(&relatedRecords), _19$$4)
					{
						ZEPHIR_INIT_NVAR(&recordAfter);
						ZVAL_COPY(&recordAfter, _19$$4);
						if (!(isThrough)) {
							ZEPHIR_CALL_METHOD(NULL, &recordAfter, "writeattribute", NULL, 0, &referencedFields, &value);
							zephir_check_call_status();
						}
						ZEPHIR_CALL_METHOD(&_21$$12, &recordAfter, "save", NULL, 0);
						zephir_check_call_status();
						if (!(zephir_is_true(&_21$$12))) {
							ZEPHIR_CALL_METHOD(&_22$$14, &recordAfter, "getmessages", NULL, 0);
							zephir_check_call_status();
							zephir_is_iterable(&_22$$14, 0, "phalcon/Mvc/Model.zep", 5051);
							if (Z_TYPE_P(&_22$$14) == IS_ARRAY) {
								ZEND_HASH_FOREACH_VAL(Z_ARRVAL_P(&_22$$14), _23$$14)
								{
									ZEPHIR_INIT_NVAR(&message);
									ZVAL_COPY(&message, _23$$14);
									if (Z_TYPE_P(&message) == IS_OBJECT) {
										ZEPHIR_INIT_NVAR(&_25$$16);
										zephir_create_array(&_25$$16, 1, 0);
										zephir_array_update_string(&_25$$16, SL("model"), &recordAfter, PH_COPY | PH_SEPARATE);
										ZEPHIR_CALL_METHOD(NULL, &message, "setmetadata", NULL, 0, &_25$$16);
										zephir_check_call_status();
									}
									ZEPHIR_CALL_METHOD(NULL, this_ptr, "appendmessage", &_26, 0, &message);
									zephir_check_call_status();
								} ZEND_HASH_FOREACH_END();
							} else {
								ZEPHIR_CALL_METHOD(NULL, &_22$$14, "rewind", NULL, 0);
								zephir_check_call_status();
								while (1) {
									ZEPHIR_CALL_METHOD(&_24$$14, &_22$$14, "valid", NULL, 0);
									zephir_check_call_status();
									if (!zend_is_true(&_24$$14)) {
										break;
									}
									ZEPHIR_CALL_METHOD(&message, &_22$$14, "current", NULL, 0);
									zephir_check_call_status();
										if (Z_TYPE_P(&message) == IS_OBJECT) {
											ZEPHIR_INIT_NVAR(&_27$$18);
											zephir_create_array(&_27$$18, 1, 0);
											zephir_array_update_string(&_27$$18, SL("model"), &recordAfter, PH_COPY | PH_SEPARATE);
											ZEPHIR_CALL_METHOD(NULL, &message, "setmetadata", NULL, 0, &_27$$18);
											zephir_check_call_status();
										}
										ZEPHIR_CALL_METHOD(NULL, this_ptr, "appendmessage", &_26, 0, &message);
										zephir_check_call_status();
									ZEPHIR_CALL_METHOD(NULL, &_22$$14, "next", NULL, 0);
									zephir_check_call_status();
								}
							}
							ZEPHIR_INIT_NVAR(&message);
							if (nesting) {
								ZVAL_BOOL(&_28$$14, 1);
							} else {
								ZVAL_BOOL(&_28$$14, 0);
							}
							ZEPHIR_CALL_METHOD(NULL, connection, "rollback", &_29, 0, &_28$$14);
							zephir_check_call_status();
							RETURN_MM_BOOL(0);
						}
						if (isThrough) {
							ZEPHIR_CALL_METHOD(&_30$$19, &manager, "load", &_31, 0, &intermediateModelName);
							zephir_check_call_status();
							ZEPHIR_CPY_WRT(&intermediateModel, &_30$$19);
							ZEPHIR_CALL_METHOD(&_30$$19, &relation, "gettype", &_32, 0);
							zephir_check_call_status();
							if (ZEPHIR_IS_LONG(&_30$$19, 3)) {
								ZEPHIR_INIT_NVAR(&_33$$20);
								zephir_create_array(&_33$$20, 2, 0);
								ZEPHIR_INIT_NVAR(&_34$$20);
								ZEPHIR_CONCAT_SVS(&_34$$20, "[", &intermediateFields, "] = ?0");
								zephir_array_fast_append(&_33$$20, &_34$$20);
								ZEPHIR_INIT_NVAR(&_35$$20);
								zephir_create_array(&_35$$20, 1, 0);
								zephir_array_fast_append(&_35$$20, &value);
								zephir_array_update_string(&_33$$20, SL("bind"), &_35$$20, PH_COPY | PH_SEPARATE);
								ZEPHIR_CALL_METHOD(&existingIntermediateModel, &intermediateModel, "findfirst", NULL, 0, &_33$$20);
								zephir_check_call_status();
								if (zephir_is_true(&existingIntermediateModel)) {
									ZEPHIR_CPY_WRT(&intermediateModel, &existingIntermediateModel);
								}
							}
							ZEPHIR_CALL_METHOD(NULL, &intermediateModel, "writeattribute", NULL, 0, &intermediateFields, &value);
							zephir_check_call_status();
							ZEPHIR_CALL_METHOD(&intermediateValue, &recordAfter, "readattribute", NULL, 0, &referencedFields);
							zephir_check_call_status();
							ZEPHIR_CALL_METHOD(NULL, &intermediateModel, "writeattribute", NULL, 0, &intermediateReferencedFields, &intermediateValue);
							zephir_check_call_status();
							ZEPHIR_CALL_METHOD(&_36$$19, &intermediateModel, "save", NULL, 0);
							zephir_check_call_status();
							if (!(zephir_is_true(&_36$$19))) {
								ZEPHIR_CALL_METHOD(&_37$$22, &intermediateModel, "getmessages", NULL, 0);
								zephir_check_call_status();
								zephir_is_iterable(&_37$$22, 0, "phalcon/Mvc/Model.zep", 5132);
								if (Z_TYPE_P(&_37$$22) == IS_ARRAY) {
									ZEND_HASH_FOREACH_VAL(Z_ARRVAL_P(&_37$$22), _38$$22)
									{
										ZEPHIR_INIT_NVAR(&message);
										ZVAL_COPY(&message, _38$$22);
										if (Z_TYPE_P(&message) == IS_OBJECT) {
											ZEPHIR_INIT_NVAR(&_40$$24);
											zephir_create_array(&_40$$24, 1, 0);
											zephir_array_update_string(&_40$$24, SL("model"), &intermediateModel, PH_COPY | PH_SEPARATE);
											ZEPHIR_CALL_METHOD(NULL, &message, "setmetadata", NULL, 0, &_40$$24);
											zephir_check_call_status();
										}
										ZEPHIR_CALL_METHOD(NULL, this_ptr, "appendmessage", &_26, 0, &message);
										zephir_check_call_status();
									} ZEND_HASH_FOREACH_END();
								} else {
									ZEPHIR_CALL_METHOD(NULL, &_37$$22, "rewind", NULL, 0);
									zephir_check_call_status();
									while (1) {
										ZEPHIR_CALL_METHOD(&_39$$22, &_37$$22, "valid", NULL, 0);
										zephir_check_call_status();
										if (!zend_is_true(&_39$$22)) {
											break;
										}
										ZEPHIR_CALL_METHOD(&message, &_37$$22, "current", NULL, 0);
										zephir_check_call_status();
											if (Z_TYPE_P(&message) == IS_OBJECT) {
												ZEPHIR_INIT_NVAR(&_41$$26);
												zephir_create_array(&_41$$26, 1, 0);
												zephir_array_update_string(&_41$$26, SL("model"), &intermediateModel, PH_COPY | PH_SEPARATE);
												ZEPHIR_CALL_METHOD(NULL, &message, "setmetadata", NULL, 0, &_41$$26);
												zephir_check_call_status();
											}
											ZEPHIR_CALL_METHOD(NULL, this_ptr, "appendmessage", &_26, 0, &message);
											zephir_check_call_status();
										ZEPHIR_CALL_METHOD(NULL, &_37$$22, "next", NULL, 0);
										zephir_check_call_status();
									}
								}
								ZEPHIR_INIT_NVAR(&message);
								if (nesting) {
									ZVAL_BOOL(&_42$$22, 1);
								} else {
									ZVAL_BOOL(&_42$$22, 0);
								}
								ZEPHIR_CALL_METHOD(NULL, connection, "rollback", &_43, 0, &_42$$22);
								zephir_check_call_status();
								RETURN_MM_BOOL(0);
							}
						}
					} ZEND_HASH_FOREACH_END();
				} else {
					ZEPHIR_CALL_METHOD(NULL, &relatedRecords, "rewind", NULL, 0);
					zephir_check_call_status();
					while (1) {
						ZEPHIR_CALL_METHOD(&_20$$4, &relatedRecords, "valid", NULL, 0);
						zephir_check_call_status();
						if (!zend_is_true(&_20$$4)) {
							break;
						}
						ZEPHIR_CALL_METHOD(&recordAfter, &relatedRecords, "current", NULL, 0);
						zephir_check_call_status();
							if (!(isThrough)) {
								ZEPHIR_CALL_METHOD(NULL, &recordAfter, "writeattribute", NULL, 0, &referencedFields, &value);
								zephir_check_call_status();
							}
							ZEPHIR_CALL_METHOD(&_44$$27, &recordAfter, "save", NULL, 0);
							zephir_check_call_status();
							if (!(zephir_is_true(&_44$$27))) {
								ZEPHIR_CALL_METHOD(&_45$$29, &recordAfter, "getmessages", NULL, 0);
								zephir_check_call_status();
								zephir_is_iterable(&_45$$29, 0, "phalcon/Mvc/Model.zep", 5051);
								if (Z_TYPE_P(&_45$$29) == IS_ARRAY) {
									ZEND_HASH_FOREACH_VAL(Z_ARRVAL_P(&_45$$29), _46$$29)
									{
										ZEPHIR_INIT_NVAR(&message);
										ZVAL_COPY(&message, _46$$29);
										if (Z_TYPE_P(&message) == IS_OBJECT) {
											ZEPHIR_INIT_NVAR(&_48$$31);
											zephir_create_array(&_48$$31, 1, 0);
											zephir_array_update_string(&_48$$31, SL("model"), &recordAfter, PH_COPY | PH_SEPARATE);
											ZEPHIR_CALL_METHOD(NULL, &message, "setmetadata", NULL, 0, &_48$$31);
											zephir_check_call_status();
										}
										ZEPHIR_CALL_METHOD(NULL, this_ptr, "appendmessage", &_26, 0, &message);
										zephir_check_call_status();
									} ZEND_HASH_FOREACH_END();
								} else {
									ZEPHIR_CALL_METHOD(NULL, &_45$$29, "rewind", NULL, 0);
									zephir_check_call_status();
									while (1) {
										ZEPHIR_CALL_METHOD(&_47$$29, &_45$$29, "valid", NULL, 0);
										zephir_check_call_status();
										if (!zend_is_true(&_47$$29)) {
											break;
										}
										ZEPHIR_CALL_METHOD(&message, &_45$$29, "current", NULL, 0);
										zephir_check_call_status();
											if (Z_TYPE_P(&message) == IS_OBJECT) {
												ZEPHIR_INIT_NVAR(&_49$$33);
												zephir_create_array(&_49$$33, 1, 0);
												zephir_array_update_string(&_49$$33, SL("model"), &recordAfter, PH_COPY | PH_SEPARATE);
												ZEPHIR_CALL_METHOD(NULL, &message, "setmetadata", NULL, 0, &_49$$33);
												zephir_check_call_status();
											}
											ZEPHIR_CALL_METHOD(NULL, this_ptr, "appendmessage", &_26, 0, &message);
											zephir_check_call_status();
										ZEPHIR_CALL_METHOD(NULL, &_45$$29, "next", NULL, 0);
										zephir_check_call_status();
									}
								}
								ZEPHIR_INIT_NVAR(&message);
								if (nesting) {
									ZVAL_BOOL(&_50$$29, 1);
								} else {
									ZVAL_BOOL(&_50$$29, 0);
								}
								ZEPHIR_CALL_METHOD(NULL, connection, "rollback", &_51, 0, &_50$$29);
								zephir_check_call_status();
								RETURN_MM_BOOL(0);
							}
							if (isThrough) {
								ZEPHIR_CALL_METHOD(&_52$$34, &manager, "load", &_53, 0, &intermediateModelName);
								zephir_check_call_status();
								ZEPHIR_CPY_WRT(&intermediateModel, &_52$$34);
								ZEPHIR_CALL_METHOD(&_52$$34, &relation, "gettype", &_54, 0);
								zephir_check_call_status();
								if (ZEPHIR_IS_LONG(&_52$$34, 3)) {
									ZEPHIR_INIT_NVAR(&_55$$35);
									zephir_create_array(&_55$$35, 2, 0);
									ZEPHIR_INIT_NVAR(&_56$$35);
									ZEPHIR_CONCAT_SVS(&_56$$35, "[", &intermediateFields, "] = ?0");
									zephir_array_fast_append(&_55$$35, &_56$$35);
									ZEPHIR_INIT_NVAR(&_57$$35);
									zephir_create_array(&_57$$35, 1, 0);
									zephir_array_fast_append(&_57$$35, &value);
									zephir_array_update_string(&_55$$35, SL("bind"), &_57$$35, PH_COPY | PH_SEPARATE);
									ZEPHIR_CALL_METHOD(&existingIntermediateModel, &intermediateModel, "findfirst", NULL, 0, &_55$$35);
									zephir_check_call_status();
									if (zephir_is_true(&existingIntermediateModel)) {
										ZEPHIR_CPY_WRT(&intermediateModel, &existingIntermediateModel);
									}
								}
								ZEPHIR_CALL_METHOD(NULL, &intermediateModel, "writeattribute", NULL, 0, &intermediateFields, &value);
								zephir_check_call_status();
								ZEPHIR_CALL_METHOD(&intermediateValue, &recordAfter, "readattribute", NULL, 0, &referencedFields);
								zephir_check_call_status();
								ZEPHIR_CALL_METHOD(NULL, &intermediateModel, "writeattribute", NULL, 0, &intermediateReferencedFields, &intermediateValue);
								zephir_check_call_status();
								ZEPHIR_CALL_METHOD(&_58$$34, &intermediateModel, "save", NULL, 0);
								zephir_check_call_status();
								if (!(zephir_is_true(&_58$$34))) {
									ZEPHIR_CALL_METHOD(&_59$$37, &intermediateModel, "getmessages", NULL, 0);
									zephir_check_call_status();
									zephir_is_iterable(&_59$$37, 0, "phalcon/Mvc/Model.zep", 5132);
									if (Z_TYPE_P(&_59$$37) == IS_ARRAY) {
										ZEND_HASH_FOREACH_VAL(Z_ARRVAL_P(&_59$$37), _60$$37)
										{
											ZEPHIR_INIT_NVAR(&message);
											ZVAL_COPY(&message, _60$$37);
											if (Z_TYPE_P(&message) == IS_OBJECT) {
												ZEPHIR_INIT_NVAR(&_62$$39);
												zephir_create_array(&_62$$39, 1, 0);
												zephir_array_update_string(&_62$$39, SL("model"), &intermediateModel, PH_COPY | PH_SEPARATE);
												ZEPHIR_CALL_METHOD(NULL, &message, "setmetadata", NULL, 0, &_62$$39);
												zephir_check_call_status();
											}
											ZEPHIR_CALL_METHOD(NULL, this_ptr, "appendmessage", &_26, 0, &message);
											zephir_check_call_status();
										} ZEND_HASH_FOREACH_END();
									} else {
										ZEPHIR_CALL_METHOD(NULL, &_59$$37, "rewind", NULL, 0);
										zephir_check_call_status();
										while (1) {
											ZEPHIR_CALL_METHOD(&_61$$37, &_59$$37, "valid", NULL, 0);
											zephir_check_call_status();
											if (!zend_is_true(&_61$$37)) {
												break;
											}
											ZEPHIR_CALL_METHOD(&message, &_59$$37, "current", NULL, 0);
											zephir_check_call_status();
												if (Z_TYPE_P(&message) == IS_OBJECT) {
													ZEPHIR_INIT_NVAR(&_63$$41);
													zephir_create_array(&_63$$41, 1, 0);
													zephir_array_update_string(&_63$$41, SL("model"), &intermediateModel, PH_COPY | PH_SEPARATE);
													ZEPHIR_CALL_METHOD(NULL, &message, "setmetadata", NULL, 0, &_63$$41);
													zephir_check_call_status();
												}
												ZEPHIR_CALL_METHOD(NULL, this_ptr, "appendmessage", &_26, 0, &message);
												zephir_check_call_status();
											ZEPHIR_CALL_METHOD(NULL, &_59$$37, "next", NULL, 0);
											zephir_check_call_status();
										}
									}
									ZEPHIR_INIT_NVAR(&message);
									if (nesting) {
										ZVAL_BOOL(&_64$$37, 1);
									} else {
										ZVAL_BOOL(&_64$$37, 0);
									}
									ZEPHIR_CALL_METHOD(NULL, connection, "rollback", &_65, 0, &_64$$37);
									zephir_check_call_status();
									RETURN_MM_BOOL(0);
								}
							}
						ZEPHIR_CALL_METHOD(NULL, &relatedRecords, "next", NULL, 0);
						zephir_check_call_status();
					}
				}
				ZEPHIR_INIT_NVAR(&recordAfter);
			} else {
				if (UNEXPECTED(Z_TYPE_P(&record) != IS_ARRAY)) {
					if (nesting) {
						ZVAL_BOOL(&_66$$43, 1);
					} else {
						ZVAL_BOOL(&_66$$43, 0);
					}
					ZEPHIR_CALL_METHOD(NULL, connection, "rollback", &_67, 0, &_66$$43);
					zephir_check_call_status();
					ZEPHIR_INIT_NVAR(&_68$$43);
					object_init_ex(&_68$$43, phalcon_mvc_model_exception_ce);
					ZEPHIR_INIT_NVAR(&_69$$43);
					ZEPHIR_CONCAT_SVSVS(&_69$$43, "There are no defined relations for the model '", &className, "' using alias '", &name, "'");
					ZEPHIR_CALL_METHOD(NULL, &_68$$43, "__construct", &_17, 31, &_69$$43);
					zephir_check_call_status();
					zephir_throw_exception_debug(&_68$$43, "phalcon/Mvc/Model.zep", 5144);
					ZEPHIR_MM_RESTORE();
					return;
				}
			}
		} ZEND_HASH_FOREACH_END();
	} else {
		ZEPHIR_CALL_METHOD(NULL, related, "rewind", NULL, 0);
		zephir_check_call_status();
		while (1) {
			ZEPHIR_CALL_METHOD(&_2, related, "valid", NULL, 0);
			zephir_check_call_status();
			if (!zend_is_true(&_2)) {
				break;
			}
			ZEPHIR_CALL_METHOD(&name, related, "key", NULL, 0);
			zephir_check_call_status();
			ZEPHIR_CALL_METHOD(&record, related, "current", NULL, 0);
			zephir_check_call_status();
				ZEPHIR_CALL_METHOD(&_70$$44, &manager, "getrelationbyalias", &_71, 0, &className, &name);
				zephir_check_call_status();
				ZEPHIR_CPY_WRT(&relation, &_70$$44);
				if (Z_TYPE_P(&relation) == IS_OBJECT) {
					ZEPHIR_CALL_METHOD(&_72$$45, &relation, "gettype", NULL, 0);
					zephir_check_call_status();
					if (ZEPHIR_IS_LONG(&_72$$45, 0)) {
						continue;
					}
					_73$$45 = Z_TYPE_P(&record) != IS_OBJECT;
					if (_73$$45) {
						_73$$45 = Z_TYPE_P(&record) != IS_ARRAY;
					}
					if (UNEXPECTED(_73$$45)) {
						if (nesting) {
							ZVAL_BOOL(&_74$$47, 1);
						} else {
							ZVAL_BOOL(&_74$$47, 0);
						}
						ZEPHIR_CALL_METHOD(NULL, connection, "rollback", &_75, 0, &_74$$47);
						zephir_check_call_status();
						ZEPHIR_THROW_EXCEPTION_DEBUG_STR(phalcon_mvc_model_exception_ce, "Only objects/arrays can be stored as part of has-many/has-one/has-one-through/has-many-to-many relations", "phalcon/Mvc/Model.zep", 4965);
						return;
					}
					ZEPHIR_CALL_METHOD(&columns, &relation, "getfields", NULL, 0);
					zephir_check_call_status();
					ZEPHIR_CALL_METHOD(&referencedModel, &relation, "getreferencedmodel", NULL, 0);
					zephir_check_call_status();
					ZEPHIR_CALL_METHOD(&referencedFields, &relation, "getreferencedfields", NULL, 0);
					zephir_check_call_status();
					if (UNEXPECTED(Z_TYPE_P(&columns) == IS_ARRAY)) {
						if (nesting) {
							ZVAL_BOOL(&_76$$48, 1);
						} else {
							ZVAL_BOOL(&_76$$48, 0);
						}
						ZEPHIR_CALL_METHOD(NULL, connection, "rollback", &_77, 0, &_76$$48);
						zephir_check_call_status();
						ZEPHIR_THROW_EXCEPTION_DEBUG_STR(phalcon_mvc_model_exception_ce, "Not implemented", "phalcon/Mvc/Model.zep", 4975);
						return;
					}
					if (Z_TYPE_P(&record) == IS_OBJECT) {
						ZEPHIR_INIT_NVAR(&_78$$49);
						zephir_create_array(&_78$$49, 1, 0);
						zephir_array_fast_append(&_78$$49, &record);
						ZEPHIR_CPY_WRT(&relatedRecords, &_78$$49);
					} else {
						ZEPHIR_CPY_WRT(&relatedRecords, &record);
					}
					ZEPHIR_OBS_NVAR(&value);
					if (UNEXPECTED(!(zephir_fetch_property_zval(&value, this_ptr, &columns, PH_SILENT_CC)))) {
						if (nesting) {
							ZVAL_BOOL(&_79$$51, 1);
						} else {
							ZVAL_BOOL(&_79$$51, 0);
						}
						ZEPHIR_CALL_METHOD(NULL, connection, "rollback", &_80, 0, &_79$$51);
						zephir_check_call_status();
						ZEPHIR_INIT_NVAR(&_81$$51);
						object_init_ex(&_81$$51, phalcon_mvc_model_exception_ce);
						ZEPHIR_INIT_NVAR(&_82$$51);
						ZEPHIR_CONCAT_SVS(&_82$$51, "The column '", &columns, "' needs to be present in the model");
						ZEPHIR_CALL_METHOD(NULL, &_81$$51, "__construct", &_17, 31, &_82$$51);
						zephir_check_call_status();
						zephir_throw_exception_debug(&_81$$51, "phalcon/Mvc/Model.zep", 4992);
						ZEPHIR_MM_RESTORE();
						return;
					}
					ZEPHIR_CALL_METHOD(&_83$$45, &relation, "isthrough", NULL, 0);
					zephir_check_call_status();
					isThrough = zephir_get_boolval(&_83$$45);
					if (isThrough) {
						ZEPHIR_CALL_METHOD(&intermediateModelName, &relation, "getintermediatemodel", NULL, 0);
						zephir_check_call_status();
						ZEPHIR_CALL_METHOD(&intermediateFields, &relation, "getintermediatefields", NULL, 0);
						zephir_check_call_status();
						ZEPHIR_CALL_METHOD(&intermediateReferencedFields, &relation, "getintermediatereferencedfields", NULL, 0);
						zephir_check_call_status();
					}
					zephir_is_iterable(&relatedRecords, 0, "phalcon/Mvc/Model.zep", 5138);
					if (Z_TYPE_P(&relatedRecords) == IS_ARRAY) {
						ZEND_HASH_FOREACH_VAL(Z_ARRVAL_P(&relatedRecords), _84$$45)
						{
							ZEPHIR_INIT_NVAR(&recordAfter);
							ZVAL_COPY(&recordAfter, _84$$45);
							if (!(isThrough)) {
								ZEPHIR_CALL_METHOD(NULL, &recordAfter, "writeattribute", NULL, 0, &referencedFields, &value);
								zephir_check_call_status();
							}
							ZEPHIR_CALL_METHOD(&_86$$53, &recordAfter, "save", NULL, 0);
							zephir_check_call_status();
							if (!(zephir_is_true(&_86$$53))) {
								ZEPHIR_CALL_METHOD(&_87$$55, &recordAfter, "getmessages", NULL, 0);
								zephir_check_call_status();
								zephir_is_iterable(&_87$$55, 0, "phalcon/Mvc/Model.zep", 5051);
								if (Z_TYPE_P(&_87$$55) == IS_ARRAY) {
									ZEND_HASH_FOREACH_VAL(Z_ARRVAL_P(&_87$$55), _88$$55)
									{
										ZEPHIR_INIT_NVAR(&message);
										ZVAL_COPY(&message, _88$$55);
										if (Z_TYPE_P(&message) == IS_OBJECT) {
											ZEPHIR_INIT_NVAR(&_90$$57);
											zephir_create_array(&_90$$57, 1, 0);
											zephir_array_update_string(&_90$$57, SL("model"), &recordAfter, PH_COPY | PH_SEPARATE);
											ZEPHIR_CALL_METHOD(NULL, &message, "setmetadata", NULL, 0, &_90$$57);
											zephir_check_call_status();
										}
										ZEPHIR_CALL_METHOD(NULL, this_ptr, "appendmessage", &_26, 0, &message);
										zephir_check_call_status();
									} ZEND_HASH_FOREACH_END();
								} else {
									ZEPHIR_CALL_METHOD(NULL, &_87$$55, "rewind", NULL, 0);
									zephir_check_call_status();
									while (1) {
										ZEPHIR_CALL_METHOD(&_89$$55, &_87$$55, "valid", NULL, 0);
										zephir_check_call_status();
										if (!zend_is_true(&_89$$55)) {
											break;
										}
										ZEPHIR_CALL_METHOD(&message, &_87$$55, "current", NULL, 0);
										zephir_check_call_status();
											if (Z_TYPE_P(&message) == IS_OBJECT) {
												ZEPHIR_INIT_NVAR(&_91$$59);
												zephir_create_array(&_91$$59, 1, 0);
												zephir_array_update_string(&_91$$59, SL("model"), &recordAfter, PH_COPY | PH_SEPARATE);
												ZEPHIR_CALL_METHOD(NULL, &message, "setmetadata", NULL, 0, &_91$$59);
												zephir_check_call_status();
											}
											ZEPHIR_CALL_METHOD(NULL, this_ptr, "appendmessage", &_26, 0, &message);
											zephir_check_call_status();
										ZEPHIR_CALL_METHOD(NULL, &_87$$55, "next", NULL, 0);
										zephir_check_call_status();
									}
								}
								ZEPHIR_INIT_NVAR(&message);
								if (nesting) {
									ZVAL_BOOL(&_92$$55, 1);
								} else {
									ZVAL_BOOL(&_92$$55, 0);
								}
								ZEPHIR_CALL_METHOD(NULL, connection, "rollback", &_93, 0, &_92$$55);
								zephir_check_call_status();
								RETURN_MM_BOOL(0);
							}
							if (isThrough) {
								ZEPHIR_CALL_METHOD(&_94$$60, &manager, "load", &_95, 0, &intermediateModelName);
								zephir_check_call_status();
								ZEPHIR_CPY_WRT(&intermediateModel, &_94$$60);
								ZEPHIR_CALL_METHOD(&_94$$60, &relation, "gettype", &_96, 0);
								zephir_check_call_status();
								if (ZEPHIR_IS_LONG(&_94$$60, 3)) {
									ZEPHIR_INIT_NVAR(&_97$$61);
									zephir_create_array(&_97$$61, 2, 0);
									ZEPHIR_INIT_NVAR(&_98$$61);
									ZEPHIR_CONCAT_SVS(&_98$$61, "[", &intermediateFields, "] = ?0");
									zephir_array_fast_append(&_97$$61, &_98$$61);
									ZEPHIR_INIT_NVAR(&_99$$61);
									zephir_create_array(&_99$$61, 1, 0);
									zephir_array_fast_append(&_99$$61, &value);
									zephir_array_update_string(&_97$$61, SL("bind"), &_99$$61, PH_COPY | PH_SEPARATE);
									ZEPHIR_CALL_METHOD(&existingIntermediateModel, &intermediateModel, "findfirst", NULL, 0, &_97$$61);
									zephir_check_call_status();
									if (zephir_is_true(&existingIntermediateModel)) {
										ZEPHIR_CPY_WRT(&intermediateModel, &existingIntermediateModel);
									}
								}
								ZEPHIR_CALL_METHOD(NULL, &intermediateModel, "writeattribute", NULL, 0, &intermediateFields, &value);
								zephir_check_call_status();
								ZEPHIR_CALL_METHOD(&intermediateValue, &recordAfter, "readattribute", NULL, 0, &referencedFields);
								zephir_check_call_status();
								ZEPHIR_CALL_METHOD(NULL, &intermediateModel, "writeattribute", NULL, 0, &intermediateReferencedFields, &intermediateValue);
								zephir_check_call_status();
								ZEPHIR_CALL_METHOD(&_100$$60, &intermediateModel, "save", NULL, 0);
								zephir_check_call_status();
								if (!(zephir_is_true(&_100$$60))) {
									ZEPHIR_CALL_METHOD(&_101$$63, &intermediateModel, "getmessages", NULL, 0);
									zephir_check_call_status();
									zephir_is_iterable(&_101$$63, 0, "phalcon/Mvc/Model.zep", 5132);
									if (Z_TYPE_P(&_101$$63) == IS_ARRAY) {
										ZEND_HASH_FOREACH_VAL(Z_ARRVAL_P(&_101$$63), _102$$63)
										{
											ZEPHIR_INIT_NVAR(&message);
											ZVAL_COPY(&message, _102$$63);
											if (Z_TYPE_P(&message) == IS_OBJECT) {
												ZEPHIR_INIT_NVAR(&_104$$65);
												zephir_create_array(&_104$$65, 1, 0);
												zephir_array_update_string(&_104$$65, SL("model"), &intermediateModel, PH_COPY | PH_SEPARATE);
												ZEPHIR_CALL_METHOD(NULL, &message, "setmetadata", NULL, 0, &_104$$65);
												zephir_check_call_status();
											}
											ZEPHIR_CALL_METHOD(NULL, this_ptr, "appendmessage", &_26, 0, &message);
											zephir_check_call_status();
										} ZEND_HASH_FOREACH_END();
									} else {
										ZEPHIR_CALL_METHOD(NULL, &_101$$63, "rewind", NULL, 0);
										zephir_check_call_status();
										while (1) {
											ZEPHIR_CALL_METHOD(&_103$$63, &_101$$63, "valid", NULL, 0);
											zephir_check_call_status();
											if (!zend_is_true(&_103$$63)) {
												break;
											}
											ZEPHIR_CALL_METHOD(&message, &_101$$63, "current", NULL, 0);
											zephir_check_call_status();
												if (Z_TYPE_P(&message) == IS_OBJECT) {
													ZEPHIR_INIT_NVAR(&_105$$67);
													zephir_create_array(&_105$$67, 1, 0);
													zephir_array_update_string(&_105$$67, SL("model"), &intermediateModel, PH_COPY | PH_SEPARATE);
													ZEPHIR_CALL_METHOD(NULL, &message, "setmetadata", NULL, 0, &_105$$67);
													zephir_check_call_status();
												}
												ZEPHIR_CALL_METHOD(NULL, this_ptr, "appendmessage", &_26, 0, &message);
												zephir_check_call_status();
											ZEPHIR_CALL_METHOD(NULL, &_101$$63, "next", NULL, 0);
											zephir_check_call_status();
										}
									}
									ZEPHIR_INIT_NVAR(&message);
									if (nesting) {
										ZVAL_BOOL(&_106$$63, 1);
									} else {
										ZVAL_BOOL(&_106$$63, 0);
									}
									ZEPHIR_CALL_METHOD(NULL, connection, "rollback", &_107, 0, &_106$$63);
									zephir_check_call_status();
									RETURN_MM_BOOL(0);
								}
							}
						} ZEND_HASH_FOREACH_END();
					} else {
						ZEPHIR_CALL_METHOD(NULL, &relatedRecords, "rewind", NULL, 0);
						zephir_check_call_status();
						while (1) {
							ZEPHIR_CALL_METHOD(&_85$$45, &relatedRecords, "valid", NULL, 0);
							zephir_check_call_status();
							if (!zend_is_true(&_85$$45)) {
								break;
							}
							ZEPHIR_CALL_METHOD(&recordAfter, &relatedRecords, "current", NULL, 0);
							zephir_check_call_status();
								if (!(isThrough)) {
									ZEPHIR_CALL_METHOD(NULL, &recordAfter, "writeattribute", NULL, 0, &referencedFields, &value);
									zephir_check_call_status();
								}
								ZEPHIR_CALL_METHOD(&_108$$68, &recordAfter, "save", NULL, 0);
								zephir_check_call_status();
								if (!(zephir_is_true(&_108$$68))) {
									ZEPHIR_CALL_METHOD(&_109$$70, &recordAfter, "getmessages", NULL, 0);
									zephir_check_call_status();
									zephir_is_iterable(&_109$$70, 0, "phalcon/Mvc/Model.zep", 5051);
									if (Z_TYPE_P(&_109$$70) == IS_ARRAY) {
										ZEND_HASH_FOREACH_VAL(Z_ARRVAL_P(&_109$$70), _110$$70)
										{
											ZEPHIR_INIT_NVAR(&message);
											ZVAL_COPY(&message, _110$$70);
											if (Z_TYPE_P(&message) == IS_OBJECT) {
												ZEPHIR_INIT_NVAR(&_112$$72);
												zephir_create_array(&_112$$72, 1, 0);
												zephir_array_update_string(&_112$$72, SL("model"), &recordAfter, PH_COPY | PH_SEPARATE);
												ZEPHIR_CALL_METHOD(NULL, &message, "setmetadata", NULL, 0, &_112$$72);
												zephir_check_call_status();
											}
											ZEPHIR_CALL_METHOD(NULL, this_ptr, "appendmessage", &_26, 0, &message);
											zephir_check_call_status();
										} ZEND_HASH_FOREACH_END();
									} else {
										ZEPHIR_CALL_METHOD(NULL, &_109$$70, "rewind", NULL, 0);
										zephir_check_call_status();
										while (1) {
											ZEPHIR_CALL_METHOD(&_111$$70, &_109$$70, "valid", NULL, 0);
											zephir_check_call_status();
											if (!zend_is_true(&_111$$70)) {
												break;
											}
											ZEPHIR_CALL_METHOD(&message, &_109$$70, "current", NULL, 0);
											zephir_check_call_status();
												if (Z_TYPE_P(&message) == IS_OBJECT) {
													ZEPHIR_INIT_NVAR(&_113$$74);
													zephir_create_array(&_113$$74, 1, 0);
													zephir_array_update_string(&_113$$74, SL("model"), &recordAfter, PH_COPY | PH_SEPARATE);
													ZEPHIR_CALL_METHOD(NULL, &message, "setmetadata", NULL, 0, &_113$$74);
													zephir_check_call_status();
												}
												ZEPHIR_CALL_METHOD(NULL, this_ptr, "appendmessage", &_26, 0, &message);
												zephir_check_call_status();
											ZEPHIR_CALL_METHOD(NULL, &_109$$70, "next", NULL, 0);
											zephir_check_call_status();
										}
									}
									ZEPHIR_INIT_NVAR(&message);
									if (nesting) {
										ZVAL_BOOL(&_114$$70, 1);
									} else {
										ZVAL_BOOL(&_114$$70, 0);
									}
									ZEPHIR_CALL_METHOD(NULL, connection, "rollback", &_115, 0, &_114$$70);
									zephir_check_call_status();
									RETURN_MM_BOOL(0);
								}
								if (isThrough) {
									ZEPHIR_CALL_METHOD(&_116$$75, &manager, "load", &_117, 0, &intermediateModelName);
									zephir_check_call_status();
									ZEPHIR_CPY_WRT(&intermediateModel, &_116$$75);
									ZEPHIR_CALL_METHOD(&_116$$75, &relation, "gettype", &_118, 0);
									zephir_check_call_status();
									if (ZEPHIR_IS_LONG(&_116$$75, 3)) {
										ZEPHIR_INIT_NVAR(&_119$$76);
										zephir_create_array(&_119$$76, 2, 0);
										ZEPHIR_INIT_NVAR(&_120$$76);
										ZEPHIR_CONCAT_SVS(&_120$$76, "[", &intermediateFields, "] = ?0");
										zephir_array_fast_append(&_119$$76, &_120$$76);
										ZEPHIR_INIT_NVAR(&_121$$76);
										zephir_create_array(&_121$$76, 1, 0);
										zephir_array_fast_append(&_121$$76, &value);
										zephir_array_update_string(&_119$$76, SL("bind"), &_121$$76, PH_COPY | PH_SEPARATE);
										ZEPHIR_CALL_METHOD(&existingIntermediateModel, &intermediateModel, "findfirst", NULL, 0, &_119$$76);
										zephir_check_call_status();
										if (zephir_is_true(&existingIntermediateModel)) {
											ZEPHIR_CPY_WRT(&intermediateModel, &existingIntermediateModel);
										}
									}
									ZEPHIR_CALL_METHOD(NULL, &intermediateModel, "writeattribute", NULL, 0, &intermediateFields, &value);
									zephir_check_call_status();
									ZEPHIR_CALL_METHOD(&intermediateValue, &recordAfter, "readattribute", NULL, 0, &referencedFields);
									zephir_check_call_status();
									ZEPHIR_CALL_METHOD(NULL, &intermediateModel, "writeattribute", NULL, 0, &intermediateReferencedFields, &intermediateValue);
									zephir_check_call_status();
									ZEPHIR_CALL_METHOD(&_122$$75, &intermediateModel, "save", NULL, 0);
									zephir_check_call_status();
									if (!(zephir_is_true(&_122$$75))) {
										ZEPHIR_CALL_METHOD(&_123$$78, &intermediateModel, "getmessages", NULL, 0);
										zephir_check_call_status();
										zephir_is_iterable(&_123$$78, 0, "phalcon/Mvc/Model.zep", 5132);
										if (Z_TYPE_P(&_123$$78) == IS_ARRAY) {
											ZEND_HASH_FOREACH_VAL(Z_ARRVAL_P(&_123$$78), _124$$78)
											{
												ZEPHIR_INIT_NVAR(&message);
												ZVAL_COPY(&message, _124$$78);
												if (Z_TYPE_P(&message) == IS_OBJECT) {
													ZEPHIR_INIT_NVAR(&_126$$80);
													zephir_create_array(&_126$$80, 1, 0);
													zephir_array_update_string(&_126$$80, SL("model"), &intermediateModel, PH_COPY | PH_SEPARATE);
													ZEPHIR_CALL_METHOD(NULL, &message, "setmetadata", NULL, 0, &_126$$80);
													zephir_check_call_status();
												}
												ZEPHIR_CALL_METHOD(NULL, this_ptr, "appendmessage", &_26, 0, &message);
												zephir_check_call_status();
											} ZEND_HASH_FOREACH_END();
										} else {
											ZEPHIR_CALL_METHOD(NULL, &_123$$78, "rewind", NULL, 0);
											zephir_check_call_status();
											while (1) {
												ZEPHIR_CALL_METHOD(&_125$$78, &_123$$78, "valid", NULL, 0);
												zephir_check_call_status();
												if (!zend_is_true(&_125$$78)) {
													break;
												}
												ZEPHIR_CALL_METHOD(&message, &_123$$78, "current", NULL, 0);
												zephir_check_call_status();
													if (Z_TYPE_P(&message) == IS_OBJECT) {
														ZEPHIR_INIT_NVAR(&_127$$82);
														zephir_create_array(&_127$$82, 1, 0);
														zephir_array_update_string(&_127$$82, SL("model"), &intermediateModel, PH_COPY | PH_SEPARATE);
														ZEPHIR_CALL_METHOD(NULL, &message, "setmetadata", NULL, 0, &_127$$82);
														zephir_check_call_status();
													}
													ZEPHIR_CALL_METHOD(NULL, this_ptr, "appendmessage", &_26, 0, &message);
													zephir_check_call_status();
												ZEPHIR_CALL_METHOD(NULL, &_123$$78, "next", NULL, 0);
												zephir_check_call_status();
											}
										}
										ZEPHIR_INIT_NVAR(&message);
										if (nesting) {
											ZVAL_BOOL(&_128$$78, 1);
										} else {
											ZVAL_BOOL(&_128$$78, 0);
										}
										ZEPHIR_CALL_METHOD(NULL, connection, "rollback", &_129, 0, &_128$$78);
										zephir_check_call_status();
										RETURN_MM_BOOL(0);
									}
								}
							ZEPHIR_CALL_METHOD(NULL, &relatedRecords, "next", NULL, 0);
							zephir_check_call_status();
						}
					}
					ZEPHIR_INIT_NVAR(&recordAfter);
				} else {
					if (UNEXPECTED(Z_TYPE_P(&record) != IS_ARRAY)) {
						if (nesting) {
							ZVAL_BOOL(&_130$$84, 1);
						} else {
							ZVAL_BOOL(&_130$$84, 0);
						}
						ZEPHIR_CALL_METHOD(NULL, connection, "rollback", &_131, 0, &_130$$84);
						zephir_check_call_status();
						ZEPHIR_INIT_NVAR(&_132$$84);
						object_init_ex(&_132$$84, phalcon_mvc_model_exception_ce);
						ZEPHIR_INIT_NVAR(&_133$$84);
						ZEPHIR_CONCAT_SVSVS(&_133$$84, "There are no defined relations for the model '", &className, "' using alias '", &name, "'");
						ZEPHIR_CALL_METHOD(NULL, &_132$$84, "__construct", &_17, 31, &_133$$84);
						zephir_check_call_status();
						zephir_throw_exception_debug(&_132$$84, "phalcon/Mvc/Model.zep", 5144);
						ZEPHIR_MM_RESTORE();
						return;
					}
				}
			ZEPHIR_CALL_METHOD(NULL, related, "next", NULL, 0);
			zephir_check_call_status();
		}
	}
	ZEPHIR_INIT_NVAR(&record);
	ZEPHIR_INIT_NVAR(&name);
	if (nesting) {
		ZVAL_BOOL(&_134, 1);
	} else {
		ZVAL_BOOL(&_134, 0);
	}
	ZEPHIR_CALL_METHOD(NULL, connection, "commit", NULL, 0, &_134);
	zephir_check_call_status();
	RETURN_MM_BOOL(1);
}

/**
 * Sets a list of attributes that must be skipped from the
 * generated UPDATE statement
 *
 *```php
 * class Robots extends \Phalcon\Mvc\Model
 * {
 *     public function initialize()
 *     {
 *         $this->allowEmptyStringValues(
 *             [
 *                 "name",
 *             ]
 *         );
 *     }
 * }
 *```
 */
PHP_METHOD(Phalcon_Mvc_Model, allowEmptyStringValues)
{
	zephir_method_globals *ZEPHIR_METHOD_GLOBALS_PTR = NULL;
	zend_long ZEPHIR_LAST_CALL_STATUS;
	zval *attributes_param = NULL, __$true, keysAttributes, attribute, *_0, _1, _2;
	zval attributes;
	zval *this_ptr = getThis();

	ZVAL_UNDEF(&attributes);
	ZVAL_BOOL(&__$true, 1);
	ZVAL_UNDEF(&keysAttributes);
	ZVAL_UNDEF(&attribute);
	ZVAL_UNDEF(&_1);
	ZVAL_UNDEF(&_2);
#if PHP_VERSION_ID >= 80000
	bool is_null_true = 1;
	ZEND_PARSE_PARAMETERS_START(1, 1)
		Z_PARAM_ARRAY(attributes)
	ZEND_PARSE_PARAMETERS_END();
#endif


	ZEPHIR_MM_GROW();
	zephir_fetch_params(1, 1, 0, &attributes_param);
	ZEPHIR_OBS_COPY_OR_DUP(&attributes, attributes_param);


	ZEPHIR_INIT_VAR(&keysAttributes);
	array_init(&keysAttributes);
	zephir_is_iterable(&attributes, 0, "phalcon/Mvc/Model.zep", 5185);
	if (Z_TYPE_P(&attributes) == IS_ARRAY) {
		ZEND_HASH_FOREACH_VAL(Z_ARRVAL_P(&attributes), _0)
		{
			ZEPHIR_INIT_NVAR(&attribute);
			ZVAL_COPY(&attribute, _0);
			zephir_array_update_zval(&keysAttributes, &attribute, &__$true, PH_COPY | PH_SEPARATE);
		} ZEND_HASH_FOREACH_END();
	} else {
		ZEPHIR_CALL_METHOD(NULL, &attributes, "rewind", NULL, 0);
		zephir_check_call_status();
		while (1) {
			ZEPHIR_CALL_METHOD(&_1, &attributes, "valid", NULL, 0);
			zephir_check_call_status();
			if (!zend_is_true(&_1)) {
				break;
			}
			ZEPHIR_CALL_METHOD(&attribute, &attributes, "current", NULL, 0);
			zephir_check_call_status();
				zephir_array_update_zval(&keysAttributes, &attribute, &__$true, PH_COPY | PH_SEPARATE);
			ZEPHIR_CALL_METHOD(NULL, &attributes, "next", NULL, 0);
			zephir_check_call_status();
		}
	}
	ZEPHIR_INIT_NVAR(&attribute);
	ZEPHIR_CALL_METHOD(&_2, this_ptr, "getmodelsmetadata", NULL, 0);
	zephir_check_call_status();
	ZEPHIR_CALL_METHOD(NULL, &_2, "setemptystringattributes", NULL, 0, this_ptr, &keysAttributes);
	zephir_check_call_status();
	ZEPHIR_MM_RESTORE();
}

/**
 * Cancel the current operation
 */
PHP_METHOD(Phalcon_Mvc_Model, cancelOperation)
{
	zval _0, _1$$3, _2$$4;
	zephir_method_globals *ZEPHIR_METHOD_GLOBALS_PTR = NULL;
	zend_long ZEPHIR_LAST_CALL_STATUS;
	zval *this_ptr = getThis();

	ZVAL_UNDEF(&_0);
	ZVAL_UNDEF(&_1$$3);
	ZVAL_UNDEF(&_2$$4);


	ZEPHIR_MM_GROW();

	zephir_read_property(&_0, this_ptr, ZEND_STRL("operationMade"), PH_NOISY_CC | PH_READONLY);
	if (ZEPHIR_IS_LONG(&_0, 3)) {
		ZEPHIR_INIT_VAR(&_1$$3);
		ZVAL_STRING(&_1$$3, "notDeleted");
		ZEPHIR_CALL_METHOD(NULL, this_ptr, "fireevent", NULL, 0, &_1$$3);
		zephir_check_call_status();
	} else {
		ZEPHIR_INIT_VAR(&_2$$4);
		ZVAL_STRING(&_2$$4, "notSaved");
		ZEPHIR_CALL_METHOD(NULL, this_ptr, "fireevent", NULL, 0, &_2$$4);
		zephir_check_call_status();
	}
	ZEPHIR_MM_RESTORE();
}

/**
 * Setup a reverse 1-1 or n-1 relation between two models
 *
 *```php
 * class RobotsParts extends \Phalcon\Mvc\Model
 * {
 *     public function initialize()
 *     {
 *         $this->belongsTo(
 *             "robots_id",
 *             Robots::class,
 *             "id"
 *         );
 *     }
 * }
 *```
 *
 * @param array|null options = [
 *     'reusable' => false,
 *     'alias' => 'someAlias',
 *     'foreignKey' => [
 *         'message' => null,
 *         'allowNulls' => false,
 *         'action' => null
 *     ],
 *     'params' => [
 *         'conditions' => '',
 *         'columns' => '',
 *         'bind' => [],
 *         'bindTypes' => [],
 *         'order' => '',
 *         'limit' => 10,
 *         'offset' => 5,
 *         'group' => 'name, status',
 *         'for_updated' => false,
 *         'shared_lock' => false,
 *         'cache' => [
 *             'lifetime' => 3600,
 *             'key' => 'my-find-key'
 *         ],
 *         'hydration' => null
 *     ]
 * ]
 */
PHP_METHOD(Phalcon_Mvc_Model, belongsTo)
{
	zephir_method_globals *ZEPHIR_METHOD_GLOBALS_PTR = NULL;
	zend_long ZEPHIR_LAST_CALL_STATUS;
	zval referenceModel;
	zval *fields, fields_sub, *referenceModel_param = NULL, *referencedFields, referencedFields_sub, *options = NULL, options_sub, __$null, _0;
	zval *this_ptr = getThis();

	ZVAL_UNDEF(&fields_sub);
	ZVAL_UNDEF(&referencedFields_sub);
	ZVAL_UNDEF(&options_sub);
	ZVAL_NULL(&__$null);
	ZVAL_UNDEF(&_0);
	ZVAL_UNDEF(&referenceModel);
#if PHP_VERSION_ID >= 80000
	bool is_null_true = 1;
	ZEND_PARSE_PARAMETERS_START(3, 4)
		Z_PARAM_ZVAL(fields)
		Z_PARAM_STR(referenceModel)
		Z_PARAM_ZVAL(referencedFields)
		Z_PARAM_OPTIONAL
		Z_PARAM_ZVAL_OR_NULL(options)
	ZEND_PARSE_PARAMETERS_END();
#endif


	ZEPHIR_MM_GROW();
	zephir_fetch_params(1, 3, 1, &fields, &referenceModel_param, &referencedFields, &options);
	if (UNEXPECTED(Z_TYPE_P(referenceModel_param) != IS_STRING && Z_TYPE_P(referenceModel_param) != IS_NULL)) {
		zephir_throw_exception_string(spl_ce_InvalidArgumentException, SL("Parameter 'referenceModel' must be of the type string"));
		RETURN_MM_NULL();
	}
	if (EXPECTED(Z_TYPE_P(referenceModel_param) == IS_STRING)) {
		zephir_get_strval(&referenceModel, referenceModel_param);
	} else {
		ZEPHIR_INIT_VAR(&referenceModel);
	}
	if (!options) {
		options = &options_sub;
		options = &__$null;
	}


	zephir_read_property(&_0, this_ptr, ZEND_STRL("modelsManager"), PH_NOISY_CC | PH_READONLY);
	ZEPHIR_RETURN_CALL_METHOD(&_0, "addbelongsto", NULL, 0, this_ptr, fields, &referenceModel, referencedFields, options);
	zephir_check_call_status();
	RETURN_MM();
}

/**
 * shared prepare query logic for find and findFirst method
 */
PHP_METHOD(Phalcon_Mvc_Model, getPreparedQuery)
{
	zephir_method_globals *ZEPHIR_METHOD_GLOBALS_PTR = NULL;
	zend_long ZEPHIR_LAST_CALL_STATUS;
	zephir_fcall_cache_entry *_0 = NULL;
	zval *params, params_sub, *limit = NULL, limit_sub, __$null, builder, bindParams, bindTypes, transaction, cache, manager, query, container, _1, _2, _3$$5, _4$$7;
	zval *this_ptr = getThis();

	ZVAL_UNDEF(&params_sub);
	ZVAL_UNDEF(&limit_sub);
	ZVAL_NULL(&__$null);
	ZVAL_UNDEF(&builder);
	ZVAL_UNDEF(&bindParams);
	ZVAL_UNDEF(&bindTypes);
	ZVAL_UNDEF(&transaction);
	ZVAL_UNDEF(&cache);
	ZVAL_UNDEF(&manager);
	ZVAL_UNDEF(&query);
	ZVAL_UNDEF(&container);
	ZVAL_UNDEF(&_1);
	ZVAL_UNDEF(&_2);
	ZVAL_UNDEF(&_3$$5);
	ZVAL_UNDEF(&_4$$7);
#if PHP_VERSION_ID >= 80000
	bool is_null_true = 1;
	ZEND_PARSE_PARAMETERS_START(1, 2)
		Z_PARAM_ZVAL(params)
		Z_PARAM_OPTIONAL
		Z_PARAM_ZVAL_OR_NULL(limit)
	ZEND_PARSE_PARAMETERS_END();
#endif


	ZEPHIR_MM_GROW();
	zephir_fetch_params(1, 1, 1, &params, &limit);
	if (!limit) {
		limit = &limit_sub;
		limit = &__$null;
	}


	ZEPHIR_CALL_CE_STATIC(&container, phalcon_di_di_ce, "getdefault", &_0, 0);
	zephir_check_call_status();
	ZEPHIR_INIT_VAR(&_2);
	ZVAL_STRING(&_2, "modelsManager");
	ZEPHIR_CALL_METHOD(&_1, &container, "getshared", NULL, 0, &_2);
	zephir_check_call_status();
	ZEPHIR_CPY_WRT(&manager, &_1);
	ZEPHIR_CALL_METHOD(&_1, &manager, "createbuilder", NULL, 0, params);
	zephir_check_call_status();
	ZEPHIR_CPY_WRT(&builder, &_1);
	ZEPHIR_INIT_NVAR(&_2);
	zephir_get_called_class(&_2);
	ZEPHIR_CALL_METHOD(NULL, &builder, "from", NULL, 0, &_2);
	zephir_check_call_status();
	if (Z_TYPE_P(limit) != IS_NULL) {
		ZEPHIR_CALL_METHOD(NULL, &builder, "limit", NULL, 0, limit);
		zephir_check_call_status();
	}
	ZEPHIR_CALL_METHOD(&_1, &builder, "getquery", NULL, 0);
	zephir_check_call_status();
	ZEPHIR_CPY_WRT(&query, &_1);
	ZEPHIR_OBS_VAR(&bindParams);
	if (zephir_array_isset_string_fetch(&bindParams, params, SL("bind"), 0)) {
		if (Z_TYPE_P(&bindParams) == IS_ARRAY) {
			ZVAL_BOOL(&_3$$5, 1);
			ZEPHIR_CALL_METHOD(NULL, &query, "setbindparams", NULL, 0, &bindParams, &_3$$5);
			zephir_check_call_status();
		}
		ZEPHIR_OBS_VAR(&bindTypes);
		if (zephir_array_isset_string_fetch(&bindTypes, params, SL("bindTypes"), 0)) {
			if (Z_TYPE_P(&bindTypes) == IS_ARRAY) {
				ZVAL_BOOL(&_4$$7, 1);
				ZEPHIR_CALL_METHOD(NULL, &query, "setbindtypes", NULL, 0, &bindTypes, &_4$$7);
				zephir_check_call_status();
			}
		}
	}
	ZEPHIR_OBS_VAR(&transaction);
	if (zephir_array_isset_string_fetch(&transaction, params, SL("transaction"), 0)) {
		if (zephir_instance_of_ev(&transaction, phalcon_mvc_model_transactioninterface_ce)) {
			ZEPHIR_CALL_METHOD(NULL, &query, "settransaction", NULL, 0, &transaction);
			zephir_check_call_status();
		}
	}
	ZEPHIR_OBS_VAR(&cache);
	if (zephir_array_isset_string_fetch(&cache, params, SL("cache"), 0)) {
		ZEPHIR_CALL_METHOD(NULL, &query, "cache", NULL, 0, &cache);
		zephir_check_call_status();
	}
	RETURN_CCTOR(&query);
}

/**
 * Setup a 1-n relation between two models
 *
 *```php
 * class Robots extends \Phalcon\Mvc\Model
 * {
 *     public function initialize()
 *     {
 *         $this->hasMany(
 *             "id",
 *             RobotsParts::class,
 *             "robots_id"
 *         );
 *     }
 * }
 *```
 *
 * @param array|null options = [
 *     'reusable' => false,
 *     'alias' => 'someAlias',
 *     'foreignKey' => [
 *         'message' => null,
 *         'allowNulls' => false,
 *         'action' => null
 *     ],
 *     'params' => [
 *         'conditions' => '',
 *         'columns' => '',
 *         'bind' => [],
 *         'bindTypes' => [],
 *         'order' => '',
 *         'limit' => 10,
 *         'offset' => 5,
 *         'group' => 'name, status',
 *         'for_updated' => false,
 *         'shared_lock' => false,
 *         'cache' => [
 *             'lifetime' => 3600,
 *             'key' => 'my-find-key'
 *         ],
 *         'hydration' => null
 *     ]
 * ]
 */
PHP_METHOD(Phalcon_Mvc_Model, hasMany)
{
	zephir_method_globals *ZEPHIR_METHOD_GLOBALS_PTR = NULL;
	zend_long ZEPHIR_LAST_CALL_STATUS;
	zval referenceModel;
	zval *fields, fields_sub, *referenceModel_param = NULL, *referencedFields, referencedFields_sub, *options = NULL, options_sub, __$null, _0;
	zval *this_ptr = getThis();

	ZVAL_UNDEF(&fields_sub);
	ZVAL_UNDEF(&referencedFields_sub);
	ZVAL_UNDEF(&options_sub);
	ZVAL_NULL(&__$null);
	ZVAL_UNDEF(&_0);
	ZVAL_UNDEF(&referenceModel);
#if PHP_VERSION_ID >= 80000
	bool is_null_true = 1;
	ZEND_PARSE_PARAMETERS_START(3, 4)
		Z_PARAM_ZVAL(fields)
		Z_PARAM_STR(referenceModel)
		Z_PARAM_ZVAL(referencedFields)
		Z_PARAM_OPTIONAL
		Z_PARAM_ZVAL_OR_NULL(options)
	ZEND_PARSE_PARAMETERS_END();
#endif


	ZEPHIR_MM_GROW();
	zephir_fetch_params(1, 3, 1, &fields, &referenceModel_param, &referencedFields, &options);
	if (UNEXPECTED(Z_TYPE_P(referenceModel_param) != IS_STRING && Z_TYPE_P(referenceModel_param) != IS_NULL)) {
		zephir_throw_exception_string(spl_ce_InvalidArgumentException, SL("Parameter 'referenceModel' must be of the type string"));
		RETURN_MM_NULL();
	}
	if (EXPECTED(Z_TYPE_P(referenceModel_param) == IS_STRING)) {
		zephir_get_strval(&referenceModel, referenceModel_param);
	} else {
		ZEPHIR_INIT_VAR(&referenceModel);
	}
	if (!options) {
		options = &options_sub;
		options = &__$null;
	}


	zephir_read_property(&_0, this_ptr, ZEND_STRL("modelsManager"), PH_NOISY_CC | PH_READONLY);
	ZEPHIR_RETURN_CALL_METHOD(&_0, "addhasmany", NULL, 0, this_ptr, fields, &referenceModel, referencedFields, options);
	zephir_check_call_status();
	RETURN_MM();
}

/**
 * Setup an n-n relation between two models, through an intermediate
 * relation
 *
 *```php
 * class Robots extends \Phalcon\Mvc\Model
 * {
 *     public function initialize()
 *     {
 *         // Setup a many-to-many relation to Parts through RobotsParts
 *         $this->hasManyToMany(
 *             "id",
 *             RobotsParts::class,
 *             "robots_id",
 *             "parts_id",
 *             Parts::class,
 *             "id",
 *         );
 *     }
 * }
 *```
 *
 * @param string|array fields
 * @param string intermediateModel
 * @param string|array intermediateFields
 * @param string|array intermediateReferencedFields
 * @param string referenceModel
 * @param string|array referencedFields
 * @param array options = [
 *     'reusable' => false,
 *     'alias' => 'someAlias',
 *     'foreignKey' => [
 *         'message' => null,
 *         'allowNulls' => false,
 *         'action' => null
 *     ],
 *     'params' => [
 *         'conditions' => '',
 *         'columns' => '',
 *         'bind' => [],
 *         'bindTypes' => [],
 *         'order' => '',
 *         'limit' => 10,
 *         'offset' => 5,
 *         'group' => 'name, status',
 *         'for_updated' => false,
 *         'shared_lock' => false,
 *         'cache' => [
 *             'lifetime' => 3600,
 *             'key' => 'my-find-key'
 *         ],
 *         'hydration' => null
 *     ]
 * ]
 */
PHP_METHOD(Phalcon_Mvc_Model, hasManyToMany)
{
	zephir_method_globals *ZEPHIR_METHOD_GLOBALS_PTR = NULL;
	zend_long ZEPHIR_LAST_CALL_STATUS;
	zval intermediateModel, referenceModel;
	zval *fields, fields_sub, *intermediateModel_param = NULL, *intermediateFields, intermediateFields_sub, *intermediateReferencedFields, intermediateReferencedFields_sub, *referenceModel_param = NULL, *referencedFields, referencedFields_sub, *options = NULL, options_sub, _0;
	zval *this_ptr = getThis();

	ZVAL_UNDEF(&fields_sub);
	ZVAL_UNDEF(&intermediateFields_sub);
	ZVAL_UNDEF(&intermediateReferencedFields_sub);
	ZVAL_UNDEF(&referencedFields_sub);
	ZVAL_UNDEF(&options_sub);
	ZVAL_UNDEF(&_0);
	ZVAL_UNDEF(&intermediateModel);
	ZVAL_UNDEF(&referenceModel);
#if PHP_VERSION_ID >= 80000
	bool is_null_true = 1;
	ZEND_PARSE_PARAMETERS_START(6, 7)
		Z_PARAM_ZVAL(fields)
		Z_PARAM_STR(intermediateModel)
		Z_PARAM_ZVAL(intermediateFields)
		Z_PARAM_ZVAL(intermediateReferencedFields)
		Z_PARAM_STR(referenceModel)
		Z_PARAM_ZVAL(referencedFields)
		Z_PARAM_OPTIONAL
		Z_PARAM_ZVAL(options)
	ZEND_PARSE_PARAMETERS_END();
#endif


	ZEPHIR_MM_GROW();
	zephir_fetch_params(1, 6, 1, &fields, &intermediateModel_param, &intermediateFields, &intermediateReferencedFields, &referenceModel_param, &referencedFields, &options);
	if (UNEXPECTED(Z_TYPE_P(intermediateModel_param) != IS_STRING && Z_TYPE_P(intermediateModel_param) != IS_NULL)) {
		zephir_throw_exception_string(spl_ce_InvalidArgumentException, SL("Parameter 'intermediateModel' must be of the type string"));
		RETURN_MM_NULL();
	}
	if (EXPECTED(Z_TYPE_P(intermediateModel_param) == IS_STRING)) {
		zephir_get_strval(&intermediateModel, intermediateModel_param);
	} else {
		ZEPHIR_INIT_VAR(&intermediateModel);
	}
	if (UNEXPECTED(Z_TYPE_P(referenceModel_param) != IS_STRING && Z_TYPE_P(referenceModel_param) != IS_NULL)) {
		zephir_throw_exception_string(spl_ce_InvalidArgumentException, SL("Parameter 'referenceModel' must be of the type string"));
		RETURN_MM_NULL();
	}
	if (EXPECTED(Z_TYPE_P(referenceModel_param) == IS_STRING)) {
		zephir_get_strval(&referenceModel, referenceModel_param);
	} else {
		ZEPHIR_INIT_VAR(&referenceModel);
	}
	if (!options) {
		options = &options_sub;
		ZEPHIR_INIT_VAR(options);
		array_init(options);
	}


	zephir_read_property(&_0, this_ptr, ZEND_STRL("modelsManager"), PH_NOISY_CC | PH_READONLY);
	ZEPHIR_RETURN_CALL_METHOD(&_0, "addhasmanytomany", NULL, 0, this_ptr, fields, &intermediateModel, intermediateFields, intermediateReferencedFields, &referenceModel, referencedFields, options);
	zephir_check_call_status();
	RETURN_MM();
}

/**
 * Setup a 1-1 relation between two models
 *
 *```php
 * class Robots extends \Phalcon\Mvc\Model
 * {
 *     public function initialize()
 *     {
 *         $this->hasOne(
 *             "id",
 *             RobotsDescription::class,
 *             "robots_id"
 *         );
 *     }
 * }
 *```
 *
 * @param array|null options = [
 *     'reusable' => false,
 *     'alias' => 'someAlias',
 *     'foreignKey' => [
 *         'message' => null,
 *         'allowNulls' => false,
 *         'action' => null
 *     ],
 *     'params' => [
 *         'conditions' => '',
 *         'columns' => '',
 *         'bind' => [],
 *         'bindTypes' => [],
 *         'order' => '',
 *         'limit' => 10,
 *         'offset' => 5,
 *         'group' => 'name, status',
 *         'for_updated' => false,
 *         'shared_lock' => false,
 *         'cache' => [
 *             'lifetime' => 3600,
 *             'key' => 'my-find-key'
 *         ],
 *         'hydration' => null
 *     ]
 * ]
 */
PHP_METHOD(Phalcon_Mvc_Model, hasOne)
{
	zephir_method_globals *ZEPHIR_METHOD_GLOBALS_PTR = NULL;
	zend_long ZEPHIR_LAST_CALL_STATUS;
	zval referenceModel;
	zval *fields, fields_sub, *referenceModel_param = NULL, *referencedFields, referencedFields_sub, *options = NULL, options_sub, __$null, _0;
	zval *this_ptr = getThis();

	ZVAL_UNDEF(&fields_sub);
	ZVAL_UNDEF(&referencedFields_sub);
	ZVAL_UNDEF(&options_sub);
	ZVAL_NULL(&__$null);
	ZVAL_UNDEF(&_0);
	ZVAL_UNDEF(&referenceModel);
#if PHP_VERSION_ID >= 80000
	bool is_null_true = 1;
	ZEND_PARSE_PARAMETERS_START(3, 4)
		Z_PARAM_ZVAL(fields)
		Z_PARAM_STR(referenceModel)
		Z_PARAM_ZVAL(referencedFields)
		Z_PARAM_OPTIONAL
		Z_PARAM_ZVAL_OR_NULL(options)
	ZEND_PARSE_PARAMETERS_END();
#endif


	ZEPHIR_MM_GROW();
	zephir_fetch_params(1, 3, 1, &fields, &referenceModel_param, &referencedFields, &options);
	if (UNEXPECTED(Z_TYPE_P(referenceModel_param) != IS_STRING && Z_TYPE_P(referenceModel_param) != IS_NULL)) {
		zephir_throw_exception_string(spl_ce_InvalidArgumentException, SL("Parameter 'referenceModel' must be of the type string"));
		RETURN_MM_NULL();
	}
	if (EXPECTED(Z_TYPE_P(referenceModel_param) == IS_STRING)) {
		zephir_get_strval(&referenceModel, referenceModel_param);
	} else {
		ZEPHIR_INIT_VAR(&referenceModel);
	}
	if (!options) {
		options = &options_sub;
		options = &__$null;
	}


	zephir_read_property(&_0, this_ptr, ZEND_STRL("modelsManager"), PH_NOISY_CC | PH_READONLY);
	ZEPHIR_RETURN_CALL_METHOD(&_0, "addhasone", NULL, 0, this_ptr, fields, &referenceModel, referencedFields, options);
	zephir_check_call_status();
	RETURN_MM();
}

/**
 * Setup a 1-1 relation between two models, through an intermediate
 * relation
 *
 *```php
 * class Robots extends \Phalcon\Mvc\Model
 * {
 *     public function initialize()
 *     {
 *         // Setup a 1-1 relation to one item from Parts through RobotsParts
 *         $this->hasOneThrough(
 *             "id",
 *             RobotsParts::class,
 *             "robots_id",
 *             "parts_id",
 *             Parts::class,
 *             "id",
 *         );
 *     }
 * }
 *```
 *
 * @param    string|array fields
 * @param    string|array intermediateFields
 * @param    string|array intermediateReferencedFields
 * @param    string|array referencedFields
 * @param    array options
 */
PHP_METHOD(Phalcon_Mvc_Model, hasOneThrough)
{
	zephir_method_globals *ZEPHIR_METHOD_GLOBALS_PTR = NULL;
	zend_long ZEPHIR_LAST_CALL_STATUS;
	zval intermediateModel, referenceModel;
	zval *fields, fields_sub, *intermediateModel_param = NULL, *intermediateFields, intermediateFields_sub, *intermediateReferencedFields, intermediateReferencedFields_sub, *referenceModel_param = NULL, *referencedFields, referencedFields_sub, *options = NULL, options_sub, __$null, _0;
	zval *this_ptr = getThis();

	ZVAL_UNDEF(&fields_sub);
	ZVAL_UNDEF(&intermediateFields_sub);
	ZVAL_UNDEF(&intermediateReferencedFields_sub);
	ZVAL_UNDEF(&referencedFields_sub);
	ZVAL_UNDEF(&options_sub);
	ZVAL_NULL(&__$null);
	ZVAL_UNDEF(&_0);
	ZVAL_UNDEF(&intermediateModel);
	ZVAL_UNDEF(&referenceModel);
#if PHP_VERSION_ID >= 80000
	bool is_null_true = 1;
	ZEND_PARSE_PARAMETERS_START(6, 7)
		Z_PARAM_ZVAL(fields)
		Z_PARAM_STR(intermediateModel)
		Z_PARAM_ZVAL(intermediateFields)
		Z_PARAM_ZVAL(intermediateReferencedFields)
		Z_PARAM_STR(referenceModel)
		Z_PARAM_ZVAL(referencedFields)
		Z_PARAM_OPTIONAL
		Z_PARAM_ZVAL_OR_NULL(options)
	ZEND_PARSE_PARAMETERS_END();
#endif


	ZEPHIR_MM_GROW();
	zephir_fetch_params(1, 6, 1, &fields, &intermediateModel_param, &intermediateFields, &intermediateReferencedFields, &referenceModel_param, &referencedFields, &options);
	if (UNEXPECTED(Z_TYPE_P(intermediateModel_param) != IS_STRING && Z_TYPE_P(intermediateModel_param) != IS_NULL)) {
		zephir_throw_exception_string(spl_ce_InvalidArgumentException, SL("Parameter 'intermediateModel' must be of the type string"));
		RETURN_MM_NULL();
	}
	if (EXPECTED(Z_TYPE_P(intermediateModel_param) == IS_STRING)) {
		zephir_get_strval(&intermediateModel, intermediateModel_param);
	} else {
		ZEPHIR_INIT_VAR(&intermediateModel);
	}
	if (UNEXPECTED(Z_TYPE_P(referenceModel_param) != IS_STRING && Z_TYPE_P(referenceModel_param) != IS_NULL)) {
		zephir_throw_exception_string(spl_ce_InvalidArgumentException, SL("Parameter 'referenceModel' must be of the type string"));
		RETURN_MM_NULL();
	}
	if (EXPECTED(Z_TYPE_P(referenceModel_param) == IS_STRING)) {
		zephir_get_strval(&referenceModel, referenceModel_param);
	} else {
		ZEPHIR_INIT_VAR(&referenceModel);
	}
	if (!options) {
		options = &options_sub;
		options = &__$null;
	}


	zephir_read_property(&_0, this_ptr, ZEND_STRL("modelsManager"), PH_NOISY_CC | PH_READONLY);
	ZEPHIR_RETURN_CALL_METHOD(&_0, "addhasonethrough", NULL, 0, this_ptr, fields, &intermediateModel, intermediateFields, intermediateReferencedFields, &referenceModel, referencedFields, options);
	zephir_check_call_status();
	RETURN_MM();
}

/**
 * Sets if the model must keep the original record snapshot in memory
 *
 *```php
 * use Phalcon\Mvc\Model;
 *
 * class Robots extends Model
 * {
 *     public function initialize()
 *     {
 *         $this->keepSnapshots(true);
 *     }
 * }
 *```
 */
PHP_METHOD(Phalcon_Mvc_Model, keepSnapshots)
{
	zephir_method_globals *ZEPHIR_METHOD_GLOBALS_PTR = NULL;
	zend_long ZEPHIR_LAST_CALL_STATUS;
	zval *keepSnapshot_param = NULL, _0, _1;
	zend_bool keepSnapshot;
	zval *this_ptr = getThis();

	ZVAL_UNDEF(&_0);
	ZVAL_UNDEF(&_1);
#if PHP_VERSION_ID >= 80000
	bool is_null_true = 1;
	ZEND_PARSE_PARAMETERS_START(1, 1)
		Z_PARAM_BOOL(keepSnapshot)
	ZEND_PARSE_PARAMETERS_END();
#endif


	ZEPHIR_MM_GROW();
	zephir_fetch_params(1, 1, 0, &keepSnapshot_param);
	keepSnapshot = zephir_get_boolval(keepSnapshot_param);


	zephir_read_property(&_0, this_ptr, ZEND_STRL("modelsManager"), PH_NOISY_CC | PH_READONLY);
	if (keepSnapshot) {
		ZVAL_BOOL(&_1, 1);
	} else {
		ZVAL_BOOL(&_1, 0);
	}
	ZEPHIR_CALL_METHOD(NULL, &_0, "keepsnapshots", NULL, 0, this_ptr, &_1);
	zephir_check_call_status();
	ZEPHIR_MM_RESTORE();
}

/**
 * Sets schema name where the mapped table is located
 */
PHP_METHOD(Phalcon_Mvc_Model, setSchema)
{
	zephir_method_globals *ZEPHIR_METHOD_GLOBALS_PTR = NULL;
	zend_long ZEPHIR_LAST_CALL_STATUS;
	zval *schema_param = NULL, _0;
	zval schema;
	zval *this_ptr = getThis();

	ZVAL_UNDEF(&schema);
	ZVAL_UNDEF(&_0);
#if PHP_VERSION_ID >= 80000
	bool is_null_true = 1;
	ZEND_PARSE_PARAMETERS_START(1, 1)
		Z_PARAM_STR(schema)
	ZEND_PARSE_PARAMETERS_END();
#endif


	ZEPHIR_MM_GROW();
	zephir_fetch_params(1, 1, 0, &schema_param);
	if (UNEXPECTED(Z_TYPE_P(schema_param) != IS_STRING && Z_TYPE_P(schema_param) != IS_NULL)) {
		zephir_throw_exception_string(spl_ce_InvalidArgumentException, SL("Parameter 'schema' must be of the type string"));
		RETURN_MM_NULL();
	}
	if (EXPECTED(Z_TYPE_P(schema_param) == IS_STRING)) {
		zephir_get_strval(&schema, schema_param);
	} else {
		ZEPHIR_INIT_VAR(&schema);
	}


	zephir_read_property(&_0, this_ptr, ZEND_STRL("modelsManager"), PH_NOISY_CC | PH_READONLY);
	ZEPHIR_CALL_METHOD(NULL, &_0, "setmodelschema", NULL, 0, this_ptr, &schema);
	zephir_check_call_status();
	RETURN_THIS();
}

/**
 * Sets the table name to which model should be mapped
 */
PHP_METHOD(Phalcon_Mvc_Model, setSource)
{
	zephir_method_globals *ZEPHIR_METHOD_GLOBALS_PTR = NULL;
	zend_long ZEPHIR_LAST_CALL_STATUS;
	zval *source_param = NULL, _0;
	zval source;
	zval *this_ptr = getThis();

	ZVAL_UNDEF(&source);
	ZVAL_UNDEF(&_0);
#if PHP_VERSION_ID >= 80000
	bool is_null_true = 1;
	ZEND_PARSE_PARAMETERS_START(1, 1)
		Z_PARAM_STR(source)
	ZEND_PARSE_PARAMETERS_END();
#endif


	ZEPHIR_MM_GROW();
	zephir_fetch_params(1, 1, 0, &source_param);
	if (UNEXPECTED(Z_TYPE_P(source_param) != IS_STRING && Z_TYPE_P(source_param) != IS_NULL)) {
		zephir_throw_exception_string(spl_ce_InvalidArgumentException, SL("Parameter 'source' must be of the type string"));
		RETURN_MM_NULL();
	}
	if (EXPECTED(Z_TYPE_P(source_param) == IS_STRING)) {
		zephir_get_strval(&source, source_param);
	} else {
		ZEPHIR_INIT_VAR(&source);
	}


	zephir_read_property(&_0, this_ptr, ZEND_STRL("modelsManager"), PH_NOISY_CC | PH_READONLY);
	ZEPHIR_CALL_METHOD(NULL, &_0, "setmodelsource", NULL, 0, this_ptr, &source);
	zephir_check_call_status();
	RETURN_THIS();
}

/**
 * Sets a list of attributes that must be skipped from the
 * generated INSERT/UPDATE statement
 *
 *```php
 * class Robots extends \Phalcon\Mvc\Model
 * {
 *     public function initialize()
 *     {
 *         $this->skipAttributes(
 *             [
 *                 "price",
 *             ]
 *         );
 *     }
 * }
 *```
 */
PHP_METHOD(Phalcon_Mvc_Model, skipAttributes)
{
	zephir_method_globals *ZEPHIR_METHOD_GLOBALS_PTR = NULL;
	zend_long ZEPHIR_LAST_CALL_STATUS;
	zval *attributes_param = NULL;
	zval attributes;
	zval *this_ptr = getThis();

	ZVAL_UNDEF(&attributes);
#if PHP_VERSION_ID >= 80000
	bool is_null_true = 1;
	ZEND_PARSE_PARAMETERS_START(1, 1)
		Z_PARAM_ARRAY(attributes)
	ZEND_PARSE_PARAMETERS_END();
#endif


	ZEPHIR_MM_GROW();
	zephir_fetch_params(1, 1, 0, &attributes_param);
	ZEPHIR_OBS_COPY_OR_DUP(&attributes, attributes_param);


	ZEPHIR_CALL_METHOD(NULL, this_ptr, "skipattributesoncreate", NULL, 0, &attributes);
	zephir_check_call_status();
	ZEPHIR_CALL_METHOD(NULL, this_ptr, "skipattributesonupdate", NULL, 0, &attributes);
	zephir_check_call_status();
	ZEPHIR_MM_RESTORE();
}

/**
 * Sets a list of attributes that must be skipped from the
 * generated INSERT statement
 *
 *```php
 * class Robots extends \Phalcon\Mvc\Model
 * {
 *     public function initialize()
 *     {
 *         $this->skipAttributesOnCreate(
 *             [
 *                 "created_at",
 *             ]
 *         );
 *     }
 * }
 *```
 */
PHP_METHOD(Phalcon_Mvc_Model, skipAttributesOnCreate)
{
	zephir_method_globals *ZEPHIR_METHOD_GLOBALS_PTR = NULL;
	zend_long ZEPHIR_LAST_CALL_STATUS;
	zval *attributes_param = NULL, __$null, attribute, *_0, _1, _2;
	zval attributes, keysAttributes;
	zval *this_ptr = getThis();

	ZVAL_UNDEF(&attributes);
	ZVAL_UNDEF(&keysAttributes);
	ZVAL_NULL(&__$null);
	ZVAL_UNDEF(&attribute);
	ZVAL_UNDEF(&_1);
	ZVAL_UNDEF(&_2);
#if PHP_VERSION_ID >= 80000
	bool is_null_true = 1;
	ZEND_PARSE_PARAMETERS_START(1, 1)
		Z_PARAM_ARRAY(attributes)
	ZEND_PARSE_PARAMETERS_END();
#endif


	ZEPHIR_MM_GROW();
	zephir_fetch_params(1, 1, 0, &attributes_param);
	ZEPHIR_OBS_COPY_OR_DUP(&attributes, attributes_param);


	ZEPHIR_INIT_VAR(&keysAttributes);
	array_init(&keysAttributes);
	zephir_is_iterable(&attributes, 0, "phalcon/Mvc/Model.zep", 5644);
	if (Z_TYPE_P(&attributes) == IS_ARRAY) {
		ZEND_HASH_FOREACH_VAL(Z_ARRVAL_P(&attributes), _0)
		{
			ZEPHIR_INIT_NVAR(&attribute);
			ZVAL_COPY(&attribute, _0);
			zephir_array_update_zval(&keysAttributes, &attribute, &__$null, PH_COPY | PH_SEPARATE);
		} ZEND_HASH_FOREACH_END();
	} else {
		ZEPHIR_CALL_METHOD(NULL, &attributes, "rewind", NULL, 0);
		zephir_check_call_status();
		while (1) {
			ZEPHIR_CALL_METHOD(&_1, &attributes, "valid", NULL, 0);
			zephir_check_call_status();
			if (!zend_is_true(&_1)) {
				break;
			}
			ZEPHIR_CALL_METHOD(&attribute, &attributes, "current", NULL, 0);
			zephir_check_call_status();
				zephir_array_update_zval(&keysAttributes, &attribute, &__$null, PH_COPY | PH_SEPARATE);
			ZEPHIR_CALL_METHOD(NULL, &attributes, "next", NULL, 0);
			zephir_check_call_status();
		}
	}
	ZEPHIR_INIT_NVAR(&attribute);
	ZEPHIR_CALL_METHOD(&_2, this_ptr, "getmodelsmetadata", NULL, 0);
	zephir_check_call_status();
	ZEPHIR_CALL_METHOD(NULL, &_2, "setautomaticcreateattributes", NULL, 0, this_ptr, &keysAttributes);
	zephir_check_call_status();
	ZEPHIR_MM_RESTORE();
}

/**
 * Sets a list of attributes that must be skipped from the
 * generated UPDATE statement
 *
 *```php
 * class Robots extends \Phalcon\Mvc\Model
 * {
 *     public function initialize()
 *     {
 *         $this->skipAttributesOnUpdate(
 *             [
 *                 "modified_in",
 *             ]
 *         );
 *     }
 * }
 *```
 */
PHP_METHOD(Phalcon_Mvc_Model, skipAttributesOnUpdate)
{
	zephir_method_globals *ZEPHIR_METHOD_GLOBALS_PTR = NULL;
	zend_long ZEPHIR_LAST_CALL_STATUS;
	zval *attributes_param = NULL, __$null, attribute, *_0, _1, _2;
	zval attributes, keysAttributes;
	zval *this_ptr = getThis();

	ZVAL_UNDEF(&attributes);
	ZVAL_UNDEF(&keysAttributes);
	ZVAL_NULL(&__$null);
	ZVAL_UNDEF(&attribute);
	ZVAL_UNDEF(&_1);
	ZVAL_UNDEF(&_2);
#if PHP_VERSION_ID >= 80000
	bool is_null_true = 1;
	ZEND_PARSE_PARAMETERS_START(1, 1)
		Z_PARAM_ARRAY(attributes)
	ZEND_PARSE_PARAMETERS_END();
#endif


	ZEPHIR_MM_GROW();
	zephir_fetch_params(1, 1, 0, &attributes_param);
	ZEPHIR_OBS_COPY_OR_DUP(&attributes, attributes_param);


	ZEPHIR_INIT_VAR(&keysAttributes);
	array_init(&keysAttributes);
	zephir_is_iterable(&attributes, 0, "phalcon/Mvc/Model.zep", 5679);
	if (Z_TYPE_P(&attributes) == IS_ARRAY) {
		ZEND_HASH_FOREACH_VAL(Z_ARRVAL_P(&attributes), _0)
		{
			ZEPHIR_INIT_NVAR(&attribute);
			ZVAL_COPY(&attribute, _0);
			zephir_array_update_zval(&keysAttributes, &attribute, &__$null, PH_COPY | PH_SEPARATE);
		} ZEND_HASH_FOREACH_END();
	} else {
		ZEPHIR_CALL_METHOD(NULL, &attributes, "rewind", NULL, 0);
		zephir_check_call_status();
		while (1) {
			ZEPHIR_CALL_METHOD(&_1, &attributes, "valid", NULL, 0);
			zephir_check_call_status();
			if (!zend_is_true(&_1)) {
				break;
			}
			ZEPHIR_CALL_METHOD(&attribute, &attributes, "current", NULL, 0);
			zephir_check_call_status();
				zephir_array_update_zval(&keysAttributes, &attribute, &__$null, PH_COPY | PH_SEPARATE);
			ZEPHIR_CALL_METHOD(NULL, &attributes, "next", NULL, 0);
			zephir_check_call_status();
		}
	}
	ZEPHIR_INIT_NVAR(&attribute);
	ZEPHIR_CALL_METHOD(&_2, this_ptr, "getmodelsmetadata", NULL, 0);
	zephir_check_call_status();
	ZEPHIR_CALL_METHOD(NULL, &_2, "setautomaticupdateattributes", NULL, 0, this_ptr, &keysAttributes);
	zephir_check_call_status();
	ZEPHIR_MM_RESTORE();
}

/**
 * Sets if a model must use dynamic update instead of the all-field update
 *
 *```php
 * use Phalcon\Mvc\Model;
 *
 * class Robots extends Model
 * {
 *     public function initialize()
 *     {
 *         $this->useDynamicUpdate(true);
 *     }
 * }
 *```
 */
PHP_METHOD(Phalcon_Mvc_Model, useDynamicUpdate)
{
	zephir_method_globals *ZEPHIR_METHOD_GLOBALS_PTR = NULL;
	zend_long ZEPHIR_LAST_CALL_STATUS;
	zval *dynamicUpdate_param = NULL, _0, _1;
	zend_bool dynamicUpdate;
	zval *this_ptr = getThis();

	ZVAL_UNDEF(&_0);
	ZVAL_UNDEF(&_1);
#if PHP_VERSION_ID >= 80000
	bool is_null_true = 1;
	ZEND_PARSE_PARAMETERS_START(1, 1)
		Z_PARAM_BOOL(dynamicUpdate)
	ZEND_PARSE_PARAMETERS_END();
#endif


	ZEPHIR_MM_GROW();
	zephir_fetch_params(1, 1, 0, &dynamicUpdate_param);
	dynamicUpdate = zephir_get_boolval(dynamicUpdate_param);


	zephir_read_property(&_0, this_ptr, ZEND_STRL("modelsManager"), PH_NOISY_CC | PH_READONLY);
	if (dynamicUpdate) {
		ZVAL_BOOL(&_1, 1);
	} else {
		ZVAL_BOOL(&_1, 0);
	}
	ZEPHIR_CALL_METHOD(NULL, &_0, "usedynamicupdate", NULL, 0, this_ptr, &_1);
	zephir_check_call_status();
	ZEPHIR_MM_RESTORE();
}

/**
 * Executes validators on every validation call
 *
 *```php
 * use Phalcon\Mvc\Model;
 * use Phalcon\Filter\Validation;
 * use Phalcon\Filter\Validation\Validator\ExclusionIn;
 *
 * class Subscriptors extends Model
 * {
 *     public function validation()
 *     {
 *         $validator = new Validation();
 *
 *         $validator->add(
 *             "status",
 *             new ExclusionIn(
 *                 [
 *                     "domain" => [
 *                         "A",
 *                         "I",
 *                     ],
 *                 ]
 *             )
 *         );
 *
 *         return $this->validate($validator);
 *     }
 * }
 *```
 */
PHP_METHOD(Phalcon_Mvc_Model, validate)
{
	zend_object_iterator *_1;
	zephir_method_globals *ZEPHIR_METHOD_GLOBALS_PTR = NULL;
	zephir_fcall_cache_entry *_7 = NULL, *_8 = NULL;
	zend_long ZEPHIR_LAST_CALL_STATUS;
	zval *validator, validator_sub, messages, message, _0, _2$$4, _3$$4, _4$$4, _5$$4, _6$$4;
	zval *this_ptr = getThis();

	ZVAL_UNDEF(&validator_sub);
	ZVAL_UNDEF(&messages);
	ZVAL_UNDEF(&message);
	ZVAL_UNDEF(&_0);
	ZVAL_UNDEF(&_2$$4);
	ZVAL_UNDEF(&_3$$4);
	ZVAL_UNDEF(&_4$$4);
	ZVAL_UNDEF(&_5$$4);
	ZVAL_UNDEF(&_6$$4);
#if PHP_VERSION_ID >= 80000
	bool is_null_true = 1;
	ZEND_PARSE_PARAMETERS_START(1, 1)
		Z_PARAM_OBJECT_OF_CLASS(validator, phalcon_filter_validation_validationinterface_ce)
	ZEND_PARSE_PARAMETERS_END();
#endif


	ZEPHIR_MM_GROW();
	zephir_fetch_params(1, 1, 0, &validator);


	ZVAL_NULL(&_0);
	ZEPHIR_CALL_METHOD(&messages, validator, "validate", NULL, 0, &_0, this_ptr);
	zephir_check_call_status();
	if (((Z_TYPE_P(&messages) == IS_TRUE || Z_TYPE_P(&messages) == IS_FALSE) == 1)) {
		RETURN_CCTOR(&messages);
	}
	_1 = zephir_get_iterator(&messages);
	_1->funcs->rewind(_1);
	for (;_1->funcs->valid(_1) == SUCCESS && !EG(exception); _1->funcs->move_forward(_1)) {
		{
			ZEPHIR_ITERATOR_COPY(&message, _1);
		}
		ZEPHIR_INIT_NVAR(&_2$$4);
		object_init_ex(&_2$$4, phalcon_messages_message_ce);
		ZEPHIR_CALL_METHOD(&_3$$4, &message, "getmessage", NULL, 0);
		zephir_check_call_status();
		ZEPHIR_CALL_METHOD(&_4$$4, &message, "getfield", NULL, 0);
		zephir_check_call_status();
		ZEPHIR_CALL_METHOD(&_5$$4, &message, "gettype", NULL, 0);
		zephir_check_call_status();
		ZEPHIR_CALL_METHOD(&_6$$4, &message, "getcode", NULL, 0);
		zephir_check_call_status();
		ZEPHIR_CALL_METHOD(NULL, &_2$$4, "__construct", &_7, 6, &_3$$4, &_4$$4, &_5$$4, &_6$$4);
		zephir_check_call_status();
		ZEPHIR_CALL_METHOD(NULL, this_ptr, "appendmessage", &_8, 0, &_2$$4);
		zephir_check_call_status();
	}
	zend_iterator_dtor(_1);
	RETURN_MM_BOOL(!(zephir_fast_count_int(&messages)));
}

/**
 * Check whether validation process has generated any messages
 *
 *```php
 * use Phalcon\Mvc\Model;
 * use Phalcon\Filter\Validation;
 * use Phalcon\Filter\Validation\Validator\ExclusionIn;
 *
 * class Subscriptors extends Model
 * {
 *     public function validation()
 *     {
 *         $validator = new Validation();
 *
 *         $validator->validate(
 *             "status",
 *             new ExclusionIn(
 *                 [
 *                     "domain" => [
 *                         "A",
 *                         "I",
 *                     ],
 *                 ]
 *             )
 *         );
 *
 *         return $this->validate($validator);
 *     }
 * }
 *```
 */
PHP_METHOD(Phalcon_Mvc_Model, validationHasFailed)
{
	zval _0;
	zval *this_ptr = getThis();

	ZVAL_UNDEF(&_0);



	zephir_read_property(&_0, this_ptr, ZEND_STRL("errorMessages"), PH_NOISY_CC | PH_READONLY);
	RETURN_BOOL(zephir_fast_count_int(&_0) > 0);
}

/**
 * Attempts to find key case-insensitively
 */
PHP_METHOD(Phalcon_Mvc_Model, caseInsensitiveColumnMap)
{
	zephir_method_globals *ZEPHIR_METHOD_GLOBALS_PTR = NULL;
	zend_long ZEPHIR_LAST_CALL_STATUS;
	zval *columnMap, columnMap_sub, *key, key_sub, cmKey, _0, *_1, _2, _3$$3, _4$$3, _5$$5, _6$$5;
	zval *this_ptr = getThis();

	ZVAL_UNDEF(&columnMap_sub);
	ZVAL_UNDEF(&key_sub);
	ZVAL_UNDEF(&cmKey);
	ZVAL_UNDEF(&_0);
	ZVAL_UNDEF(&_2);
	ZVAL_UNDEF(&_3$$3);
	ZVAL_UNDEF(&_4$$3);
	ZVAL_UNDEF(&_5$$5);
	ZVAL_UNDEF(&_6$$5);
#if PHP_VERSION_ID >= 80000
	bool is_null_true = 1;
	ZEND_PARSE_PARAMETERS_START(2, 2)
		Z_PARAM_ZVAL(columnMap)
		Z_PARAM_ZVAL(key)
	ZEND_PARSE_PARAMETERS_END();
#endif


	ZEPHIR_MM_GROW();
	zephir_fetch_params(1, 2, 0, &columnMap, &key);


	ZEPHIR_INIT_VAR(&_0);
	zephir_array_keys(&_0, columnMap);
	zephir_is_iterable(&_0, 0, "phalcon/Mvc/Model.zep", 5815);
	if (Z_TYPE_P(&_0) == IS_ARRAY) {
		ZEND_HASH_FOREACH_VAL(Z_ARRVAL_P(&_0), _1)
		{
			ZEPHIR_INIT_NVAR(&cmKey);
			ZVAL_COPY(&cmKey, _1);
			ZEPHIR_INIT_NVAR(&_3$$3);
			zephir_fast_strtolower(&_3$$3, &cmKey);
			ZEPHIR_INIT_NVAR(&_4$$3);
			zephir_fast_strtolower(&_4$$3, key);
			if (ZEPHIR_IS_EQUAL(&_3$$3, &_4$$3)) {
				RETURN_CCTOR(&cmKey);
			}
		} ZEND_HASH_FOREACH_END();
	} else {
		ZEPHIR_CALL_METHOD(NULL, &_0, "rewind", NULL, 0);
		zephir_check_call_status();
		while (1) {
			ZEPHIR_CALL_METHOD(&_2, &_0, "valid", NULL, 0);
			zephir_check_call_status();
			if (!zend_is_true(&_2)) {
				break;
			}
			ZEPHIR_CALL_METHOD(&cmKey, &_0, "current", NULL, 0);
			zephir_check_call_status();
				ZEPHIR_INIT_NVAR(&_5$$5);
				zephir_fast_strtolower(&_5$$5, &cmKey);
				ZEPHIR_INIT_NVAR(&_6$$5);
				zephir_fast_strtolower(&_6$$5, key);
				if (ZEPHIR_IS_EQUAL(&_5$$5, &_6$$5)) {
					RETURN_CCTOR(&cmKey);
				}
			ZEPHIR_CALL_METHOD(NULL, &_0, "next", NULL, 0);
			zephir_check_call_status();
		}
	}
	ZEPHIR_INIT_NVAR(&cmKey);
	RETVAL_ZVAL(key, 1, 0);
	RETURN_MM();
}

PHP_METHOD(Phalcon_Mvc_Model, __serialize)
{
	zval *this_ptr = getThis();



	array_init(return_value);
	return;
}

PHP_METHOD(Phalcon_Mvc_Model, __unserialize)
{
	zephir_method_globals *ZEPHIR_METHOD_GLOBALS_PTR = NULL;
	zval *data_param = NULL;
	zval data;
	zval *this_ptr = getThis();

	ZVAL_UNDEF(&data);
#if PHP_VERSION_ID >= 80000
	bool is_null_true = 1;
	ZEND_PARSE_PARAMETERS_START(1, 1)
		Z_PARAM_ARRAY(data)
	ZEND_PARSE_PARAMETERS_END();
#endif


	ZEPHIR_MM_GROW();
	zephir_fetch_params(1, 1, 0, &data_param);
	zephir_get_arrval(&data, data_param);


}

zend_object *zephir_init_properties_Phalcon_Mvc_Model(zend_class_entry *class_type)
{
		zval _0, _2, _4, _6, _8, _10, _1$$3, _3$$4, _5$$5, _7$$6, _9$$7, _11$$8;
	zephir_method_globals *ZEPHIR_METHOD_GLOBALS_PTR = NULL;
		ZVAL_UNDEF(&_0);
	ZVAL_UNDEF(&_2);
	ZVAL_UNDEF(&_4);
	ZVAL_UNDEF(&_6);
	ZVAL_UNDEF(&_8);
	ZVAL_UNDEF(&_10);
	ZVAL_UNDEF(&_1$$3);
	ZVAL_UNDEF(&_3$$4);
	ZVAL_UNDEF(&_5$$5);
	ZVAL_UNDEF(&_7$$6);
	ZVAL_UNDEF(&_9$$7);
	ZVAL_UNDEF(&_11$$8);
	

		ZEPHIR_MM_GROW();
	
	{
		zval local_this_ptr, *this_ptr = &local_this_ptr;
		ZEPHIR_CREATE_OBJECT(this_ptr, class_type);
		zephir_read_property_ex(&_0, this_ptr, ZEND_STRL("uniqueParams"), PH_NOISY_CC | PH_READONLY);
		if (Z_TYPE_P(&_0) == IS_NULL) {
			ZEPHIR_INIT_VAR(&_1$$3);
			array_init(&_1$$3);
			zephir_update_property_zval_ex(this_ptr, ZEND_STRL("uniqueParams"), &_1$$3);
		}
		zephir_read_property_ex(&_2, this_ptr, ZEND_STRL("snapshot"), PH_NOISY_CC | PH_READONLY);
		if (Z_TYPE_P(&_2) == IS_NULL) {
			ZEPHIR_INIT_VAR(&_3$$4);
			array_init(&_3$$4);
			zephir_update_property_zval_ex(this_ptr, ZEND_STRL("snapshot"), &_3$$4);
		}
		zephir_read_property_ex(&_4, this_ptr, ZEND_STRL("oldSnapshot"), PH_NOISY_CC | PH_READONLY);
		if (Z_TYPE_P(&_4) == IS_NULL) {
			ZEPHIR_INIT_VAR(&_5$$5);
			array_init(&_5$$5);
			zephir_update_property_zval_ex(this_ptr, ZEND_STRL("oldSnapshot"), &_5$$5);
		}
		zephir_read_property_ex(&_6, this_ptr, ZEND_STRL("related"), PH_NOISY_CC | PH_READONLY);
		if (Z_TYPE_P(&_6) == IS_NULL) {
			ZEPHIR_INIT_VAR(&_7$$6);
			array_init(&_7$$6);
			zephir_update_property_zval_ex(this_ptr, ZEND_STRL("related"), &_7$$6);
		}
		zephir_read_property_ex(&_8, this_ptr, ZEND_STRL("errorMessages"), PH_NOISY_CC | PH_READONLY);
		if (Z_TYPE_P(&_8) == IS_NULL) {
			ZEPHIR_INIT_VAR(&_9$$7);
			array_init(&_9$$7);
			zephir_update_property_zval_ex(this_ptr, ZEND_STRL("errorMessages"), &_9$$7);
		}
		zephir_read_property_ex(&_10, this_ptr, ZEND_STRL("dirtyRelated"), PH_NOISY_CC | PH_READONLY);
		if (Z_TYPE_P(&_10) == IS_NULL) {
			ZEPHIR_INIT_VAR(&_11$$8);
			array_init(&_11$$8);
			zephir_update_property_zval_ex(this_ptr, ZEND_STRL("dirtyRelated"), &_11$$8);
		}
		ZEPHIR_MM_RESTORE();
		return Z_OBJ_P(this_ptr);
	}
}
<|MERGE_RESOLUTION|>--- conflicted
+++ resolved
@@ -288,11 +288,7 @@
 	zephir_get_arrval(&arguments, arguments_param);
 
 
-<<<<<<< HEAD
-	ZEPHIR_CALL_SELF(&records, "invokefinder", &_0, 498, &method, &arguments);
-=======
 	ZEPHIR_CALL_SELF(&records, "invokefinder", &_0, 500, &method, &arguments);
->>>>>>> 57a2dfd0
 	zephir_check_call_status();
 	if (!ZEPHIR_IS_FALSE_IDENTICAL(&records)) {
 		RETURN_CCTOR(&records);
@@ -358,11 +354,7 @@
 	zephir_get_arrval(&arguments, arguments_param);
 
 
-<<<<<<< HEAD
-	ZEPHIR_CALL_SELF(&records, "invokefinder", &_0, 498, &method, &arguments);
-=======
 	ZEPHIR_CALL_SELF(&records, "invokefinder", &_0, 500, &method, &arguments);
->>>>>>> 57a2dfd0
 	zephir_check_call_status();
 	if (!ZEPHIR_IS_FALSE_IDENTICAL(&records)) {
 		RETURN_CCTOR(&records);
@@ -704,11 +696,7 @@
 
 		}
 	}
-<<<<<<< HEAD
-	ZEPHIR_CALL_METHOD(&_14, this_ptr, "possiblesetter", NULL, 499, &property, value);
-=======
 	ZEPHIR_CALL_METHOD(&_14, this_ptr, "possiblesetter", NULL, 501, &property, value);
->>>>>>> 57a2dfd0
 	zephir_check_call_status();
 	if (zephir_is_true(&_14)) {
 		RETVAL_ZVAL(value, 1, 0);
@@ -1027,11 +1015,7 @@
 				_7$$12 = ZEPHIR_GLOBAL(orm).case_insensitive_column_map;
 			}
 			if (_7$$12) {
-<<<<<<< HEAD
-				ZEPHIR_CALL_SELF(&_8$$13, "caseinsensitivecolumnmap", &_9, 500, &columnMap, &attribute);
-=======
 				ZEPHIR_CALL_SELF(&_8$$13, "caseinsensitivecolumnmap", &_9, 502, &columnMap, &attribute);
->>>>>>> 57a2dfd0
 				zephir_check_call_status();
 				ZEPHIR_CPY_WRT(&attribute, &_8$$13);
 			}
@@ -1063,11 +1047,7 @@
 				}
 				_13$$18 = zephir_is_true(&disableAssignSetters);
 				if (!(_13$$18)) {
-<<<<<<< HEAD
-					ZEPHIR_CALL_METHOD(&_14$$18, this_ptr, "possiblesetter", &_15, 499, &attributeField, &value);
-=======
 					ZEPHIR_CALL_METHOD(&_14$$18, this_ptr, "possiblesetter", &_15, 501, &attributeField, &value);
->>>>>>> 57a2dfd0
 					zephir_check_call_status();
 					_13$$18 = !zephir_is_true(&_14$$18);
 				}
@@ -1092,11 +1072,7 @@
 					_16$$22 = ZEPHIR_GLOBAL(orm).case_insensitive_column_map;
 				}
 				if (_16$$22) {
-<<<<<<< HEAD
-					ZEPHIR_CALL_SELF(&_17$$23, "caseinsensitivecolumnmap", &_9, 500, &columnMap, &attribute);
-=======
 					ZEPHIR_CALL_SELF(&_17$$23, "caseinsensitivecolumnmap", &_9, 502, &columnMap, &attribute);
->>>>>>> 57a2dfd0
 					zephir_check_call_status();
 					ZEPHIR_CPY_WRT(&attribute, &_17$$23);
 				}
@@ -1128,11 +1104,7 @@
 					}
 					_20$$28 = zephir_is_true(&disableAssignSetters);
 					if (!(_20$$28)) {
-<<<<<<< HEAD
-						ZEPHIR_CALL_METHOD(&_21$$28, this_ptr, "possiblesetter", &_15, 499, &attributeField, &value);
-=======
 						ZEPHIR_CALL_METHOD(&_21$$28, this_ptr, "possiblesetter", &_15, 501, &attributeField, &value);
->>>>>>> 57a2dfd0
 						zephir_check_call_status();
 						_20$$28 = !zephir_is_true(&_21$$28);
 					}
@@ -1746,11 +1718,7 @@
 					_4$$7 = ZEPHIR_GLOBAL(orm).case_insensitive_column_map;
 				}
 				if (_4$$7) {
-<<<<<<< HEAD
-					ZEPHIR_CALL_SELF(&_5$$8, "caseinsensitivecolumnmap", &_6, 500, columnMap, &key);
-=======
 					ZEPHIR_CALL_SELF(&_5$$8, "caseinsensitivecolumnmap", &_6, 502, columnMap, &key);
->>>>>>> 57a2dfd0
 					zephir_check_call_status();
 					ZEPHIR_CPY_WRT(&key, &_5$$8);
 				}
@@ -1802,11 +1770,7 @@
 						_10$$16 = ZEPHIR_GLOBAL(orm).case_insensitive_column_map;
 					}
 					if (_10$$16) {
-<<<<<<< HEAD
-						ZEPHIR_CALL_SELF(&_11$$17, "caseinsensitivecolumnmap", &_6, 500, columnMap, &key);
-=======
 						ZEPHIR_CALL_SELF(&_11$$17, "caseinsensitivecolumnmap", &_6, 502, columnMap, &key);
->>>>>>> 57a2dfd0
 						zephir_check_call_status();
 						ZEPHIR_CPY_WRT(&key, &_11$$17);
 					}
@@ -2058,11 +2022,7 @@
 
 	ZEPHIR_CALL_METHOD(&metaData, this_ptr, "getmodelsmetadata", NULL, 0);
 	zephir_check_call_status();
-<<<<<<< HEAD
-	ZEPHIR_CALL_METHOD(&_1, this_ptr, "getwriteconnection", NULL, 501);
-=======
 	ZEPHIR_CALL_METHOD(&_1, this_ptr, "getwriteconnection", NULL, 503);
->>>>>>> 57a2dfd0
 	zephir_check_call_status();
 	ZEPHIR_CALL_METHOD(&_0, this_ptr, "has", NULL, 0, &metaData, &_1);
 	zephir_check_call_status();
@@ -2161,11 +2121,7 @@
 
 	ZEPHIR_CALL_METHOD(&metaData, this_ptr, "getmodelsmetadata", NULL, 0);
 	zephir_check_call_status();
-<<<<<<< HEAD
-	ZEPHIR_CALL_METHOD(&writeConnection, this_ptr, "getwriteconnection", NULL, 501);
-=======
 	ZEPHIR_CALL_METHOD(&writeConnection, this_ptr, "getwriteconnection", NULL, 503);
->>>>>>> 57a2dfd0
 	zephir_check_call_status();
 	ZEPHIR_INIT_ZVAL_NREF(_0);
 	ZVAL_LONG(&_0, 3);
@@ -2174,11 +2130,7 @@
 	array_init(&_1);
 	zephir_update_property_zval(this_ptr, ZEND_STRL("errorMessages"), &_1);
 	if (ZEPHIR_GLOBAL(orm).virtual_foreign_keys) {
-<<<<<<< HEAD
-		ZEPHIR_CALL_METHOD(&_2$$3, this_ptr, "checkforeignkeysreverserestrict", NULL, 502);
-=======
 		ZEPHIR_CALL_METHOD(&_2$$3, this_ptr, "checkforeignkeysreverserestrict", NULL, 504);
->>>>>>> 57a2dfd0
 		zephir_check_call_status();
 		if (ZEPHIR_IS_FALSE_IDENTICAL(&_2$$3)) {
 			RETURN_MM_BOOL(0);
@@ -2340,15 +2292,9 @@
 			RETURN_MM_BOOL(1);
 		}
 	}
-<<<<<<< HEAD
-	ZEPHIR_CALL_METHOD(&schema, this_ptr, "getschema", NULL, 503);
-	zephir_check_call_status();
-	ZEPHIR_CALL_METHOD(&source, this_ptr, "getsource", NULL, 504);
-=======
 	ZEPHIR_CALL_METHOD(&schema, this_ptr, "getschema", NULL, 505);
 	zephir_check_call_status();
 	ZEPHIR_CALL_METHOD(&source, this_ptr, "getsource", NULL, 506);
->>>>>>> 57a2dfd0
 	zephir_check_call_status();
 	if (zephir_is_true(&schema)) {
 		ZEPHIR_INIT_VAR(&table);
@@ -2363,11 +2309,7 @@
 	ZEPHIR_CALL_METHOD(&success, &writeConnection, "delete", NULL, 0, &table, &_27, &values, &bindTypes);
 	zephir_check_call_status();
 	if (ZEPHIR_GLOBAL(orm).virtual_foreign_keys) {
-<<<<<<< HEAD
-		ZEPHIR_CALL_METHOD(&_28$$25, this_ptr, "checkforeignkeysreversecascade", NULL, 505);
-=======
 		ZEPHIR_CALL_METHOD(&_28$$25, this_ptr, "checkforeignkeysreversecascade", NULL, 507);
->>>>>>> 57a2dfd0
 		zephir_check_call_status();
 		if (ZEPHIR_IS_FALSE_IDENTICAL(&_28$$25)) {
 			RETURN_MM_BOOL(0);
@@ -2407,11 +2349,7 @@
 
 	ZEPHIR_MM_GROW();
 
-<<<<<<< HEAD
-	ZEPHIR_RETURN_CALL_FUNCTION("get_object_vars", NULL, 506, this_ptr);
-=======
 	ZEPHIR_RETURN_CALL_FUNCTION("get_object_vars", NULL, 508, this_ptr);
->>>>>>> 57a2dfd0
 	zephir_check_call_status();
 	RETURN_MM();
 }
@@ -2633,11 +2571,7 @@
 	} else {
 		ZEPHIR_CPY_WRT(&params, parameters);
 	}
-<<<<<<< HEAD
-	ZEPHIR_CALL_STATIC(&query, "getpreparedquery", &_0, 507, &params);
-=======
 	ZEPHIR_CALL_STATIC(&query, "getpreparedquery", &_0, 509, &params);
->>>>>>> 57a2dfd0
 	zephir_check_call_status();
 	ZEPHIR_CALL_METHOD(&resultset, &query, "execute", NULL, 0);
 	zephir_check_call_status();
@@ -2788,11 +2722,7 @@
 		return;
 	}
 	ZVAL_LONG(&_3, 1);
-<<<<<<< HEAD
-	ZEPHIR_CALL_STATIC(&query, "getpreparedquery", &_2, 507, &params, &_3);
-=======
 	ZEPHIR_CALL_STATIC(&query, "getpreparedquery", &_2, 509, &params, &_3);
->>>>>>> 57a2dfd0
 	zephir_check_call_status();
 	ZVAL_BOOL(&_3, 1);
 	ZEPHIR_CALL_METHOD(NULL, &query, "setuniquerow", NULL, 0, &_3);
@@ -3685,11 +3615,7 @@
 		RETURN_MM_BOOL(zephir_fast_in_array(fieldName, &changedFields));
 	}
 	if (Z_TYPE_P(fieldName) == IS_ARRAY) {
-<<<<<<< HEAD
-		ZEPHIR_CALL_FUNCTION(&intersect, "array_intersect", NULL, 508, fieldName, &changedFields);
-=======
 		ZEPHIR_CALL_FUNCTION(&intersect, "array_intersect", NULL, 510, fieldName, &changedFields);
->>>>>>> 57a2dfd0
 		zephir_check_call_status();
 		if (allFields) {
 			RETURN_MM_BOOL(ZEPHIR_IS_EQUAL(&intersect, fieldName));
@@ -3762,11 +3688,7 @@
 		RETURN_MM_BOOL(zephir_fast_in_array(fieldName, &updatedFields));
 	}
 	if (Z_TYPE_P(fieldName) == IS_ARRAY) {
-<<<<<<< HEAD
-		ZEPHIR_CALL_FUNCTION(&intersect, "array_intersect", NULL, 508, fieldName, &updatedFields);
-=======
 		ZEPHIR_CALL_FUNCTION(&intersect, "array_intersect", NULL, 510, fieldName, &updatedFields);
->>>>>>> 57a2dfd0
 		zephir_check_call_status();
 		if (allFields) {
 			RETURN_MM_BOOL(ZEPHIR_IS_EQUAL(&intersect, fieldName));
@@ -3981,20 +3903,12 @@
 			zephir_check_call_status();
 		}
 
-<<<<<<< HEAD
-		ZEPHIR_CALL_METHOD(NULL, &criteria, "setdi", NULL, 509, container);
-=======
 		ZEPHIR_CALL_METHOD(NULL, &criteria, "setdi", NULL, 511, container);
->>>>>>> 57a2dfd0
 		zephir_check_call_status();
 	}
 	ZEPHIR_INIT_VAR(&_3);
 	zephir_get_called_class(&_3);
-<<<<<<< HEAD
-	ZEPHIR_CALL_METHOD(NULL, &criteria, "setmodelname", NULL, 510, &_3);
-=======
 	ZEPHIR_CALL_METHOD(NULL, &criteria, "setmodelname", NULL, 0, &_3);
->>>>>>> 57a2dfd0
 	zephir_check_call_status();
 	RETURN_CCTOR(&criteria);
 }
@@ -4094,19 +4008,13 @@
 	}
 	ZEPHIR_CALL_METHOD(&metaData, this_ptr, "getmodelsmetadata", NULL, 0);
 	zephir_check_call_status();
-	ZEPHIR_CALL_METHOD(&readConnection, this_ptr, "getreadconnection", NULL, 511);
+	ZEPHIR_CALL_METHOD(&readConnection, this_ptr, "getreadconnection", NULL, 0);
 	zephir_check_call_status();
 	zephir_read_property(&_1, this_ptr, ZEND_STRL("modelsManager"), PH_NOISY_CC | PH_READONLY);
 	ZEPHIR_CPY_WRT(&manager, &_1);
-<<<<<<< HEAD
-	ZEPHIR_CALL_METHOD(&schema, this_ptr, "getschema", NULL, 503);
-	zephir_check_call_status();
-	ZEPHIR_CALL_METHOD(&source, this_ptr, "getsource", NULL, 504);
-=======
 	ZEPHIR_CALL_METHOD(&schema, this_ptr, "getschema", NULL, 505);
 	zephir_check_call_status();
 	ZEPHIR_CALL_METHOD(&source, this_ptr, "getsource", NULL, 506);
->>>>>>> 57a2dfd0
 	zephir_check_call_status();
 	if (zephir_is_true(&schema)) {
 		ZEPHIR_INIT_VAR(&table);
@@ -4265,11 +4173,7 @@
 
 	ZEPHIR_CALL_METHOD(&metaData, this_ptr, "getmodelsmetadata", NULL, 0);
 	zephir_check_call_status();
-<<<<<<< HEAD
-	ZEPHIR_CALL_METHOD(&writeConnection, this_ptr, "getwriteconnection", NULL, 501);
-=======
 	ZEPHIR_CALL_METHOD(&writeConnection, this_ptr, "getwriteconnection", NULL, 503);
->>>>>>> 57a2dfd0
 	zephir_check_call_status();
 	ZEPHIR_INIT_VAR(&_0);
 	ZVAL_STRING(&_0, "prepareSave");
@@ -4285,15 +4189,9 @@
 			RETURN_MM_BOOL(0);
 		}
 	}
-<<<<<<< HEAD
-	ZEPHIR_CALL_METHOD(&schema, this_ptr, "getschema", NULL, 503);
-	zephir_check_call_status();
-	ZEPHIR_CALL_METHOD(&source, this_ptr, "getsource", NULL, 504);
-=======
 	ZEPHIR_CALL_METHOD(&schema, this_ptr, "getschema", NULL, 505);
 	zephir_check_call_status();
 	ZEPHIR_CALL_METHOD(&source, this_ptr, "getsource", NULL, 506);
->>>>>>> 57a2dfd0
 	zephir_check_call_status();
 	if (zephir_is_true(&schema)) {
 		ZEPHIR_INIT_VAR(&table);
@@ -4303,7 +4201,7 @@
 	} else {
 		ZEPHIR_CPY_WRT(&table, &source);
 	}
-	ZEPHIR_CALL_METHOD(&readConnection, this_ptr, "getreadconnection", NULL, 511);
+	ZEPHIR_CALL_METHOD(&readConnection, this_ptr, "getreadconnection", NULL, 0);
 	zephir_check_call_status();
 	ZEPHIR_CALL_METHOD(&exists, this_ptr, "has", NULL, 0, &metaData, &readConnection);
 	zephir_check_call_status();
@@ -4955,11 +4853,7 @@
 					_4$$4 = ZEPHIR_GLOBAL(orm).case_insensitive_column_map;
 				}
 				if (_4$$4) {
-<<<<<<< HEAD
-					ZEPHIR_CALL_SELF(&_5$$6, "caseinsensitivecolumnmap", &_6, 500, columnMap, &key);
-=======
 					ZEPHIR_CALL_SELF(&_5$$6, "caseinsensitivecolumnmap", &_6, 502, columnMap, &key);
->>>>>>> 57a2dfd0
 					zephir_check_call_status();
 					ZEPHIR_CPY_WRT(&key, &_5$$6);
 				}
@@ -5018,11 +4912,7 @@
 						_12$$12 = ZEPHIR_GLOBAL(orm).case_insensitive_column_map;
 					}
 					if (_12$$12) {
-<<<<<<< HEAD
-						ZEPHIR_CALL_SELF(&_13$$14, "caseinsensitivecolumnmap", &_6, 500, columnMap, &key);
-=======
 						ZEPHIR_CALL_SELF(&_13$$14, "caseinsensitivecolumnmap", &_6, 502, columnMap, &key);
->>>>>>> 57a2dfd0
 						zephir_check_call_status();
 						ZEPHIR_CPY_WRT(&key, &_13$$14);
 					}
@@ -5443,11 +5333,7 @@
 					_3$$4 = ZEPHIR_GLOBAL(orm).case_insensitive_column_map;
 				}
 				if (_3$$4) {
-<<<<<<< HEAD
-					ZEPHIR_CALL_SELF(&_4$$5, "caseinsensitivecolumnmap", &_5, 500, &columnMap, &attribute);
-=======
 					ZEPHIR_CALL_SELF(&_4$$5, "caseinsensitivecolumnmap", &_5, 502, &columnMap, &attribute);
->>>>>>> 57a2dfd0
 					zephir_check_call_status();
 					ZEPHIR_CPY_WRT(&attribute, &_4$$5);
 				}
@@ -5498,11 +5384,7 @@
 						_9$$14 = ZEPHIR_GLOBAL(orm).case_insensitive_column_map;
 					}
 					if (_9$$14) {
-<<<<<<< HEAD
-						ZEPHIR_CALL_SELF(&_10$$15, "caseinsensitivecolumnmap", &_5, 500, &columnMap, &attribute);
-=======
 						ZEPHIR_CALL_SELF(&_10$$15, "caseinsensitivecolumnmap", &_5, 502, &columnMap, &attribute);
->>>>>>> 57a2dfd0
 						zephir_check_call_status();
 						ZEPHIR_CPY_WRT(&attribute, &_10$$15);
 					}
@@ -5582,7 +5464,7 @@
 	if (zephir_is_true(&_0)) {
 		ZEPHIR_CALL_METHOD(&metaData, this_ptr, "getmodelsmetadata", NULL, 0);
 		zephir_check_call_status();
-		ZEPHIR_CALL_METHOD(&_2$$3, this_ptr, "getreadconnection", NULL, 511);
+		ZEPHIR_CALL_METHOD(&_2$$3, this_ptr, "getreadconnection", NULL, 0);
 		zephir_check_call_status();
 		ZEPHIR_CALL_METHOD(&_1$$3, this_ptr, "has", NULL, 0, &metaData, &_2$$3);
 		zephir_check_call_status();
@@ -6708,15 +6590,9 @@
 				ZEPHIR_CALL_METHOD(&sequenceName, this_ptr, "getsequencename", NULL, 0);
 				zephir_check_call_status();
 			} else {
-<<<<<<< HEAD
-				ZEPHIR_CALL_METHOD(&source, this_ptr, "getsource", NULL, 504);
-				zephir_check_call_status();
-				ZEPHIR_CALL_METHOD(&schema, this_ptr, "getschema", NULL, 503);
-=======
 				ZEPHIR_CALL_METHOD(&source, this_ptr, "getsource", NULL, 506);
 				zephir_check_call_status();
 				ZEPHIR_CALL_METHOD(&schema, this_ptr, "getschema", NULL, 505);
->>>>>>> 57a2dfd0
 				zephir_check_call_status();
 				ZEPHIR_INIT_NVAR(&sequenceName);
 				if (ZEPHIR_IS_EMPTY(&schema)) {
@@ -7556,15 +7432,9 @@
 		zephir_read_property(&_22$$27, this_ptr, ZEND_STRL("uniqueTypes"), PH_NOISY_CC | PH_READONLY);
 		ZEPHIR_CPY_WRT(&uniqueTypes, &_22$$27);
 	}
-<<<<<<< HEAD
-	ZEPHIR_CALL_METHOD(&schema, this_ptr, "getschema", NULL, 503);
-	zephir_check_call_status();
-	ZEPHIR_CALL_METHOD(&source, this_ptr, "getsource", NULL, 504);
-=======
 	ZEPHIR_CALL_METHOD(&schema, this_ptr, "getschema", NULL, 505);
 	zephir_check_call_status();
 	ZEPHIR_CALL_METHOD(&source, this_ptr, "getsource", NULL, 506);
->>>>>>> 57a2dfd0
 	zephir_check_call_status();
 	if (zephir_is_true(&schema)) {
 		ZEPHIR_INIT_VAR(&table);
@@ -11109,39 +10979,6 @@
 	RETURN_MM();
 }
 
-PHP_METHOD(Phalcon_Mvc_Model, __serialize)
-{
-	zval *this_ptr = getThis();
-
-
-
-	array_init(return_value);
-	return;
-}
-
-PHP_METHOD(Phalcon_Mvc_Model, __unserialize)
-{
-	zephir_method_globals *ZEPHIR_METHOD_GLOBALS_PTR = NULL;
-	zval *data_param = NULL;
-	zval data;
-	zval *this_ptr = getThis();
-
-	ZVAL_UNDEF(&data);
-#if PHP_VERSION_ID >= 80000
-	bool is_null_true = 1;
-	ZEND_PARSE_PARAMETERS_START(1, 1)
-		Z_PARAM_ARRAY(data)
-	ZEND_PARSE_PARAMETERS_END();
-#endif
-
-
-	ZEPHIR_MM_GROW();
-	zephir_fetch_params(1, 1, 0, &data_param);
-	zephir_get_arrval(&data, data_param);
-
-
-}
-
 zend_object *zephir_init_properties_Phalcon_Mvc_Model(zend_class_entry *class_type)
 {
 		zval _0, _2, _4, _6, _8, _10, _1$$3, _3$$4, _5$$5, _7$$6, _9$$7, _11$$8;
