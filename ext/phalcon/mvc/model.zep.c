--- conflicted
+++ resolved
@@ -238,11 +238,7 @@
 	zephir_get_arrval(&arguments, arguments_param);
 
 
-<<<<<<< HEAD
-	ZEPHIR_CALL_SELF(&records, "_invokefinder", &_0, 359, &method, &arguments);
-=======
 	ZEPHIR_CALL_SELF(&records, "_invokefinder", &_0, 315, &method, &arguments);
->>>>>>> f8defde8
 	zephir_check_call_status();
 	if (Z_TYPE_P(&records) != IS_NULL) {
 		RETURN_CCTOR(&records);
@@ -299,11 +295,7 @@
 	zephir_get_arrval(&arguments, arguments_param);
 
 
-<<<<<<< HEAD
-	ZEPHIR_CALL_SELF(&records, "_invokefinder", &_0, 359, &method, &arguments);
-=======
 	ZEPHIR_CALL_SELF(&records, "_invokefinder", &_0, 315, &method, &arguments);
->>>>>>> f8defde8
 	zephir_check_call_status();
 	if (Z_TYPE_P(&records) == IS_NULL) {
 		ZEPHIR_INIT_VAR(&_1$$3);
@@ -574,21 +566,13 @@
 			RETURN_MM();
 		}
 	}
-<<<<<<< HEAD
-	ZEPHIR_CALL_METHOD(&_10, this_ptr, "_possiblesetter", NULL, 360, &property, value);
-=======
 	ZEPHIR_CALL_METHOD(&_10, this_ptr, "_possiblesetter", NULL, 316, &property, value);
->>>>>>> f8defde8
 	zephir_check_call_status();
 	if (zephir_is_true(&_10)) {
 		RETVAL_ZVAL(value, 1, 0);
 		RETURN_MM();
 	}
-<<<<<<< HEAD
-	ZEPHIR_CALL_FUNCTION(&_11, "property_exists", NULL, 361, this_ptr, &property);
-=======
 	ZEPHIR_CALL_FUNCTION(&_11, "property_exists", NULL, 317, this_ptr, &property);
->>>>>>> f8defde8
 	zephir_check_call_status();
 	if (zephir_is_true(&_11)) {
 		ZEPHIR_CALL_METHOD(&manager, this_ptr, "getmodelsmanager", NULL, 0);
@@ -841,11 +825,7 @@
 			_5$$10 = ZEPHIR_GLOBAL(orm).case_insensitive_column_map;
 		}
 		if (_5$$10) {
-<<<<<<< HEAD
-			ZEPHIR_CALL_SELF(&_6$$11, "caseinsensitivecolumnmap", &_7, 362, &columnMap, &attribute);
-=======
 			ZEPHIR_CALL_SELF(&_6$$11, "caseinsensitivecolumnmap", &_7, 318, &columnMap, &attribute);
->>>>>>> f8defde8
 			zephir_check_call_status();
 			ZEPHIR_CPY_WRT(&attribute, &_6$$11);
 		}
@@ -878,11 +858,7 @@
 			}
 			_11$$17 = zephir_is_true(&disableAssignSetters);
 			if (!(_11$$17)) {
-<<<<<<< HEAD
-				ZEPHIR_CALL_METHOD(&_12$$17, this_ptr, "_possiblesetter", &_13, 360, &attributeField, &value);
-=======
 				ZEPHIR_CALL_METHOD(&_12$$17, this_ptr, "_possiblesetter", &_13, 316, &attributeField, &value);
->>>>>>> f8defde8
 				zephir_check_call_status();
 				_11$$17 = !zephir_is_true(&_12$$17);
 			}
@@ -1264,11 +1240,7 @@
 				_3$$9 = ZEPHIR_GLOBAL(orm).case_insensitive_column_map;
 			}
 			if (_3$$9) {
-<<<<<<< HEAD
-				ZEPHIR_CALL_SELF(&_4$$10, "caseinsensitivecolumnmap", &_5, 362, columnMap, &key);
-=======
 				ZEPHIR_CALL_SELF(&_4$$10, "caseinsensitivecolumnmap", &_5, 318, columnMap, &key);
->>>>>>> f8defde8
 				zephir_check_call_status();
 				ZEPHIR_CPY_WRT(&key, &_4$$10);
 			}
@@ -1430,11 +1402,7 @@
 		ZVAL_NULL(&_5$$3);
 		ZEPHIR_INIT_VAR(&_6$$3);
 		ZVAL_STRING(&_6$$3, "InvalidCreateAttempt");
-<<<<<<< HEAD
-		ZEPHIR_CALL_METHOD(NULL, &_3$$3, "__construct", NULL, 346, &_4$$3, &_5$$3, &_6$$3);
-=======
 		ZEPHIR_CALL_METHOD(NULL, &_3$$3, "__construct", NULL, 302, &_4$$3, &_5$$3, &_6$$3);
->>>>>>> f8defde8
 		zephir_check_call_status();
 		zephir_array_fast_append(&_2$$3, &_3$$3);
 		zephir_update_property_zval(this_ptr, SL("_errorMessages"), &_2$$3);
@@ -1517,11 +1485,7 @@
 	array_init(&_1);
 	zephir_update_property_zval(this_ptr, SL("_errorMessages"), &_1);
 	if (ZEPHIR_GLOBAL(orm).virtual_foreign_keys) {
-<<<<<<< HEAD
-		ZEPHIR_CALL_METHOD(&_2$$3, this_ptr, "_checkforeignkeysreverserestrict", NULL, 363);
-=======
 		ZEPHIR_CALL_METHOD(&_2$$3, this_ptr, "_checkforeignkeysreverserestrict", NULL, 319);
->>>>>>> f8defde8
 		zephir_check_call_status();
 		if (ZEPHIR_IS_FALSE_IDENTICAL(&_2$$3)) {
 			RETURN_MM_BOOL(0);
@@ -1638,11 +1602,7 @@
 	ZEPHIR_CALL_METHOD(&success, &writeConnection, "delete", NULL, 0, &table, &_17, &values, &bindTypes);
 	zephir_check_call_status();
 	if (ZEPHIR_GLOBAL(orm).virtual_foreign_keys) {
-<<<<<<< HEAD
-		ZEPHIR_CALL_METHOD(&_18$$20, this_ptr, "_checkforeignkeysreversecascade", NULL, 364);
-=======
 		ZEPHIR_CALL_METHOD(&_18$$20, this_ptr, "_checkforeignkeysreversecascade", NULL, 320);
->>>>>>> f8defde8
 		zephir_check_call_status();
 		if (ZEPHIR_IS_FALSE_IDENTICAL(&_18$$20)) {
 			RETURN_MM_BOOL(0);
@@ -1815,11 +1775,7 @@
 	} else {
 		ZEPHIR_CPY_WRT(&params, parameters);
 	}
-<<<<<<< HEAD
-	ZEPHIR_CALL_STATIC(&query, "getpreparedquery", &_0, 365, &params);
-=======
 	ZEPHIR_CALL_STATIC(&query, "getpreparedquery", &_0, 321, &params);
->>>>>>> f8defde8
 	zephir_check_call_status();
 	ZEPHIR_CALL_METHOD(&resultset, &query, "execute", NULL, 0);
 	zephir_check_call_status();
@@ -1920,11 +1876,7 @@
 		return;
 	}
 	ZVAL_LONG(&_2, 1);
-<<<<<<< HEAD
-	ZEPHIR_CALL_STATIC(&query, "getpreparedquery", &_1, 365, &params, &_2);
-=======
 	ZEPHIR_CALL_STATIC(&query, "getpreparedquery", &_1, 321, &params, &_2);
->>>>>>> f8defde8
 	zephir_check_call_status();
 	ZVAL_BOOL(&_2, 1);
 	ZEPHIR_CALL_METHOD(NULL, &query, "setuniquerow", NULL, 0, &_2);
@@ -2654,19 +2606,11 @@
 		RETURN_MM_BOOL(zephir_fast_in_array(fieldName, &changedFields TSRMLS_CC));
 	} else if (Z_TYPE_P(fieldName) == IS_ARRAY) {
 		if (allFields) {
-<<<<<<< HEAD
-			ZEPHIR_CALL_FUNCTION(&_0$$5, "array_intersect", NULL, 366, fieldName, &changedFields);
-			zephir_check_call_status();
-			RETURN_MM_BOOL(ZEPHIR_IS_EQUAL(&_0$$5, fieldName));
-		}
-		ZEPHIR_CALL_FUNCTION(&_1$$4, "array_intersect", NULL, 366, fieldName, &changedFields);
-=======
 			ZEPHIR_CALL_FUNCTION(&_0$$5, "array_intersect", NULL, 322, fieldName, &changedFields);
 			zephir_check_call_status();
 			RETURN_MM_BOOL(ZEPHIR_IS_EQUAL(&_0$$5, fieldName));
 		}
 		ZEPHIR_CALL_FUNCTION(&_1$$4, "array_intersect", NULL, 322, fieldName, &changedFields);
->>>>>>> f8defde8
 		zephir_check_call_status();
 		RETURN_MM_BOOL(zephir_fast_count_int(&_1$$4 TSRMLS_CC) > 0);
 	}
@@ -2729,19 +2673,11 @@
 		RETURN_MM_BOOL(zephir_fast_in_array(fieldName, &updatedFields TSRMLS_CC));
 	} else if (Z_TYPE_P(fieldName) == IS_ARRAY) {
 		if (allFields) {
-<<<<<<< HEAD
-			ZEPHIR_CALL_FUNCTION(&_0$$5, "array_intersect", NULL, 366, fieldName, &updatedFields);
-			zephir_check_call_status();
-			RETURN_MM_BOOL(ZEPHIR_IS_EQUAL(&_0$$5, fieldName));
-		}
-		ZEPHIR_CALL_FUNCTION(&_1$$4, "array_intersect", NULL, 366, fieldName, &updatedFields);
-=======
 			ZEPHIR_CALL_FUNCTION(&_0$$5, "array_intersect", NULL, 322, fieldName, &updatedFields);
 			zephir_check_call_status();
 			RETURN_MM_BOOL(ZEPHIR_IS_EQUAL(&_0$$5, fieldName));
 		}
 		ZEPHIR_CALL_FUNCTION(&_1$$4, "array_intersect", NULL, 322, fieldName, &updatedFields);
->>>>>>> f8defde8
 		zephir_check_call_status();
 		RETURN_MM_BOOL(zephir_fast_count_int(&_1$$4 TSRMLS_CC) > 0);
 	}
@@ -2929,20 +2865,12 @@
 			ZEPHIR_CALL_METHOD(NULL, &criteria, "__construct", NULL, 0);
 			zephir_check_call_status();
 		}
-<<<<<<< HEAD
-		ZEPHIR_CALL_METHOD(NULL, &criteria, "setdi", NULL, 367, dependencyInjector);
-=======
 		ZEPHIR_CALL_METHOD(NULL, &criteria, "setdi", NULL, 323, dependencyInjector);
->>>>>>> f8defde8
 		zephir_check_call_status();
 	}
 	ZEPHIR_INIT_VAR(&_3);
 	zephir_get_called_class(&_3 TSRMLS_CC);
-<<<<<<< HEAD
-	ZEPHIR_CALL_METHOD(NULL, &criteria, "setmodelname", NULL, 368, &_3);
-=======
 	ZEPHIR_CALL_METHOD(NULL, &criteria, "setmodelname", NULL, 324, &_3);
->>>>>>> f8defde8
 	zephir_check_call_status();
 	RETURN_CCTOR(&criteria);
 
@@ -3230,11 +3158,7 @@
 			object_init_ex(&_6$$11, phalcon_mvc_model_validationfailed_ce);
 			ZEPHIR_CALL_METHOD(&_7$$11, this_ptr, "getmessages", NULL, 0);
 			zephir_check_call_status();
-<<<<<<< HEAD
-			ZEPHIR_CALL_METHOD(NULL, &_6$$11, "__construct", NULL, 369, this_ptr, &_7$$11);
-=======
 			ZEPHIR_CALL_METHOD(NULL, &_6$$11, "__construct", NULL, 325, this_ptr, &_7$$11);
->>>>>>> f8defde8
 			zephir_check_call_status();
 			zephir_throw_exception_debug(&_6$$11, "phalcon/mvc/model.zep", 2075 TSRMLS_CC);
 			ZEPHIR_MM_RESTORE();
@@ -3320,12 +3244,12 @@
 			zephir_create_array(&_2$$4, 2, 0 TSRMLS_CC);
 			zephir_array_update_string(&_2$$4, SL("_attributes"), &attributes, PH_COPY | PH_SEPARATE);
 			zephir_array_update_string(&_2$$4, SL("_snapshot"), &snapshot, PH_COPY | PH_SEPARATE);
-			ZEPHIR_RETURN_CALL_FUNCTION("serialize", NULL, 68, &_2$$4);
+			ZEPHIR_RETURN_CALL_FUNCTION("serialize", NULL, 52, &_2$$4);
 			zephir_check_call_status();
 			RETURN_MM();
 		}
 	}
-	ZEPHIR_RETURN_CALL_FUNCTION("serialize", NULL, 68, &attributes);
+	ZEPHIR_RETURN_CALL_FUNCTION("serialize", NULL, 52, &attributes);
 	zephir_check_call_status();
 	RETURN_MM();
 
@@ -3359,7 +3283,7 @@
 
 
 
-	ZEPHIR_CALL_FUNCTION(&attributes, "unserialize", NULL, 69, data);
+	ZEPHIR_CALL_FUNCTION(&attributes, "unserialize", NULL, 53, data);
 	zephir_check_call_status();
 	if (Z_TYPE_P(&attributes) == IS_ARRAY) {
 		ZEPHIR_CALL_CE_STATIC(&dependencyInjector, phalcon_di_ce, "getdefault", &_0, 0);
@@ -3711,11 +3635,7 @@
 				_3$$4 = ZEPHIR_GLOBAL(orm).case_insensitive_column_map;
 			}
 			if (_3$$4) {
-<<<<<<< HEAD
-				ZEPHIR_CALL_SELF(&_4$$6, "caseinsensitivecolumnmap", &_5, 362, columnMap, &key);
-=======
 				ZEPHIR_CALL_SELF(&_4$$6, "caseinsensitivecolumnmap", &_5, 318, columnMap, &key);
->>>>>>> f8defde8
 				zephir_check_call_status();
 				ZEPHIR_CPY_WRT(&key, &_4$$6);
 			}
@@ -4078,11 +3998,7 @@
 				_2$$4 = ZEPHIR_GLOBAL(orm).case_insensitive_column_map;
 			}
 			if (_2$$4) {
-<<<<<<< HEAD
-				ZEPHIR_CALL_SELF(&_3$$5, "caseinsensitivecolumnmap", &_4, 362, &columnMap, &attribute);
-=======
 				ZEPHIR_CALL_SELF(&_3$$5, "caseinsensitivecolumnmap", &_4, 318, &columnMap, &attribute);
->>>>>>> f8defde8
 				zephir_check_call_status();
 				ZEPHIR_CPY_WRT(&attribute, &_3$$5);
 			}
@@ -4172,11 +4088,7 @@
 			ZVAL_NULL(&_6$$4);
 			ZEPHIR_INIT_VAR(&_7$$4);
 			ZVAL_STRING(&_7$$4, "InvalidUpdateAttempt");
-<<<<<<< HEAD
-			ZEPHIR_CALL_METHOD(NULL, &_4$$4, "__construct", NULL, 346, &_5$$4, &_6$$4, &_7$$4);
-=======
 			ZEPHIR_CALL_METHOD(NULL, &_4$$4, "__construct", NULL, 302, &_5$$4, &_6$$4, &_7$$4);
->>>>>>> f8defde8
 			zephir_check_call_status();
 			zephir_array_fast_append(&_3$$4, &_4$$4);
 			zephir_update_property_zval(this_ptr, SL("_errorMessages"), &_3$$4);
@@ -4388,11 +4300,7 @@
 			object_init_ex(&_16$$17, phalcon_messages_message_ce);
 			ZEPHIR_INIT_NVAR(&_17$$17);
 			ZVAL_STRING(&_17$$17, "ConstraintViolation");
-<<<<<<< HEAD
-			ZEPHIR_CALL_METHOD(NULL, &_16$$17, "__construct", &_18, 346, &message, &fields, &_17$$17);
-=======
 			ZEPHIR_CALL_METHOD(NULL, &_16$$17, "__construct", &_18, 302, &message, &fields, &_17$$17);
->>>>>>> f8defde8
 			zephir_check_call_status();
 			ZEPHIR_CALL_METHOD(NULL, this_ptr, "appendmessage", &_19, 0, &_16$$17);
 			zephir_check_call_status();
@@ -4678,11 +4586,7 @@
 			object_init_ex(&_13$$12, phalcon_messages_message_ce);
 			ZEPHIR_INIT_NVAR(&_14$$12);
 			ZVAL_STRING(&_14$$12, "ConstraintViolation");
-<<<<<<< HEAD
-			ZEPHIR_CALL_METHOD(NULL, &_13$$12, "__construct", &_15, 346, &message, &fields, &_14$$12);
-=======
 			ZEPHIR_CALL_METHOD(NULL, &_13$$12, "__construct", &_15, 302, &message, &fields, &_14$$12);
->>>>>>> f8defde8
 			zephir_check_call_status();
 			ZEPHIR_CALL_METHOD(NULL, this_ptr, "appendmessage", &_16, 0, &_13$$12);
 			zephir_check_call_status();
@@ -5144,15 +5048,9 @@
 										break;
 									}
 									if (ZEPHIR_IS_LONG(&dataType, 3) || ZEPHIR_IS_LONG(&dataType, 7)) {
-<<<<<<< HEAD
-										ZEPHIR_CALL_FUNCTION(&_10$$24, "floatval", &_11, 370, &snapshotValue);
-										zephir_check_call_status();
-										ZEPHIR_CALL_FUNCTION(&_12$$24, "floatval", &_11, 370, &value);
-=======
 										ZEPHIR_CALL_FUNCTION(&_10$$24, "floatval", &_11, 326, &snapshotValue);
 										zephir_check_call_status();
 										ZEPHIR_CALL_FUNCTION(&_12$$24, "floatval", &_11, 326, &value);
->>>>>>> f8defde8
 										zephir_check_call_status();
 										changed = !ZEPHIR_IS_IDENTICAL(&_10$$24, &_12$$24);
 										break;
@@ -5795,7 +5693,7 @@
 	if (zephir_array_isset(&attributes, &extraMethod)) {
 		ZEPHIR_CPY_WRT(&field, &extraMethod);
 	} else {
-		ZEPHIR_CALL_FUNCTION(&extraMethodFirst, "lcfirst", NULL, 71, &extraMethod);
+		ZEPHIR_CALL_FUNCTION(&extraMethodFirst, "lcfirst", NULL, 55, &extraMethod);
 		zephir_check_call_status();
 		if (zephir_array_isset(&attributes, &extraMethodFirst)) {
 			ZEPHIR_CPY_WRT(&field, &extraMethodFirst);
@@ -5952,11 +5850,7 @@
 		}
 	}
 	if (ZEPHIR_GLOBAL(orm).virtual_foreign_keys) {
-<<<<<<< HEAD
-		ZEPHIR_CALL_METHOD(&_6$$9, this_ptr, "_checkforeignkeysrestrict", NULL, 371);
-=======
 		ZEPHIR_CALL_METHOD(&_6$$9, this_ptr, "_checkforeignkeysrestrict", NULL, 327);
->>>>>>> f8defde8
 		zephir_check_call_status();
 		if (ZEPHIR_IS_FALSE_IDENTICAL(&_6$$9)) {
 			RETURN_MM_BOOL(0);
@@ -6060,11 +5954,7 @@
 						ZEPHIR_CONCAT_VS(&_16$$32, &attributeField, " is required");
 						ZEPHIR_INIT_NVAR(&_17$$32);
 						ZVAL_STRING(&_17$$32, "PresenceOf");
-<<<<<<< HEAD
-						ZEPHIR_CALL_METHOD(NULL, &_15$$32, "__construct", &_18, 346, &_16$$32, &attributeField, &_17$$32);
-=======
 						ZEPHIR_CALL_METHOD(NULL, &_15$$32, "__construct", &_18, 302, &_16$$32, &attributeField, &_17$$32);
->>>>>>> f8defde8
 						zephir_check_call_status();
 						zephir_update_property_array_append(this_ptr, SL("_errorMessages"), &_15$$32 TSRMLS_CC);
 						error = 1;
@@ -7421,11 +7311,7 @@
 		zephir_check_call_status();
 		ZEPHIR_CALL_METHOD(&_6$$4, &message, "getcode", NULL, 0);
 		zephir_check_call_status();
-<<<<<<< HEAD
-		ZEPHIR_CALL_METHOD(NULL, &_2$$4, "__construct", &_7, 346, &_3$$4, &_4$$4, &_5$$4, &_6$$4);
-=======
 		ZEPHIR_CALL_METHOD(NULL, &_2$$4, "__construct", &_7, 302, &_3$$4, &_4$$4, &_5$$4, &_6$$4);
->>>>>>> f8defde8
 		zephir_check_call_status();
 		ZEPHIR_CALL_METHOD(NULL, this_ptr, "appendmessage", &_8, 0, &_2$$4);
 		zephir_check_call_status();
