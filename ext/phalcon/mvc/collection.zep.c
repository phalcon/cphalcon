--- conflicted
+++ resolved
@@ -748,11 +748,7 @@
 	}
 	ZEPHIR_INIT_VAR(&collections);
 	array_init(&collections);
-<<<<<<< HEAD
-	ZEPHIR_CALL_FUNCTION(&_6, "iterator_to_array", NULL, 279, &documentsCursor, &__$false);
-=======
 	ZEPHIR_CALL_FUNCTION(&_6, "iterator_to_array", NULL, 285, &documentsCursor, &__$false);
->>>>>>> b3b083d3
 	zephir_check_call_status();
 	zephir_is_iterable(&_6, 0, "phalcon/mvc/collection.zep", 451);
 	ZEND_HASH_FOREACH_VAL(Z_ARRVAL_P(&_6), _7)
@@ -853,23 +849,11 @@
 
 	zend_long ZEPHIR_LAST_CALL_STATUS;
 	zend_bool disableEvents, exists;
-<<<<<<< HEAD
-	zval *dependencyInjector, dependencyInjector_sub, *disableEvents_param = NULL, *exists_param = NULL, eventName, _4, _5, _0$$3, _1$$3, _3$$3, _6$$9, _7$$10, _8$$10, _9$$10, _10$$10, _11$$10;
-=======
 	zval *dependencyInjector, dependencyInjector_sub, *disableEvents_param = NULL, *exists_param = NULL, eventName, _3, _4, _0$$3, _1$$3, _2$$3, _5$$9, _6$$10, _7$$10, _8$$10, _9$$10, _10$$10;
->>>>>>> b3b083d3
 	zval *this_ptr = getThis();
 
 	ZVAL_UNDEF(&dependencyInjector_sub);
 	ZVAL_UNDEF(&eventName);
-<<<<<<< HEAD
-	ZVAL_UNDEF(&_4);
-	ZVAL_UNDEF(&_5);
-	ZVAL_UNDEF(&_0$$3);
-	ZVAL_UNDEF(&_1$$3);
-	ZVAL_UNDEF(&_3$$3);
-	ZVAL_UNDEF(&_6$$9);
-=======
 	ZVAL_UNDEF(&_3);
 	ZVAL_UNDEF(&_4);
 	ZVAL_UNDEF(&_0$$3);
@@ -877,15 +861,10 @@
 	ZVAL_UNDEF(&_2$$3);
 	ZVAL_UNDEF(&_5$$9);
 	ZVAL_UNDEF(&_6$$10);
->>>>>>> b3b083d3
 	ZVAL_UNDEF(&_7$$10);
 	ZVAL_UNDEF(&_8$$10);
 	ZVAL_UNDEF(&_9$$10);
 	ZVAL_UNDEF(&_10$$10);
-<<<<<<< HEAD
-	ZVAL_UNDEF(&_11$$10);
-=======
->>>>>>> b3b083d3
 
 	ZEPHIR_MM_GROW();
 	zephir_fetch_params(1, 3, 0, &dependencyInjector, &disableEvents_param, &exists_param);
@@ -897,11 +876,7 @@
 	if (!(disableEvents)) {
 		ZEPHIR_INIT_VAR(&_1$$3);
 		ZVAL_STRING(&_1$$3, "beforeValidation");
-<<<<<<< HEAD
-		ZEPHIR_CALL_METHOD(&_0$$3, this_ptr, "fireeventcancel", &_2, 0, &_1$$3);
-=======
 		ZEPHIR_CALL_METHOD(&_0$$3, this_ptr, "fireeventcancel", NULL, 0, &_1$$3);
->>>>>>> b3b083d3
 		zephir_check_call_status();
 		if (ZEPHIR_IS_FALSE_IDENTICAL(&_0$$3)) {
 			RETURN_MM_BOOL(0);
@@ -912,23 +887,6 @@
 		} else {
 			ZVAL_STRING(&eventName, "beforeValidationOnUpdate");
 		}
-<<<<<<< HEAD
-		ZEPHIR_CALL_METHOD(&_3$$3, this_ptr, "fireeventcancel", &_2, 0, &eventName);
-		zephir_check_call_status();
-		if (ZEPHIR_IS_FALSE_IDENTICAL(&_3$$3)) {
-			RETURN_MM_BOOL(0);
-		}
-	}
-	ZEPHIR_INIT_VAR(&_5);
-	ZVAL_STRING(&_5, "validation");
-	ZEPHIR_CALL_METHOD(&_4, this_ptr, "fireeventcancel", &_2, 0, &_5);
-	zephir_check_call_status();
-	if (ZEPHIR_IS_FALSE_IDENTICAL(&_4)) {
-		if (!(disableEvents)) {
-			ZEPHIR_INIT_VAR(&_6$$9);
-			ZVAL_STRING(&_6$$9, "onValidationFails");
-			ZEPHIR_CALL_METHOD(NULL, this_ptr, "fireevent", NULL, 0, &_6$$9);
-=======
 		ZEPHIR_CALL_METHOD(&_2$$3, this_ptr, "fireeventcancel", NULL, 0, &eventName);
 		zephir_check_call_status();
 		if (ZEPHIR_IS_FALSE_IDENTICAL(&_2$$3)) {
@@ -944,7 +902,6 @@
 			ZEPHIR_INIT_VAR(&_5$$9);
 			ZVAL_STRING(&_5$$9, "onValidationFails");
 			ZEPHIR_CALL_METHOD(NULL, this_ptr, "fireevent", NULL, 0, &_5$$9);
->>>>>>> b3b083d3
 			zephir_check_call_status();
 		}
 		RETURN_MM_BOOL(0);
@@ -956,25 +913,6 @@
 		} else {
 			ZVAL_STRING(&eventName, "afterValidationOnUpdate");
 		}
-<<<<<<< HEAD
-		ZEPHIR_CALL_METHOD(&_7$$10, this_ptr, "fireeventcancel", &_2, 0, &eventName);
-		zephir_check_call_status();
-		if (ZEPHIR_IS_FALSE_IDENTICAL(&_7$$10)) {
-			RETURN_MM_BOOL(0);
-		}
-		ZEPHIR_INIT_VAR(&_9$$10);
-		ZVAL_STRING(&_9$$10, "afterValidation");
-		ZEPHIR_CALL_METHOD(&_8$$10, this_ptr, "fireeventcancel", &_2, 0, &_9$$10);
-		zephir_check_call_status();
-		if (ZEPHIR_IS_FALSE_IDENTICAL(&_8$$10)) {
-			RETURN_MM_BOOL(0);
-		}
-		ZEPHIR_INIT_NVAR(&_9$$10);
-		ZVAL_STRING(&_9$$10, "beforeSave");
-		ZEPHIR_CALL_METHOD(&_10$$10, this_ptr, "fireeventcancel", &_2, 0, &_9$$10);
-		zephir_check_call_status();
-		if (ZEPHIR_IS_FALSE_IDENTICAL(&_10$$10)) {
-=======
 		ZEPHIR_CALL_METHOD(&_6$$10, this_ptr, "fireeventcancel", NULL, 0, &eventName);
 		zephir_check_call_status();
 		if (ZEPHIR_IS_FALSE_IDENTICAL(&_6$$10)) {
@@ -992,7 +930,6 @@
 		ZEPHIR_CALL_METHOD(&_9$$10, this_ptr, "fireeventcancel", NULL, 0, &_8$$10);
 		zephir_check_call_status();
 		if (ZEPHIR_IS_FALSE_IDENTICAL(&_9$$10)) {
->>>>>>> b3b083d3
 			RETURN_MM_BOOL(0);
 		}
 		ZEPHIR_INIT_NVAR(&eventName);
@@ -1001,15 +938,9 @@
 		} else {
 			ZVAL_STRING(&eventName, "beforeCreate");
 		}
-<<<<<<< HEAD
-		ZEPHIR_CALL_METHOD(&_11$$10, this_ptr, "fireeventcancel", &_2, 0, &eventName);
-		zephir_check_call_status();
-		if (ZEPHIR_IS_FALSE_IDENTICAL(&_11$$10)) {
-=======
 		ZEPHIR_CALL_METHOD(&_10$$10, this_ptr, "fireeventcancel", NULL, 0, &eventName);
 		zephir_check_call_status();
 		if (ZEPHIR_IS_FALSE_IDENTICAL(&_10$$10)) {
->>>>>>> b3b083d3
 			RETURN_MM_BOOL(0);
 		}
 	}
@@ -1023,24 +954,14 @@
 PHP_METHOD(Phalcon_Mvc_Collection, _postSave) {
 
 	zend_long ZEPHIR_LAST_CALL_STATUS;
-<<<<<<< HEAD
-	zval *disableEvents_param = NULL, *success_param = NULL, *exists_param = NULL, eventName, _3, _1$$4, _2$$7;
-=======
 	zval *disableEvents_param = NULL, *success_param = NULL, *exists_param = NULL, eventName, _2, _0$$4, _1$$7;
->>>>>>> b3b083d3
 	zend_bool disableEvents, success, exists;
 	zval *this_ptr = getThis();
 
 	ZVAL_UNDEF(&eventName);
-<<<<<<< HEAD
-	ZVAL_UNDEF(&_3);
-	ZVAL_UNDEF(&_1$$4);
-	ZVAL_UNDEF(&_2$$7);
-=======
 	ZVAL_UNDEF(&_2);
 	ZVAL_UNDEF(&_0$$4);
 	ZVAL_UNDEF(&_1$$7);
->>>>>>> b3b083d3
 
 	ZEPHIR_MM_GROW();
 	zephir_fetch_params(1, 3, 0, &disableEvents_param, &success_param, &exists_param);
@@ -1058,37 +979,16 @@
 			} else {
 				ZVAL_STRING(&eventName, "afterCreate");
 			}
-<<<<<<< HEAD
-			ZEPHIR_CALL_METHOD(NULL, this_ptr, "fireevent", &_0, 0, &eventName);
-			zephir_check_call_status();
-			ZEPHIR_INIT_VAR(&_1$$4);
-			ZVAL_STRING(&_1$$4, "afterSave");
-			ZEPHIR_CALL_METHOD(NULL, this_ptr, "fireevent", &_0, 0, &_1$$4);
-=======
 			ZEPHIR_CALL_METHOD(NULL, this_ptr, "fireevent", NULL, 0, &eventName);
 			zephir_check_call_status();
 			ZEPHIR_INIT_VAR(&_0$$4);
 			ZVAL_STRING(&_0$$4, "afterSave");
 			ZEPHIR_CALL_METHOD(NULL, this_ptr, "fireevent", NULL, 0, &_0$$4);
->>>>>>> b3b083d3
 			zephir_check_call_status();
 		}
 		RETURN_MM_BOOL(success);
 	}
 	if (!(disableEvents)) {
-<<<<<<< HEAD
-		ZEPHIR_INIT_VAR(&_2$$7);
-		ZVAL_STRING(&_2$$7, "notSave");
-		ZEPHIR_CALL_METHOD(NULL, this_ptr, "fireevent", &_0, 0, &_2$$7);
-		zephir_check_call_status();
-	}
-	if (disableEvents) {
-		ZVAL_BOOL(&_3, 1);
-	} else {
-		ZVAL_BOOL(&_3, 0);
-	}
-	ZEPHIR_CALL_METHOD(NULL, this_ptr, "_canceloperation", NULL, 0, &_3);
-=======
 		ZEPHIR_INIT_VAR(&_1$$7);
 		ZVAL_STRING(&_1$$7, "notSave");
 		ZEPHIR_CALL_METHOD(NULL, this_ptr, "fireevent", NULL, 0, &_1$$7);
@@ -1100,7 +1000,6 @@
 		ZVAL_BOOL(&_2, 0);
 	}
 	ZEPHIR_CALL_METHOD(NULL, this_ptr, "_canceloperation", NULL, 0, &_2);
->>>>>>> b3b083d3
 	zephir_check_call_status();
 	RETURN_MM_BOOL(0);
 
@@ -1265,18 +1164,10 @@
 
 	zval _0;
 	zval *this_ptr = getThis();
-<<<<<<< HEAD
-=======
 
 	ZVAL_UNDEF(&_0);
->>>>>>> b3b083d3
-
-	ZVAL_UNDEF(&_0);
-
-<<<<<<< HEAD
-
-=======
->>>>>>> b3b083d3
+
+
 	zephir_read_property(&_0, this_ptr, SL("_errorMessages"), PH_NOISY_CC | PH_READONLY);
 	RETURN_BOOL((zephir_fast_count_int(&_0 TSRMLS_CC) > 0));
 
@@ -1630,11 +1521,7 @@
 	zephir_update_property_zval(this_ptr, SL("_errorMessages"), &_2);
 	zephir_read_property(&_4, this_ptr, SL("_dependencyInjector"), PH_NOISY_CC | PH_READONLY);
 	zephir_read_static_property_ce(&_5, phalcon_mvc_collection_ce, SL("_disableEvents"), PH_NOISY_CC | PH_READONLY);
-<<<<<<< HEAD
-	ZEPHIR_CALL_METHOD(&_3, this_ptr, "_presave", NULL, 280, &_4, &_5, &exists);
-=======
 	ZEPHIR_CALL_METHOD(&_3, this_ptr, "_presave", NULL, 286, &_4, &_5, &exists);
->>>>>>> b3b083d3
 	zephir_check_call_status();
 	if (ZEPHIR_IS_FALSE_IDENTICAL(&_3)) {
 		RETURN_MM_BOOL(0);
@@ -1670,11 +1557,7 @@
 	} else {
 		ZVAL_BOOL(&_9, 0);
 	}
-<<<<<<< HEAD
-	ZEPHIR_RETURN_CALL_METHOD(this_ptr, "_postsave", NULL, 281, &_8, &_9, &exists);
-=======
 	ZEPHIR_RETURN_CALL_METHOD(this_ptr, "_postsave", NULL, 287, &_8, &_9, &exists);
->>>>>>> b3b083d3
 	zephir_check_call_status();
 	RETURN_MM();
 
@@ -1726,11 +1609,7 @@
 	} else {
 		ZVAL_BOOL(&_4, 0);
 	}
-<<<<<<< HEAD
-	ZEPHIR_CALL_METHOD(&_2, this_ptr, "_presave", NULL, 280, &_0, &_3, &_4);
-=======
 	ZEPHIR_CALL_METHOD(&_2, this_ptr, "_presave", NULL, 286, &_0, &_3, &_4);
->>>>>>> b3b083d3
 	zephir_check_call_status();
 	if (ZEPHIR_IS_FALSE_IDENTICAL(&_2)) {
 		RETURN_MM_BOOL(0);
@@ -1771,11 +1650,7 @@
 	} else {
 		ZVAL_BOOL(&_9, 0);
 	}
-<<<<<<< HEAD
-	ZEPHIR_RETURN_CALL_METHOD(this_ptr, "_postsave", NULL, 281, &_7, &_8, &_9);
-=======
 	ZEPHIR_RETURN_CALL_METHOD(this_ptr, "_postsave", NULL, 287, &_7, &_8, &_9);
->>>>>>> b3b083d3
 	zephir_check_call_status();
 	RETURN_MM();
 
@@ -1859,38 +1734,22 @@
 	} else {
 		ZVAL_BOOL(&_4, 0);
 	}
-<<<<<<< HEAD
-	ZEPHIR_CALL_METHOD(&_2, this_ptr, "_presave", NULL, 280, &_0, &_3, &_4);
-=======
 	ZEPHIR_CALL_METHOD(&_2, this_ptr, "_presave", NULL, 286, &_0, &_3, &_4);
->>>>>>> b3b083d3
 	zephir_check_call_status();
 	if (ZEPHIR_IS_FALSE_IDENTICAL(&_2)) {
 		RETURN_MM_BOOL(0);
 	}
-<<<<<<< HEAD
-	ZEPHIR_CALL_FUNCTION(&keys, "array_flip", NULL, 282, &criteria);
+	ZEPHIR_CALL_FUNCTION(&keys, "array_flip", NULL, 288, &criteria);
 	zephir_check_call_status();
 	ZEPHIR_CALL_METHOD(&data, this_ptr, "toarray", NULL, 0);
 	zephir_check_call_status();
-	ZEPHIR_CALL_FUNCTION(&_5, "array_diff_key", NULL, 283, &keys, &data);
-=======
-	ZEPHIR_CALL_FUNCTION(&keys, "array_flip", NULL, 288, &criteria);
-	zephir_check_call_status();
-	ZEPHIR_CALL_METHOD(&data, this_ptr, "toarray", NULL, 0);
-	zephir_check_call_status();
 	ZEPHIR_CALL_FUNCTION(&_5, "array_diff_key", NULL, 289, &keys, &data);
->>>>>>> b3b083d3
 	zephir_check_call_status();
 	if (zephir_is_true(&_5)) {
 		ZEPHIR_THROW_EXCEPTION_DEBUG_STR(phalcon_mvc_collection_exception_ce, "Criteria parameter must be array with one or more attributes of the model", "phalcon/mvc/collection.zep", 1120);
 		return;
 	}
-<<<<<<< HEAD
-	ZEPHIR_CALL_FUNCTION(&query, "array_intersect_key", NULL, 284, &data, &keys);
-=======
 	ZEPHIR_CALL_FUNCTION(&query, "array_intersect_key", NULL, 290, &data, &keys);
->>>>>>> b3b083d3
 	zephir_check_call_status();
 	success = 0;
 	ZEPHIR_INIT_VAR(&_6);
@@ -1935,11 +1794,7 @@
 	} else {
 		ZVAL_BOOL(&_14, 0);
 	}
-<<<<<<< HEAD
-	ZEPHIR_RETURN_CALL_METHOD(this_ptr, "_postsave", NULL, 281, &_8, &_13, &_14);
-=======
 	ZEPHIR_RETURN_CALL_METHOD(this_ptr, "_postsave", NULL, 287, &_8, &_13, &_14);
->>>>>>> b3b083d3
 	zephir_check_call_status();
 	RETURN_MM();
 
@@ -1990,11 +1845,7 @@
 	zephir_update_property_zval(this_ptr, SL("_errorMessages"), &_1);
 	zephir_read_property(&_0, this_ptr, SL("_dependencyInjector"), PH_NOISY_CC | PH_READONLY);
 	zephir_read_static_property_ce(&_3, phalcon_mvc_collection_ce, SL("_disableEvents"), PH_NOISY_CC | PH_READONLY);
-<<<<<<< HEAD
-	ZEPHIR_CALL_METHOD(&_2, this_ptr, "_presave", NULL, 280, &_0, &_3, &exists);
-=======
 	ZEPHIR_CALL_METHOD(&_2, this_ptr, "_presave", NULL, 286, &_0, &_3, &exists);
->>>>>>> b3b083d3
 	zephir_check_call_status();
 	if (ZEPHIR_IS_FALSE_IDENTICAL(&_2)) {
 		RETURN_MM_BOOL(0);
@@ -2028,11 +1879,7 @@
 	} else {
 		ZVAL_BOOL(&_8, 0);
 	}
-<<<<<<< HEAD
-	ZEPHIR_RETURN_CALL_METHOD(this_ptr, "_postsave", NULL, 281, &_7, &_8, &exists);
-=======
 	ZEPHIR_RETURN_CALL_METHOD(this_ptr, "_postsave", NULL, 287, &_7, &_8, &exists);
->>>>>>> b3b083d3
 	zephir_check_call_status();
 	RETURN_MM();
 
@@ -2377,20 +2224,12 @@
 
 	zend_class_entry *_1;
 	zend_long ZEPHIR_LAST_CALL_STATUS;
-<<<<<<< HEAD
-	zval *parameters_param = NULL, className, model, connection, source, _0, _2;
-	zval parameters;
-	zval *this_ptr = getThis();
-
-	ZVAL_UNDEF(&parameters);
-=======
 	zval *parameters_param = NULL, *options_param = NULL, className, model, connection, source, _0, _2;
 	zval parameters, options;
 	zval *this_ptr = getThis();
 
 	ZVAL_UNDEF(&parameters);
 	ZVAL_UNDEF(&options);
->>>>>>> b3b083d3
 	ZVAL_UNDEF(&className);
 	ZVAL_UNDEF(&model);
 	ZVAL_UNDEF(&connection);
@@ -2404,10 +2243,6 @@
 	if (!parameters_param) {
 		ZEPHIR_INIT_VAR(&parameters);
 		array_init(&parameters);
-<<<<<<< HEAD
-	} else {
-		zephir_get_arrval(&parameters, parameters_param);
-=======
 	} else {
 		zephir_get_arrval(&parameters, parameters_param);
 	}
@@ -2416,7 +2251,6 @@
 		array_init(&options);
 	} else {
 		zephir_get_arrval(&options, options_param);
->>>>>>> b3b083d3
 	}
 
 
@@ -2440,11 +2274,7 @@
 	}
 	ZEPHIR_CALL_METHOD(&_2, &connection, "selectcollection", NULL, 0, &source);
 	zephir_check_call_status();
-<<<<<<< HEAD
-	ZEPHIR_RETURN_CALL_METHOD(&_2, "aggregate", NULL, 0, &parameters);
-=======
 	ZEPHIR_RETURN_CALL_METHOD(&_2, "aggregate", NULL, 0, &parameters, &options);
->>>>>>> b3b083d3
 	zephir_check_call_status();
 	RETURN_MM();
 
@@ -2831,11 +2661,7 @@
 
 	ZEPHIR_CALL_METHOD(&_0, this_ptr, "toarray", NULL, 0);
 	zephir_check_call_status();
-<<<<<<< HEAD
-	ZEPHIR_RETURN_CALL_FUNCTION("serialize", NULL, 60, &_0);
-=======
 	ZEPHIR_RETURN_CALL_FUNCTION("serialize", NULL, 62, &_0);
->>>>>>> b3b083d3
 	zephir_check_call_status();
 	RETURN_MM();
 
@@ -2877,11 +2703,7 @@
 	}
 
 
-<<<<<<< HEAD
-	ZEPHIR_CALL_FUNCTION(&attributes, "unserialize", NULL, 61, &data);
-=======
 	ZEPHIR_CALL_FUNCTION(&attributes, "unserialize", NULL, 63, &data);
->>>>>>> b3b083d3
 	zephir_check_call_status();
 	if (Z_TYPE_P(&attributes) == IS_ARRAY) {
 		ZEPHIR_CALL_CE_STATIC(&dependencyInjector, phalcon_di_ce, "getdefault", &_0, 0);
