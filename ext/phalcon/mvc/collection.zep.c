
#ifdef HAVE_CONFIG_H
#include "../../ext_config.h"
#endif

#include <php.h>
#include "../../php_ext.h"
#include "../../ext.h"

#include <Zend/zend_operators.h>
#include <Zend/zend_exceptions.h>
#include <Zend/zend_interfaces.h>

#include "kernel/main.h"
#include "kernel/fcall.h"
#include "kernel/exception.h"
#include "kernel/object.h"
#include "kernel/memory.h"
#include "kernel/operators.h"
#include "kernel/array.h"
#include "ext/spl/spl_exceptions.h"
#include "kernel/string.h"
#include "kernel/concat.h"
#include "kernel/iterator.h"


/**
 * This file is part of the Phalcon Framework.
 *
 * (c) Phalcon Team <team@phalconphp.com>
 *
 * For the full copyright and license information, please view the LICENSE.txt
 * file that was distributed with this source code.
 */
/**
 * Phalcon\Mvc\Collection
 *
 * This component implements a high level abstraction for NoSQL databases which
 * works with documents
 */
ZEPHIR_INIT_CLASS(Phalcon_Mvc_Collection) {

	ZEPHIR_REGISTER_CLASS(Phalcon\\Mvc, Collection, phalcon, mvc_collection, phalcon_mvc_collection_method_entry, ZEND_ACC_EXPLICIT_ABSTRACT_CLASS);

	zend_declare_property_null(phalcon_mvc_collection_ce, SL("_id"), ZEND_ACC_PUBLIC TSRMLS_CC);

	zend_declare_property_null(phalcon_mvc_collection_ce, SL("_dependencyInjector"), ZEND_ACC_PROTECTED TSRMLS_CC);

	zend_declare_property_null(phalcon_mvc_collection_ce, SL("_modelsManager"), ZEND_ACC_PROTECTED TSRMLS_CC);

	zend_declare_property_null(phalcon_mvc_collection_ce, SL("_source"), ZEND_ACC_PROTECTED TSRMLS_CC);

	zend_declare_property_long(phalcon_mvc_collection_ce, SL("_operationMade"), 0, ZEND_ACC_PROTECTED TSRMLS_CC);

	zend_declare_property_long(phalcon_mvc_collection_ce, SL("_dirtyState"), 1, ZEND_ACC_PROTECTED TSRMLS_CC);

	zend_declare_property_null(phalcon_mvc_collection_ce, SL("_connection"), ZEND_ACC_PROTECTED TSRMLS_CC);

	zend_declare_property_null(phalcon_mvc_collection_ce, SL("_errorMessages"), ZEND_ACC_PROTECTED TSRMLS_CC);

	zend_declare_property_null(phalcon_mvc_collection_ce, SL("_reserved"), ZEND_ACC_PROTECTED|ZEND_ACC_STATIC TSRMLS_CC);

	zend_declare_property_null(phalcon_mvc_collection_ce, SL("_disableEvents"), ZEND_ACC_PROTECTED|ZEND_ACC_STATIC TSRMLS_CC);

	zend_declare_property_bool(phalcon_mvc_collection_ce, SL("_skipped"), 0, ZEND_ACC_PROTECTED TSRMLS_CC);

	phalcon_mvc_collection_ce->create_object = zephir_init_properties_Phalcon_Mvc_Collection;
	zephir_declare_class_constant_long(phalcon_mvc_collection_ce, SL("OP_NONE"), 0);

	zephir_declare_class_constant_long(phalcon_mvc_collection_ce, SL("OP_CREATE"), 1);

	zephir_declare_class_constant_long(phalcon_mvc_collection_ce, SL("OP_UPDATE"), 2);

	zephir_declare_class_constant_long(phalcon_mvc_collection_ce, SL("OP_DELETE"), 3);

	zephir_declare_class_constant_long(phalcon_mvc_collection_ce, SL("DIRTY_STATE_PERSISTENT"), 0);

	zephir_declare_class_constant_long(phalcon_mvc_collection_ce, SL("DIRTY_STATE_TRANSIENT"), 1);

	zephir_declare_class_constant_long(phalcon_mvc_collection_ce, SL("DIRTY_STATE_DETACHED"), 2);

	zend_class_implements(phalcon_mvc_collection_ce TSRMLS_CC, 1, phalcon_mvc_entityinterface_ce);
	zend_class_implements(phalcon_mvc_collection_ce TSRMLS_CC, 1, phalcon_mvc_collectioninterface_ce);
	zend_class_implements(phalcon_mvc_collection_ce TSRMLS_CC, 1, phalcon_di_injectionawareinterface_ce);
	zend_class_implements(phalcon_mvc_collection_ce TSRMLS_CC, 1, zend_ce_serializable);
	return SUCCESS;

}

/**
 * Phalcon\Mvc\Collection constructor
 */
PHP_METHOD(Phalcon_Mvc_Collection, __construct) {

	zend_long ZEPHIR_LAST_CALL_STATUS;
	zephir_fcall_cache_entry *_0 = NULL;
	zval *dependencyInjector = NULL, dependencyInjector_sub, *modelsManager = NULL, modelsManager_sub, __$null, _1$$5;
	zval *this_ptr = getThis();

	ZVAL_UNDEF(&dependencyInjector_sub);
	ZVAL_UNDEF(&modelsManager_sub);
	ZVAL_NULL(&__$null);
	ZVAL_UNDEF(&_1$$5);

	ZEPHIR_MM_GROW();
	zephir_fetch_params(1, 0, 2, &dependencyInjector, &modelsManager);

	if (!dependencyInjector) {
		dependencyInjector = &dependencyInjector_sub;
		ZEPHIR_CPY_WRT(dependencyInjector, &__$null);
	} else {
		ZEPHIR_SEPARATE_PARAM(dependencyInjector);
	}
	if (!modelsManager) {
		modelsManager = &modelsManager_sub;
		ZEPHIR_CPY_WRT(modelsManager, &__$null);
	} else {
		ZEPHIR_SEPARATE_PARAM(modelsManager);
	}


	if (Z_TYPE_P(dependencyInjector) != IS_OBJECT) {
		ZEPHIR_CALL_CE_STATIC(dependencyInjector, phalcon_di_ce, "getdefault", &_0, 0);
		zephir_check_call_status();
	}
	if (Z_TYPE_P(dependencyInjector) != IS_OBJECT) {
		ZEPHIR_THROW_EXCEPTION_DEBUG_STR(phalcon_mvc_collection_exception_ce, "A dependency injector container is required to obtain the services related to the ODM", "phalcon/mvc/collection.zep", 84);
		return;
	}
	zephir_update_property_zval(this_ptr, SL("_dependencyInjector"), dependencyInjector);
	if (Z_TYPE_P(modelsManager) != IS_OBJECT) {
		ZEPHIR_INIT_VAR(&_1$$5);
		ZVAL_STRING(&_1$$5, "collectionManager");
		ZEPHIR_CALL_METHOD(modelsManager, dependencyInjector, "getshared", NULL, 0, &_1$$5);
		zephir_check_call_status();
		if (Z_TYPE_P(modelsManager) != IS_OBJECT) {
			ZEPHIR_THROW_EXCEPTION_DEBUG_STR(phalcon_mvc_collection_exception_ce, "The injected service 'modelsManager' is not valid", "phalcon/mvc/collection.zep", 95);
			return;
		}
	}
	zephir_update_property_zval(this_ptr, SL("_modelsManager"), modelsManager);
	ZEPHIR_CALL_METHOD(NULL, modelsManager, "initialize", NULL, 0, this_ptr);
	zephir_check_call_status();
	if ((zephir_method_exists_ex(this_ptr, SL("onconstruct") TSRMLS_CC) == SUCCESS)) {
		ZEPHIR_CALL_METHOD(NULL, this_ptr, "onconstruct", NULL, 0);
		zephir_check_call_status();
	}
	ZEPHIR_MM_RESTORE();

}

/**
 * Sets a value for the _id property, creates a MongoId object if needed
 *
 * @param mixed id
 */
PHP_METHOD(Phalcon_Mvc_Collection, setId) {

	zend_long ZEPHIR_LAST_CALL_STATUS;
	zval *id, id_sub, mongoId, _0$$3, _1$$3;
	zval *this_ptr = getThis();

	ZVAL_UNDEF(&id_sub);
	ZVAL_UNDEF(&mongoId);
	ZVAL_UNDEF(&_0$$3);
	ZVAL_UNDEF(&_1$$3);

	ZEPHIR_MM_GROW();
	zephir_fetch_params(1, 1, 0, &id);



	if (Z_TYPE_P(id) != IS_OBJECT) {
		zephir_read_property(&_0$$3, this_ptr, SL("_modelsManager"), PH_NOISY_CC | PH_READONLY);
		ZEPHIR_CALL_METHOD(&_1$$3, &_0$$3, "isusingimplicitobjectids", NULL, 0, this_ptr);
		zephir_check_call_status();
		if (zephir_is_true(&_1$$3)) {
			ZEPHIR_INIT_VAR(&mongoId);
			object_init_ex(&mongoId, zephir_get_internal_ce(SL("mongoid")));
			if (zephir_has_constructor(&mongoId TSRMLS_CC)) {
				ZEPHIR_CALL_METHOD(NULL, &mongoId, "__construct", NULL, 0, id);
				zephir_check_call_status();
			}
		} else {
			ZEPHIR_CPY_WRT(&mongoId, id);
		}
	} else {
		ZEPHIR_CPY_WRT(&mongoId, id);
	}
	zephir_update_property_zval(this_ptr, SL("_id"), &mongoId);
	ZEPHIR_MM_RESTORE();

}

/**
 * Returns the value of the _id property
 *
 * @return \MongoId
 */
PHP_METHOD(Phalcon_Mvc_Collection, getId) {

	zval *this_ptr = getThis();


	RETURN_MEMBER(getThis(), "_id");

}

/**
 * Sets the dependency injection container
 */
PHP_METHOD(Phalcon_Mvc_Collection, setDI) {

	zval *dependencyInjector, dependencyInjector_sub;
	zval *this_ptr = getThis();

	ZVAL_UNDEF(&dependencyInjector_sub);

	zephir_fetch_params(0, 1, 0, &dependencyInjector);



	zephir_update_property_zval(this_ptr, SL("_dependencyInjector"), dependencyInjector);

}

/**
 * Returns the dependency injection container
 */
PHP_METHOD(Phalcon_Mvc_Collection, getDI) {

	zval *this_ptr = getThis();


	RETURN_MEMBER(getThis(), "_dependencyInjector");

}

/**
 * Sets a custom events manager
 */
PHP_METHOD(Phalcon_Mvc_Collection, setEventsManager) {

	zend_long ZEPHIR_LAST_CALL_STATUS;
	zval *eventsManager, eventsManager_sub, _0;
	zval *this_ptr = getThis();

	ZVAL_UNDEF(&eventsManager_sub);
	ZVAL_UNDEF(&_0);

	ZEPHIR_MM_GROW();
	zephir_fetch_params(1, 1, 0, &eventsManager);



	zephir_read_property(&_0, this_ptr, SL("_modelsManager"), PH_NOISY_CC | PH_READONLY);
	ZEPHIR_CALL_METHOD(NULL, &_0, "setcustomeventsmanager", NULL, 0, this_ptr, eventsManager);
	zephir_check_call_status();
	ZEPHIR_MM_RESTORE();

}

/**
 * Returns the custom events manager
 */
PHP_METHOD(Phalcon_Mvc_Collection, getEventsManager) {

	zval _0;
	zend_long ZEPHIR_LAST_CALL_STATUS;
	zval *this_ptr = getThis();

	ZVAL_UNDEF(&_0);

	ZEPHIR_MM_GROW();

	zephir_read_property(&_0, this_ptr, SL("_modelsManager"), PH_NOISY_CC | PH_READONLY);
	ZEPHIR_RETURN_CALL_METHOD(&_0, "getcustomeventsmanager", NULL, 0, this_ptr);
	zephir_check_call_status();
	RETURN_MM();

}

/**
 * Returns the models manager related to the entity instance
 */
PHP_METHOD(Phalcon_Mvc_Collection, getCollectionManager) {

	zval *this_ptr = getThis();


	RETURN_MEMBER(getThis(), "_modelsManager");

}

/**
 * Returns an array with reserved properties that cannot be part of the insert/update
 */
PHP_METHOD(Phalcon_Mvc_Collection, getReservedAttributes) {

	zval __$true, reserved;
	zval *this_ptr = getThis();

	ZVAL_BOOL(&__$true, 1);
	ZVAL_UNDEF(&reserved);

	ZEPHIR_MM_GROW();

	ZEPHIR_OBS_VAR(&reserved);
	zephir_read_static_property_ce(&reserved, phalcon_mvc_collection_ce, SL("_reserved"), PH_NOISY_CC);
	if (Z_TYPE_P(&reserved) != IS_ARRAY) {
		ZEPHIR_INIT_NVAR(&reserved);
		zephir_create_array(&reserved, 8, 0 TSRMLS_CC);
		zephir_array_update_string(&reserved, SL("_connection"), &__$true, PH_COPY | PH_SEPARATE);
		zephir_array_update_string(&reserved, SL("_dependencyInjector"), &__$true, PH_COPY | PH_SEPARATE);
		zephir_array_update_string(&reserved, SL("_source"), &__$true, PH_COPY | PH_SEPARATE);
		zephir_array_update_string(&reserved, SL("_operationMade"), &__$true, PH_COPY | PH_SEPARATE);
		zephir_array_update_string(&reserved, SL("_errorMessages"), &__$true, PH_COPY | PH_SEPARATE);
		zephir_array_update_string(&reserved, SL("_dirtyState"), &__$true, PH_COPY | PH_SEPARATE);
		zephir_array_update_string(&reserved, SL("_modelsManager"), &__$true, PH_COPY | PH_SEPARATE);
		zephir_array_update_string(&reserved, SL("_skipped"), &__$true, PH_COPY | PH_SEPARATE);
		zend_update_static_property(phalcon_mvc_collection_ce, ZEND_STRL("_reserved"), &reserved);
	}
	RETURN_CCTOR(&reserved);

}

/**
 * Sets if a model must use implicit objects ids
 */
PHP_METHOD(Phalcon_Mvc_Collection, useImplicitObjectIds) {

	zend_long ZEPHIR_LAST_CALL_STATUS;
	zval *useImplicitObjectIds_param = NULL, _0, _1;
	zend_bool useImplicitObjectIds;
	zval *this_ptr = getThis();

	ZVAL_UNDEF(&_0);
	ZVAL_UNDEF(&_1);

	ZEPHIR_MM_GROW();
	zephir_fetch_params(1, 1, 0, &useImplicitObjectIds_param);

	useImplicitObjectIds = zephir_get_boolval(useImplicitObjectIds_param);


	zephir_read_property(&_0, this_ptr, SL("_modelsManager"), PH_NOISY_CC | PH_READONLY);
	if (useImplicitObjectIds) {
		ZVAL_BOOL(&_1, 1);
	} else {
		ZVAL_BOOL(&_1, 0);
	}
	ZEPHIR_CALL_METHOD(NULL, &_0, "useimplicitobjectids", NULL, 0, this_ptr, &_1);
	zephir_check_call_status();
	ZEPHIR_MM_RESTORE();

}

/**
 * Sets collection name which model should be mapped
 */
PHP_METHOD(Phalcon_Mvc_Collection, setSource) {

	zval *source_param = NULL;
	zval source;
	zval *this_ptr = getThis();

	ZVAL_UNDEF(&source);

	ZEPHIR_MM_GROW();
	zephir_fetch_params(1, 1, 0, &source_param);

	if (UNEXPECTED(Z_TYPE_P(source_param) != IS_STRING && Z_TYPE_P(source_param) != IS_NULL)) {
		zephir_throw_exception_string(spl_ce_InvalidArgumentException, SL("Parameter 'source' must be of the type string") TSRMLS_CC);
		RETURN_MM_NULL();
	}
	if (EXPECTED(Z_TYPE_P(source_param) == IS_STRING)) {
		zephir_get_strval(&source, source_param);
	} else {
		ZEPHIR_INIT_VAR(&source);
		ZVAL_EMPTY_STRING(&source);
	}


	zephir_update_property_zval(this_ptr, SL("_source"), &source);
	RETURN_THIS();

}

/**
 * Returns collection name mapped in the model
 */
PHP_METHOD(Phalcon_Mvc_Collection, getSource) {

	zval collection, _0, _1$$3, _2$$3;
	zval *this_ptr = getThis();

	ZVAL_UNDEF(&collection);
	ZVAL_UNDEF(&_0);
	ZVAL_UNDEF(&_1$$3);
	ZVAL_UNDEF(&_2$$3);

	ZEPHIR_MM_GROW();

	zephir_read_property(&_0, this_ptr, SL("_source"), PH_NOISY_CC | PH_READONLY);
	if (!(zephir_is_true(&_0))) {
		ZEPHIR_CPY_WRT(&collection, this_ptr);
		ZEPHIR_INIT_VAR(&_1$$3);
		ZEPHIR_INIT_VAR(&_2$$3);
		zephir_get_class_ns(&_2$$3, &collection, 0 TSRMLS_CC);
		zephir_uncamelize(&_1$$3, &_2$$3, NULL  );
		zephir_update_property_zval(this_ptr, SL("_source"), &_1$$3);
	}
	RETURN_MM_MEMBER(getThis(), "_source");

}

/**
 * Sets the DependencyInjection connection service name
 */
PHP_METHOD(Phalcon_Mvc_Collection, setConnectionService) {

	zend_long ZEPHIR_LAST_CALL_STATUS;
	zval *connectionService_param = NULL, _0;
	zval connectionService;
	zval *this_ptr = getThis();

	ZVAL_UNDEF(&connectionService);
	ZVAL_UNDEF(&_0);

	ZEPHIR_MM_GROW();
	zephir_fetch_params(1, 1, 0, &connectionService_param);

	if (UNEXPECTED(Z_TYPE_P(connectionService_param) != IS_STRING && Z_TYPE_P(connectionService_param) != IS_NULL)) {
		zephir_throw_exception_string(spl_ce_InvalidArgumentException, SL("Parameter 'connectionService' must be of the type string") TSRMLS_CC);
		RETURN_MM_NULL();
	}
	if (EXPECTED(Z_TYPE_P(connectionService_param) == IS_STRING)) {
		zephir_get_strval(&connectionService, connectionService_param);
	} else {
		ZEPHIR_INIT_VAR(&connectionService);
		ZVAL_EMPTY_STRING(&connectionService);
	}


	zephir_read_property(&_0, this_ptr, SL("_modelsManager"), PH_NOISY_CC | PH_READONLY);
	ZEPHIR_CALL_METHOD(NULL, &_0, "setconnectionservice", NULL, 0, this_ptr, &connectionService);
	zephir_check_call_status();
	RETURN_THIS();

}

/**
 * Returns DependencyInjection connection service
 */
PHP_METHOD(Phalcon_Mvc_Collection, getConnectionService) {

	zval _0;
	zend_long ZEPHIR_LAST_CALL_STATUS;
	zval *this_ptr = getThis();

	ZVAL_UNDEF(&_0);

	ZEPHIR_MM_GROW();

	zephir_read_property(&_0, this_ptr, SL("_modelsManager"), PH_NOISY_CC | PH_READONLY);
	ZEPHIR_RETURN_CALL_METHOD(&_0, "getconnectionservice", NULL, 0, this_ptr);
	zephir_check_call_status();
	RETURN_MM();

}

/**
 * Retrieves a database connection
 *
 * @return \MongoDb
 */
PHP_METHOD(Phalcon_Mvc_Collection, getConnection) {

	zval _0, _1$$3, _2$$3;
	zend_long ZEPHIR_LAST_CALL_STATUS;
	zval *this_ptr = getThis();

	ZVAL_UNDEF(&_0);
	ZVAL_UNDEF(&_1$$3);
	ZVAL_UNDEF(&_2$$3);

	ZEPHIR_MM_GROW();

	ZEPHIR_OBS_VAR(&_0);
	zephir_read_property(&_0, this_ptr, SL("_connection"), PH_NOISY_CC);
	if (Z_TYPE_P(&_0) != IS_OBJECT) {
		zephir_read_property(&_1$$3, this_ptr, SL("_modelsManager"), PH_NOISY_CC | PH_READONLY);
		ZEPHIR_CALL_METHOD(&_2$$3, &_1$$3, "getconnection", NULL, 0, this_ptr);
		zephir_check_call_status();
		zephir_update_property_zval(this_ptr, SL("_connection"), &_2$$3);
	}
	RETURN_MM_MEMBER(getThis(), "_connection");

}

/**
 * Reads an attribute value by its name
 *
 *<code>
 *	echo $robot->readAttribute("name");
 *</code>
 */
PHP_METHOD(Phalcon_Mvc_Collection, readAttribute) {

	zval *attribute_param = NULL, _0;
	zval attribute;
	zval *this_ptr = getThis();

	ZVAL_UNDEF(&attribute);
	ZVAL_UNDEF(&_0);

	ZEPHIR_MM_GROW();
	zephir_fetch_params(1, 1, 0, &attribute_param);

	if (UNEXPECTED(Z_TYPE_P(attribute_param) != IS_STRING && Z_TYPE_P(attribute_param) != IS_NULL)) {
		zephir_throw_exception_string(spl_ce_InvalidArgumentException, SL("Parameter 'attribute' must be of the type string") TSRMLS_CC);
		RETURN_MM_NULL();
	}
	if (EXPECTED(Z_TYPE_P(attribute_param) == IS_STRING)) {
		zephir_get_strval(&attribute, attribute_param);
	} else {
		ZEPHIR_INIT_VAR(&attribute);
		ZVAL_EMPTY_STRING(&attribute);
	}


	if (!(zephir_isset_property_zval(this_ptr, &attribute TSRMLS_CC))) {
		RETURN_MM_NULL();
	}
	ZEPHIR_OBS_VAR(&_0);
	zephir_read_property_zval(&_0, this_ptr, &attribute, PH_NOISY_CC);
	RETURN_CCTOR(&_0);

}

/**
 * Writes an attribute value by its name
 *
 *<code>
 *	$robot->writeAttribute("name", "Rosey");
 *</code>
 */
PHP_METHOD(Phalcon_Mvc_Collection, writeAttribute) {

	zval *attribute_param = NULL, *value, value_sub;
	zval attribute;
	zval *this_ptr = getThis();

	ZVAL_UNDEF(&attribute);
	ZVAL_UNDEF(&value_sub);

	ZEPHIR_MM_GROW();
	zephir_fetch_params(1, 2, 0, &attribute_param, &value);

	zephir_get_strval(&attribute, attribute_param);


	zephir_update_property_zval_zval(this_ptr, &attribute, value TSRMLS_CC);
	ZEPHIR_MM_RESTORE();

}

/**
 * Returns a cloned collection
 */
PHP_METHOD(Phalcon_Mvc_Collection, cloneResult) {

	zend_string *_2;
	zend_ulong _1;
	zephir_fcall_cache_entry *_3 = NULL;
	zend_long ZEPHIR_LAST_CALL_STATUS;
	zval document;
	zval *collection, collection_sub, *document_param = NULL, clonedCollection, key, value, *_0;
	zval *this_ptr = getThis();

	ZVAL_UNDEF(&collection_sub);
	ZVAL_UNDEF(&clonedCollection);
	ZVAL_UNDEF(&key);
	ZVAL_UNDEF(&value);
	ZVAL_UNDEF(&document);

	ZEPHIR_MM_GROW();
	zephir_fetch_params(1, 2, 0, &collection, &document_param);

	ZEPHIR_OBS_COPY_OR_DUP(&document, document_param);


	ZEPHIR_INIT_VAR(&clonedCollection);
	if (zephir_clone(&clonedCollection, collection TSRMLS_CC) == FAILURE) {
		RETURN_MM();
	}
	zephir_is_iterable(&document, 0, "phalcon/mvc/collection.zep", 320);
	ZEND_HASH_FOREACH_KEY_VAL(Z_ARRVAL_P(&document), _1, _2, _0)
	{
		ZEPHIR_INIT_NVAR(&key);
		if (_2 != NULL) { 
			ZVAL_STR_COPY(&key, _2);
		} else {
			ZVAL_LONG(&key, _1);
		}
		ZEPHIR_INIT_NVAR(&value);
		ZVAL_COPY(&value, _0);
		ZEPHIR_CALL_METHOD(NULL, &clonedCollection, "writeattribute", &_3, 0, &key, &value);
		zephir_check_call_status();
	} ZEND_HASH_FOREACH_END();
	ZEPHIR_INIT_NVAR(&value);
	ZEPHIR_INIT_NVAR(&key);
	if ((zephir_method_exists_ex(&clonedCollection, SL("afterfetch") TSRMLS_CC) == SUCCESS)) {
		ZEPHIR_CALL_METHOD(NULL, &clonedCollection, "afterfetch", NULL, 0);
		zephir_check_call_status();
	}
	RETURN_CCTOR(&clonedCollection);

}

/**
 * Returns a collection resultset
 *
 * @param array params
 * @param \MongoDb connection
 * @return array
 */
PHP_METHOD(Phalcon_Mvc_Collection, _getResultset) {

	zend_class_entry *_1$$3;
	zephir_fcall_cache_entry *_9 = NULL;
	zend_long ZEPHIR_LAST_CALL_STATUS;
	zend_bool unique, _2$$3;
	zval *params, params_sub, *collection, collection_sub, *connection, connection_sub, *unique_param = NULL, __$false, source, mongoCollection, conditions, base, documentsCursor, fields, skip, limit, sort, document, collections, className, _6, *_7, _0$$3, _3$$4, _4$$4, _5$$6, _8$$19;
	zval *this_ptr = getThis();

	ZVAL_UNDEF(&params_sub);
	ZVAL_UNDEF(&collection_sub);
	ZVAL_UNDEF(&connection_sub);
	ZVAL_BOOL(&__$false, 0);
	ZVAL_UNDEF(&source);
	ZVAL_UNDEF(&mongoCollection);
	ZVAL_UNDEF(&conditions);
	ZVAL_UNDEF(&base);
	ZVAL_UNDEF(&documentsCursor);
	ZVAL_UNDEF(&fields);
	ZVAL_UNDEF(&skip);
	ZVAL_UNDEF(&limit);
	ZVAL_UNDEF(&sort);
	ZVAL_UNDEF(&document);
	ZVAL_UNDEF(&collections);
	ZVAL_UNDEF(&className);
	ZVAL_UNDEF(&_6);
	ZVAL_UNDEF(&_0$$3);
	ZVAL_UNDEF(&_3$$4);
	ZVAL_UNDEF(&_4$$4);
	ZVAL_UNDEF(&_5$$6);
	ZVAL_UNDEF(&_8$$19);

	ZEPHIR_MM_GROW();
	zephir_fetch_params(1, 4, 0, &params, &collection, &connection, &unique_param);

	unique = zephir_get_boolval(unique_param);


	ZEPHIR_OBS_VAR(&className);
	if (zephir_array_isset_string_fetch(&className, params, SL("class"), 0)) {
		ZEPHIR_INIT_VAR(&base);
		zephir_fetch_safe_class(&_0$$3, &className);
		_1$$3 = zephir_fetch_class_str_ex(Z_STRVAL_P(&_0$$3), Z_STRLEN_P(&_0$$3), ZEND_FETCH_CLASS_AUTO);
		object_init_ex(&base, _1$$3);
		if (zephir_has_constructor(&base TSRMLS_CC)) {
			ZEPHIR_CALL_METHOD(NULL, &base, "__construct", NULL, 0);
			zephir_check_call_status();
		}
		_2$$3 = zephir_instance_of_ev(&base, phalcon_mvc_collectioninterface_ce TSRMLS_CC);
		if (!(_2$$3)) {
			_2$$3 = zephir_instance_of_ev(&base, phalcon_mvc_collection_document_ce TSRMLS_CC);
		}
		if (!(_2$$3)) {
			ZEPHIR_INIT_VAR(&_3$$4);
			object_init_ex(&_3$$4, phalcon_mvc_collection_exception_ce);
			ZEPHIR_INIT_VAR(&_4$$4);
			ZEPHIR_CONCAT_SVS(&_4$$4, "Object of class '", &className, "' must be an implementation of Phalcon\\Mvc\\CollectionInterface or an instance of Phalcon\\Mvc\\Collection\\Document");
			ZEPHIR_CALL_METHOD(NULL, &_3$$4, "__construct", NULL, 4, &_4$$4);
			zephir_check_call_status();
			zephir_throw_exception_debug(&_3$$4, "phalcon/mvc/collection.zep", 348 TSRMLS_CC);
			ZEPHIR_MM_RESTORE();
			return;
		}
	} else {
		ZEPHIR_CPY_WRT(&base, collection);
	}
	if (zephir_instance_of_ev(&base, phalcon_mvc_collection_ce TSRMLS_CC)) {
		ZVAL_LONG(&_5$$6, 0);
		ZEPHIR_CALL_METHOD(NULL, &base, "setdirtystate", NULL, 0, &_5$$6);
		zephir_check_call_status();
	}
	ZEPHIR_CALL_METHOD(&source, collection, "getsource", NULL, 0);
	zephir_check_call_status();
	if (ZEPHIR_IS_EMPTY(&source)) {
		ZEPHIR_THROW_EXCEPTION_DEBUG_STR(phalcon_mvc_collection_exception_ce, "Method getSource() returns empty string", "phalcon/mvc/collection.zep", 360);
		return;
	}
	ZEPHIR_CALL_METHOD(&mongoCollection, connection, "selectcollection", NULL, 0, &source);
	zephir_check_call_status();
	if (Z_TYPE_P(&mongoCollection) != IS_OBJECT) {
		ZEPHIR_THROW_EXCEPTION_DEBUG_STR(phalcon_mvc_collection_exception_ce, "Couldn't select mongo collection", "phalcon/mvc/collection.zep", 366);
		return;
	}
	ZEPHIR_OBS_VAR(&conditions);
	if (!(zephir_array_isset_long_fetch(&conditions, params, 0, 0 TSRMLS_CC))) {
		ZEPHIR_OBS_NVAR(&conditions);
		if (!(zephir_array_isset_string_fetch(&conditions, params, SL("conditions"), 0))) {
			ZEPHIR_INIT_NVAR(&conditions);
			array_init(&conditions);
		}
	}
	if (Z_TYPE_P(&conditions) != IS_ARRAY) {
		ZEPHIR_THROW_EXCEPTION_DEBUG_STR(phalcon_mvc_collection_exception_ce, "Find parameters must be an array", "phalcon/mvc/collection.zep", 379);
		return;
	}
	ZEPHIR_OBS_VAR(&fields);
	if (zephir_array_isset_string_fetch(&fields, params, SL("fields"), 0)) {
		ZEPHIR_CALL_METHOD(&documentsCursor, &mongoCollection, "find", NULL, 0, &conditions, &fields);
		zephir_check_call_status();
	} else {
		ZEPHIR_CALL_METHOD(&documentsCursor, &mongoCollection, "find", NULL, 0, &conditions);
		zephir_check_call_status();
	}
	ZEPHIR_OBS_VAR(&limit);
	if (zephir_array_isset_string_fetch(&limit, params, SL("limit"), 0)) {
		ZEPHIR_CALL_METHOD(NULL, &documentsCursor, "limit", NULL, 0, &limit);
		zephir_check_call_status();
	}
	ZEPHIR_OBS_VAR(&sort);
	if (zephir_array_isset_string_fetch(&sort, params, SL("sort"), 0)) {
		ZEPHIR_CALL_METHOD(NULL, &documentsCursor, "sort", NULL, 0, &sort);
		zephir_check_call_status();
	}
	ZEPHIR_OBS_VAR(&skip);
	if (zephir_array_isset_string_fetch(&skip, params, SL("skip"), 0)) {
		ZEPHIR_CALL_METHOD(NULL, &documentsCursor, "skip", NULL, 0, &skip);
		zephir_check_call_status();
	}
	if (unique == 1) {
		ZEPHIR_CALL_METHOD(NULL, &documentsCursor, "rewind", NULL, 0);
		zephir_check_call_status();
		ZEPHIR_CALL_METHOD(&document, &documentsCursor, "current", NULL, 0);
		zephir_check_call_status();
		if (Z_TYPE_P(&document) != IS_ARRAY) {
			RETURN_MM_BOOL(0);
		}
		ZEPHIR_RETURN_CALL_STATIC("cloneresult", NULL, 0, &base, &document);
		zephir_check_call_status();
		RETURN_MM();
	}
	ZEPHIR_INIT_VAR(&collections);
	array_init(&collections);
<<<<<<< HEAD
	ZEPHIR_CALL_FUNCTION(&_6, "iterator_to_array", NULL, 348, &documentsCursor, &__$false);
=======
	ZEPHIR_CALL_FUNCTION(&_6, "iterator_to_array", NULL, 304, &documentsCursor, &__$false);
>>>>>>> f8defde8
	zephir_check_call_status();
	zephir_is_iterable(&_6, 0, "phalcon/mvc/collection.zep", 443);
	ZEND_HASH_FOREACH_VAL(Z_ARRVAL_P(&_6), _7)
	{
		ZEPHIR_INIT_NVAR(&document);
		ZVAL_COPY(&document, _7);
		ZEPHIR_CALL_STATIC(&_8$$19, "cloneresult", &_9, 0, &base, &document);
		zephir_check_call_status();
		zephir_array_append(&collections, &_8$$19, PH_SEPARATE, "phalcon/mvc/collection.zep", 440);
	} ZEND_HASH_FOREACH_END();
	ZEPHIR_INIT_NVAR(&document);
	RETURN_CCTOR(&collections);

}

/**
 * Perform a count over a resultset
 *
 * @param array params
 * @param \MongoDb connection
 */
PHP_METHOD(Phalcon_Mvc_Collection, _getGroupResultset) {

	zend_bool _0, _1;
	zend_long ZEPHIR_LAST_CALL_STATUS;
	zval *params, params_sub, *collection, collection_sub, *connection, connection_sub, source, mongoCollection, conditions, limit, sort, documentsCursor;
	zval *this_ptr = getThis();

	ZVAL_UNDEF(&params_sub);
	ZVAL_UNDEF(&collection_sub);
	ZVAL_UNDEF(&connection_sub);
	ZVAL_UNDEF(&source);
	ZVAL_UNDEF(&mongoCollection);
	ZVAL_UNDEF(&conditions);
	ZVAL_UNDEF(&limit);
	ZVAL_UNDEF(&sort);
	ZVAL_UNDEF(&documentsCursor);

	ZEPHIR_MM_GROW();
	zephir_fetch_params(1, 3, 0, &params, &collection, &connection);



	ZEPHIR_CALL_METHOD(&source, collection, "getsource", NULL, 0);
	zephir_check_call_status();
	if (ZEPHIR_IS_EMPTY(&source)) {
		ZEPHIR_THROW_EXCEPTION_DEBUG_STR(phalcon_mvc_collection_exception_ce, "Method getSource() returns empty string", "phalcon/mvc/collection.zep", 458);
		return;
	}
	ZEPHIR_CALL_METHOD(&mongoCollection, connection, "selectcollection", NULL, 0, &source);
	zephir_check_call_status();
	ZEPHIR_OBS_VAR(&conditions);
	if (!(zephir_array_isset_long_fetch(&conditions, params, 0, 0 TSRMLS_CC))) {
		ZEPHIR_OBS_NVAR(&conditions);
		if (!(zephir_array_isset_string_fetch(&conditions, params, SL("conditions"), 0))) {
			ZEPHIR_INIT_NVAR(&conditions);
			array_init(&conditions);
		}
	}
	_0 = zephir_array_isset_string(params, SL("limit"));
	if (!(_0)) {
		_0 = zephir_array_isset_string(params, SL("sort"));
	}
	_1 = _0;
	if (!(_1)) {
		_1 = zephir_array_isset_string(params, SL("skip"));
	}
	if (_1) {
		ZEPHIR_CALL_METHOD(&documentsCursor, &mongoCollection, "find", NULL, 0, &conditions);
		zephir_check_call_status();
		ZEPHIR_OBS_VAR(&limit);
		if (zephir_array_isset_string_fetch(&limit, params, SL("limit"), 0)) {
			ZEPHIR_CALL_METHOD(NULL, &documentsCursor, "limit", NULL, 0, &limit);
			zephir_check_call_status();
		}
		ZEPHIR_OBS_VAR(&sort);
		if (zephir_array_isset_string_fetch(&sort, params, SL("sort"), 0)) {
			ZEPHIR_CALL_METHOD(NULL, &documentsCursor, "sort", NULL, 0, &sort);
			zephir_check_call_status();
		}
		ZEPHIR_OBS_NVAR(&sort);
		if (zephir_array_isset_string_fetch(&sort, params, SL("skip"), 0)) {
			ZEPHIR_CALL_METHOD(NULL, &documentsCursor, "skip", NULL, 0, &sort);
			zephir_check_call_status();
		}
		RETURN_MM_LONG(zephir_fast_count_int(&documentsCursor TSRMLS_CC));
	}
	ZEPHIR_RETURN_CALL_METHOD(&mongoCollection, "count", NULL, 0, &conditions);
	zephir_check_call_status();
	RETURN_MM();

}

/**
 * Executes internal hooks before save a document
 */
PHP_METHOD(Phalcon_Mvc_Collection, _preSave) {

	zend_long ZEPHIR_LAST_CALL_STATUS;
	zend_bool disableEvents, exists;
	zval *dependencyInjector, dependencyInjector_sub, *disableEvents_param = NULL, *exists_param = NULL, eventName, _3, _4, _0$$3, _1$$3, _2$$3, _5$$9, _6$$10, _7$$10, _8$$10, _9$$10, _10$$10;
	zval *this_ptr = getThis();

	ZVAL_UNDEF(&dependencyInjector_sub);
	ZVAL_UNDEF(&eventName);
	ZVAL_UNDEF(&_3);
	ZVAL_UNDEF(&_4);
	ZVAL_UNDEF(&_0$$3);
	ZVAL_UNDEF(&_1$$3);
	ZVAL_UNDEF(&_2$$3);
	ZVAL_UNDEF(&_5$$9);
	ZVAL_UNDEF(&_6$$10);
	ZVAL_UNDEF(&_7$$10);
	ZVAL_UNDEF(&_8$$10);
	ZVAL_UNDEF(&_9$$10);
	ZVAL_UNDEF(&_10$$10);

	ZEPHIR_MM_GROW();
	zephir_fetch_params(1, 3, 0, &dependencyInjector, &disableEvents_param, &exists_param);

	disableEvents = zephir_get_boolval(disableEvents_param);
	exists = zephir_get_boolval(exists_param);


	if (!(disableEvents)) {
		ZEPHIR_INIT_VAR(&_1$$3);
		ZVAL_STRING(&_1$$3, "beforeValidation");
		ZEPHIR_CALL_METHOD(&_0$$3, this_ptr, "fireeventcancel", NULL, 0, &_1$$3);
		zephir_check_call_status();
		if (ZEPHIR_IS_FALSE_IDENTICAL(&_0$$3)) {
			RETURN_MM_BOOL(0);
		}
		ZEPHIR_INIT_VAR(&eventName);
		if (!(exists)) {
			ZVAL_STRING(&eventName, "beforeValidationOnCreate");
		} else {
			ZVAL_STRING(&eventName, "beforeValidationOnUpdate");
		}
		ZEPHIR_CALL_METHOD(&_2$$3, this_ptr, "fireeventcancel", NULL, 0, &eventName);
		zephir_check_call_status();
		if (ZEPHIR_IS_FALSE_IDENTICAL(&_2$$3)) {
			RETURN_MM_BOOL(0);
		}
	}
	ZEPHIR_INIT_VAR(&_4);
	ZVAL_STRING(&_4, "validation");
	ZEPHIR_CALL_METHOD(&_3, this_ptr, "fireeventcancel", NULL, 0, &_4);
	zephir_check_call_status();
	if (ZEPHIR_IS_FALSE_IDENTICAL(&_3)) {
		if (!(disableEvents)) {
			ZEPHIR_INIT_VAR(&_5$$9);
			ZVAL_STRING(&_5$$9, "onValidationFails");
			ZEPHIR_CALL_METHOD(NULL, this_ptr, "fireevent", NULL, 0, &_5$$9);
			zephir_check_call_status();
		}
		RETURN_MM_BOOL(0);
	}
	if (!(disableEvents)) {
		ZEPHIR_INIT_NVAR(&eventName);
		if (!(exists)) {
			ZVAL_STRING(&eventName, "afterValidationOnCreate");
		} else {
			ZVAL_STRING(&eventName, "afterValidationOnUpdate");
		}
		ZEPHIR_CALL_METHOD(&_6$$10, this_ptr, "fireeventcancel", NULL, 0, &eventName);
		zephir_check_call_status();
		if (ZEPHIR_IS_FALSE_IDENTICAL(&_6$$10)) {
			RETURN_MM_BOOL(0);
		}
		ZEPHIR_INIT_VAR(&_8$$10);
		ZVAL_STRING(&_8$$10, "afterValidation");
		ZEPHIR_CALL_METHOD(&_7$$10, this_ptr, "fireeventcancel", NULL, 0, &_8$$10);
		zephir_check_call_status();
		if (ZEPHIR_IS_FALSE_IDENTICAL(&_7$$10)) {
			RETURN_MM_BOOL(0);
		}
		ZEPHIR_INIT_NVAR(&_8$$10);
		ZVAL_STRING(&_8$$10, "beforeSave");
		ZEPHIR_CALL_METHOD(&_9$$10, this_ptr, "fireeventcancel", NULL, 0, &_8$$10);
		zephir_check_call_status();
		if (ZEPHIR_IS_FALSE_IDENTICAL(&_9$$10)) {
			RETURN_MM_BOOL(0);
		}
		ZEPHIR_INIT_NVAR(&eventName);
		if (exists) {
			ZVAL_STRING(&eventName, "beforeUpdate");
		} else {
			ZVAL_STRING(&eventName, "beforeCreate");
		}
		ZEPHIR_CALL_METHOD(&_10$$10, this_ptr, "fireeventcancel", NULL, 0, &eventName);
		zephir_check_call_status();
		if (ZEPHIR_IS_FALSE_IDENTICAL(&_10$$10)) {
			RETURN_MM_BOOL(0);
		}
	}
	RETURN_MM_BOOL(1);

}

/**
 * Executes internal events after save a document
 */
PHP_METHOD(Phalcon_Mvc_Collection, _postSave) {

	zend_long ZEPHIR_LAST_CALL_STATUS;
	zval *disableEvents_param = NULL, *success_param = NULL, *exists_param = NULL, eventName, _2, _0$$4, _1$$7;
	zend_bool disableEvents, success, exists;
	zval *this_ptr = getThis();

	ZVAL_UNDEF(&eventName);
	ZVAL_UNDEF(&_2);
	ZVAL_UNDEF(&_0$$4);
	ZVAL_UNDEF(&_1$$7);

	ZEPHIR_MM_GROW();
	zephir_fetch_params(1, 3, 0, &disableEvents_param, &success_param, &exists_param);

	disableEvents = zephir_get_boolval(disableEvents_param);
	success = zephir_get_boolval(success_param);
	exists = zephir_get_boolval(exists_param);


	if (success) {
		if (!(disableEvents)) {
			ZEPHIR_INIT_VAR(&eventName);
			if (exists) {
				ZVAL_STRING(&eventName, "afterUpdate");
			} else {
				ZVAL_STRING(&eventName, "afterCreate");
			}
			ZEPHIR_CALL_METHOD(NULL, this_ptr, "fireevent", NULL, 0, &eventName);
			zephir_check_call_status();
			ZEPHIR_INIT_VAR(&_0$$4);
			ZVAL_STRING(&_0$$4, "afterSave");
			ZEPHIR_CALL_METHOD(NULL, this_ptr, "fireevent", NULL, 0, &_0$$4);
			zephir_check_call_status();
		}
		RETURN_MM_BOOL(success);
	}
	if (!(disableEvents)) {
		ZEPHIR_INIT_VAR(&_1$$7);
		ZVAL_STRING(&_1$$7, "notSaved");
		ZEPHIR_CALL_METHOD(NULL, this_ptr, "fireevent", NULL, 0, &_1$$7);
		zephir_check_call_status();
	}
	if (disableEvents) {
		ZVAL_BOOL(&_2, 1);
	} else {
		ZVAL_BOOL(&_2, 0);
	}
	ZEPHIR_CALL_METHOD(NULL, this_ptr, "_canceloperation", NULL, 0, &_2);
	zephir_check_call_status();
	RETURN_MM_BOOL(0);

}

/**
 * Executes validators on every validation call
 *
 *<code>
 * use Phalcon\Mvc\Collection;
 * use Phalcon\Validation;
 * use Phalcon\Validation\Validator\ExclusionIn;
 *
 * class Subscriptors extends Collection
 * {
 *     public function validation()
 *     {
 *         $validator = new Validation();
 *
 *         $validator->add(
 *             "status",
 *             new ExclusionIn(
 *                 [
 *                     "domain" => [
 *                         "A",
 *                         "I",
 *                     ],
 *                 ]
 *             )
 *         );
 *
 *         return $this->validate($validator);
 *     }
 * }
 *</code>
 */
PHP_METHOD(Phalcon_Mvc_Collection, validate) {

	zend_object_iterator *_1;
	zephir_fcall_cache_entry *_8 = NULL, *_9 = NULL;
	zend_long ZEPHIR_LAST_CALL_STATUS;
	zval *validator, validator_sub, messages, message, _0, _2$$4, _3$$4, _4$$4, _5$$4, _6$$4, _7$$4;
	zval *this_ptr = getThis();

	ZVAL_UNDEF(&validator_sub);
	ZVAL_UNDEF(&messages);
	ZVAL_UNDEF(&message);
	ZVAL_UNDEF(&_0);
	ZVAL_UNDEF(&_2$$4);
	ZVAL_UNDEF(&_3$$4);
	ZVAL_UNDEF(&_4$$4);
	ZVAL_UNDEF(&_5$$4);
	ZVAL_UNDEF(&_6$$4);
	ZVAL_UNDEF(&_7$$4);

	ZEPHIR_MM_GROW();
	zephir_fetch_params(1, 1, 0, &validator);



	ZVAL_NULL(&_0);
	ZEPHIR_CALL_METHOD(&messages, validator, "validate", NULL, 0, &_0, this_ptr);
	zephir_check_call_status();
	if (((Z_TYPE_P(&messages) == IS_TRUE || Z_TYPE_P(&messages) == IS_FALSE) == 1)) {
		RETURN_CCTOR(&messages);
	}
	_1 = zephir_get_iterator(&messages TSRMLS_CC);
	_1->funcs->rewind(_1 TSRMLS_CC);
	for (;_1->funcs->valid(_1 TSRMLS_CC) == SUCCESS && !EG(exception); _1->funcs->move_forward(_1 TSRMLS_CC)) {
		{
			ZEPHIR_ITERATOR_COPY(&message, _1);
		}
		ZEPHIR_INIT_NVAR(&_2$$4);
		object_init_ex(&_2$$4, phalcon_messages_message_ce);
		ZEPHIR_CALL_METHOD(&_3$$4, &message, "getmessage", NULL, 0);
		zephir_check_call_status();
		ZEPHIR_CALL_METHOD(&_4$$4, &message, "getfield", NULL, 0);
		zephir_check_call_status();
		ZEPHIR_CALL_METHOD(&_5$$4, &message, "gettype", NULL, 0);
		zephir_check_call_status();
		ZEPHIR_CALL_METHOD(&_6$$4, &message, "getcode", NULL, 0);
		zephir_check_call_status();
		ZVAL_NULL(&_7$$4);
<<<<<<< HEAD
		ZEPHIR_CALL_METHOD(NULL, &_2$$4, "__construct", &_8, 346, &_3$$4, &_4$$4, &_5$$4, &_7$$4, &_6$$4);
=======
		ZEPHIR_CALL_METHOD(NULL, &_2$$4, "__construct", &_8, 302, &_3$$4, &_4$$4, &_5$$4, &_7$$4, &_6$$4);
>>>>>>> f8defde8
		zephir_check_call_status();
		ZEPHIR_CALL_METHOD(NULL, this_ptr, "appendmessage", &_9, 0, &_2$$4);
		zephir_check_call_status();
	}
	zend_iterator_dtor(_1);
	RETURN_MM_BOOL(!(zephir_fast_count_int(&messages TSRMLS_CC)));

}

/**
 * Fires an internal event
 */
PHP_METHOD(Phalcon_Mvc_Collection, fireEvent) {

	zend_long ZEPHIR_LAST_CALL_STATUS;
	zval *eventName_param = NULL, _0;
	zval eventName;
	zval *this_ptr = getThis();

	ZVAL_UNDEF(&eventName);
	ZVAL_UNDEF(&_0);

	ZEPHIR_MM_GROW();
	zephir_fetch_params(1, 1, 0, &eventName_param);

	if (UNEXPECTED(Z_TYPE_P(eventName_param) != IS_STRING && Z_TYPE_P(eventName_param) != IS_NULL)) {
		zephir_throw_exception_string(spl_ce_InvalidArgumentException, SL("Parameter 'eventName' must be of the type string") TSRMLS_CC);
		RETURN_MM_NULL();
	}
	if (EXPECTED(Z_TYPE_P(eventName_param) == IS_STRING)) {
		zephir_get_strval(&eventName, eventName_param);
	} else {
		ZEPHIR_INIT_VAR(&eventName);
		ZVAL_EMPTY_STRING(&eventName);
	}


	if ((zephir_method_exists(this_ptr, &eventName TSRMLS_CC)  == SUCCESS)) {
		ZEPHIR_CALL_METHOD_ZVAL(NULL, this_ptr, &eventName, NULL, 0);
		zephir_check_call_status();
	}
	zephir_read_property(&_0, this_ptr, SL("_modelsManager"), PH_NOISY_CC | PH_READONLY);
	ZEPHIR_RETURN_CALL_METHOD(&_0, "notifyevent", NULL, 0, &eventName, this_ptr);
	zephir_check_call_status();
	RETURN_MM();

}

/**
 * Fires an internal event that cancels the operation
 */
PHP_METHOD(Phalcon_Mvc_Collection, fireEventCancel) {

	zend_long ZEPHIR_LAST_CALL_STATUS;
	zval *eventName_param = NULL, _0$$3, _1, _2;
	zval eventName;
	zval *this_ptr = getThis();

	ZVAL_UNDEF(&eventName);
	ZVAL_UNDEF(&_0$$3);
	ZVAL_UNDEF(&_1);
	ZVAL_UNDEF(&_2);

	ZEPHIR_MM_GROW();
	zephir_fetch_params(1, 1, 0, &eventName_param);

	if (UNEXPECTED(Z_TYPE_P(eventName_param) != IS_STRING && Z_TYPE_P(eventName_param) != IS_NULL)) {
		zephir_throw_exception_string(spl_ce_InvalidArgumentException, SL("Parameter 'eventName' must be of the type string") TSRMLS_CC);
		RETURN_MM_NULL();
	}
	if (EXPECTED(Z_TYPE_P(eventName_param) == IS_STRING)) {
		zephir_get_strval(&eventName, eventName_param);
	} else {
		ZEPHIR_INIT_VAR(&eventName);
		ZVAL_EMPTY_STRING(&eventName);
	}


	if ((zephir_method_exists(this_ptr, &eventName TSRMLS_CC)  == SUCCESS)) {
		ZEPHIR_CALL_METHOD_ZVAL(&_0$$3, this_ptr, &eventName, NULL, 0);
		zephir_check_call_status();
		if (ZEPHIR_IS_FALSE_IDENTICAL(&_0$$3)) {
			RETURN_MM_BOOL(0);
		}
	}
	zephir_read_property(&_1, this_ptr, SL("_modelsManager"), PH_NOISY_CC | PH_READONLY);
	ZEPHIR_CALL_METHOD(&_2, &_1, "notifyevent", NULL, 0, &eventName, this_ptr);
	zephir_check_call_status();
	if (ZEPHIR_IS_FALSE_IDENTICAL(&_2)) {
		RETURN_MM_BOOL(0);
	}
	RETURN_MM_BOOL(1);

}

/**
 * Cancel the current operation
 */
PHP_METHOD(Phalcon_Mvc_Collection, _cancelOperation) {

	zend_long ZEPHIR_LAST_CALL_STATUS;
	zval *disableEvents_param = NULL, eventName, _0$$3;
	zend_bool disableEvents;
	zval *this_ptr = getThis();

	ZVAL_UNDEF(&eventName);
	ZVAL_UNDEF(&_0$$3);

	ZEPHIR_MM_GROW();
	zephir_fetch_params(1, 1, 0, &disableEvents_param);

	disableEvents = zephir_get_boolval(disableEvents_param);


	if (!(disableEvents)) {
		zephir_read_property(&_0$$3, this_ptr, SL("_operationMade"), PH_NOISY_CC | PH_READONLY);
		ZEPHIR_INIT_VAR(&eventName);
		if (ZEPHIR_IS_LONG(&_0$$3, 3)) {
			ZVAL_STRING(&eventName, "notDeleted");
		} else {
			ZVAL_STRING(&eventName, "notSaved");
		}
		ZEPHIR_CALL_METHOD(NULL, this_ptr, "fireevent", NULL, 0, &eventName);
		zephir_check_call_status();
	}
	RETURN_MM_BOOL(0);

}

/**
 * Checks if the document exists in the collection
 *
 * @param \MongoCollection collection
 */
PHP_METHOD(Phalcon_Mvc_Collection, _exists) {

	zval _4;
	zend_bool exists = 0;
	zend_long ZEPHIR_LAST_CALL_STATUS;
	zval *collection, collection_sub, id, mongoId, _2, _3, _0$$5, _1$$5, _5$$9, _6$$10;
	zval *this_ptr = getThis();

	ZVAL_UNDEF(&collection_sub);
	ZVAL_UNDEF(&id);
	ZVAL_UNDEF(&mongoId);
	ZVAL_UNDEF(&_2);
	ZVAL_UNDEF(&_3);
	ZVAL_UNDEF(&_0$$5);
	ZVAL_UNDEF(&_1$$5);
	ZVAL_UNDEF(&_5$$9);
	ZVAL_UNDEF(&_6$$10);
	ZVAL_UNDEF(&_4);

	ZEPHIR_MM_GROW();
	zephir_fetch_params(1, 1, 0, &collection);



	ZEPHIR_OBS_VAR(&id);
	if (!(zephir_fetch_property(&id, this_ptr, SL("_id"), PH_SILENT_CC))) {
		RETURN_MM_BOOL(0);
	}
	if (Z_TYPE_P(&id) == IS_OBJECT) {
		ZEPHIR_CPY_WRT(&mongoId, &id);
	} else {
		zephir_read_property(&_0$$5, this_ptr, SL("_modelsManager"), PH_NOISY_CC | PH_READONLY);
		ZEPHIR_CALL_METHOD(&_1$$5, &_0$$5, "isusingimplicitobjectids", NULL, 0, this_ptr);
		zephir_check_call_status();
		if (zephir_is_true(&_1$$5)) {
			ZEPHIR_INIT_NVAR(&mongoId);
			object_init_ex(&mongoId, zephir_get_internal_ce(SL("mongoid")));
			if (zephir_has_constructor(&mongoId TSRMLS_CC)) {
				ZEPHIR_CALL_METHOD(NULL, &mongoId, "__construct", NULL, 0, &id);
				zephir_check_call_status();
			}
			zephir_update_property_zval(this_ptr, SL("_id"), &mongoId);
		} else {
			ZEPHIR_CPY_WRT(&mongoId, &id);
		}
	}
	zephir_read_property(&_2, this_ptr, SL("_dirtyState"), PH_NOISY_CC | PH_READONLY);
	if (!(zephir_is_true(&_2))) {
		RETURN_MM_BOOL(1);
	}
	ZEPHIR_INIT_VAR(&_4);
	zephir_create_array(&_4, 1, 0 TSRMLS_CC);
	zephir_array_update_string(&_4, SL("_id"), &mongoId, PH_COPY | PH_SEPARATE);
	ZEPHIR_CALL_METHOD(&_3, collection, "count", NULL, 0, &_4);
	zephir_check_call_status();
	exists = ZEPHIR_GT_LONG(&_3, 0);
	if (exists) {
		ZEPHIR_INIT_ZVAL_NREF(_5$$9);
		ZVAL_LONG(&_5$$9, 0);
		zephir_update_property_zval(this_ptr, SL("_dirtyState"), &_5$$9);
	} else {
		ZEPHIR_INIT_ZVAL_NREF(_6$$10);
		ZVAL_LONG(&_6$$10, 1);
		zephir_update_property_zval(this_ptr, SL("_dirtyState"), &_6$$10);
	}
	RETURN_MM_BOOL(exists);

}

/**
 * Returns all the validation messages
 *
 * <code>
 * $robot = new Robots();
 *
 * $robot->type = "mechanical";
 * $robot->name = "Astro Boy";
 * $robot->year = 1952;
 *
 * if ($robot->save() === false) {
 *     echo "Umh, We can't store robots right now ";
 *
 *     $messages = $robot->getMessages();
 *
 *     foreach ($messages as $message) {
 *         echo $message;
 *     }
 * } else {
 *     echo "Great, a new robot was saved successfully!";
 * }
 * </code>
 */
PHP_METHOD(Phalcon_Mvc_Collection, getMessages) {

	zval *this_ptr = getThis();


	RETURN_MEMBER(getThis(), "_errorMessages");

}

/**
 * Appends a customized message on the validation process
 *
 *<code>
 * use \Phalcon\Messages\Message as Message;
 *
 * class Robots extends \Phalcon\Mvc\Model
 * {
 *     public function beforeSave()
 *     {
 *         if ($this->name === "Peter") {
 *             $message = new Message(
 *                 "Sorry, but a robot cannot be named Peter"
 *             );
 *
 *             $this->appendMessage(message);
 *         }
 *     }
 * }
 *</code>
 */
PHP_METHOD(Phalcon_Mvc_Collection, appendMessage) {

	zval *message, message_sub;
	zval *this_ptr = getThis();

	ZVAL_UNDEF(&message_sub);

	zephir_fetch_params(0, 1, 0, &message);



	zephir_update_property_array_append(this_ptr, SL("_errorMessages"), message TSRMLS_CC);

}

/**
 * Shared Code for CU Operations
 * Prepares Collection
 */
PHP_METHOD(Phalcon_Mvc_Collection, prepareCU) {

	zval dependencyInjector, connection, source, collection;
	zend_long ZEPHIR_LAST_CALL_STATUS;
	zval *this_ptr = getThis();

	ZVAL_UNDEF(&dependencyInjector);
	ZVAL_UNDEF(&connection);
	ZVAL_UNDEF(&source);
	ZVAL_UNDEF(&collection);

	ZEPHIR_MM_GROW();

	ZEPHIR_OBS_VAR(&dependencyInjector);
	zephir_read_property(&dependencyInjector, this_ptr, SL("_dependencyInjector"), PH_NOISY_CC);
	if (Z_TYPE_P(&dependencyInjector) != IS_OBJECT) {
		ZEPHIR_THROW_EXCEPTION_DEBUG_STR(phalcon_mvc_collection_exception_ce, "A dependency injector container is required to obtain the services related to the ODM", "phalcon/mvc/collection.zep", 851);
		return;
	}
	ZEPHIR_CALL_METHOD(&source, this_ptr, "getsource", NULL, 0);
	zephir_check_call_status();
	if (ZEPHIR_IS_EMPTY(&source)) {
		ZEPHIR_THROW_EXCEPTION_DEBUG_STR(phalcon_mvc_collection_exception_ce, "Method getSource() returns empty string", "phalcon/mvc/collection.zep", 856);
		return;
	}
	ZEPHIR_CALL_METHOD(&connection, this_ptr, "getconnection", NULL, 0);
	zephir_check_call_status();
	ZEPHIR_CALL_METHOD(&collection, &connection, "selectcollection", NULL, 0, &source);
	zephir_check_call_status();
	RETURN_CCTOR(&collection);

}

/**
 * Creates/Updates a collection based on the values in the attributes
 */
PHP_METHOD(Phalcon_Mvc_Collection, save) {

	zval _6;
	zend_bool success = 0;
	zval __$true, exists, data, status, id, ok, collection, _2, _3, _4, _5, _8, _9, _0$$3, _1$$4, _7$$9;
	zend_long ZEPHIR_LAST_CALL_STATUS;
	zval *this_ptr = getThis();

	ZVAL_BOOL(&__$true, 1);
	ZVAL_UNDEF(&exists);
	ZVAL_UNDEF(&data);
	ZVAL_UNDEF(&status);
	ZVAL_UNDEF(&id);
	ZVAL_UNDEF(&ok);
	ZVAL_UNDEF(&collection);
	ZVAL_UNDEF(&_2);
	ZVAL_UNDEF(&_3);
	ZVAL_UNDEF(&_4);
	ZVAL_UNDEF(&_5);
	ZVAL_UNDEF(&_8);
	ZVAL_UNDEF(&_9);
	ZVAL_UNDEF(&_0$$3);
	ZVAL_UNDEF(&_1$$4);
	ZVAL_UNDEF(&_7$$9);
	ZVAL_UNDEF(&_6);

	ZEPHIR_MM_GROW();

	ZEPHIR_CALL_METHOD(&collection, this_ptr, "preparecu", NULL, 0);
	zephir_check_call_status();
	ZEPHIR_CALL_METHOD(&exists, this_ptr, "_exists", NULL, 0, &collection);
	zephir_check_call_status();
	if (ZEPHIR_IS_FALSE_IDENTICAL(&exists)) {
		ZEPHIR_INIT_ZVAL_NREF(_0$$3);
		ZVAL_LONG(&_0$$3, 1);
		zephir_update_property_zval(this_ptr, SL("_operationMade"), &_0$$3);
	} else {
		ZEPHIR_INIT_ZVAL_NREF(_1$$4);
		ZVAL_LONG(&_1$$4, 2);
		zephir_update_property_zval(this_ptr, SL("_operationMade"), &_1$$4);
	}
	ZEPHIR_INIT_VAR(&_2);
	array_init(&_2);
	zephir_update_property_zval(this_ptr, SL("_errorMessages"), &_2);
	zephir_read_property(&_4, this_ptr, SL("_dependencyInjector"), PH_NOISY_CC | PH_READONLY);
	zephir_read_static_property_ce(&_5, phalcon_mvc_collection_ce, SL("_disableEvents"), PH_NOISY_CC | PH_READONLY);
<<<<<<< HEAD
	ZEPHIR_CALL_METHOD(&_3, this_ptr, "_presave", NULL, 349, &_4, &_5, &exists);
=======
	ZEPHIR_CALL_METHOD(&_3, this_ptr, "_presave", NULL, 305, &_4, &_5, &exists);
>>>>>>> f8defde8
	zephir_check_call_status();
	if (ZEPHIR_IS_FALSE_IDENTICAL(&_3)) {
		RETURN_MM_BOOL(0);
	}
	ZEPHIR_CALL_METHOD(&data, this_ptr, "toarray", NULL, 0);
	zephir_check_call_status();
	success = 0;
	ZEPHIR_INIT_VAR(&_6);
	zephir_create_array(&_6, 1, 0 TSRMLS_CC);
	zephir_array_update_string(&_6, SL("w"), &__$true, PH_COPY | PH_SEPARATE);
	ZEPHIR_CALL_METHOD(&status, &collection, "save", NULL, 0, &data, &_6);
	zephir_check_call_status();
	if (Z_TYPE_P(&status) == IS_ARRAY) {
		ZEPHIR_OBS_VAR(&ok);
		if (zephir_array_isset_string_fetch(&ok, &status, SL("ok"), 0)) {
			if (zephir_is_true(&ok)) {
				success = 1;
				if (ZEPHIR_IS_FALSE_IDENTICAL(&exists)) {
					ZEPHIR_OBS_VAR(&id);
					if (zephir_array_isset_string_fetch(&id, &data, SL("_id"), 0)) {
						zephir_update_property_zval(this_ptr, SL("_id"), &id);
					}
					ZEPHIR_INIT_ZVAL_NREF(_7$$9);
					ZVAL_LONG(&_7$$9, 0);
					zephir_update_property_zval(this_ptr, SL("_dirtyState"), &_7$$9);
				}
			}
		}
	}
	zephir_read_static_property_ce(&_8, phalcon_mvc_collection_ce, SL("_disableEvents"), PH_NOISY_CC | PH_READONLY);
	if (success) {
		ZVAL_BOOL(&_9, 1);
	} else {
		ZVAL_BOOL(&_9, 0);
	}
<<<<<<< HEAD
	ZEPHIR_RETURN_CALL_METHOD(this_ptr, "_postsave", NULL, 350, &_8, &_9, &exists);
=======
	ZEPHIR_RETURN_CALL_METHOD(this_ptr, "_postsave", NULL, 306, &_8, &_9, &exists);
>>>>>>> f8defde8
	zephir_check_call_status();
	RETURN_MM();

}

/**
 * Creates a collection based on the values in the attributes
 */
PHP_METHOD(Phalcon_Mvc_Collection, create) {

	zval _5;
	zend_bool exists = 0, success = 0;
	zval __$true, data, status, id, ok, collection, _0, _1, _2, _3, _4, _7, _8, _9, _6$$7;
	zend_long ZEPHIR_LAST_CALL_STATUS;
	zval *this_ptr = getThis();

	ZVAL_BOOL(&__$true, 1);
	ZVAL_UNDEF(&data);
	ZVAL_UNDEF(&status);
	ZVAL_UNDEF(&id);
	ZVAL_UNDEF(&ok);
	ZVAL_UNDEF(&collection);
	ZVAL_UNDEF(&_0);
	ZVAL_UNDEF(&_1);
	ZVAL_UNDEF(&_2);
	ZVAL_UNDEF(&_3);
	ZVAL_UNDEF(&_4);
	ZVAL_UNDEF(&_7);
	ZVAL_UNDEF(&_8);
	ZVAL_UNDEF(&_9);
	ZVAL_UNDEF(&_6$$7);
	ZVAL_UNDEF(&_5);

	ZEPHIR_MM_GROW();

	ZEPHIR_CALL_METHOD(&collection, this_ptr, "preparecu", NULL, 0);
	zephir_check_call_status();
	exists = 0;
	ZEPHIR_INIT_ZVAL_NREF(_0);
	ZVAL_LONG(&_0, 1);
	zephir_update_property_zval(this_ptr, SL("_operationMade"), &_0);
	ZEPHIR_INIT_VAR(&_1);
	array_init(&_1);
	zephir_update_property_zval(this_ptr, SL("_errorMessages"), &_1);
	zephir_read_property(&_0, this_ptr, SL("_dependencyInjector"), PH_NOISY_CC | PH_READONLY);
	zephir_read_static_property_ce(&_3, phalcon_mvc_collection_ce, SL("_disableEvents"), PH_NOISY_CC | PH_READONLY);
	if (exists) {
		ZVAL_BOOL(&_4, 1);
	} else {
		ZVAL_BOOL(&_4, 0);
	}
<<<<<<< HEAD
	ZEPHIR_CALL_METHOD(&_2, this_ptr, "_presave", NULL, 349, &_0, &_3, &_4);
=======
	ZEPHIR_CALL_METHOD(&_2, this_ptr, "_presave", NULL, 305, &_0, &_3, &_4);
>>>>>>> f8defde8
	zephir_check_call_status();
	if (ZEPHIR_IS_FALSE_IDENTICAL(&_2)) {
		RETURN_MM_BOOL(0);
	}
	ZEPHIR_CALL_METHOD(&data, this_ptr, "toarray", NULL, 0);
	zephir_check_call_status();
	success = 0;
	ZEPHIR_INIT_VAR(&_5);
	zephir_create_array(&_5, 1, 0 TSRMLS_CC);
	zephir_array_update_string(&_5, SL("w"), &__$true, PH_COPY | PH_SEPARATE);
	ZEPHIR_CALL_METHOD(&status, &collection, "insert", NULL, 0, &data, &_5);
	zephir_check_call_status();
	if (Z_TYPE_P(&status) == IS_ARRAY) {
		ZEPHIR_OBS_VAR(&ok);
		if (zephir_array_isset_string_fetch(&ok, &status, SL("ok"), 0)) {
			if (zephir_is_true(&ok)) {
				success = 1;
				if (exists == 0) {
					ZEPHIR_OBS_VAR(&id);
					if (zephir_array_isset_string_fetch(&id, &data, SL("_id"), 0)) {
						zephir_update_property_zval(this_ptr, SL("_id"), &id);
					}
					ZEPHIR_INIT_ZVAL_NREF(_6$$7);
					ZVAL_LONG(&_6$$7, 0);
					zephir_update_property_zval(this_ptr, SL("_dirtyState"), &_6$$7);
				}
			}
		}
	}
	zephir_read_static_property_ce(&_7, phalcon_mvc_collection_ce, SL("_disableEvents"), PH_NOISY_CC | PH_READONLY);
	if (success) {
		ZVAL_BOOL(&_8, 1);
	} else {
		ZVAL_BOOL(&_8, 0);
	}
	if (exists) {
		ZVAL_BOOL(&_9, 1);
	} else {
		ZVAL_BOOL(&_9, 0);
	}
<<<<<<< HEAD
	ZEPHIR_RETURN_CALL_METHOD(this_ptr, "_postsave", NULL, 350, &_7, &_8, &_9);
=======
	ZEPHIR_RETURN_CALL_METHOD(this_ptr, "_postsave", NULL, 306, &_7, &_8, &_9);
>>>>>>> f8defde8
	zephir_check_call_status();
	RETURN_MM();

}

/**
 * Creates a document based on the values in the attributes, if not found by criteria
 * Preferred way to avoid duplication is to create index on attribute
 *
 * <code>
 * $robot = new Robot();
 *
 * $robot->name = "MyRobot";
 * $robot->type = "Droid";
 *
 * // Create only if robot with same name and type does not exist
 * $robot->createIfNotExist(
 *     [
 *         "name",
 *         "type",
 *     ]
 * );
 * </code>
 */
PHP_METHOD(Phalcon_Mvc_Collection, createIfNotExist) {

	zend_bool exists = 0, success = 0;
	zend_long ZEPHIR_LAST_CALL_STATUS;
	zval *criteria_param = NULL, __$false, __$true, data, keys, query, status, doc, collection, _0, _1, _2, _3, _4, _5, _8, _13, _14, _9$$7, _10$$7, _11$$8, _12$$8;
	zval criteria, _6, _7;
	zval *this_ptr = getThis();

	ZVAL_UNDEF(&criteria);
	ZVAL_UNDEF(&_6);
	ZVAL_UNDEF(&_7);
	ZVAL_BOOL(&__$false, 0);
	ZVAL_BOOL(&__$true, 1);
	ZVAL_UNDEF(&data);
	ZVAL_UNDEF(&keys);
	ZVAL_UNDEF(&query);
	ZVAL_UNDEF(&status);
	ZVAL_UNDEF(&doc);
	ZVAL_UNDEF(&collection);
	ZVAL_UNDEF(&_0);
	ZVAL_UNDEF(&_1);
	ZVAL_UNDEF(&_2);
	ZVAL_UNDEF(&_3);
	ZVAL_UNDEF(&_4);
	ZVAL_UNDEF(&_5);
	ZVAL_UNDEF(&_8);
	ZVAL_UNDEF(&_13);
	ZVAL_UNDEF(&_14);
	ZVAL_UNDEF(&_9$$7);
	ZVAL_UNDEF(&_10$$7);
	ZVAL_UNDEF(&_11$$8);
	ZVAL_UNDEF(&_12$$8);

	ZEPHIR_MM_GROW();
	zephir_fetch_params(1, 1, 0, &criteria_param);

	ZEPHIR_OBS_COPY_OR_DUP(&criteria, criteria_param);


	if (ZEPHIR_IS_EMPTY(&criteria)) {
		ZEPHIR_THROW_EXCEPTION_DEBUG_STR(phalcon_mvc_collection_exception_ce, "Criteria parameter must be array with one or more attributes of the model", "phalcon/mvc/collection.zep", 1011);
		return;
	}
	ZEPHIR_CALL_METHOD(&collection, this_ptr, "preparecu", NULL, 0);
	zephir_check_call_status();
	exists = 0;
	ZEPHIR_INIT_ZVAL_NREF(_0);
	ZVAL_LONG(&_0, 0);
	zephir_update_property_zval(this_ptr, SL("_operationMade"), &_0);
	ZEPHIR_INIT_VAR(&_1);
	array_init(&_1);
	zephir_update_property_zval(this_ptr, SL("_errorMessages"), &_1);
	zephir_read_property(&_0, this_ptr, SL("_dependencyInjector"), PH_NOISY_CC | PH_READONLY);
	zephir_read_static_property_ce(&_3, phalcon_mvc_collection_ce, SL("_disableEvents"), PH_NOISY_CC | PH_READONLY);
	if (exists) {
		ZVAL_BOOL(&_4, 1);
	} else {
		ZVAL_BOOL(&_4, 0);
	}
<<<<<<< HEAD
	ZEPHIR_CALL_METHOD(&_2, this_ptr, "_presave", NULL, 349, &_0, &_3, &_4);
=======
	ZEPHIR_CALL_METHOD(&_2, this_ptr, "_presave", NULL, 305, &_0, &_3, &_4);
>>>>>>> f8defde8
	zephir_check_call_status();
	if (ZEPHIR_IS_FALSE_IDENTICAL(&_2)) {
		RETURN_MM_BOOL(0);
	}
<<<<<<< HEAD
	ZEPHIR_CALL_FUNCTION(&keys, "array_flip", NULL, 337, &criteria);
	zephir_check_call_status();
	ZEPHIR_CALL_METHOD(&data, this_ptr, "toarray", NULL, 0);
	zephir_check_call_status();
	ZEPHIR_CALL_FUNCTION(&_5, "array_diff_key", NULL, 351, &keys, &data);
=======
	ZEPHIR_CALL_FUNCTION(&keys, "array_flip", NULL, 293, &criteria);
	zephir_check_call_status();
	ZEPHIR_CALL_METHOD(&data, this_ptr, "toarray", NULL, 0);
	zephir_check_call_status();
	ZEPHIR_CALL_FUNCTION(&_5, "array_diff_key", NULL, 307, &keys, &data);
>>>>>>> f8defde8
	zephir_check_call_status();
	if (zephir_is_true(&_5)) {
		ZEPHIR_THROW_EXCEPTION_DEBUG_STR(phalcon_mvc_collection_exception_ce, "Criteria parameter must be array with one or more attributes of the model", "phalcon/mvc/collection.zep", 1046);
		return;
	}
	ZEPHIR_CALL_FUNCTION(&query, "array_intersect_key", NULL, 3, &data, &keys);
	zephir_check_call_status();
	success = 0;
	ZEPHIR_INIT_VAR(&_6);
	zephir_create_array(&_6, 1, 0 TSRMLS_CC);
	zephir_array_update_string(&_6, SL("$setOnInsert"), &data, PH_COPY | PH_SEPARATE);
	ZEPHIR_INIT_VAR(&_7);
	zephir_create_array(&_7, 2, 0 TSRMLS_CC);
	zephir_array_update_string(&_7, SL("new"), &__$false, PH_COPY | PH_SEPARATE);
	zephir_array_update_string(&_7, SL("upsert"), &__$true, PH_COPY | PH_SEPARATE);
	ZVAL_NULL(&_8);
	ZEPHIR_CALL_METHOD(&status, &collection, "findandmodify", NULL, 0, &query, &_6, &_8, &_7);
	zephir_check_call_status();
	if (Z_TYPE_P(&status) == IS_NULL) {
		ZEPHIR_CALL_METHOD(&doc, &collection, "findone", NULL, 0, &query);
		zephir_check_call_status();
		if (Z_TYPE_P(&doc) == IS_ARRAY) {
			success = 1;
			ZEPHIR_INIT_ZVAL_NREF(_9$$7);
			ZVAL_LONG(&_9$$7, 1);
			zephir_update_property_zval(this_ptr, SL("_operationMade"), &_9$$7);
			zephir_array_fetch_string(&_10$$7, &doc, SL("_id"), PH_NOISY | PH_READONLY, "phalcon/mvc/collection.zep", 1066 TSRMLS_CC);
			zephir_update_property_zval(this_ptr, SL("_id"), &_10$$7);
		}
	} else {
		ZEPHIR_INIT_VAR(&_11$$8);
		object_init_ex(&_11$$8, phalcon_messages_message_ce);
		ZEPHIR_INIT_VAR(&_12$$8);
		ZVAL_STRING(&_12$$8, "Document already exists");
<<<<<<< HEAD
		ZEPHIR_CALL_METHOD(NULL, &_11$$8, "__construct", NULL, 346, &_12$$8);
=======
		ZEPHIR_CALL_METHOD(NULL, &_11$$8, "__construct", NULL, 302, &_12$$8);
>>>>>>> f8defde8
		zephir_check_call_status();
		ZEPHIR_CALL_METHOD(NULL, this_ptr, "appendmessage", NULL, 0, &_11$$8);
		zephir_check_call_status();
	}
	zephir_read_static_property_ce(&_8, phalcon_mvc_collection_ce, SL("_disableEvents"), PH_NOISY_CC | PH_READONLY);
	if (success) {
		ZVAL_BOOL(&_13, 1);
	} else {
		ZVAL_BOOL(&_13, 0);
	}
	if (exists) {
		ZVAL_BOOL(&_14, 1);
	} else {
		ZVAL_BOOL(&_14, 0);
	}
<<<<<<< HEAD
	ZEPHIR_RETURN_CALL_METHOD(this_ptr, "_postsave", NULL, 350, &_8, &_13, &_14);
=======
	ZEPHIR_RETURN_CALL_METHOD(this_ptr, "_postsave", NULL, 306, &_8, &_13, &_14);
>>>>>>> f8defde8
	zephir_check_call_status();
	RETURN_MM();

}

/**
 * Creates/Updates a collection based on the values in the attributes
 */
PHP_METHOD(Phalcon_Mvc_Collection, update) {

	zval _4, _6;
	zend_bool success = 0;
	zval __$true, exists, data, status, ok, collection, _0, _1, _2, _3, _5, _7, _8;
	zend_long ZEPHIR_LAST_CALL_STATUS;
	zval *this_ptr = getThis();

	ZVAL_BOOL(&__$true, 1);
	ZVAL_UNDEF(&exists);
	ZVAL_UNDEF(&data);
	ZVAL_UNDEF(&status);
	ZVAL_UNDEF(&ok);
	ZVAL_UNDEF(&collection);
	ZVAL_UNDEF(&_0);
	ZVAL_UNDEF(&_1);
	ZVAL_UNDEF(&_2);
	ZVAL_UNDEF(&_3);
	ZVAL_UNDEF(&_5);
	ZVAL_UNDEF(&_7);
	ZVAL_UNDEF(&_8);
	ZVAL_UNDEF(&_4);
	ZVAL_UNDEF(&_6);

	ZEPHIR_MM_GROW();

	ZEPHIR_CALL_METHOD(&collection, this_ptr, "preparecu", NULL, 0);
	zephir_check_call_status();
	ZEPHIR_CALL_METHOD(&exists, this_ptr, "_exists", NULL, 0, &collection);
	zephir_check_call_status();
	if (!(zephir_is_true(&exists))) {
		ZEPHIR_THROW_EXCEPTION_DEBUG_STR(phalcon_mvc_collection_exception_ce, "The document cannot be updated because it doesn't exist", "phalcon/mvc/collection.zep", 1093);
		return;
	}
	ZEPHIR_INIT_ZVAL_NREF(_0);
	ZVAL_LONG(&_0, 2);
	zephir_update_property_zval(this_ptr, SL("_operationMade"), &_0);
	ZEPHIR_INIT_VAR(&_1);
	array_init(&_1);
	zephir_update_property_zval(this_ptr, SL("_errorMessages"), &_1);
	zephir_read_property(&_0, this_ptr, SL("_dependencyInjector"), PH_NOISY_CC | PH_READONLY);
	zephir_read_static_property_ce(&_3, phalcon_mvc_collection_ce, SL("_disableEvents"), PH_NOISY_CC | PH_READONLY);
<<<<<<< HEAD
	ZEPHIR_CALL_METHOD(&_2, this_ptr, "_presave", NULL, 349, &_0, &_3, &exists);
=======
	ZEPHIR_CALL_METHOD(&_2, this_ptr, "_presave", NULL, 305, &_0, &_3, &exists);
>>>>>>> f8defde8
	zephir_check_call_status();
	if (ZEPHIR_IS_FALSE_IDENTICAL(&_2)) {
		RETURN_MM_BOOL(0);
	}
	ZEPHIR_CALL_METHOD(&data, this_ptr, "toarray", NULL, 0);
	zephir_check_call_status();
	success = 0;
	ZEPHIR_INIT_VAR(&_4);
	zephir_create_array(&_4, 1, 0 TSRMLS_CC);
	ZEPHIR_OBS_VAR(&_5);
	zephir_read_property(&_5, this_ptr, SL("_id"), PH_NOISY_CC);
	zephir_array_update_string(&_4, SL("_id"), &_5, PH_COPY | PH_SEPARATE);
	ZEPHIR_INIT_VAR(&_6);
	zephir_create_array(&_6, 1, 0 TSRMLS_CC);
	zephir_array_update_string(&_6, SL("w"), &__$true, PH_COPY | PH_SEPARATE);
	ZEPHIR_CALL_METHOD(&status, &collection, "update", NULL, 0, &_4, &data, &_6);
	zephir_check_call_status();
	if (Z_TYPE_P(&status) == IS_ARRAY) {
		ZEPHIR_OBS_VAR(&ok);
		if (zephir_array_isset_string_fetch(&ok, &status, SL("ok"), 0)) {
			if (zephir_is_true(&ok)) {
				success = 1;
			}
		}
	} else {
		success = 0;
	}
	zephir_read_static_property_ce(&_7, phalcon_mvc_collection_ce, SL("_disableEvents"), PH_NOISY_CC | PH_READONLY);
	if (success) {
		ZVAL_BOOL(&_8, 1);
	} else {
		ZVAL_BOOL(&_8, 0);
	}
<<<<<<< HEAD
	ZEPHIR_RETURN_CALL_METHOD(this_ptr, "_postsave", NULL, 350, &_7, &_8, &exists);
=======
	ZEPHIR_RETURN_CALL_METHOD(this_ptr, "_postsave", NULL, 306, &_7, &_8, &exists);
>>>>>>> f8defde8
	zephir_check_call_status();
	RETURN_MM();

}

/**
 * Find a document by its id (_id)
 *
 * <code>
 * // Find user by using \MongoId object
 * $user = Users::findById(
 *     new \MongoId("545eb081631d16153a293a66")
 * );
 *
 * // Find user by using id as sting
 * $user = Users::findById("45cbc4a0e4123f6920000002");
 *
 * // Validate input
 * if ($user = Users::findById($_POST["id"])) {
 *     // ...
 * }
 * </code>
 */
PHP_METHOD(Phalcon_Mvc_Collection, findById) {

	zend_class_entry *_5$$3;
	zval _8, _9;
	zend_long ZEPHIR_LAST_CALL_STATUS;
	zval *id, id_sub, className, collection, mongoId, _0$$3, _1$$3, _2$$3, _3$$3, _4$$3, _6$$3, _7$$3;
	zval *this_ptr = getThis();

	ZVAL_UNDEF(&id_sub);
	ZVAL_UNDEF(&className);
	ZVAL_UNDEF(&collection);
	ZVAL_UNDEF(&mongoId);
	ZVAL_UNDEF(&_0$$3);
	ZVAL_UNDEF(&_1$$3);
	ZVAL_UNDEF(&_2$$3);
	ZVAL_UNDEF(&_3$$3);
	ZVAL_UNDEF(&_4$$3);
	ZVAL_UNDEF(&_6$$3);
	ZVAL_UNDEF(&_7$$3);
	ZVAL_UNDEF(&_8);
	ZVAL_UNDEF(&_9);

	ZEPHIR_MM_GROW();
	zephir_fetch_params(1, 1, 0, &id);



	if (Z_TYPE_P(id) != IS_OBJECT) {
		ZEPHIR_INIT_VAR(&_0$$3);
		ZEPHIR_INIT_VAR(&_1$$3);
		ZVAL_STRING(&_1$$3, "/^[a-f\\d]{24}$/i");
		ZEPHIR_INIT_VAR(&_2$$3);
		ZEPHIR_INIT_VAR(&_3$$3);
		ZVAL_STRING(&_3$$3, "/^[a-f\\d]{24}$/i");
		zephir_preg_match(&_2$$3, &_3$$3, id, &_0$$3, 0, 0 , 0  TSRMLS_CC);
		if (!(zephir_is_true(&_2$$3))) {
			RETURN_MM_NULL();
		}
		ZEPHIR_INIT_VAR(&className);
		zephir_get_called_class(&className TSRMLS_CC);
		ZEPHIR_INIT_VAR(&collection);
		zephir_fetch_safe_class(&_4$$3, &className);
		_5$$3 = zephir_fetch_class_str_ex(Z_STRVAL_P(&_4$$3), Z_STRLEN_P(&_4$$3), ZEND_FETCH_CLASS_AUTO);
		object_init_ex(&collection, _5$$3);
		if (zephir_has_constructor(&collection TSRMLS_CC)) {
			ZEPHIR_CALL_METHOD(NULL, &collection, "__construct", NULL, 0);
			zephir_check_call_status();
		}
		ZEPHIR_CALL_METHOD(&_6$$3, &collection, "getcollectionmanager", NULL, 0);
		zephir_check_call_status();
		ZEPHIR_CALL_METHOD(&_7$$3, &_6$$3, "isusingimplicitobjectids", NULL, 0, &collection);
		zephir_check_call_status();
		if (zephir_is_true(&_7$$3)) {
			ZEPHIR_INIT_VAR(&mongoId);
			object_init_ex(&mongoId, zephir_get_internal_ce(SL("mongoid")));
			if (zephir_has_constructor(&mongoId TSRMLS_CC)) {
				ZEPHIR_CALL_METHOD(NULL, &mongoId, "__construct", NULL, 0, id);
				zephir_check_call_status();
			}
		} else {
			ZEPHIR_CPY_WRT(&mongoId, id);
		}
	} else {
		ZEPHIR_CPY_WRT(&mongoId, id);
	}
	ZEPHIR_INIT_VAR(&_8);
	zephir_create_array(&_8, 1, 0 TSRMLS_CC);
	ZEPHIR_INIT_VAR(&_9);
	zephir_create_array(&_9, 1, 0 TSRMLS_CC);
	zephir_array_update_string(&_9, SL("_id"), &mongoId, PH_COPY | PH_SEPARATE);
	zephir_array_fast_append(&_8, &_9);
	ZEPHIR_RETURN_CALL_STATIC("findfirst", NULL, 0, &_8);
	zephir_check_call_status();
	RETURN_MM();

}

/**
 * Allows to query the first record that match the specified conditions
 *
 * <code>
 * // What's the first robot in the robots table?
 * $robot = Robots::findFirst();
 *
 * echo "The robot name is ", $robot->name, "\n";
 *
 * // What's the first mechanical robot in robots table?
 * $robot = Robots::findFirst(
 *     [
 *         [
 *             "type" => "mechanical",
 *         ]
 *     ]
 * );
 *
 * echo "The first mechanical robot name is ", $robot->name, "\n";
 *
 * // Get first virtual robot ordered by name
 * $robot = Robots::findFirst(
 *     [
 *         [
 *             "type" => "mechanical",
 *         ],
 *         "order" => [
 *             "name" => 1,
 *         ],
 *     ]
 * );
 *
 * echo "The first virtual robot name is ", $robot->name, "\n";
 *
 * // Get first robot by id (_id)
 * $robot = Robots::findFirst(
 *     [
 *         [
 *             "_id" => new \MongoId("45cbc4a0e4123f6920000002"),
 *         ]
 *     ]
 * );
 *
 * echo "The robot id is ", $robot->_id, "\n";
 * </code>
 */
PHP_METHOD(Phalcon_Mvc_Collection, findFirst) {

	zend_class_entry *_1;
	zend_long ZEPHIR_LAST_CALL_STATUS;
	zval *parameters_param = NULL, className, collection, connection, _0, _2;
	zval parameters;
	zval *this_ptr = getThis();

	ZVAL_UNDEF(&parameters);
	ZVAL_UNDEF(&className);
	ZVAL_UNDEF(&collection);
	ZVAL_UNDEF(&connection);
	ZVAL_UNDEF(&_0);
	ZVAL_UNDEF(&_2);

	ZEPHIR_MM_GROW();
	zephir_fetch_params(1, 0, 1, &parameters_param);

	if (!parameters_param) {
		ZEPHIR_INIT_VAR(&parameters);
		array_init(&parameters);
	} else {
		zephir_get_arrval(&parameters, parameters_param);
	}


	ZEPHIR_INIT_VAR(&className);
	zephir_get_called_class(&className TSRMLS_CC);
	ZEPHIR_INIT_VAR(&collection);
	zephir_fetch_safe_class(&_0, &className);
	_1 = zephir_fetch_class_str_ex(Z_STRVAL_P(&_0), Z_STRLEN_P(&_0), ZEND_FETCH_CLASS_AUTO);
	object_init_ex(&collection, _1);
	if (zephir_has_constructor(&collection TSRMLS_CC)) {
		ZEPHIR_CALL_METHOD(NULL, &collection, "__construct", NULL, 0);
		zephir_check_call_status();
	}
	ZEPHIR_CALL_METHOD(&connection, &collection, "getconnection", NULL, 0);
	zephir_check_call_status();
	ZVAL_BOOL(&_2, 1);
	ZEPHIR_RETURN_CALL_STATIC("_getresultset", NULL, 0, &parameters, &collection, &connection, &_2);
	zephir_check_call_status();
	RETURN_MM();

}

/**
 * Allows to query a set of records that match the specified conditions
 *
 * <code>
 * // How many robots are there?
 * $robots = Robots::find();
 *
 * echo "There are ", count($robots), "\n";
 *
 * // How many mechanical robots are there?
 * $robots = Robots::find(
 *     [
 *         [
 *             "type" => "mechanical",
 *         ]
 *     ]
 * );
 *
 * echo "There are ", count(robots), "\n";
 *
 * // Get and print virtual robots ordered by name
 * $robots = Robots::findFirst(
 *     [
 *         [
 *             "type" => "virtual"
 *         ],
 *         "order" => [
 *             "name" => 1,
 *         ]
 *     ]
 * );
 *
 * foreach ($robots as $robot) {
 *	   echo $robot->name, "\n";
 * }
 *
 * // Get first 100 virtual robots ordered by name
 * $robots = Robots::find(
 *     [
 *         [
 *             "type" => "virtual",
 *         ],
 *         "order" => [
 *             "name" => 1,
 *         ],
 *         "limit" => 100,
 *     ]
 * );
 *
 * foreach ($robots as $robot) {
 *	   echo $robot->name, "\n";
 * }
 * </code>
 */
PHP_METHOD(Phalcon_Mvc_Collection, find) {

	zend_class_entry *_1;
	zend_long ZEPHIR_LAST_CALL_STATUS;
	zval *parameters_param = NULL, className, collection, _0, _2, _3;
	zval parameters;
	zval *this_ptr = getThis();

	ZVAL_UNDEF(&parameters);
	ZVAL_UNDEF(&className);
	ZVAL_UNDEF(&collection);
	ZVAL_UNDEF(&_0);
	ZVAL_UNDEF(&_2);
	ZVAL_UNDEF(&_3);

	ZEPHIR_MM_GROW();
	zephir_fetch_params(1, 0, 1, &parameters_param);

	if (!parameters_param) {
		ZEPHIR_INIT_VAR(&parameters);
		array_init(&parameters);
	} else {
		zephir_get_arrval(&parameters, parameters_param);
	}


	ZEPHIR_INIT_VAR(&className);
	zephir_get_called_class(&className TSRMLS_CC);
	ZEPHIR_INIT_VAR(&collection);
	zephir_fetch_safe_class(&_0, &className);
	_1 = zephir_fetch_class_str_ex(Z_STRVAL_P(&_0), Z_STRLEN_P(&_0), ZEND_FETCH_CLASS_AUTO);
	object_init_ex(&collection, _1);
	if (zephir_has_constructor(&collection TSRMLS_CC)) {
		ZEPHIR_CALL_METHOD(NULL, &collection, "__construct", NULL, 0);
		zephir_check_call_status();
	}
	ZEPHIR_CALL_METHOD(&_2, &collection, "getconnection", NULL, 0);
	zephir_check_call_status();
	ZVAL_BOOL(&_3, 0);
	ZEPHIR_RETURN_CALL_STATIC("_getresultset", NULL, 0, &parameters, &collection, &_2, &_3);
	zephir_check_call_status();
	RETURN_MM();

}

/**
 * Perform a count over a collection
 *
 *<code>
 * echo "There are ", Robots::count(), " robots";
 *</code>
 */
PHP_METHOD(Phalcon_Mvc_Collection, count) {

	zend_class_entry *_1;
	zend_long ZEPHIR_LAST_CALL_STATUS;
	zval *parameters_param = NULL, className, collection, connection, _0;
	zval parameters;
	zval *this_ptr = getThis();

	ZVAL_UNDEF(&parameters);
	ZVAL_UNDEF(&className);
	ZVAL_UNDEF(&collection);
	ZVAL_UNDEF(&connection);
	ZVAL_UNDEF(&_0);

	ZEPHIR_MM_GROW();
	zephir_fetch_params(1, 0, 1, &parameters_param);

	if (!parameters_param) {
		ZEPHIR_INIT_VAR(&parameters);
		array_init(&parameters);
	} else {
		zephir_get_arrval(&parameters, parameters_param);
	}


	ZEPHIR_INIT_VAR(&className);
	zephir_get_called_class(&className TSRMLS_CC);
	ZEPHIR_INIT_VAR(&collection);
	zephir_fetch_safe_class(&_0, &className);
	_1 = zephir_fetch_class_str_ex(Z_STRVAL_P(&_0), Z_STRLEN_P(&_0), ZEND_FETCH_CLASS_AUTO);
	object_init_ex(&collection, _1);
	if (zephir_has_constructor(&collection TSRMLS_CC)) {
		ZEPHIR_CALL_METHOD(NULL, &collection, "__construct", NULL, 0);
		zephir_check_call_status();
	}
	ZEPHIR_CALL_METHOD(&connection, &collection, "getconnection", NULL, 0);
	zephir_check_call_status();
	ZEPHIR_RETURN_CALL_STATIC("_getgroupresultset", NULL, 0, &parameters, &collection, &connection);
	zephir_check_call_status();
	RETURN_MM();

}

/**
 * Perform an aggregation using the Mongo aggregation framework
 */
PHP_METHOD(Phalcon_Mvc_Collection, aggregate) {

	zend_class_entry *_1;
	zend_long ZEPHIR_LAST_CALL_STATUS;
	zval *parameters_param = NULL, *options_param = NULL, className, model, connection, source, _0, _2;
	zval parameters, options;
	zval *this_ptr = getThis();

	ZVAL_UNDEF(&parameters);
	ZVAL_UNDEF(&options);
	ZVAL_UNDEF(&className);
	ZVAL_UNDEF(&model);
	ZVAL_UNDEF(&connection);
	ZVAL_UNDEF(&source);
	ZVAL_UNDEF(&_0);
	ZVAL_UNDEF(&_2);

	ZEPHIR_MM_GROW();
	zephir_fetch_params(1, 0, 2, &parameters_param, &options_param);

	if (!parameters_param) {
		ZEPHIR_INIT_VAR(&parameters);
		array_init(&parameters);
	} else {
		zephir_get_arrval(&parameters, parameters_param);
	}
	if (!options_param) {
		ZEPHIR_INIT_VAR(&options);
		array_init(&options);
	} else {
		zephir_get_arrval(&options, options_param);
	}


	ZEPHIR_INIT_VAR(&className);
	zephir_get_called_class(&className TSRMLS_CC);
	ZEPHIR_INIT_VAR(&model);
	zephir_fetch_safe_class(&_0, &className);
	_1 = zephir_fetch_class_str_ex(Z_STRVAL_P(&_0), Z_STRLEN_P(&_0), ZEND_FETCH_CLASS_AUTO);
	object_init_ex(&model, _1);
	if (zephir_has_constructor(&model TSRMLS_CC)) {
		ZEPHIR_CALL_METHOD(NULL, &model, "__construct", NULL, 0);
		zephir_check_call_status();
	}
	ZEPHIR_CALL_METHOD(&connection, &model, "getconnection", NULL, 0);
	zephir_check_call_status();
	ZEPHIR_CALL_METHOD(&source, &model, "getsource", NULL, 0);
	zephir_check_call_status();
	if (ZEPHIR_IS_EMPTY(&source)) {
		ZEPHIR_THROW_EXCEPTION_DEBUG_STR(phalcon_mvc_collection_exception_ce, "Method getSource() returns empty string", "phalcon/mvc/collection.zep", 1339);
		return;
	}
	ZEPHIR_CALL_METHOD(&_2, &connection, "selectcollection", NULL, 0, &source);
	zephir_check_call_status();
	ZEPHIR_RETURN_CALL_METHOD(&_2, "aggregate", NULL, 0, &parameters, &options);
	zephir_check_call_status();
	RETURN_MM();

}

/**
 * Allows to perform a summatory group for a column in the collection
 */
PHP_METHOD(Phalcon_Mvc_Collection, summatory) {

	zend_class_entry *_1;
	zend_long ZEPHIR_LAST_CALL_STATUS;
	zval *field_param = NULL, *conditions = NULL, conditions_sub, *finalize = NULL, finalize_sub, __$null, className, model, connection, source, collection, initial, reduce, group, retval, firstRetval, _0, _2, _4$$6;
	zval field, _3;
	zval *this_ptr = getThis();

	ZVAL_UNDEF(&field);
	ZVAL_UNDEF(&_3);
	ZVAL_UNDEF(&conditions_sub);
	ZVAL_UNDEF(&finalize_sub);
	ZVAL_NULL(&__$null);
	ZVAL_UNDEF(&className);
	ZVAL_UNDEF(&model);
	ZVAL_UNDEF(&connection);
	ZVAL_UNDEF(&source);
	ZVAL_UNDEF(&collection);
	ZVAL_UNDEF(&initial);
	ZVAL_UNDEF(&reduce);
	ZVAL_UNDEF(&group);
	ZVAL_UNDEF(&retval);
	ZVAL_UNDEF(&firstRetval);
	ZVAL_UNDEF(&_0);
	ZVAL_UNDEF(&_2);
	ZVAL_UNDEF(&_4$$6);

	ZEPHIR_MM_GROW();
	zephir_fetch_params(1, 1, 2, &field_param, &conditions, &finalize);

	if (UNEXPECTED(Z_TYPE_P(field_param) != IS_STRING && Z_TYPE_P(field_param) != IS_NULL)) {
		zephir_throw_exception_string(spl_ce_InvalidArgumentException, SL("Parameter 'field' must be of the type string") TSRMLS_CC);
		RETURN_MM_NULL();
	}
	if (EXPECTED(Z_TYPE_P(field_param) == IS_STRING)) {
		zephir_get_strval(&field, field_param);
	} else {
		ZEPHIR_INIT_VAR(&field);
		ZVAL_EMPTY_STRING(&field);
	}
	if (!conditions) {
		conditions = &conditions_sub;
		conditions = &__$null;
	}
	if (!finalize) {
		finalize = &finalize_sub;
		finalize = &__$null;
	}


	ZEPHIR_INIT_VAR(&className);
	zephir_get_called_class(&className TSRMLS_CC);
	ZEPHIR_INIT_VAR(&model);
	zephir_fetch_safe_class(&_0, &className);
	_1 = zephir_fetch_class_str_ex(Z_STRVAL_P(&_0), Z_STRLEN_P(&_0), ZEND_FETCH_CLASS_AUTO);
	object_init_ex(&model, _1);
	if (zephir_has_constructor(&model TSRMLS_CC)) {
		ZEPHIR_CALL_METHOD(NULL, &model, "__construct", NULL, 0);
		zephir_check_call_status();
	}
	ZEPHIR_CALL_METHOD(&connection, &model, "getconnection", NULL, 0);
	zephir_check_call_status();
	ZEPHIR_CALL_METHOD(&source, &model, "getsource", NULL, 0);
	zephir_check_call_status();
	if (ZEPHIR_IS_EMPTY(&source)) {
		ZEPHIR_THROW_EXCEPTION_DEBUG_STR(phalcon_mvc_collection_exception_ce, "Method getSource() returns empty string", "phalcon/mvc/collection.zep", 1361);
		return;
	}
	ZEPHIR_CALL_METHOD(&collection, &connection, "selectcollection", NULL, 0, &source);
	zephir_check_call_status();
	ZEPHIR_INIT_VAR(&initial);
	zephir_create_array(&initial, 1, 0 TSRMLS_CC);
	ZEPHIR_INIT_VAR(&_2);
	array_init(&_2);
	zephir_array_update_string(&initial, SL("summatory"), &_2, PH_COPY | PH_SEPARATE);
	ZEPHIR_INIT_VAR(&_3);
	ZEPHIR_CONCAT_SVSVSVS(&_3, "function (curr, result) { if (typeof result.summatory[curr.", &field, "] === \"undefined\") { result.summatory[curr.", &field, "] = 1; } else { result.summatory[curr.", &field, "]++; } }");
	ZEPHIR_CPY_WRT(&reduce, &_3);
	ZEPHIR_INIT_NVAR(&_2);
	array_init(&_2);
	ZEPHIR_CALL_METHOD(&group, &collection, "group", NULL, 0, &_2, &initial, &reduce);
	zephir_check_call_status();
	if (zephir_array_isset_string_fetch(&retval, &group, SL("retval"), 1)) {
		if (zephir_array_isset_long_fetch(&firstRetval, &retval, 0, 1 TSRMLS_CC)) {
			if (zephir_array_isset_string(&firstRetval, SL("summatory"))) {
				zephir_array_fetch_string(&_4$$6, &firstRetval, SL("summatory"), PH_NOISY | PH_READONLY, "phalcon/mvc/collection.zep", 1381 TSRMLS_CC);
				RETURN_CTOR(&_4$$6);
			}
			RETURN_CTOR(&firstRetval);
		}
		RETURN_CTOR(&retval);
	}
	array_init(return_value);
	RETURN_MM();

}

/**
 * Deletes a model instance. Returning true on success or false otherwise.
 *
 * <code>
 * $robot = Robots::findFirst();
 *
 * $robot->delete();
 *
 * $robots = Robots::find();
 *
 * foreach ($robots as $robot) {
 *     $robot->delete();
 * }
 * </code>
 */
PHP_METHOD(Phalcon_Mvc_Collection, delete) {

	zval _5, _6;
	zend_bool success = 0;
	zval __$true, disableEvents, status, id, connection, source, collection, mongoId, ok, _2, _0$$4, _1$$4, _3$$9, _4$$9, _7$$15, _8$$14;
	zend_long ZEPHIR_LAST_CALL_STATUS;
	zval *this_ptr = getThis();

	ZVAL_BOOL(&__$true, 1);
	ZVAL_UNDEF(&disableEvents);
	ZVAL_UNDEF(&status);
	ZVAL_UNDEF(&id);
	ZVAL_UNDEF(&connection);
	ZVAL_UNDEF(&source);
	ZVAL_UNDEF(&collection);
	ZVAL_UNDEF(&mongoId);
	ZVAL_UNDEF(&ok);
	ZVAL_UNDEF(&_2);
	ZVAL_UNDEF(&_0$$4);
	ZVAL_UNDEF(&_1$$4);
	ZVAL_UNDEF(&_3$$9);
	ZVAL_UNDEF(&_4$$9);
	ZVAL_UNDEF(&_7$$15);
	ZVAL_UNDEF(&_8$$14);
	ZVAL_UNDEF(&_5);
	ZVAL_UNDEF(&_6);

	ZEPHIR_MM_GROW();

	ZEPHIR_OBS_VAR(&id);
	if (!(zephir_fetch_property(&id, this_ptr, SL("_id"), PH_SILENT_CC))) {
		ZEPHIR_THROW_EXCEPTION_DEBUG_STR(phalcon_mvc_collection_exception_ce, "The document cannot be deleted because it doesn't exist", "phalcon/mvc/collection.zep", 1412);
		return;
	}
	ZEPHIR_OBS_VAR(&disableEvents);
	zephir_read_static_property_ce(&disableEvents, phalcon_mvc_collection_ce, SL("_disableEvents"), PH_NOISY_CC);
	if (!(zephir_is_true(&disableEvents))) {
		ZEPHIR_INIT_VAR(&_1$$4);
		ZVAL_STRING(&_1$$4, "beforeDelete");
		ZEPHIR_CALL_METHOD(&_0$$4, this_ptr, "fireeventcancel", NULL, 0, &_1$$4);
		zephir_check_call_status();
		if (ZEPHIR_IS_FALSE_IDENTICAL(&_0$$4)) {
			RETURN_MM_BOOL(0);
		}
	}
	zephir_read_property(&_2, this_ptr, SL("_skipped"), PH_NOISY_CC | PH_READONLY);
	if (ZEPHIR_IS_TRUE_IDENTICAL(&_2)) {
		RETURN_MM_BOOL(1);
	}
	ZEPHIR_CALL_METHOD(&connection, this_ptr, "getconnection", NULL, 0);
	zephir_check_call_status();
	ZEPHIR_CALL_METHOD(&source, this_ptr, "getsource", NULL, 0);
	zephir_check_call_status();
	if (ZEPHIR_IS_EMPTY(&source)) {
		ZEPHIR_THROW_EXCEPTION_DEBUG_STR(phalcon_mvc_collection_exception_ce, "Method getSource() returns empty string", "phalcon/mvc/collection.zep", 1431);
		return;
	}
	ZEPHIR_CALL_METHOD(&collection, &connection, "selectcollection", NULL, 0, &source);
	zephir_check_call_status();
	if (Z_TYPE_P(&id) == IS_OBJECT) {
		ZEPHIR_CPY_WRT(&mongoId, &id);
	} else {
		zephir_read_property(&_3$$9, this_ptr, SL("_modelsManager"), PH_NOISY_CC | PH_READONLY);
		ZEPHIR_CALL_METHOD(&_4$$9, &_3$$9, "isusingimplicitobjectids", NULL, 0, this_ptr);
		zephir_check_call_status();
		if (zephir_is_true(&_4$$9)) {
			ZEPHIR_INIT_NVAR(&mongoId);
			object_init_ex(&mongoId, zephir_get_internal_ce(SL("mongoid")));
			if (zephir_has_constructor(&mongoId TSRMLS_CC)) {
				ZEPHIR_CALL_METHOD(NULL, &mongoId, "__construct", NULL, 0, &id);
				zephir_check_call_status();
			}
		} else {
			ZEPHIR_CPY_WRT(&mongoId, &id);
		}
	}
	success = 0;
	ZEPHIR_INIT_VAR(&_5);
	zephir_create_array(&_5, 1, 0 TSRMLS_CC);
	zephir_array_update_string(&_5, SL("_id"), &mongoId, PH_COPY | PH_SEPARATE);
	ZEPHIR_INIT_VAR(&_6);
	zephir_create_array(&_6, 1, 0 TSRMLS_CC);
	zephir_array_update_string(&_6, SL("w"), &__$true, PH_COPY | PH_SEPARATE);
	ZEPHIR_CALL_METHOD(&status, &collection, "remove", NULL, 0, &_5, &_6);
	zephir_check_call_status();
	if (Z_TYPE_P(&status) != IS_ARRAY) {
		RETURN_MM_BOOL(0);
	}
	ZEPHIR_OBS_VAR(&ok);
	if (zephir_array_isset_string_fetch(&ok, &status, SL("ok"), 0)) {
		if (zephir_is_true(&ok)) {
			success = 1;
			if (!(zephir_is_true(&disableEvents))) {
				ZEPHIR_INIT_VAR(&_7$$15);
				ZVAL_STRING(&_7$$15, "afterDelete");
				ZEPHIR_CALL_METHOD(NULL, this_ptr, "fireevent", NULL, 0, &_7$$15);
				zephir_check_call_status();
			}
			ZEPHIR_INIT_ZVAL_NREF(_8$$14);
			ZVAL_LONG(&_8$$14, 2);
			zephir_update_property_zval(this_ptr, SL("_dirtyState"), &_8$$14);
		}
	} else {
		success = 0;
	}
	RETURN_MM_BOOL(success);

}

/**
 * Sets the dirty state of the object using one of the DIRTY_STATE_* constants
 */
PHP_METHOD(Phalcon_Mvc_Collection, setDirtyState) {

	zval *dirtyState_param = NULL, _0;
	zend_long dirtyState;
	zval *this_ptr = getThis();

	ZVAL_UNDEF(&_0);

	zephir_fetch_params(0, 1, 0, &dirtyState_param);

	dirtyState = zephir_get_intval(dirtyState_param);


	ZEPHIR_INIT_ZVAL_NREF(_0);
	ZVAL_LONG(&_0, dirtyState);
	zephir_update_property_zval(this_ptr, SL("_dirtyState"), &_0);
	RETURN_THISW();

}

/**
 * Returns one of the DIRTY_STATE_* constants telling if the document exists in the collection or not
 */
PHP_METHOD(Phalcon_Mvc_Collection, getDirtyState) {

	zval *this_ptr = getThis();


	RETURN_MEMBER(getThis(), "_dirtyState");

}

/**
 * Sets up a behavior in a collection
 */
PHP_METHOD(Phalcon_Mvc_Collection, addBehavior) {

	zend_long ZEPHIR_LAST_CALL_STATUS;
	zval *behavior, behavior_sub, _0;
	zval *this_ptr = getThis();

	ZVAL_UNDEF(&behavior_sub);
	ZVAL_UNDEF(&_0);

	ZEPHIR_MM_GROW();
	zephir_fetch_params(1, 1, 0, &behavior);



	zephir_read_property(&_0, this_ptr, SL("_modelsManager"), PH_NOISY_CC | PH_READONLY);
	ZEPHIR_CALL_METHOD(NULL, &_0, "addbehavior", NULL, 0, this_ptr, behavior);
	zephir_check_call_status();
	ZEPHIR_MM_RESTORE();

}

/**
 * Skips the current operation forcing a success state
 */
PHP_METHOD(Phalcon_Mvc_Collection, skipOperation) {

	zval *skip_param = NULL, __$true, __$false;
	zend_bool skip;
	zval *this_ptr = getThis();

	ZVAL_BOOL(&__$true, 1);
	ZVAL_BOOL(&__$false, 0);

	zephir_fetch_params(0, 1, 0, &skip_param);

	skip = zephir_get_boolval(skip_param);


	if (skip) {
		zephir_update_property_zval(this_ptr, SL("_skipped"), &__$true);
	} else {
		zephir_update_property_zval(this_ptr, SL("_skipped"), &__$false);
	}

}

/**
 * Returns the instance as an array representation
 *
 *<code>
 * print_r(
 *     $robot->toArray()
 * );
 *</code>
 */
PHP_METHOD(Phalcon_Mvc_Collection, toArray) {

	zend_string *_3;
	zend_ulong _2;
	zval data, reserved, key, value, _0, *_1;
	zend_long ZEPHIR_LAST_CALL_STATUS;
	zval *this_ptr = getThis();

	ZVAL_UNDEF(&data);
	ZVAL_UNDEF(&reserved);
	ZVAL_UNDEF(&key);
	ZVAL_UNDEF(&value);
	ZVAL_UNDEF(&_0);

	ZEPHIR_MM_GROW();

	ZEPHIR_CALL_METHOD(&reserved, this_ptr, "getreservedattributes", NULL, 0);
	zephir_check_call_status();
	ZEPHIR_INIT_VAR(&data);
	array_init(&data);
	ZEPHIR_CALL_FUNCTION(&_0, "get_object_vars", NULL, 14, this_ptr);
	zephir_check_call_status();
	zephir_is_iterable(&_0, 0, "phalcon/mvc/collection.zep", 1545);
	ZEND_HASH_FOREACH_KEY_VAL(Z_ARRVAL_P(&_0), _2, _3, _1)
	{
		ZEPHIR_INIT_NVAR(&key);
		if (_3 != NULL) { 
			ZVAL_STR_COPY(&key, _3);
		} else {
			ZVAL_LONG(&key, _2);
		}
		ZEPHIR_INIT_NVAR(&value);
		ZVAL_COPY(&value, _1);
		if (ZEPHIR_IS_STRING(&key, "_id")) {
			if (zephir_is_true(&value)) {
				zephir_array_update_zval(&data, &key, &value, PH_COPY | PH_SEPARATE);
			}
		} else {
			if (!(zephir_array_isset(&reserved, &key))) {
				zephir_array_update_zval(&data, &key, &value, PH_COPY | PH_SEPARATE);
			}
		}
	} ZEND_HASH_FOREACH_END();
	ZEPHIR_INIT_NVAR(&value);
	ZEPHIR_INIT_NVAR(&key);
	RETURN_CCTOR(&data);

}

/**
 * Serializes the object ignoring connections or protected properties
 */
PHP_METHOD(Phalcon_Mvc_Collection, serialize) {

	zval dependencyInjector, serializer, _1, _2, _6, _3$$4, _4$$4, _5$$4;
	zend_long ZEPHIR_LAST_CALL_STATUS;
	zephir_fcall_cache_entry *_0 = NULL;
	zval *this_ptr = getThis();

	ZVAL_UNDEF(&dependencyInjector);
	ZVAL_UNDEF(&serializer);
	ZVAL_UNDEF(&_1);
	ZVAL_UNDEF(&_2);
	ZVAL_UNDEF(&_6);
	ZVAL_UNDEF(&_3$$4);
	ZVAL_UNDEF(&_4$$4);
	ZVAL_UNDEF(&_5$$4);

	ZEPHIR_MM_GROW();

	ZEPHIR_CALL_CE_STATIC(&dependencyInjector, phalcon_di_ce, "getdefault", &_0, 0);
	zephir_check_call_status();
	if (Z_TYPE_P(&dependencyInjector) != IS_OBJECT) {
		ZEPHIR_THROW_EXCEPTION_DEBUG_STR(phalcon_mvc_collection_exception_ce, "The dependency injector container is not valid", "phalcon/mvc/collection.zep", 1560);
		return;
	}
	ZEPHIR_INIT_VAR(&_2);
	ZVAL_STRING(&_2, "serializer");
	ZEPHIR_CALL_METHOD(&_1, &dependencyInjector, "has", NULL, 0, &_2);
	zephir_check_call_status();
	if (zephir_is_true(&_1)) {
		zephir_read_property(&_3$$4, this_ptr, SL("_dependencyInjector"), PH_NOISY_CC | PH_READONLY);
		ZEPHIR_INIT_VAR(&_5$$4);
		ZVAL_STRING(&_5$$4, "serializer");
		ZEPHIR_CALL_METHOD(&_4$$4, &_3$$4, "getshared", NULL, 0, &_5$$4);
		zephir_check_call_status();
		ZEPHIR_CPY_WRT(&serializer, &_4$$4);
		ZEPHIR_CALL_METHOD(&_4$$4, this_ptr, "toarray", NULL, 0);
		zephir_check_call_status();
		ZEPHIR_RETURN_CALL_METHOD(&serializer, "beforestore", NULL, 0, &_4$$4);
		zephir_check_call_status();
		RETURN_MM();
	}
	ZEPHIR_CALL_METHOD(&_6, this_ptr, "toarray", NULL, 0);
	zephir_check_call_status();
	ZEPHIR_RETURN_CALL_FUNCTION("serialize", NULL, 68, &_6);
	zephir_check_call_status();
	RETURN_MM();

}

/**
 * Unserializes the object from a serialized string
 */
PHP_METHOD(Phalcon_Mvc_Collection, unserialize) {

	zend_string *_8$$6;
	zend_ulong _7$$6;
	zend_long ZEPHIR_LAST_CALL_STATUS;
	zephir_fcall_cache_entry *_0 = NULL;
	zval *data, data_sub, attributes, dependencyInjector, manager, key, value, serializer, _1, _2, _3$$4, _4$$4, _5$$6, *_6$$6;
	zval *this_ptr = getThis();

	ZVAL_UNDEF(&data_sub);
	ZVAL_UNDEF(&attributes);
	ZVAL_UNDEF(&dependencyInjector);
	ZVAL_UNDEF(&manager);
	ZVAL_UNDEF(&key);
	ZVAL_UNDEF(&value);
	ZVAL_UNDEF(&serializer);
	ZVAL_UNDEF(&_1);
	ZVAL_UNDEF(&_2);
	ZVAL_UNDEF(&_3$$4);
	ZVAL_UNDEF(&_4$$4);
	ZVAL_UNDEF(&_5$$6);

	ZEPHIR_MM_GROW();
	zephir_fetch_params(1, 1, 0, &data);



	ZEPHIR_CALL_CE_STATIC(&dependencyInjector, phalcon_di_ce, "getdefault", &_0, 0);
	zephir_check_call_status();
	if (Z_TYPE_P(&dependencyInjector) != IS_OBJECT) {
		ZEPHIR_THROW_EXCEPTION_DEBUG_STR(phalcon_mvc_collection_exception_ce, "A dependency injector container is required to obtain the services related to the ORM", "phalcon/mvc/collection.zep", 1586);
		return;
	}
	zephir_update_property_zval(this_ptr, SL("_dependencyInjector"), &dependencyInjector);
	ZEPHIR_INIT_VAR(&_2);
	ZVAL_STRING(&_2, "serializer");
	ZEPHIR_CALL_METHOD(&_1, &dependencyInjector, "has", NULL, 0, &_2);
	zephir_check_call_status();
	if (zephir_is_true(&_1)) {
		ZEPHIR_INIT_VAR(&_4$$4);
		ZVAL_STRING(&_4$$4, "serializer");
		ZEPHIR_CALL_METHOD(&_3$$4, &dependencyInjector, "getshared", NULL, 0, &_4$$4);
		zephir_check_call_status();
		ZEPHIR_CPY_WRT(&serializer, &_3$$4);
		ZEPHIR_CALL_METHOD(&attributes, &serializer, "afterretrieve", NULL, 0, data);
		zephir_check_call_status();
	} else {
		ZEPHIR_CALL_FUNCTION(&attributes, "unserialize", NULL, 69, data);
		zephir_check_call_status();
	}
	if (Z_TYPE_P(&attributes) == IS_ARRAY) {
		ZEPHIR_INIT_VAR(&_5$$6);
		ZVAL_STRING(&_5$$6, "collectionManager");
		ZEPHIR_CALL_METHOD(&manager, &dependencyInjector, "getshared", NULL, 0, &_5$$6);
		zephir_check_call_status();
		if (Z_TYPE_P(&manager) != IS_OBJECT) {
			ZEPHIR_THROW_EXCEPTION_DEBUG_STR(phalcon_mvc_collection_exception_ce, "The injected service 'collectionManager' is not valid", "phalcon/mvc/collection.zep", 1605);
			return;
		}
		zephir_update_property_zval(this_ptr, SL("_modelsManager"), &manager);
		zephir_is_iterable(&attributes, 0, "phalcon/mvc/collection.zep", 1619);
		ZEND_HASH_FOREACH_KEY_VAL(Z_ARRVAL_P(&attributes), _7$$6, _8$$6, _6$$6)
		{
			ZEPHIR_INIT_NVAR(&key);
			if (_8$$6 != NULL) { 
				ZVAL_STR_COPY(&key, _8$$6);
			} else {
				ZVAL_LONG(&key, _7$$6);
			}
			ZEPHIR_INIT_NVAR(&value);
			ZVAL_COPY(&value, _6$$6);
			zephir_update_property_zval_zval(this_ptr, &key, &value TSRMLS_CC);
		} ZEND_HASH_FOREACH_END();
		ZEPHIR_INIT_NVAR(&value);
		ZEPHIR_INIT_NVAR(&key);
	}
	ZEPHIR_MM_RESTORE();

}

zend_object *zephir_init_properties_Phalcon_Mvc_Collection(zend_class_entry *class_type TSRMLS_DC) {

		zval _0, _1$$3;
		ZVAL_UNDEF(&_0);
	ZVAL_UNDEF(&_1$$3);

		ZEPHIR_MM_GROW();
	
	{
		zval local_this_ptr, *this_ptr = &local_this_ptr;
		ZEPHIR_CREATE_OBJECT(this_ptr, class_type);
		zephir_read_property(&_0, this_ptr, SL("_errorMessages"), PH_NOISY_CC | PH_READONLY);
		if (Z_TYPE_P(&_0) == IS_NULL) {
			ZEPHIR_INIT_VAR(&_1$$3);
			array_init(&_1$$3);
			zephir_update_property_zval(this_ptr, SL("_errorMessages"), &_1$$3);
		}
		ZEPHIR_MM_RESTORE();
		return Z_OBJ_P(this_ptr);
	}

}
<|MERGE_RESOLUTION|>--- conflicted
+++ resolved
@@ -757,11 +757,7 @@
 	}
 	ZEPHIR_INIT_VAR(&collections);
 	array_init(&collections);
-<<<<<<< HEAD
-	ZEPHIR_CALL_FUNCTION(&_6, "iterator_to_array", NULL, 348, &documentsCursor, &__$false);
-=======
 	ZEPHIR_CALL_FUNCTION(&_6, "iterator_to_array", NULL, 304, &documentsCursor, &__$false);
->>>>>>> f8defde8
 	zephir_check_call_status();
 	zephir_is_iterable(&_6, 0, "phalcon/mvc/collection.zep", 443);
 	ZEND_HASH_FOREACH_VAL(Z_ARRVAL_P(&_6), _7)
@@ -1096,11 +1092,7 @@
 		ZEPHIR_CALL_METHOD(&_6$$4, &message, "getcode", NULL, 0);
 		zephir_check_call_status();
 		ZVAL_NULL(&_7$$4);
-<<<<<<< HEAD
-		ZEPHIR_CALL_METHOD(NULL, &_2$$4, "__construct", &_8, 346, &_3$$4, &_4$$4, &_5$$4, &_7$$4, &_6$$4);
-=======
 		ZEPHIR_CALL_METHOD(NULL, &_2$$4, "__construct", &_8, 302, &_3$$4, &_4$$4, &_5$$4, &_7$$4, &_6$$4);
->>>>>>> f8defde8
 		zephir_check_call_status();
 		ZEPHIR_CALL_METHOD(NULL, this_ptr, "appendmessage", &_9, 0, &_2$$4);
 		zephir_check_call_status();
@@ -1458,11 +1450,7 @@
 	zephir_update_property_zval(this_ptr, SL("_errorMessages"), &_2);
 	zephir_read_property(&_4, this_ptr, SL("_dependencyInjector"), PH_NOISY_CC | PH_READONLY);
 	zephir_read_static_property_ce(&_5, phalcon_mvc_collection_ce, SL("_disableEvents"), PH_NOISY_CC | PH_READONLY);
-<<<<<<< HEAD
-	ZEPHIR_CALL_METHOD(&_3, this_ptr, "_presave", NULL, 349, &_4, &_5, &exists);
-=======
 	ZEPHIR_CALL_METHOD(&_3, this_ptr, "_presave", NULL, 305, &_4, &_5, &exists);
->>>>>>> f8defde8
 	zephir_check_call_status();
 	if (ZEPHIR_IS_FALSE_IDENTICAL(&_3)) {
 		RETURN_MM_BOOL(0);
@@ -1498,11 +1486,7 @@
 	} else {
 		ZVAL_BOOL(&_9, 0);
 	}
-<<<<<<< HEAD
-	ZEPHIR_RETURN_CALL_METHOD(this_ptr, "_postsave", NULL, 350, &_8, &_9, &exists);
-=======
 	ZEPHIR_RETURN_CALL_METHOD(this_ptr, "_postsave", NULL, 306, &_8, &_9, &exists);
->>>>>>> f8defde8
 	zephir_check_call_status();
 	RETURN_MM();
 
@@ -1554,11 +1538,7 @@
 	} else {
 		ZVAL_BOOL(&_4, 0);
 	}
-<<<<<<< HEAD
-	ZEPHIR_CALL_METHOD(&_2, this_ptr, "_presave", NULL, 349, &_0, &_3, &_4);
-=======
 	ZEPHIR_CALL_METHOD(&_2, this_ptr, "_presave", NULL, 305, &_0, &_3, &_4);
->>>>>>> f8defde8
 	zephir_check_call_status();
 	if (ZEPHIR_IS_FALSE_IDENTICAL(&_2)) {
 		RETURN_MM_BOOL(0);
@@ -1599,11 +1579,7 @@
 	} else {
 		ZVAL_BOOL(&_9, 0);
 	}
-<<<<<<< HEAD
-	ZEPHIR_RETURN_CALL_METHOD(this_ptr, "_postsave", NULL, 350, &_7, &_8, &_9);
-=======
 	ZEPHIR_RETURN_CALL_METHOD(this_ptr, "_postsave", NULL, 306, &_7, &_8, &_9);
->>>>>>> f8defde8
 	zephir_check_call_status();
 	RETURN_MM();
 
@@ -1687,28 +1663,16 @@
 	} else {
 		ZVAL_BOOL(&_4, 0);
 	}
-<<<<<<< HEAD
-	ZEPHIR_CALL_METHOD(&_2, this_ptr, "_presave", NULL, 349, &_0, &_3, &_4);
-=======
 	ZEPHIR_CALL_METHOD(&_2, this_ptr, "_presave", NULL, 305, &_0, &_3, &_4);
->>>>>>> f8defde8
 	zephir_check_call_status();
 	if (ZEPHIR_IS_FALSE_IDENTICAL(&_2)) {
 		RETURN_MM_BOOL(0);
 	}
-<<<<<<< HEAD
-	ZEPHIR_CALL_FUNCTION(&keys, "array_flip", NULL, 337, &criteria);
+	ZEPHIR_CALL_FUNCTION(&keys, "array_flip", NULL, 293, &criteria);
 	zephir_check_call_status();
 	ZEPHIR_CALL_METHOD(&data, this_ptr, "toarray", NULL, 0);
 	zephir_check_call_status();
-	ZEPHIR_CALL_FUNCTION(&_5, "array_diff_key", NULL, 351, &keys, &data);
-=======
-	ZEPHIR_CALL_FUNCTION(&keys, "array_flip", NULL, 293, &criteria);
-	zephir_check_call_status();
-	ZEPHIR_CALL_METHOD(&data, this_ptr, "toarray", NULL, 0);
-	zephir_check_call_status();
 	ZEPHIR_CALL_FUNCTION(&_5, "array_diff_key", NULL, 307, &keys, &data);
->>>>>>> f8defde8
 	zephir_check_call_status();
 	if (zephir_is_true(&_5)) {
 		ZEPHIR_THROW_EXCEPTION_DEBUG_STR(phalcon_mvc_collection_exception_ce, "Criteria parameter must be array with one or more attributes of the model", "phalcon/mvc/collection.zep", 1046);
@@ -1743,11 +1707,7 @@
 		object_init_ex(&_11$$8, phalcon_messages_message_ce);
 		ZEPHIR_INIT_VAR(&_12$$8);
 		ZVAL_STRING(&_12$$8, "Document already exists");
-<<<<<<< HEAD
-		ZEPHIR_CALL_METHOD(NULL, &_11$$8, "__construct", NULL, 346, &_12$$8);
-=======
 		ZEPHIR_CALL_METHOD(NULL, &_11$$8, "__construct", NULL, 302, &_12$$8);
->>>>>>> f8defde8
 		zephir_check_call_status();
 		ZEPHIR_CALL_METHOD(NULL, this_ptr, "appendmessage", NULL, 0, &_11$$8);
 		zephir_check_call_status();
@@ -1763,11 +1723,7 @@
 	} else {
 		ZVAL_BOOL(&_14, 0);
 	}
-<<<<<<< HEAD
-	ZEPHIR_RETURN_CALL_METHOD(this_ptr, "_postsave", NULL, 350, &_8, &_13, &_14);
-=======
 	ZEPHIR_RETURN_CALL_METHOD(this_ptr, "_postsave", NULL, 306, &_8, &_13, &_14);
->>>>>>> f8defde8
 	zephir_check_call_status();
 	RETURN_MM();
 
@@ -1818,11 +1774,7 @@
 	zephir_update_property_zval(this_ptr, SL("_errorMessages"), &_1);
 	zephir_read_property(&_0, this_ptr, SL("_dependencyInjector"), PH_NOISY_CC | PH_READONLY);
 	zephir_read_static_property_ce(&_3, phalcon_mvc_collection_ce, SL("_disableEvents"), PH_NOISY_CC | PH_READONLY);
-<<<<<<< HEAD
-	ZEPHIR_CALL_METHOD(&_2, this_ptr, "_presave", NULL, 349, &_0, &_3, &exists);
-=======
 	ZEPHIR_CALL_METHOD(&_2, this_ptr, "_presave", NULL, 305, &_0, &_3, &exists);
->>>>>>> f8defde8
 	zephir_check_call_status();
 	if (ZEPHIR_IS_FALSE_IDENTICAL(&_2)) {
 		RETURN_MM_BOOL(0);
@@ -1856,11 +1808,7 @@
 	} else {
 		ZVAL_BOOL(&_8, 0);
 	}
-<<<<<<< HEAD
-	ZEPHIR_RETURN_CALL_METHOD(this_ptr, "_postsave", NULL, 350, &_7, &_8, &exists);
-=======
 	ZEPHIR_RETURN_CALL_METHOD(this_ptr, "_postsave", NULL, 306, &_7, &_8, &exists);
->>>>>>> f8defde8
 	zephir_check_call_status();
 	RETURN_MM();
 
@@ -2676,7 +2624,7 @@
 	}
 	ZEPHIR_CALL_METHOD(&_6, this_ptr, "toarray", NULL, 0);
 	zephir_check_call_status();
-	ZEPHIR_RETURN_CALL_FUNCTION("serialize", NULL, 68, &_6);
+	ZEPHIR_RETURN_CALL_FUNCTION("serialize", NULL, 52, &_6);
 	zephir_check_call_status();
 	RETURN_MM();
 
@@ -2732,7 +2680,7 @@
 		ZEPHIR_CALL_METHOD(&attributes, &serializer, "afterretrieve", NULL, 0, data);
 		zephir_check_call_status();
 	} else {
-		ZEPHIR_CALL_FUNCTION(&attributes, "unserialize", NULL, 69, data);
+		ZEPHIR_CALL_FUNCTION(&attributes, "unserialize", NULL, 53, data);
 		zephir_check_call_status();
 	}
 	if (Z_TYPE_P(&attributes) == IS_ARRAY) {
