--- conflicted
+++ resolved
@@ -613,11 +613,7 @@
 	zephir_read_property_this(&defaultPaths, this_ptr, SL("_paths"), PH_NOISY_CC);
 	if (Z_TYPE_P(defaultPaths) == IS_ARRAY) {
 		if (Z_TYPE_P(paths) == IS_STRING) {
-<<<<<<< HEAD
-			ZEPHIR_CALL_CE_STATIC(&processedPaths, phalcon_mvc_router_route_ce, "getroutepaths", &_0, 74, paths);
-=======
-			ZEPHIR_CALL_CE_STATIC(&processedPaths, phalcon_mvc_router_route_ce, "getroutepaths", &_0, 78, paths);
->>>>>>> 08711796
+			ZEPHIR_CALL_CE_STATIC(&processedPaths, phalcon_mvc_router_route_ce, "getroutepaths", &_0, 75, paths);
 			zephir_check_call_status();
 		} else {
 			ZEPHIR_CPY_WRT(processedPaths, paths);
@@ -636,14 +632,10 @@
 	_1 = zephir_fetch_nproperty_this(this_ptr, SL("_prefix"), PH_NOISY_CC);
 	ZEPHIR_INIT_VAR(_2);
 	ZEPHIR_CONCAT_VV(_2, _1, pattern);
-<<<<<<< HEAD
-	ZEPHIR_CALL_METHOD(NULL, route, "__construct", NULL, 73, _2, mergedPaths, httpMethods);
-=======
-	ZEPHIR_CALL_METHOD(NULL, route, "__construct", NULL, 77, _2, mergedPaths, httpMethods);
->>>>>>> 08711796
+	ZEPHIR_CALL_METHOD(NULL, route, "__construct", NULL, 74, _2, mergedPaths, httpMethods);
 	zephir_check_call_status();
 	zephir_update_property_array_append(this_ptr, SL("_routes"), route TSRMLS_CC);
-	ZEPHIR_CALL_METHOD(NULL, route, "setgroup", NULL, 362, this_ptr);
+	ZEPHIR_CALL_METHOD(NULL, route, "setgroup", NULL, 363, this_ptr);
 	zephir_check_call_status();
 	RETURN_CCTOR(route);
 
