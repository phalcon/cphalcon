
#ifdef HAVE_CONFIG_H
#include "../../../ext_config.h"
#endif

#include <php.h>
#include "../../../php_ext.h"
#include "../../../ext.h"

#include <Zend/zend_operators.h>
#include <Zend/zend_exceptions.h>
#include <Zend/zend_interfaces.h>

#include "kernel/main.h"
#include "kernel/memory.h"
#include "kernel/array.h"
#include "kernel/object.h"
#include "ext/spl/spl_exceptions.h"
#include "kernel/exception.h"
#include "kernel/operators.h"
#include "kernel/fcall.h"
#include "kernel/string.h"
#include "kernel/concat.h"


/**
 * This file is part of the Phalcon Framework.
 *
 * (c) Phalcon Team <team@phalcon.io>
 *
 * For the full copyright and license information, please view the LICENSE.txt
 * file that was distributed with this source code.
 */
/**
 * Phalcon\Mvc\Router\Annotations
 *
 * A router that reads routes annotations from classes/resources
 *
 * ```php
 * use Phalcon\Mvc\Router\Annotations;
 *
 * $di->setShared(
 *     "router",
 *     function() {
 *         // Use the annotations router
 *         $router = new Annotations(false);
 *
 *         // This will do the same as above but only if the handled uri starts with /robots
 *         $router->addResource("Robots", "/robots");
 *
 *         return $router;
 *     }
 * );
 * ```
 */
ZEPHIR_INIT_CLASS(Phalcon_Mvc_Router_Annotations) {

	ZEPHIR_REGISTER_CLASS_EX(Phalcon\\Mvc\\Router, Annotations, phalcon, mvc_router_annotations, phalcon_mvc_router_ce, phalcon_mvc_router_annotations_method_entry, 0);

	zend_declare_property_string(phalcon_mvc_router_annotations_ce, SL("actionSuffix"), "Action", ZEND_ACC_PROTECTED);

	zend_declare_property_null(phalcon_mvc_router_annotations_ce, SL("actionPreformatCallback"), ZEND_ACC_PROTECTED);

	zend_declare_property_string(phalcon_mvc_router_annotations_ce, SL("controllerSuffix"), "Controller", ZEND_ACC_PROTECTED);

	zend_declare_property_null(phalcon_mvc_router_annotations_ce, SL("handlers"), ZEND_ACC_PROTECTED);

	zend_declare_property_null(phalcon_mvc_router_annotations_ce, SL("routePrefix"), ZEND_ACC_PROTECTED);

	phalcon_mvc_router_annotations_ce->create_object = zephir_init_properties_Phalcon_Mvc_Router_Annotations;
	return SUCCESS;

}

/**
 * Adds a resource to the annotations handler
 * A resource is a class that contains routing annotations
 * The class is located in a module
 */
PHP_METHOD(Phalcon_Mvc_Router_Annotations, addModuleResource) {

	zval _0;
	zephir_method_globals *ZEPHIR_METHOD_GLOBALS_PTR = NULL;
	zval *module_param = NULL, *handler_param = NULL, *prefix_param = NULL;
	zval module, handler, prefix;
	zval *this_ptr = getThis();

	ZVAL_UNDEF(&module);
	ZVAL_UNDEF(&handler);
	ZVAL_UNDEF(&prefix);
	ZVAL_UNDEF(&_0);

	ZEPHIR_MM_GROW();
	zephir_fetch_params(1, 2, 1, &module_param, &handler_param, &prefix_param);

	if (UNEXPECTED(Z_TYPE_P(module_param) != IS_STRING && Z_TYPE_P(module_param) != IS_NULL)) {
		zephir_throw_exception_string(spl_ce_InvalidArgumentException, SL("Parameter 'module' must be of the type string"));
		RETURN_MM_NULL();
	}
	if (EXPECTED(Z_TYPE_P(module_param) == IS_STRING)) {
		zephir_get_strval(&module, module_param);
	} else {
		ZEPHIR_INIT_VAR(&module);
		ZVAL_EMPTY_STRING(&module);
	}
	if (UNEXPECTED(Z_TYPE_P(handler_param) != IS_STRING && Z_TYPE_P(handler_param) != IS_NULL)) {
		zephir_throw_exception_string(spl_ce_InvalidArgumentException, SL("Parameter 'handler' must be of the type string"));
		RETURN_MM_NULL();
	}
	if (EXPECTED(Z_TYPE_P(handler_param) == IS_STRING)) {
		zephir_get_strval(&handler, handler_param);
	} else {
		ZEPHIR_INIT_VAR(&handler);
		ZVAL_EMPTY_STRING(&handler);
	}
	if (!prefix_param) {
		ZEPHIR_INIT_VAR(&prefix);
		ZVAL_STRING(&prefix, "");
	} else {
	if (UNEXPECTED(Z_TYPE_P(prefix_param) != IS_STRING && Z_TYPE_P(prefix_param) != IS_NULL)) {
		zephir_throw_exception_string(spl_ce_InvalidArgumentException, SL("Parameter 'prefix' must be of the type string"));
		RETURN_MM_NULL();
	}
	if (EXPECTED(Z_TYPE_P(prefix_param) == IS_STRING)) {
		zephir_get_strval(&prefix, prefix_param);
	} else {
		ZEPHIR_INIT_VAR(&prefix);
		ZVAL_EMPTY_STRING(&prefix);
	}
	}


	ZEPHIR_INIT_VAR(&_0);
	zephir_create_array(&_0, 3, 0);
	zephir_array_fast_append(&_0, &prefix);
	zephir_array_fast_append(&_0, &handler);
	zephir_array_fast_append(&_0, &module);
	zephir_update_property_array_append(this_ptr, SL("handlers"), &_0);
	RETURN_THIS();

}

/**
 * Adds a resource to the annotations handler
 * A resource is a class that contains routing annotations
 */
PHP_METHOD(Phalcon_Mvc_Router_Annotations, addResource) {

	zval _0;
	zephir_method_globals *ZEPHIR_METHOD_GLOBALS_PTR = NULL;
	zval *handler_param = NULL, *prefix_param = NULL;
	zval handler, prefix;
	zval *this_ptr = getThis();

	ZVAL_UNDEF(&handler);
	ZVAL_UNDEF(&prefix);
	ZVAL_UNDEF(&_0);

	ZEPHIR_MM_GROW();
	zephir_fetch_params(1, 1, 1, &handler_param, &prefix_param);

	if (UNEXPECTED(Z_TYPE_P(handler_param) != IS_STRING && Z_TYPE_P(handler_param) != IS_NULL)) {
		zephir_throw_exception_string(spl_ce_InvalidArgumentException, SL("Parameter 'handler' must be of the type string"));
		RETURN_MM_NULL();
	}
	if (EXPECTED(Z_TYPE_P(handler_param) == IS_STRING)) {
		zephir_get_strval(&handler, handler_param);
	} else {
		ZEPHIR_INIT_VAR(&handler);
		ZVAL_EMPTY_STRING(&handler);
	}
	if (!prefix_param) {
		ZEPHIR_INIT_VAR(&prefix);
		ZVAL_STRING(&prefix, "");
	} else {
	if (UNEXPECTED(Z_TYPE_P(prefix_param) != IS_STRING && Z_TYPE_P(prefix_param) != IS_NULL)) {
		zephir_throw_exception_string(spl_ce_InvalidArgumentException, SL("Parameter 'prefix' must be of the type string"));
		RETURN_MM_NULL();
	}
	if (EXPECTED(Z_TYPE_P(prefix_param) == IS_STRING)) {
		zephir_get_strval(&prefix, prefix_param);
	} else {
		ZEPHIR_INIT_VAR(&prefix);
		ZVAL_EMPTY_STRING(&prefix);
	}
	}


	ZEPHIR_INIT_VAR(&_0);
	zephir_create_array(&_0, 2, 0);
	zephir_array_fast_append(&_0, &prefix);
	zephir_array_fast_append(&_0, &handler);
	zephir_update_property_array_append(this_ptr, SL("handlers"), &_0);
	RETURN_THIS();

}

/**
 * Return the registered resources
 */
PHP_METHOD(Phalcon_Mvc_Router_Annotations, getResources) {

	zval *this_ptr = getThis();


	RETURN_MEMBER(getThis(), "handlers");

}

/**
 * Produce the routing parameters from the rewrite information
 */
PHP_METHOD(Phalcon_Mvc_Router_Annotations, handle) {

	zend_string *_24$$18, *_45$$41;
	zend_ulong _23$$18, _44$$41;
	zephir_method_globals *ZEPHIR_METHOD_GLOBALS_PTR = NULL;
	zend_long ZEPHIR_LAST_CALL_STATUS;
	zephir_fcall_cache_entry *_3 = NULL, *_8 = NULL, *_10 = NULL, *_17 = NULL, *_20 = NULL, *_28 = NULL, *_39 = NULL, *_52 = NULL;
	zval *uri_param = NULL, __$null, annotationsService, handlers, controllerSuffix, scope, prefix, route, compiledPattern, container, handler, controllerName, lowerControllerName, namespaceName, moduleName, handlerAnnotations, classAnnotations, annotations, annotation, methodAnnotations, method, collection, _0, _5, *_6, _7, _1$$3, _2$$3, _4$$3, _9$$6, _11$$6, _12$$6, _13$$7, _14$$7, _15$$4, _16$$12, *_18$$15, _19$$15, *_21$$18, _22$$18, _25$$19, *_26$$19, _27$$19, _29$$23, *_30$$23, _31$$23, _32$$29, _33$$29, _34$$29, _35$$30, _36$$30, _37$$27, _38$$35, *_40$$38, _41$$38, *_42$$41, _43$$41, _46$$42, *_47$$42, _48$$42, _49$$46, *_50$$46, _51$$46;
	zval uri, sufixed;
	zval *this_ptr = getThis();

	ZVAL_UNDEF(&uri);
	ZVAL_UNDEF(&sufixed);
	ZVAL_NULL(&__$null);
	ZVAL_UNDEF(&annotationsService);
	ZVAL_UNDEF(&handlers);
	ZVAL_UNDEF(&controllerSuffix);
	ZVAL_UNDEF(&scope);
	ZVAL_UNDEF(&prefix);
	ZVAL_UNDEF(&route);
	ZVAL_UNDEF(&compiledPattern);
	ZVAL_UNDEF(&container);
	ZVAL_UNDEF(&handler);
	ZVAL_UNDEF(&controllerName);
	ZVAL_UNDEF(&lowerControllerName);
	ZVAL_UNDEF(&namespaceName);
	ZVAL_UNDEF(&moduleName);
	ZVAL_UNDEF(&handlerAnnotations);
	ZVAL_UNDEF(&classAnnotations);
	ZVAL_UNDEF(&annotations);
	ZVAL_UNDEF(&annotation);
	ZVAL_UNDEF(&methodAnnotations);
	ZVAL_UNDEF(&method);
	ZVAL_UNDEF(&collection);
	ZVAL_UNDEF(&_0);
	ZVAL_UNDEF(&_5);
	ZVAL_UNDEF(&_7);
	ZVAL_UNDEF(&_1$$3);
	ZVAL_UNDEF(&_2$$3);
	ZVAL_UNDEF(&_4$$3);
	ZVAL_UNDEF(&_9$$6);
	ZVAL_UNDEF(&_11$$6);
	ZVAL_UNDEF(&_12$$6);
	ZVAL_UNDEF(&_13$$7);
	ZVAL_UNDEF(&_14$$7);
	ZVAL_UNDEF(&_15$$4);
	ZVAL_UNDEF(&_16$$12);
	ZVAL_UNDEF(&_19$$15);
	ZVAL_UNDEF(&_22$$18);
	ZVAL_UNDEF(&_25$$19);
	ZVAL_UNDEF(&_27$$19);
	ZVAL_UNDEF(&_29$$23);
	ZVAL_UNDEF(&_31$$23);
	ZVAL_UNDEF(&_32$$29);
	ZVAL_UNDEF(&_33$$29);
	ZVAL_UNDEF(&_34$$29);
	ZVAL_UNDEF(&_35$$30);
	ZVAL_UNDEF(&_36$$30);
	ZVAL_UNDEF(&_37$$27);
	ZVAL_UNDEF(&_38$$35);
	ZVAL_UNDEF(&_41$$38);
	ZVAL_UNDEF(&_43$$41);
	ZVAL_UNDEF(&_46$$42);
	ZVAL_UNDEF(&_48$$42);
	ZVAL_UNDEF(&_49$$46);
	ZVAL_UNDEF(&_51$$46);

	ZEPHIR_MM_GROW();
	zephir_fetch_params(1, 1, 0, &uri_param);

	if (UNEXPECTED(Z_TYPE_P(uri_param) != IS_STRING && Z_TYPE_P(uri_param) != IS_NULL)) {
		zephir_throw_exception_string(spl_ce_InvalidArgumentException, SL("Parameter 'uri' must be of the type string"));
		RETURN_MM_NULL();
	}
	if (EXPECTED(Z_TYPE_P(uri_param) == IS_STRING)) {
		zephir_get_strval(&uri, uri_param);
	} else {
		ZEPHIR_INIT_VAR(&uri);
		ZVAL_EMPTY_STRING(&uri);
	}


	zephir_read_property(&_0, this_ptr, SL("container"), PH_NOISY_CC | PH_READONLY);
	ZEPHIR_CPY_WRT(&container, &_0);
	if (UNEXPECTED(Z_TYPE_P(&container) != IS_OBJECT)) {
		ZEPHIR_INIT_VAR(&_1$$3);
		object_init_ex(&_1$$3, phalcon_mvc_router_exception_ce);
		ZEPHIR_INIT_VAR(&_4$$3);
		ZVAL_STRING(&_4$$3, "the 'annotations' service");
		ZEPHIR_CALL_CE_STATIC(&_2$$3, phalcon_mvc_router_exception_ce, "containerservicenotfound", &_3, 0, &_4$$3);
		zephir_check_call_status();
		ZEPHIR_CALL_METHOD(NULL, &_1$$3, "__construct", NULL, 8, &_2$$3);
		zephir_check_call_status();
		zephir_throw_exception_debug(&_1$$3, "phalcon/Mvc/Router/Annotations.zep", 99);
		ZEPHIR_MM_RESTORE();
		return;
	}
	ZEPHIR_INIT_VAR(&_5);
	ZVAL_STRING(&_5, "annotations");
	ZEPHIR_CALL_METHOD(&annotationsService, &container, "getshared", NULL, 0, &_5);
	zephir_check_call_status();
	zephir_read_property(&_0, this_ptr, SL("handlers"), PH_NOISY_CC | PH_READONLY);
	ZEPHIR_CPY_WRT(&handlers, &_0);
	zephir_read_property(&_0, this_ptr, SL("controllerSuffix"), PH_NOISY_CC | PH_READONLY);
	ZEPHIR_CPY_WRT(&controllerSuffix, &_0);
	zephir_is_iterable(&handlers, 0, "phalcon/Mvc/Router/Annotations.zep", 236);
	if (Z_TYPE_P(&handlers) == IS_ARRAY) {
		ZEND_HASH_FOREACH_VAL(Z_ARRVAL_P(&handlers), _6)
		{
			ZEPHIR_INIT_NVAR(&scope);
			ZVAL_COPY(&scope, _6);
			if (Z_TYPE_P(&scope) != IS_ARRAY) {
				continue;
			}
			ZEPHIR_OBS_NVAR(&prefix);
			zephir_array_fetch_long(&prefix, &scope, 0, PH_NOISY, "phalcon/Mvc/Router/Annotations.zep", 116);
			if (!(ZEPHIR_IS_EMPTY(&prefix))) {
				ZEPHIR_INIT_NVAR(&route);
				object_init_ex(&route, phalcon_mvc_router_route_ce);
<<<<<<< HEAD
				ZEPHIR_CALL_METHOD(NULL, &route, "__construct", &_8, 114, &prefix);
				zephir_check_call_status();
				ZEPHIR_CALL_METHOD(&_9$$6, &route, "getcompiledpattern", &_10, 511);
=======
				ZEPHIR_CALL_METHOD(NULL, &route, "__construct", &_8, 116, &prefix);
				zephir_check_call_status();
				ZEPHIR_CALL_METHOD(&_9$$6, &route, "getcompiledpattern", &_10, 0);
>>>>>>> f2a65a3d
				zephir_check_call_status();
				ZEPHIR_INIT_NVAR(&_11$$6);
				ZVAL_STRING(&_11$$6, "$#");
				ZEPHIR_INIT_NVAR(&_12$$6);
				ZVAL_STRING(&_12$$6, "#");
				ZEPHIR_INIT_NVAR(&compiledPattern);
				zephir_fast_str_replace(&compiledPattern, &_11$$6, &_12$$6, &_9$$6);
				if (zephir_memnstr_str(&compiledPattern, SL("^"), "phalcon/Mvc/Router/Annotations.zep", 133)) {
					ZEPHIR_INIT_NVAR(&_13$$7);
					ZEPHIR_INIT_NVAR(&_14$$7);
					zephir_preg_match(&_14$$7, &compiledPattern, &uri, &_13$$7, 0, 0 , 0 );
					if (!(zephir_is_true(&_14$$7))) {
						continue;
					}
				} else if (!(zephir_start_with(&uri, &prefix, NULL))) {
					continue;
				}
			}
			ZEPHIR_OBS_NVAR(&handler);
			zephir_array_fetch_long(&handler, &scope, 1, PH_NOISY, "phalcon/Mvc/Router/Annotations.zep", 148);
			if (zephir_memnstr_str(&handler, SL("\\"), "phalcon/Mvc/Router/Annotations.zep", 150)) {
				ZEPHIR_INIT_NVAR(&controllerName);
				zephir_get_class_ns(&controllerName, &handler, 0);
				ZEPHIR_INIT_NVAR(&namespaceName);
				zephir_get_ns_class(&namespaceName, &handler, 0);
			} else {
				ZEPHIR_CPY_WRT(&controllerName, &handler);
				ZEPHIR_OBS_NVAR(&namespaceName);
				zephir_fetch_property(&namespaceName, this_ptr, SL("defaultNamespace"), PH_SILENT_CC);
			}
			zephir_update_property_zval(this_ptr, SL("routePrefix"), &__$null);
			ZEPHIR_OBS_NVAR(&moduleName);
			zephir_array_isset_long_fetch(&moduleName, &scope, 2, 0);
			ZEPHIR_INIT_NVAR(&_15$$4);
			ZEPHIR_CONCAT_VV(&_15$$4, &controllerName, &controllerSuffix);
			zephir_get_strval(&sufixed, &_15$$4);
			if (Z_TYPE_P(&namespaceName) != IS_NULL) {
				ZEPHIR_INIT_NVAR(&_16$$12);
				ZEPHIR_CONCAT_VSV(&_16$$12, &namespaceName, "\\", &sufixed);
				zephir_get_strval(&sufixed, &_16$$12);
			}
			ZEPHIR_CALL_METHOD(&handlerAnnotations, &annotationsService, "get", &_17, 0, &sufixed);
			zephir_check_call_status();
			if (Z_TYPE_P(&handlerAnnotations) != IS_OBJECT) {
				continue;
			}
			ZEPHIR_CALL_METHOD(&classAnnotations, &handlerAnnotations, "getclassannotations", NULL, 0);
			zephir_check_call_status();
			if (Z_TYPE_P(&classAnnotations) == IS_OBJECT) {
				ZEPHIR_CALL_METHOD(&annotations, &classAnnotations, "getannotations", NULL, 0);
				zephir_check_call_status();
				if (Z_TYPE_P(&annotations) == IS_ARRAY) {
					zephir_is_iterable(&annotations, 0, "phalcon/Mvc/Router/Annotations.zep", 204);
					if (Z_TYPE_P(&annotations) == IS_ARRAY) {
						ZEND_HASH_FOREACH_VAL(Z_ARRVAL_P(&annotations), _18$$15)
						{
							ZEPHIR_INIT_NVAR(&annotation);
							ZVAL_COPY(&annotation, _18$$15);
							ZEPHIR_CALL_METHOD(NULL, this_ptr, "processcontrollerannotation", &_20, 0, &controllerName, &annotation);
							zephir_check_call_status();
						} ZEND_HASH_FOREACH_END();
					} else {
						ZEPHIR_CALL_METHOD(NULL, &annotations, "rewind", NULL, 0);
						zephir_check_call_status();
						while (1) {
							ZEPHIR_CALL_METHOD(&_19$$15, &annotations, "valid", NULL, 0);
							zephir_check_call_status();
							if (!zend_is_true(&_19$$15)) {
								break;
							}
							ZEPHIR_CALL_METHOD(&annotation, &annotations, "current", NULL, 0);
							zephir_check_call_status();
								ZEPHIR_CALL_METHOD(NULL, this_ptr, "processcontrollerannotation", &_20, 0, &controllerName, &annotation);
								zephir_check_call_status();
							ZEPHIR_CALL_METHOD(NULL, &annotations, "next", NULL, 0);
							zephir_check_call_status();
						}
					}
					ZEPHIR_INIT_NVAR(&annotation);
				}
			}
			ZEPHIR_CALL_METHOD(&methodAnnotations, &handlerAnnotations, "getmethodsannotations", NULL, 0);
			zephir_check_call_status();
			if (Z_TYPE_P(&methodAnnotations) == IS_ARRAY) {
				ZEPHIR_INIT_NVAR(&lowerControllerName);
				zephir_uncamelize(&lowerControllerName, &controllerName, NULL  );
				zephir_is_iterable(&methodAnnotations, 0, "phalcon/Mvc/Router/Annotations.zep", 230);
				if (Z_TYPE_P(&methodAnnotations) == IS_ARRAY) {
					ZEND_HASH_FOREACH_KEY_VAL(Z_ARRVAL_P(&methodAnnotations), _23$$18, _24$$18, _21$$18)
					{
						ZEPHIR_INIT_NVAR(&method);
						if (_24$$18 != NULL) { 
							ZVAL_STR_COPY(&method, _24$$18);
						} else {
							ZVAL_LONG(&method, _23$$18);
						}
						ZEPHIR_INIT_NVAR(&collection);
						ZVAL_COPY(&collection, _21$$18);
						if (Z_TYPE_P(&collection) != IS_OBJECT) {
							continue;
						}
						ZEPHIR_CALL_METHOD(&_25$$19, &collection, "getannotations", NULL, 0);
						zephir_check_call_status();
						zephir_is_iterable(&_25$$19, 0, "phalcon/Mvc/Router/Annotations.zep", 229);
						if (Z_TYPE_P(&_25$$19) == IS_ARRAY) {
							ZEND_HASH_FOREACH_VAL(Z_ARRVAL_P(&_25$$19), _26$$19)
							{
								ZEPHIR_INIT_NVAR(&annotation);
								ZVAL_COPY(&annotation, _26$$19);
								ZEPHIR_CALL_METHOD(NULL, this_ptr, "processactionannotation", &_28, 0, &moduleName, &namespaceName, &lowerControllerName, &method, &annotation);
								zephir_check_call_status();
							} ZEND_HASH_FOREACH_END();
						} else {
							ZEPHIR_CALL_METHOD(NULL, &_25$$19, "rewind", NULL, 0);
							zephir_check_call_status();
							while (1) {
								ZEPHIR_CALL_METHOD(&_27$$19, &_25$$19, "valid", NULL, 0);
								zephir_check_call_status();
								if (!zend_is_true(&_27$$19)) {
									break;
								}
								ZEPHIR_CALL_METHOD(&annotation, &_25$$19, "current", NULL, 0);
								zephir_check_call_status();
									ZEPHIR_CALL_METHOD(NULL, this_ptr, "processactionannotation", &_28, 0, &moduleName, &namespaceName, &lowerControllerName, &method, &annotation);
									zephir_check_call_status();
								ZEPHIR_CALL_METHOD(NULL, &_25$$19, "next", NULL, 0);
								zephir_check_call_status();
							}
						}
						ZEPHIR_INIT_NVAR(&annotation);
					} ZEND_HASH_FOREACH_END();
				} else {
					ZEPHIR_CALL_METHOD(NULL, &methodAnnotations, "rewind", NULL, 0);
					zephir_check_call_status();
					while (1) {
						ZEPHIR_CALL_METHOD(&_22$$18, &methodAnnotations, "valid", NULL, 0);
						zephir_check_call_status();
						if (!zend_is_true(&_22$$18)) {
							break;
						}
						ZEPHIR_CALL_METHOD(&method, &methodAnnotations, "key", NULL, 0);
						zephir_check_call_status();
						ZEPHIR_CALL_METHOD(&collection, &methodAnnotations, "current", NULL, 0);
						zephir_check_call_status();
							if (Z_TYPE_P(&collection) != IS_OBJECT) {
								continue;
							}
							ZEPHIR_CALL_METHOD(&_29$$23, &collection, "getannotations", NULL, 0);
							zephir_check_call_status();
							zephir_is_iterable(&_29$$23, 0, "phalcon/Mvc/Router/Annotations.zep", 229);
							if (Z_TYPE_P(&_29$$23) == IS_ARRAY) {
								ZEND_HASH_FOREACH_VAL(Z_ARRVAL_P(&_29$$23), _30$$23)
								{
									ZEPHIR_INIT_NVAR(&annotation);
									ZVAL_COPY(&annotation, _30$$23);
									ZEPHIR_CALL_METHOD(NULL, this_ptr, "processactionannotation", &_28, 0, &moduleName, &namespaceName, &lowerControllerName, &method, &annotation);
									zephir_check_call_status();
								} ZEND_HASH_FOREACH_END();
							} else {
								ZEPHIR_CALL_METHOD(NULL, &_29$$23, "rewind", NULL, 0);
								zephir_check_call_status();
								while (1) {
									ZEPHIR_CALL_METHOD(&_31$$23, &_29$$23, "valid", NULL, 0);
									zephir_check_call_status();
									if (!zend_is_true(&_31$$23)) {
										break;
									}
									ZEPHIR_CALL_METHOD(&annotation, &_29$$23, "current", NULL, 0);
									zephir_check_call_status();
										ZEPHIR_CALL_METHOD(NULL, this_ptr, "processactionannotation", &_28, 0, &moduleName, &namespaceName, &lowerControllerName, &method, &annotation);
										zephir_check_call_status();
									ZEPHIR_CALL_METHOD(NULL, &_29$$23, "next", NULL, 0);
									zephir_check_call_status();
								}
							}
							ZEPHIR_INIT_NVAR(&annotation);
						ZEPHIR_CALL_METHOD(NULL, &methodAnnotations, "next", NULL, 0);
						zephir_check_call_status();
					}
				}
				ZEPHIR_INIT_NVAR(&collection);
				ZEPHIR_INIT_NVAR(&method);
			}
		} ZEND_HASH_FOREACH_END();
	} else {
		ZEPHIR_CALL_METHOD(NULL, &handlers, "rewind", NULL, 0);
		zephir_check_call_status();
		while (1) {
			ZEPHIR_CALL_METHOD(&_7, &handlers, "valid", NULL, 0);
			zephir_check_call_status();
			if (!zend_is_true(&_7)) {
				break;
			}
			ZEPHIR_CALL_METHOD(&scope, &handlers, "current", NULL, 0);
			zephir_check_call_status();
				if (Z_TYPE_P(&scope) != IS_ARRAY) {
					continue;
				}
				ZEPHIR_OBS_NVAR(&prefix);
				zephir_array_fetch_long(&prefix, &scope, 0, PH_NOISY, "phalcon/Mvc/Router/Annotations.zep", 116);
				if (!(ZEPHIR_IS_EMPTY(&prefix))) {
					ZEPHIR_INIT_NVAR(&route);
					object_init_ex(&route, phalcon_mvc_router_route_ce);
<<<<<<< HEAD
					ZEPHIR_CALL_METHOD(NULL, &route, "__construct", &_8, 114, &prefix);
					zephir_check_call_status();
					ZEPHIR_CALL_METHOD(&_32$$29, &route, "getcompiledpattern", &_10, 511);
=======
					ZEPHIR_CALL_METHOD(NULL, &route, "__construct", &_8, 116, &prefix);
					zephir_check_call_status();
					ZEPHIR_CALL_METHOD(&_32$$29, &route, "getcompiledpattern", &_10, 0);
>>>>>>> f2a65a3d
					zephir_check_call_status();
					ZEPHIR_INIT_NVAR(&_33$$29);
					ZVAL_STRING(&_33$$29, "$#");
					ZEPHIR_INIT_NVAR(&_34$$29);
					ZVAL_STRING(&_34$$29, "#");
					ZEPHIR_INIT_NVAR(&compiledPattern);
					zephir_fast_str_replace(&compiledPattern, &_33$$29, &_34$$29, &_32$$29);
					if (zephir_memnstr_str(&compiledPattern, SL("^"), "phalcon/Mvc/Router/Annotations.zep", 133)) {
						ZEPHIR_INIT_NVAR(&_35$$30);
						ZEPHIR_INIT_NVAR(&_36$$30);
						zephir_preg_match(&_36$$30, &compiledPattern, &uri, &_35$$30, 0, 0 , 0 );
						if (!(zephir_is_true(&_36$$30))) {
							continue;
						}
					} else if (!(zephir_start_with(&uri, &prefix, NULL))) {
						continue;
					}
				}
				ZEPHIR_OBS_NVAR(&handler);
				zephir_array_fetch_long(&handler, &scope, 1, PH_NOISY, "phalcon/Mvc/Router/Annotations.zep", 148);
				if (zephir_memnstr_str(&handler, SL("\\"), "phalcon/Mvc/Router/Annotations.zep", 150)) {
					ZEPHIR_INIT_NVAR(&controllerName);
					zephir_get_class_ns(&controllerName, &handler, 0);
					ZEPHIR_INIT_NVAR(&namespaceName);
					zephir_get_ns_class(&namespaceName, &handler, 0);
				} else {
					ZEPHIR_CPY_WRT(&controllerName, &handler);
					ZEPHIR_OBS_NVAR(&namespaceName);
					zephir_fetch_property(&namespaceName, this_ptr, SL("defaultNamespace"), PH_SILENT_CC);
				}
				zephir_update_property_zval(this_ptr, SL("routePrefix"), &__$null);
				ZEPHIR_OBS_NVAR(&moduleName);
				zephir_array_isset_long_fetch(&moduleName, &scope, 2, 0);
				ZEPHIR_INIT_NVAR(&_37$$27);
				ZEPHIR_CONCAT_VV(&_37$$27, &controllerName, &controllerSuffix);
				zephir_get_strval(&sufixed, &_37$$27);
				if (Z_TYPE_P(&namespaceName) != IS_NULL) {
					ZEPHIR_INIT_NVAR(&_38$$35);
					ZEPHIR_CONCAT_VSV(&_38$$35, &namespaceName, "\\", &sufixed);
					zephir_get_strval(&sufixed, &_38$$35);
				}
				ZEPHIR_CALL_METHOD(&handlerAnnotations, &annotationsService, "get", &_39, 0, &sufixed);
				zephir_check_call_status();
				if (Z_TYPE_P(&handlerAnnotations) != IS_OBJECT) {
					continue;
				}
				ZEPHIR_CALL_METHOD(&classAnnotations, &handlerAnnotations, "getclassannotations", NULL, 0);
				zephir_check_call_status();
				if (Z_TYPE_P(&classAnnotations) == IS_OBJECT) {
					ZEPHIR_CALL_METHOD(&annotations, &classAnnotations, "getannotations", NULL, 0);
					zephir_check_call_status();
					if (Z_TYPE_P(&annotations) == IS_ARRAY) {
						zephir_is_iterable(&annotations, 0, "phalcon/Mvc/Router/Annotations.zep", 204);
						if (Z_TYPE_P(&annotations) == IS_ARRAY) {
							ZEND_HASH_FOREACH_VAL(Z_ARRVAL_P(&annotations), _40$$38)
							{
								ZEPHIR_INIT_NVAR(&annotation);
								ZVAL_COPY(&annotation, _40$$38);
								ZEPHIR_CALL_METHOD(NULL, this_ptr, "processcontrollerannotation", &_20, 0, &controllerName, &annotation);
								zephir_check_call_status();
							} ZEND_HASH_FOREACH_END();
						} else {
							ZEPHIR_CALL_METHOD(NULL, &annotations, "rewind", NULL, 0);
							zephir_check_call_status();
							while (1) {
								ZEPHIR_CALL_METHOD(&_41$$38, &annotations, "valid", NULL, 0);
								zephir_check_call_status();
								if (!zend_is_true(&_41$$38)) {
									break;
								}
								ZEPHIR_CALL_METHOD(&annotation, &annotations, "current", NULL, 0);
								zephir_check_call_status();
									ZEPHIR_CALL_METHOD(NULL, this_ptr, "processcontrollerannotation", &_20, 0, &controllerName, &annotation);
									zephir_check_call_status();
								ZEPHIR_CALL_METHOD(NULL, &annotations, "next", NULL, 0);
								zephir_check_call_status();
							}
						}
						ZEPHIR_INIT_NVAR(&annotation);
					}
				}
				ZEPHIR_CALL_METHOD(&methodAnnotations, &handlerAnnotations, "getmethodsannotations", NULL, 0);
				zephir_check_call_status();
				if (Z_TYPE_P(&methodAnnotations) == IS_ARRAY) {
					ZEPHIR_INIT_NVAR(&lowerControllerName);
					zephir_uncamelize(&lowerControllerName, &controllerName, NULL  );
					zephir_is_iterable(&methodAnnotations, 0, "phalcon/Mvc/Router/Annotations.zep", 230);
					if (Z_TYPE_P(&methodAnnotations) == IS_ARRAY) {
						ZEND_HASH_FOREACH_KEY_VAL(Z_ARRVAL_P(&methodAnnotations), _44$$41, _45$$41, _42$$41)
						{
							ZEPHIR_INIT_NVAR(&method);
							if (_45$$41 != NULL) { 
								ZVAL_STR_COPY(&method, _45$$41);
							} else {
								ZVAL_LONG(&method, _44$$41);
							}
							ZEPHIR_INIT_NVAR(&collection);
							ZVAL_COPY(&collection, _42$$41);
							if (Z_TYPE_P(&collection) != IS_OBJECT) {
								continue;
							}
							ZEPHIR_CALL_METHOD(&_46$$42, &collection, "getannotations", NULL, 0);
							zephir_check_call_status();
							zephir_is_iterable(&_46$$42, 0, "phalcon/Mvc/Router/Annotations.zep", 229);
							if (Z_TYPE_P(&_46$$42) == IS_ARRAY) {
								ZEND_HASH_FOREACH_VAL(Z_ARRVAL_P(&_46$$42), _47$$42)
								{
									ZEPHIR_INIT_NVAR(&annotation);
									ZVAL_COPY(&annotation, _47$$42);
									ZEPHIR_CALL_METHOD(NULL, this_ptr, "processactionannotation", &_28, 0, &moduleName, &namespaceName, &lowerControllerName, &method, &annotation);
									zephir_check_call_status();
								} ZEND_HASH_FOREACH_END();
							} else {
								ZEPHIR_CALL_METHOD(NULL, &_46$$42, "rewind", NULL, 0);
								zephir_check_call_status();
								while (1) {
									ZEPHIR_CALL_METHOD(&_48$$42, &_46$$42, "valid", NULL, 0);
									zephir_check_call_status();
									if (!zend_is_true(&_48$$42)) {
										break;
									}
									ZEPHIR_CALL_METHOD(&annotation, &_46$$42, "current", NULL, 0);
									zephir_check_call_status();
										ZEPHIR_CALL_METHOD(NULL, this_ptr, "processactionannotation", &_28, 0, &moduleName, &namespaceName, &lowerControllerName, &method, &annotation);
										zephir_check_call_status();
									ZEPHIR_CALL_METHOD(NULL, &_46$$42, "next", NULL, 0);
									zephir_check_call_status();
								}
							}
							ZEPHIR_INIT_NVAR(&annotation);
						} ZEND_HASH_FOREACH_END();
					} else {
						ZEPHIR_CALL_METHOD(NULL, &methodAnnotations, "rewind", NULL, 0);
						zephir_check_call_status();
						while (1) {
							ZEPHIR_CALL_METHOD(&_43$$41, &methodAnnotations, "valid", NULL, 0);
							zephir_check_call_status();
							if (!zend_is_true(&_43$$41)) {
								break;
							}
							ZEPHIR_CALL_METHOD(&method, &methodAnnotations, "key", NULL, 0);
							zephir_check_call_status();
							ZEPHIR_CALL_METHOD(&collection, &methodAnnotations, "current", NULL, 0);
							zephir_check_call_status();
								if (Z_TYPE_P(&collection) != IS_OBJECT) {
									continue;
								}
								ZEPHIR_CALL_METHOD(&_49$$46, &collection, "getannotations", NULL, 0);
								zephir_check_call_status();
								zephir_is_iterable(&_49$$46, 0, "phalcon/Mvc/Router/Annotations.zep", 229);
								if (Z_TYPE_P(&_49$$46) == IS_ARRAY) {
									ZEND_HASH_FOREACH_VAL(Z_ARRVAL_P(&_49$$46), _50$$46)
									{
										ZEPHIR_INIT_NVAR(&annotation);
										ZVAL_COPY(&annotation, _50$$46);
										ZEPHIR_CALL_METHOD(NULL, this_ptr, "processactionannotation", &_28, 0, &moduleName, &namespaceName, &lowerControllerName, &method, &annotation);
										zephir_check_call_status();
									} ZEND_HASH_FOREACH_END();
								} else {
									ZEPHIR_CALL_METHOD(NULL, &_49$$46, "rewind", NULL, 0);
									zephir_check_call_status();
									while (1) {
										ZEPHIR_CALL_METHOD(&_51$$46, &_49$$46, "valid", NULL, 0);
										zephir_check_call_status();
										if (!zend_is_true(&_51$$46)) {
											break;
										}
										ZEPHIR_CALL_METHOD(&annotation, &_49$$46, "current", NULL, 0);
										zephir_check_call_status();
											ZEPHIR_CALL_METHOD(NULL, this_ptr, "processactionannotation", &_28, 0, &moduleName, &namespaceName, &lowerControllerName, &method, &annotation);
											zephir_check_call_status();
										ZEPHIR_CALL_METHOD(NULL, &_49$$46, "next", NULL, 0);
										zephir_check_call_status();
									}
								}
								ZEPHIR_INIT_NVAR(&annotation);
							ZEPHIR_CALL_METHOD(NULL, &methodAnnotations, "next", NULL, 0);
							zephir_check_call_status();
						}
					}
					ZEPHIR_INIT_NVAR(&collection);
					ZEPHIR_INIT_NVAR(&method);
				}
			ZEPHIR_CALL_METHOD(NULL, &handlers, "next", NULL, 0);
			zephir_check_call_status();
		}
	}
	ZEPHIR_INIT_NVAR(&scope);
	ZEPHIR_CALL_PARENT(NULL, phalcon_mvc_router_annotations_ce, getThis(), "handle", &_52, 0, &uri);
	zephir_check_call_status();
	ZEPHIR_MM_RESTORE();

}

/**
 * Checks for annotations in the public methods of the controller
 */
PHP_METHOD(Phalcon_Mvc_Router_Annotations, processActionAnnotation) {

	zend_string *_12$$18, *_18$$21;
	zend_ulong _11$$18, _17$$21;
	zend_bool isRoute = 0, _8, _21;
	zephir_method_globals *ZEPHIR_METHOD_GLOBALS_PTR = NULL;
	zephir_fcall_cache_entry *_13 = NULL, *_14 = NULL, *_19 = NULL, *_20 = NULL;
	zend_long ZEPHIR_LAST_CALL_STATUS;
	zval *module_param = NULL, *namespaceName_param = NULL, *controller_param = NULL, *action_param = NULL, *annotation, annotation_sub, name, proxyActionName, actionName, routePrefix, paths, value, uri, route, methods, converts, param, convert, converterParam, routeName, beforeMatch, _0, _1, _2, _5, _6, _3$$6, _4$$6, _7$$16, *_9$$18, _10$$18, *_15$$21, _16$$21;
	zval module, namespaceName, controller, action;
	zval *this_ptr = getThis();

	ZVAL_UNDEF(&module);
	ZVAL_UNDEF(&namespaceName);
	ZVAL_UNDEF(&controller);
	ZVAL_UNDEF(&action);
	ZVAL_UNDEF(&annotation_sub);
	ZVAL_UNDEF(&name);
	ZVAL_UNDEF(&proxyActionName);
	ZVAL_UNDEF(&actionName);
	ZVAL_UNDEF(&routePrefix);
	ZVAL_UNDEF(&paths);
	ZVAL_UNDEF(&value);
	ZVAL_UNDEF(&uri);
	ZVAL_UNDEF(&route);
	ZVAL_UNDEF(&methods);
	ZVAL_UNDEF(&converts);
	ZVAL_UNDEF(&param);
	ZVAL_UNDEF(&convert);
	ZVAL_UNDEF(&converterParam);
	ZVAL_UNDEF(&routeName);
	ZVAL_UNDEF(&beforeMatch);
	ZVAL_UNDEF(&_0);
	ZVAL_UNDEF(&_1);
	ZVAL_UNDEF(&_2);
	ZVAL_UNDEF(&_5);
	ZVAL_UNDEF(&_6);
	ZVAL_UNDEF(&_3$$6);
	ZVAL_UNDEF(&_4$$6);
	ZVAL_UNDEF(&_7$$16);
	ZVAL_UNDEF(&_10$$18);
	ZVAL_UNDEF(&_16$$21);

	ZEPHIR_MM_GROW();
	zephir_fetch_params(1, 5, 0, &module_param, &namespaceName_param, &controller_param, &action_param, &annotation);

	if (UNEXPECTED(Z_TYPE_P(module_param) != IS_STRING && Z_TYPE_P(module_param) != IS_NULL)) {
		zephir_throw_exception_string(spl_ce_InvalidArgumentException, SL("Parameter 'module' must be of the type string"));
		RETURN_MM_NULL();
	}
	if (EXPECTED(Z_TYPE_P(module_param) == IS_STRING)) {
		zephir_get_strval(&module, module_param);
	} else {
		ZEPHIR_INIT_VAR(&module);
		ZVAL_EMPTY_STRING(&module);
	}
	if (UNEXPECTED(Z_TYPE_P(namespaceName_param) != IS_STRING && Z_TYPE_P(namespaceName_param) != IS_NULL)) {
		zephir_throw_exception_string(spl_ce_InvalidArgumentException, SL("Parameter 'namespaceName' must be of the type string"));
		RETURN_MM_NULL();
	}
	if (EXPECTED(Z_TYPE_P(namespaceName_param) == IS_STRING)) {
		zephir_get_strval(&namespaceName, namespaceName_param);
	} else {
		ZEPHIR_INIT_VAR(&namespaceName);
		ZVAL_EMPTY_STRING(&namespaceName);
	}
	if (UNEXPECTED(Z_TYPE_P(controller_param) != IS_STRING && Z_TYPE_P(controller_param) != IS_NULL)) {
		zephir_throw_exception_string(spl_ce_InvalidArgumentException, SL("Parameter 'controller' must be of the type string"));
		RETURN_MM_NULL();
	}
	if (EXPECTED(Z_TYPE_P(controller_param) == IS_STRING)) {
		zephir_get_strval(&controller, controller_param);
	} else {
		ZEPHIR_INIT_VAR(&controller);
		ZVAL_EMPTY_STRING(&controller);
	}
	if (UNEXPECTED(Z_TYPE_P(action_param) != IS_STRING && Z_TYPE_P(action_param) != IS_NULL)) {
		zephir_throw_exception_string(spl_ce_InvalidArgumentException, SL("Parameter 'action' must be of the type string"));
		RETURN_MM_NULL();
	}
	if (EXPECTED(Z_TYPE_P(action_param) == IS_STRING)) {
		zephir_get_strval(&action, action_param);
	} else {
		ZEPHIR_INIT_VAR(&action);
		ZVAL_EMPTY_STRING(&action);
	}


	isRoute = 0;
	ZEPHIR_INIT_VAR(&methods);
	ZVAL_NULL(&methods);
	ZEPHIR_CALL_METHOD(&name, annotation, "getname", NULL, 0);
	zephir_check_call_status();
	do {
		if (ZEPHIR_IS_STRING(&name, "Route")) {
			isRoute = 1;
			break;
		}
		if (ZEPHIR_IS_STRING(&name, "Get") || ZEPHIR_IS_STRING(&name, "Post") || ZEPHIR_IS_STRING(&name, "Put") || ZEPHIR_IS_STRING(&name, "Patch") || ZEPHIR_IS_STRING(&name, "Delete") || ZEPHIR_IS_STRING(&name, "Options")) {
			isRoute = 1;
			ZEPHIR_INIT_NVAR(&methods);
			zephir_fast_strtoupper(&methods, &name);
			break;
		}
	} while(0);

	if (!(isRoute)) {
		RETURN_MM_NULL();
	}
	zephir_read_property(&_0, this_ptr, SL("actionSuffix"), PH_NOISY_CC | PH_READONLY);
	ZEPHIR_INIT_VAR(&_1);
	ZVAL_STRING(&_1, "");
	ZEPHIR_INIT_VAR(&proxyActionName);
	zephir_fast_str_replace(&proxyActionName, &_0, &_1, &action);
	zephir_read_property(&_2, this_ptr, SL("routePrefix"), PH_NOISY_CC | PH_READONLY);
	ZEPHIR_CPY_WRT(&routePrefix, &_2);
	zephir_read_property(&_2, this_ptr, SL("actionPreformatCallback"), PH_NOISY_CC | PH_READONLY);
	if (Z_TYPE_P(&_2) != IS_NULL) {
		zephir_read_property(&_3$$6, this_ptr, SL("actionPreformatCallback"), PH_NOISY_CC | PH_READONLY);
		ZEPHIR_CALL_FUNCTION(&_4$$6, "call_user_func", NULL, 275, &_3$$6, &proxyActionName);
		zephir_check_call_status();
		ZEPHIR_CPY_WRT(&proxyActionName, &_4$$6);
	}
	ZEPHIR_INIT_VAR(&actionName);
	zephir_fast_strtolower(&actionName, &proxyActionName);
	ZEPHIR_INIT_VAR(&_5);
	ZVAL_STRING(&_5, "paths");
	ZEPHIR_CALL_METHOD(&paths, annotation, "getnamedargument", NULL, 0, &_5);
	zephir_check_call_status();
	if (Z_TYPE_P(&paths) != IS_ARRAY) {
		ZEPHIR_INIT_NVAR(&paths);
		array_init(&paths);
	}
	if (!(ZEPHIR_IS_EMPTY(&module))) {
		zephir_array_update_string(&paths, SL("module"), &module, PH_COPY | PH_SEPARATE);
	}
	if (!(ZEPHIR_IS_EMPTY(&namespaceName))) {
		zephir_array_update_string(&paths, SL("namespace"), &namespaceName, PH_COPY | PH_SEPARATE);
	}
	zephir_array_update_string(&paths, SL("controller"), &controller, PH_COPY | PH_SEPARATE);
	zephir_array_update_string(&paths, SL("action"), &actionName, PH_COPY | PH_SEPARATE);
	ZVAL_LONG(&_6, 0);
	ZEPHIR_CALL_METHOD(&value, annotation, "getargument", NULL, 0, &_6);
	zephir_check_call_status();
	if (Z_TYPE_P(&value) != IS_NULL) {
		if (!ZEPHIR_IS_STRING(&value, "/")) {
			ZEPHIR_INIT_VAR(&uri);
			ZEPHIR_CONCAT_VV(&uri, &routePrefix, &value);
		} else {
			if (Z_TYPE_P(&routePrefix) != IS_NULL) {
				ZEPHIR_CPY_WRT(&uri, &routePrefix);
			} else {
				ZEPHIR_CPY_WRT(&uri, &value);
			}
		}
	} else {
		ZEPHIR_INIT_NVAR(&uri);
		ZEPHIR_CONCAT_VV(&uri, &routePrefix, &actionName);
	}
	ZEPHIR_CALL_METHOD(&route, this_ptr, "add", NULL, 0, &uri, &paths);
	zephir_check_call_status();
	if (Z_TYPE_P(&methods) == IS_NULL) {
		ZEPHIR_INIT_VAR(&_7$$16);
		ZVAL_STRING(&_7$$16, "methods");
		ZEPHIR_CALL_METHOD(&methods, annotation, "getnamedargument", NULL, 0, &_7$$16);
		zephir_check_call_status();
	}
	_8 = Z_TYPE_P(&methods) == IS_ARRAY;
	if (!(_8)) {
		_8 = Z_TYPE_P(&methods) == IS_STRING;
	}
	if (_8) {
		ZEPHIR_CALL_METHOD(NULL, &route, "via", NULL, 0, &methods);
		zephir_check_call_status();
	}
	ZEPHIR_INIT_NVAR(&_5);
	ZVAL_STRING(&_5, "converts");
	ZEPHIR_CALL_METHOD(&converts, annotation, "getnamedargument", NULL, 0, &_5);
	zephir_check_call_status();
	if (Z_TYPE_P(&converts) == IS_ARRAY) {
		zephir_is_iterable(&converts, 0, "phalcon/Mvc/Router/Annotations.zep", 355);
		if (Z_TYPE_P(&converts) == IS_ARRAY) {
			ZEND_HASH_FOREACH_KEY_VAL(Z_ARRVAL_P(&converts), _11$$18, _12$$18, _9$$18)
			{
				ZEPHIR_INIT_NVAR(&param);
				if (_12$$18 != NULL) { 
					ZVAL_STR_COPY(&param, _12$$18);
				} else {
					ZVAL_LONG(&param, _11$$18);
				}
				ZEPHIR_INIT_NVAR(&convert);
				ZVAL_COPY(&convert, _9$$18);
				ZEPHIR_CALL_METHOD(NULL, &route, "convert", &_13, 0, &param, &convert);
				zephir_check_call_status();
			} ZEND_HASH_FOREACH_END();
		} else {
			ZEPHIR_CALL_METHOD(NULL, &converts, "rewind", NULL, 0);
			zephir_check_call_status();
			while (1) {
				ZEPHIR_CALL_METHOD(&_10$$18, &converts, "valid", NULL, 0);
				zephir_check_call_status();
				if (!zend_is_true(&_10$$18)) {
					break;
				}
				ZEPHIR_CALL_METHOD(&param, &converts, "key", NULL, 0);
				zephir_check_call_status();
				ZEPHIR_CALL_METHOD(&convert, &converts, "current", NULL, 0);
				zephir_check_call_status();
					ZEPHIR_CALL_METHOD(NULL, &route, "convert", &_14, 0, &param, &convert);
					zephir_check_call_status();
				ZEPHIR_CALL_METHOD(NULL, &converts, "next", NULL, 0);
				zephir_check_call_status();
			}
		}
		ZEPHIR_INIT_NVAR(&convert);
		ZEPHIR_INIT_NVAR(&param);
	}
	ZEPHIR_INIT_NVAR(&_5);
	ZVAL_STRING(&_5, "converters");
	ZEPHIR_CALL_METHOD(&converts, annotation, "getnamedargument", NULL, 0, &_5);
	zephir_check_call_status();
	if (Z_TYPE_P(&converts) == IS_ARRAY) {
		zephir_is_iterable(&converts, 0, "phalcon/Mvc/Router/Annotations.zep", 366);
		if (Z_TYPE_P(&converts) == IS_ARRAY) {
			ZEND_HASH_FOREACH_KEY_VAL(Z_ARRVAL_P(&converts), _17$$21, _18$$21, _15$$21)
			{
				ZEPHIR_INIT_NVAR(&converterParam);
				if (_18$$21 != NULL) { 
					ZVAL_STR_COPY(&converterParam, _18$$21);
				} else {
					ZVAL_LONG(&converterParam, _17$$21);
				}
				ZEPHIR_INIT_NVAR(&convert);
				ZVAL_COPY(&convert, _15$$21);
				ZEPHIR_CALL_METHOD(NULL, &route, "convert", &_19, 0, &converterParam, &convert);
				zephir_check_call_status();
			} ZEND_HASH_FOREACH_END();
		} else {
			ZEPHIR_CALL_METHOD(NULL, &converts, "rewind", NULL, 0);
			zephir_check_call_status();
			while (1) {
				ZEPHIR_CALL_METHOD(&_16$$21, &converts, "valid", NULL, 0);
				zephir_check_call_status();
				if (!zend_is_true(&_16$$21)) {
					break;
				}
				ZEPHIR_CALL_METHOD(&converterParam, &converts, "key", NULL, 0);
				zephir_check_call_status();
				ZEPHIR_CALL_METHOD(&convert, &converts, "current", NULL, 0);
				zephir_check_call_status();
					ZEPHIR_CALL_METHOD(NULL, &route, "convert", &_20, 0, &converterParam, &convert);
					zephir_check_call_status();
				ZEPHIR_CALL_METHOD(NULL, &converts, "next", NULL, 0);
				zephir_check_call_status();
			}
		}
		ZEPHIR_INIT_NVAR(&convert);
		ZEPHIR_INIT_NVAR(&converterParam);
	}
	ZEPHIR_INIT_NVAR(&_5);
	ZVAL_STRING(&_5, "beforeMatch");
	ZEPHIR_CALL_METHOD(&beforeMatch, annotation, "getnamedargument", NULL, 0, &_5);
	zephir_check_call_status();
	_21 = Z_TYPE_P(&beforeMatch) == IS_ARRAY;
	if (!(_21)) {
		_21 = Z_TYPE_P(&beforeMatch) == IS_STRING;
	}
	if (_21) {
		ZEPHIR_CALL_METHOD(NULL, &route, "beforematch", NULL, 0, &beforeMatch);
		zephir_check_call_status();
	}
	ZEPHIR_INIT_NVAR(&_5);
	ZVAL_STRING(&_5, "name");
	ZEPHIR_CALL_METHOD(&routeName, annotation, "getnamedargument", NULL, 0, &_5);
	zephir_check_call_status();
	if (Z_TYPE_P(&routeName) == IS_STRING) {
		ZEPHIR_CALL_METHOD(NULL, &route, "setname", NULL, 0, &routeName);
		zephir_check_call_status();
	}
	RETURN_MM_BOOL(1);

}

/**
 * Checks for annotations in the controller docblock
 */
PHP_METHOD(Phalcon_Mvc_Router_Annotations, processControllerAnnotation) {

	zephir_method_globals *ZEPHIR_METHOD_GLOBALS_PTR = NULL;
	zend_long ZEPHIR_LAST_CALL_STATUS;
	zval *handler_param = NULL, *annotation, annotation_sub, _0, _1$$3, _2$$3;
	zval handler;
	zval *this_ptr = getThis();

	ZVAL_UNDEF(&handler);
	ZVAL_UNDEF(&annotation_sub);
	ZVAL_UNDEF(&_0);
	ZVAL_UNDEF(&_1$$3);
	ZVAL_UNDEF(&_2$$3);

	ZEPHIR_MM_GROW();
	zephir_fetch_params(1, 2, 0, &handler_param, &annotation);

	if (UNEXPECTED(Z_TYPE_P(handler_param) != IS_STRING && Z_TYPE_P(handler_param) != IS_NULL)) {
		zephir_throw_exception_string(spl_ce_InvalidArgumentException, SL("Parameter 'handler' must be of the type string"));
		RETURN_MM_NULL();
	}
	if (EXPECTED(Z_TYPE_P(handler_param) == IS_STRING)) {
		zephir_get_strval(&handler, handler_param);
	} else {
		ZEPHIR_INIT_VAR(&handler);
		ZVAL_EMPTY_STRING(&handler);
	}


	ZEPHIR_CALL_METHOD(&_0, annotation, "getname", NULL, 0);
	zephir_check_call_status();
	if (ZEPHIR_IS_STRING(&_0, "RoutePrefix")) {
		ZVAL_LONG(&_2$$3, 0);
		ZEPHIR_CALL_METHOD(&_1$$3, annotation, "getargument", NULL, 0, &_2$$3);
		zephir_check_call_status();
		zephir_update_property_zval(this_ptr, SL("routePrefix"), &_1$$3);
	}
	ZEPHIR_MM_RESTORE();

}

/**
 * Changes the action method suffix
 */
PHP_METHOD(Phalcon_Mvc_Router_Annotations, setActionSuffix) {

	zephir_method_globals *ZEPHIR_METHOD_GLOBALS_PTR = NULL;
	zval *actionSuffix_param = NULL;
	zval actionSuffix;
	zval *this_ptr = getThis();

	ZVAL_UNDEF(&actionSuffix);

	ZEPHIR_MM_GROW();
	zephir_fetch_params(1, 1, 0, &actionSuffix_param);

	if (UNEXPECTED(Z_TYPE_P(actionSuffix_param) != IS_STRING && Z_TYPE_P(actionSuffix_param) != IS_NULL)) {
		zephir_throw_exception_string(spl_ce_InvalidArgumentException, SL("Parameter 'actionSuffix' must be of the type string"));
		RETURN_MM_NULL();
	}
	if (EXPECTED(Z_TYPE_P(actionSuffix_param) == IS_STRING)) {
		zephir_get_strval(&actionSuffix, actionSuffix_param);
	} else {
		ZEPHIR_INIT_VAR(&actionSuffix);
		ZVAL_EMPTY_STRING(&actionSuffix);
	}


	zephir_update_property_zval(this_ptr, SL("actionSuffix"), &actionSuffix);
	ZEPHIR_MM_RESTORE();

}

/**
 * Sets the action preformat callback
 * $action here already without suffix 'Action'
 *
 * ```php
 * // Array as callback
 * $annotationRouter->setActionPreformatCallback([Text::class, 'uncamelize']);
 *
 * // Function as callback
 * $annotationRouter->setActionPreformatCallback(function(action){
 *     return action;
 * });
 *
 * // String as callback
 * $annotationRouter->setActionPreformatCallback('strtolower');
 *
 * // If empty method constructor called [null], sets uncamelize with - delimiter
 * $annotationRouter->setActionPreformatCallback();
 * ```
 *
 * @param callable|string|null $callback
 */
PHP_METHOD(Phalcon_Mvc_Router_Annotations, setActionPreformatCallback) {

	zephir_method_globals *ZEPHIR_METHOD_GLOBALS_PTR = NULL;
	zval *callback = NULL, callback_sub, __$null, _0$$4;
	zval *this_ptr = getThis();

	ZVAL_UNDEF(&callback_sub);
	ZVAL_NULL(&__$null);
	ZVAL_UNDEF(&_0$$4);

	ZEPHIR_MM_GROW();
	zephir_fetch_params(1, 0, 1, &callback);

	if (!callback) {
		callback = &callback_sub;
		callback = &__$null;
	}


	if (EXPECTED(zephir_is_callable(callback))) {
		zephir_update_property_zval(this_ptr, SL("actionPreformatCallback"), callback);
	} else if (Z_TYPE_P(callback) == IS_NULL) {
		ZEPHIR_INIT_VAR(&_0$$4);
		ZEPHIR_INIT_NVAR(&_0$$4);
		zephir_create_closure_ex(&_0$$4, NULL, phalcon_6__closure_ce, SL("__invoke"));
		zephir_update_property_zval(this_ptr, SL("actionPreformatCallback"), &_0$$4);
	} else {
		ZEPHIR_THROW_EXCEPTION_DEBUG_STR(phalcon_mvc_router_exception_ce, "The 'callback' parameter must be either a callable or NULL.", "phalcon/Mvc/Router/Annotations.zep", 440);
		return;
	}
	ZEPHIR_MM_RESTORE();

}

/**
 * @return callable|string|null
 */
PHP_METHOD(Phalcon_Mvc_Router_Annotations, getActionPreformatCallback) {

	zval *this_ptr = getThis();


	RETURN_MEMBER(getThis(), "actionPreformatCallback");

}

/**
 * Changes the controller class suffix
 */
PHP_METHOD(Phalcon_Mvc_Router_Annotations, setControllerSuffix) {

	zephir_method_globals *ZEPHIR_METHOD_GLOBALS_PTR = NULL;
	zval *controllerSuffix_param = NULL;
	zval controllerSuffix;
	zval *this_ptr = getThis();

	ZVAL_UNDEF(&controllerSuffix);

	ZEPHIR_MM_GROW();
	zephir_fetch_params(1, 1, 0, &controllerSuffix_param);

	if (UNEXPECTED(Z_TYPE_P(controllerSuffix_param) != IS_STRING && Z_TYPE_P(controllerSuffix_param) != IS_NULL)) {
		zephir_throw_exception_string(spl_ce_InvalidArgumentException, SL("Parameter 'controllerSuffix' must be of the type string"));
		RETURN_MM_NULL();
	}
	if (EXPECTED(Z_TYPE_P(controllerSuffix_param) == IS_STRING)) {
		zephir_get_strval(&controllerSuffix, controllerSuffix_param);
	} else {
		ZEPHIR_INIT_VAR(&controllerSuffix);
		ZVAL_EMPTY_STRING(&controllerSuffix);
	}


	zephir_update_property_zval(this_ptr, SL("controllerSuffix"), &controllerSuffix);
	ZEPHIR_MM_RESTORE();

}

zend_object *zephir_init_properties_Phalcon_Mvc_Router_Annotations(zend_class_entry *class_type TSRMLS_DC) {

		zval _0, _2, _4, _6, _8, _1$$3, _3$$4, _5$$5, _7$$6, _9$$7;
	zephir_method_globals *ZEPHIR_METHOD_GLOBALS_PTR = NULL;
		ZVAL_UNDEF(&_0);
	ZVAL_UNDEF(&_2);
	ZVAL_UNDEF(&_4);
	ZVAL_UNDEF(&_6);
	ZVAL_UNDEF(&_8);
	ZVAL_UNDEF(&_1$$3);
	ZVAL_UNDEF(&_3$$4);
	ZVAL_UNDEF(&_5$$5);
	ZVAL_UNDEF(&_7$$6);
	ZVAL_UNDEF(&_9$$7);

		ZEPHIR_MM_GROW();
	
	{
		zval local_this_ptr, *this_ptr = &local_this_ptr;
		ZEPHIR_CREATE_OBJECT(this_ptr, class_type);
		zephir_read_property(&_0, this_ptr, SL("params"), PH_NOISY_CC | PH_READONLY);
		if (Z_TYPE_P(&_0) == IS_NULL) {
			ZEPHIR_INIT_VAR(&_1$$3);
			array_init(&_1$$3);
			zephir_update_property_zval(this_ptr, SL("params"), &_1$$3);
		}
		zephir_read_property(&_2, this_ptr, SL("keyRouteIds"), PH_NOISY_CC | PH_READONLY);
		if (Z_TYPE_P(&_2) == IS_NULL) {
			ZEPHIR_INIT_VAR(&_3$$4);
			array_init(&_3$$4);
			zephir_update_property_zval(this_ptr, SL("keyRouteIds"), &_3$$4);
		}
		zephir_read_property(&_4, this_ptr, SL("keyRouteNames"), PH_NOISY_CC | PH_READONLY);
		if (Z_TYPE_P(&_4) == IS_NULL) {
			ZEPHIR_INIT_VAR(&_5$$5);
			array_init(&_5$$5);
			zephir_update_property_zval(this_ptr, SL("keyRouteNames"), &_5$$5);
		}
		zephir_read_property(&_6, this_ptr, SL("defaultParams"), PH_NOISY_CC | PH_READONLY);
		if (Z_TYPE_P(&_6) == IS_NULL) {
			ZEPHIR_INIT_VAR(&_7$$6);
			array_init(&_7$$6);
			zephir_update_property_zval(this_ptr, SL("defaultParams"), &_7$$6);
		}
		zephir_read_property(&_8, this_ptr, SL("handlers"), PH_NOISY_CC | PH_READONLY);
		if (Z_TYPE_P(&_8) == IS_NULL) {
			ZEPHIR_INIT_VAR(&_9$$7);
			array_init(&_9$$7);
			zephir_update_property_zval(this_ptr, SL("handlers"), &_9$$7);
		}
		ZEPHIR_MM_RESTORE();
		return Z_OBJ_P(this_ptr);
	}

}
<|MERGE_RESOLUTION|>--- conflicted
+++ resolved
@@ -329,15 +329,9 @@
 			if (!(ZEPHIR_IS_EMPTY(&prefix))) {
 				ZEPHIR_INIT_NVAR(&route);
 				object_init_ex(&route, phalcon_mvc_router_route_ce);
-<<<<<<< HEAD
-				ZEPHIR_CALL_METHOD(NULL, &route, "__construct", &_8, 114, &prefix);
-				zephir_check_call_status();
-				ZEPHIR_CALL_METHOD(&_9$$6, &route, "getcompiledpattern", &_10, 511);
-=======
 				ZEPHIR_CALL_METHOD(NULL, &route, "__construct", &_8, 116, &prefix);
 				zephir_check_call_status();
 				ZEPHIR_CALL_METHOD(&_9$$6, &route, "getcompiledpattern", &_10, 0);
->>>>>>> f2a65a3d
 				zephir_check_call_status();
 				ZEPHIR_INIT_NVAR(&_11$$6);
 				ZVAL_STRING(&_11$$6, "$#");
@@ -541,15 +535,9 @@
 				if (!(ZEPHIR_IS_EMPTY(&prefix))) {
 					ZEPHIR_INIT_NVAR(&route);
 					object_init_ex(&route, phalcon_mvc_router_route_ce);
-<<<<<<< HEAD
-					ZEPHIR_CALL_METHOD(NULL, &route, "__construct", &_8, 114, &prefix);
-					zephir_check_call_status();
-					ZEPHIR_CALL_METHOD(&_32$$29, &route, "getcompiledpattern", &_10, 511);
-=======
 					ZEPHIR_CALL_METHOD(NULL, &route, "__construct", &_8, 116, &prefix);
 					zephir_check_call_status();
 					ZEPHIR_CALL_METHOD(&_32$$29, &route, "getcompiledpattern", &_10, 0);
->>>>>>> f2a65a3d
 					zephir_check_call_status();
 					ZEPHIR_INIT_NVAR(&_33$$29);
 					ZVAL_STRING(&_33$$29, "$#");
