--- conflicted
+++ resolved
@@ -331,11 +331,7 @@
 				object_init_ex(&route, phalcon_mvc_router_route_ce);
 				ZEPHIR_CALL_METHOD(NULL, &route, "__construct", &_8, 116, &prefix);
 				zephir_check_call_status();
-<<<<<<< HEAD
-				ZEPHIR_CALL_METHOD(&_9$$6, &route, "getcompiledpattern", &_10, 481);
-=======
 				ZEPHIR_CALL_METHOD(&_9$$6, &route, "getcompiledpattern", &_10, 0);
->>>>>>> 9c5d0d84
 				zephir_check_call_status();
 				ZEPHIR_INIT_NVAR(&_11$$6);
 				ZVAL_STRING(&_11$$6, "$#");
@@ -541,11 +537,7 @@
 					object_init_ex(&route, phalcon_mvc_router_route_ce);
 					ZEPHIR_CALL_METHOD(NULL, &route, "__construct", &_8, 116, &prefix);
 					zephir_check_call_status();
-<<<<<<< HEAD
-					ZEPHIR_CALL_METHOD(&_32$$29, &route, "getcompiledpattern", &_10, 481);
-=======
 					ZEPHIR_CALL_METHOD(&_32$$29, &route, "getcompiledpattern", &_10, 0);
->>>>>>> 9c5d0d84
 					zephir_check_call_status();
 					ZEPHIR_INIT_NVAR(&_33$$29);
 					ZVAL_STRING(&_33$$29, "$#");
