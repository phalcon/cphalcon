--- conflicted
+++ resolved
@@ -953,11 +953,7 @@
 		if (ZEPHIR_IS_EMPTY(&registeredEngines)) {
 			ZEPHIR_INIT_VAR(&_1$$4);
 			object_init_ex(&_1$$4, phalcon_mvc_view_engine_php_ce);
-<<<<<<< HEAD
-			ZEPHIR_CALL_METHOD(NULL, &_1$$4, "__construct", NULL, 415, this_ptr, &dependencyInjector);
-=======
-			ZEPHIR_CALL_METHOD(NULL, &_1$$4, "__construct", NULL, 378, this_ptr, &dependencyInjector);
->>>>>>> 03694d80
+			ZEPHIR_CALL_METHOD(NULL, &_1$$4, "__construct", NULL, 379, this_ptr, &dependencyInjector);
 			zephir_check_call_status();
 			zephir_array_update_string(&engines, SL(".phtml"), &_1$$4, PH_COPY | PH_SEPARATE);
 		} else {
@@ -1093,11 +1089,7 @@
 	{
 		ZEPHIR_INIT_NVAR(&viewsDir);
 		ZVAL_COPY(&viewsDir, _2);
-<<<<<<< HEAD
-		ZEPHIR_CALL_METHOD(&_3$$3, this_ptr, "_isabsolutepath", &_4, 416, &viewPath);
-=======
-		ZEPHIR_CALL_METHOD(&_3$$3, this_ptr, "_isabsolutepath", &_4, 379, &viewPath);
->>>>>>> 03694d80
+		ZEPHIR_CALL_METHOD(&_3$$3, this_ptr, "_isabsolutepath", &_4, 380, &viewPath);
 		zephir_check_call_status();
 		if (!(zephir_is_true(&_3$$3))) {
 			ZEPHIR_INIT_NVAR(&viewsDirPath);
