
#ifdef HAVE_CONFIG_H
#include "../../ext_config.h"
#endif

#include <php.h>
#include "../../php_ext.h"
#include "../../ext.h"

#include <Zend/zend_operators.h>
#include <Zend/zend_exceptions.h>
#include <Zend/zend_interfaces.h>

#include "kernel/main.h"
#include "kernel/object.h"
#include "kernel/memory.h"
#include "kernel/operators.h"
#include "kernel/fcall.h"
#include "ext/spl/spl_exceptions.h"
#include "kernel/exception.h"
#include "kernel/array.h"
#include "kernel/file.h"
#include "kernel/concat.h"
#include "kernel/string.h"
#include "Zend/zend_closures.h"


/**
 * This file is part of the Phalcon Framework.
 *
 * (c) Phalcon Team <team@phalcon.io>
 *
 * For the full copyright and license information, please view the LICENSE.txt
 * file that was distributed with this source code.
 */
/**
 * Phalcon\Mvc\View
 *
 * Phalcon\Mvc\View is a class for working with the "view" portion of the
 * model-view-controller pattern. That is, it exists to help keep the view
 * script separate from the model and controller scripts. It provides a system
 * of helpers, output filters, and variable escaping.
 *
 * ```php
 * use Phalcon\Mvc\View;
 *
 * $view = new View();
 *
 * // Setting views directory
 * $view->setViewsDir("app/views/");
 *
 * $view->start();
 *
 * // Shows recent posts view (app/views/posts/recent.phtml)
 * $view->render("posts", "recent");
 * $view->finish();
 *
 * // Printing views output
 * echo $view->getContent();
 * ```
 */
ZEPHIR_INIT_CLASS(Phalcon_Mvc_View) {

	ZEPHIR_REGISTER_CLASS_EX(Phalcon\\Mvc, View, phalcon, mvc_view, phalcon_di_injectable_ce, phalcon_mvc_view_method_entry, 0);

	zend_declare_property_null(phalcon_mvc_view_ce, SL("actionName"), ZEND_ACC_PROTECTED);

	zend_declare_property_null(phalcon_mvc_view_ce, SL("activeRenderPaths"), ZEND_ACC_PROTECTED);

	zend_declare_property_string(phalcon_mvc_view_ce, SL("basePath"), "", ZEND_ACC_PROTECTED);

	zend_declare_property_string(phalcon_mvc_view_ce, SL("content"), "", ZEND_ACC_PROTECTED);

	zend_declare_property_null(phalcon_mvc_view_ce, SL("controllerName"), ZEND_ACC_PROTECTED);

	zend_declare_property_long(phalcon_mvc_view_ce, SL("currentRenderLevel"), 0, ZEND_ACC_PROTECTED);

	zend_declare_property_bool(phalcon_mvc_view_ce, SL("disabled"), 0, ZEND_ACC_PROTECTED);

	zend_declare_property_null(phalcon_mvc_view_ce, SL("disabledLevels"), ZEND_ACC_PROTECTED);

	zend_declare_property_bool(phalcon_mvc_view_ce, SL("engines"), 0, ZEND_ACC_PROTECTED);

	zend_declare_property_null(phalcon_mvc_view_ce, SL("eventsManager"), ZEND_ACC_PROTECTED);

	zend_declare_property_null(phalcon_mvc_view_ce, SL("layout"), ZEND_ACC_PROTECTED);

	zend_declare_property_string(phalcon_mvc_view_ce, SL("layoutsDir"), "", ZEND_ACC_PROTECTED);

	zend_declare_property_string(phalcon_mvc_view_ce, SL("mainView"), "index", ZEND_ACC_PROTECTED);

	zend_declare_property_null(phalcon_mvc_view_ce, SL("options"), ZEND_ACC_PROTECTED);

	zend_declare_property_null(phalcon_mvc_view_ce, SL("params"), ZEND_ACC_PROTECTED);

	zend_declare_property_null(phalcon_mvc_view_ce, SL("pickView"), ZEND_ACC_PROTECTED);

	zend_declare_property_string(phalcon_mvc_view_ce, SL("partialsDir"), "", ZEND_ACC_PROTECTED);

	zend_declare_property_null(phalcon_mvc_view_ce, SL("registeredEngines"), ZEND_ACC_PROTECTED);

	zend_declare_property_long(phalcon_mvc_view_ce, SL("renderLevel"), 5, ZEND_ACC_PROTECTED);

	zend_declare_property_null(phalcon_mvc_view_ce, SL("templatesAfter"), ZEND_ACC_PROTECTED);

	zend_declare_property_null(phalcon_mvc_view_ce, SL("templatesBefore"), ZEND_ACC_PROTECTED);

	zend_declare_property_null(phalcon_mvc_view_ce, SL("viewsDirs"), ZEND_ACC_PROTECTED);

	zend_declare_property_null(phalcon_mvc_view_ce, SL("viewParams"), ZEND_ACC_PROTECTED);

	phalcon_mvc_view_ce->create_object = zephir_init_properties_Phalcon_Mvc_View;
	/**
	 * Render Level: To the action view
	 */
	zephir_declare_class_constant_long(phalcon_mvc_view_ce, SL("LEVEL_ACTION_VIEW"), 1);

	/**
	 * Render Level: To the templates "before"
	 */
	zephir_declare_class_constant_long(phalcon_mvc_view_ce, SL("LEVEL_BEFORE_TEMPLATE"), 2);

	/**
	 * Render Level: To the controller layout
	 */
	zephir_declare_class_constant_long(phalcon_mvc_view_ce, SL("LEVEL_LAYOUT"), 3);

	/**
	 * Render Level: To the main layout
	 */
	zephir_declare_class_constant_long(phalcon_mvc_view_ce, SL("LEVEL_MAIN_LAYOUT"), 5);

	/**
	 * Render Level: No render any view
	 */
	zephir_declare_class_constant_long(phalcon_mvc_view_ce, SL("LEVEL_NO_RENDER"), 0);

	/**
	 * Render Level: Render to the templates "after"
	 */
	zephir_declare_class_constant_long(phalcon_mvc_view_ce, SL("LEVEL_AFTER_TEMPLATE"), 4);

	zend_class_implements(phalcon_mvc_view_ce, 1, phalcon_mvc_viewinterface_ce);
	zend_class_implements(phalcon_mvc_view_ce, 1, phalcon_events_eventsawareinterface_ce);
	return SUCCESS;

}

PHP_METHOD(Phalcon_Mvc_View, getCurrentRenderLevel) {

	zval *this_ptr = getThis();


	RETURN_MEMBER(getThis(), "currentRenderLevel");

}

PHP_METHOD(Phalcon_Mvc_View, getRegisteredEngines) {

	zval *this_ptr = getThis();


	RETURN_MEMBER(getThis(), "registeredEngines");

}

PHP_METHOD(Phalcon_Mvc_View, getRenderLevel) {

	zval *this_ptr = getThis();


	RETURN_MEMBER(getThis(), "renderLevel");

}

/**
 * Phalcon\Mvc\View constructor
 */
PHP_METHOD(Phalcon_Mvc_View, __construct) {

	zephir_method_globals *ZEPHIR_METHOD_GLOBALS_PTR = NULL;
	zval *options_param = NULL;
	zval options;
	zval *this_ptr = getThis();

	ZVAL_UNDEF(&options);

	ZEPHIR_MM_GROW();
	zephir_fetch_params(1, 0, 1, &options_param);

	if (!options_param) {
		ZEPHIR_INIT_VAR(&options);
		array_init(&options);
	} else {
		zephir_get_arrval(&options, options_param);
	}


	zephir_update_property_zval(this_ptr, SL("options"), &options);
	ZEPHIR_MM_RESTORE();

}

/**
 * Magic method to retrieve a variable passed to the view
 *
 *```php
 * echo $this->view->products;
 *```
 */
PHP_METHOD(Phalcon_Mvc_View, __get) {

	zephir_method_globals *ZEPHIR_METHOD_GLOBALS_PTR = NULL;
	zend_long ZEPHIR_LAST_CALL_STATUS;
	zval *key_param = NULL;
	zval key;
	zval *this_ptr = getThis();

	ZVAL_UNDEF(&key);

	ZEPHIR_MM_GROW();
	zephir_fetch_params(1, 1, 0, &key_param);

	if (UNEXPECTED(Z_TYPE_P(key_param) != IS_STRING && Z_TYPE_P(key_param) != IS_NULL)) {
		zephir_throw_exception_string(spl_ce_InvalidArgumentException, SL("Parameter 'key' must be of the type string"));
		RETURN_MM_NULL();
	}
	if (EXPECTED(Z_TYPE_P(key_param) == IS_STRING)) {
		zephir_get_strval(&key, key_param);
	} else {
		ZEPHIR_INIT_VAR(&key);
		ZVAL_EMPTY_STRING(&key);
	}


	ZEPHIR_RETURN_CALL_METHOD(this_ptr, "getvar", NULL, 0, &key);
	zephir_check_call_status();
	RETURN_MM();

}

/**
 * Magic method to retrieve if a variable is set in the view
 *
 *```php
 * echo isset($this->view->products);
 *```
 */
PHP_METHOD(Phalcon_Mvc_View, __isset) {

	zephir_method_globals *ZEPHIR_METHOD_GLOBALS_PTR = NULL;
	zval *key_param = NULL, _0;
	zval key;
	zval *this_ptr = getThis();

	ZVAL_UNDEF(&key);
	ZVAL_UNDEF(&_0);

	ZEPHIR_MM_GROW();
	zephir_fetch_params(1, 1, 0, &key_param);

	if (UNEXPECTED(Z_TYPE_P(key_param) != IS_STRING && Z_TYPE_P(key_param) != IS_NULL)) {
		zephir_throw_exception_string(spl_ce_InvalidArgumentException, SL("Parameter 'key' must be of the type string"));
		RETURN_MM_NULL();
	}
	if (EXPECTED(Z_TYPE_P(key_param) == IS_STRING)) {
		zephir_get_strval(&key, key_param);
	} else {
		ZEPHIR_INIT_VAR(&key);
		ZVAL_EMPTY_STRING(&key);
	}


	zephir_read_property(&_0, this_ptr, SL("viewParams"), PH_NOISY_CC | PH_READONLY);
	RETURN_MM_BOOL(zephir_array_isset(&_0, &key));

}

/**
 * Magic method to pass variables to the views
 *
 *```php
 * $this->view->products = $products;
 *```
 */
PHP_METHOD(Phalcon_Mvc_View, __set) {

	zephir_method_globals *ZEPHIR_METHOD_GLOBALS_PTR = NULL;
	zend_long ZEPHIR_LAST_CALL_STATUS;
	zval *key_param = NULL, *value, value_sub;
	zval key;
	zval *this_ptr = getThis();

	ZVAL_UNDEF(&key);
	ZVAL_UNDEF(&value_sub);

	ZEPHIR_MM_GROW();
	zephir_fetch_params(1, 2, 0, &key_param, &value);

	if (UNEXPECTED(Z_TYPE_P(key_param) != IS_STRING && Z_TYPE_P(key_param) != IS_NULL)) {
		zephir_throw_exception_string(spl_ce_InvalidArgumentException, SL("Parameter 'key' must be of the type string"));
		RETURN_MM_NULL();
	}
	if (EXPECTED(Z_TYPE_P(key_param) == IS_STRING)) {
		zephir_get_strval(&key, key_param);
	} else {
		ZEPHIR_INIT_VAR(&key);
		ZVAL_EMPTY_STRING(&key);
	}


	ZEPHIR_CALL_METHOD(NULL, this_ptr, "setvar", NULL, 0, &key, value);
	zephir_check_call_status();
	ZEPHIR_MM_RESTORE();

}

/**
 * Resets any template before layouts
 */
PHP_METHOD(Phalcon_Mvc_View, cleanTemplateAfter) {

	zval _0;
	zephir_method_globals *ZEPHIR_METHOD_GLOBALS_PTR = NULL;
	zval *this_ptr = getThis();

	ZVAL_UNDEF(&_0);

	ZEPHIR_MM_GROW();

	ZEPHIR_INIT_VAR(&_0);
	array_init(&_0);
	zephir_update_property_zval(this_ptr, SL("templatesAfter"), &_0);
	RETURN_THIS();

}

/**
 * Resets any "template before" layouts
 */
PHP_METHOD(Phalcon_Mvc_View, cleanTemplateBefore) {

	zval _0;
	zephir_method_globals *ZEPHIR_METHOD_GLOBALS_PTR = NULL;
	zval *this_ptr = getThis();

	ZVAL_UNDEF(&_0);

	ZEPHIR_MM_GROW();

	ZEPHIR_INIT_VAR(&_0);
	array_init(&_0);
	zephir_update_property_zval(this_ptr, SL("templatesBefore"), &_0);
	RETURN_THIS();

}

/**
 * Disables a specific level of rendering
 *
 *```php
 * // Render all levels except ACTION level
 * $this->view->disableLevel(
 *     View::LEVEL_ACTION_VIEW
 * );
 *```
 */
PHP_METHOD(Phalcon_Mvc_View, disableLevel) {

	zval *level, level_sub, __$true;
	zval *this_ptr = getThis();

	ZVAL_UNDEF(&level_sub);
	ZVAL_BOOL(&__$true, 1);

	zephir_fetch_params_without_memory_grow(1, 0, &level);



	if (Z_TYPE_P(level) == IS_ARRAY) {
		zephir_update_property_zval(this_ptr, SL("disabledLevels"), level);
	} else {
		zephir_update_property_array(this_ptr, SL("disabledLevels"), level, &__$true);
	}
	RETURN_THISW();

}

/**
 * Disables the auto-rendering process
 */
PHP_METHOD(Phalcon_Mvc_View, disable) {

	zval __$true, __$false;
	zval *this_ptr = getThis();

	ZVAL_BOOL(&__$true, 1);
	ZVAL_BOOL(&__$false, 0);


	if (1) {
		zephir_update_property_zval(this_ptr, SL("disabled"), &__$true);
	} else {
		zephir_update_property_zval(this_ptr, SL("disabled"), &__$false);
	}
	RETURN_THISW();

}

/**
 * Enables the auto-rendering process
 */
PHP_METHOD(Phalcon_Mvc_View, enable) {

	zval __$true, __$false;
	zval *this_ptr = getThis();

	ZVAL_BOOL(&__$true, 1);
	ZVAL_BOOL(&__$false, 0);


	if (0) {
		zephir_update_property_zval(this_ptr, SL("disabled"), &__$true);
	} else {
		zephir_update_property_zval(this_ptr, SL("disabled"), &__$false);
	}
	RETURN_THISW();

}

/**
 * Checks whether view exists
 */
PHP_METHOD(Phalcon_Mvc_View, exists) {

	zend_string *_9$$4, *_16$$9;
	zend_ulong _8$$4, _15$$9;
	zephir_method_globals *ZEPHIR_METHOD_GLOBALS_PTR = NULL;
	zend_long ZEPHIR_LAST_CALL_STATUS;
	zval *view_param = NULL, basePath, viewsDir, engines, extension, _0, _2, *_3, _4, _1$$3, _5$$4, *_6$$4, _7$$4, _10$$5, _11$$7, _12$$9, *_13$$9, _14$$9, _17$$10, _18$$12;
	zval view;
	zval *this_ptr = getThis();

	ZVAL_UNDEF(&view);
	ZVAL_UNDEF(&basePath);
	ZVAL_UNDEF(&viewsDir);
	ZVAL_UNDEF(&engines);
	ZVAL_UNDEF(&extension);
	ZVAL_UNDEF(&_0);
	ZVAL_UNDEF(&_2);
	ZVAL_UNDEF(&_4);
	ZVAL_UNDEF(&_1$$3);
	ZVAL_UNDEF(&_5$$4);
	ZVAL_UNDEF(&_7$$4);
	ZVAL_UNDEF(&_10$$5);
	ZVAL_UNDEF(&_11$$7);
	ZVAL_UNDEF(&_12$$9);
	ZVAL_UNDEF(&_14$$9);
	ZVAL_UNDEF(&_17$$10);
	ZVAL_UNDEF(&_18$$12);

	ZEPHIR_MM_GROW();
	zephir_fetch_params(1, 1, 0, &view_param);

	if (UNEXPECTED(Z_TYPE_P(view_param) != IS_STRING && Z_TYPE_P(view_param) != IS_NULL)) {
		zephir_throw_exception_string(spl_ce_InvalidArgumentException, SL("Parameter 'view' must be of the type string"));
		RETURN_MM_NULL();
	}
	if (EXPECTED(Z_TYPE_P(view_param) == IS_STRING)) {
		zephir_get_strval(&view, view_param);
	} else {
		ZEPHIR_INIT_VAR(&view);
		ZVAL_EMPTY_STRING(&view);
	}


	zephir_read_property(&_0, this_ptr, SL("basePath"), PH_NOISY_CC | PH_READONLY);
	ZEPHIR_CPY_WRT(&basePath, &_0);
	ZEPHIR_OBS_VAR(&engines);
	zephir_read_property(&engines, this_ptr, SL("registeredEngines"), PH_NOISY_CC);
	if (ZEPHIR_IS_EMPTY(&engines)) {
		ZEPHIR_INIT_VAR(&_1$$3);
		zephir_create_array(&_1$$3, 1, 0);
		add_assoc_stringl_ex(&_1$$3, SL(".phtml"), SL("Phalcon\\Mvc\\View\\Engine\\Php"));
		ZEPHIR_CPY_WRT(&engines, &_1$$3);
		ZEPHIR_CALL_METHOD(NULL, this_ptr, "registerengines", NULL, 0, &engines);
		zephir_check_call_status();
	}
	ZEPHIR_CALL_METHOD(&_2, this_ptr, "getviewsdirs", NULL, 0);
	zephir_check_call_status();
	zephir_is_iterable(&_2, 0, "phalcon/Mvc/View.zep", 236);
	if (Z_TYPE_P(&_2) == IS_ARRAY) {
		ZEND_HASH_FOREACH_VAL(Z_ARRVAL_P(&_2), _3)
		{
			ZEPHIR_INIT_NVAR(&viewsDir);
			ZVAL_COPY(&viewsDir, _3);
			ZEPHIR_INIT_NVAR(&_5$$4);
			zephir_is_iterable(&engines, 0, "phalcon/Mvc/View.zep", 234);
			if (Z_TYPE_P(&engines) == IS_ARRAY) {
				ZEND_HASH_FOREACH_KEY_VAL(Z_ARRVAL_P(&engines), _8$$4, _9$$4, _6$$4)
				{
					ZEPHIR_INIT_NVAR(&extension);
					if (_9$$4 != NULL) { 
						ZVAL_STR_COPY(&extension, _9$$4);
					} else {
						ZVAL_LONG(&extension, _8$$4);
					}
					ZEPHIR_INIT_NVAR(&_5$$4);
					ZVAL_COPY(&_5$$4, _6$$4);
					ZEPHIR_INIT_NVAR(&_10$$5);
					ZEPHIR_CONCAT_VVVV(&_10$$5, &basePath, &viewsDir, &view, &extension);
					if ((zephir_file_exists(&_10$$5) == SUCCESS)) {
						RETURN_MM_BOOL(1);
					}
				} ZEND_HASH_FOREACH_END();
			} else {
				ZEPHIR_CALL_METHOD(NULL, &engines, "rewind", NULL, 0);
				zephir_check_call_status();
				while (1) {
					ZEPHIR_CALL_METHOD(&_7$$4, &engines, "valid", NULL, 0);
					zephir_check_call_status();
					if (!zend_is_true(&_7$$4)) {
						break;
					}
					ZEPHIR_CALL_METHOD(&extension, &engines, "key", NULL, 0);
					zephir_check_call_status();
					ZEPHIR_CALL_METHOD(&_5$$4, &engines, "current", NULL, 0);
					zephir_check_call_status();
						ZEPHIR_INIT_NVAR(&_11$$7);
						ZEPHIR_CONCAT_VVVV(&_11$$7, &basePath, &viewsDir, &view, &extension);
						if ((zephir_file_exists(&_11$$7) == SUCCESS)) {
							RETURN_MM_BOOL(1);
						}
					ZEPHIR_CALL_METHOD(NULL, &engines, "next", NULL, 0);
					zephir_check_call_status();
				}
			}
			ZEPHIR_INIT_NVAR(&_5$$4);
			ZEPHIR_INIT_NVAR(&extension);
		} ZEND_HASH_FOREACH_END();
	} else {
		ZEPHIR_CALL_METHOD(NULL, &_2, "rewind", NULL, 0);
		zephir_check_call_status();
		while (1) {
			ZEPHIR_CALL_METHOD(&_4, &_2, "valid", NULL, 0);
			zephir_check_call_status();
			if (!zend_is_true(&_4)) {
				break;
			}
			ZEPHIR_CALL_METHOD(&viewsDir, &_2, "current", NULL, 0);
			zephir_check_call_status();
				ZEPHIR_INIT_NVAR(&_12$$9);
				zephir_is_iterable(&engines, 0, "phalcon/Mvc/View.zep", 234);
				if (Z_TYPE_P(&engines) == IS_ARRAY) {
					ZEND_HASH_FOREACH_KEY_VAL(Z_ARRVAL_P(&engines), _15$$9, _16$$9, _13$$9)
					{
						ZEPHIR_INIT_NVAR(&extension);
						if (_16$$9 != NULL) { 
							ZVAL_STR_COPY(&extension, _16$$9);
						} else {
							ZVAL_LONG(&extension, _15$$9);
						}
						ZEPHIR_INIT_NVAR(&_12$$9);
						ZVAL_COPY(&_12$$9, _13$$9);
						ZEPHIR_INIT_NVAR(&_17$$10);
						ZEPHIR_CONCAT_VVVV(&_17$$10, &basePath, &viewsDir, &view, &extension);
						if ((zephir_file_exists(&_17$$10) == SUCCESS)) {
							RETURN_MM_BOOL(1);
						}
					} ZEND_HASH_FOREACH_END();
				} else {
					ZEPHIR_CALL_METHOD(NULL, &engines, "rewind", NULL, 0);
					zephir_check_call_status();
					while (1) {
						ZEPHIR_CALL_METHOD(&_14$$9, &engines, "valid", NULL, 0);
						zephir_check_call_status();
						if (!zend_is_true(&_14$$9)) {
							break;
						}
						ZEPHIR_CALL_METHOD(&extension, &engines, "key", NULL, 0);
						zephir_check_call_status();
						ZEPHIR_CALL_METHOD(&_12$$9, &engines, "current", NULL, 0);
						zephir_check_call_status();
							ZEPHIR_INIT_NVAR(&_18$$12);
							ZEPHIR_CONCAT_VVVV(&_18$$12, &basePath, &viewsDir, &view, &extension);
							if ((zephir_file_exists(&_18$$12) == SUCCESS)) {
								RETURN_MM_BOOL(1);
							}
						ZEPHIR_CALL_METHOD(NULL, &engines, "next", NULL, 0);
						zephir_check_call_status();
					}
				}
				ZEPHIR_INIT_NVAR(&_12$$9);
				ZEPHIR_INIT_NVAR(&extension);
			ZEPHIR_CALL_METHOD(NULL, &_2, "next", NULL, 0);
			zephir_check_call_status();
		}
	}
	ZEPHIR_INIT_NVAR(&viewsDir);
	RETURN_MM_BOOL(0);

}

/**
 * Finishes the render process by stopping the output buffering
 */
PHP_METHOD(Phalcon_Mvc_View, finish) {

	zephir_method_globals *ZEPHIR_METHOD_GLOBALS_PTR = NULL;
	zend_long ZEPHIR_LAST_CALL_STATUS;
	zval *this_ptr = getThis();


	ZEPHIR_MM_GROW();

<<<<<<< HEAD
	ZEPHIR_CALL_FUNCTION(NULL, "ob_end_clean", NULL, 223);
=======
	ZEPHIR_CALL_FUNCTION(NULL, "ob_end_clean", NULL, 224);
>>>>>>> 9c5d0d84
	zephir_check_call_status();
	RETURN_THIS();

}

/**
 * Gets the name of the action rendered
 */
PHP_METHOD(Phalcon_Mvc_View, getActionName) {

	zval *this_ptr = getThis();


	RETURN_MEMBER(getThis(), "actionName");

}

/**
 * Returns the path (or paths) of the views that are currently rendered
 */
PHP_METHOD(Phalcon_Mvc_View, getActiveRenderPath) {

	zend_bool _1$$3;
	zval activeRenderPath, _0, _2$$4;
	zephir_method_globals *ZEPHIR_METHOD_GLOBALS_PTR = NULL;
	zend_long ZEPHIR_LAST_CALL_STATUS, viewsDirsCount = 0;
	zval *this_ptr = getThis();

	ZVAL_UNDEF(&activeRenderPath);
	ZVAL_UNDEF(&_0);
	ZVAL_UNDEF(&_2$$4);

	ZEPHIR_MM_GROW();

	ZEPHIR_CALL_METHOD(&_0, this_ptr, "getviewsdirs", NULL, 0);
	zephir_check_call_status();
	viewsDirsCount = zephir_fast_count_int(&_0);
	ZEPHIR_OBS_VAR(&activeRenderPath);
	zephir_read_property(&activeRenderPath, this_ptr, SL("activeRenderPaths"), PH_NOISY_CC);
	if (viewsDirsCount == 1) {
		_1$$3 = Z_TYPE_P(&activeRenderPath) == IS_ARRAY;
		if (_1$$3) {
			_1$$3 = ((zephir_fast_count_int(&activeRenderPath)) ? 1 : 0);
		}
		if (_1$$3) {
			zephir_array_fetch_long(&_2$$4, &activeRenderPath, 0, PH_NOISY | PH_READONLY, "phalcon/Mvc/View.zep", 270);
			ZEPHIR_CPY_WRT(&activeRenderPath, &_2$$4);
		}
	}
	if (Z_TYPE_P(&activeRenderPath) == IS_NULL) {
		ZEPHIR_INIT_NVAR(&activeRenderPath);
		ZVAL_STRING(&activeRenderPath, "");
	}
	RETURN_CCTOR(&activeRenderPath);

}

/**
 * Gets base path
 */
PHP_METHOD(Phalcon_Mvc_View, getBasePath) {

	zval *this_ptr = getThis();


	RETURN_MEMBER(getThis(), "basePath");

}

/**
 * Returns output from another view stage
 */
PHP_METHOD(Phalcon_Mvc_View, getContent) {

	zval *this_ptr = getThis();


	RETURN_MEMBER(getThis(), "content");

}

/**
 * Gets the name of the controller rendered
 */
PHP_METHOD(Phalcon_Mvc_View, getControllerName) {

	zval *this_ptr = getThis();


	RETURN_MEMBER(getThis(), "controllerName");

}

/**
 * Returns the internal event manager
 */
PHP_METHOD(Phalcon_Mvc_View, getEventsManager) {

	zval *this_ptr = getThis();


	RETURN_MEMBER(getThis(), "eventsManager");

}

/**
 * Returns the name of the main view
 */
PHP_METHOD(Phalcon_Mvc_View, getLayout) {

	zval *this_ptr = getThis();


	RETURN_MEMBER(getThis(), "layout");

}

/**
 * Gets the current layouts sub-directory
 */
PHP_METHOD(Phalcon_Mvc_View, getLayoutsDir) {

	zval *this_ptr = getThis();


	RETURN_MEMBER(getThis(), "layoutsDir");

}

/**
 * Returns the name of the main view
 */
PHP_METHOD(Phalcon_Mvc_View, getMainView) {

	zval *this_ptr = getThis();


	RETURN_MEMBER(getThis(), "mainView");

}

/**
 * Returns parameters to views
 */
PHP_METHOD(Phalcon_Mvc_View, getParamsToView) {

	zval *this_ptr = getThis();


	RETURN_MEMBER(getThis(), "viewParams");

}

/**
 * Renders a partial view
 *
 * ```php
 * // Retrieve the contents of a partial
 * echo $this->getPartial("shared/footer");
 * ```
 *
 * ```php
 * // Retrieve the contents of a partial with arguments
 * echo $this->getPartial(
 *     "shared/footer",
 *     [
 *         "content" => $html,
 *     ]
 * );
 * ```
 */
PHP_METHOD(Phalcon_Mvc_View, getPartial) {

	zephir_method_globals *ZEPHIR_METHOD_GLOBALS_PTR = NULL;
	zend_long ZEPHIR_LAST_CALL_STATUS;
	zval *partialPath_param = NULL, *params = NULL, params_sub, __$null;
	zval partialPath;
	zval *this_ptr = getThis();

	ZVAL_UNDEF(&partialPath);
	ZVAL_UNDEF(&params_sub);
	ZVAL_NULL(&__$null);

	ZEPHIR_MM_GROW();
	zephir_fetch_params(1, 1, 1, &partialPath_param, &params);

	if (UNEXPECTED(Z_TYPE_P(partialPath_param) != IS_STRING && Z_TYPE_P(partialPath_param) != IS_NULL)) {
		zephir_throw_exception_string(spl_ce_InvalidArgumentException, SL("Parameter 'partialPath' must be of the type string"));
		RETURN_MM_NULL();
	}
	if (EXPECTED(Z_TYPE_P(partialPath_param) == IS_STRING)) {
		zephir_get_strval(&partialPath, partialPath_param);
	} else {
		ZEPHIR_INIT_VAR(&partialPath);
		ZVAL_EMPTY_STRING(&partialPath);
	}
	if (!params) {
		params = &params_sub;
		params = &__$null;
	}


<<<<<<< HEAD
	ZEPHIR_CALL_FUNCTION(NULL, "ob_start", NULL, 390);
	zephir_check_call_status();
	ZEPHIR_CALL_METHOD(NULL, this_ptr, "partial", NULL, 0, &partialPath, params);
	zephir_check_call_status();
	ZEPHIR_RETURN_CALL_FUNCTION("ob_get_clean", NULL, 392);
=======
	ZEPHIR_CALL_FUNCTION(NULL, "ob_start", NULL, 409);
	zephir_check_call_status();
	ZEPHIR_CALL_METHOD(NULL, this_ptr, "partial", NULL, 0, &partialPath, params);
	zephir_check_call_status();
	ZEPHIR_RETURN_CALL_FUNCTION("ob_get_clean", NULL, 416);
>>>>>>> 9c5d0d84
	zephir_check_call_status();
	RETURN_MM();

}

/**
 * Gets the current partials sub-directory
 */
PHP_METHOD(Phalcon_Mvc_View, getPartialsDir) {

	zval *this_ptr = getThis();


	RETURN_MEMBER(getThis(), "partialsDir");

}

/**
 * Perform the automatic rendering returning the output as a string
 *
 * ```php
 * $template = $this->view->getRender(
 *     "products",
 *     "show",
 *     [
 *         "products" => $products,
 *     ]
 * );
 * ```
 *
 * @param mixed configCallback
 */
PHP_METHOD(Phalcon_Mvc_View, getRender) {

	zephir_method_globals *ZEPHIR_METHOD_GLOBALS_PTR = NULL;
	zend_long ZEPHIR_LAST_CALL_STATUS;
	zval params, _1$$3;
	zval *controllerName_param = NULL, *actionName_param = NULL, *params_param = NULL, *configCallback = NULL, configCallback_sub, __$null, view, _0$$3;
	zval controllerName, actionName;
	zval *this_ptr = getThis();

	ZVAL_UNDEF(&controllerName);
	ZVAL_UNDEF(&actionName);
	ZVAL_UNDEF(&configCallback_sub);
	ZVAL_NULL(&__$null);
	ZVAL_UNDEF(&view);
	ZVAL_UNDEF(&_0$$3);
	ZVAL_UNDEF(&params);
	ZVAL_UNDEF(&_1$$3);

	ZEPHIR_MM_GROW();
	zephir_fetch_params(1, 2, 2, &controllerName_param, &actionName_param, &params_param, &configCallback);

	if (UNEXPECTED(Z_TYPE_P(controllerName_param) != IS_STRING && Z_TYPE_P(controllerName_param) != IS_NULL)) {
		zephir_throw_exception_string(spl_ce_InvalidArgumentException, SL("Parameter 'controllerName' must be of the type string"));
		RETURN_MM_NULL();
	}
	if (EXPECTED(Z_TYPE_P(controllerName_param) == IS_STRING)) {
		zephir_get_strval(&controllerName, controllerName_param);
	} else {
		ZEPHIR_INIT_VAR(&controllerName);
		ZVAL_EMPTY_STRING(&controllerName);
	}
	if (UNEXPECTED(Z_TYPE_P(actionName_param) != IS_STRING && Z_TYPE_P(actionName_param) != IS_NULL)) {
		zephir_throw_exception_string(spl_ce_InvalidArgumentException, SL("Parameter 'actionName' must be of the type string"));
		RETURN_MM_NULL();
	}
	if (EXPECTED(Z_TYPE_P(actionName_param) == IS_STRING)) {
		zephir_get_strval(&actionName, actionName_param);
	} else {
		ZEPHIR_INIT_VAR(&actionName);
		ZVAL_EMPTY_STRING(&actionName);
	}
	if (!params_param) {
		ZEPHIR_INIT_VAR(&params);
		array_init(&params);
	} else {
		zephir_get_arrval(&params, params_param);
	}
	if (!configCallback) {
		configCallback = &configCallback_sub;
		configCallback = &__$null;
	}


	ZEPHIR_INIT_VAR(&view);
	if (zephir_clone(&view, this_ptr) == FAILURE) {
		RETURN_MM();
	}
	ZEPHIR_CALL_METHOD(NULL, &view, "reset", NULL, 0);
	zephir_check_call_status();
	ZEPHIR_CALL_METHOD(NULL, &view, "setvars", NULL, 0, &params);
	zephir_check_call_status();
	if (Z_TYPE_P(configCallback) == IS_OBJECT) {
		ZEPHIR_INIT_VAR(&_0$$3);
		ZEPHIR_INIT_VAR(&_1$$3);
		zephir_create_array(&_1$$3, 1, 0);
		zephir_array_fast_append(&_1$$3, &view);
		ZEPHIR_CALL_USER_FUNC_ARRAY(&_0$$3, configCallback, &_1$$3);
		zephir_check_call_status();
	}
	ZEPHIR_CALL_METHOD(NULL, &view, "start", NULL, 0);
	zephir_check_call_status();
	ZEPHIR_CALL_METHOD(NULL, &view, "render", NULL, 0, &controllerName, &actionName);
	zephir_check_call_status();
	ZEPHIR_CALL_METHOD(NULL, &view, "finish", NULL, 0);
	zephir_check_call_status();
	ZEPHIR_RETURN_CALL_METHOD(&view, "getcontent", NULL, 0);
	zephir_check_call_status();
	RETURN_MM();

}

/**
 * Returns a parameter previously set in the view
 */
PHP_METHOD(Phalcon_Mvc_View, getVar) {

	zephir_method_globals *ZEPHIR_METHOD_GLOBALS_PTR = NULL;
	zval *key_param = NULL, value, _0;
	zval key;
	zval *this_ptr = getThis();

	ZVAL_UNDEF(&key);
	ZVAL_UNDEF(&value);
	ZVAL_UNDEF(&_0);

	ZEPHIR_MM_GROW();
	zephir_fetch_params(1, 1, 0, &key_param);

	if (UNEXPECTED(Z_TYPE_P(key_param) != IS_STRING && Z_TYPE_P(key_param) != IS_NULL)) {
		zephir_throw_exception_string(spl_ce_InvalidArgumentException, SL("Parameter 'key' must be of the type string"));
		RETURN_MM_NULL();
	}
	if (EXPECTED(Z_TYPE_P(key_param) == IS_STRING)) {
		zephir_get_strval(&key, key_param);
	} else {
		ZEPHIR_INIT_VAR(&key);
		ZVAL_EMPTY_STRING(&key);
	}


	zephir_read_property(&_0, this_ptr, SL("viewParams"), PH_NOISY_CC | PH_READONLY);
	if (!(zephir_array_isset_fetch(&value, &_0, &key, 1))) {
		RETURN_MM_NULL();
	}
	RETURN_CTOR(&value);

}

/**
 * Gets views directory
 */
PHP_METHOD(Phalcon_Mvc_View, getViewsDir) {

	zval *this_ptr = getThis();


	RETURN_MEMBER(getThis(), "viewsDirs");

}

/**
 * Gets views directories
 */
PHP_METHOD(Phalcon_Mvc_View, getViewsDirs) {

	zval _0, _1$$3;
	zephir_method_globals *ZEPHIR_METHOD_GLOBALS_PTR = NULL;
	zval *this_ptr = getThis();

	ZVAL_UNDEF(&_0);
	ZVAL_UNDEF(&_1$$3);

	ZEPHIR_MM_GROW();

	ZEPHIR_OBS_VAR(&_0);
	zephir_read_property(&_0, this_ptr, SL("viewsDirs"), PH_NOISY_CC);
	if (Z_TYPE_P(&_0) == IS_STRING) {
		zephir_create_array(return_value, 1, 0);
		ZEPHIR_OBS_VAR(&_1$$3);
		zephir_read_property(&_1$$3, this_ptr, SL("viewsDirs"), PH_NOISY_CC);
		zephir_array_fast_append(return_value, &_1$$3);
		RETURN_MM();
	}
	RETURN_MM_MEMBER(getThis(), "viewsDirs");

}

/**
 * Whether automatic rendering is enabled
 */
PHP_METHOD(Phalcon_Mvc_View, isDisabled) {

	zval *this_ptr = getThis();


	RETURN_MEMBER(getThis(), "disabled");

}

/**
 * Renders a partial view
 *
 * ```php
 * // Show a partial inside another view
 * $this->partial("shared/footer");
 * ```
 *
 * ```php
 * // Show a partial inside another view with parameters
 * $this->partial(
 *     "shared/footer",
 *     [
 *         "content" => $html,
 *     ]
 * );
 * ```
 */
PHP_METHOD(Phalcon_Mvc_View, partial) {

	zephir_method_globals *ZEPHIR_METHOD_GLOBALS_PTR = NULL;
	zend_long ZEPHIR_LAST_CALL_STATUS;
	zval *partialPath_param = NULL, *params = NULL, params_sub, __$null, viewParams, _3, _4, _5, _6, _7, _0$$3, _1$$3, _2$$3;
	zval partialPath;
	zval *this_ptr = getThis();

	ZVAL_UNDEF(&partialPath);
	ZVAL_UNDEF(&params_sub);
	ZVAL_NULL(&__$null);
	ZVAL_UNDEF(&viewParams);
	ZVAL_UNDEF(&_3);
	ZVAL_UNDEF(&_4);
	ZVAL_UNDEF(&_5);
	ZVAL_UNDEF(&_6);
	ZVAL_UNDEF(&_7);
	ZVAL_UNDEF(&_0$$3);
	ZVAL_UNDEF(&_1$$3);
	ZVAL_UNDEF(&_2$$3);

	ZEPHIR_MM_GROW();
	zephir_fetch_params(1, 1, 1, &partialPath_param, &params);

	if (UNEXPECTED(Z_TYPE_P(partialPath_param) != IS_STRING && Z_TYPE_P(partialPath_param) != IS_NULL)) {
		zephir_throw_exception_string(spl_ce_InvalidArgumentException, SL("Parameter 'partialPath' must be of the type string"));
		RETURN_MM_NULL();
	}
	if (EXPECTED(Z_TYPE_P(partialPath_param) == IS_STRING)) {
		zephir_get_strval(&partialPath, partialPath_param);
	} else {
		ZEPHIR_INIT_VAR(&partialPath);
		ZVAL_EMPTY_STRING(&partialPath);
	}
	if (!params) {
		params = &params_sub;
		params = &__$null;
	}


	if (Z_TYPE_P(params) == IS_ARRAY) {
		zephir_read_property(&_0$$3, this_ptr, SL("viewParams"), PH_NOISY_CC | PH_READONLY);
		ZEPHIR_CPY_WRT(&viewParams, &_0$$3);
		ZEPHIR_INIT_VAR(&_1$$3);
		zephir_fast_array_merge(&_1$$3, &viewParams, params);
		zephir_update_property_zval(this_ptr, SL("viewParams"), &_1$$3);
		ZEPHIR_INIT_VAR(&_2$$3);
		ZEPHIR_CREATE_SYMBOL_TABLE();
		
	}
	ZEPHIR_CALL_METHOD(&_3, this_ptr, "loadtemplateengines", NULL, 0);
	zephir_check_call_status();
	zephir_read_property(&_4, this_ptr, SL("partialsDir"), PH_NOISY_CC | PH_READONLY);
	ZEPHIR_INIT_VAR(&_5);
	ZEPHIR_CONCAT_VV(&_5, &_4, &partialPath);
	ZVAL_BOOL(&_6, 0);
	ZVAL_BOOL(&_7, 0);
	ZEPHIR_CALL_METHOD(NULL, this_ptr, "enginerender", NULL, 0, &_3, &_5, &_6, &_7);
	zephir_check_call_status();
	if (Z_TYPE_P(params) == IS_ARRAY) {
		zephir_update_property_zval(this_ptr, SL("viewParams"), &viewParams);
	}
	ZEPHIR_MM_RESTORE();

}

/**
 * Choose a different view to render instead of last-controller/last-action
 *
 * ```php
 * use Phalcon\Mvc\Controller;
 *
 * class ProductsController extends Controller
 * {
 *     public function saveAction()
 *     {
 *         // Do some save stuff...
 *
 *         // Then show the list view
 *         $this->view->pick("products/list");
 *     }
 * }
 * ```
 */
PHP_METHOD(Phalcon_Mvc_View, pick) {

	zephir_method_globals *ZEPHIR_METHOD_GLOBALS_PTR = NULL;
	zval *renderView, renderView_sub, pickView, layout, parts, _0$$4;
	zval *this_ptr = getThis();

	ZVAL_UNDEF(&renderView_sub);
	ZVAL_UNDEF(&pickView);
	ZVAL_UNDEF(&layout);
	ZVAL_UNDEF(&parts);
	ZVAL_UNDEF(&_0$$4);

	ZEPHIR_MM_GROW();
	zephir_fetch_params(1, 1, 0, &renderView);



	if (Z_TYPE_P(renderView) == IS_ARRAY) {
		ZEPHIR_CPY_WRT(&pickView, renderView);
	} else {
		ZEPHIR_INIT_VAR(&layout);
		ZVAL_NULL(&layout);
		if (zephir_memnstr_str(renderView, SL("/"), "phalcon/Mvc/View.zep", 577)) {
			ZEPHIR_INIT_VAR(&parts);
			zephir_fast_explode_str(&parts, SL("/"), renderView, LONG_MAX);
			ZEPHIR_OBS_NVAR(&layout);
			zephir_array_fetch_long(&layout, &parts, 0, PH_NOISY, "phalcon/Mvc/View.zep", 579);
		}
		ZEPHIR_INIT_VAR(&_0$$4);
		zephir_create_array(&_0$$4, 1, 0);
		zephir_array_fast_append(&_0$$4, renderView);
		ZEPHIR_CPY_WRT(&pickView, &_0$$4);
		if (Z_TYPE_P(&layout) != IS_NULL) {
			zephir_array_append(&pickView, &layout, PH_SEPARATE, "phalcon/Mvc/View.zep", 585);
		}
	}
	zephir_update_property_zval(this_ptr, SL("pickView"), &pickView);
	RETURN_THIS();

}

/**
 * Register templating engines
 *
 * ```php
 * $this->view->registerEngines(
 *     [
 *         ".phtml" => \Phalcon\Mvc\View\Engine\Php::class,
 *         ".volt"  => \Phalcon\Mvc\View\Engine\Volt::class,
 *         ".mhtml" => \MyCustomEngine::class,
 *     ]
 * );
 * ```
 */
PHP_METHOD(Phalcon_Mvc_View, registerEngines) {

	zephir_method_globals *ZEPHIR_METHOD_GLOBALS_PTR = NULL;
	zval *engines_param = NULL;
	zval engines;
	zval *this_ptr = getThis();

	ZVAL_UNDEF(&engines);

	ZEPHIR_MM_GROW();
	zephir_fetch_params(1, 1, 0, &engines_param);

	ZEPHIR_OBS_COPY_OR_DUP(&engines, engines_param);


	zephir_update_property_zval(this_ptr, SL("registeredEngines"), &engines);
	RETURN_THIS();

}

/**
 * Executes render process from dispatching data
 *
 *```php
 * // Shows recent posts view (app/views/posts/recent.phtml)
 * $view->start()->render("posts", "recent")->finish();
 *```
 */
PHP_METHOD(Phalcon_Mvc_View, render) {

	zephir_method_globals *ZEPHIR_METHOD_GLOBALS_PTR = NULL;
	zend_long ZEPHIR_LAST_CALL_STATUS;
	zval params;
	zval *controllerName_param = NULL, *actionName_param = NULL, *params_param = NULL, result;
	zval controllerName, actionName;
	zval *this_ptr = getThis();

	ZVAL_UNDEF(&controllerName);
	ZVAL_UNDEF(&actionName);
	ZVAL_UNDEF(&result);
	ZVAL_UNDEF(&params);

	ZEPHIR_MM_GROW();
	zephir_fetch_params(1, 2, 1, &controllerName_param, &actionName_param, &params_param);

	if (UNEXPECTED(Z_TYPE_P(controllerName_param) != IS_STRING && Z_TYPE_P(controllerName_param) != IS_NULL)) {
		zephir_throw_exception_string(spl_ce_InvalidArgumentException, SL("Parameter 'controllerName' must be of the type string"));
		RETURN_MM_NULL();
	}
	if (EXPECTED(Z_TYPE_P(controllerName_param) == IS_STRING)) {
		zephir_get_strval(&controllerName, controllerName_param);
	} else {
		ZEPHIR_INIT_VAR(&controllerName);
		ZVAL_EMPTY_STRING(&controllerName);
	}
	if (UNEXPECTED(Z_TYPE_P(actionName_param) != IS_STRING && Z_TYPE_P(actionName_param) != IS_NULL)) {
		zephir_throw_exception_string(spl_ce_InvalidArgumentException, SL("Parameter 'actionName' must be of the type string"));
		RETURN_MM_NULL();
	}
	if (EXPECTED(Z_TYPE_P(actionName_param) == IS_STRING)) {
		zephir_get_strval(&actionName, actionName_param);
	} else {
		ZEPHIR_INIT_VAR(&actionName);
		ZVAL_EMPTY_STRING(&actionName);
	}
	if (!params_param) {
		ZEPHIR_INIT_VAR(&params);
		array_init(&params);
	} else {
		zephir_get_arrval(&params, params_param);
	}


	ZEPHIR_CALL_METHOD(&result, this_ptr, "processrender", NULL, 0, &controllerName, &actionName, &params);
	zephir_check_call_status();
	if (!(zephir_is_true(&result))) {
		RETURN_MM_BOOL(0);
	}
	RETURN_THIS();

}

/**
 * Resets the view component to its factory default values
 */
PHP_METHOD(Phalcon_Mvc_View, reset) {

	zephir_method_globals *ZEPHIR_METHOD_GLOBALS_PTR = NULL;
	zval __$true, __$false, __$null, _0, _1, _2;
	zval *this_ptr = getThis();

	ZVAL_BOOL(&__$true, 1);
	ZVAL_BOOL(&__$false, 0);
	ZVAL_NULL(&__$null);
	ZVAL_UNDEF(&_0);
	ZVAL_UNDEF(&_1);
	ZVAL_UNDEF(&_2);

	ZEPHIR_MM_GROW();

	if (0) {
		zephir_update_property_zval(this_ptr, SL("disabled"), &__$true);
	} else {
		zephir_update_property_zval(this_ptr, SL("disabled"), &__$false);
	}
	if (0) {
		zephir_update_property_zval(this_ptr, SL("engines"), &__$true);
	} else {
		zephir_update_property_zval(this_ptr, SL("engines"), &__$false);
	}
	ZEPHIR_INIT_ZVAL_NREF(_0);
	ZVAL_LONG(&_0, 5);
	zephir_update_property_zval(this_ptr, SL("renderLevel"), &_0);
	zephir_update_property_zval(this_ptr, SL("content"), &__$null);
	ZEPHIR_INIT_VAR(&_1);
	array_init(&_1);
	zephir_update_property_zval(this_ptr, SL("templatesBefore"), &_1);
	ZEPHIR_INIT_VAR(&_2);
	array_init(&_2);
	zephir_update_property_zval(this_ptr, SL("templatesAfter"), &_2);
	RETURN_THIS();

}

/**
 * Sets base path. Depending of your platform, always add a trailing slash
 * or backslash
 *
 * ```php
 * $view->setBasePath(__DIR__ . "/");
 * ```
 */
PHP_METHOD(Phalcon_Mvc_View, setBasePath) {

	zephir_method_globals *ZEPHIR_METHOD_GLOBALS_PTR = NULL;
	zval *basePath_param = NULL;
	zval basePath;
	zval *this_ptr = getThis();

	ZVAL_UNDEF(&basePath);

	ZEPHIR_MM_GROW();
	zephir_fetch_params(1, 1, 0, &basePath_param);

	zephir_get_strval(&basePath, basePath_param);


	zephir_update_property_zval(this_ptr, SL("basePath"), &basePath);
	RETURN_THIS();

}

/**
 * Externally sets the view content
 *
 *```php
 * $this->view->setContent("<h1>hello</h1>");
 *```
 */
PHP_METHOD(Phalcon_Mvc_View, setContent) {

	zephir_method_globals *ZEPHIR_METHOD_GLOBALS_PTR = NULL;
	zval *content_param = NULL;
	zval content;
	zval *this_ptr = getThis();

	ZVAL_UNDEF(&content);

	ZEPHIR_MM_GROW();
	zephir_fetch_params(1, 1, 0, &content_param);

	zephir_get_strval(&content, content_param);


	zephir_update_property_zval(this_ptr, SL("content"), &content);
	RETURN_THIS();

}

/**
 * Sets the events manager
 */
PHP_METHOD(Phalcon_Mvc_View, setEventsManager) {

	zval *eventsManager, eventsManager_sub;
	zval *this_ptr = getThis();

	ZVAL_UNDEF(&eventsManager_sub);

	zephir_fetch_params_without_memory_grow(1, 0, &eventsManager);



	zephir_update_property_zval(this_ptr, SL("eventsManager"), eventsManager);

}

/**
 * Change the layout to be used instead of using the name of the latest
 * controller name
 *
 * ```php
 * $this->view->setLayout("main");
 * ```
 */
PHP_METHOD(Phalcon_Mvc_View, setLayout) {

	zephir_method_globals *ZEPHIR_METHOD_GLOBALS_PTR = NULL;
	zval *layout_param = NULL;
	zval layout;
	zval *this_ptr = getThis();

	ZVAL_UNDEF(&layout);

	ZEPHIR_MM_GROW();
	zephir_fetch_params(1, 1, 0, &layout_param);

	zephir_get_strval(&layout, layout_param);


	zephir_update_property_zval(this_ptr, SL("layout"), &layout);
	RETURN_THIS();

}

/**
 * Sets the layouts sub-directory. Must be a directory under the views
 * directory. Depending of your platform, always add a trailing slash or
 * backslash
 *
 *```php
 * $view->setLayoutsDir("../common/layouts/");
 *```
 */
PHP_METHOD(Phalcon_Mvc_View, setLayoutsDir) {

	zephir_method_globals *ZEPHIR_METHOD_GLOBALS_PTR = NULL;
	zval *layoutsDir_param = NULL;
	zval layoutsDir;
	zval *this_ptr = getThis();

	ZVAL_UNDEF(&layoutsDir);

	ZEPHIR_MM_GROW();
	zephir_fetch_params(1, 1, 0, &layoutsDir_param);

	zephir_get_strval(&layoutsDir, layoutsDir_param);


	zephir_update_property_zval(this_ptr, SL("layoutsDir"), &layoutsDir);
	RETURN_THIS();

}

/**
 * Sets default view name. Must be a file without extension in the views
 * directory
 *
 * ```php
 * // Renders as main view views-dir/base.phtml
 * $this->view->setMainView("base");
 * ```
 */
PHP_METHOD(Phalcon_Mvc_View, setMainView) {

	zephir_method_globals *ZEPHIR_METHOD_GLOBALS_PTR = NULL;
	zval *viewPath_param = NULL;
	zval viewPath;
	zval *this_ptr = getThis();

	ZVAL_UNDEF(&viewPath);

	ZEPHIR_MM_GROW();
	zephir_fetch_params(1, 1, 0, &viewPath_param);

	zephir_get_strval(&viewPath, viewPath_param);


	zephir_update_property_zval(this_ptr, SL("mainView"), &viewPath);
	RETURN_THIS();

}

/**
 * Sets a partials sub-directory. Must be a directory under the views
 * directory. Depending of your platform, always add a trailing slash or
 * backslash
 *
 *```php
 * $view->setPartialsDir("../common/partials/");
 *```
 */
PHP_METHOD(Phalcon_Mvc_View, setPartialsDir) {

	zephir_method_globals *ZEPHIR_METHOD_GLOBALS_PTR = NULL;
	zval *partialsDir_param = NULL;
	zval partialsDir;
	zval *this_ptr = getThis();

	ZVAL_UNDEF(&partialsDir);

	ZEPHIR_MM_GROW();
	zephir_fetch_params(1, 1, 0, &partialsDir_param);

	zephir_get_strval(&partialsDir, partialsDir_param);


	zephir_update_property_zval(this_ptr, SL("partialsDir"), &partialsDir);
	RETURN_THIS();

}

/**
 * Adds parameters to views (alias of setVar)
 *
 *```php
 * $this->view->setParamToView("products", $products);
 *```
 */
PHP_METHOD(Phalcon_Mvc_View, setParamToView) {

	zephir_method_globals *ZEPHIR_METHOD_GLOBALS_PTR = NULL;
	zval *key_param = NULL, *value, value_sub;
	zval key;
	zval *this_ptr = getThis();

	ZVAL_UNDEF(&key);
	ZVAL_UNDEF(&value_sub);

	ZEPHIR_MM_GROW();
	zephir_fetch_params(1, 2, 0, &key_param, &value);

	if (UNEXPECTED(Z_TYPE_P(key_param) != IS_STRING && Z_TYPE_P(key_param) != IS_NULL)) {
		zephir_throw_exception_string(spl_ce_InvalidArgumentException, SL("Parameter 'key' must be of the type string"));
		RETURN_MM_NULL();
	}
	if (EXPECTED(Z_TYPE_P(key_param) == IS_STRING)) {
		zephir_get_strval(&key, key_param);
	} else {
		ZEPHIR_INIT_VAR(&key);
		ZVAL_EMPTY_STRING(&key);
	}


	zephir_update_property_array(this_ptr, SL("viewParams"), &key, value);
	RETURN_THIS();

}

/**
 * Sets the render level for the view
 *
 * ```php
 * // Render the view related to the controller only
 * $this->view->setRenderLevel(
 *     View::LEVEL_LAYOUT
 * );
 * ```
 */
PHP_METHOD(Phalcon_Mvc_View, setRenderLevel) {

	zval *level_param = NULL, _0;
	zend_long level;
	zval *this_ptr = getThis();

	ZVAL_UNDEF(&_0);

	zephir_fetch_params_without_memory_grow(1, 0, &level_param);

	level = zephir_get_intval(level_param);


	ZEPHIR_INIT_ZVAL_NREF(_0);
	ZVAL_LONG(&_0, level);
	zephir_update_property_zval(this_ptr, SL("renderLevel"), &_0);
	RETURN_THISW();

}

/**
 * Sets a "template after" controller layout
 */
PHP_METHOD(Phalcon_Mvc_View, setTemplateAfter) {

	zval _0$$3;
	zephir_method_globals *ZEPHIR_METHOD_GLOBALS_PTR = NULL;
	zval *templateAfter, templateAfter_sub;
	zval *this_ptr = getThis();

	ZVAL_UNDEF(&templateAfter_sub);
	ZVAL_UNDEF(&_0$$3);

	ZEPHIR_MM_GROW();
	zephir_fetch_params(1, 1, 0, &templateAfter);



	if (Z_TYPE_P(templateAfter) != IS_ARRAY) {
		ZEPHIR_INIT_VAR(&_0$$3);
		zephir_create_array(&_0$$3, 1, 0);
		zephir_array_fast_append(&_0$$3, templateAfter);
		zephir_update_property_zval(this_ptr, SL("templatesAfter"), &_0$$3);
	} else {
		zephir_update_property_zval(this_ptr, SL("templatesAfter"), templateAfter);
	}
	RETURN_THIS();

}

/**
 * Sets a template before the controller layout
 */
PHP_METHOD(Phalcon_Mvc_View, setTemplateBefore) {

	zval _0$$3;
	zephir_method_globals *ZEPHIR_METHOD_GLOBALS_PTR = NULL;
	zval *templateBefore, templateBefore_sub;
	zval *this_ptr = getThis();

	ZVAL_UNDEF(&templateBefore_sub);
	ZVAL_UNDEF(&_0$$3);

	ZEPHIR_MM_GROW();
	zephir_fetch_params(1, 1, 0, &templateBefore);



	if (Z_TYPE_P(templateBefore) != IS_ARRAY) {
		ZEPHIR_INIT_VAR(&_0$$3);
		zephir_create_array(&_0$$3, 1, 0);
		zephir_array_fast_append(&_0$$3, templateBefore);
		zephir_update_property_zval(this_ptr, SL("templatesBefore"), &_0$$3);
	} else {
		zephir_update_property_zval(this_ptr, SL("templatesBefore"), templateBefore);
	}
	RETURN_THIS();

}

/**
 * Set a single view parameter
 *
 *```php
 * $this->view->setVar("products", $products);
 *```
 */
PHP_METHOD(Phalcon_Mvc_View, setVar) {

	zephir_method_globals *ZEPHIR_METHOD_GLOBALS_PTR = NULL;
	zval *key_param = NULL, *value, value_sub;
	zval key;
	zval *this_ptr = getThis();

	ZVAL_UNDEF(&key);
	ZVAL_UNDEF(&value_sub);

	ZEPHIR_MM_GROW();
	zephir_fetch_params(1, 2, 0, &key_param, &value);

	if (UNEXPECTED(Z_TYPE_P(key_param) != IS_STRING && Z_TYPE_P(key_param) != IS_NULL)) {
		zephir_throw_exception_string(spl_ce_InvalidArgumentException, SL("Parameter 'key' must be of the type string"));
		RETURN_MM_NULL();
	}
	if (EXPECTED(Z_TYPE_P(key_param) == IS_STRING)) {
		zephir_get_strval(&key, key_param);
	} else {
		ZEPHIR_INIT_VAR(&key);
		ZVAL_EMPTY_STRING(&key);
	}


	zephir_update_property_array(this_ptr, SL("viewParams"), &key, value);
	RETURN_THIS();

}

/**
 * Set all the render params
 *
 *```php
 * $this->view->setVars(
 *     [
 *         "products" => $products,
 *     ]
 * );
 *```
 */
PHP_METHOD(Phalcon_Mvc_View, setVars) {

	zephir_method_globals *ZEPHIR_METHOD_GLOBALS_PTR = NULL;
	zend_bool merge;
	zval *params_param = NULL, *merge_param = NULL, _0$$3, _1$$3;
	zval params;
	zval *this_ptr = getThis();

	ZVAL_UNDEF(&params);
	ZVAL_UNDEF(&_0$$3);
	ZVAL_UNDEF(&_1$$3);

	ZEPHIR_MM_GROW();
	zephir_fetch_params(1, 1, 1, &params_param, &merge_param);

	ZEPHIR_OBS_COPY_OR_DUP(&params, params_param);
	if (!merge_param) {
		merge = 1;
	} else {
		merge = zephir_get_boolval(merge_param);
	}


	if (merge) {
		ZEPHIR_INIT_VAR(&_0$$3);
		zephir_read_property(&_1$$3, this_ptr, SL("viewParams"), PH_NOISY_CC | PH_READONLY);
		zephir_fast_array_merge(&_0$$3, &_1$$3, &params);
		zephir_update_property_zval(this_ptr, SL("viewParams"), &_0$$3);
	} else {
		zephir_update_property_zval(this_ptr, SL("viewParams"), &params);
	}
	RETURN_THIS();

}

/**
 * Sets the views directory. Depending of your platform,
 * always add a trailing slash or backslash
 */
PHP_METHOD(Phalcon_Mvc_View, setViewsDir) {

	zend_string *_6$$5;
	zend_ulong _5$$5;
	zend_bool _0;
	zephir_method_globals *ZEPHIR_METHOD_GLOBALS_PTR = NULL;
	zend_long ZEPHIR_LAST_CALL_STATUS;
	zephir_fcall_cache_entry *_2 = NULL;
	zval *viewsDir, viewsDir_sub, position, directory, newViewsDir, _1$$4, *_3$$5, _4$$5, _7$$6, _8$$8;
	zval *this_ptr = getThis();

	ZVAL_UNDEF(&viewsDir_sub);
	ZVAL_UNDEF(&position);
	ZVAL_UNDEF(&directory);
	ZVAL_UNDEF(&newViewsDir);
	ZVAL_UNDEF(&_1$$4);
	ZVAL_UNDEF(&_4$$5);
	ZVAL_UNDEF(&_7$$6);
	ZVAL_UNDEF(&_8$$8);

	ZEPHIR_MM_GROW();
	zephir_fetch_params(1, 1, 0, &viewsDir);



	_0 = Z_TYPE_P(viewsDir) != IS_STRING;
	if (_0) {
		_0 = Z_TYPE_P(viewsDir) != IS_ARRAY;
	}
	if (_0) {
		ZEPHIR_THROW_EXCEPTION_DEBUG_STR(phalcon_mvc_view_exception_ce, "Views directory must be a string or an array", "phalcon/Mvc/View.zep", 858);
		return;
	}
	if (Z_TYPE_P(viewsDir) == IS_STRING) {
		ZEPHIR_CALL_CE_STATIC(&_1$$4, phalcon_helper_str_ce, "dirseparator", &_2, 128, viewsDir);
		zephir_check_call_status();
		zephir_update_property_zval(this_ptr, SL("viewsDirs"), &_1$$4);
	} else {
		ZEPHIR_INIT_VAR(&newViewsDir);
		array_init(&newViewsDir);
		zephir_is_iterable(viewsDir, 0, "phalcon/Mvc/View.zep", 876);
		if (Z_TYPE_P(viewsDir) == IS_ARRAY) {
			ZEND_HASH_FOREACH_KEY_VAL(Z_ARRVAL_P(viewsDir), _5$$5, _6$$5, _3$$5)
			{
				ZEPHIR_INIT_NVAR(&position);
				if (_6$$5 != NULL) { 
					ZVAL_STR_COPY(&position, _6$$5);
				} else {
					ZVAL_LONG(&position, _5$$5);
				}
				ZEPHIR_INIT_NVAR(&directory);
				ZVAL_COPY(&directory, _3$$5);
				if (Z_TYPE_P(&directory) != IS_STRING) {
					ZEPHIR_THROW_EXCEPTION_DEBUG_STR(phalcon_mvc_view_exception_ce, "Views directory item must be a string", "phalcon/Mvc/View.zep", 870);
					return;
				}
				ZEPHIR_CALL_CE_STATIC(&_7$$6, phalcon_helper_str_ce, "dirseparator", &_2, 128, &directory);
				zephir_check_call_status();
				zephir_array_update_zval(&newViewsDir, &position, &_7$$6, PH_COPY | PH_SEPARATE);
			} ZEND_HASH_FOREACH_END();
		} else {
			ZEPHIR_CALL_METHOD(NULL, viewsDir, "rewind", NULL, 0);
			zephir_check_call_status();
			while (1) {
				ZEPHIR_CALL_METHOD(&_4$$5, viewsDir, "valid", NULL, 0);
				zephir_check_call_status();
				if (!zend_is_true(&_4$$5)) {
					break;
				}
				ZEPHIR_CALL_METHOD(&position, viewsDir, "key", NULL, 0);
				zephir_check_call_status();
				ZEPHIR_CALL_METHOD(&directory, viewsDir, "current", NULL, 0);
				zephir_check_call_status();
					if (Z_TYPE_P(&directory) != IS_STRING) {
						ZEPHIR_THROW_EXCEPTION_DEBUG_STR(phalcon_mvc_view_exception_ce, "Views directory item must be a string", "phalcon/Mvc/View.zep", 870);
						return;
					}
					ZEPHIR_CALL_CE_STATIC(&_8$$8, phalcon_helper_str_ce, "dirseparator", &_2, 128, &directory);
					zephir_check_call_status();
					zephir_array_update_zval(&newViewsDir, &position, &_8$$8, PH_COPY | PH_SEPARATE);
				ZEPHIR_CALL_METHOD(NULL, viewsDir, "next", NULL, 0);
				zephir_check_call_status();
			}
		}
		ZEPHIR_INIT_NVAR(&directory);
		ZEPHIR_INIT_NVAR(&position);
		zephir_update_property_zval(this_ptr, SL("viewsDirs"), &newViewsDir);
	}
	RETURN_THIS();

}

/**
 * Starts rendering process enabling the output buffering
 */
PHP_METHOD(Phalcon_Mvc_View, start) {

	zephir_method_globals *ZEPHIR_METHOD_GLOBALS_PTR = NULL;
	zval __$null;
	zend_long ZEPHIR_LAST_CALL_STATUS;
	zval *this_ptr = getThis();

	ZVAL_NULL(&__$null);

	ZEPHIR_MM_GROW();

<<<<<<< HEAD
	ZEPHIR_CALL_FUNCTION(NULL, "ob_start", NULL, 390);
=======
	ZEPHIR_CALL_FUNCTION(NULL, "ob_start", NULL, 409);
>>>>>>> 9c5d0d84
	zephir_check_call_status();
	zephir_update_property_zval(this_ptr, SL("content"), &__$null);
	RETURN_THIS();

}

/**
 * Renders the view and returns it as a string
 */
PHP_METHOD(Phalcon_Mvc_View, toString) {

	zephir_method_globals *ZEPHIR_METHOD_GLOBALS_PTR = NULL;
	zend_long ZEPHIR_LAST_CALL_STATUS;
	zval params;
	zval *controllerName_param = NULL, *actionName_param = NULL, *params_param = NULL, result, _0;
	zval controllerName, actionName;
	zval *this_ptr = getThis();

	ZVAL_UNDEF(&controllerName);
	ZVAL_UNDEF(&actionName);
	ZVAL_UNDEF(&result);
	ZVAL_UNDEF(&_0);
	ZVAL_UNDEF(&params);

	ZEPHIR_MM_GROW();
	zephir_fetch_params(1, 2, 1, &controllerName_param, &actionName_param, &params_param);

	if (UNEXPECTED(Z_TYPE_P(controllerName_param) != IS_STRING && Z_TYPE_P(controllerName_param) != IS_NULL)) {
		zephir_throw_exception_string(spl_ce_InvalidArgumentException, SL("Parameter 'controllerName' must be of the type string"));
		RETURN_MM_NULL();
	}
	if (EXPECTED(Z_TYPE_P(controllerName_param) == IS_STRING)) {
		zephir_get_strval(&controllerName, controllerName_param);
	} else {
		ZEPHIR_INIT_VAR(&controllerName);
		ZVAL_EMPTY_STRING(&controllerName);
	}
	if (UNEXPECTED(Z_TYPE_P(actionName_param) != IS_STRING && Z_TYPE_P(actionName_param) != IS_NULL)) {
		zephir_throw_exception_string(spl_ce_InvalidArgumentException, SL("Parameter 'actionName' must be of the type string"));
		RETURN_MM_NULL();
	}
	if (EXPECTED(Z_TYPE_P(actionName_param) == IS_STRING)) {
		zephir_get_strval(&actionName, actionName_param);
	} else {
		ZEPHIR_INIT_VAR(&actionName);
		ZVAL_EMPTY_STRING(&actionName);
	}
	if (!params_param) {
		ZEPHIR_INIT_VAR(&params);
		array_init(&params);
	} else {
		zephir_get_arrval(&params, params_param);
	}


	ZEPHIR_CALL_METHOD(NULL, this_ptr, "start", NULL, 0);
	zephir_check_call_status();
	ZVAL_BOOL(&_0, 0);
	ZEPHIR_CALL_METHOD(&result, this_ptr, "processrender", NULL, 0, &controllerName, &actionName, &params, &_0);
	zephir_check_call_status();
	ZEPHIR_CALL_METHOD(NULL, this_ptr, "finish", NULL, 0);
	zephir_check_call_status();
	if (!(zephir_is_true(&result))) {
		RETURN_MM_STRING("");
	}
	ZEPHIR_RETURN_CALL_METHOD(this_ptr, "getcontent", NULL, 0);
	zephir_check_call_status();
	RETURN_MM();

}

/**
 * Checks whether view exists on registered extensions and render it
 */
PHP_METHOD(Phalcon_Mvc_View, engineRender) {

	zend_string *_9$$3, *_28$$16;
	zend_ulong _8$$3, _27$$16;
	zephir_method_globals *ZEPHIR_METHOD_GLOBALS_PTR = NULL;
	zephir_fcall_cache_entry *_5 = NULL, *_13 = NULL, *_16 = NULL, *_20 = NULL, *_23 = NULL, *_32 = NULL, *_35 = NULL, *_39 = NULL, *_42 = NULL;
	zend_long ZEPHIR_LAST_CALL_STATUS;
	zend_bool silence, mustClean;
	zval viewPath, _45$$30;
	zval *engines_param = NULL, *viewPath_param = NULL, *silence_param = NULL, *mustClean_param = NULL, basePath, engine, eventsManager, extension, viewsDir, viewsDirPath, viewEnginePath, viewEnginePaths, viewParams, _0, _1, *_2, _3, _4$$3, *_6$$3, _7$$3, _11$$8, _12$$8, _14$$7, _15$$10, _18$$13, _19$$13, _21$$12, _22$$15, _24$$16, *_25$$16, _26$$16, _30$$21, _31$$21, _33$$20, _34$$23, _37$$26, _38$$26, _40$$25, _41$$28, _43$$29, _44$$30;
	zval engines, _10$$8, _17$$13, _29$$21, _36$$26;
	zval *this_ptr = getThis();

	ZVAL_UNDEF(&engines);
	ZVAL_UNDEF(&_10$$8);
	ZVAL_UNDEF(&_17$$13);
	ZVAL_UNDEF(&_29$$21);
	ZVAL_UNDEF(&_36$$26);
	ZVAL_UNDEF(&basePath);
	ZVAL_UNDEF(&engine);
	ZVAL_UNDEF(&eventsManager);
	ZVAL_UNDEF(&extension);
	ZVAL_UNDEF(&viewsDir);
	ZVAL_UNDEF(&viewsDirPath);
	ZVAL_UNDEF(&viewEnginePath);
	ZVAL_UNDEF(&viewEnginePaths);
	ZVAL_UNDEF(&viewParams);
	ZVAL_UNDEF(&_0);
	ZVAL_UNDEF(&_1);
	ZVAL_UNDEF(&_3);
	ZVAL_UNDEF(&_4$$3);
	ZVAL_UNDEF(&_7$$3);
	ZVAL_UNDEF(&_11$$8);
	ZVAL_UNDEF(&_12$$8);
	ZVAL_UNDEF(&_14$$7);
	ZVAL_UNDEF(&_15$$10);
	ZVAL_UNDEF(&_18$$13);
	ZVAL_UNDEF(&_19$$13);
	ZVAL_UNDEF(&_21$$12);
	ZVAL_UNDEF(&_22$$15);
	ZVAL_UNDEF(&_24$$16);
	ZVAL_UNDEF(&_26$$16);
	ZVAL_UNDEF(&_30$$21);
	ZVAL_UNDEF(&_31$$21);
	ZVAL_UNDEF(&_33$$20);
	ZVAL_UNDEF(&_34$$23);
	ZVAL_UNDEF(&_37$$26);
	ZVAL_UNDEF(&_38$$26);
	ZVAL_UNDEF(&_40$$25);
	ZVAL_UNDEF(&_41$$28);
	ZVAL_UNDEF(&_43$$29);
	ZVAL_UNDEF(&_44$$30);
	ZVAL_UNDEF(&viewPath);
	ZVAL_UNDEF(&_45$$30);

	ZEPHIR_MM_GROW();
	zephir_fetch_params(1, 3, 1, &engines_param, &viewPath_param, &silence_param, &mustClean_param);

	zephir_get_arrval(&engines, engines_param);
	zephir_get_strval(&viewPath, viewPath_param);
	silence = zephir_get_boolval(silence_param);
	if (!mustClean_param) {
		mustClean = 1;
	} else {
		mustClean = zephir_get_boolval(mustClean_param);
	}


	zephir_read_property(&_0, this_ptr, SL("basePath"), PH_NOISY_CC | PH_READONLY);
	ZEPHIR_CPY_WRT(&basePath, &_0);
	zephir_read_property(&_0, this_ptr, SL("viewParams"), PH_NOISY_CC | PH_READONLY);
	ZEPHIR_CPY_WRT(&viewParams, &_0);
	zephir_read_property(&_0, this_ptr, SL("eventsManager"), PH_NOISY_CC | PH_READONLY);
	ZEPHIR_CPY_WRT(&eventsManager, &_0);
	ZEPHIR_INIT_VAR(&viewEnginePaths);
	array_init(&viewEnginePaths);
	ZEPHIR_CALL_METHOD(&_1, this_ptr, "getviewsdirs", NULL, 0);
	zephir_check_call_status();
	zephir_is_iterable(&_1, 0, "phalcon/Mvc/View.zep", 982);
	if (Z_TYPE_P(&_1) == IS_ARRAY) {
		ZEND_HASH_FOREACH_VAL(Z_ARRVAL_P(&_1), _2)
		{
			ZEPHIR_INIT_NVAR(&viewsDir);
			ZVAL_COPY(&viewsDir, _2);
<<<<<<< HEAD
			ZEPHIR_CALL_METHOD(&_4$$3, this_ptr, "isabsolutepath", &_5, 483, &viewPath);
=======
			ZEPHIR_CALL_METHOD(&_4$$3, this_ptr, "isabsolutepath", &_5, 0, &viewPath);
>>>>>>> 9c5d0d84
			zephir_check_call_status();
			if (!(zephir_is_true(&_4$$3))) {
				ZEPHIR_INIT_NVAR(&viewsDirPath);
				ZEPHIR_CONCAT_VVV(&viewsDirPath, &basePath, &viewsDir, &viewPath);
			} else {
				ZEPHIR_CPY_WRT(&viewsDirPath, &viewPath);
			}
			zephir_is_iterable(&engines, 0, "phalcon/Mvc/View.zep", 977);
			if (Z_TYPE_P(&engines) == IS_ARRAY) {
				ZEND_HASH_FOREACH_KEY_VAL(Z_ARRVAL_P(&engines), _8$$3, _9$$3, _6$$3)
				{
					ZEPHIR_INIT_NVAR(&extension);
					if (_9$$3 != NULL) { 
						ZVAL_STR_COPY(&extension, _9$$3);
					} else {
						ZVAL_LONG(&extension, _8$$3);
					}
					ZEPHIR_INIT_NVAR(&engine);
					ZVAL_COPY(&engine, _6$$3);
					ZEPHIR_INIT_NVAR(&viewEnginePath);
					ZEPHIR_CONCAT_VV(&viewEnginePath, &viewsDirPath, &extension);
					if ((zephir_file_exists(&viewEnginePath) == SUCCESS)) {
						if (Z_TYPE_P(&eventsManager) == IS_OBJECT) {
							ZEPHIR_INIT_NVAR(&_10$$8);
							zephir_create_array(&_10$$8, 1, 0);
							zephir_array_fast_append(&_10$$8, &viewEnginePath);
							zephir_update_property_zval(this_ptr, SL("activeRenderPaths"), &_10$$8);
							ZEPHIR_INIT_NVAR(&_12$$8);
							ZVAL_STRING(&_12$$8, "view:beforeRenderView");
							ZEPHIR_CALL_METHOD(&_11$$8, &eventsManager, "fire", &_13, 0, &_12$$8, this_ptr, &viewEnginePath);
							zephir_check_call_status();
							if (ZEPHIR_IS_FALSE_IDENTICAL(&_11$$8)) {
								continue;
							}
						}
						if (mustClean) {
							ZVAL_BOOL(&_14$$7, 1);
						} else {
							ZVAL_BOOL(&_14$$7, 0);
						}
						ZEPHIR_CALL_METHOD(NULL, &engine, "render", NULL, 0, &viewEnginePath, &viewParams, &_14$$7);
						zephir_check_call_status();
						if (Z_TYPE_P(&eventsManager) == IS_OBJECT) {
							ZEPHIR_INIT_NVAR(&_15$$10);
							ZVAL_STRING(&_15$$10, "view:afterRenderView");
							ZEPHIR_CALL_METHOD(NULL, &eventsManager, "fire", &_16, 0, &_15$$10, this_ptr);
							zephir_check_call_status();
						}
						RETURN_MM_NULL();
					}
					zephir_array_append(&viewEnginePaths, &viewEnginePath, PH_SEPARATE, "phalcon/Mvc/View.zep", 975);
				} ZEND_HASH_FOREACH_END();
			} else {
				ZEPHIR_CALL_METHOD(NULL, &engines, "rewind", NULL, 0);
				zephir_check_call_status();
				while (1) {
					ZEPHIR_CALL_METHOD(&_7$$3, &engines, "valid", NULL, 0);
					zephir_check_call_status();
					if (!zend_is_true(&_7$$3)) {
						break;
					}
					ZEPHIR_CALL_METHOD(&extension, &engines, "key", NULL, 0);
					zephir_check_call_status();
					ZEPHIR_CALL_METHOD(&engine, &engines, "current", NULL, 0);
					zephir_check_call_status();
						ZEPHIR_INIT_NVAR(&viewEnginePath);
						ZEPHIR_CONCAT_VV(&viewEnginePath, &viewsDirPath, &extension);
						if ((zephir_file_exists(&viewEnginePath) == SUCCESS)) {
							if (Z_TYPE_P(&eventsManager) == IS_OBJECT) {
								ZEPHIR_INIT_NVAR(&_17$$13);
								zephir_create_array(&_17$$13, 1, 0);
								zephir_array_fast_append(&_17$$13, &viewEnginePath);
								zephir_update_property_zval(this_ptr, SL("activeRenderPaths"), &_17$$13);
								ZEPHIR_INIT_NVAR(&_19$$13);
								ZVAL_STRING(&_19$$13, "view:beforeRenderView");
								ZEPHIR_CALL_METHOD(&_18$$13, &eventsManager, "fire", &_20, 0, &_19$$13, this_ptr, &viewEnginePath);
								zephir_check_call_status();
								if (ZEPHIR_IS_FALSE_IDENTICAL(&_18$$13)) {
									continue;
								}
							}
							if (mustClean) {
								ZVAL_BOOL(&_21$$12, 1);
							} else {
								ZVAL_BOOL(&_21$$12, 0);
							}
							ZEPHIR_CALL_METHOD(NULL, &engine, "render", NULL, 0, &viewEnginePath, &viewParams, &_21$$12);
							zephir_check_call_status();
							if (Z_TYPE_P(&eventsManager) == IS_OBJECT) {
								ZEPHIR_INIT_NVAR(&_22$$15);
								ZVAL_STRING(&_22$$15, "view:afterRenderView");
								ZEPHIR_CALL_METHOD(NULL, &eventsManager, "fire", &_23, 0, &_22$$15, this_ptr);
								zephir_check_call_status();
							}
							RETURN_MM_NULL();
						}
						zephir_array_append(&viewEnginePaths, &viewEnginePath, PH_SEPARATE, "phalcon/Mvc/View.zep", 975);
					ZEPHIR_CALL_METHOD(NULL, &engines, "next", NULL, 0);
					zephir_check_call_status();
				}
			}
			ZEPHIR_INIT_NVAR(&engine);
			ZEPHIR_INIT_NVAR(&extension);
		} ZEND_HASH_FOREACH_END();
	} else {
		ZEPHIR_CALL_METHOD(NULL, &_1, "rewind", NULL, 0);
		zephir_check_call_status();
		while (1) {
			ZEPHIR_CALL_METHOD(&_3, &_1, "valid", NULL, 0);
			zephir_check_call_status();
			if (!zend_is_true(&_3)) {
				break;
			}
			ZEPHIR_CALL_METHOD(&viewsDir, &_1, "current", NULL, 0);
			zephir_check_call_status();
<<<<<<< HEAD
				ZEPHIR_CALL_METHOD(&_24$$16, this_ptr, "isabsolutepath", &_5, 483, &viewPath);
=======
				ZEPHIR_CALL_METHOD(&_24$$16, this_ptr, "isabsolutepath", &_5, 0, &viewPath);
>>>>>>> 9c5d0d84
				zephir_check_call_status();
				if (!(zephir_is_true(&_24$$16))) {
					ZEPHIR_INIT_NVAR(&viewsDirPath);
					ZEPHIR_CONCAT_VVV(&viewsDirPath, &basePath, &viewsDir, &viewPath);
				} else {
					ZEPHIR_CPY_WRT(&viewsDirPath, &viewPath);
				}
				zephir_is_iterable(&engines, 0, "phalcon/Mvc/View.zep", 977);
				if (Z_TYPE_P(&engines) == IS_ARRAY) {
					ZEND_HASH_FOREACH_KEY_VAL(Z_ARRVAL_P(&engines), _27$$16, _28$$16, _25$$16)
					{
						ZEPHIR_INIT_NVAR(&extension);
						if (_28$$16 != NULL) { 
							ZVAL_STR_COPY(&extension, _28$$16);
						} else {
							ZVAL_LONG(&extension, _27$$16);
						}
						ZEPHIR_INIT_NVAR(&engine);
						ZVAL_COPY(&engine, _25$$16);
						ZEPHIR_INIT_NVAR(&viewEnginePath);
						ZEPHIR_CONCAT_VV(&viewEnginePath, &viewsDirPath, &extension);
						if ((zephir_file_exists(&viewEnginePath) == SUCCESS)) {
							if (Z_TYPE_P(&eventsManager) == IS_OBJECT) {
								ZEPHIR_INIT_NVAR(&_29$$21);
								zephir_create_array(&_29$$21, 1, 0);
								zephir_array_fast_append(&_29$$21, &viewEnginePath);
								zephir_update_property_zval(this_ptr, SL("activeRenderPaths"), &_29$$21);
								ZEPHIR_INIT_NVAR(&_31$$21);
								ZVAL_STRING(&_31$$21, "view:beforeRenderView");
								ZEPHIR_CALL_METHOD(&_30$$21, &eventsManager, "fire", &_32, 0, &_31$$21, this_ptr, &viewEnginePath);
								zephir_check_call_status();
								if (ZEPHIR_IS_FALSE_IDENTICAL(&_30$$21)) {
									continue;
								}
							}
							if (mustClean) {
								ZVAL_BOOL(&_33$$20, 1);
							} else {
								ZVAL_BOOL(&_33$$20, 0);
							}
							ZEPHIR_CALL_METHOD(NULL, &engine, "render", NULL, 0, &viewEnginePath, &viewParams, &_33$$20);
							zephir_check_call_status();
							if (Z_TYPE_P(&eventsManager) == IS_OBJECT) {
								ZEPHIR_INIT_NVAR(&_34$$23);
								ZVAL_STRING(&_34$$23, "view:afterRenderView");
								ZEPHIR_CALL_METHOD(NULL, &eventsManager, "fire", &_35, 0, &_34$$23, this_ptr);
								zephir_check_call_status();
							}
							RETURN_MM_NULL();
						}
						zephir_array_append(&viewEnginePaths, &viewEnginePath, PH_SEPARATE, "phalcon/Mvc/View.zep", 975);
					} ZEND_HASH_FOREACH_END();
				} else {
					ZEPHIR_CALL_METHOD(NULL, &engines, "rewind", NULL, 0);
					zephir_check_call_status();
					while (1) {
						ZEPHIR_CALL_METHOD(&_26$$16, &engines, "valid", NULL, 0);
						zephir_check_call_status();
						if (!zend_is_true(&_26$$16)) {
							break;
						}
						ZEPHIR_CALL_METHOD(&extension, &engines, "key", NULL, 0);
						zephir_check_call_status();
						ZEPHIR_CALL_METHOD(&engine, &engines, "current", NULL, 0);
						zephir_check_call_status();
							ZEPHIR_INIT_NVAR(&viewEnginePath);
							ZEPHIR_CONCAT_VV(&viewEnginePath, &viewsDirPath, &extension);
							if ((zephir_file_exists(&viewEnginePath) == SUCCESS)) {
								if (Z_TYPE_P(&eventsManager) == IS_OBJECT) {
									ZEPHIR_INIT_NVAR(&_36$$26);
									zephir_create_array(&_36$$26, 1, 0);
									zephir_array_fast_append(&_36$$26, &viewEnginePath);
									zephir_update_property_zval(this_ptr, SL("activeRenderPaths"), &_36$$26);
									ZEPHIR_INIT_NVAR(&_38$$26);
									ZVAL_STRING(&_38$$26, "view:beforeRenderView");
									ZEPHIR_CALL_METHOD(&_37$$26, &eventsManager, "fire", &_39, 0, &_38$$26, this_ptr, &viewEnginePath);
									zephir_check_call_status();
									if (ZEPHIR_IS_FALSE_IDENTICAL(&_37$$26)) {
										continue;
									}
								}
								if (mustClean) {
									ZVAL_BOOL(&_40$$25, 1);
								} else {
									ZVAL_BOOL(&_40$$25, 0);
								}
								ZEPHIR_CALL_METHOD(NULL, &engine, "render", NULL, 0, &viewEnginePath, &viewParams, &_40$$25);
								zephir_check_call_status();
								if (Z_TYPE_P(&eventsManager) == IS_OBJECT) {
									ZEPHIR_INIT_NVAR(&_41$$28);
									ZVAL_STRING(&_41$$28, "view:afterRenderView");
									ZEPHIR_CALL_METHOD(NULL, &eventsManager, "fire", &_42, 0, &_41$$28, this_ptr);
									zephir_check_call_status();
								}
								RETURN_MM_NULL();
							}
							zephir_array_append(&viewEnginePaths, &viewEnginePath, PH_SEPARATE, "phalcon/Mvc/View.zep", 975);
						ZEPHIR_CALL_METHOD(NULL, &engines, "next", NULL, 0);
						zephir_check_call_status();
					}
				}
				ZEPHIR_INIT_NVAR(&engine);
				ZEPHIR_INIT_NVAR(&extension);
			ZEPHIR_CALL_METHOD(NULL, &_1, "next", NULL, 0);
			zephir_check_call_status();
		}
	}
	ZEPHIR_INIT_NVAR(&viewsDir);
	if (Z_TYPE_P(&eventsManager) == IS_OBJECT) {
		zephir_update_property_zval(this_ptr, SL("activeRenderPaths"), &viewEnginePaths);
		ZEPHIR_INIT_VAR(&_43$$29);
		ZVAL_STRING(&_43$$29, "view:notFoundView");
		ZEPHIR_CALL_METHOD(NULL, &eventsManager, "fire", NULL, 0, &_43$$29, this_ptr, &viewEnginePath);
		zephir_check_call_status();
	}
	if (!(silence)) {
		ZEPHIR_INIT_VAR(&_44$$30);
		object_init_ex(&_44$$30, phalcon_mvc_view_exception_ce);
		ZEPHIR_INIT_VAR(&_45$$30);
		ZEPHIR_CONCAT_SVS(&_45$$30, "View '", &viewPath, "' was not found in any of the views directory");
		ZEPHIR_CALL_METHOD(NULL, &_44$$30, "__construct", NULL, 8, &_45$$30);
		zephir_check_call_status();
		zephir_throw_exception_debug(&_44$$30, "phalcon/Mvc/View.zep", 991);
		ZEPHIR_MM_RESTORE();
		return;
	}
	ZEPHIR_MM_RESTORE();

}

/**
 * Checks if a path is absolute or not
 */
PHP_METHOD(Phalcon_Mvc_View, isAbsolutePath) {

	unsigned char _6, _2$$3, _4$$3;
	zend_bool _5, _1$$3, _3$$3;
	zephir_method_globals *ZEPHIR_METHOD_GLOBALS_PTR = NULL;
	zval *path_param = NULL, _0;
	zval path;
	zval *this_ptr = getThis();

	ZVAL_UNDEF(&path);
	ZVAL_UNDEF(&_0);

	ZEPHIR_MM_GROW();
	zephir_fetch_params(1, 1, 0, &path_param);

	zephir_get_strval(&path, path_param);


	ZEPHIR_INIT_VAR(&_0);
	ZEPHIR_GET_CONSTANT(&_0, "PHP_OS");
	if (ZEPHIR_IS_STRING(&_0, "WINNT")) {
		_1$$3 = zephir_fast_strlen_ev(&path) >= 3;
		if (_1$$3) {
			_2$$3 = ZEPHIR_STRING_OFFSET(&path, 1);
			_1$$3 = _2$$3 == ':';
		}
		_3$$3 = _1$$3;
		if (_3$$3) {
			_4$$3 = ZEPHIR_STRING_OFFSET(&path, 2);
			_3$$3 = _4$$3 == '\\';
		}
		RETURN_MM_BOOL(_3$$3);
	}
	_5 = zephir_fast_strlen_ev(&path) >= 1;
	if (_5) {
		_6 = ZEPHIR_STRING_OFFSET(&path, 0);
		_5 = _6 == '/';
	}
	RETURN_MM_BOOL(_5);

}

/**
 * Loads registered template engines, if none is registered it will use
 * Phalcon\Mvc\View\Engine\Php
 */
PHP_METHOD(Phalcon_Mvc_View, loadTemplateEngines) {

	zval _18$$11, _24$$17;
	zend_class_entry *_12$$9, *_20$$15;
	zend_string *_10$$5;
	zend_ulong _9$$5;
	zval engines, di, registeredEngines, engineService, extension, _0, _1$$3, _2$$4, _3$$6, _4$$6, _6$$6, *_7$$5, _8$$5, _11$$9, _15$$12, _16$$12, _17$$11, _19$$15, _21$$18, _22$$18, _23$$17;
	zephir_method_globals *ZEPHIR_METHOD_GLOBALS_PTR = NULL;
	zephir_fcall_cache_entry *_5 = NULL, *_13 = NULL, *_14 = NULL;
	zend_long ZEPHIR_LAST_CALL_STATUS;
	zval *this_ptr = getThis();

	ZVAL_UNDEF(&engines);
	ZVAL_UNDEF(&di);
	ZVAL_UNDEF(&registeredEngines);
	ZVAL_UNDEF(&engineService);
	ZVAL_UNDEF(&extension);
	ZVAL_UNDEF(&_0);
	ZVAL_UNDEF(&_1$$3);
	ZVAL_UNDEF(&_2$$4);
	ZVAL_UNDEF(&_3$$6);
	ZVAL_UNDEF(&_4$$6);
	ZVAL_UNDEF(&_6$$6);
	ZVAL_UNDEF(&_8$$5);
	ZVAL_UNDEF(&_11$$9);
	ZVAL_UNDEF(&_15$$12);
	ZVAL_UNDEF(&_16$$12);
	ZVAL_UNDEF(&_17$$11);
	ZVAL_UNDEF(&_19$$15);
	ZVAL_UNDEF(&_21$$18);
	ZVAL_UNDEF(&_22$$18);
	ZVAL_UNDEF(&_23$$17);
	ZVAL_UNDEF(&_18$$11);
	ZVAL_UNDEF(&_24$$17);

	ZEPHIR_MM_GROW();

	zephir_read_property(&_0, this_ptr, SL("engines"), PH_NOISY_CC | PH_READONLY);
	ZEPHIR_CPY_WRT(&engines, &_0);
	if (ZEPHIR_IS_FALSE_IDENTICAL(&engines)) {
		zephir_read_property(&_1$$3, this_ptr, SL("container"), PH_NOISY_CC | PH_READONLY);
		ZEPHIR_CPY_WRT(&di, &_1$$3);
		ZEPHIR_INIT_NVAR(&engines);
		array_init(&engines);
		zephir_read_property(&_1$$3, this_ptr, SL("registeredEngines"), PH_NOISY_CC | PH_READONLY);
		ZEPHIR_CPY_WRT(&registeredEngines, &_1$$3);
		if (ZEPHIR_IS_EMPTY(&registeredEngines)) {
			ZEPHIR_INIT_VAR(&_2$$4);
			object_init_ex(&_2$$4, phalcon_mvc_view_engine_php_ce);
<<<<<<< HEAD
			ZEPHIR_CALL_METHOD(NULL, &_2$$4, "__construct", NULL, 484, this_ptr, &di);
=======
			ZEPHIR_CALL_METHOD(NULL, &_2$$4, "__construct", NULL, 0, this_ptr, &di);
>>>>>>> 9c5d0d84
			zephir_check_call_status();
			zephir_array_update_string(&engines, SL(".phtml"), &_2$$4, PH_COPY | PH_SEPARATE);
		} else {
			if (Z_TYPE_P(&di) != IS_OBJECT) {
				ZEPHIR_INIT_VAR(&_3$$6);
				object_init_ex(&_3$$6, phalcon_mvc_view_exception_ce);
				ZEPHIR_INIT_VAR(&_6$$6);
				ZVAL_STRING(&_6$$6, "application services");
				ZEPHIR_CALL_CE_STATIC(&_4$$6, phalcon_mvc_view_exception_ce, "containerservicenotfound", &_5, 0, &_6$$6);
				zephir_check_call_status();
				ZEPHIR_CALL_METHOD(NULL, &_3$$6, "__construct", NULL, 8, &_4$$6);
				zephir_check_call_status();
				zephir_throw_exception_debug(&_3$$6, "phalcon/Mvc/View.zep", 1036);
				ZEPHIR_MM_RESTORE();
				return;
			}
			zephir_is_iterable(&registeredEngines, 0, "phalcon/Mvc/View.zep", 1073);
			if (Z_TYPE_P(&registeredEngines) == IS_ARRAY) {
				ZEND_HASH_FOREACH_KEY_VAL(Z_ARRVAL_P(&registeredEngines), _9$$5, _10$$5, _7$$5)
				{
					ZEPHIR_INIT_NVAR(&extension);
					if (_10$$5 != NULL) { 
						ZVAL_STR_COPY(&extension, _10$$5);
					} else {
						ZVAL_LONG(&extension, _9$$5);
					}
					ZEPHIR_INIT_NVAR(&engineService);
					ZVAL_COPY(&engineService, _7$$5);
					if (Z_TYPE_P(&engineService) == IS_OBJECT) {
						if (zephir_instance_of_ev(&engineService, zend_ce_closure)) {
							_12$$9 = zephir_fetch_class_str_ex(SL("Closure"), ZEND_FETCH_CLASS_AUTO);
							ZEPHIR_CALL_CE_STATIC(&_11$$9, _12$$9, "bind", &_13, 0, &engineService, &di);
							zephir_check_call_status();
							ZEPHIR_CPY_WRT(&engineService, &_11$$9);
							ZEPHIR_CALL_FUNCTION(&_11$$9, "call_user_func", &_14, 275, &engineService, this_ptr);
							zephir_check_call_status();
							zephir_array_update_zval(&engines, &extension, &_11$$9, PH_COPY | PH_SEPARATE);
						} else {
							zephir_array_update_zval(&engines, &extension, &engineService, PH_COPY | PH_SEPARATE);
						}
					} else {
						if (Z_TYPE_P(&engineService) != IS_STRING) {
							ZEPHIR_INIT_NVAR(&_15$$12);
							object_init_ex(&_15$$12, phalcon_mvc_view_exception_ce);
							ZEPHIR_INIT_NVAR(&_16$$12);
							ZEPHIR_CONCAT_SV(&_16$$12, "Invalid template engine registration for extension: ", &extension);
							ZEPHIR_CALL_METHOD(NULL, &_15$$12, "__construct", NULL, 8, &_16$$12);
							zephir_check_call_status();
							zephir_throw_exception_debug(&_15$$12, "phalcon/Mvc/View.zep", 1064);
							ZEPHIR_MM_RESTORE();
							return;
						}
						ZEPHIR_INIT_NVAR(&_18$$11);
						zephir_create_array(&_18$$11, 1, 0);
						zephir_array_fast_append(&_18$$11, this_ptr);
						ZEPHIR_CALL_METHOD(&_17$$11, &di, "get", NULL, 0, &engineService, &_18$$11);
						zephir_check_call_status();
						zephir_array_update_zval(&engines, &extension, &_17$$11, PH_COPY | PH_SEPARATE);
					}
				} ZEND_HASH_FOREACH_END();
			} else {
				ZEPHIR_CALL_METHOD(NULL, &registeredEngines, "rewind", NULL, 0);
				zephir_check_call_status();
				while (1) {
					ZEPHIR_CALL_METHOD(&_8$$5, &registeredEngines, "valid", NULL, 0);
					zephir_check_call_status();
					if (!zend_is_true(&_8$$5)) {
						break;
					}
					ZEPHIR_CALL_METHOD(&extension, &registeredEngines, "key", NULL, 0);
					zephir_check_call_status();
					ZEPHIR_CALL_METHOD(&engineService, &registeredEngines, "current", NULL, 0);
					zephir_check_call_status();
						if (Z_TYPE_P(&engineService) == IS_OBJECT) {
							if (zephir_instance_of_ev(&engineService, zend_ce_closure)) {
								_20$$15 = zephir_fetch_class_str_ex(SL("Closure"), ZEND_FETCH_CLASS_AUTO);
								ZEPHIR_CALL_CE_STATIC(&_19$$15, _20$$15, "bind", &_13, 0, &engineService, &di);
								zephir_check_call_status();
								ZEPHIR_CPY_WRT(&engineService, &_19$$15);
								ZEPHIR_CALL_FUNCTION(&_19$$15, "call_user_func", &_14, 275, &engineService, this_ptr);
								zephir_check_call_status();
								zephir_array_update_zval(&engines, &extension, &_19$$15, PH_COPY | PH_SEPARATE);
							} else {
								zephir_array_update_zval(&engines, &extension, &engineService, PH_COPY | PH_SEPARATE);
							}
						} else {
							if (Z_TYPE_P(&engineService) != IS_STRING) {
								ZEPHIR_INIT_NVAR(&_21$$18);
								object_init_ex(&_21$$18, phalcon_mvc_view_exception_ce);
								ZEPHIR_INIT_NVAR(&_22$$18);
								ZEPHIR_CONCAT_SV(&_22$$18, "Invalid template engine registration for extension: ", &extension);
								ZEPHIR_CALL_METHOD(NULL, &_21$$18, "__construct", NULL, 8, &_22$$18);
								zephir_check_call_status();
								zephir_throw_exception_debug(&_21$$18, "phalcon/Mvc/View.zep", 1064);
								ZEPHIR_MM_RESTORE();
								return;
							}
							ZEPHIR_INIT_NVAR(&_24$$17);
							zephir_create_array(&_24$$17, 1, 0);
							zephir_array_fast_append(&_24$$17, this_ptr);
							ZEPHIR_CALL_METHOD(&_23$$17, &di, "get", NULL, 0, &engineService, &_24$$17);
							zephir_check_call_status();
							zephir_array_update_zval(&engines, &extension, &_23$$17, PH_COPY | PH_SEPARATE);
						}
					ZEPHIR_CALL_METHOD(NULL, &registeredEngines, "next", NULL, 0);
					zephir_check_call_status();
				}
			}
			ZEPHIR_INIT_NVAR(&engineService);
			ZEPHIR_INIT_NVAR(&extension);
		}
		zephir_update_property_zval(this_ptr, SL("engines"), &engines);
	}
	RETURN_CCTOR(&engines);

}

/**
 * Processes the view and templates; Fires events if needed
 */
PHP_METHOD(Phalcon_Mvc_View, processRender) {

	zephir_method_globals *ZEPHIR_METHOD_GLOBALS_PTR = NULL;
	zend_long ZEPHIR_LAST_CALL_STATUS, renderLevel = 0;
	zend_bool fireEvents, silence = 0, _5, _30;
	zval params;
	zval *controllerName_param = NULL, *actionName_param = NULL, *params_param = NULL, *fireEvents_param = NULL, layoutsDir, layout, pickView, layoutName, engines, renderView, pickViewAction, eventsManager, disabledLevels, templatesBefore, templatesAfter, templateBefore, templateAfter, _0, _2, _4, _8, _9, _1$$3, _6$$11, _7$$11, _10$$15, _11$$17, *_12$$17, _13$$17, _14$$18, _15$$18, _16$$19, _17$$19, _18$$21, _19$$21, _20$$23, *_21$$23, _22$$23, _23$$24, _24$$24, _25$$25, _26$$25, _27$$27, _28$$27, _29$$13, _31$$28;
	zval controllerName, actionName, _3$$7;
	zval *this_ptr = getThis();

	ZVAL_UNDEF(&controllerName);
	ZVAL_UNDEF(&actionName);
	ZVAL_UNDEF(&_3$$7);
	ZVAL_UNDEF(&layoutsDir);
	ZVAL_UNDEF(&layout);
	ZVAL_UNDEF(&pickView);
	ZVAL_UNDEF(&layoutName);
	ZVAL_UNDEF(&engines);
	ZVAL_UNDEF(&renderView);
	ZVAL_UNDEF(&pickViewAction);
	ZVAL_UNDEF(&eventsManager);
	ZVAL_UNDEF(&disabledLevels);
	ZVAL_UNDEF(&templatesBefore);
	ZVAL_UNDEF(&templatesAfter);
	ZVAL_UNDEF(&templateBefore);
	ZVAL_UNDEF(&templateAfter);
	ZVAL_UNDEF(&_0);
	ZVAL_UNDEF(&_2);
	ZVAL_UNDEF(&_4);
	ZVAL_UNDEF(&_8);
	ZVAL_UNDEF(&_9);
	ZVAL_UNDEF(&_1$$3);
	ZVAL_UNDEF(&_6$$11);
	ZVAL_UNDEF(&_7$$11);
	ZVAL_UNDEF(&_10$$15);
	ZVAL_UNDEF(&_11$$17);
	ZVAL_UNDEF(&_13$$17);
	ZVAL_UNDEF(&_14$$18);
	ZVAL_UNDEF(&_15$$18);
	ZVAL_UNDEF(&_16$$19);
	ZVAL_UNDEF(&_17$$19);
	ZVAL_UNDEF(&_18$$21);
	ZVAL_UNDEF(&_19$$21);
	ZVAL_UNDEF(&_20$$23);
	ZVAL_UNDEF(&_22$$23);
	ZVAL_UNDEF(&_23$$24);
	ZVAL_UNDEF(&_24$$24);
	ZVAL_UNDEF(&_25$$25);
	ZVAL_UNDEF(&_26$$25);
	ZVAL_UNDEF(&_27$$27);
	ZVAL_UNDEF(&_28$$27);
	ZVAL_UNDEF(&_29$$13);
	ZVAL_UNDEF(&_31$$28);
	ZVAL_UNDEF(&params);

	ZEPHIR_MM_GROW();
	zephir_fetch_params(1, 2, 2, &controllerName_param, &actionName_param, &params_param, &fireEvents_param);

	if (UNEXPECTED(Z_TYPE_P(controllerName_param) != IS_STRING && Z_TYPE_P(controllerName_param) != IS_NULL)) {
		zephir_throw_exception_string(spl_ce_InvalidArgumentException, SL("Parameter 'controllerName' must be of the type string"));
		RETURN_MM_NULL();
	}
	if (EXPECTED(Z_TYPE_P(controllerName_param) == IS_STRING)) {
		zephir_get_strval(&controllerName, controllerName_param);
	} else {
		ZEPHIR_INIT_VAR(&controllerName);
		ZVAL_EMPTY_STRING(&controllerName);
	}
	if (UNEXPECTED(Z_TYPE_P(actionName_param) != IS_STRING && Z_TYPE_P(actionName_param) != IS_NULL)) {
		zephir_throw_exception_string(spl_ce_InvalidArgumentException, SL("Parameter 'actionName' must be of the type string"));
		RETURN_MM_NULL();
	}
	if (EXPECTED(Z_TYPE_P(actionName_param) == IS_STRING)) {
		zephir_get_strval(&actionName, actionName_param);
	} else {
		ZEPHIR_INIT_VAR(&actionName);
		ZVAL_EMPTY_STRING(&actionName);
	}
	if (!params_param) {
		ZEPHIR_INIT_VAR(&params);
		array_init(&params);
	} else {
		zephir_get_arrval(&params, params_param);
	}
	if (!fireEvents_param) {
		fireEvents = 1;
	} else {
		fireEvents = zephir_get_boolval(fireEvents_param);
	}


	ZEPHIR_INIT_ZVAL_NREF(_0);
	ZVAL_LONG(&_0, 0);
	zephir_update_property_zval(this_ptr, SL("currentRenderLevel"), &_0);
	zephir_read_property(&_0, this_ptr, SL("disabled"), PH_NOISY_CC | PH_READONLY);
	if (!ZEPHIR_IS_FALSE_IDENTICAL(&_0)) {
<<<<<<< HEAD
		ZEPHIR_CALL_FUNCTION(&_1$$3, "ob_get_contents", NULL, 485);
=======
		ZEPHIR_CALL_FUNCTION(&_1$$3, "ob_get_contents", NULL, 0);
>>>>>>> 9c5d0d84
		zephir_check_call_status();
		zephir_update_property_zval(this_ptr, SL("content"), &_1$$3);
		RETURN_MM_BOOL(0);
	}
	zephir_update_property_zval(this_ptr, SL("controllerName"), &controllerName);
	zephir_update_property_zval(this_ptr, SL("actionName"), &actionName);
	ZEPHIR_CALL_METHOD(NULL, this_ptr, "setvars", NULL, 0, &params);
	zephir_check_call_status();
	zephir_read_property(&_2, this_ptr, SL("layoutsDir"), PH_NOISY_CC | PH_READONLY);
	ZEPHIR_CPY_WRT(&layoutsDir, &_2);
	if (!(zephir_is_true(&layoutsDir))) {
		ZEPHIR_INIT_NVAR(&layoutsDir);
		ZVAL_STRING(&layoutsDir, "layouts/");
	}
	zephir_read_property(&_2, this_ptr, SL("layout"), PH_NOISY_CC | PH_READONLY);
	ZEPHIR_CPY_WRT(&layout, &_2);
	if (zephir_is_true(&layout)) {
		ZEPHIR_CPY_WRT(&layoutName, &layout);
	} else {
		ZEPHIR_CPY_WRT(&layoutName, &controllerName);
	}
	ZEPHIR_CALL_METHOD(&engines, this_ptr, "loadtemplateengines", NULL, 0);
	zephir_check_call_status();
	zephir_read_property(&_2, this_ptr, SL("pickView"), PH_NOISY_CC | PH_READONLY);
	ZEPHIR_CPY_WRT(&pickView, &_2);
	if (Z_TYPE_P(&pickView) == IS_NULL) {
		ZEPHIR_INIT_VAR(&_3$$7);
		ZEPHIR_CONCAT_VSV(&_3$$7, &controllerName, "/", &actionName);
		ZEPHIR_CPY_WRT(&renderView, &_3$$7);
	} else {
		ZEPHIR_OBS_NVAR(&renderView);
		zephir_array_fetch_long(&renderView, &pickView, 0, PH_NOISY, "phalcon/Mvc/View.zep", 1151);
		if (Z_TYPE_P(&layoutName) == IS_NULL) {
			ZEPHIR_OBS_VAR(&pickViewAction);
			if (zephir_array_isset_long_fetch(&pickViewAction, &pickView, 1, 0)) {
				ZEPHIR_CPY_WRT(&layoutName, &pickViewAction);
			}
		}
	}
	zephir_read_property(&_2, this_ptr, SL("eventsManager"), PH_NOISY_CC | PH_READONLY);
	ZEPHIR_CPY_WRT(&eventsManager, &_2);
	ZEPHIR_INIT_VAR(&_4);
	ZEPHIR_CREATE_SYMBOL_TABLE();
	
	_5 = fireEvents;
	if (_5) {
		_5 = Z_TYPE_P(&eventsManager) == IS_OBJECT;
	}
	if (_5) {
		ZEPHIR_INIT_VAR(&_7$$11);
		ZVAL_STRING(&_7$$11, "view:beforeRender");
		ZEPHIR_CALL_METHOD(&_6$$11, &eventsManager, "fire", NULL, 0, &_7$$11, this_ptr);
		zephir_check_call_status();
		if (ZEPHIR_IS_FALSE_IDENTICAL(&_6$$11)) {
			RETURN_MM_BOOL(0);
		}
	}
<<<<<<< HEAD
	ZEPHIR_CALL_FUNCTION(&_8, "ob_get_contents", NULL, 485);
=======
	ZEPHIR_CALL_FUNCTION(&_8, "ob_get_contents", NULL, 0);
>>>>>>> 9c5d0d84
	zephir_check_call_status();
	zephir_update_property_zval(this_ptr, SL("content"), &_8);
	silence = 1;
	zephir_read_property(&_2, this_ptr, SL("disabledLevels"), PH_NOISY_CC | PH_READONLY);
	ZEPHIR_CPY_WRT(&disabledLevels, &_2);
	ZEPHIR_OBS_VAR(&_9);
	zephir_read_property(&_9, this_ptr, SL("renderLevel"), PH_NOISY_CC);
	renderLevel = zephir_get_intval(&_9);
	if (renderLevel) {
		if (renderLevel >= 1) {
			if (!(zephir_array_isset_long(&disabledLevels, 1))) {
				ZEPHIR_INIT_ZVAL_NREF(_10$$15);
				ZVAL_LONG(&_10$$15, 1);
				zephir_update_property_zval(this_ptr, SL("currentRenderLevel"), &_10$$15);
				if (silence) {
					ZVAL_BOOL(&_10$$15, 1);
				} else {
					ZVAL_BOOL(&_10$$15, 0);
				}
				ZEPHIR_CALL_METHOD(NULL, this_ptr, "enginerender", NULL, 0, &engines, &renderView, &_10$$15);
				zephir_check_call_status();
			}
		}
		if (renderLevel >= 2) {
			if (!(zephir_array_isset_long(&disabledLevels, 2))) {
				ZEPHIR_INIT_ZVAL_NREF(_11$$17);
				ZVAL_LONG(&_11$$17, 2);
				zephir_update_property_zval(this_ptr, SL("currentRenderLevel"), &_11$$17);
				zephir_read_property(&_11$$17, this_ptr, SL("templatesBefore"), PH_NOISY_CC | PH_READONLY);
				ZEPHIR_CPY_WRT(&templatesBefore, &_11$$17);
				silence = 0;
				zephir_is_iterable(&templatesBefore, 0, "phalcon/Mvc/View.zep", 1227);
				if (Z_TYPE_P(&templatesBefore) == IS_ARRAY) {
					ZEND_HASH_FOREACH_VAL(Z_ARRVAL_P(&templatesBefore), _12$$17)
					{
						ZEPHIR_INIT_NVAR(&templateBefore);
						ZVAL_COPY(&templateBefore, _12$$17);
						ZEPHIR_INIT_NVAR(&_14$$18);
						ZEPHIR_CONCAT_VV(&_14$$18, &layoutsDir, &templateBefore);
						if (silence) {
							ZVAL_BOOL(&_15$$18, 1);
						} else {
							ZVAL_BOOL(&_15$$18, 0);
						}
						ZEPHIR_CALL_METHOD(NULL, this_ptr, "enginerender", NULL, 0, &engines, &_14$$18, &_15$$18);
						zephir_check_call_status();
					} ZEND_HASH_FOREACH_END();
				} else {
					ZEPHIR_CALL_METHOD(NULL, &templatesBefore, "rewind", NULL, 0);
					zephir_check_call_status();
					while (1) {
						ZEPHIR_CALL_METHOD(&_13$$17, &templatesBefore, "valid", NULL, 0);
						zephir_check_call_status();
						if (!zend_is_true(&_13$$17)) {
							break;
						}
						ZEPHIR_CALL_METHOD(&templateBefore, &templatesBefore, "current", NULL, 0);
						zephir_check_call_status();
							ZEPHIR_INIT_NVAR(&_16$$19);
							ZEPHIR_CONCAT_VV(&_16$$19, &layoutsDir, &templateBefore);
							if (silence) {
								ZVAL_BOOL(&_17$$19, 1);
							} else {
								ZVAL_BOOL(&_17$$19, 0);
							}
							ZEPHIR_CALL_METHOD(NULL, this_ptr, "enginerender", NULL, 0, &engines, &_16$$19, &_17$$19);
							zephir_check_call_status();
						ZEPHIR_CALL_METHOD(NULL, &templatesBefore, "next", NULL, 0);
						zephir_check_call_status();
					}
				}
				ZEPHIR_INIT_NVAR(&templateBefore);
				silence = 1;
			}
		}
		if (renderLevel >= 3) {
			if (!(zephir_array_isset_long(&disabledLevels, 3))) {
				ZEPHIR_INIT_ZVAL_NREF(_18$$21);
				ZVAL_LONG(&_18$$21, 3);
				zephir_update_property_zval(this_ptr, SL("currentRenderLevel"), &_18$$21);
				ZEPHIR_INIT_VAR(&_19$$21);
				ZEPHIR_CONCAT_VV(&_19$$21, &layoutsDir, &layoutName);
				if (silence) {
					ZVAL_BOOL(&_18$$21, 1);
				} else {
					ZVAL_BOOL(&_18$$21, 0);
				}
				ZEPHIR_CALL_METHOD(NULL, this_ptr, "enginerender", NULL, 0, &engines, &_19$$21, &_18$$21);
				zephir_check_call_status();
			}
		}
		if (renderLevel >= 4) {
			if (!(zephir_array_isset_long(&disabledLevels, 4))) {
				ZEPHIR_INIT_ZVAL_NREF(_20$$23);
				ZVAL_LONG(&_20$$23, 4);
				zephir_update_property_zval(this_ptr, SL("currentRenderLevel"), &_20$$23);
				zephir_read_property(&_20$$23, this_ptr, SL("templatesAfter"), PH_NOISY_CC | PH_READONLY);
				ZEPHIR_CPY_WRT(&templatesAfter, &_20$$23);
				silence = 0;
				zephir_is_iterable(&templatesAfter, 0, "phalcon/Mvc/View.zep", 1263);
				if (Z_TYPE_P(&templatesAfter) == IS_ARRAY) {
					ZEND_HASH_FOREACH_VAL(Z_ARRVAL_P(&templatesAfter), _21$$23)
					{
						ZEPHIR_INIT_NVAR(&templateAfter);
						ZVAL_COPY(&templateAfter, _21$$23);
						ZEPHIR_INIT_NVAR(&_23$$24);
						ZEPHIR_CONCAT_VV(&_23$$24, &layoutsDir, &templateAfter);
						if (silence) {
							ZVAL_BOOL(&_24$$24, 1);
						} else {
							ZVAL_BOOL(&_24$$24, 0);
						}
						ZEPHIR_CALL_METHOD(NULL, this_ptr, "enginerender", NULL, 0, &engines, &_23$$24, &_24$$24);
						zephir_check_call_status();
					} ZEND_HASH_FOREACH_END();
				} else {
					ZEPHIR_CALL_METHOD(NULL, &templatesAfter, "rewind", NULL, 0);
					zephir_check_call_status();
					while (1) {
						ZEPHIR_CALL_METHOD(&_22$$23, &templatesAfter, "valid", NULL, 0);
						zephir_check_call_status();
						if (!zend_is_true(&_22$$23)) {
							break;
						}
						ZEPHIR_CALL_METHOD(&templateAfter, &templatesAfter, "current", NULL, 0);
						zephir_check_call_status();
							ZEPHIR_INIT_NVAR(&_25$$25);
							ZEPHIR_CONCAT_VV(&_25$$25, &layoutsDir, &templateAfter);
							if (silence) {
								ZVAL_BOOL(&_26$$25, 1);
							} else {
								ZVAL_BOOL(&_26$$25, 0);
							}
							ZEPHIR_CALL_METHOD(NULL, this_ptr, "enginerender", NULL, 0, &engines, &_25$$25, &_26$$25);
							zephir_check_call_status();
						ZEPHIR_CALL_METHOD(NULL, &templatesAfter, "next", NULL, 0);
						zephir_check_call_status();
					}
				}
				ZEPHIR_INIT_NVAR(&templateAfter);
				silence = 1;
			}
		}
		if (renderLevel >= 5) {
			if (!(zephir_array_isset_long(&disabledLevels, 5))) {
				ZEPHIR_INIT_ZVAL_NREF(_27$$27);
				ZVAL_LONG(&_27$$27, 5);
				zephir_update_property_zval(this_ptr, SL("currentRenderLevel"), &_27$$27);
				zephir_read_property(&_27$$27, this_ptr, SL("mainView"), PH_NOISY_CC | PH_READONLY);
				if (silence) {
					ZVAL_BOOL(&_28$$27, 1);
				} else {
					ZVAL_BOOL(&_28$$27, 0);
				}
				ZEPHIR_CALL_METHOD(NULL, this_ptr, "enginerender", NULL, 0, &engines, &_27$$27, &_28$$27);
				zephir_check_call_status();
			}
		}
		ZEPHIR_INIT_ZVAL_NREF(_29$$13);
		ZVAL_LONG(&_29$$13, 0);
		zephir_update_property_zval(this_ptr, SL("currentRenderLevel"), &_29$$13);
	}
	_30 = fireEvents;
	if (_30) {
		_30 = Z_TYPE_P(&eventsManager) == IS_OBJECT;
	}
	if (_30) {
		ZEPHIR_INIT_VAR(&_31$$28);
		ZVAL_STRING(&_31$$28, "view:afterRender");
		ZEPHIR_CALL_METHOD(NULL, &eventsManager, "fire", NULL, 0, &_31$$28, this_ptr);
		zephir_check_call_status();
	}
	RETURN_MM_BOOL(1);

}

zend_object *zephir_init_properties_Phalcon_Mvc_View(zend_class_entry *class_type TSRMLS_DC) {

		zval _0, _2, _4, _6, _8, _10, _1$$3, _3$$4, _5$$5, _7$$6, _9$$7, _11$$8;
	zephir_method_globals *ZEPHIR_METHOD_GLOBALS_PTR = NULL;
		ZVAL_UNDEF(&_0);
	ZVAL_UNDEF(&_2);
	ZVAL_UNDEF(&_4);
	ZVAL_UNDEF(&_6);
	ZVAL_UNDEF(&_8);
	ZVAL_UNDEF(&_10);
	ZVAL_UNDEF(&_1$$3);
	ZVAL_UNDEF(&_3$$4);
	ZVAL_UNDEF(&_5$$5);
	ZVAL_UNDEF(&_7$$6);
	ZVAL_UNDEF(&_9$$7);
	ZVAL_UNDEF(&_11$$8);

		ZEPHIR_MM_GROW();
	
	{
		zval local_this_ptr, *this_ptr = &local_this_ptr;
		ZEPHIR_CREATE_OBJECT(this_ptr, class_type);
		zephir_read_property(&_0, this_ptr, SL("viewParams"), PH_NOISY_CC | PH_READONLY);
		if (Z_TYPE_P(&_0) == IS_NULL) {
			ZEPHIR_INIT_VAR(&_1$$3);
			array_init(&_1$$3);
			zephir_update_property_zval(this_ptr, SL("viewParams"), &_1$$3);
		}
		zephir_read_property(&_2, this_ptr, SL("viewsDirs"), PH_NOISY_CC | PH_READONLY);
		if (Z_TYPE_P(&_2) == IS_NULL) {
			ZEPHIR_INIT_VAR(&_3$$4);
			array_init(&_3$$4);
			zephir_update_property_zval(this_ptr, SL("viewsDirs"), &_3$$4);
		}
		zephir_read_property(&_4, this_ptr, SL("templatesBefore"), PH_NOISY_CC | PH_READONLY);
		if (Z_TYPE_P(&_4) == IS_NULL) {
			ZEPHIR_INIT_VAR(&_5$$5);
			array_init(&_5$$5);
			zephir_update_property_zval(this_ptr, SL("templatesBefore"), &_5$$5);
		}
		zephir_read_property(&_6, this_ptr, SL("templatesAfter"), PH_NOISY_CC | PH_READONLY);
		if (Z_TYPE_P(&_6) == IS_NULL) {
			ZEPHIR_INIT_VAR(&_7$$6);
			array_init(&_7$$6);
			zephir_update_property_zval(this_ptr, SL("templatesAfter"), &_7$$6);
		}
		zephir_read_property(&_8, this_ptr, SL("registeredEngines"), PH_NOISY_CC | PH_READONLY);
		if (Z_TYPE_P(&_8) == IS_NULL) {
			ZEPHIR_INIT_VAR(&_9$$7);
			array_init(&_9$$7);
			zephir_update_property_zval(this_ptr, SL("registeredEngines"), &_9$$7);
		}
		zephir_read_property(&_10, this_ptr, SL("options"), PH_NOISY_CC | PH_READONLY);
		if (Z_TYPE_P(&_10) == IS_NULL) {
			ZEPHIR_INIT_VAR(&_11$$8);
			array_init(&_11$$8);
			zephir_update_property_zval(this_ptr, SL("options"), &_11$$8);
		}
		ZEPHIR_MM_RESTORE();
		return Z_OBJ_P(this_ptr);
	}

}
<|MERGE_RESOLUTION|>--- conflicted
+++ resolved
@@ -613,11 +613,7 @@
 
 	ZEPHIR_MM_GROW();
 
-<<<<<<< HEAD
-	ZEPHIR_CALL_FUNCTION(NULL, "ob_end_clean", NULL, 223);
-=======
 	ZEPHIR_CALL_FUNCTION(NULL, "ob_end_clean", NULL, 224);
->>>>>>> 9c5d0d84
 	zephir_check_call_status();
 	RETURN_THIS();
 
@@ -820,19 +816,11 @@
 	}
 
 
-<<<<<<< HEAD
-	ZEPHIR_CALL_FUNCTION(NULL, "ob_start", NULL, 390);
-	zephir_check_call_status();
-	ZEPHIR_CALL_METHOD(NULL, this_ptr, "partial", NULL, 0, &partialPath, params);
-	zephir_check_call_status();
-	ZEPHIR_RETURN_CALL_FUNCTION("ob_get_clean", NULL, 392);
-=======
 	ZEPHIR_CALL_FUNCTION(NULL, "ob_start", NULL, 409);
 	zephir_check_call_status();
 	ZEPHIR_CALL_METHOD(NULL, this_ptr, "partial", NULL, 0, &partialPath, params);
 	zephir_check_call_status();
 	ZEPHIR_RETURN_CALL_FUNCTION("ob_get_clean", NULL, 416);
->>>>>>> 9c5d0d84
 	zephir_check_call_status();
 	RETURN_MM();
 
@@ -1822,11 +1810,7 @@
 
 	ZEPHIR_MM_GROW();
 
-<<<<<<< HEAD
-	ZEPHIR_CALL_FUNCTION(NULL, "ob_start", NULL, 390);
-=======
 	ZEPHIR_CALL_FUNCTION(NULL, "ob_start", NULL, 409);
->>>>>>> 9c5d0d84
 	zephir_check_call_status();
 	zephir_update_property_zval(this_ptr, SL("content"), &__$null);
 	RETURN_THIS();
@@ -1985,11 +1969,7 @@
 		{
 			ZEPHIR_INIT_NVAR(&viewsDir);
 			ZVAL_COPY(&viewsDir, _2);
-<<<<<<< HEAD
-			ZEPHIR_CALL_METHOD(&_4$$3, this_ptr, "isabsolutepath", &_5, 483, &viewPath);
-=======
 			ZEPHIR_CALL_METHOD(&_4$$3, this_ptr, "isabsolutepath", &_5, 0, &viewPath);
->>>>>>> 9c5d0d84
 			zephir_check_call_status();
 			if (!(zephir_is_true(&_4$$3))) {
 				ZEPHIR_INIT_NVAR(&viewsDirPath);
@@ -2105,11 +2085,7 @@
 			}
 			ZEPHIR_CALL_METHOD(&viewsDir, &_1, "current", NULL, 0);
 			zephir_check_call_status();
-<<<<<<< HEAD
-				ZEPHIR_CALL_METHOD(&_24$$16, this_ptr, "isabsolutepath", &_5, 483, &viewPath);
-=======
 				ZEPHIR_CALL_METHOD(&_24$$16, this_ptr, "isabsolutepath", &_5, 0, &viewPath);
->>>>>>> 9c5d0d84
 				zephir_check_call_status();
 				if (!(zephir_is_true(&_24$$16))) {
 					ZEPHIR_INIT_NVAR(&viewsDirPath);
@@ -2338,11 +2314,7 @@
 		if (ZEPHIR_IS_EMPTY(&registeredEngines)) {
 			ZEPHIR_INIT_VAR(&_2$$4);
 			object_init_ex(&_2$$4, phalcon_mvc_view_engine_php_ce);
-<<<<<<< HEAD
-			ZEPHIR_CALL_METHOD(NULL, &_2$$4, "__construct", NULL, 484, this_ptr, &di);
-=======
 			ZEPHIR_CALL_METHOD(NULL, &_2$$4, "__construct", NULL, 0, this_ptr, &di);
->>>>>>> 9c5d0d84
 			zephir_check_call_status();
 			zephir_array_update_string(&engines, SL(".phtml"), &_2$$4, PH_COPY | PH_SEPARATE);
 		} else {
@@ -2559,11 +2531,7 @@
 	zephir_update_property_zval(this_ptr, SL("currentRenderLevel"), &_0);
 	zephir_read_property(&_0, this_ptr, SL("disabled"), PH_NOISY_CC | PH_READONLY);
 	if (!ZEPHIR_IS_FALSE_IDENTICAL(&_0)) {
-<<<<<<< HEAD
-		ZEPHIR_CALL_FUNCTION(&_1$$3, "ob_get_contents", NULL, 485);
-=======
 		ZEPHIR_CALL_FUNCTION(&_1$$3, "ob_get_contents", NULL, 0);
->>>>>>> 9c5d0d84
 		zephir_check_call_status();
 		zephir_update_property_zval(this_ptr, SL("content"), &_1$$3);
 		RETURN_MM_BOOL(0);
@@ -2621,11 +2589,7 @@
 			RETURN_MM_BOOL(0);
 		}
 	}
-<<<<<<< HEAD
-	ZEPHIR_CALL_FUNCTION(&_8, "ob_get_contents", NULL, 485);
-=======
 	ZEPHIR_CALL_FUNCTION(&_8, "ob_get_contents", NULL, 0);
->>>>>>> 9c5d0d84
 	zephir_check_call_status();
 	zephir_update_property_zval(this_ptr, SL("content"), &_8);
 	silence = 1;
