
#ifdef HAVE_CONFIG_H
#include "../../../ext_config.h"
#endif

#include <php.h>
#include "../../../php_ext.h"
#include "../../../ext.h"

#include <Zend/zend_operators.h>
#include <Zend/zend_exceptions.h>
#include <Zend/zend_interfaces.h>

#include "kernel/main.h"
#include "ext/json/php_json.h"
#include "kernel/fcall.h"
#include "kernel/object.h"
#include "kernel/memory.h"
#include "kernel/operators.h"
#include "kernel/exception.h"
#include "kernel/array.h"
#include "ext/spl/spl_exceptions.h"


/**
 * This file is part of the Phalcon Framework.
 *
 * (c) Phalcon Team <team@phalcon.io>
 *
 * For the full copyright and license information, please view the LICENSE.txt
 * file that was distributed with this source code.
 */
/**
 * This component allows Phalcon\Mvc\Model to return rows without an associated entity.
 * This objects implements the ArrayAccess interface to allow access the object as object->x or array[x].
 */
ZEPHIR_INIT_CLASS(Phalcon_Mvc_Model_Row)
{
	ZEPHIR_REGISTER_CLASS(Phalcon\\Mvc\\Model, Row, phalcon, mvc_model_row, phalcon_mvc_model_row_method_entry, 0);

	zend_class_implements(phalcon_mvc_model_row_ce, 1, phalcon_mvc_entityinterface_ce);
	zend_class_implements(phalcon_mvc_model_row_ce, 1, phalcon_mvc_model_resultinterface_ce);
	zend_class_implements(phalcon_mvc_model_row_ce, 1, zend_ce_arrayaccess);
	zend_class_implements(phalcon_mvc_model_row_ce, 1, php_json_serializable_ce);
	return SUCCESS;
}

/**
 * Serializes the object for json_encode
 */
PHP_METHOD(Phalcon_Mvc_Model_Row, jsonSerialize)
{
	zephir_method_globals *ZEPHIR_METHOD_GLOBALS_PTR = NULL;
	zend_long ZEPHIR_LAST_CALL_STATUS;
	zval *this_ptr = getThis();



	ZEPHIR_MM_GROW();

	ZEPHIR_RETURN_CALL_METHOD(this_ptr, "toarray", NULL, 0);
	zephir_check_call_status();
	RETURN_MM();
}

/**
 * Gets a record in a specific position of the row
 *
 * @param string|int index
 *
 * @return string|ModelInterface
 */
PHP_METHOD(Phalcon_Mvc_Model_Row, offsetGet)
{
	zephir_method_globals *ZEPHIR_METHOD_GLOBALS_PTR = NULL;
	zend_long ZEPHIR_LAST_CALL_STATUS;
	zval index_sub, _0, _1;
	zval *index;
	zval *this_ptr = getThis();

	ZVAL_UNDEF(&index_sub);
	ZVAL_UNDEF(&_0);
	ZVAL_UNDEF(&_1);
#if PHP_VERSION_ID >= 80000
	bool is_null_true = 1;
	ZEND_PARSE_PARAMETERS_START(1, 1)
		Z_PARAM_ZVAL(index)
	ZEND_PARSE_PARAMETERS_END();
#endif


	ZEPHIR_MM_GROW();
	zephir_fetch_params(1, 1, 0, &index);


	ZEPHIR_CALL_METHOD(&_0, this_ptr, "offsetexists", NULL, 0, index);
	zephir_check_call_status();
	if (!(zephir_is_true(&_0))) {
		ZEPHIR_THROW_EXCEPTION_DEBUG_STR(phalcon_mvc_model_exception_ce, "The index does not exist in the row", "phalcon/Mvc/Model/Row.zep", 42);
		return;
	}
	ZEPHIR_OBS_VAR(&_1);
	zephir_read_property_zval(&_1, this_ptr, index, PH_NOISY_CC);
	RETURN_CCTOR(&_1);
}

/**
 * Checks whether offset exists in the row
 *
 * @param string|int $index
 */
PHP_METHOD(Phalcon_Mvc_Model_Row, offsetExists)
{
	zval index_sub;
	zval *index;
	zval *this_ptr = getThis();

	ZVAL_UNDEF(&index_sub);
#if PHP_VERSION_ID >= 80000
	bool is_null_true = 1;
	ZEND_PARSE_PARAMETERS_START(1, 1)
		Z_PARAM_ZVAL(index)
	ZEND_PARSE_PARAMETERS_END();
#endif


	zephir_fetch_params_without_memory_grow(1, 0, &index);


	RETURN_BOOL(zephir_isset_property_zval(this_ptr, index));
}

/**
 * Rows cannot be changed. It has only been implemented to meet the definition of the ArrayAccess interface
 *
 * @param string|int index
 * @param ModelInterface value
 */
PHP_METHOD(Phalcon_Mvc_Model_Row, offsetSet)
{
	zval index_sub, value_sub;
	zval *index, *value;
	zval *this_ptr = getThis();

	ZVAL_UNDEF(&index_sub);
	ZVAL_UNDEF(&value_sub);
#if PHP_VERSION_ID >= 80000
	bool is_null_true = 1;
	ZEND_PARSE_PARAMETERS_START(2, 2)
		Z_PARAM_ZVAL(index)
		Z_PARAM_ZVAL(value)
	ZEND_PARSE_PARAMETERS_END();
#endif


	zephir_fetch_params_without_memory_grow(2, 0, &index, &value);


	ZEPHIR_THROW_EXCEPTION_DEBUG_STRW(phalcon_mvc_model_exception_ce, "Row is an immutable ArrayAccess object", "phalcon/Mvc/Model/Row.zep", 66);
	return;
}

/**
 * Rows cannot be changed. It has only been implemented to meet the definition of the ArrayAccess interface
 *
 * @param string|int offset
 */
PHP_METHOD(Phalcon_Mvc_Model_Row, offsetUnset)
{
	zval offset_sub;
	zval *offset;
	zval *this_ptr = getThis();

	ZVAL_UNDEF(&offset_sub);
#if PHP_VERSION_ID >= 80000
	bool is_null_true = 1;
	ZEND_PARSE_PARAMETERS_START(1, 1)
		Z_PARAM_ZVAL(offset)
	ZEND_PARSE_PARAMETERS_END();
#endif


	zephir_fetch_params_without_memory_grow(1, 0, &offset);


	ZEPHIR_THROW_EXCEPTION_DEBUG_STRW(phalcon_mvc_model_exception_ce, "Row is an immutable ArrayAccess object", "phalcon/Mvc/Model/Row.zep", 76);
	return;
}

/**
 * Reads an attribute value by its name
 *
 *```php
 * echo $robot->readAttribute("name");
 *```
 *
 * @return mixed
 */
PHP_METHOD(Phalcon_Mvc_Model_Row, readAttribute)
{
	zephir_method_globals *ZEPHIR_METHOD_GLOBALS_PTR = NULL;
	zval *attribute_param = NULL, value;
	zval attribute;
	zval *this_ptr = getThis();

	ZVAL_UNDEF(&attribute);
	ZVAL_UNDEF(&value);
#if PHP_VERSION_ID >= 80000
	bool is_null_true = 1;
	ZEND_PARSE_PARAMETERS_START(1, 1)
		Z_PARAM_STR(attribute)
	ZEND_PARSE_PARAMETERS_END();
#endif


	ZEPHIR_MM_GROW();
	zephir_fetch_params(1, 1, 0, &attribute_param);
	if (UNEXPECTED(Z_TYPE_P(attribute_param) != IS_STRING && Z_TYPE_P(attribute_param) != IS_NULL)) {
		zephir_throw_exception_string(spl_ce_InvalidArgumentException, SL("Parameter 'attribute' must be of the type string"));
		RETURN_MM_NULL();
	}
	if (EXPECTED(Z_TYPE_P(attribute_param) == IS_STRING)) {
		zephir_get_strval(&attribute, attribute_param);
	} else {
		ZEPHIR_INIT_VAR(&attribute);
	}


	ZEPHIR_OBS_VAR(&value);
	if (!(zephir_fetch_property_zval(&value, this_ptr, &attribute, PH_SILENT_CC))) {
		RETURN_MM_NULL();
	}
	RETURN_CTOR(&value);
}

/**
 * Set the current object's state
 */
PHP_METHOD(Phalcon_Mvc_Model_Row, setDirtyState)
{
	zval *dirtyState_param = NULL;
	zend_long dirtyState;
	zval *this_ptr = getThis();

#if PHP_VERSION_ID >= 80000
	bool is_null_true = 1;
	ZEND_PARSE_PARAMETERS_START(1, 1)
		Z_PARAM_LONG(dirtyState)
	ZEND_PARSE_PARAMETERS_END();
#endif


	zephir_fetch_params_without_memory_grow(1, 0, &dirtyState_param);
	dirtyState = zephir_get_intval(dirtyState_param);


	RETURN_BOOL(0);
}

/**
 * Returns the instance as an array representation
 */
PHP_METHOD(Phalcon_Mvc_Model_Row, toArray)
{
	zephir_method_globals *ZEPHIR_METHOD_GLOBALS_PTR = NULL;
	zend_long ZEPHIR_LAST_CALL_STATUS;
	zval *this_ptr = getThis();



	ZEPHIR_MM_GROW();

<<<<<<< HEAD
	ZEPHIR_RETURN_CALL_FUNCTION("get_object_vars", NULL, 506, this_ptr);
=======
	ZEPHIR_RETURN_CALL_FUNCTION("get_object_vars", NULL, 508, this_ptr);
>>>>>>> 57a2dfd0
	zephir_check_call_status();
	RETURN_MM();
}

/**
 * Writes an attribute value by its name
 *
 *```php
 * $robot->writeAttribute("name", "Rosey");
 *```
 *
 * @param mixed value
 */
PHP_METHOD(Phalcon_Mvc_Model_Row, writeAttribute)
{
	zephir_method_globals *ZEPHIR_METHOD_GLOBALS_PTR = NULL;
	zval *attribute_param = NULL, *value, value_sub;
	zval attribute;
	zval *this_ptr = getThis();

	ZVAL_UNDEF(&attribute);
	ZVAL_UNDEF(&value_sub);
#if PHP_VERSION_ID >= 80000
	bool is_null_true = 1;
	ZEND_PARSE_PARAMETERS_START(2, 2)
		Z_PARAM_STR(attribute)
		Z_PARAM_ZVAL(value)
	ZEND_PARSE_PARAMETERS_END();
#endif


	ZEPHIR_MM_GROW();
	zephir_fetch_params(1, 2, 0, &attribute_param, &value);
	if (UNEXPECTED(Z_TYPE_P(attribute_param) != IS_STRING && Z_TYPE_P(attribute_param) != IS_NULL)) {
		zephir_throw_exception_string(spl_ce_InvalidArgumentException, SL("Parameter 'attribute' must be of the type string"));
		RETURN_MM_NULL();
	}
	if (EXPECTED(Z_TYPE_P(attribute_param) == IS_STRING)) {
		zephir_get_strval(&attribute, attribute_param);
	} else {
		ZEPHIR_INIT_VAR(&attribute);
	}


	zephir_update_property_zval_zval(this_ptr, &attribute, value);
	ZEPHIR_MM_RESTORE();
}
<|MERGE_RESOLUTION|>--- conflicted
+++ resolved
@@ -16,10 +16,10 @@
 #include "kernel/fcall.h"
 #include "kernel/object.h"
 #include "kernel/memory.h"
+#include "kernel/array.h"
+#include "kernel/exception.h"
+#include "ext/spl/spl_exceptions.h"
 #include "kernel/operators.h"
-#include "kernel/exception.h"
-#include "kernel/array.h"
-#include "ext/spl/spl_exceptions.h"
 
 
 /**
@@ -31,6 +31,8 @@
  * file that was distributed with this source code.
  */
 /**
+ * Phalcon\Mvc\Model\Row
+ *
  * This component allows Phalcon\Mvc\Model to return rows without an associated entity.
  * This objects implements the ArrayAccess interface to allow access the object as object->x or array[x].
  */
@@ -73,14 +75,11 @@
 PHP_METHOD(Phalcon_Mvc_Model_Row, offsetGet)
 {
 	zephir_method_globals *ZEPHIR_METHOD_GLOBALS_PTR = NULL;
-	zend_long ZEPHIR_LAST_CALL_STATUS;
-	zval index_sub, _0, _1;
-	zval *index;
+	zval *index, index_sub, value;
 	zval *this_ptr = getThis();
 
 	ZVAL_UNDEF(&index_sub);
-	ZVAL_UNDEF(&_0);
-	ZVAL_UNDEF(&_1);
+	ZVAL_UNDEF(&value);
 #if PHP_VERSION_ID >= 80000
 	bool is_null_true = 1;
 	ZEND_PARSE_PARAMETERS_START(1, 1)
@@ -93,15 +92,12 @@
 	zephir_fetch_params(1, 1, 0, &index);
 
 
-	ZEPHIR_CALL_METHOD(&_0, this_ptr, "offsetexists", NULL, 0, index);
-	zephir_check_call_status();
-	if (!(zephir_is_true(&_0))) {
-		ZEPHIR_THROW_EXCEPTION_DEBUG_STR(phalcon_mvc_model_exception_ce, "The index does not exist in the row", "phalcon/Mvc/Model/Row.zep", 42);
+	ZEPHIR_OBS_VAR(&value);
+	if (UNEXPECTED(!(zephir_fetch_property_zval(&value, this_ptr, index, PH_SILENT_CC)))) {
+		ZEPHIR_THROW_EXCEPTION_DEBUG_STR(phalcon_mvc_model_exception_ce, "The index does not exist in the row", "phalcon/Mvc/Model/Row.zep", 46);
 		return;
 	}
-	ZEPHIR_OBS_VAR(&_1);
-	zephir_read_property_zval(&_1, this_ptr, index, PH_NOISY_CC);
-	RETURN_CCTOR(&_1);
+	RETURN_CCTOR(&value);
 }
 
 /**
@@ -111,8 +107,7 @@
  */
 PHP_METHOD(Phalcon_Mvc_Model_Row, offsetExists)
 {
-	zval index_sub;
-	zval *index;
+	zval *index, index_sub;
 	zval *this_ptr = getThis();
 
 	ZVAL_UNDEF(&index_sub);
@@ -138,8 +133,7 @@
  */
 PHP_METHOD(Phalcon_Mvc_Model_Row, offsetSet)
 {
-	zval index_sub, value_sub;
-	zval *index, *value;
+	zval *index, index_sub, *value, value_sub;
 	zval *this_ptr = getThis();
 
 	ZVAL_UNDEF(&index_sub);
@@ -156,7 +150,7 @@
 	zephir_fetch_params_without_memory_grow(2, 0, &index, &value);
 
 
-	ZEPHIR_THROW_EXCEPTION_DEBUG_STRW(phalcon_mvc_model_exception_ce, "Row is an immutable ArrayAccess object", "phalcon/Mvc/Model/Row.zep", 66);
+	ZEPHIR_THROW_EXCEPTION_DEBUG_STRW(phalcon_mvc_model_exception_ce, "Row is an immutable ArrayAccess object", "phalcon/Mvc/Model/Row.zep", 70);
 	return;
 }
 
@@ -167,8 +161,7 @@
  */
 PHP_METHOD(Phalcon_Mvc_Model_Row, offsetUnset)
 {
-	zval offset_sub;
-	zval *offset;
+	zval *offset, offset_sub;
 	zval *this_ptr = getThis();
 
 	ZVAL_UNDEF(&offset_sub);
@@ -183,7 +176,7 @@
 	zephir_fetch_params_without_memory_grow(1, 0, &offset);
 
 
-	ZEPHIR_THROW_EXCEPTION_DEBUG_STRW(phalcon_mvc_model_exception_ce, "Row is an immutable ArrayAccess object", "phalcon/Mvc/Model/Row.zep", 76);
+	ZEPHIR_THROW_EXCEPTION_DEBUG_STRW(phalcon_mvc_model_exception_ce, "Row is an immutable ArrayAccess object", "phalcon/Mvc/Model/Row.zep", 80);
 	return;
 }
 
@@ -270,11 +263,7 @@
 
 	ZEPHIR_MM_GROW();
 
-<<<<<<< HEAD
-	ZEPHIR_RETURN_CALL_FUNCTION("get_object_vars", NULL, 506, this_ptr);
-=======
 	ZEPHIR_RETURN_CALL_FUNCTION("get_object_vars", NULL, 508, this_ptr);
->>>>>>> 57a2dfd0
 	zephir_check_call_status();
 	RETURN_MM();
 }
