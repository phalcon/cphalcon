
#ifdef HAVE_CONFIG_H
#include "../../../ext_config.h"
#endif

#include <php.h>
#include "../../../php_ext.h"
#include "../../../ext.h"

#include <Zend/zend_operators.h>
#include <Zend/zend_exceptions.h>
#include <Zend/zend_interfaces.h>

#include "kernel/main.h"
#include "kernel/memory.h"
#include "kernel/object.h"
#include "kernel/fcall.h"
#include "kernel/operators.h"
#include "kernel/exception.h"


/**
 * This file is part of the Phalcon Framework.
 *
 * (c) Phalcon Team <team@phalcon.io>
 *
 * For the full copyright and license information, please view the LICENSE.txt
 * file that was distributed with this source code.
 */
/**
 * Phalcon\Mvc\Model\Transaction
 *
 * Transactions are protective blocks where SQL statements are only permanent if
 * they can all succeed as one atomic action. Phalcon\Transaction is intended to
 * be used with Phalcon_Model_Base. Phalcon Transactions should be created using
 * Phalcon\Transaction\Manager.
 *
 * ```php
 * use Phalcon\Mvc\Model\Transaction\Failed;
 * use Phalcon\Mvc\Model\Transaction\Manager;
 *
 * try {
 *     $manager = new Manager();
 *
 *     $transaction = $manager->get();
 *
 *     $robot = new Robots();
 *
 *     $robot->setTransaction($transaction);
 *
 *     $robot->name       = "WALL·E";
 *     $robot->created_at = date("Y-m-d");
 *
 *     if ($robot->save() === false) {
 *         $transaction->rollback("Can't save robot");
 *     }
 *
 *     $robotPart = new RobotParts();
 *
 *     $robotPart->setTransaction($transaction);
 *
 *     $robotPart->type = "head";
 *
 *     if ($robotPart->save() === false) {
 *         $transaction->rollback("Can't save robot part");
 *     }
 *
 *     $transaction->commit();
 * } catch(Failed $e) {
 *     echo "Failed, reason: ", $e->getMessage();
 * }
 * ```
 */
ZEPHIR_INIT_CLASS(Phalcon_Mvc_Model_Transaction) {

	ZEPHIR_REGISTER_CLASS(Phalcon\\Mvc\\Model, Transaction, phalcon, mvc_model_transaction, phalcon_mvc_model_transaction_method_entry, 0);

	zend_declare_property_bool(phalcon_mvc_model_transaction_ce, SL("activeTransaction"), 0, ZEND_ACC_PROTECTED);

	zend_declare_property_null(phalcon_mvc_model_transaction_ce, SL("connection"), ZEND_ACC_PROTECTED);

	zend_declare_property_bool(phalcon_mvc_model_transaction_ce, SL("isNewTransaction"), 1, ZEND_ACC_PROTECTED);

	zend_declare_property_null(phalcon_mvc_model_transaction_ce, SL("manager"), ZEND_ACC_PROTECTED);

	zend_declare_property_null(phalcon_mvc_model_transaction_ce, SL("messages"), ZEND_ACC_PROTECTED);

	zend_declare_property_null(phalcon_mvc_model_transaction_ce, SL("rollbackRecord"), ZEND_ACC_PROTECTED);

	zend_declare_property_bool(phalcon_mvc_model_transaction_ce, SL("rollbackOnAbort"), 0, ZEND_ACC_PROTECTED);

	zend_declare_property_bool(phalcon_mvc_model_transaction_ce, SL("rollbackThrowException"), 0, ZEND_ACC_PROTECTED);

	zend_class_implements(phalcon_mvc_model_transaction_ce, 1, phalcon_mvc_model_transactioninterface_ce);
	return SUCCESS;

}

/**
 * Phalcon\Mvc\Model\Transaction constructor
 */
PHP_METHOD(Phalcon_Mvc_Model_Transaction, __construct) {

	zephir_method_globals *ZEPHIR_METHOD_GLOBALS_PTR = NULL;
	zend_long ZEPHIR_LAST_CALL_STATUS;
	zval service;
	zend_bool autoBegin;
	zval *container, container_sub, *autoBegin_param = NULL, *service_param = NULL, connection, _0;
	zval *this_ptr = getThis();

	ZVAL_UNDEF(&container_sub);
	ZVAL_UNDEF(&connection);
	ZVAL_UNDEF(&_0);
	ZVAL_UNDEF(&service);

	ZEPHIR_MM_GROW();
	zephir_fetch_params(1, 1, 2, &container, &autoBegin_param, &service_param);

	if (!autoBegin_param) {
		autoBegin = 0;
	} else {
		autoBegin = zephir_get_boolval(autoBegin_param);
	}
	if (!service_param) {
		ZEPHIR_INIT_VAR(&service);
		ZVAL_STRING(&service, "db");
	} else {
		zephir_get_strval(&service, service_param);
	}


	ZEPHIR_INIT_VAR(&_0);
	array_init(&_0);
	zephir_update_property_zval(this_ptr, SL("messages"), &_0);
	ZEPHIR_CALL_METHOD(&connection, container, "get", NULL, 0, &service);
	zephir_check_call_status();
	zephir_update_property_zval(this_ptr, SL("connection"), &connection);
	if (autoBegin) {
		ZEPHIR_CALL_METHOD(NULL, &connection, "begin", NULL, 0);
		zephir_check_call_status();
	}
	ZEPHIR_MM_RESTORE();

}

/**
 * Starts the transaction
 */
PHP_METHOD(Phalcon_Mvc_Model_Transaction, begin) {

	zval _0;
	zephir_method_globals *ZEPHIR_METHOD_GLOBALS_PTR = NULL;
	zend_long ZEPHIR_LAST_CALL_STATUS;
	zval *this_ptr = getThis();

	ZVAL_UNDEF(&_0);

	ZEPHIR_MM_GROW();

	zephir_read_property(&_0, this_ptr, SL("connection"), PH_NOISY_CC | PH_READONLY);
	ZEPHIR_RETURN_CALL_METHOD(&_0, "begin", NULL, 0);
	zephir_check_call_status();
	RETURN_MM();

}

/**
 * Commits the transaction
 */
PHP_METHOD(Phalcon_Mvc_Model_Transaction, commit) {

	zval manager, _0;
	zephir_method_globals *ZEPHIR_METHOD_GLOBALS_PTR = NULL;
	zend_long ZEPHIR_LAST_CALL_STATUS;
	zval *this_ptr = getThis();

	ZVAL_UNDEF(&manager);
	ZVAL_UNDEF(&_0);

	ZEPHIR_MM_GROW();

	zephir_read_property(&_0, this_ptr, SL("manager"), PH_NOISY_CC | PH_READONLY);
	ZEPHIR_CPY_WRT(&manager, &_0);
	if (Z_TYPE_P(&manager) == IS_OBJECT) {
		ZEPHIR_CALL_METHOD(NULL, &manager, "notifycommit", NULL, 0, this_ptr);
		zephir_check_call_status();
	}
	zephir_read_property(&_0, this_ptr, SL("connection"), PH_NOISY_CC | PH_READONLY);
	ZEPHIR_RETURN_CALL_METHOD(&_0, "commit", NULL, 0);
	zephir_check_call_status();
	RETURN_MM();

}

/**
 * Returns the connection related to transaction
 */
PHP_METHOD(Phalcon_Mvc_Model_Transaction, getConnection) {

	zval _0, _1$$3, _2$$4;
	zephir_method_globals *ZEPHIR_METHOD_GLOBALS_PTR = NULL;
	zend_long ZEPHIR_LAST_CALL_STATUS;
	zval *this_ptr = getThis();

	ZVAL_UNDEF(&_0);
	ZVAL_UNDEF(&_1$$3);
	ZVAL_UNDEF(&_2$$4);

	ZEPHIR_MM_GROW();

	zephir_read_property(&_0, this_ptr, SL("rollbackOnAbort"), PH_NOISY_CC | PH_READONLY);
	if (zephir_is_true(&_0)) {
<<<<<<< HEAD
		ZEPHIR_CALL_FUNCTION(&_1$$3, "connection_aborted", NULL, 476);
=======
		ZEPHIR_CALL_FUNCTION(&_1$$3, "connection_aborted", NULL, 508);
>>>>>>> 9c5d0d84
		zephir_check_call_status();
		if (zephir_is_true(&_1$$3)) {
			ZEPHIR_INIT_VAR(&_2$$4);
			ZVAL_STRING(&_2$$4, "The request was aborted");
			ZEPHIR_CALL_METHOD(NULL, this_ptr, "rollback", NULL, 0, &_2$$4);
			zephir_check_call_status();
		}
	}
	RETURN_MM_MEMBER(getThis(), "connection");

}

/**
 * Returns validations messages from last save try
 */
PHP_METHOD(Phalcon_Mvc_Model_Transaction, getMessages) {

	zval *this_ptr = getThis();


	RETURN_MEMBER(getThis(), "messages");

}

/**
 * Checks whether transaction is managed by a transaction manager
 */
PHP_METHOD(Phalcon_Mvc_Model_Transaction, isManaged) {

	zval _0;
	zephir_method_globals *ZEPHIR_METHOD_GLOBALS_PTR = NULL;
	zval *this_ptr = getThis();

	ZVAL_UNDEF(&_0);

	ZEPHIR_MM_GROW();

	ZEPHIR_OBS_VAR(&_0);
	zephir_read_property(&_0, this_ptr, SL("manager"), PH_NOISY_CC);
	RETURN_MM_BOOL(Z_TYPE_P(&_0) == IS_OBJECT);

}

/**
 * Checks whether internal connection is under an active transaction
 */
PHP_METHOD(Phalcon_Mvc_Model_Transaction, isValid) {

	zval _0;
	zephir_method_globals *ZEPHIR_METHOD_GLOBALS_PTR = NULL;
	zend_long ZEPHIR_LAST_CALL_STATUS;
	zval *this_ptr = getThis();

	ZVAL_UNDEF(&_0);

	ZEPHIR_MM_GROW();

	zephir_read_property(&_0, this_ptr, SL("connection"), PH_NOISY_CC | PH_READONLY);
	ZEPHIR_RETURN_CALL_METHOD(&_0, "isundertransaction", NULL, 0);
	zephir_check_call_status();
	RETURN_MM();

}

/**
 * Rollbacks the transaction
 */
PHP_METHOD(Phalcon_Mvc_Model_Transaction, rollback) {

	zephir_method_globals *ZEPHIR_METHOD_GLOBALS_PTR = NULL;
	zend_long ZEPHIR_LAST_CALL_STATUS;
	zval *rollbackMessage_param = NULL, *rollbackRecord = NULL, rollbackRecord_sub, __$null, manager, connection, _0, _1, _2$$4, _3$$7, _4$$7;
	zval rollbackMessage;
	zval *this_ptr = getThis();

	ZVAL_UNDEF(&rollbackMessage);
	ZVAL_UNDEF(&rollbackRecord_sub);
	ZVAL_NULL(&__$null);
	ZVAL_UNDEF(&manager);
	ZVAL_UNDEF(&connection);
	ZVAL_UNDEF(&_0);
	ZVAL_UNDEF(&_1);
	ZVAL_UNDEF(&_2$$4);
	ZVAL_UNDEF(&_3$$7);
	ZVAL_UNDEF(&_4$$7);

	ZEPHIR_MM_GROW();
	zephir_fetch_params(1, 0, 2, &rollbackMessage_param, &rollbackRecord);

	if (!rollbackMessage_param) {
		ZEPHIR_INIT_VAR(&rollbackMessage);
		ZVAL_STRING(&rollbackMessage, "");
	} else {
		zephir_get_strval(&rollbackMessage, rollbackMessage_param);
	}
	if (!rollbackRecord) {
		rollbackRecord = &rollbackRecord_sub;
		rollbackRecord = &__$null;
	}


	zephir_read_property(&_0, this_ptr, SL("manager"), PH_NOISY_CC | PH_READONLY);
	ZEPHIR_CPY_WRT(&manager, &_0);
	if (Z_TYPE_P(&manager) == IS_OBJECT) {
		ZEPHIR_CALL_METHOD(NULL, &manager, "notifyrollback", NULL, 0, this_ptr);
		zephir_check_call_status();
	}
	zephir_read_property(&_0, this_ptr, SL("connection"), PH_NOISY_CC | PH_READONLY);
	ZEPHIR_CPY_WRT(&connection, &_0);
	ZEPHIR_CALL_METHOD(&_1, &connection, "rollback", NULL, 0);
	zephir_check_call_status();
	if (UNEXPECTED(zephir_is_true(&_1))) {
		if (!(!(Z_TYPE_P(&rollbackMessage) == IS_UNDEF) && Z_STRLEN_P(&rollbackMessage))) {
			ZEPHIR_INIT_NVAR(&rollbackMessage);
			ZVAL_STRING(&rollbackMessage, "Transaction aborted");
		}
		if (Z_TYPE_P(rollbackRecord) == IS_OBJECT) {
			zephir_update_property_zval(this_ptr, SL("rollbackRecord"), rollbackRecord);
		}
		zephir_read_property(&_2$$4, this_ptr, SL("rollbackThrowException"), PH_NOISY_CC | PH_READONLY);
		if (zephir_is_true(&_2$$4)) {
			ZEPHIR_INIT_VAR(&_3$$7);
			object_init_ex(&_3$$7, phalcon_mvc_model_transaction_failed_ce);
			zephir_read_property(&_4$$7, this_ptr, SL("rollbackRecord"), PH_NOISY_CC | PH_READONLY);
<<<<<<< HEAD
			ZEPHIR_CALL_METHOD(NULL, &_3$$7, "__construct", NULL, 477, &rollbackMessage, &_4$$7);
=======
			ZEPHIR_CALL_METHOD(NULL, &_3$$7, "__construct", NULL, 509, &rollbackMessage, &_4$$7);
>>>>>>> 9c5d0d84
			zephir_check_call_status();
			zephir_throw_exception_debug(&_3$$7, "phalcon/Mvc/Model/Transaction.zep", 186);
			ZEPHIR_MM_RESTORE();
			return;
		}
	}
	RETURN_MM_BOOL(1);

}

/**
 * Sets if is a reused transaction or new once
 */
PHP_METHOD(Phalcon_Mvc_Model_Transaction, setIsNewTransaction) {

	zval *isNew_param = NULL, __$true, __$false;
	zend_bool isNew;
	zval *this_ptr = getThis();

	ZVAL_BOOL(&__$true, 1);
	ZVAL_BOOL(&__$false, 0);

	zephir_fetch_params_without_memory_grow(1, 0, &isNew_param);

	isNew = zephir_get_boolval(isNew_param);


	if (isNew) {
		zephir_update_property_zval(this_ptr, SL("isNewTransaction"), &__$true);
	} else {
		zephir_update_property_zval(this_ptr, SL("isNewTransaction"), &__$false);
	}

}

/**
 * Sets flag to rollback on abort the HTTP connection
 */
PHP_METHOD(Phalcon_Mvc_Model_Transaction, setRollbackOnAbort) {

	zval *rollbackOnAbort_param = NULL, __$true, __$false;
	zend_bool rollbackOnAbort;
	zval *this_ptr = getThis();

	ZVAL_BOOL(&__$true, 1);
	ZVAL_BOOL(&__$false, 0);

	zephir_fetch_params_without_memory_grow(1, 0, &rollbackOnAbort_param);

	rollbackOnAbort = zephir_get_boolval(rollbackOnAbort_param);


	if (rollbackOnAbort) {
		zephir_update_property_zval(this_ptr, SL("rollbackOnAbort"), &__$true);
	} else {
		zephir_update_property_zval(this_ptr, SL("rollbackOnAbort"), &__$false);
	}

}

/**
 * Sets object which generates rollback action
 */
PHP_METHOD(Phalcon_Mvc_Model_Transaction, setRollbackedRecord) {

	zval *record, record_sub;
	zval *this_ptr = getThis();

	ZVAL_UNDEF(&record_sub);

	zephir_fetch_params_without_memory_grow(1, 0, &record);



	zephir_update_property_zval(this_ptr, SL("rollbackRecord"), record);

}

/**
 * Sets transaction manager related to the transaction
 */
PHP_METHOD(Phalcon_Mvc_Model_Transaction, setTransactionManager) {

	zval *manager, manager_sub;
	zval *this_ptr = getThis();

	ZVAL_UNDEF(&manager_sub);

	zephir_fetch_params_without_memory_grow(1, 0, &manager);



	zephir_update_property_zval(this_ptr, SL("manager"), manager);

}

/**
 * Enables throwing exception
 */
PHP_METHOD(Phalcon_Mvc_Model_Transaction, throwRollbackException) {

	zval *status_param = NULL, __$true, __$false;
	zend_bool status;
	zval *this_ptr = getThis();

	ZVAL_BOOL(&__$true, 1);
	ZVAL_BOOL(&__$false, 0);

	zephir_fetch_params_without_memory_grow(1, 0, &status_param);

	status = zephir_get_boolval(status_param);


	if (status) {
		zephir_update_property_zval(this_ptr, SL("rollbackThrowException"), &__$true);
	} else {
		zephir_update_property_zval(this_ptr, SL("rollbackThrowException"), &__$false);
	}
	RETURN_THISW();

}
<|MERGE_RESOLUTION|>--- conflicted
+++ resolved
@@ -210,11 +210,7 @@
 
 	zephir_read_property(&_0, this_ptr, SL("rollbackOnAbort"), PH_NOISY_CC | PH_READONLY);
 	if (zephir_is_true(&_0)) {
-<<<<<<< HEAD
-		ZEPHIR_CALL_FUNCTION(&_1$$3, "connection_aborted", NULL, 476);
-=======
 		ZEPHIR_CALL_FUNCTION(&_1$$3, "connection_aborted", NULL, 508);
->>>>>>> 9c5d0d84
 		zephir_check_call_status();
 		if (zephir_is_true(&_1$$3)) {
 			ZEPHIR_INIT_VAR(&_2$$4);
@@ -339,11 +335,7 @@
 			ZEPHIR_INIT_VAR(&_3$$7);
 			object_init_ex(&_3$$7, phalcon_mvc_model_transaction_failed_ce);
 			zephir_read_property(&_4$$7, this_ptr, SL("rollbackRecord"), PH_NOISY_CC | PH_READONLY);
-<<<<<<< HEAD
-			ZEPHIR_CALL_METHOD(NULL, &_3$$7, "__construct", NULL, 477, &rollbackMessage, &_4$$7);
-=======
 			ZEPHIR_CALL_METHOD(NULL, &_3$$7, "__construct", NULL, 509, &rollbackMessage, &_4$$7);
->>>>>>> 9c5d0d84
 			zephir_check_call_status();
 			zephir_throw_exception_debug(&_3$$7, "phalcon/Mvc/Model/Transaction.zep", 186);
 			ZEPHIR_MM_RESTORE();
