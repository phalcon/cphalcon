--- conflicted
+++ resolved
@@ -561,11 +561,7 @@
 	ZEPHIR_OBS_NVAR(&_9);
 	zephir_read_property(&_9, this_ptr, SL("_keepSnapshots"), PH_NOISY_CC);
 	zephir_array_update_string(&_8, SL("keepSnapshots"), &_9, PH_COPY | PH_SEPARATE);
-<<<<<<< HEAD
-	ZEPHIR_RETURN_CALL_FUNCTION("serialize", NULL, 68, &_8);
-=======
 	ZEPHIR_RETURN_CALL_FUNCTION("serialize", NULL, 50, &_8);
->>>>>>> 478e7da2
 	zephir_check_call_status();
 	RETURN_MM();
 
@@ -622,11 +618,7 @@
 		ZEPHIR_CALL_METHOD(&resultset, &serializer, "afterretrieve", NULL, 0, data);
 		zephir_check_call_status();
 	} else {
-<<<<<<< HEAD
-		ZEPHIR_CALL_FUNCTION(&resultset, "unserialize", NULL, 69, data);
-=======
 		ZEPHIR_CALL_FUNCTION(&resultset, "unserialize", NULL, 51, data);
->>>>>>> 478e7da2
 		zephir_check_call_status();
 	}
 	if (Z_TYPE_P(&resultset) != IS_ARRAY) {
