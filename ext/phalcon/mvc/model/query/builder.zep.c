--- conflicted
+++ resolved
@@ -985,11 +985,7 @@
 		_1 = zephir_fast_count_int(&models) == 1;
 	}
 	if (_1) {
-<<<<<<< HEAD
-		ZEPHIR_RETURN_CALL_CE_STATIC(phalcon_helper_arr_ce, "first", &_2, 268, &models);
-=======
 		ZEPHIR_RETURN_CALL_CE_STATIC(phalcon_helper_arr_ce, "first", &_2, 284, &models);
->>>>>>> f2a65a3d
 		zephir_check_call_status();
 		RETURN_MM();
 	}
@@ -1234,11 +1230,6 @@
 				} else {
 					ZEPHIR_CPY_WRT(&attributeField, &firstPrimaryKey);
 				}
-<<<<<<< HEAD
-				ZEPHIR_CALL_METHOD(&_6$$13, this_ptr, "autoescape", NULL, 503, &model);
-				zephir_check_call_status();
-				ZEPHIR_CALL_METHOD(&_7$$13, this_ptr, "autoescape", NULL, 503, &attributeField);
-=======
 				if (Z_TYPE_P(&conditions) == IS_STRING) {
 					ZEPHIR_INIT_VAR(&_6$$19);
 					ZEPHIR_CONCAT_SVS(&_6$$19, "'", &conditions, "'");
@@ -1247,7 +1238,6 @@
 				ZEPHIR_CALL_METHOD(&_7$$13, this_ptr, "autoescape", NULL, 505, &model);
 				zephir_check_call_status();
 				ZEPHIR_CALL_METHOD(&_8$$13, this_ptr, "autoescape", NULL, 505, &attributeField);
->>>>>>> f2a65a3d
 				zephir_check_call_status();
 				ZEPHIR_INIT_VAR(&_9$$13);
 				ZEPHIR_CONCAT_VSVSV(&_9$$13, &_7$$13, ".", &_8$$13, " = ", &conditions);
@@ -1294,11 +1284,7 @@
 					if (Z_TYPE_P(&columnAlias) == IS_LONG) {
 						zephir_array_append(&selectedColumns, &column, PH_SEPARATE, "phalcon/Mvc/Model/Query/Builder.zep", 738);
 					} else {
-<<<<<<< HEAD
-						ZEPHIR_CALL_METHOD(&_13$$28, this_ptr, "autoescape", NULL, 503, &columnAlias);
-=======
 						ZEPHIR_CALL_METHOD(&_14$$29, this_ptr, "autoescape", NULL, 505, &columnAlias);
->>>>>>> f2a65a3d
 						zephir_check_call_status();
 						ZEPHIR_INIT_NVAR(&_15$$29);
 						ZEPHIR_CONCAT_VSV(&_15$$29, &column, " AS ", &_14$$29);
@@ -1321,11 +1307,7 @@
 						if (Z_TYPE_P(&columnAlias) == IS_LONG) {
 							zephir_array_append(&selectedColumns, &column, PH_SEPARATE, "phalcon/Mvc/Model/Query/Builder.zep", 738);
 						} else {
-<<<<<<< HEAD
-							ZEPHIR_CALL_METHOD(&_15$$31, this_ptr, "autoescape", NULL, 503, &columnAlias);
-=======
 							ZEPHIR_CALL_METHOD(&_16$$32, this_ptr, "autoescape", NULL, 505, &columnAlias);
->>>>>>> f2a65a3d
 							zephir_check_call_status();
 							ZEPHIR_INIT_NVAR(&_17$$32);
 							ZEPHIR_CONCAT_VSV(&_17$$32, &column, " AS ", &_16$$32);
@@ -1361,19 +1343,11 @@
 					ZVAL_COPY(&model, _19$$35);
 					ZEPHIR_INIT_NVAR(&selectedColumn);
 					if (Z_TYPE_P(&modelColumnAlias) == IS_LONG) {
-<<<<<<< HEAD
-						ZEPHIR_CALL_METHOD(&_22$$36, this_ptr, "autoescape", NULL, 503, &model);
-=======
 						ZEPHIR_CALL_METHOD(&_23$$37, this_ptr, "autoescape", NULL, 505, &model);
->>>>>>> f2a65a3d
 						zephir_check_call_status();
 						ZEPHIR_CONCAT_VS(&selectedColumn, &_23$$37, ".*");
 					} else {
-<<<<<<< HEAD
-						ZEPHIR_CALL_METHOD(&_23$$37, this_ptr, "autoescape", NULL, 503, &modelColumnAlias);
-=======
 						ZEPHIR_CALL_METHOD(&_24$$38, this_ptr, "autoescape", NULL, 505, &modelColumnAlias);
->>>>>>> f2a65a3d
 						zephir_check_call_status();
 						ZEPHIR_CONCAT_VS(&selectedColumn, &_24$$38, ".*");
 					}
@@ -1394,19 +1368,11 @@
 					zephir_check_call_status();
 						ZEPHIR_INIT_NVAR(&selectedColumn);
 						if (Z_TYPE_P(&modelColumnAlias) == IS_LONG) {
-<<<<<<< HEAD
-							ZEPHIR_CALL_METHOD(&_24$$39, this_ptr, "autoescape", NULL, 503, &model);
-=======
 							ZEPHIR_CALL_METHOD(&_25$$40, this_ptr, "autoescape", NULL, 505, &model);
->>>>>>> f2a65a3d
 							zephir_check_call_status();
 							ZEPHIR_CONCAT_VS(&selectedColumn, &_25$$40, ".*");
 						} else {
-<<<<<<< HEAD
-							ZEPHIR_CALL_METHOD(&_25$$40, this_ptr, "autoescape", NULL, 503, &modelColumnAlias);
-=======
 							ZEPHIR_CALL_METHOD(&_26$$41, this_ptr, "autoescape", NULL, 505, &modelColumnAlias);
->>>>>>> f2a65a3d
 							zephir_check_call_status();
 							ZEPHIR_CONCAT_VS(&selectedColumn, &_26$$41, ".*");
 						}
@@ -1421,11 +1387,7 @@
 			zephir_fast_join_str(&_27$$35, SL(", "), &selectedColumns);
 			zephir_concat_self(&phql, &_27$$35);
 		} else {
-<<<<<<< HEAD
-			ZEPHIR_CALL_METHOD(&_27$$41, this_ptr, "autoescape", NULL, 503, &models);
-=======
 			ZEPHIR_CALL_METHOD(&_28$$42, this_ptr, "autoescape", NULL, 505, &models);
->>>>>>> f2a65a3d
 			zephir_check_call_status();
 			ZEPHIR_INIT_VAR(&_29$$42);
 			ZEPHIR_CONCAT_VS(&_29$$42, &_28$$42, ".*");
@@ -1448,24 +1410,14 @@
 				ZEPHIR_INIT_NVAR(&model);
 				ZVAL_COPY(&model, _30$$43);
 				if (Z_TYPE_P(&modelAlias) == IS_STRING) {
-<<<<<<< HEAD
-					ZEPHIR_CALL_METHOD(&_33$$44, this_ptr, "autoescape", NULL, 503, &model);
-					zephir_check_call_status();
-					ZEPHIR_CALL_METHOD(&_34$$44, this_ptr, "autoescape", NULL, 503, &modelAlias);
-=======
 					ZEPHIR_CALL_METHOD(&_34$$45, this_ptr, "autoescape", NULL, 505, &model);
 					zephir_check_call_status();
 					ZEPHIR_CALL_METHOD(&_35$$45, this_ptr, "autoescape", NULL, 505, &modelAlias);
->>>>>>> f2a65a3d
 					zephir_check_call_status();
 					ZEPHIR_INIT_NVAR(&selectedModel);
 					ZEPHIR_CONCAT_VSV(&selectedModel, &_34$$45, " AS ", &_35$$45);
 				} else {
-<<<<<<< HEAD
-					ZEPHIR_CALL_METHOD(&selectedModel, this_ptr, "autoescape", NULL, 503, &model);
-=======
 					ZEPHIR_CALL_METHOD(&selectedModel, this_ptr, "autoescape", NULL, 505, &model);
->>>>>>> f2a65a3d
 					zephir_check_call_status();
 				}
 				zephir_array_append(&selectedModels, &selectedModel, PH_SEPARATE, "phalcon/Mvc/Model/Query/Builder.zep", 784);
@@ -1484,24 +1436,14 @@
 				ZEPHIR_CALL_METHOD(&model, &models, "current", NULL, 0);
 				zephir_check_call_status();
 					if (Z_TYPE_P(&modelAlias) == IS_STRING) {
-<<<<<<< HEAD
-						ZEPHIR_CALL_METHOD(&_35$$47, this_ptr, "autoescape", NULL, 503, &model);
-						zephir_check_call_status();
-						ZEPHIR_CALL_METHOD(&_36$$47, this_ptr, "autoescape", NULL, 503, &modelAlias);
-=======
 						ZEPHIR_CALL_METHOD(&_36$$48, this_ptr, "autoescape", NULL, 505, &model);
 						zephir_check_call_status();
 						ZEPHIR_CALL_METHOD(&_37$$48, this_ptr, "autoescape", NULL, 505, &modelAlias);
->>>>>>> f2a65a3d
 						zephir_check_call_status();
 						ZEPHIR_INIT_NVAR(&selectedModel);
 						ZEPHIR_CONCAT_VSV(&selectedModel, &_36$$48, " AS ", &_37$$48);
 					} else {
-<<<<<<< HEAD
-						ZEPHIR_CALL_METHOD(&selectedModel, this_ptr, "autoescape", NULL, 503, &model);
-=======
 						ZEPHIR_CALL_METHOD(&selectedModel, this_ptr, "autoescape", NULL, 505, &model);
->>>>>>> f2a65a3d
 						zephir_check_call_status();
 					}
 					zephir_array_append(&selectedModels, &selectedModel, PH_SEPARATE, "phalcon/Mvc/Model/Query/Builder.zep", 784);
@@ -1517,11 +1459,7 @@
 		ZEPHIR_CONCAT_SV(&_39$$43, " FROM ", &_38$$43);
 		zephir_concat_self(&phql, &_39$$43);
 	} else {
-<<<<<<< HEAD
-		ZEPHIR_CALL_METHOD(&_39$$49, this_ptr, "autoescape", NULL, 503, &models);
-=======
 		ZEPHIR_CALL_METHOD(&_40$$50, this_ptr, "autoescape", NULL, 505, &models);
->>>>>>> f2a65a3d
 		zephir_check_call_status();
 		ZEPHIR_INIT_VAR(&_41$$50);
 		ZEPHIR_CONCAT_SV(&_41$$50, " FROM ", &_40$$50);
@@ -1545,32 +1483,20 @@
 				ZEPHIR_OBS_NVAR(&joinType);
 				zephir_array_fetch_long(&joinType, &join, 3, PH_NOISY, "phalcon/Mvc/Model/Query/Builder.zep", 817);
 				if (zephir_is_true(&joinType)) {
-<<<<<<< HEAD
-					ZEPHIR_CALL_METHOD(&_43$$52, this_ptr, "autoescape", NULL, 503, &joinModel);
-=======
 					ZEPHIR_CALL_METHOD(&_44$$53, this_ptr, "autoescape", NULL, 505, &joinModel);
->>>>>>> f2a65a3d
 					zephir_check_call_status();
 					ZEPHIR_INIT_NVAR(&_45$$53);
 					ZEPHIR_CONCAT_SVSV(&_45$$53, " ", &joinType, " JOIN ", &_44$$53);
 					zephir_concat_self(&phql, &_45$$53);
 				} else {
-<<<<<<< HEAD
-					ZEPHIR_CALL_METHOD(&_45$$53, this_ptr, "autoescape", NULL, 503, &joinModel);
-=======
 					ZEPHIR_CALL_METHOD(&_46$$54, this_ptr, "autoescape", NULL, 505, &joinModel);
->>>>>>> f2a65a3d
 					zephir_check_call_status();
 					ZEPHIR_INIT_NVAR(&_47$$54);
 					ZEPHIR_CONCAT_SV(&_47$$54, " JOIN ", &_46$$54);
 					zephir_concat_self(&phql, &_47$$54);
 				}
 				if (zephir_is_true(&joinAlias)) {
-<<<<<<< HEAD
-					ZEPHIR_CALL_METHOD(&_47$$54, this_ptr, "autoescape", NULL, 503, &joinAlias);
-=======
 					ZEPHIR_CALL_METHOD(&_48$$55, this_ptr, "autoescape", NULL, 505, &joinAlias);
->>>>>>> f2a65a3d
 					zephir_check_call_status();
 					ZEPHIR_INIT_NVAR(&_49$$55);
 					ZEPHIR_CONCAT_SV(&_49$$55, " AS ", &_48$$55);
@@ -1602,32 +1528,20 @@
 					ZEPHIR_OBS_NVAR(&joinType);
 					zephir_array_fetch_long(&joinType, &join, 3, PH_NOISY, "phalcon/Mvc/Model/Query/Builder.zep", 817);
 					if (zephir_is_true(&joinType)) {
-<<<<<<< HEAD
-						ZEPHIR_CALL_METHOD(&_50$$57, this_ptr, "autoescape", NULL, 503, &joinModel);
-=======
 						ZEPHIR_CALL_METHOD(&_51$$58, this_ptr, "autoescape", NULL, 505, &joinModel);
->>>>>>> f2a65a3d
 						zephir_check_call_status();
 						ZEPHIR_INIT_NVAR(&_52$$58);
 						ZEPHIR_CONCAT_SVSV(&_52$$58, " ", &joinType, " JOIN ", &_51$$58);
 						zephir_concat_self(&phql, &_52$$58);
 					} else {
-<<<<<<< HEAD
-						ZEPHIR_CALL_METHOD(&_52$$58, this_ptr, "autoescape", NULL, 503, &joinModel);
-=======
 						ZEPHIR_CALL_METHOD(&_53$$59, this_ptr, "autoescape", NULL, 505, &joinModel);
->>>>>>> f2a65a3d
 						zephir_check_call_status();
 						ZEPHIR_INIT_NVAR(&_54$$59);
 						ZEPHIR_CONCAT_SV(&_54$$59, " JOIN ", &_53$$59);
 						zephir_concat_self(&phql, &_54$$59);
 					}
 					if (zephir_is_true(&joinAlias)) {
-<<<<<<< HEAD
-						ZEPHIR_CALL_METHOD(&_54$$59, this_ptr, "autoescape", NULL, 503, &joinAlias);
-=======
 						ZEPHIR_CALL_METHOD(&_55$$60, this_ptr, "autoescape", NULL, 505, &joinAlias);
->>>>>>> f2a65a3d
 						zephir_check_call_status();
 						ZEPHIR_INIT_NVAR(&_56$$60);
 						ZEPHIR_CONCAT_SV(&_56$$60, " AS ", &_55$$60);
@@ -1661,13 +1575,8 @@
 			ZEND_HASH_FOREACH_VAL(Z_ARRVAL_P(&group), _59$$64)
 			{
 				ZEPHIR_INIT_NVAR(&groupItem);
-<<<<<<< HEAD
-				ZVAL_COPY(&groupItem, _58$$63);
-				ZEPHIR_CALL_METHOD(&_60$$64, this_ptr, "autoescape", NULL, 503, &groupItem);
-=======
 				ZVAL_COPY(&groupItem, _59$$64);
 				ZEPHIR_CALL_METHOD(&_61$$65, this_ptr, "autoescape", NULL, 505, &groupItem);
->>>>>>> f2a65a3d
 				zephir_check_call_status();
 				zephir_array_append(&groupItems, &_61$$65, PH_SEPARATE, "phalcon/Mvc/Model/Query/Builder.zep", 859);
 			} ZEND_HASH_FOREACH_END();
@@ -1682,11 +1591,7 @@
 				}
 				ZEPHIR_CALL_METHOD(&groupItem, &group, "current", NULL, 0);
 				zephir_check_call_status();
-<<<<<<< HEAD
-					ZEPHIR_CALL_METHOD(&_61$$65, this_ptr, "autoescape", NULL, 503, &groupItem);
-=======
 					ZEPHIR_CALL_METHOD(&_62$$66, this_ptr, "autoescape", NULL, 505, &groupItem);
->>>>>>> f2a65a3d
 					zephir_check_call_status();
 					zephir_array_append(&groupItems, &_62$$66, PH_SEPARATE, "phalcon/Mvc/Model/Query/Builder.zep", 859);
 				ZEPHIR_CALL_METHOD(NULL, &group, "next", NULL, 0);
@@ -1725,19 +1630,11 @@
 						zephir_array_append(&orderItems, &orderItem, PH_SEPARATE, "phalcon/Mvc/Model/Query/Builder.zep", 889);
 						continue;
 					}
-<<<<<<< HEAD
-					if (zephir_memnstr_str(&orderItem, SL(" "), "phalcon/Mvc/Model/Query/Builder.zep", 884) != 0) {
-						ZEPHIR_INIT_NVAR(&itemExplode$$72);
-						zephir_fast_explode_str(&itemExplode$$72, SL(" "), &orderItem, LONG_MAX);
-						zephir_array_fetch_long(&_68$$72, &itemExplode$$72, 0, PH_NOISY | PH_READONLY, "phalcon/Mvc/Model/Query/Builder.zep", 888);
-						ZEPHIR_CALL_METHOD(&_67$$72, this_ptr, "autoescape", NULL, 503, &_68$$72);
-=======
 					if (zephir_memnstr_str(&orderItem, SL(" "), "phalcon/Mvc/Model/Query/Builder.zep", 894) != 0) {
 						ZEPHIR_INIT_NVAR(&itemExplode$$73);
 						zephir_fast_explode_str(&itemExplode$$73, SL(" "), &orderItem, LONG_MAX);
 						zephir_array_fetch_long(&_69$$73, &itemExplode$$73, 0, PH_NOISY | PH_READONLY, "phalcon/Mvc/Model/Query/Builder.zep", 898);
 						ZEPHIR_CALL_METHOD(&_68$$73, this_ptr, "autoescape", NULL, 505, &_69$$73);
->>>>>>> f2a65a3d
 						zephir_check_call_status();
 						zephir_array_fetch_long(&_70$$73, &itemExplode$$73, 1, PH_NOISY | PH_READONLY, "phalcon/Mvc/Model/Query/Builder.zep", 898);
 						ZEPHIR_INIT_NVAR(&_71$$73);
@@ -1745,11 +1642,7 @@
 						zephir_array_append(&orderItems, &_71$$73, PH_SEPARATE, "phalcon/Mvc/Model/Query/Builder.zep", 898);
 						continue;
 					}
-<<<<<<< HEAD
-					ZEPHIR_CALL_METHOD(&_71$$70, this_ptr, "autoescape", NULL, 503, &orderItem);
-=======
 					ZEPHIR_CALL_METHOD(&_72$$71, this_ptr, "autoescape", NULL, 505, &orderItem);
->>>>>>> f2a65a3d
 					zephir_check_call_status();
 					zephir_array_append(&orderItems, &_72$$71, PH_SEPARATE, "phalcon/Mvc/Model/Query/Builder.zep", 903);
 				} ZEND_HASH_FOREACH_END();
@@ -1768,19 +1661,11 @@
 							zephir_array_append(&orderItems, &orderItem, PH_SEPARATE, "phalcon/Mvc/Model/Query/Builder.zep", 889);
 							continue;
 						}
-<<<<<<< HEAD
-						if (zephir_memnstr_str(&orderItem, SL(" "), "phalcon/Mvc/Model/Query/Builder.zep", 884) != 0) {
-							ZEPHIR_INIT_NVAR(&itemExplode$$75);
-							zephir_fast_explode_str(&itemExplode$$75, SL(" "), &orderItem, LONG_MAX);
-							zephir_array_fetch_long(&_73$$75, &itemExplode$$75, 0, PH_NOISY | PH_READONLY, "phalcon/Mvc/Model/Query/Builder.zep", 888);
-							ZEPHIR_CALL_METHOD(&_72$$75, this_ptr, "autoescape", NULL, 503, &_73$$75);
-=======
 						if (zephir_memnstr_str(&orderItem, SL(" "), "phalcon/Mvc/Model/Query/Builder.zep", 894) != 0) {
 							ZEPHIR_INIT_NVAR(&itemExplode$$76);
 							zephir_fast_explode_str(&itemExplode$$76, SL(" "), &orderItem, LONG_MAX);
 							zephir_array_fetch_long(&_74$$76, &itemExplode$$76, 0, PH_NOISY | PH_READONLY, "phalcon/Mvc/Model/Query/Builder.zep", 898);
 							ZEPHIR_CALL_METHOD(&_73$$76, this_ptr, "autoescape", NULL, 505, &_74$$76);
->>>>>>> f2a65a3d
 							zephir_check_call_status();
 							zephir_array_fetch_long(&_75$$76, &itemExplode$$76, 1, PH_NOISY | PH_READONLY, "phalcon/Mvc/Model/Query/Builder.zep", 898);
 							ZEPHIR_INIT_NVAR(&_76$$76);
@@ -1788,11 +1673,7 @@
 							zephir_array_append(&orderItems, &_76$$76, PH_SEPARATE, "phalcon/Mvc/Model/Query/Builder.zep", 898);
 							continue;
 						}
-<<<<<<< HEAD
-						ZEPHIR_CALL_METHOD(&_76$$73, this_ptr, "autoescape", NULL, 503, &orderItem);
-=======
 						ZEPHIR_CALL_METHOD(&_77$$74, this_ptr, "autoescape", NULL, 505, &orderItem);
->>>>>>> f2a65a3d
 						zephir_check_call_status();
 						zephir_array_append(&orderItems, &_77$$74, PH_SEPARATE, "phalcon/Mvc/Model/Query/Builder.zep", 903);
 					ZEPHIR_CALL_METHOD(NULL, &order, "next", NULL, 0);
@@ -1841,13 +1722,8 @@
 		}
 		if (zephir_is_numeric(&number)) {
 			zephir_concat_self_str(&phql, SL(" LIMIT :APL0:"));
-<<<<<<< HEAD
-			ZVAL_LONG(&_81$$85, 10);
-			ZEPHIR_CALL_FUNCTION(&_82$$85, "intval", NULL, 50, &number, &_81$$85);
-=======
 			ZVAL_LONG(&_82$$86, 10);
 			ZEPHIR_CALL_FUNCTION(&_83$$86, "intval", NULL, 51, &number, &_82$$86);
->>>>>>> f2a65a3d
 			zephir_check_call_status();
 			ZEPHIR_INIT_VAR(&_84$$86);
 			ZVAL_STRING(&_84$$86, "APL0");
@@ -1863,13 +1739,8 @@
 			}
 			if (_87$$86) {
 				zephir_concat_self_str(&phql, SL(" OFFSET :APL1:"));
-<<<<<<< HEAD
-				ZVAL_LONG(&_87$$86, 10);
-				ZEPHIR_CALL_FUNCTION(&_88$$86, "intval", NULL, 50, &offset, &_87$$86);
-=======
 				ZVAL_LONG(&_88$$87, 10);
 				ZEPHIR_CALL_FUNCTION(&_89$$87, "intval", NULL, 51, &offset, &_88$$87);
->>>>>>> f2a65a3d
 				zephir_check_call_status();
 				ZEPHIR_INIT_VAR(&_90$$87);
 				ZVAL_STRING(&_90$$87, "APL1");
@@ -1922,11 +1793,7 @@
 
 	ZEPHIR_MM_GROW();
 
-<<<<<<< HEAD
-	ZEPHIR_CALL_METHOD(&phql, this_ptr, "getphql", NULL, 504);
-=======
 	ZEPHIR_CALL_METHOD(&phql, this_ptr, "getphql", NULL, 506);
->>>>>>> f2a65a3d
 	zephir_check_call_status();
 	zephir_read_property(&_0, this_ptr, SL("container"), PH_NOISY_CC | PH_READONLY);
 	ZEPHIR_CPY_WRT(&container, &_0);
@@ -2494,11 +2361,7 @@
 
 
 	ZVAL_LONG(&_0, limit);
-<<<<<<< HEAD
-	ZEPHIR_CALL_FUNCTION(&_1, "abs", NULL, 243, &_0);
-=======
 	ZEPHIR_CALL_FUNCTION(&_1, "abs", NULL, 258, &_0);
->>>>>>> f2a65a3d
 	zephir_check_call_status();
 	limit = zephir_get_numberval(&_1);
 	if (UNEXPECTED(limit == 0)) {
@@ -2509,11 +2372,7 @@
 	zephir_update_property_zval(this_ptr, SL("limit"), &_0);
 	if (zephir_is_numeric(offset)) {
 		ZVAL_LONG(&_2$$4, zephir_get_intval(offset));
-<<<<<<< HEAD
-		ZEPHIR_CALL_FUNCTION(&_3$$4, "abs", NULL, 243, &_2$$4);
-=======
 		ZEPHIR_CALL_FUNCTION(&_3$$4, "abs", NULL, 258, &_2$$4);
->>>>>>> f2a65a3d
 		zephir_check_call_status();
 		zephir_update_property_zval(this_ptr, SL("offset"), &_3$$4);
 	}
@@ -3270,11 +3129,7 @@
 		object_init_ex(&_1$$3, phalcon_mvc_model_exception_ce);
 		ZEPHIR_INIT_VAR(&_2$$3);
 		ZVAL_STRING(&_2$$3, "Operator % is not available.");
-<<<<<<< HEAD
-		ZEPHIR_CALL_FUNCTION(&_3$$3, "sprintf", NULL, 191, &_2$$3, &operator);
-=======
 		ZEPHIR_CALL_FUNCTION(&_3$$3, "sprintf", NULL, 193, &_2$$3, &operator);
->>>>>>> f2a65a3d
 		zephir_check_call_status();
 		ZEPHIR_CALL_METHOD(NULL, &_1$$3, "__construct", NULL, 8, &_3$$3);
 		zephir_check_call_status();
@@ -3391,11 +3246,7 @@
 		object_init_ex(&_1$$3, phalcon_mvc_model_exception_ce);
 		ZEPHIR_INIT_VAR(&_2$$3);
 		ZVAL_STRING(&_2$$3, "Operator % is not available.");
-<<<<<<< HEAD
-		ZEPHIR_CALL_FUNCTION(&_3$$3, "sprintf", NULL, 191, &_2$$3, &operator);
-=======
 		ZEPHIR_CALL_FUNCTION(&_3$$3, "sprintf", NULL, 193, &_2$$3, &operator);
->>>>>>> f2a65a3d
 		zephir_check_call_status();
 		ZEPHIR_CALL_METHOD(NULL, &_1$$3, "__construct", NULL, 8, &_3$$3);
 		zephir_check_call_status();
@@ -3550,11 +3401,7 @@
 		object_init_ex(&_1$$3, phalcon_mvc_model_exception_ce);
 		ZEPHIR_INIT_VAR(&_2$$3);
 		ZVAL_STRING(&_2$$3, "Operator % is not available.");
-<<<<<<< HEAD
-		ZEPHIR_CALL_FUNCTION(&_3$$3, "sprintf", NULL, 191, &_2$$3, &operator);
-=======
 		ZEPHIR_CALL_FUNCTION(&_3$$3, "sprintf", NULL, 193, &_2$$3, &operator);
->>>>>>> f2a65a3d
 		zephir_check_call_status();
 		ZEPHIR_CALL_METHOD(NULL, &_1$$3, "__construct", NULL, 8, &_3$$3);
 		zephir_check_call_status();
@@ -3671,11 +3518,7 @@
 		object_init_ex(&_1$$3, phalcon_mvc_model_exception_ce);
 		ZEPHIR_INIT_VAR(&_2$$3);
 		ZVAL_STRING(&_2$$3, "Operator % is not available.");
-<<<<<<< HEAD
-		ZEPHIR_CALL_FUNCTION(&_3$$3, "sprintf", NULL, 191, &_2$$3, &operator);
-=======
 		ZEPHIR_CALL_FUNCTION(&_3$$3, "sprintf", NULL, 193, &_2$$3, &operator);
->>>>>>> f2a65a3d
 		zephir_check_call_status();
 		ZEPHIR_CALL_METHOD(NULL, &_1$$3, "__construct", NULL, 8, &_3$$3);
 		zephir_check_call_status();
