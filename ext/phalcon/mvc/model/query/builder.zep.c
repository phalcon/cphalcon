--- conflicted
+++ resolved
@@ -109,13 +109,8 @@
  */
 PHP_METHOD(Phalcon_Mvc_Model_Query_Builder, __construct) {
 
-<<<<<<< HEAD
-	zend_bool _4$$36;
-	zval *params = NULL, params_sub, *dependencyInjector = NULL, dependencyInjector_sub, __$null, conditions, columns, groupClause, havingClause, limitClause, forUpdate, sharedLock, orderClause, offsetClause, joinsClause, singleConditionArray, limit, offset, fromClause, mergedConditions, mergedParams, mergedTypes, singleCondition, singleParams, singleTypes, with, distinct, bind, bindTypes, *_0$$7, _3$$7, _1$$11, _2$$12;
-=======
 	zend_bool _4$$35;
 	zval *params = NULL, params_sub, *dependencyInjector = NULL, dependencyInjector_sub, __$null, conditions, columns, groupClause, havingClause, limitClause, forUpdate, sharedLock, orderClause, offsetClause, joinsClause, singleConditionArray, limit, offset, fromClause, mergedConditions, mergedParams, mergedTypes, singleCondition, singleParams, singleTypes, distinct, bind, bindTypes, *_0$$7, _3$$7, _1$$11, _2$$12;
->>>>>>> b3b083d3
 	zval *this_ptr = getThis();
 
 	ZVAL_UNDEF(&params_sub);
@@ -141,10 +136,6 @@
 	ZVAL_UNDEF(&singleCondition);
 	ZVAL_UNDEF(&singleParams);
 	ZVAL_UNDEF(&singleTypes);
-<<<<<<< HEAD
-	ZVAL_UNDEF(&with);
-=======
->>>>>>> b3b083d3
 	ZVAL_UNDEF(&distinct);
 	ZVAL_UNDEF(&bind);
 	ZVAL_UNDEF(&bindTypes);
@@ -182,11 +173,7 @@
 			array_init(&mergedParams);
 			ZEPHIR_INIT_VAR(&mergedTypes);
 			array_init(&mergedTypes);
-<<<<<<< HEAD
-			zephir_is_iterable(&conditions, 0, "phalcon/mvc/model/query/builder.zep", 152);
-=======
 			zephir_is_iterable(&conditions, 0, "phalcon/mvc/model/query/builder.zep", 155);
->>>>>>> b3b083d3
 			ZEND_HASH_FOREACH_VAL(Z_ARRVAL_P(&conditions), _0$$7)
 			{
 				ZEPHIR_INIT_NVAR(&singleConditionArray);
@@ -199,11 +186,7 @@
 					ZEPHIR_OBS_NVAR(&singleTypes);
 					zephir_array_isset_long_fetch(&singleTypes, &singleConditionArray, 2, 0 TSRMLS_CC);
 					if (Z_TYPE_P(&singleCondition) == IS_STRING) {
-<<<<<<< HEAD
-						zephir_array_append(&mergedConditions, &singleCondition, PH_SEPARATE, "phalcon/mvc/model/query/builder.zep", 139);
-=======
 						zephir_array_append(&mergedConditions, &singleCondition, PH_SEPARATE, "phalcon/mvc/model/query/builder.zep", 142);
->>>>>>> b3b083d3
 					}
 					if (Z_TYPE_P(&singleParams) == IS_ARRAY) {
 						ZEPHIR_INIT_LNVAR(_1$$11);
@@ -252,11 +235,6 @@
 		if (zephir_array_isset_string_fetch(&joinsClause, params, SL("joins"), 0)) {
 			zephir_update_property_zval(this_ptr, SL("_joins"), &joinsClause);
 		}
-<<<<<<< HEAD
-		ZEPHIR_OBS_VAR(&with);
-		if (zephir_array_isset_string_fetch(&with, params, SL("with"), 0)) {
-			zephir_update_property_zval(this_ptr, SL("_with"), &with);
-		}
 		ZEPHIR_OBS_VAR(&groupClause);
 		if (zephir_array_isset_string_fetch(&groupClause, params, SL("group"), 0)) {
 			zephir_update_property_zval(this_ptr, SL("_group"), &groupClause);
@@ -269,20 +247,6 @@
 		if (zephir_array_isset_string_fetch(&orderClause, params, SL("order"), 0)) {
 			zephir_update_property_zval(this_ptr, SL("_order"), &orderClause);
 		}
-=======
-		ZEPHIR_OBS_VAR(&groupClause);
-		if (zephir_array_isset_string_fetch(&groupClause, params, SL("group"), 0)) {
-			zephir_update_property_zval(this_ptr, SL("_group"), &groupClause);
-		}
-		ZEPHIR_OBS_VAR(&havingClause);
-		if (zephir_array_isset_string_fetch(&havingClause, params, SL("having"), 0)) {
-			zephir_update_property_zval(this_ptr, SL("_having"), &havingClause);
-		}
-		ZEPHIR_OBS_VAR(&orderClause);
-		if (zephir_array_isset_string_fetch(&orderClause, params, SL("order"), 0)) {
-			zephir_update_property_zval(this_ptr, SL("_order"), &orderClause);
-		}
->>>>>>> b3b083d3
 		ZEPHIR_OBS_VAR(&limitClause);
 		if (zephir_array_isset_string_fetch(&limitClause, params, SL("limit"), 0)) {
 			if (Z_TYPE_P(&limitClause) == IS_ARRAY) {
@@ -314,19 +278,11 @@
 			zephir_update_property_zval(this_ptr, SL("_sharedLock"), &sharedLock);
 		}
 	} else {
-<<<<<<< HEAD
-		_4$$36 = Z_TYPE_P(params) == IS_STRING;
-		if (_4$$36) {
-			_4$$36 = !ZEPHIR_IS_STRING_IDENTICAL(params, "");
-		}
-		if (_4$$36) {
-=======
 		_4$$35 = Z_TYPE_P(params) == IS_STRING;
 		if (_4$$35) {
 			_4$$35 = !ZEPHIR_IS_STRING_IDENTICAL(params, "");
 		}
 		if (_4$$35) {
->>>>>>> b3b083d3
 			zephir_update_property_zval(this_ptr, SL("_conditions"), params);
 		}
 	}
@@ -507,12 +463,8 @@
  */
 PHP_METHOD(Phalcon_Mvc_Model_Query_Builder, addFrom) {
 
-<<<<<<< HEAD
-	zval *model_param = NULL, *alias_param = NULL, *with_param = NULL, models, currentModel;
-=======
 	zend_long ZEPHIR_LAST_CALL_STATUS;
 	zval *model_param = NULL, *alias_param = NULL, *with_param = NULL, models, currentModel, _0$$3, _1$$3;
->>>>>>> b3b083d3
 	zval model, alias, with;
 	zval *this_ptr = getThis();
 
@@ -521,11 +473,8 @@
 	ZVAL_UNDEF(&with);
 	ZVAL_UNDEF(&models);
 	ZVAL_UNDEF(&currentModel);
-<<<<<<< HEAD
-=======
 	ZVAL_UNDEF(&_0$$3);
 	ZVAL_UNDEF(&_1$$3);
->>>>>>> b3b083d3
 
 	ZEPHIR_MM_GROW();
 	zephir_fetch_params(1, 1, 2, &model_param, &alias_param, &with_param);
@@ -545,8 +494,6 @@
 	}
 
 
-<<<<<<< HEAD
-=======
 	if (!ZEPHIR_IS_STRING(&with, "null")) {
 		ZEPHIR_INIT_VAR(&_0$$3);
 		ZVAL_STRING(&_0$$3, "The third parameter 'with' is deprecated and will be removed in future releases.");
@@ -554,7 +501,6 @@
 		ZEPHIR_CALL_FUNCTION(NULL, "trigger_error", NULL, 1, &_0$$3, &_1$$3);
 		zephir_check_call_status();
 	}
->>>>>>> b3b083d3
 	ZEPHIR_OBS_VAR(&models);
 	zephir_read_property(&models, this_ptr, SL("_models"), PH_NOISY_CC);
 	if (Z_TYPE_P(&models) != IS_ARRAY) {
@@ -571,11 +517,7 @@
 	if (1 == 1) {
 		zephir_array_update_zval(&models, &alias, &model, PH_COPY | PH_SEPARATE);
 	} else {
-<<<<<<< HEAD
-		zephir_array_append(&models, &model, PH_SEPARATE, "phalcon/mvc/model/query/builder.zep", 432);
-=======
 		zephir_array_append(&models, &model, PH_SEPARATE, "phalcon/mvc/model/query/builder.zep", 422);
->>>>>>> b3b083d3
 	}
 	zephir_update_property_zval(this_ptr, SL("_models"), &models);
 	RETURN_THIS();
@@ -933,11 +875,7 @@
 	}
 	if (zephir_fast_count_int(&bindTypes TSRMLS_CC) > 0) {
 		zephir_read_property(&currentBindTypes, this_ptr, SL("_bindTypes"), PH_NOISY_CC | PH_READONLY);
-<<<<<<< HEAD
-		if (Z_TYPE_P(&currentBindParams) == IS_ARRAY) {
-=======
 		if (Z_TYPE_P(&currentBindTypes) == IS_ARRAY) {
->>>>>>> b3b083d3
 			ZEPHIR_INIT_VAR(&_1$$7);
 			zephir_add_function(&_1$$7, &currentBindTypes, &bindTypes);
 			zephir_update_property_zval(this_ptr, SL("_bindTypes"), &_1$$7);
@@ -1435,11 +1373,7 @@
 	}
 	if (Z_TYPE_P(bindTypes) == IS_ARRAY) {
 		zephir_read_property(&currentBindTypes, this_ptr, SL("_bindTypes"), PH_NOISY_CC | PH_READONLY);
-<<<<<<< HEAD
-		if (Z_TYPE_P(&currentBindParams) == IS_ARRAY) {
-=======
 		if (Z_TYPE_P(&currentBindTypes) == IS_ARRAY) {
->>>>>>> b3b083d3
 			ZEPHIR_INIT_VAR(&_1$$7);
 			zephir_add_function(&_1$$7, &currentBindTypes, bindTypes);
 			zephir_update_property_zval(this_ptr, SL("_bindTypes"), &_1$$7);
@@ -1876,12 +1810,7 @@
  */
 PHP_METHOD(Phalcon_Mvc_Model_Query_Builder, limit) {
 
-<<<<<<< HEAD
-	zephir_fcall_cache_entry *_2 = NULL;
-	zval *limit_param = NULL, *offset = NULL, offset_sub, __$null, _0, _1, _3$$4, _4$$4;
-=======
 	zval *limit_param = NULL, *offset = NULL, offset_sub, __$null, _0, _1, _2$$4, _3$$4;
->>>>>>> b3b083d3
 	zend_long limit, ZEPHIR_LAST_CALL_STATUS;
 	zval *this_ptr = getThis();
 
@@ -1889,13 +1818,8 @@
 	ZVAL_NULL(&__$null);
 	ZVAL_UNDEF(&_0);
 	ZVAL_UNDEF(&_1);
-<<<<<<< HEAD
-	ZVAL_UNDEF(&_3$$4);
-	ZVAL_UNDEF(&_4$$4);
-=======
 	ZVAL_UNDEF(&_2$$4);
 	ZVAL_UNDEF(&_3$$4);
->>>>>>> b3b083d3
 
 	ZEPHIR_MM_GROW();
 	zephir_fetch_params(1, 1, 1, &limit_param, &offset);
@@ -1908,11 +1832,7 @@
 
 
 	ZVAL_LONG(&_0, limit);
-<<<<<<< HEAD
-	ZEPHIR_CALL_FUNCTION(&_1, "abs", &_2, 190, &_0);
-=======
 	ZEPHIR_CALL_FUNCTION(&_1, "abs", NULL, 195, &_0);
->>>>>>> b3b083d3
 	zephir_check_call_status();
 	limit = zephir_get_numberval(&_1);
 	if (UNEXPECTED(limit == 0)) {
@@ -1922,17 +1842,10 @@
 	ZVAL_LONG(&_0, limit);
 	zephir_update_property_zval(this_ptr, SL("_limit"), &_0);
 	if (zephir_is_numeric(offset)) {
-<<<<<<< HEAD
-		ZVAL_LONG(&_3$$4, zephir_get_intval(offset));
-		ZEPHIR_CALL_FUNCTION(&_4$$4, "abs", &_2, 190, &_3$$4);
-		zephir_check_call_status();
-		zephir_update_property_zval(this_ptr, SL("_offset"), &_4$$4);
-=======
 		ZVAL_LONG(&_2$$4, zephir_get_intval(offset));
 		ZEPHIR_CALL_FUNCTION(&_3$$4, "abs", NULL, 195, &_2$$4);
 		zephir_check_call_status();
 		zephir_update_property_zval(this_ptr, SL("_offset"), &_3$$4);
->>>>>>> b3b083d3
 	}
 	RETURN_THIS();
 
@@ -2037,15 +1950,6 @@
  */
 PHP_METHOD(Phalcon_Mvc_Model_Query_Builder, getPhql) {
 
-<<<<<<< HEAD
-	zend_string *_14$$25, *_20$$31, *_28$$36;
-	zend_ulong _13$$25, _19$$31, _27$$36;
-	zend_class_entry *_3$$8;
-	zend_bool noPrimary = 0, _11;
-	zval dependencyInjector, models, conditions, model, metaData, modelInstance, primaryKeys, firstPrimaryKey, columnMap, modelAlias, attributeField, phql, column, columns, selectedColumns, selectedColumn, selectedModel, selectedModels, columnAlias, modelColumnAlias, joins, join, joinModel, joinConditions, joinAlias, joinType, group, groupItems, groupItem, having, order, orderItems, orderItem, limit, number, offset, forUpdate, distinct, _1$$8, _2$$8, _4$$8, _5$$17, _6$$17, _7$$13, _9$$13, _10$$13, *_12$$25, _17$$25, _15$$28, _16$$28, *_18$$31, _23$$31, _21$$33, _22$$34, _24$$35, _25$$35, *_26$$36, _31$$36, _32$$36, _29$$38, _30$$38, _33$$40, _34$$40, *_35$$41, _36$$43, _37$$43, _38$$44, _39$$44, _40$$45, _41$$45, _42$$46, _43$$48, _44$$51, _45$$51, _46$$51, _47$$50, *_48$$49, _50$$49, _51$$49, _49$$52, _52$$54, *_53$$56, _55$$56, _56$$56, _54$$57, _57$$58, _58$$67, _59$$67, _61$$67, _62$$67, _63$$67, _64$$68, _65$$68, _66$$68, _67$$68, _68$$68;
-	zend_long ZEPHIR_LAST_CALL_STATUS;
-	zephir_fcall_cache_entry *_0 = NULL, *_8 = NULL, *_60 = NULL;
-=======
 	zend_string *_13$$25, *_19$$31, *_27$$36;
 	zend_ulong _12$$25, _18$$31, _26$$36;
 	zend_class_entry *_3$$8;
@@ -2053,7 +1957,6 @@
 	zval dependencyInjector, models, conditions, model, metaData, modelInstance, primaryKeys, firstPrimaryKey, columnMap, modelAlias, attributeField, phql, column, columns, selectedColumns, selectedColumn, selectedModel, selectedModels, columnAlias, modelColumnAlias, joins, join, joinModel, joinConditions, joinAlias, joinType, group, groupItems, groupItem, having, order, orderItems, orderItem, limit, number, offset, forUpdate, distinct, _1$$8, _2$$8, _4$$8, _5$$17, _6$$17, _7$$13, _8$$13, _9$$13, *_11$$25, _16$$25, _14$$28, _15$$28, *_17$$31, _22$$31, _20$$33, _21$$34, _23$$35, _24$$35, *_25$$36, _30$$36, _31$$36, _28$$38, _29$$38, _32$$40, _33$$40, *_34$$41, _35$$43, _36$$43, _37$$44, _38$$44, _39$$45, _40$$45, _41$$46, _42$$48, _43$$51, _44$$51, _45$$51, _46$$50, *_47$$49, _49$$49, _50$$49, _48$$52, _51$$54, *_52$$56, _58$$56, _59$$56, itemExplode$$59, _53$$59, _54$$59, _55$$59, _56$$59, _57$$57, _60$$60, _61$$69, _62$$69, _63$$69, _64$$69, _65$$69, _66$$70, _67$$70, _68$$70, _69$$70, _70$$70;
 	zend_long ZEPHIR_LAST_CALL_STATUS;
 	zephir_fcall_cache_entry *_0 = NULL;
->>>>>>> b3b083d3
 	zval *this_ptr = getThis();
 
 	ZVAL_UNDEF(&dependencyInjector);
@@ -2100,54 +2003,6 @@
 	ZVAL_UNDEF(&_5$$17);
 	ZVAL_UNDEF(&_6$$17);
 	ZVAL_UNDEF(&_7$$13);
-<<<<<<< HEAD
-	ZVAL_UNDEF(&_9$$13);
-	ZVAL_UNDEF(&_10$$13);
-	ZVAL_UNDEF(&_17$$25);
-	ZVAL_UNDEF(&_15$$28);
-	ZVAL_UNDEF(&_16$$28);
-	ZVAL_UNDEF(&_23$$31);
-	ZVAL_UNDEF(&_21$$33);
-	ZVAL_UNDEF(&_22$$34);
-	ZVAL_UNDEF(&_24$$35);
-	ZVAL_UNDEF(&_25$$35);
-	ZVAL_UNDEF(&_31$$36);
-	ZVAL_UNDEF(&_32$$36);
-	ZVAL_UNDEF(&_29$$38);
-	ZVAL_UNDEF(&_30$$38);
-	ZVAL_UNDEF(&_33$$40);
-	ZVAL_UNDEF(&_34$$40);
-	ZVAL_UNDEF(&_36$$43);
-	ZVAL_UNDEF(&_37$$43);
-	ZVAL_UNDEF(&_38$$44);
-	ZVAL_UNDEF(&_39$$44);
-	ZVAL_UNDEF(&_40$$45);
-	ZVAL_UNDEF(&_41$$45);
-	ZVAL_UNDEF(&_42$$46);
-	ZVAL_UNDEF(&_43$$48);
-	ZVAL_UNDEF(&_44$$51);
-	ZVAL_UNDEF(&_45$$51);
-	ZVAL_UNDEF(&_46$$51);
-	ZVAL_UNDEF(&_47$$50);
-	ZVAL_UNDEF(&_50$$49);
-	ZVAL_UNDEF(&_51$$49);
-	ZVAL_UNDEF(&_49$$52);
-	ZVAL_UNDEF(&_52$$54);
-	ZVAL_UNDEF(&_55$$56);
-	ZVAL_UNDEF(&_56$$56);
-	ZVAL_UNDEF(&_54$$57);
-	ZVAL_UNDEF(&_57$$58);
-	ZVAL_UNDEF(&_58$$67);
-	ZVAL_UNDEF(&_59$$67);
-	ZVAL_UNDEF(&_61$$67);
-	ZVAL_UNDEF(&_62$$67);
-	ZVAL_UNDEF(&_63$$67);
-	ZVAL_UNDEF(&_64$$68);
-	ZVAL_UNDEF(&_65$$68);
-	ZVAL_UNDEF(&_66$$68);
-	ZVAL_UNDEF(&_67$$68);
-	ZVAL_UNDEF(&_68$$68);
-=======
 	ZVAL_UNDEF(&_8$$13);
 	ZVAL_UNDEF(&_9$$13);
 	ZVAL_UNDEF(&_16$$25);
@@ -2199,7 +2054,6 @@
 	ZVAL_UNDEF(&_68$$70);
 	ZVAL_UNDEF(&_69$$70);
 	ZVAL_UNDEF(&_70$$70);
->>>>>>> b3b083d3
 
 	ZEPHIR_MM_GROW();
 
@@ -2214,20 +2068,12 @@
 	zephir_read_property(&models, this_ptr, SL("_models"), PH_NOISY_CC);
 	if (Z_TYPE_P(&models) == IS_ARRAY) {
 		if (!(zephir_fast_count_int(&models TSRMLS_CC))) {
-<<<<<<< HEAD
-			ZEPHIR_THROW_EXCEPTION_DEBUG_STR(phalcon_mvc_model_exception_ce, "At least one model is required to build the query", "phalcon/mvc/model/query/builder.zep", 1020);
-=======
 			ZEPHIR_THROW_EXCEPTION_DEBUG_STR(phalcon_mvc_model_exception_ce, "At least one model is required to build the query", "phalcon/mvc/model/query/builder.zep", 1011);
->>>>>>> b3b083d3
 			return;
 		}
 	} else {
 		if (!(zephir_is_true(&models))) {
-<<<<<<< HEAD
-			ZEPHIR_THROW_EXCEPTION_DEBUG_STR(phalcon_mvc_model_exception_ce, "At least one model is required to build the query", "phalcon/mvc/model/query/builder.zep", 1024);
-=======
 			ZEPHIR_THROW_EXCEPTION_DEBUG_STR(phalcon_mvc_model_exception_ce, "At least one model is required to build the query", "phalcon/mvc/model/query/builder.zep", 1015);
->>>>>>> b3b083d3
 			return;
 		}
 	}
@@ -2236,19 +2082,11 @@
 	if (zephir_is_numeric(&conditions)) {
 		if (Z_TYPE_P(&models) == IS_ARRAY) {
 			if (zephir_fast_count_int(&models TSRMLS_CC) > 1) {
-<<<<<<< HEAD
-				ZEPHIR_THROW_EXCEPTION_DEBUG_STR(phalcon_mvc_model_exception_ce, "Cannot build the query. Invalid condition", "phalcon/mvc/model/query/builder.zep", 1037);
-				return;
-			}
-			ZEPHIR_OBS_VAR(&model);
-			zephir_array_fetch_long(&model, &models, 0, PH_NOISY, "phalcon/mvc/model/query/builder.zep", 1039 TSRMLS_CC);
-=======
 				ZEPHIR_THROW_EXCEPTION_DEBUG_STR(phalcon_mvc_model_exception_ce, "Cannot build the query. Invalid condition", "phalcon/mvc/model/query/builder.zep", 1028);
 				return;
 			}
 			ZEPHIR_OBS_VAR(&model);
 			zephir_array_fetch_long(&model, &models, 0, PH_NOISY, "phalcon/mvc/model/query/builder.zep", 1030 TSRMLS_CC);
->>>>>>> b3b083d3
 		} else {
 			ZEPHIR_CPY_WRT(&model, &models);
 		}
@@ -2287,26 +2125,13 @@
 						ZEPHIR_CONCAT_SVS(&_6$$17, "Column '", &firstPrimaryKey, "' isn't part of the column map");
 						ZEPHIR_CALL_METHOD(NULL, &_5$$17, "__construct", NULL, 4, &_6$$17);
 						zephir_check_call_status();
-<<<<<<< HEAD
-						zephir_throw_exception_debug(&_5$$17, "phalcon/mvc/model/query/builder.zep", 1067 TSRMLS_CC);
-=======
 						zephir_throw_exception_debug(&_5$$17, "phalcon/mvc/model/query/builder.zep", 1058 TSRMLS_CC);
->>>>>>> b3b083d3
 						ZEPHIR_MM_RESTORE();
 						return;
 					}
 				} else {
 					ZEPHIR_CPY_WRT(&attributeField, &firstPrimaryKey);
 				}
-<<<<<<< HEAD
-				ZEPHIR_CALL_METHOD(&_7$$13, this_ptr, "autoescape", &_8, 345, &model);
-				zephir_check_call_status();
-				ZEPHIR_CALL_METHOD(&_9$$13, this_ptr, "autoescape", &_8, 345, &attributeField);
-				zephir_check_call_status();
-				ZEPHIR_INIT_VAR(&_10$$13);
-				ZEPHIR_CONCAT_VSVSV(&_10$$13, &_7$$13, ".", &_9$$13, " = ", &conditions);
-				ZEPHIR_CPY_WRT(&conditions, &_10$$13);
-=======
 				ZEPHIR_CALL_METHOD(&_7$$13, this_ptr, "autoescape", NULL, 351, &model);
 				zephir_check_call_status();
 				ZEPHIR_CALL_METHOD(&_8$$13, this_ptr, "autoescape", NULL, 351, &attributeField);
@@ -2314,34 +2139,21 @@
 				ZEPHIR_INIT_VAR(&_9$$13);
 				ZEPHIR_CONCAT_VSVSV(&_9$$13, &_7$$13, ".", &_8$$13, " = ", &conditions);
 				ZEPHIR_CPY_WRT(&conditions, &_9$$13);
->>>>>>> b3b083d3
 				noPrimary = 0;
 			}
 		}
 		if (noPrimary == 1) {
-<<<<<<< HEAD
-			ZEPHIR_THROW_EXCEPTION_DEBUG_STR(phalcon_mvc_model_exception_ce, "Source related to this model does not have a primary key defined", "phalcon/mvc/model/query/builder.zep", 1082);
-=======
 			ZEPHIR_THROW_EXCEPTION_DEBUG_STR(phalcon_mvc_model_exception_ce, "Source related to this model does not have a primary key defined", "phalcon/mvc/model/query/builder.zep", 1073);
->>>>>>> b3b083d3
 			return;
 		}
 	}
 	ZEPHIR_OBS_VAR(&distinct);
 	zephir_read_property(&distinct, this_ptr, SL("_distinct"), PH_NOISY_CC);
-<<<<<<< HEAD
-	_11 = Z_TYPE_P(&distinct) != IS_NULL;
-	if (_11) {
-		_11 = ((Z_TYPE_P(&distinct) == IS_TRUE || Z_TYPE_P(&distinct) == IS_FALSE) == 1);
-	}
-	if (_11) {
-=======
 	_10 = Z_TYPE_P(&distinct) != IS_NULL;
 	if (_10) {
 		_10 = ((Z_TYPE_P(&distinct) == IS_TRUE || Z_TYPE_P(&distinct) == IS_FALSE) == 1);
 	}
 	if (_10) {
->>>>>>> b3b083d3
 		ZEPHIR_INIT_VAR(&phql);
 		if (zephir_is_true(&distinct)) {
 			ZVAL_STRING(&phql, "SELECT DISTINCT ");
@@ -2358,27 +2170,6 @@
 		if (Z_TYPE_P(&columns) == IS_ARRAY) {
 			ZEPHIR_INIT_VAR(&selectedColumns);
 			array_init(&selectedColumns);
-<<<<<<< HEAD
-			zephir_is_iterable(&columns, 0, "phalcon/mvc/model/query/builder.zep", 1114);
-			ZEND_HASH_FOREACH_KEY_VAL(Z_ARRVAL_P(&columns), _13$$25, _14$$25, _12$$25)
-			{
-				ZEPHIR_INIT_NVAR(&columnAlias);
-				if (_14$$25 != NULL) { 
-					ZVAL_STR_COPY(&columnAlias, _14$$25);
-				} else {
-					ZVAL_LONG(&columnAlias, _13$$25);
-				}
-				ZEPHIR_INIT_NVAR(&column);
-				ZVAL_COPY(&column, _12$$25);
-				if (Z_TYPE_P(&columnAlias) == IS_LONG) {
-					zephir_array_append(&selectedColumns, &column, PH_SEPARATE, "phalcon/mvc/model/query/builder.zep", 1108);
-				} else {
-					ZEPHIR_CALL_METHOD(&_15$$28, this_ptr, "autoescape", &_8, 345, &columnAlias);
-					zephir_check_call_status();
-					ZEPHIR_INIT_LNVAR(_16$$28);
-					ZEPHIR_CONCAT_VSV(&_16$$28, &column, " AS ", &_15$$28);
-					zephir_array_append(&selectedColumns, &_16$$28, PH_SEPARATE, "phalcon/mvc/model/query/builder.zep", 1110);
-=======
 			zephir_is_iterable(&columns, 0, "phalcon/mvc/model/query/builder.zep", 1105);
 			ZEND_HASH_FOREACH_KEY_VAL(Z_ARRVAL_P(&columns), _12$$25, _13$$25, _11$$25)
 			{
@@ -2398,20 +2189,13 @@
 					ZEPHIR_INIT_LNVAR(_15$$28);
 					ZEPHIR_CONCAT_VSV(&_15$$28, &column, " AS ", &_14$$28);
 					zephir_array_append(&selectedColumns, &_15$$28, PH_SEPARATE, "phalcon/mvc/model/query/builder.zep", 1101);
->>>>>>> b3b083d3
 				}
 			} ZEND_HASH_FOREACH_END();
 			ZEPHIR_INIT_NVAR(&column);
 			ZEPHIR_INIT_NVAR(&columnAlias);
-<<<<<<< HEAD
-			ZEPHIR_INIT_VAR(&_17$$25);
-			zephir_fast_join_str(&_17$$25, SL(", "), &selectedColumns TSRMLS_CC);
-			zephir_concat_self(&phql, &_17$$25 TSRMLS_CC);
-=======
 			ZEPHIR_INIT_VAR(&_16$$25);
 			zephir_fast_join_str(&_16$$25, SL(", "), &selectedColumns TSRMLS_CC);
 			zephir_concat_self(&phql, &_16$$25 TSRMLS_CC);
->>>>>>> b3b083d3
 		} else {
 			zephir_concat_self(&phql, &columns TSRMLS_CC);
 		}
@@ -2419,42 +2203,6 @@
 		if (Z_TYPE_P(&models) == IS_ARRAY) {
 			ZEPHIR_INIT_NVAR(&selectedColumns);
 			array_init(&selectedColumns);
-<<<<<<< HEAD
-			zephir_is_iterable(&models, 0, "phalcon/mvc/model/query/builder.zep", 1137);
-			ZEND_HASH_FOREACH_KEY_VAL(Z_ARRVAL_P(&models), _19$$31, _20$$31, _18$$31)
-			{
-				ZEPHIR_INIT_NVAR(&modelColumnAlias);
-				if (_20$$31 != NULL) { 
-					ZVAL_STR_COPY(&modelColumnAlias, _20$$31);
-				} else {
-					ZVAL_LONG(&modelColumnAlias, _19$$31);
-				}
-				ZEPHIR_INIT_NVAR(&model);
-				ZVAL_COPY(&model, _18$$31);
-				ZEPHIR_INIT_NVAR(&selectedColumn);
-				if (Z_TYPE_P(&modelColumnAlias) == IS_LONG) {
-					ZEPHIR_CALL_METHOD(&_21$$33, this_ptr, "autoescape", &_8, 345, &model);
-					zephir_check_call_status();
-					ZEPHIR_CONCAT_VS(&selectedColumn, &_21$$33, ".*");
-				} else {
-					ZEPHIR_CALL_METHOD(&_22$$34, this_ptr, "autoescape", &_8, 345, &modelColumnAlias);
-					zephir_check_call_status();
-					ZEPHIR_CONCAT_VS(&selectedColumn, &_22$$34, ".*");
-				}
-				zephir_array_append(&selectedColumns, &selectedColumn, PH_SEPARATE, "phalcon/mvc/model/query/builder.zep", 1134);
-			} ZEND_HASH_FOREACH_END();
-			ZEPHIR_INIT_NVAR(&model);
-			ZEPHIR_INIT_NVAR(&modelColumnAlias);
-			ZEPHIR_INIT_VAR(&_23$$31);
-			zephir_fast_join_str(&_23$$31, SL(", "), &selectedColumns TSRMLS_CC);
-			zephir_concat_self(&phql, &_23$$31 TSRMLS_CC);
-		} else {
-			ZEPHIR_CALL_METHOD(&_24$$35, this_ptr, "autoescape", &_8, 345, &models);
-			zephir_check_call_status();
-			ZEPHIR_INIT_VAR(&_25$$35);
-			ZEPHIR_CONCAT_VS(&_25$$35, &_24$$35, ".*");
-			zephir_concat_self(&phql, &_25$$35 TSRMLS_CC);
-=======
 			zephir_is_iterable(&models, 0, "phalcon/mvc/model/query/builder.zep", 1128);
 			ZEND_HASH_FOREACH_KEY_VAL(Z_ARRVAL_P(&models), _18$$31, _19$$31, _17$$31)
 			{
@@ -2489,51 +2237,11 @@
 			ZEPHIR_INIT_VAR(&_24$$35);
 			ZEPHIR_CONCAT_VS(&_24$$35, &_23$$35, ".*");
 			zephir_concat_self(&phql, &_24$$35 TSRMLS_CC);
->>>>>>> b3b083d3
 		}
 	}
 	if (Z_TYPE_P(&models) == IS_ARRAY) {
 		ZEPHIR_INIT_VAR(&selectedModels);
 		array_init(&selectedModels);
-<<<<<<< HEAD
-		zephir_is_iterable(&models, 0, "phalcon/mvc/model/query/builder.zep", 1160);
-		ZEND_HASH_FOREACH_KEY_VAL(Z_ARRVAL_P(&models), _27$$36, _28$$36, _26$$36)
-		{
-			ZEPHIR_INIT_NVAR(&modelAlias);
-			if (_28$$36 != NULL) { 
-				ZVAL_STR_COPY(&modelAlias, _28$$36);
-			} else {
-				ZVAL_LONG(&modelAlias, _27$$36);
-			}
-			ZEPHIR_INIT_NVAR(&model);
-			ZVAL_COPY(&model, _26$$36);
-			if (Z_TYPE_P(&modelAlias) == IS_STRING) {
-				ZEPHIR_CALL_METHOD(&_29$$38, this_ptr, "autoescape", &_8, 345, &model);
-				zephir_check_call_status();
-				ZEPHIR_CALL_METHOD(&_30$$38, this_ptr, "autoescape", &_8, 345, &modelAlias);
-				zephir_check_call_status();
-				ZEPHIR_INIT_NVAR(&selectedModel);
-				ZEPHIR_CONCAT_VSV(&selectedModel, &_29$$38, " AS ", &_30$$38);
-			} else {
-				ZEPHIR_CALL_METHOD(&selectedModel, this_ptr, "autoescape", &_8, 345, &model);
-				zephir_check_call_status();
-			}
-			zephir_array_append(&selectedModels, &selectedModel, PH_SEPARATE, "phalcon/mvc/model/query/builder.zep", 1157);
-		} ZEND_HASH_FOREACH_END();
-		ZEPHIR_INIT_NVAR(&model);
-		ZEPHIR_INIT_NVAR(&modelAlias);
-		ZEPHIR_INIT_VAR(&_31$$36);
-		zephir_fast_join_str(&_31$$36, SL(", "), &selectedModels TSRMLS_CC);
-		ZEPHIR_INIT_VAR(&_32$$36);
-		ZEPHIR_CONCAT_SV(&_32$$36, " FROM ", &_31$$36);
-		zephir_concat_self(&phql, &_32$$36 TSRMLS_CC);
-	} else {
-		ZEPHIR_CALL_METHOD(&_33$$40, this_ptr, "autoescape", &_8, 345, &models);
-		zephir_check_call_status();
-		ZEPHIR_INIT_VAR(&_34$$40);
-		ZEPHIR_CONCAT_SV(&_34$$40, " FROM ", &_33$$40);
-		zephir_concat_self(&phql, &_34$$40 TSRMLS_CC);
-=======
 		zephir_is_iterable(&models, 0, "phalcon/mvc/model/query/builder.zep", 1151);
 		ZEND_HASH_FOREACH_KEY_VAL(Z_ARRVAL_P(&models), _26$$36, _27$$36, _25$$36)
 		{
@@ -2571,50 +2279,10 @@
 		ZEPHIR_INIT_VAR(&_33$$40);
 		ZEPHIR_CONCAT_SV(&_33$$40, " FROM ", &_32$$40);
 		zephir_concat_self(&phql, &_33$$40 TSRMLS_CC);
->>>>>>> b3b083d3
 	}
 	ZEPHIR_OBS_VAR(&joins);
 	zephir_read_property(&joins, this_ptr, SL("_joins"), PH_NOISY_CC);
 	if (Z_TYPE_P(&joins) == IS_ARRAY) {
-<<<<<<< HEAD
-		zephir_is_iterable(&joins, 0, "phalcon/mvc/model/query/builder.zep", 1217);
-		ZEND_HASH_FOREACH_VAL(Z_ARRVAL_P(&joins), _35$$41)
-		{
-			ZEPHIR_INIT_NVAR(&join);
-			ZVAL_COPY(&join, _35$$41);
-			ZEPHIR_OBS_NVAR(&joinModel);
-			zephir_array_fetch_long(&joinModel, &join, 0, PH_NOISY, "phalcon/mvc/model/query/builder.zep", 1177 TSRMLS_CC);
-			ZEPHIR_OBS_NVAR(&joinConditions);
-			zephir_array_fetch_long(&joinConditions, &join, 1, PH_NOISY, "phalcon/mvc/model/query/builder.zep", 1182 TSRMLS_CC);
-			ZEPHIR_OBS_NVAR(&joinAlias);
-			zephir_array_fetch_long(&joinAlias, &join, 2, PH_NOISY, "phalcon/mvc/model/query/builder.zep", 1187 TSRMLS_CC);
-			ZEPHIR_OBS_NVAR(&joinType);
-			zephir_array_fetch_long(&joinType, &join, 3, PH_NOISY, "phalcon/mvc/model/query/builder.zep", 1192 TSRMLS_CC);
-			if (zephir_is_true(&joinType)) {
-				ZEPHIR_CALL_METHOD(&_36$$43, this_ptr, "autoescape", &_8, 345, &joinModel);
-				zephir_check_call_status();
-				ZEPHIR_INIT_LNVAR(_37$$43);
-				ZEPHIR_CONCAT_SVSV(&_37$$43, " ", &joinType, " JOIN ", &_36$$43);
-				zephir_concat_self(&phql, &_37$$43 TSRMLS_CC);
-			} else {
-				ZEPHIR_CALL_METHOD(&_38$$44, this_ptr, "autoescape", &_8, 345, &joinModel);
-				zephir_check_call_status();
-				ZEPHIR_INIT_LNVAR(_39$$44);
-				ZEPHIR_CONCAT_SV(&_39$$44, " JOIN ", &_38$$44);
-				zephir_concat_self(&phql, &_39$$44 TSRMLS_CC);
-			}
-			if (zephir_is_true(&joinAlias)) {
-				ZEPHIR_CALL_METHOD(&_40$$45, this_ptr, "autoescape", &_8, 345, &joinAlias);
-				zephir_check_call_status();
-				ZEPHIR_INIT_LNVAR(_41$$45);
-				ZEPHIR_CONCAT_SV(&_41$$45, " AS ", &_40$$45);
-				zephir_concat_self(&phql, &_41$$45 TSRMLS_CC);
-			}
-			if (zephir_is_true(&joinConditions)) {
-				ZEPHIR_INIT_LNVAR(_42$$46);
-				ZEPHIR_CONCAT_SV(&_42$$46, " ON ", &joinConditions);
-				zephir_concat_self(&phql, &_42$$46 TSRMLS_CC);
-=======
 		zephir_is_iterable(&joins, 0, "phalcon/mvc/model/query/builder.zep", 1208);
 		ZEND_HASH_FOREACH_VAL(Z_ARRVAL_P(&joins), _34$$41)
 		{
@@ -2652,60 +2320,21 @@
 				ZEPHIR_INIT_LNVAR(_41$$46);
 				ZEPHIR_CONCAT_SV(&_41$$46, " ON ", &joinConditions);
 				zephir_concat_self(&phql, &_41$$46 TSRMLS_CC);
->>>>>>> b3b083d3
 			}
 		} ZEND_HASH_FOREACH_END();
 		ZEPHIR_INIT_NVAR(&join);
 	}
 	if (Z_TYPE_P(&conditions) == IS_STRING) {
 		if (!(ZEPHIR_IS_EMPTY(&conditions))) {
-<<<<<<< HEAD
-			ZEPHIR_INIT_VAR(&_43$$48);
-			ZEPHIR_CONCAT_SV(&_43$$48, " WHERE ", &conditions);
-			zephir_concat_self(&phql, &_43$$48 TSRMLS_CC);
-=======
 			ZEPHIR_INIT_VAR(&_42$$48);
 			ZEPHIR_CONCAT_SV(&_42$$48, " WHERE ", &conditions);
 			zephir_concat_self(&phql, &_42$$48 TSRMLS_CC);
->>>>>>> b3b083d3
 		}
 	}
 	ZEPHIR_OBS_VAR(&group);
 	zephir_read_property(&group, this_ptr, SL("_group"), PH_NOISY_CC);
 	if (Z_TYPE_P(&group) != IS_NULL) {
 		if (Z_TYPE_P(&group) == IS_STRING) {
-<<<<<<< HEAD
-			if (zephir_memnstr_str(&group, SL(","), "phalcon/mvc/model/query/builder.zep", 1232)) {
-				ZEPHIR_INIT_VAR(&_44$$51);
-				ZEPHIR_INIT_VAR(&_45$$51);
-				ZVAL_STRING(&_45$$51, " ");
-				ZEPHIR_INIT_VAR(&_46$$51);
-				ZVAL_STRING(&_46$$51, "");
-				zephir_fast_str_replace(&_44$$51, &_45$$51, &_46$$51, &group TSRMLS_CC);
-				ZEPHIR_CPY_WRT(&group, &_44$$51);
-			}
-			ZEPHIR_INIT_VAR(&_47$$50);
-			zephir_fast_explode_str(&_47$$50, SL(","), &group, LONG_MAX TSRMLS_CC);
-			ZEPHIR_CPY_WRT(&group, &_47$$50);
-		}
-		ZEPHIR_INIT_VAR(&groupItems);
-		array_init(&groupItems);
-		zephir_is_iterable(&group, 0, "phalcon/mvc/model/query/builder.zep", 1244);
-		ZEND_HASH_FOREACH_VAL(Z_ARRVAL_P(&group), _48$$49)
-		{
-			ZEPHIR_INIT_NVAR(&groupItem);
-			ZVAL_COPY(&groupItem, _48$$49);
-			ZEPHIR_CALL_METHOD(&_49$$52, this_ptr, "autoescape", &_8, 345, &groupItem);
-			zephir_check_call_status();
-			zephir_array_append(&groupItems, &_49$$52, PH_SEPARATE, "phalcon/mvc/model/query/builder.zep", 1241);
-		} ZEND_HASH_FOREACH_END();
-		ZEPHIR_INIT_NVAR(&groupItem);
-		ZEPHIR_INIT_VAR(&_50$$49);
-		zephir_fast_join_str(&_50$$49, SL(", "), &groupItems TSRMLS_CC);
-		ZEPHIR_INIT_VAR(&_51$$49);
-		ZEPHIR_CONCAT_SV(&_51$$49, " GROUP BY ", &_50$$49);
-		zephir_concat_self(&phql, &_51$$49 TSRMLS_CC);
-=======
 			if (zephir_memnstr_str(&group, SL(","), "phalcon/mvc/model/query/builder.zep", 1223)) {
 				ZEPHIR_INIT_VAR(&_43$$51);
 				ZEPHIR_INIT_VAR(&_44$$51);
@@ -2736,21 +2365,14 @@
 		ZEPHIR_INIT_VAR(&_50$$49);
 		ZEPHIR_CONCAT_SV(&_50$$49, " GROUP BY ", &_49$$49);
 		zephir_concat_self(&phql, &_50$$49 TSRMLS_CC);
->>>>>>> b3b083d3
 	}
 	ZEPHIR_OBS_VAR(&having);
 	zephir_read_property(&having, this_ptr, SL("_having"), PH_NOISY_CC);
 	if (Z_TYPE_P(&having) != IS_NULL) {
 		if (!(ZEPHIR_IS_EMPTY(&having))) {
-<<<<<<< HEAD
-			ZEPHIR_INIT_VAR(&_52$$54);
-			ZEPHIR_CONCAT_SV(&_52$$54, " HAVING ", &having);
-			zephir_concat_self(&phql, &_52$$54 TSRMLS_CC);
-=======
 			ZEPHIR_INIT_VAR(&_51$$54);
 			ZEPHIR_CONCAT_SV(&_51$$54, " HAVING ", &having);
 			zephir_concat_self(&phql, &_51$$54 TSRMLS_CC);
->>>>>>> b3b083d3
 		}
 	}
 	ZEPHIR_OBS_VAR(&order);
@@ -2759,27 +2381,6 @@
 		if (Z_TYPE_P(&order) == IS_ARRAY) {
 			ZEPHIR_INIT_VAR(&orderItems);
 			array_init(&orderItems);
-<<<<<<< HEAD
-			zephir_is_iterable(&order, 0, "phalcon/mvc/model/query/builder.zep", 1267);
-			ZEND_HASH_FOREACH_VAL(Z_ARRVAL_P(&order), _53$$56)
-			{
-				ZEPHIR_INIT_NVAR(&orderItem);
-				ZVAL_COPY(&orderItem, _53$$56);
-				ZEPHIR_CALL_METHOD(&_54$$57, this_ptr, "autoescape", &_8, 345, &orderItem);
-				zephir_check_call_status();
-				zephir_array_append(&orderItems, &_54$$57, PH_SEPARATE, "phalcon/mvc/model/query/builder.zep", 1265);
-			} ZEND_HASH_FOREACH_END();
-			ZEPHIR_INIT_NVAR(&orderItem);
-			ZEPHIR_INIT_VAR(&_55$$56);
-			zephir_fast_join_str(&_55$$56, SL(", "), &orderItems TSRMLS_CC);
-			ZEPHIR_INIT_VAR(&_56$$56);
-			ZEPHIR_CONCAT_SV(&_56$$56, " ORDER BY ", &_55$$56);
-			zephir_concat_self(&phql, &_56$$56 TSRMLS_CC);
-		} else {
-			ZEPHIR_INIT_VAR(&_57$$58);
-			ZEPHIR_CONCAT_SV(&_57$$58, " ORDER BY ", &order);
-			zephir_concat_self(&phql, &_57$$58 TSRMLS_CC);
-=======
 			zephir_is_iterable(&order, 0, "phalcon/mvc/model/query/builder.zep", 1276);
 			ZEND_HASH_FOREACH_VAL(Z_ARRVAL_P(&order), _52$$56)
 			{
@@ -2815,7 +2416,6 @@
 			ZEPHIR_INIT_VAR(&_60$$60);
 			ZEPHIR_CONCAT_SV(&_60$$60, " ORDER BY ", &order);
 			zephir_concat_self(&phql, &_60$$60 TSRMLS_CC);
->>>>>>> b3b083d3
 		}
 	}
 	ZEPHIR_OBS_VAR(&limit);
@@ -2825,11 +2425,7 @@
 		ZVAL_NULL(&number);
 		if (Z_TYPE_P(&limit) == IS_ARRAY) {
 			ZEPHIR_OBS_NVAR(&number);
-<<<<<<< HEAD
-			zephir_array_fetch_string(&number, &limit, SL("number"), PH_NOISY, "phalcon/mvc/model/query/builder.zep", 1282 TSRMLS_CC);
-=======
 			zephir_array_fetch_string(&number, &limit, SL("number"), PH_NOISY, "phalcon/mvc/model/query/builder.zep", 1291 TSRMLS_CC);
->>>>>>> b3b083d3
 			ZEPHIR_OBS_VAR(&offset);
 			if (zephir_array_isset_string_fetch(&offset, &limit, SL("offset"), 0)) {
 				if (!(zephir_is_numeric(&offset))) {
@@ -2852,32 +2448,6 @@
 		}
 		if (zephir_is_numeric(&number)) {
 			zephir_concat_self_str(&phql, SL(" LIMIT :APL0:") TSRMLS_CC);
-<<<<<<< HEAD
-			ZVAL_LONG(&_58$$67, 10);
-			ZEPHIR_CALL_FUNCTION(&_59$$67, "intval", &_60, 31, &number, &_58$$67);
-			zephir_check_call_status();
-			ZEPHIR_INIT_VAR(&_61$$67);
-			ZVAL_STRING(&_61$$67, "APL0");
-			zephir_update_property_array(this_ptr, SL("_bindParams"), &_61$$67, &_59$$67 TSRMLS_CC);
-			ZEPHIR_INIT_VAR(&_62$$67);
-			ZVAL_STRING(&_62$$67, "APL0");
-			ZEPHIR_INIT_VAR(&_63$$67);
-			ZVAL_LONG(&_63$$67, 1);
-			zephir_update_property_array(this_ptr, SL("_bindTypes"), &_62$$67, &_63$$67 TSRMLS_CC);
-			if (zephir_is_numeric(&offset)) {
-				zephir_concat_self_str(&phql, SL(" OFFSET :APL1:") TSRMLS_CC);
-				ZVAL_LONG(&_64$$68, 10);
-				ZEPHIR_CALL_FUNCTION(&_65$$68, "intval", &_60, 31, &offset, &_64$$68);
-				zephir_check_call_status();
-				ZEPHIR_INIT_VAR(&_66$$68);
-				ZVAL_STRING(&_66$$68, "APL1");
-				zephir_update_property_array(this_ptr, SL("_bindParams"), &_66$$68, &_65$$68 TSRMLS_CC);
-				ZEPHIR_INIT_VAR(&_67$$68);
-				ZVAL_STRING(&_67$$68, "APL1");
-				ZEPHIR_INIT_VAR(&_68$$68);
-				ZVAL_LONG(&_68$$68, 1);
-				zephir_update_property_array(this_ptr, SL("_bindTypes"), &_67$$68, &_68$$68 TSRMLS_CC);
-=======
 			ZVAL_LONG(&_61$$69, 10);
 			ZEPHIR_CALL_FUNCTION(&_62$$69, "intval", NULL, 33, &number, &_61$$69);
 			zephir_check_call_status();
@@ -2902,7 +2472,6 @@
 				ZEPHIR_INIT_VAR(&_70$$70);
 				ZVAL_LONG(&_70$$70, 1);
 				zephir_update_property_array(this_ptr, SL("_bindTypes"), &_69$$70, &_70$$70 TSRMLS_CC);
->>>>>>> b3b083d3
 			}
 		}
 	}
@@ -2940,20 +2509,12 @@
 
 	ZEPHIR_MM_GROW();
 
-<<<<<<< HEAD
-	ZEPHIR_CALL_METHOD(&phql, this_ptr, "getphql", NULL, 346);
-=======
 	ZEPHIR_CALL_METHOD(&phql, this_ptr, "getphql", NULL, 352);
->>>>>>> b3b083d3
 	zephir_check_call_status();
 	zephir_read_property(&_0, this_ptr, SL("_dependencyInjector"), PH_NOISY_CC | PH_READONLY);
 	ZEPHIR_CPY_WRT(&dependencyInjector, &_0);
 	if (Z_TYPE_P(&dependencyInjector) != IS_OBJECT) {
-<<<<<<< HEAD
-		ZEPHIR_THROW_EXCEPTION_DEBUG_STR(phalcon_mvc_model_exception_ce, "A dependency injection object is required to access ORM services", "phalcon/mvc/model/query/builder.zep", 1336);
-=======
 		ZEPHIR_THROW_EXCEPTION_DEBUG_STR(phalcon_mvc_model_exception_ce, "A dependency injection object is required to access ORM services", "phalcon/mvc/model/query/builder.zep", 1345);
->>>>>>> b3b083d3
 		return;
 	}
 	ZEPHIR_INIT_VAR(&_2);
@@ -3006,15 +2567,9 @@
 	zephir_get_strval(&identifier, identifier_param);
 
 
-<<<<<<< HEAD
-	_0 = zephir_memnstr_str(&identifier, SL("["), "phalcon/mvc/model/query/builder.zep", 1371);
-	if (!(_0)) {
-		_0 = zephir_memnstr_str(&identifier, SL("."), "phalcon/mvc/model/query/builder.zep", 1371);
-=======
 	_0 = zephir_memnstr_str(&identifier, SL("["), "phalcon/mvc/model/query/builder.zep", 1380);
 	if (!(_0)) {
 		_0 = zephir_memnstr_str(&identifier, SL("."), "phalcon/mvc/model/query/builder.zep", 1380);
->>>>>>> b3b083d3
 	}
 	_1 = _0;
 	if (!(_1)) {
@@ -3101,19 +2656,11 @@
 		object_init_ex(&_1$$3, phalcon_mvc_model_exception_ce);
 		ZEPHIR_INIT_VAR(&_2$$3);
 		ZVAL_STRING(&_2$$3, "Operator % is not available.");
-<<<<<<< HEAD
-		ZEPHIR_CALL_FUNCTION(&_3$$3, "sprintf", NULL, 185, &_2$$3, &operator);
-		zephir_check_call_status();
-		ZEPHIR_CALL_METHOD(NULL, &_1$$3, "__construct", NULL, 4, &_3$$3);
-		zephir_check_call_status();
-		zephir_throw_exception_debug(&_1$$3, "phalcon/mvc/model/query/builder.zep", 1386 TSRMLS_CC);
-=======
 		ZEPHIR_CALL_FUNCTION(&_3$$3, "sprintf", NULL, 151, &_2$$3, &operator);
 		zephir_check_call_status();
 		ZEPHIR_CALL_METHOD(NULL, &_1$$3, "__construct", NULL, 4, &_3$$3);
 		zephir_check_call_status();
 		zephir_throw_exception_debug(&_1$$3, "phalcon/mvc/model/query/builder.zep", 1395 TSRMLS_CC);
->>>>>>> b3b083d3
 		ZEPHIR_MM_RESTORE();
 		return;
 	}
@@ -3216,19 +2763,11 @@
 		object_init_ex(&_1$$3, phalcon_mvc_model_exception_ce);
 		ZEPHIR_INIT_VAR(&_2$$3);
 		ZVAL_STRING(&_2$$3, "Operator % is not available.");
-<<<<<<< HEAD
-		ZEPHIR_CALL_FUNCTION(&_3$$3, "sprintf", NULL, 185, &_2$$3, &operator);
-		zephir_check_call_status();
-		ZEPHIR_CALL_METHOD(NULL, &_1$$3, "__construct", NULL, 4, &_3$$3);
-		zephir_check_call_status();
-		zephir_throw_exception_debug(&_1$$3, "phalcon/mvc/model/query/builder.zep", 1425 TSRMLS_CC);
-=======
 		ZEPHIR_CALL_FUNCTION(&_3$$3, "sprintf", NULL, 151, &_2$$3, &operator);
 		zephir_check_call_status();
 		ZEPHIR_CALL_METHOD(NULL, &_1$$3, "__construct", NULL, 4, &_3$$3);
 		zephir_check_call_status();
 		zephir_throw_exception_debug(&_1$$3, "phalcon/mvc/model/query/builder.zep", 1434 TSRMLS_CC);
->>>>>>> b3b083d3
 		ZEPHIR_MM_RESTORE();
 		return;
 	}
@@ -3337,19 +2876,11 @@
 		object_init_ex(&_1$$3, phalcon_mvc_model_exception_ce);
 		ZEPHIR_INIT_VAR(&_2$$3);
 		ZVAL_STRING(&_2$$3, "Operator % is not available.");
-<<<<<<< HEAD
-		ZEPHIR_CALL_FUNCTION(&_3$$3, "sprintf", NULL, 185, &_2$$3, &operator);
-		zephir_check_call_status();
-		ZEPHIR_CALL_METHOD(NULL, &_1$$3, "__construct", NULL, 4, &_3$$3);
-		zephir_check_call_status();
-		zephir_throw_exception_debug(&_1$$3, "phalcon/mvc/model/query/builder.zep", 1464 TSRMLS_CC);
-=======
 		ZEPHIR_CALL_FUNCTION(&_3$$3, "sprintf", NULL, 151, &_2$$3, &operator);
 		zephir_check_call_status();
 		ZEPHIR_CALL_METHOD(NULL, &_1$$3, "__construct", NULL, 4, &_3$$3);
 		zephir_check_call_status();
 		zephir_throw_exception_debug(&_1$$3, "phalcon/mvc/model/query/builder.zep", 1473 TSRMLS_CC);
->>>>>>> b3b083d3
 		ZEPHIR_MM_RESTORE();
 		return;
 	}
@@ -3370,11 +2901,7 @@
 	array_init(&bindParams);
 	ZEPHIR_INIT_VAR(&bindKeys);
 	array_init(&bindKeys);
-<<<<<<< HEAD
-	zephir_is_iterable(&values, 0, "phalcon/mvc/model/query/builder.zep", 1493);
-=======
 	zephir_is_iterable(&values, 0, "phalcon/mvc/model/query/builder.zep", 1502);
->>>>>>> b3b083d3
 	ZEND_HASH_FOREACH_VAL(Z_ARRVAL_P(&values), _7)
 	{
 		ZEPHIR_INIT_NVAR(&value);
@@ -3386,11 +2913,7 @@
 		ZEPHIR_CPY_WRT(&key, &_9$$5);
 		ZEPHIR_INIT_NVAR(&queryKey);
 		ZEPHIR_CONCAT_SVS(&queryKey, ":", &key, ":");
-<<<<<<< HEAD
-		zephir_array_append(&bindKeys, &queryKey, PH_SEPARATE, "phalcon/mvc/model/query/builder.zep", 1484);
-=======
 		zephir_array_append(&bindKeys, &queryKey, PH_SEPARATE, "phalcon/mvc/model/query/builder.zep", 1493);
->>>>>>> b3b083d3
 		zephir_array_update_zval(&bindParams, &key, &value, PH_COPY | PH_SEPARATE);
 		hiddenParam++;
 	} ZEND_HASH_FOREACH_END();
@@ -3487,19 +3010,11 @@
 		object_init_ex(&_1$$3, phalcon_mvc_model_exception_ce);
 		ZEPHIR_INIT_VAR(&_2$$3);
 		ZVAL_STRING(&_2$$3, "Operator % is not available.");
-<<<<<<< HEAD
-		ZEPHIR_CALL_FUNCTION(&_3$$3, "sprintf", NULL, 185, &_2$$3, &operator);
-		zephir_check_call_status();
-		ZEPHIR_CALL_METHOD(NULL, &_1$$3, "__construct", NULL, 4, &_3$$3);
-		zephir_check_call_status();
-		zephir_throw_exception_debug(&_1$$3, "phalcon/mvc/model/query/builder.zep", 1509 TSRMLS_CC);
-=======
 		ZEPHIR_CALL_FUNCTION(&_3$$3, "sprintf", NULL, 151, &_2$$3, &operator);
 		zephir_check_call_status();
 		ZEPHIR_CALL_METHOD(NULL, &_1$$3, "__construct", NULL, 4, &_3$$3);
 		zephir_check_call_status();
 		zephir_throw_exception_debug(&_1$$3, "phalcon/mvc/model/query/builder.zep", 1518 TSRMLS_CC);
->>>>>>> b3b083d3
 		ZEPHIR_MM_RESTORE();
 		return;
 	}
@@ -3520,11 +3035,7 @@
 	array_init(&bindParams);
 	ZEPHIR_INIT_VAR(&bindKeys);
 	array_init(&bindKeys);
-<<<<<<< HEAD
-	zephir_is_iterable(&values, 0, "phalcon/mvc/model/query/builder.zep", 1538);
-=======
 	zephir_is_iterable(&values, 0, "phalcon/mvc/model/query/builder.zep", 1547);
->>>>>>> b3b083d3
 	ZEND_HASH_FOREACH_VAL(Z_ARRVAL_P(&values), _7)
 	{
 		ZEPHIR_INIT_NVAR(&value);
@@ -3536,11 +3047,7 @@
 		ZEPHIR_CPY_WRT(&key, &_9$$5);
 		ZEPHIR_INIT_NVAR(&queryKey);
 		ZEPHIR_CONCAT_SVS(&queryKey, ":", &key, ":");
-<<<<<<< HEAD
-		zephir_array_append(&bindKeys, &queryKey, PH_SEPARATE, "phalcon/mvc/model/query/builder.zep", 1529);
-=======
 		zephir_array_append(&bindKeys, &queryKey, PH_SEPARATE, "phalcon/mvc/model/query/builder.zep", 1538);
->>>>>>> b3b083d3
 		zephir_array_update_zval(&bindParams, &key, &value, PH_COPY | PH_SEPARATE);
 		hiddenParam++;
 	} ZEND_HASH_FOREACH_END();
