--- conflicted
+++ resolved
@@ -97,11 +97,7 @@
 PHP_METHOD(Phalcon_Mvc_Model_MetaData, _initialize) {
 
 	zend_long ZEPHIR_LAST_CALL_STATUS;
-<<<<<<< HEAD
-	zval *model, model_sub, *key, key_sub, *table, table_sub, *schema, schema_sub, strategy, className, metaData, data, modelMetadata, modelColumnMap, dependencyInjector, keyName, prefixKey, _3, _0$$8, _1$$8;
-=======
 	zval *model, model_sub, *key, key_sub, *table, table_sub, *schema, schema_sub, strategy, className, metaData, data, modelMetadata, modelColumnMap, dependencyInjector, keyName, prefixKey, _2, _0$$8, _1$$8;
->>>>>>> b3b083d3
 	zval *this_ptr = getThis();
 
 	ZVAL_UNDEF(&model_sub);
@@ -117,11 +113,7 @@
 	ZVAL_UNDEF(&dependencyInjector);
 	ZVAL_UNDEF(&keyName);
 	ZVAL_UNDEF(&prefixKey);
-<<<<<<< HEAD
-	ZVAL_UNDEF(&_3);
-=======
 	ZVAL_UNDEF(&_2);
->>>>>>> b3b083d3
 	ZVAL_UNDEF(&_0$$8);
 	ZVAL_UNDEF(&_1$$8);
 
@@ -162,11 +154,7 @@
 				} else {
 					ZEPHIR_OBS_VAR(&dependencyInjector);
 					zephir_read_property(&dependencyInjector, this_ptr, SL("_dependencyInjector"), PH_NOISY_CC);
-<<<<<<< HEAD
-					ZEPHIR_CALL_METHOD(&strategy, this_ptr, "getstrategy", &_2, 0);
-=======
 					ZEPHIR_CALL_METHOD(&strategy, this_ptr, "getstrategy", NULL, 0);
->>>>>>> b3b083d3
 					zephir_check_call_status();
 					ZEPHIR_CALL_METHOD(&modelMetadata, &strategy, "getmetadata", NULL, 0, model, &dependencyInjector);
 					zephir_check_call_status();
@@ -182,13 +170,8 @@
 	}
 	ZEPHIR_INIT_VAR(&keyName);
 	zephir_fast_strtolower(&keyName, &className);
-<<<<<<< HEAD
-	zephir_read_property(&_3, this_ptr, SL("_columnMap"), PH_NOISY_CC | PH_READONLY);
-	if (zephir_array_isset(&_3, &keyName)) {
-=======
 	zephir_read_property(&_2, this_ptr, SL("_columnMap"), PH_NOISY_CC | PH_READONLY);
 	if (zephir_array_isset(&_2, &keyName)) {
->>>>>>> b3b083d3
 		RETURN_MM_NULL();
 	}
 	ZEPHIR_INIT_NVAR(&prefixKey);
@@ -202,11 +185,7 @@
 	if (Z_TYPE_P(&strategy) != IS_OBJECT) {
 		ZEPHIR_OBS_NVAR(&dependencyInjector);
 		zephir_read_property(&dependencyInjector, this_ptr, SL("_dependencyInjector"), PH_NOISY_CC);
-<<<<<<< HEAD
-		ZEPHIR_CALL_METHOD(&strategy, this_ptr, "getstrategy", &_2, 0);
-=======
 		ZEPHIR_CALL_METHOD(&strategy, this_ptr, "getstrategy", NULL, 0);
->>>>>>> b3b083d3
 		zephir_check_call_status();
 	}
 	ZEPHIR_CALL_METHOD(&modelColumnMap, &strategy, "getcolumnmaps", NULL, 0, model, &dependencyInjector);
