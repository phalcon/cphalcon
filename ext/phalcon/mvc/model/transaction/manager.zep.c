--- conflicted
+++ resolved
@@ -257,17 +257,6 @@
 
 	_0 = zephir_fetch_nproperty_this(this_ptr, SL("_initialized"), PH_NOISY_CC);
 	if (!(zephir_is_true(_0))) {
-<<<<<<< HEAD
-		_1 = zephir_fetch_nproperty_this(this_ptr, SL("_rollbackPendent"), PH_NOISY_CC);
-		if (zephir_is_true(_1)) {
-			ZEPHIR_INIT_VAR(_2);
-			zephir_create_array(_2, 2, 0 TSRMLS_CC);
-			zephir_array_fast_append(_2, this_ptr);
-			ZEPHIR_INIT_VAR(_3);
-			ZVAL_STRING(_3, "rollbackPendent", 1);
-			zephir_array_fast_append(_2, _3);
-			ZEPHIR_CALL_FUNCTION(NULL, "register_shutdown_function", NULL, 358, _2);
-=======
 		_1$$3 = zephir_fetch_nproperty_this(this_ptr, SL("_rollbackPendent"), PH_NOISY_CC);
 		if (zephir_is_true(_1$$3)) {
 			ZEPHIR_INIT_VAR(_2$$4);
@@ -276,8 +265,7 @@
 			ZEPHIR_INIT_VAR(_3$$4);
 			ZVAL_STRING(_3$$4, "rollbackPendent", 1);
 			zephir_array_fast_append(_2$$4, _3$$4);
-			ZEPHIR_CALL_FUNCTION(NULL, "register_shutdown_function", NULL, 354, _2$$4);
->>>>>>> 2682ae08
+			ZEPHIR_CALL_FUNCTION(NULL, "register_shutdown_function", NULL, 356, _2$$4);
 			zephir_check_call_status();
 		}
 		if (1) {
@@ -355,15 +343,9 @@
 	} else {
 		ZVAL_BOOL(_6, 0);
 	}
-<<<<<<< HEAD
-	ZEPHIR_CALL_METHOD(NULL, transaction, "__construct", NULL, 359, dependencyInjector, _4, _5);
+	ZEPHIR_CALL_METHOD(NULL, transaction, "__construct", NULL, 357, dependencyInjector, _6, _5);
 	zephir_check_call_status();
-	ZEPHIR_CALL_METHOD(NULL, transaction, "settransactionmanager", NULL, 360, this_ptr);
-=======
-	ZEPHIR_CALL_METHOD(NULL, transaction, "__construct", NULL, 355, dependencyInjector, _6, _5);
-	zephir_check_call_status();
-	ZEPHIR_CALL_METHOD(NULL, transaction, "settransactionmanager", NULL, 356, this_ptr);
->>>>>>> 2682ae08
+	ZEPHIR_CALL_METHOD(NULL, transaction, "settransactionmanager", NULL, 358, this_ptr);
 	zephir_check_call_status();
 	zephir_update_property_array_append(this_ptr, SL("_transactions"), transaction TSRMLS_CC);
 	RETURN_ON_FAILURE(zephir_property_incr(this_ptr, SL("_number") TSRMLS_CC));
