
#ifdef HAVE_CONFIG_H
#include "../../../ext_config.h"
#endif

#include <php.h>
#include "../../../php_ext.h"
#include "../../../ext.h"

#include <Zend/zend_operators.h>
#include <Zend/zend_exceptions.h>
#include <Zend/zend_interfaces.h>

#include "kernel/main.h"
#include "ext/spl/spl_iterators.h"
#include "kernel/object.h"
#include "kernel/memory.h"
#include "kernel/operators.h"
#include "kernel/fcall.h"
#include "kernel/array.h"
#include "kernel/exception.h"
#include "ext/spl/spl_exceptions.h"


/**
 * Phalcon\Mvc\Model\Resultset
 *
 * This component allows to Phalcon\Mvc\Model returns large resultsets with the minimum memory consumption
 * Resultsets can be traversed using a standard foreach or a while statement. If a resultset is serialized
 * it will dump all the rows into a big array. Then unserialize will retrieve the rows as they were before
 * serializing.
 *
 * <code>
 *
 * // Using a standard foreach
 * $robots = Robots::find(
 *     [
 *         "type = 'virtual'",
 *         "order" => "name",
 *     ]
 * );
 *
 * foreach ($robots as robot) {
 *     echo robot->name, "\n";
 * }
 *
 * // Using a while
 * $robots = Robots::find(
 *     [
 *         "type = 'virtual'",
 *         "order" => "name",
 *     ]
 * );
 *
 * $robots->rewind();
 *
 * while ($robots->valid()) {
 *     $robot = $robots->current();
 *
 *     echo $robot->name, "\n";
 *
 *     $robots->next();
 * }
 * </code>
 */
ZEPHIR_INIT_CLASS(Phalcon_Mvc_Model_Resultset) {

	ZEPHIR_REGISTER_CLASS(Phalcon\\Mvc\\Model, Resultset, phalcon, mvc_model_resultset, phalcon_mvc_model_resultset_method_entry, ZEND_ACC_EXPLICIT_ABSTRACT_CLASS);

	/**
	 * Phalcon\Db\ResultInterface or false for empty resultset
	 */
	zend_declare_property_bool(phalcon_mvc_model_resultset_ce, SL("_result"), 0, ZEND_ACC_PROTECTED TSRMLS_CC);

	zend_declare_property_null(phalcon_mvc_model_resultset_ce, SL("_cache"), ZEND_ACC_PROTECTED TSRMLS_CC);

	zend_declare_property_bool(phalcon_mvc_model_resultset_ce, SL("_isFresh"), 1, ZEND_ACC_PROTECTED TSRMLS_CC);

	zend_declare_property_long(phalcon_mvc_model_resultset_ce, SL("_pointer"), 0, ZEND_ACC_PROTECTED TSRMLS_CC);

	zend_declare_property_null(phalcon_mvc_model_resultset_ce, SL("_count"), ZEND_ACC_PROTECTED TSRMLS_CC);

	zend_declare_property_null(phalcon_mvc_model_resultset_ce, SL("_activeRow"), ZEND_ACC_PROTECTED TSRMLS_CC);

	zend_declare_property_null(phalcon_mvc_model_resultset_ce, SL("_rows"), ZEND_ACC_PROTECTED TSRMLS_CC);

	zend_declare_property_null(phalcon_mvc_model_resultset_ce, SL("_row"), ZEND_ACC_PROTECTED TSRMLS_CC);

	zend_declare_property_null(phalcon_mvc_model_resultset_ce, SL("_errorMessages"), ZEND_ACC_PROTECTED TSRMLS_CC);

	zend_declare_property_long(phalcon_mvc_model_resultset_ce, SL("_hydrateMode"), 0, ZEND_ACC_PROTECTED TSRMLS_CC);

	zephir_declare_class_constant_long(phalcon_mvc_model_resultset_ce, SL("TYPE_RESULT_FULL"), 0);

	zephir_declare_class_constant_long(phalcon_mvc_model_resultset_ce, SL("TYPE_RESULT_PARTIAL"), 1);

	zephir_declare_class_constant_long(phalcon_mvc_model_resultset_ce, SL("HYDRATE_RECORDS"), 0);

	zephir_declare_class_constant_long(phalcon_mvc_model_resultset_ce, SL("HYDRATE_OBJECTS"), 2);

	zephir_declare_class_constant_long(phalcon_mvc_model_resultset_ce, SL("HYDRATE_ARRAYS"), 1);

	zend_class_implements(phalcon_mvc_model_resultset_ce TSRMLS_CC, 1, phalcon_mvc_model_resultsetinterface_ce);
	zend_class_implements(phalcon_mvc_model_resultset_ce TSRMLS_CC, 1, zend_ce_iterator);
	zend_class_implements(phalcon_mvc_model_resultset_ce TSRMLS_CC, 1, spl_ce_SeekableIterator);
	zend_class_implements(phalcon_mvc_model_resultset_ce TSRMLS_CC, 1, spl_ce_Countable);
	zend_class_implements(phalcon_mvc_model_resultset_ce TSRMLS_CC, 1, zend_ce_arrayaccess);
	zend_class_implements(phalcon_mvc_model_resultset_ce TSRMLS_CC, 1, zend_ce_serializable);
	zend_class_implements(phalcon_mvc_model_resultset_ce TSRMLS_CC, 1, zephir_get_internal_ce(SL("jsonserializable")));
	return SUCCESS;

}

/**
 * Phalcon\Mvc\Model\Resultset constructor
 *
 * @param \Phalcon\Db\ResultInterface|false result
 */
PHP_METHOD(Phalcon_Mvc_Model_Resultset, __construct) {

	zend_long ZEPHIR_LAST_CALL_STATUS;
	zval *result, result_sub, *cache = NULL, cache_sub, __$null, rowCount, rows, _2, _0$$3, _1$$3, _3$$5, _4$$8;
	zval *this_ptr = getThis();

	ZVAL_UNDEF(&result_sub);
	ZVAL_UNDEF(&cache_sub);
	ZVAL_NULL(&__$null);
	ZVAL_UNDEF(&rowCount);
	ZVAL_UNDEF(&rows);
	ZVAL_UNDEF(&_2);
	ZVAL_UNDEF(&_0$$3);
	ZVAL_UNDEF(&_1$$3);
	ZVAL_UNDEF(&_3$$5);
	ZVAL_UNDEF(&_4$$8);

	ZEPHIR_MM_GROW();
	zephir_fetch_params(1, 1, 1, &result, &cache);

	if (!cache) {
		cache = &cache_sub;
		cache = &__$null;
	}


	if (Z_TYPE_P(result) != IS_OBJECT) {
		ZEPHIR_INIT_ZVAL_NREF(_0$$3);
		ZVAL_LONG(&_0$$3, 0);
		zephir_update_property_zval(this_ptr, SL("_count"), &_0$$3);
		ZEPHIR_INIT_VAR(&_1$$3);
		array_init(&_1$$3);
		zephir_update_property_zval(this_ptr, SL("_rows"), &_1$$3);
		RETURN_MM_NULL();
	}
	zephir_update_property_zval(this_ptr, SL("_result"), result);
	if (Z_TYPE_P(cache) != IS_NULL) {
		zephir_update_property_zval(this_ptr, SL("_cache"), cache);
	}
	ZVAL_LONG(&_2, 2);
	ZEPHIR_CALL_METHOD(NULL, result, "setfetchmode", NULL, 0, &_2);
	zephir_check_call_status();
	ZEPHIR_CALL_METHOD(&rowCount, result, "numrows", NULL, 0);
	zephir_check_call_status();
	zephir_update_property_zval(this_ptr, SL("_count"), &rowCount);
	if (ZEPHIR_IS_LONG(&rowCount, 0)) {
		ZEPHIR_INIT_VAR(&_3$$5);
		array_init(&_3$$5);
		zephir_update_property_zval(this_ptr, SL("_rows"), &_3$$5);
		RETURN_MM_NULL();
	}
	if (ZEPHIR_LE_LONG(&rowCount, 32)) {
		ZEPHIR_CALL_METHOD(&rows, result, "fetchall", NULL, 0);
		zephir_check_call_status();
		if (Z_TYPE_P(&rows) == IS_ARRAY) {
			zephir_update_property_zval(this_ptr, SL("_rows"), &rows);
		} else {
			ZEPHIR_INIT_VAR(&_4$$8);
			array_init(&_4$$8);
			zephir_update_property_zval(this_ptr, SL("_rows"), &_4$$8);
		}
	}
	ZEPHIR_MM_RESTORE();

}

/**
 * Moves cursor to next row in the resultset
 */
PHP_METHOD(Phalcon_Mvc_Model_Resultset, next) {

	zval _0, _1;
	zend_long ZEPHIR_LAST_CALL_STATUS;
	zval *this_ptr = getThis();

	ZVAL_UNDEF(&_0);
	ZVAL_UNDEF(&_1);

	ZEPHIR_MM_GROW();

	zephir_read_property(&_0, this_ptr, SL("_pointer"), PH_NOISY_CC | PH_READONLY);
	ZVAL_LONG(&_1, (zephir_get_numberval(&_0) + 1));
<<<<<<< HEAD
	ZEPHIR_CALL_METHOD(NULL, this_ptr, "seek", NULL, 70, &_1);
=======
	ZEPHIR_CALL_METHOD(NULL, this_ptr, "seek", NULL, 72, &_1);
>>>>>>> b3b083d3
	zephir_check_call_status();
	ZEPHIR_MM_RESTORE();

}

/**
 * Check whether internal resource has rows to fetch
 */
PHP_METHOD(Phalcon_Mvc_Model_Resultset, valid) {

	zval _0, _1;
	zval *this_ptr = getThis();

	ZVAL_UNDEF(&_0);
	ZVAL_UNDEF(&_1);


	zephir_read_property(&_0, this_ptr, SL("_pointer"), PH_NOISY_CC | PH_READONLY);
	zephir_read_property(&_1, this_ptr, SL("_count"), PH_NOISY_CC | PH_READONLY);
	RETURN_BOOL(ZEPHIR_LT(&_0, &_1));

}

/**
 * Gets pointer number of active row in the resultset
 */
PHP_METHOD(Phalcon_Mvc_Model_Resultset, key) {

	zval _0, _1;
	zval *this_ptr = getThis();

	ZVAL_UNDEF(&_0);
	ZVAL_UNDEF(&_1);


	zephir_read_property(&_0, this_ptr, SL("_pointer"), PH_NOISY_CC | PH_READONLY);
	zephir_read_property(&_1, this_ptr, SL("_count"), PH_NOISY_CC | PH_READONLY);
	if (ZEPHIR_GE(&_0, &_1)) {
		RETURN_NULL();
	}
	RETURN_MEMBER(getThis(), "_pointer");

}

/**
 * Rewinds resultset to its beginning
 */
PHP_METHOD(Phalcon_Mvc_Model_Resultset, rewind) {

	zval _0;
	zend_long ZEPHIR_LAST_CALL_STATUS;
	zval *this_ptr = getThis();

	ZVAL_UNDEF(&_0);

	ZEPHIR_MM_GROW();

	ZVAL_LONG(&_0, 0);
<<<<<<< HEAD
	ZEPHIR_CALL_METHOD(NULL, this_ptr, "seek", NULL, 70, &_0);
=======
	ZEPHIR_CALL_METHOD(NULL, this_ptr, "seek", NULL, 72, &_0);
>>>>>>> b3b083d3
	zephir_check_call_status();
	ZEPHIR_MM_RESTORE();

}

/**
 * Changes the internal pointer to a specific position in the resultset.
 * Set the new position if required, and then set this->_row
 */
PHP_METHOD(Phalcon_Mvc_Model_Resultset, seek) {

	zend_bool _1, _7$$3;
	zephir_fcall_cache_entry *_15 = NULL;
	zval *position_param = NULL, __$null, result, row, _0, _2, _3$$3, _6$$3, _8$$3, _10$$3, _13$$3, _16$$3, _4$$4, _5$$4, _9$$6, _11$$7, _12$$7, _14$$8;
	zend_long position, ZEPHIR_LAST_CALL_STATUS;
	zval *this_ptr = getThis();

	ZVAL_NULL(&__$null);
	ZVAL_UNDEF(&result);
	ZVAL_UNDEF(&row);
	ZVAL_UNDEF(&_0);
	ZVAL_UNDEF(&_2);
	ZVAL_UNDEF(&_3$$3);
	ZVAL_UNDEF(&_6$$3);
	ZVAL_UNDEF(&_8$$3);
	ZVAL_UNDEF(&_10$$3);
	ZVAL_UNDEF(&_13$$3);
	ZVAL_UNDEF(&_16$$3);
	ZVAL_UNDEF(&_4$$4);
	ZVAL_UNDEF(&_5$$4);
	ZVAL_UNDEF(&_9$$6);
	ZVAL_UNDEF(&_11$$7);
	ZVAL_UNDEF(&_12$$7);
	ZVAL_UNDEF(&_14$$8);

	ZEPHIR_MM_GROW();
	zephir_fetch_params(1, 1, 0, &position_param);

	position = zephir_get_intval(position_param);


	zephir_read_property(&_0, this_ptr, SL("_pointer"), PH_NOISY_CC | PH_READONLY);
	_1 = !ZEPHIR_IS_LONG(&_0, position);
	if (!(_1)) {
		zephir_read_property(&_2, this_ptr, SL("_row"), PH_NOISY_CC | PH_READONLY);
		_1 = Z_TYPE_P(&_2) == IS_NULL;
	}
	if (_1) {
		ZEPHIR_OBS_VAR(&_3$$3);
		zephir_read_property(&_3$$3, this_ptr, SL("_rows"), PH_NOISY_CC);
		if (Z_TYPE_P(&_3$$3) == IS_ARRAY) {
			ZEPHIR_OBS_VAR(&row);
			zephir_read_property(&_4$$4, this_ptr, SL("_rows"), PH_NOISY_CC | PH_READONLY);
			if (zephir_array_isset_long_fetch(&row, &_4$$4, position, 0 TSRMLS_CC)) {
				zephir_update_property_zval(this_ptr, SL("_row"), &row);
			}
			ZEPHIR_INIT_ZVAL_NREF(_5$$4);
			ZVAL_LONG(&_5$$4, position);
			zephir_update_property_zval(this_ptr, SL("_pointer"), &_5$$4);
			zephir_update_property_zval(this_ptr, SL("_activeRow"), &__$null);
			RETURN_MM_NULL();
		}
		ZEPHIR_OBS_VAR(&result);
		zephir_read_property(&result, this_ptr, SL("_result"), PH_NOISY_CC);
		zephir_read_property(&_6$$3, this_ptr, SL("_row"), PH_NOISY_CC | PH_READONLY);
		_7$$3 = Z_TYPE_P(&_6$$3) == IS_NULL;
		if (_7$$3) {
			zephir_read_property(&_8$$3, this_ptr, SL("_pointer"), PH_NOISY_CC | PH_READONLY);
			_7$$3 = ZEPHIR_IS_LONG_IDENTICAL(&_8$$3, 0);
		}
		if (_7$$3) {
			ZEPHIR_CALL_METHOD(&_9$$6, &result, "fetch", NULL, 0);
			zephir_check_call_status();
			zephir_update_property_zval(this_ptr, SL("_row"), &_9$$6);
		}
		zephir_read_property(&_10$$3, this_ptr, SL("_pointer"), PH_NOISY_CC | PH_READONLY);
		if (ZEPHIR_GT_LONG(&_10$$3, position)) {
			ZVAL_LONG(&_11$$7, position);
			ZEPHIR_CALL_METHOD(NULL, &result, "dataseek", NULL, 0, &_11$$7);
			zephir_check_call_status();
			ZEPHIR_CALL_METHOD(&_12$$7, &result, "fetch", NULL, 0);
			zephir_check_call_status();
			zephir_update_property_zval(this_ptr, SL("_row"), &_12$$7);
			ZEPHIR_INIT_ZVAL_NREF(_11$$7);
			ZVAL_LONG(&_11$$7, position);
			zephir_update_property_zval(this_ptr, SL("_pointer"), &_11$$7);
		}
		while (1) {
			zephir_read_property(&_13$$3, this_ptr, SL("_pointer"), PH_NOISY_CC | PH_READONLY);
			if (!(ZEPHIR_LT_LONG(&_13$$3, position))) {
				break;
			}
			ZEPHIR_CALL_METHOD(&_14$$8, &result, "fetch", &_15, 0);
			zephir_check_call_status();
			zephir_update_property_zval(this_ptr, SL("_row"), &_14$$8);
			RETURN_ON_FAILURE(zephir_property_incr(this_ptr, SL("_pointer") TSRMLS_CC));
		}
		ZEPHIR_INIT_ZVAL_NREF(_16$$3);
		ZVAL_LONG(&_16$$3, position);
		zephir_update_property_zval(this_ptr, SL("_pointer"), &_16$$3);
		zephir_update_property_zval(this_ptr, SL("_activeRow"), &__$null);
	}
	ZEPHIR_MM_RESTORE();

}

/**
 * Counts how many rows are in the resultset
 */
PHP_METHOD(Phalcon_Mvc_Model_Resultset, count) {

	zval *this_ptr = getThis();


	RETURN_MEMBER(getThis(), "_count");

}

/**
 * Checks whether offset exists in the resultset
 */
PHP_METHOD(Phalcon_Mvc_Model_Resultset, offsetExists) {

	zval *index_param = NULL, _0;
	zend_long index;
	zval *this_ptr = getThis();

	ZVAL_UNDEF(&_0);

	zephir_fetch_params(0, 1, 0, &index_param);

	index = zephir_get_intval(index_param);


	zephir_read_property(&_0, this_ptr, SL("_count"), PH_NOISY_CC | PH_READONLY);
	RETURN_BOOL(ZEPHIR_GT_LONG(&_0, index));

}

/**
 * Gets row in a specific position of the resultset
 */
PHP_METHOD(Phalcon_Mvc_Model_Resultset, offsetGet) {

	zval *index_param = NULL, _0, _1$$3;
	zend_long index, ZEPHIR_LAST_CALL_STATUS;
	zval *this_ptr = getThis();

	ZVAL_UNDEF(&_0);
	ZVAL_UNDEF(&_1$$3);

	ZEPHIR_MM_GROW();
	zephir_fetch_params(1, 1, 0, &index_param);

	if (UNEXPECTED(Z_TYPE_P(index_param) != IS_LONG)) {
		zephir_throw_exception_string(spl_ce_InvalidArgumentException, SL("Parameter 'index' must be a int") TSRMLS_CC);
		RETURN_MM_NULL();
	}
	index = Z_LVAL_P(index_param);


	zephir_read_property(&_0, this_ptr, SL("_count"), PH_NOISY_CC | PH_READONLY);
	if (ZEPHIR_GT_LONG(&_0, index)) {
		ZVAL_LONG(&_1$$3, index);
<<<<<<< HEAD
		ZEPHIR_CALL_METHOD(NULL, this_ptr, "seek", NULL, 70, &_1$$3);
=======
		ZEPHIR_CALL_METHOD(NULL, this_ptr, "seek", NULL, 72, &_1$$3);
>>>>>>> b3b083d3
		zephir_check_call_status();
		ZEPHIR_RETURN_CALL_METHOD(this_ptr, "current", NULL, 0);
		zephir_check_call_status();
		RETURN_MM();
	}
	ZEPHIR_THROW_EXCEPTION_DEBUG_STR(phalcon_mvc_model_exception_ce, "The index does not exist in the cursor", "phalcon/mvc/model/resultset.zep", 299);
	return;

}

/**
 * Resultsets cannot be changed. It has only been implemented to meet the definition of the ArrayAccess interface
 *
 * @param int index
 * @param \Phalcon\Mvc\ModelInterface value
 */
PHP_METHOD(Phalcon_Mvc_Model_Resultset, offsetSet) {

	zval *index, index_sub, *value, value_sub;
	zval *this_ptr = getThis();

	ZVAL_UNDEF(&index_sub);
	ZVAL_UNDEF(&value_sub);

	zephir_fetch_params(0, 2, 0, &index, &value);



	ZEPHIR_THROW_EXCEPTION_DEBUG_STRW(phalcon_mvc_model_exception_ce, "Cursor is an immutable ArrayAccess object", "phalcon/mvc/model/resultset.zep", 310);
	return;

}

/**
 * Resultsets cannot be changed. It has only been implemented to meet the definition of the ArrayAccess interface
 */
PHP_METHOD(Phalcon_Mvc_Model_Resultset, offsetUnset) {

	zval *offset_param = NULL;
	zend_long offset;
	zval *this_ptr = getThis();


	zephir_fetch_params(0, 1, 0, &offset_param);

	offset = zephir_get_intval(offset_param);


	ZEPHIR_THROW_EXCEPTION_DEBUG_STRW(phalcon_mvc_model_exception_ce, "Cursor is an immutable ArrayAccess object", "phalcon/mvc/model/resultset.zep", 318);
	return;

}

/**
 * Returns the internal type of data retrieval that the resultset is using
 */
PHP_METHOD(Phalcon_Mvc_Model_Resultset, getType) {

	zval _0, _1;
	zval *this_ptr = getThis();

	ZVAL_UNDEF(&_0);
	ZVAL_UNDEF(&_1);

	ZEPHIR_MM_GROW();

	ZEPHIR_INIT_VAR(&_0);
	ZEPHIR_OBS_VAR(&_1);
	zephir_read_property(&_1, this_ptr, SL("_rows"), PH_NOISY_CC);
	if (Z_TYPE_P(&_1) == IS_ARRAY) {
		ZVAL_LONG(&_0, 0);
	} else {
		ZVAL_LONG(&_0, 1);
	}
	RETURN_CCTOR(&_0);

}

/**
 * Get first row in the resultset
 */
PHP_METHOD(Phalcon_Mvc_Model_Resultset, getFirst) {

	zval _0, _1;
	zend_long ZEPHIR_LAST_CALL_STATUS;
	zval *this_ptr = getThis();

	ZVAL_UNDEF(&_0);
	ZVAL_UNDEF(&_1);

	ZEPHIR_MM_GROW();

	zephir_read_property(&_0, this_ptr, SL("_count"), PH_NOISY_CC | PH_READONLY);
	if (ZEPHIR_IS_LONG(&_0, 0)) {
		RETURN_MM_BOOL(0);
	}
	ZVAL_LONG(&_1, 0);
<<<<<<< HEAD
	ZEPHIR_CALL_METHOD(NULL, this_ptr, "seek", NULL, 70, &_1);
=======
	ZEPHIR_CALL_METHOD(NULL, this_ptr, "seek", NULL, 72, &_1);
>>>>>>> b3b083d3
	zephir_check_call_status();
	ZEPHIR_RETURN_CALL_METHOD(this_ptr, "current", NULL, 0);
	zephir_check_call_status();
	RETURN_MM();

}

/**
 * Get last row in the resultset
 */
PHP_METHOD(Phalcon_Mvc_Model_Resultset, getLast) {

	zval count, _0;
	zend_long ZEPHIR_LAST_CALL_STATUS;
	zval *this_ptr = getThis();

	ZVAL_UNDEF(&count);
	ZVAL_UNDEF(&_0);

	ZEPHIR_MM_GROW();

	ZEPHIR_OBS_VAR(&count);
	zephir_read_property(&count, this_ptr, SL("_count"), PH_NOISY_CC);
	if (ZEPHIR_IS_LONG(&count, 0)) {
		RETURN_MM_BOOL(0);
	}
	ZVAL_LONG(&_0, (zephir_get_numberval(&count) - 1));
<<<<<<< HEAD
	ZEPHIR_CALL_METHOD(NULL, this_ptr, "seek", NULL, 70, &_0);
=======
	ZEPHIR_CALL_METHOD(NULL, this_ptr, "seek", NULL, 72, &_0);
>>>>>>> b3b083d3
	zephir_check_call_status();
	ZEPHIR_RETURN_CALL_METHOD(this_ptr, "current", NULL, 0);
	zephir_check_call_status();
	RETURN_MM();

}

/**
 * Set if the resultset is fresh or an old one cached
 */
PHP_METHOD(Phalcon_Mvc_Model_Resultset, setIsFresh) {

	zval *isFresh_param = NULL, __$true, __$false;
	zend_bool isFresh;
	zval *this_ptr = getThis();

	ZVAL_BOOL(&__$true, 1);
	ZVAL_BOOL(&__$false, 0);

	zephir_fetch_params(0, 1, 0, &isFresh_param);

	isFresh = zephir_get_boolval(isFresh_param);


	if (isFresh) {
		zephir_update_property_zval(this_ptr, SL("_isFresh"), &__$true);
	} else {
		zephir_update_property_zval(this_ptr, SL("_isFresh"), &__$false);
	}
	RETURN_THISW();

}

/**
 * Tell if the resultset if fresh or an old one cached
 */
PHP_METHOD(Phalcon_Mvc_Model_Resultset, isFresh) {

	zval *this_ptr = getThis();


	RETURN_MEMBER(getThis(), "_isFresh");

}

/**
 * Sets the hydration mode in the resultset
 */
PHP_METHOD(Phalcon_Mvc_Model_Resultset, setHydrateMode) {

	zval *hydrateMode_param = NULL, _0;
	zend_long hydrateMode;
	zval *this_ptr = getThis();

	ZVAL_UNDEF(&_0);

	zephir_fetch_params(0, 1, 0, &hydrateMode_param);

	hydrateMode = zephir_get_intval(hydrateMode_param);


	ZEPHIR_INIT_ZVAL_NREF(_0);
	ZVAL_LONG(&_0, hydrateMode);
	zephir_update_property_zval(this_ptr, SL("_hydrateMode"), &_0);
	RETURN_THISW();

}

/**
 * Returns the current hydration mode
 */
PHP_METHOD(Phalcon_Mvc_Model_Resultset, getHydrateMode) {

	zval *this_ptr = getThis();


	RETURN_MEMBER(getThis(), "_hydrateMode");

}

/**
 * Returns the associated cache for the resultset
 */
PHP_METHOD(Phalcon_Mvc_Model_Resultset, getCache) {

	zval *this_ptr = getThis();


	RETURN_MEMBER(getThis(), "_cache");

}

/**
 * Returns the error messages produced by a batch operation
 */
PHP_METHOD(Phalcon_Mvc_Model_Resultset, getMessages) {

	zval *this_ptr = getThis();


	RETURN_MEMBER(getThis(), "_errorMessages");

}

/**
 * Updates every record in the resultset
 *
 * @param array data
 */
PHP_METHOD(Phalcon_Mvc_Model_Resultset, update) {

	zval _4$$6;
	zend_bool transaction = 0;
	zephir_fcall_cache_entry *_1 = NULL, *_2 = NULL, *_5 = NULL;
	zend_long ZEPHIR_LAST_CALL_STATUS;
	zval *data, data_sub, *conditionCallback = NULL, conditionCallback_sub, __$null, record, connection, _0, _3$$6, _6$$3, _7$$8;
	zval *this_ptr = getThis();

	ZVAL_UNDEF(&data_sub);
	ZVAL_UNDEF(&conditionCallback_sub);
	ZVAL_NULL(&__$null);
	ZVAL_UNDEF(&record);
	ZVAL_UNDEF(&connection);
	ZVAL_UNDEF(&_0);
	ZVAL_UNDEF(&_3$$6);
	ZVAL_UNDEF(&_6$$3);
	ZVAL_UNDEF(&_7$$8);
	ZVAL_UNDEF(&_4$$6);

	ZEPHIR_MM_GROW();
	zephir_fetch_params(1, 1, 1, &data, &conditionCallback);

	if (!conditionCallback) {
		conditionCallback = &conditionCallback_sub;
		conditionCallback = &__$null;
	}


	ZEPHIR_INIT_VAR(&connection);
	ZVAL_NULL(&connection);
	transaction = 0;
<<<<<<< HEAD
	ZEPHIR_CALL_METHOD(NULL, this_ptr, "rewind", NULL, 71);
=======
	ZEPHIR_CALL_METHOD(NULL, this_ptr, "rewind", NULL, 73);
>>>>>>> b3b083d3
	zephir_check_call_status();
	while (1) {
		ZEPHIR_CALL_METHOD(&_0, this_ptr, "valid", &_1, 0);
		zephir_check_call_status();
		if (!(zephir_is_true(&_0))) {
			break;
		}
		ZEPHIR_CALL_METHOD(&record, this_ptr, "current", &_2, 0);
		zephir_check_call_status();
		if (transaction == 0) {
			if (!((zephir_method_exists_ex(&record, SL("getwriteconnection") TSRMLS_CC) == SUCCESS))) {
				ZEPHIR_THROW_EXCEPTION_DEBUG_STR(phalcon_mvc_model_exception_ce, "The returned record is not valid", "phalcon/mvc/model/resultset.zep", 431);
				return;
			}
			ZEPHIR_CALL_METHOD(&connection, &record, "getwriteconnection", NULL, 0);
			zephir_check_call_status();
			transaction = 1;
			ZEPHIR_CALL_METHOD(NULL, &connection, "begin", NULL, 0);
			zephir_check_call_status();
		}
		if (Z_TYPE_P(conditionCallback) == IS_OBJECT) {
			ZEPHIR_INIT_NVAR(&_3$$6);
			ZEPHIR_INIT_NVAR(&_4$$6);
			zephir_create_array(&_4$$6, 1, 0 TSRMLS_CC);
			zephir_array_fast_append(&_4$$6, &record);
			ZEPHIR_CALL_USER_FUNC_ARRAY(&_3$$6, conditionCallback, &_4$$6);
			zephir_check_call_status();
			if (ZEPHIR_IS_FALSE_IDENTICAL(&_3$$6)) {
				ZEPHIR_CALL_METHOD(NULL, this_ptr, "next", &_5, 0);
				zephir_check_call_status();
				continue;
			}
		}
		ZEPHIR_CALL_METHOD(&_6$$3, &record, "save", NULL, 0, data);
		zephir_check_call_status();
		if (!(zephir_is_true(&_6$$3))) {
			ZEPHIR_CALL_METHOD(&_7$$8, &record, "getmessages", NULL, 0);
			zephir_check_call_status();
			zephir_update_property_zval(this_ptr, SL("_errorMessages"), &_7$$8);
			ZEPHIR_CALL_METHOD(NULL, &connection, "rollback", NULL, 0);
			zephir_check_call_status();
			transaction = 0;
			break;
		}
		ZEPHIR_CALL_METHOD(NULL, this_ptr, "next", &_5, 0);
		zephir_check_call_status();
	}
	if (transaction == 1) {
		ZEPHIR_CALL_METHOD(NULL, &connection, "commit", NULL, 0);
		zephir_check_call_status();
	}
	RETURN_MM_BOOL(1);

}

/**
 * Deletes every record in the resultset
 */
PHP_METHOD(Phalcon_Mvc_Model_Resultset, delete) {

	zval _4$$6;
	zend_bool result = 0, transaction = 0;
	zephir_fcall_cache_entry *_1 = NULL, *_2 = NULL, *_5 = NULL;
	zend_long ZEPHIR_LAST_CALL_STATUS;
	zval *conditionCallback = NULL, conditionCallback_sub, __$null, record, connection, _0, _3$$6, _6$$3, _7$$8;
	zval *this_ptr = getThis();

	ZVAL_UNDEF(&conditionCallback_sub);
	ZVAL_NULL(&__$null);
	ZVAL_UNDEF(&record);
	ZVAL_UNDEF(&connection);
	ZVAL_UNDEF(&_0);
	ZVAL_UNDEF(&_3$$6);
	ZVAL_UNDEF(&_6$$3);
	ZVAL_UNDEF(&_7$$8);
	ZVAL_UNDEF(&_4$$6);

	ZEPHIR_MM_GROW();
	zephir_fetch_params(1, 0, 1, &conditionCallback);

	if (!conditionCallback) {
		conditionCallback = &conditionCallback_sub;
		conditionCallback = &__$null;
	}


	ZEPHIR_INIT_VAR(&connection);
	ZVAL_NULL(&connection);
	result = 1;
	transaction = 0;
<<<<<<< HEAD
	ZEPHIR_CALL_METHOD(NULL, this_ptr, "rewind", NULL, 71);
=======
	ZEPHIR_CALL_METHOD(NULL, this_ptr, "rewind", NULL, 73);
>>>>>>> b3b083d3
	zephir_check_call_status();
	while (1) {
		ZEPHIR_CALL_METHOD(&_0, this_ptr, "valid", &_1, 0);
		zephir_check_call_status();
		if (!(zephir_is_true(&_0))) {
			break;
		}
		ZEPHIR_CALL_METHOD(&record, this_ptr, "current", &_2, 0);
		zephir_check_call_status();
		if (transaction == 0) {
			if (!((zephir_method_exists_ex(&record, SL("getwriteconnection") TSRMLS_CC) == SUCCESS))) {
				ZEPHIR_THROW_EXCEPTION_DEBUG_STR(phalcon_mvc_model_exception_ce, "The returned record is not valid", "phalcon/mvc/model/resultset.zep", 504);
				return;
			}
			ZEPHIR_CALL_METHOD(&connection, &record, "getwriteconnection", NULL, 0);
			zephir_check_call_status();
			transaction = 1;
			ZEPHIR_CALL_METHOD(NULL, &connection, "begin", NULL, 0);
			zephir_check_call_status();
		}
		if (Z_TYPE_P(conditionCallback) == IS_OBJECT) {
			ZEPHIR_INIT_NVAR(&_3$$6);
			ZEPHIR_INIT_NVAR(&_4$$6);
			zephir_create_array(&_4$$6, 1, 0 TSRMLS_CC);
			zephir_array_fast_append(&_4$$6, &record);
			ZEPHIR_CALL_USER_FUNC_ARRAY(&_3$$6, conditionCallback, &_4$$6);
			zephir_check_call_status();
			if (ZEPHIR_IS_FALSE_IDENTICAL(&_3$$6)) {
				ZEPHIR_CALL_METHOD(NULL, this_ptr, "next", &_5, 0);
				zephir_check_call_status();
				continue;
			}
		}
		ZEPHIR_CALL_METHOD(&_6$$3, &record, "delete", NULL, 0);
		zephir_check_call_status();
		if (!(zephir_is_true(&_6$$3))) {
			ZEPHIR_CALL_METHOD(&_7$$8, &record, "getmessages", NULL, 0);
			zephir_check_call_status();
			zephir_update_property_zval(this_ptr, SL("_errorMessages"), &_7$$8);
			ZEPHIR_CALL_METHOD(NULL, &connection, "rollback", NULL, 0);
			zephir_check_call_status();
			result = 0;
			transaction = 0;
			break;
		}
		ZEPHIR_CALL_METHOD(NULL, this_ptr, "next", &_5, 0);
		zephir_check_call_status();
	}
	if (transaction == 1) {
		ZEPHIR_CALL_METHOD(NULL, &connection, "commit", NULL, 0);
		zephir_check_call_status();
	}
	RETURN_MM_BOOL(result);

}

/**
 * Filters a resultset returning only those the developer requires
 *
 *<code>
 * $filtered = $robots->filter(
 *     function ($robot) {
 *         if ($robot->id < 3) {
 *             return $robot;
 *         }
 *     }
 * );
 *</code>
 *
 * @return \Phalcon\Mvc\Model[]
 */
PHP_METHOD(Phalcon_Mvc_Model_Resultset, filter) {

	zend_bool _3$$3;
	zephir_fcall_cache_entry *_1 = NULL, *_2 = NULL, *_4 = NULL;
	zend_long ZEPHIR_LAST_CALL_STATUS;
	zval *filter, filter_sub, records, record, parameters, processedRecord, _0;
	zval *this_ptr = getThis();

	ZVAL_UNDEF(&filter_sub);
	ZVAL_UNDEF(&records);
	ZVAL_UNDEF(&record);
	ZVAL_UNDEF(&parameters);
	ZVAL_UNDEF(&processedRecord);
	ZVAL_UNDEF(&_0);

	ZEPHIR_MM_GROW();
	zephir_fetch_params(1, 1, 0, &filter);



	ZEPHIR_INIT_VAR(&records);
	array_init(&records);
	ZEPHIR_INIT_VAR(&parameters);
	array_init(&parameters);
<<<<<<< HEAD
	ZEPHIR_CALL_METHOD(NULL, this_ptr, "rewind", NULL, 71);
=======
	ZEPHIR_CALL_METHOD(NULL, this_ptr, "rewind", NULL, 73);
>>>>>>> b3b083d3
	zephir_check_call_status();
	while (1) {
		ZEPHIR_CALL_METHOD(&_0, this_ptr, "valid", &_1, 0);
		zephir_check_call_status();
		if (!(zephir_is_true(&_0))) {
			break;
		}
		ZEPHIR_CALL_METHOD(&record, this_ptr, "current", &_2, 0);
		zephir_check_call_status();
		zephir_array_update_long(&parameters, 0, &record, PH_COPY | PH_SEPARATE ZEPHIR_DEBUG_PARAMS_DUMMY);
		ZEPHIR_INIT_NVAR(&processedRecord);
		ZEPHIR_CALL_USER_FUNC_ARRAY(&processedRecord, filter, &parameters);
		zephir_check_call_status();
		_3$$3 = Z_TYPE_P(&processedRecord) != IS_OBJECT;
		if (_3$$3) {
			_3$$3 = Z_TYPE_P(&processedRecord) != IS_ARRAY;
		}
		if (_3$$3) {
			ZEPHIR_CALL_METHOD(NULL, this_ptr, "next", &_4, 0);
			zephir_check_call_status();
			continue;
		}
		zephir_array_append(&records, &processedRecord, PH_SEPARATE, "phalcon/mvc/model/resultset.zep", 594);
		ZEPHIR_CALL_METHOD(NULL, this_ptr, "next", &_4, 0);
		zephir_check_call_status();
	}
	RETURN_CCTOR(&records);

}

/**
 * Returns serialised model objects as array for json_encode.
 * Calls jsonSerialize on each object if present
 *
 *<code>
 * $robots = Robots::find();
 * echo json_encode($robots);
 *</code>
 */
PHP_METHOD(Phalcon_Mvc_Model_Resultset, jsonSerialize) {

	zend_bool _3$$3;
	zval records, current, _0, _4$$4;
	zephir_fcall_cache_entry *_1 = NULL, *_2 = NULL, *_5 = NULL;
	zend_long ZEPHIR_LAST_CALL_STATUS;
	zval *this_ptr = getThis();

	ZVAL_UNDEF(&records);
	ZVAL_UNDEF(&current);
	ZVAL_UNDEF(&_0);
	ZVAL_UNDEF(&_4$$4);

	ZEPHIR_MM_GROW();

	ZEPHIR_INIT_VAR(&records);
	array_init(&records);
<<<<<<< HEAD
	ZEPHIR_CALL_METHOD(NULL, this_ptr, "rewind", NULL, 71);
=======
	ZEPHIR_CALL_METHOD(NULL, this_ptr, "rewind", NULL, 73);
>>>>>>> b3b083d3
	zephir_check_call_status();
	while (1) {
		ZEPHIR_CALL_METHOD(&_0, this_ptr, "valid", &_1, 0);
		zephir_check_call_status();
		if (!(zephir_is_true(&_0))) {
			break;
		}
		ZEPHIR_CALL_METHOD(&current, this_ptr, "current", &_2, 0);
		zephir_check_call_status();
		_3$$3 = Z_TYPE_P(&current) == IS_OBJECT;
		if (_3$$3) {
			_3$$3 = (zephir_method_exists_ex(&current, SL("jsonserialize") TSRMLS_CC) == SUCCESS);
		}
		if (_3$$3) {
			ZEPHIR_CALL_METHOD(&_4$$4, &current, "jsonserialize", NULL, 0);
			zephir_check_call_status();
			zephir_array_append(&records, &_4$$4, PH_SEPARATE, "phalcon/mvc/model/resultset.zep", 621);
		} else {
			zephir_array_append(&records, &current, PH_SEPARATE, "phalcon/mvc/model/resultset.zep", 623);
		}
		ZEPHIR_CALL_METHOD(NULL, this_ptr, "next", &_5, 0);
		zephir_check_call_status();
	}
	RETURN_CCTOR(&records);

}
<|MERGE_RESOLUTION|>--- conflicted
+++ resolved
@@ -198,11 +198,7 @@
 
 	zephir_read_property(&_0, this_ptr, SL("_pointer"), PH_NOISY_CC | PH_READONLY);
 	ZVAL_LONG(&_1, (zephir_get_numberval(&_0) + 1));
-<<<<<<< HEAD
-	ZEPHIR_CALL_METHOD(NULL, this_ptr, "seek", NULL, 70, &_1);
-=======
 	ZEPHIR_CALL_METHOD(NULL, this_ptr, "seek", NULL, 72, &_1);
->>>>>>> b3b083d3
 	zephir_check_call_status();
 	ZEPHIR_MM_RESTORE();
 
@@ -261,11 +257,7 @@
 	ZEPHIR_MM_GROW();
 
 	ZVAL_LONG(&_0, 0);
-<<<<<<< HEAD
-	ZEPHIR_CALL_METHOD(NULL, this_ptr, "seek", NULL, 70, &_0);
-=======
 	ZEPHIR_CALL_METHOD(NULL, this_ptr, "seek", NULL, 72, &_0);
->>>>>>> b3b083d3
 	zephir_check_call_status();
 	ZEPHIR_MM_RESTORE();
 
@@ -430,11 +422,7 @@
 	zephir_read_property(&_0, this_ptr, SL("_count"), PH_NOISY_CC | PH_READONLY);
 	if (ZEPHIR_GT_LONG(&_0, index)) {
 		ZVAL_LONG(&_1$$3, index);
-<<<<<<< HEAD
-		ZEPHIR_CALL_METHOD(NULL, this_ptr, "seek", NULL, 70, &_1$$3);
-=======
 		ZEPHIR_CALL_METHOD(NULL, this_ptr, "seek", NULL, 72, &_1$$3);
->>>>>>> b3b083d3
 		zephir_check_call_status();
 		ZEPHIR_RETURN_CALL_METHOD(this_ptr, "current", NULL, 0);
 		zephir_check_call_status();
@@ -532,11 +520,7 @@
 		RETURN_MM_BOOL(0);
 	}
 	ZVAL_LONG(&_1, 0);
-<<<<<<< HEAD
-	ZEPHIR_CALL_METHOD(NULL, this_ptr, "seek", NULL, 70, &_1);
-=======
 	ZEPHIR_CALL_METHOD(NULL, this_ptr, "seek", NULL, 72, &_1);
->>>>>>> b3b083d3
 	zephir_check_call_status();
 	ZEPHIR_RETURN_CALL_METHOD(this_ptr, "current", NULL, 0);
 	zephir_check_call_status();
@@ -564,11 +548,7 @@
 		RETURN_MM_BOOL(0);
 	}
 	ZVAL_LONG(&_0, (zephir_get_numberval(&count) - 1));
-<<<<<<< HEAD
-	ZEPHIR_CALL_METHOD(NULL, this_ptr, "seek", NULL, 70, &_0);
-=======
 	ZEPHIR_CALL_METHOD(NULL, this_ptr, "seek", NULL, 72, &_0);
->>>>>>> b3b083d3
 	zephir_check_call_status();
 	ZEPHIR_RETURN_CALL_METHOD(this_ptr, "current", NULL, 0);
 	zephir_check_call_status();
@@ -710,11 +690,7 @@
 	ZEPHIR_INIT_VAR(&connection);
 	ZVAL_NULL(&connection);
 	transaction = 0;
-<<<<<<< HEAD
-	ZEPHIR_CALL_METHOD(NULL, this_ptr, "rewind", NULL, 71);
-=======
 	ZEPHIR_CALL_METHOD(NULL, this_ptr, "rewind", NULL, 73);
->>>>>>> b3b083d3
 	zephir_check_call_status();
 	while (1) {
 		ZEPHIR_CALL_METHOD(&_0, this_ptr, "valid", &_1, 0);
@@ -805,11 +781,7 @@
 	ZVAL_NULL(&connection);
 	result = 1;
 	transaction = 0;
-<<<<<<< HEAD
-	ZEPHIR_CALL_METHOD(NULL, this_ptr, "rewind", NULL, 71);
-=======
 	ZEPHIR_CALL_METHOD(NULL, this_ptr, "rewind", NULL, 73);
->>>>>>> b3b083d3
 	zephir_check_call_status();
 	while (1) {
 		ZEPHIR_CALL_METHOD(&_0, this_ptr, "valid", &_1, 0);
@@ -905,11 +877,7 @@
 	array_init(&records);
 	ZEPHIR_INIT_VAR(&parameters);
 	array_init(&parameters);
-<<<<<<< HEAD
-	ZEPHIR_CALL_METHOD(NULL, this_ptr, "rewind", NULL, 71);
-=======
 	ZEPHIR_CALL_METHOD(NULL, this_ptr, "rewind", NULL, 73);
->>>>>>> b3b083d3
 	zephir_check_call_status();
 	while (1) {
 		ZEPHIR_CALL_METHOD(&_0, this_ptr, "valid", &_1, 0);
@@ -966,11 +934,7 @@
 
 	ZEPHIR_INIT_VAR(&records);
 	array_init(&records);
-<<<<<<< HEAD
-	ZEPHIR_CALL_METHOD(NULL, this_ptr, "rewind", NULL, 71);
-=======
 	ZEPHIR_CALL_METHOD(NULL, this_ptr, "rewind", NULL, 73);
->>>>>>> b3b083d3
 	zephir_check_call_status();
 	while (1) {
 		ZEPHIR_CALL_METHOD(&_0, this_ptr, "valid", &_1, 0);
