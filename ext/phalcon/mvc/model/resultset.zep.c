
#ifdef HAVE_CONFIG_H
#include "../../../ext_config.h"
#endif

#include <php.h>
#include "../../../php_ext.h"
#include "../../../ext.h"

#include <Zend/zend_operators.h>
#include <Zend/zend_exceptions.h>
#include <Zend/zend_interfaces.h>

#include "kernel/main.h"
#include "ext/spl/spl_iterators.h"
#include "kernel/object.h"
#include "kernel/memory.h"
#include "kernel/operators.h"
#include "kernel/fcall.h"
#include "kernel/array.h"
#include "kernel/exception.h"


/**
 * This file is part of the Phalcon Framework.
 *
 * (c) Phalcon Team <team@phalconphp.com>
 *
 * For the full copyright and license information, please view the LICENSE.txt
 * file that was distributed with this source code.
 */
/**
 * Phalcon\Mvc\Model\Resultset
 *
 * This component allows to Phalcon\Mvc\Model returns large resultsets with the minimum memory consumption
 * Resultsets can be traversed using a standard foreach or a while statement. If a resultset is serialized
 * it will dump all the rows into a big array. Then unserialize will retrieve the rows as they were before
 * serializing.
 *
 * <code>
 *
 * // Using a standard foreach
 * $robots = Robots::find(
 *     [
 *         "type = 'virtual'",
 *         "order" => "name",
 *     ]
 * );
 *
 * foreach ($robots as robot) {
 *     echo robot->name, "\n";
 * }
 *
 * // Using a while
 * $robots = Robots::find(
 *     [
 *         "type = 'virtual'",
 *         "order" => "name",
 *     ]
 * );
 *
 * $robots->rewind();
 *
 * while ($robots->valid()) {
 *     $robot = $robots->current();
 *
 *     echo $robot->name, "\n";
 *
 *     $robots->next();
 * }
 * </code>
 */
ZEPHIR_INIT_CLASS(Phalcon_Mvc_Model_Resultset) {

	ZEPHIR_REGISTER_CLASS(Phalcon\\Mvc\\Model, Resultset, phalcon, mvc_model_resultset, phalcon_mvc_model_resultset_method_entry, ZEND_ACC_EXPLICIT_ABSTRACT_CLASS);

	/**
	 * Phalcon\Db\ResultInterface or false for empty resultset
	 */
	zend_declare_property_bool(phalcon_mvc_model_resultset_ce, SL("_result"), 0, ZEND_ACC_PROTECTED TSRMLS_CC);

	zend_declare_property_null(phalcon_mvc_model_resultset_ce, SL("_cache"), ZEND_ACC_PROTECTED TSRMLS_CC);

	zend_declare_property_bool(phalcon_mvc_model_resultset_ce, SL("_isFresh"), 1, ZEND_ACC_PROTECTED TSRMLS_CC);

	zend_declare_property_long(phalcon_mvc_model_resultset_ce, SL("_pointer"), 0, ZEND_ACC_PROTECTED TSRMLS_CC);

	zend_declare_property_null(phalcon_mvc_model_resultset_ce, SL("_count"), ZEND_ACC_PROTECTED TSRMLS_CC);

	zend_declare_property_null(phalcon_mvc_model_resultset_ce, SL("_activeRow"), ZEND_ACC_PROTECTED TSRMLS_CC);

	zend_declare_property_null(phalcon_mvc_model_resultset_ce, SL("_rows"), ZEND_ACC_PROTECTED TSRMLS_CC);

	zend_declare_property_null(phalcon_mvc_model_resultset_ce, SL("_row"), ZEND_ACC_PROTECTED TSRMLS_CC);

	zend_declare_property_null(phalcon_mvc_model_resultset_ce, SL("_errorMessages"), ZEND_ACC_PROTECTED TSRMLS_CC);

	zend_declare_property_long(phalcon_mvc_model_resultset_ce, SL("_hydrateMode"), 0, ZEND_ACC_PROTECTED TSRMLS_CC);

	zephir_declare_class_constant_long(phalcon_mvc_model_resultset_ce, SL("TYPE_RESULT_FULL"), 0);

	zephir_declare_class_constant_long(phalcon_mvc_model_resultset_ce, SL("TYPE_RESULT_PARTIAL"), 1);

	zephir_declare_class_constant_long(phalcon_mvc_model_resultset_ce, SL("HYDRATE_RECORDS"), 0);

	zephir_declare_class_constant_long(phalcon_mvc_model_resultset_ce, SL("HYDRATE_OBJECTS"), 2);

	zephir_declare_class_constant_long(phalcon_mvc_model_resultset_ce, SL("HYDRATE_ARRAYS"), 1);

	zend_class_implements(phalcon_mvc_model_resultset_ce TSRMLS_CC, 1, phalcon_mvc_model_resultsetinterface_ce);
	zend_class_implements(phalcon_mvc_model_resultset_ce TSRMLS_CC, 1, zend_ce_iterator);
	zend_class_implements(phalcon_mvc_model_resultset_ce TSRMLS_CC, 1, spl_ce_SeekableIterator);
	zend_class_implements(phalcon_mvc_model_resultset_ce TSRMLS_CC, 1, spl_ce_Countable);
	zend_class_implements(phalcon_mvc_model_resultset_ce TSRMLS_CC, 1, zend_ce_arrayaccess);
	zend_class_implements(phalcon_mvc_model_resultset_ce TSRMLS_CC, 1, zend_ce_serializable);
	zend_class_implements(phalcon_mvc_model_resultset_ce TSRMLS_CC, 1, zephir_get_internal_ce(SL("jsonserializable")));
	return SUCCESS;

}

/**
 * Phalcon\Mvc\Model\Resultset constructor
 *
 * @param \Phalcon\Db\ResultInterface|false result
 */
PHP_METHOD(Phalcon_Mvc_Model_Resultset, __construct) {

	zend_long ZEPHIR_LAST_CALL_STATUS;
	zval *result, result_sub, *cache = NULL, cache_sub, __$null, rowCount, rows, _2, _0$$3, _1$$3, _3$$5, _4$$8;
	zval *this_ptr = getThis();

	ZVAL_UNDEF(&result_sub);
	ZVAL_UNDEF(&cache_sub);
	ZVAL_NULL(&__$null);
	ZVAL_UNDEF(&rowCount);
	ZVAL_UNDEF(&rows);
	ZVAL_UNDEF(&_2);
	ZVAL_UNDEF(&_0$$3);
	ZVAL_UNDEF(&_1$$3);
	ZVAL_UNDEF(&_3$$5);
	ZVAL_UNDEF(&_4$$8);

	ZEPHIR_MM_GROW();
	zephir_fetch_params(1, 1, 1, &result, &cache);

	if (!cache) {
		cache = &cache_sub;
		cache = &__$null;
	}


	if (Z_TYPE_P(result) != IS_OBJECT) {
		ZEPHIR_INIT_ZVAL_NREF(_0$$3);
		ZVAL_LONG(&_0$$3, 0);
		zephir_update_property_zval(this_ptr, SL("_count"), &_0$$3);
		ZEPHIR_INIT_VAR(&_1$$3);
		array_init(&_1$$3);
		zephir_update_property_zval(this_ptr, SL("_rows"), &_1$$3);
		RETURN_MM_NULL();
	}
	zephir_update_property_zval(this_ptr, SL("_result"), result);
	if (Z_TYPE_P(cache) != IS_NULL) {
		zephir_update_property_zval(this_ptr, SL("_cache"), cache);
	}
	ZVAL_LONG(&_2, 2);
	ZEPHIR_CALL_METHOD(NULL, result, "setfetchmode", NULL, 0, &_2);
	zephir_check_call_status();
	ZEPHIR_CALL_METHOD(&rowCount, result, "numrows", NULL, 0);
	zephir_check_call_status();
	zephir_update_property_zval(this_ptr, SL("_count"), &rowCount);
	if (ZEPHIR_IS_LONG(&rowCount, 0)) {
		ZEPHIR_INIT_VAR(&_3$$5);
		array_init(&_3$$5);
		zephir_update_property_zval(this_ptr, SL("_rows"), &_3$$5);
		RETURN_MM_NULL();
	}
	if (ZEPHIR_LE_LONG(&rowCount, 32)) {
		ZEPHIR_CALL_METHOD(&rows, result, "fetchall", NULL, 0);
		zephir_check_call_status();
		if (Z_TYPE_P(&rows) == IS_ARRAY) {
			zephir_update_property_zval(this_ptr, SL("_rows"), &rows);
		} else {
			ZEPHIR_INIT_VAR(&_4$$8);
			array_init(&_4$$8);
			zephir_update_property_zval(this_ptr, SL("_rows"), &_4$$8);
		}
	}
	ZEPHIR_MM_RESTORE();

}

/**
 * Moves cursor to next row in the resultset
 */
PHP_METHOD(Phalcon_Mvc_Model_Resultset, next) {

	zval _0, _1;
	zend_long ZEPHIR_LAST_CALL_STATUS;
	zval *this_ptr = getThis();

	ZVAL_UNDEF(&_0);
	ZVAL_UNDEF(&_1);

	ZEPHIR_MM_GROW();

	zephir_read_property(&_0, this_ptr, SL("_pointer"), PH_NOISY_CC | PH_READONLY);
	ZVAL_LONG(&_1, (zephir_get_numberval(&_0) + 1));
<<<<<<< HEAD
	ZEPHIR_CALL_METHOD(NULL, this_ptr, "seek", NULL, 82, &_1);
=======
	ZEPHIR_CALL_METHOD(NULL, this_ptr, "seek", NULL, 67, &_1);
>>>>>>> f8defde8
	zephir_check_call_status();
	ZEPHIR_MM_RESTORE();

}

/**
 * Check whether internal resource has rows to fetch
 */
PHP_METHOD(Phalcon_Mvc_Model_Resultset, valid) {

	zval _0, _1;
	zval *this_ptr = getThis();

	ZVAL_UNDEF(&_0);
	ZVAL_UNDEF(&_1);


	zephir_read_property(&_0, this_ptr, SL("_pointer"), PH_NOISY_CC | PH_READONLY);
	zephir_read_property(&_1, this_ptr, SL("_count"), PH_NOISY_CC | PH_READONLY);
	RETURN_BOOL(ZEPHIR_LT(&_0, &_1));

}

/**
 * Gets pointer number of active row in the resultset
 */
PHP_METHOD(Phalcon_Mvc_Model_Resultset, key) {

	zval _0, _1;
	zval *this_ptr = getThis();

	ZVAL_UNDEF(&_0);
	ZVAL_UNDEF(&_1);


	zephir_read_property(&_0, this_ptr, SL("_pointer"), PH_NOISY_CC | PH_READONLY);
	zephir_read_property(&_1, this_ptr, SL("_count"), PH_NOISY_CC | PH_READONLY);
	if (ZEPHIR_GE(&_0, &_1)) {
		RETURN_NULL();
	}
	RETURN_MEMBER(getThis(), "_pointer");

}

/**
 * Rewinds resultset to its beginning
 */
PHP_METHOD(Phalcon_Mvc_Model_Resultset, rewind) {

	zval _0;
	zend_long ZEPHIR_LAST_CALL_STATUS;
	zval *this_ptr = getThis();

	ZVAL_UNDEF(&_0);

	ZEPHIR_MM_GROW();

	ZVAL_LONG(&_0, 0);
<<<<<<< HEAD
	ZEPHIR_CALL_METHOD(NULL, this_ptr, "seek", NULL, 82, &_0);
=======
	ZEPHIR_CALL_METHOD(NULL, this_ptr, "seek", NULL, 67, &_0);
>>>>>>> f8defde8
	zephir_check_call_status();
	ZEPHIR_MM_RESTORE();

}

/**
 * Changes the internal pointer to a specific position in the resultset.
 * Set the new position if required, and then set this->_row
 */
PHP_METHOD(Phalcon_Mvc_Model_Resultset, seek) {

	zend_bool _1, _6$$3;
	zephir_fcall_cache_entry *_13 = NULL;
	zend_long ZEPHIR_LAST_CALL_STATUS;
	zval *position, position_sub, __$null, result, row, _0, _2, _3$$3, _5$$3, _7$$3, _9$$3, _11$$3, _4$$4, _8$$6, _10$$7, _12$$8;
	zval *this_ptr = getThis();

	ZVAL_UNDEF(&position_sub);
	ZVAL_NULL(&__$null);
	ZVAL_UNDEF(&result);
	ZVAL_UNDEF(&row);
	ZVAL_UNDEF(&_0);
	ZVAL_UNDEF(&_2);
	ZVAL_UNDEF(&_3$$3);
	ZVAL_UNDEF(&_5$$3);
	ZVAL_UNDEF(&_7$$3);
	ZVAL_UNDEF(&_9$$3);
	ZVAL_UNDEF(&_11$$3);
	ZVAL_UNDEF(&_4$$4);
	ZVAL_UNDEF(&_8$$6);
	ZVAL_UNDEF(&_10$$7);
	ZVAL_UNDEF(&_12$$8);

	ZEPHIR_MM_GROW();
	zephir_fetch_params(1, 1, 0, &position);



	zephir_read_property(&_0, this_ptr, SL("_pointer"), PH_NOISY_CC | PH_READONLY);
	_1 = !ZEPHIR_IS_EQUAL(&_0, position);
	if (!(_1)) {
		zephir_read_property(&_2, this_ptr, SL("_row"), PH_NOISY_CC | PH_READONLY);
		_1 = Z_TYPE_P(&_2) == IS_NULL;
	}
	if (_1) {
		ZEPHIR_OBS_VAR(&_3$$3);
		zephir_read_property(&_3$$3, this_ptr, SL("_rows"), PH_NOISY_CC);
		if (Z_TYPE_P(&_3$$3) == IS_ARRAY) {
			ZEPHIR_OBS_VAR(&row);
			zephir_read_property(&_4$$4, this_ptr, SL("_rows"), PH_NOISY_CC | PH_READONLY);
			if (zephir_array_isset_fetch(&row, &_4$$4, position, 0 TSRMLS_CC)) {
				zephir_update_property_zval(this_ptr, SL("_row"), &row);
			}
			zephir_update_property_zval(this_ptr, SL("_pointer"), position);
			zephir_update_property_zval(this_ptr, SL("_activeRow"), &__$null);
			RETURN_MM_NULL();
		}
		ZEPHIR_OBS_VAR(&result);
		zephir_read_property(&result, this_ptr, SL("_result"), PH_NOISY_CC);
		zephir_read_property(&_5$$3, this_ptr, SL("_row"), PH_NOISY_CC | PH_READONLY);
		_6$$3 = Z_TYPE_P(&_5$$3) == IS_NULL;
		if (_6$$3) {
			zephir_read_property(&_7$$3, this_ptr, SL("_pointer"), PH_NOISY_CC | PH_READONLY);
			_6$$3 = ZEPHIR_IS_LONG_IDENTICAL(&_7$$3, 0);
		}
		if (_6$$3) {
			ZEPHIR_CALL_METHOD(&_8$$6, &result, "fetch", NULL, 0);
			zephir_check_call_status();
			zephir_update_property_zval(this_ptr, SL("_row"), &_8$$6);
		}
		zephir_read_property(&_9$$3, this_ptr, SL("_pointer"), PH_NOISY_CC | PH_READONLY);
		if (ZEPHIR_GT(&_9$$3, position)) {
			ZEPHIR_CALL_METHOD(NULL, &result, "dataseek", NULL, 0, position);
			zephir_check_call_status();
			ZEPHIR_CALL_METHOD(&_10$$7, &result, "fetch", NULL, 0);
			zephir_check_call_status();
			zephir_update_property_zval(this_ptr, SL("_row"), &_10$$7);
			zephir_update_property_zval(this_ptr, SL("_pointer"), position);
		}
		while (1) {
			zephir_read_property(&_11$$3, this_ptr, SL("_pointer"), PH_NOISY_CC | PH_READONLY);
			if (!(ZEPHIR_LT(&_11$$3, position))) {
				break;
			}
			ZEPHIR_CALL_METHOD(&_12$$8, &result, "fetch", &_13, 0);
			zephir_check_call_status();
			zephir_update_property_zval(this_ptr, SL("_row"), &_12$$8);
			RETURN_ON_FAILURE(zephir_property_incr(this_ptr, SL("_pointer") TSRMLS_CC));
		}
		zephir_update_property_zval(this_ptr, SL("_pointer"), position);
		zephir_update_property_zval(this_ptr, SL("_activeRow"), &__$null);
	}
	ZEPHIR_MM_RESTORE();

}

/**
 * Counts how many rows are in the resultset
 */
PHP_METHOD(Phalcon_Mvc_Model_Resultset, count) {

	zval *this_ptr = getThis();


	RETURN_MEMBER(getThis(), "_count");

}

/**
 * Checks whether offset exists in the resultset
 */
PHP_METHOD(Phalcon_Mvc_Model_Resultset, offsetExists) {

	zval *index, index_sub, _0;
	zval *this_ptr = getThis();

	ZVAL_UNDEF(&index_sub);
	ZVAL_UNDEF(&_0);

	zephir_fetch_params(0, 1, 0, &index);



	zephir_read_property(&_0, this_ptr, SL("_count"), PH_NOISY_CC | PH_READONLY);
	RETURN_BOOL(ZEPHIR_LT(index, &_0));

}

/**
 * Gets row in a specific position of the resultset
 */
PHP_METHOD(Phalcon_Mvc_Model_Resultset, offsetGet) {

	zend_long ZEPHIR_LAST_CALL_STATUS;
	zval *index, index_sub, _0;
	zval *this_ptr = getThis();

	ZVAL_UNDEF(&index_sub);
	ZVAL_UNDEF(&_0);

	ZEPHIR_MM_GROW();
	zephir_fetch_params(1, 1, 0, &index);



	zephir_read_property(&_0, this_ptr, SL("_count"), PH_NOISY_CC | PH_READONLY);
	if (ZEPHIR_LT(index, &_0)) {
<<<<<<< HEAD
		ZEPHIR_CALL_METHOD(NULL, this_ptr, "seek", NULL, 82, index);
=======
		ZEPHIR_CALL_METHOD(NULL, this_ptr, "seek", NULL, 67, index);
>>>>>>> f8defde8
		zephir_check_call_status();
		ZEPHIR_RETURN_CALL_METHOD(this_ptr, "current", NULL, 0);
		zephir_check_call_status();
		RETURN_MM();
	}
	ZEPHIR_THROW_EXCEPTION_DEBUG_STR(phalcon_mvc_model_exception_ce, "The index does not exist in the cursor", "phalcon/mvc/model/resultset.zep", 290);
	return;

}

/**
 * Resultsets cannot be changed. It has only been implemented to meet the definition of the ArrayAccess interface
 *
 * @param int index
 * @param \Phalcon\Mvc\ModelInterface value
 */
PHP_METHOD(Phalcon_Mvc_Model_Resultset, offsetSet) {

	zval *index, index_sub, *value, value_sub;
	zval *this_ptr = getThis();

	ZVAL_UNDEF(&index_sub);
	ZVAL_UNDEF(&value_sub);

	zephir_fetch_params(0, 2, 0, &index, &value);



	ZEPHIR_THROW_EXCEPTION_DEBUG_STRW(phalcon_mvc_model_exception_ce, "Cursor is an immutable ArrayAccess object", "phalcon/mvc/model/resultset.zep", 301);
	return;

}

/**
 * Resultsets cannot be changed. It has only been implemented to meet the definition of the ArrayAccess interface
 */
PHP_METHOD(Phalcon_Mvc_Model_Resultset, offsetUnset) {

	zval *offset, offset_sub;
	zval *this_ptr = getThis();

	ZVAL_UNDEF(&offset_sub);

	zephir_fetch_params(0, 1, 0, &offset);



	ZEPHIR_THROW_EXCEPTION_DEBUG_STRW(phalcon_mvc_model_exception_ce, "Cursor is an immutable ArrayAccess object", "phalcon/mvc/model/resultset.zep", 309);
	return;

}

/**
 * Returns the internal type of data retrieval that the resultset is using
 */
PHP_METHOD(Phalcon_Mvc_Model_Resultset, getType) {

	zval _0, _1;
	zval *this_ptr = getThis();

	ZVAL_UNDEF(&_0);
	ZVAL_UNDEF(&_1);

	ZEPHIR_MM_GROW();

	ZEPHIR_INIT_VAR(&_0);
	ZEPHIR_OBS_VAR(&_1);
	zephir_read_property(&_1, this_ptr, SL("_rows"), PH_NOISY_CC);
	if (Z_TYPE_P(&_1) == IS_ARRAY) {
		ZVAL_LONG(&_0, 0);
	} else {
		ZVAL_LONG(&_0, 1);
	}
	RETURN_CCTOR(&_0);

}

/**
 * Get first row in the resultset
 */
PHP_METHOD(Phalcon_Mvc_Model_Resultset, getFirst) {

	zval _0, _1;
	zend_long ZEPHIR_LAST_CALL_STATUS;
	zval *this_ptr = getThis();

	ZVAL_UNDEF(&_0);
	ZVAL_UNDEF(&_1);

	ZEPHIR_MM_GROW();

	zephir_read_property(&_0, this_ptr, SL("_count"), PH_NOISY_CC | PH_READONLY);
	if (ZEPHIR_IS_LONG(&_0, 0)) {
		RETURN_MM_BOOL(0);
	}
	ZVAL_LONG(&_1, 0);
<<<<<<< HEAD
	ZEPHIR_CALL_METHOD(NULL, this_ptr, "seek", NULL, 82, &_1);
=======
	ZEPHIR_CALL_METHOD(NULL, this_ptr, "seek", NULL, 67, &_1);
>>>>>>> f8defde8
	zephir_check_call_status();
	ZEPHIR_RETURN_CALL_METHOD(this_ptr, "current", NULL, 0);
	zephir_check_call_status();
	RETURN_MM();

}

/**
 * Get last row in the resultset
 */
PHP_METHOD(Phalcon_Mvc_Model_Resultset, getLast) {

	zval count, _0;
	zend_long ZEPHIR_LAST_CALL_STATUS;
	zval *this_ptr = getThis();

	ZVAL_UNDEF(&count);
	ZVAL_UNDEF(&_0);

	ZEPHIR_MM_GROW();

	ZEPHIR_OBS_VAR(&count);
	zephir_read_property(&count, this_ptr, SL("_count"), PH_NOISY_CC);
	if (ZEPHIR_IS_LONG(&count, 0)) {
		RETURN_MM_BOOL(0);
	}
	ZVAL_LONG(&_0, (zephir_get_numberval(&count) - 1));
<<<<<<< HEAD
	ZEPHIR_CALL_METHOD(NULL, this_ptr, "seek", NULL, 82, &_0);
=======
	ZEPHIR_CALL_METHOD(NULL, this_ptr, "seek", NULL, 67, &_0);
>>>>>>> f8defde8
	zephir_check_call_status();
	ZEPHIR_RETURN_CALL_METHOD(this_ptr, "current", NULL, 0);
	zephir_check_call_status();
	RETURN_MM();

}

/**
 * Set if the resultset is fresh or an old one cached
 */
PHP_METHOD(Phalcon_Mvc_Model_Resultset, setIsFresh) {

	zval *isFresh_param = NULL, __$true, __$false;
	zend_bool isFresh;
	zval *this_ptr = getThis();

	ZVAL_BOOL(&__$true, 1);
	ZVAL_BOOL(&__$false, 0);

	zephir_fetch_params(0, 1, 0, &isFresh_param);

	isFresh = zephir_get_boolval(isFresh_param);


	if (isFresh) {
		zephir_update_property_zval(this_ptr, SL("_isFresh"), &__$true);
	} else {
		zephir_update_property_zval(this_ptr, SL("_isFresh"), &__$false);
	}
	RETURN_THISW();

}

/**
 * Tell if the resultset if fresh or an old one cached
 */
PHP_METHOD(Phalcon_Mvc_Model_Resultset, isFresh) {

	zval *this_ptr = getThis();


	RETURN_MEMBER(getThis(), "_isFresh");

}

/**
 * Sets the hydration mode in the resultset
 */
PHP_METHOD(Phalcon_Mvc_Model_Resultset, setHydrateMode) {

	zval *hydrateMode_param = NULL, _0;
	zend_long hydrateMode;
	zval *this_ptr = getThis();

	ZVAL_UNDEF(&_0);

	zephir_fetch_params(0, 1, 0, &hydrateMode_param);

	hydrateMode = zephir_get_intval(hydrateMode_param);


	ZEPHIR_INIT_ZVAL_NREF(_0);
	ZVAL_LONG(&_0, hydrateMode);
	zephir_update_property_zval(this_ptr, SL("_hydrateMode"), &_0);
	RETURN_THISW();

}

/**
 * Returns the current hydration mode
 */
PHP_METHOD(Phalcon_Mvc_Model_Resultset, getHydrateMode) {

	zval *this_ptr = getThis();


	RETURN_MEMBER(getThis(), "_hydrateMode");

}

/**
 * Returns the associated cache for the resultset
 */
PHP_METHOD(Phalcon_Mvc_Model_Resultset, getCache) {

	zval *this_ptr = getThis();


	RETURN_MEMBER(getThis(), "_cache");

}

/**
 * Returns the error messages produced by a batch operation
 */
PHP_METHOD(Phalcon_Mvc_Model_Resultset, getMessages) {

	zval *this_ptr = getThis();


	RETURN_MEMBER(getThis(), "_errorMessages");

}

/**
 * Updates every record in the resultset
 *
 * @param array data
 */
PHP_METHOD(Phalcon_Mvc_Model_Resultset, update) {

	zval _4$$6;
	zend_bool transaction = 0;
	zephir_fcall_cache_entry *_1 = NULL, *_2 = NULL, *_5 = NULL;
	zend_long ZEPHIR_LAST_CALL_STATUS;
	zval *data, data_sub, *conditionCallback = NULL, conditionCallback_sub, __$null, record, connection, _0, _3$$6, _6$$3, _7$$8;
	zval *this_ptr = getThis();

	ZVAL_UNDEF(&data_sub);
	ZVAL_UNDEF(&conditionCallback_sub);
	ZVAL_NULL(&__$null);
	ZVAL_UNDEF(&record);
	ZVAL_UNDEF(&connection);
	ZVAL_UNDEF(&_0);
	ZVAL_UNDEF(&_3$$6);
	ZVAL_UNDEF(&_6$$3);
	ZVAL_UNDEF(&_7$$8);
	ZVAL_UNDEF(&_4$$6);

	ZEPHIR_MM_GROW();
	zephir_fetch_params(1, 1, 1, &data, &conditionCallback);

	if (!conditionCallback) {
		conditionCallback = &conditionCallback_sub;
		conditionCallback = &__$null;
	}


	ZEPHIR_INIT_VAR(&connection);
	ZVAL_NULL(&connection);
	transaction = 0;
<<<<<<< HEAD
	ZEPHIR_CALL_METHOD(NULL, this_ptr, "rewind", NULL, 83);
=======
	ZEPHIR_CALL_METHOD(NULL, this_ptr, "rewind", NULL, 68);
>>>>>>> f8defde8
	zephir_check_call_status();
	while (1) {
		ZEPHIR_CALL_METHOD(&_0, this_ptr, "valid", &_1, 0);
		zephir_check_call_status();
		if (!(zephir_is_true(&_0))) {
			break;
		}
		ZEPHIR_CALL_METHOD(&record, this_ptr, "current", &_2, 0);
		zephir_check_call_status();
		if (transaction == 0) {
			if (!((zephir_method_exists_ex(&record, SL("getwriteconnection") TSRMLS_CC) == SUCCESS))) {
				ZEPHIR_THROW_EXCEPTION_DEBUG_STR(phalcon_mvc_model_exception_ce, "The returned record is not valid", "phalcon/mvc/model/resultset.zep", 422);
				return;
			}
			ZEPHIR_CALL_METHOD(&connection, &record, "getwriteconnection", NULL, 0);
			zephir_check_call_status();
			transaction = 1;
			ZEPHIR_CALL_METHOD(NULL, &connection, "begin", NULL, 0);
			zephir_check_call_status();
		}
		if (Z_TYPE_P(conditionCallback) == IS_OBJECT) {
			ZEPHIR_INIT_NVAR(&_3$$6);
			ZEPHIR_INIT_NVAR(&_4$$6);
			zephir_create_array(&_4$$6, 1, 0 TSRMLS_CC);
			zephir_array_fast_append(&_4$$6, &record);
			ZEPHIR_CALL_USER_FUNC_ARRAY(&_3$$6, conditionCallback, &_4$$6);
			zephir_check_call_status();
			if (ZEPHIR_IS_FALSE_IDENTICAL(&_3$$6)) {
				ZEPHIR_CALL_METHOD(NULL, this_ptr, "next", &_5, 0);
				zephir_check_call_status();
				continue;
			}
		}
		ZEPHIR_CALL_METHOD(&_6$$3, &record, "save", NULL, 0, data);
		zephir_check_call_status();
		if (!(zephir_is_true(&_6$$3))) {
			ZEPHIR_CALL_METHOD(&_7$$8, &record, "getmessages", NULL, 0);
			zephir_check_call_status();
			zephir_update_property_zval(this_ptr, SL("_errorMessages"), &_7$$8);
			ZEPHIR_CALL_METHOD(NULL, &connection, "rollback", NULL, 0);
			zephir_check_call_status();
			transaction = 0;
			break;
		}
		ZEPHIR_CALL_METHOD(NULL, this_ptr, "next", &_5, 0);
		zephir_check_call_status();
	}
	if (transaction == 1) {
		ZEPHIR_CALL_METHOD(NULL, &connection, "commit", NULL, 0);
		zephir_check_call_status();
	}
	RETURN_MM_BOOL(1);

}

/**
 * Deletes every record in the resultset
 */
PHP_METHOD(Phalcon_Mvc_Model_Resultset, delete) {

	zval _4$$6;
	zend_bool result = 0, transaction = 0;
	zephir_fcall_cache_entry *_1 = NULL, *_2 = NULL, *_5 = NULL;
	zend_long ZEPHIR_LAST_CALL_STATUS;
	zval *conditionCallback = NULL, conditionCallback_sub, __$null, record, connection, _0, _3$$6, _6$$3, _7$$8;
	zval *this_ptr = getThis();

	ZVAL_UNDEF(&conditionCallback_sub);
	ZVAL_NULL(&__$null);
	ZVAL_UNDEF(&record);
	ZVAL_UNDEF(&connection);
	ZVAL_UNDEF(&_0);
	ZVAL_UNDEF(&_3$$6);
	ZVAL_UNDEF(&_6$$3);
	ZVAL_UNDEF(&_7$$8);
	ZVAL_UNDEF(&_4$$6);

	ZEPHIR_MM_GROW();
	zephir_fetch_params(1, 0, 1, &conditionCallback);

	if (!conditionCallback) {
		conditionCallback = &conditionCallback_sub;
		conditionCallback = &__$null;
	}


	ZEPHIR_INIT_VAR(&connection);
	ZVAL_NULL(&connection);
	result = 1;
	transaction = 0;
<<<<<<< HEAD
	ZEPHIR_CALL_METHOD(NULL, this_ptr, "rewind", NULL, 83);
=======
	ZEPHIR_CALL_METHOD(NULL, this_ptr, "rewind", NULL, 68);
>>>>>>> f8defde8
	zephir_check_call_status();
	while (1) {
		ZEPHIR_CALL_METHOD(&_0, this_ptr, "valid", &_1, 0);
		zephir_check_call_status();
		if (!(zephir_is_true(&_0))) {
			break;
		}
		ZEPHIR_CALL_METHOD(&record, this_ptr, "current", &_2, 0);
		zephir_check_call_status();
		if (transaction == 0) {
			if (!((zephir_method_exists_ex(&record, SL("getwriteconnection") TSRMLS_CC) == SUCCESS))) {
				ZEPHIR_THROW_EXCEPTION_DEBUG_STR(phalcon_mvc_model_exception_ce, "The returned record is not valid", "phalcon/mvc/model/resultset.zep", 495);
				return;
			}
			ZEPHIR_CALL_METHOD(&connection, &record, "getwriteconnection", NULL, 0);
			zephir_check_call_status();
			transaction = 1;
			ZEPHIR_CALL_METHOD(NULL, &connection, "begin", NULL, 0);
			zephir_check_call_status();
		}
		if (Z_TYPE_P(conditionCallback) == IS_OBJECT) {
			ZEPHIR_INIT_NVAR(&_3$$6);
			ZEPHIR_INIT_NVAR(&_4$$6);
			zephir_create_array(&_4$$6, 1, 0 TSRMLS_CC);
			zephir_array_fast_append(&_4$$6, &record);
			ZEPHIR_CALL_USER_FUNC_ARRAY(&_3$$6, conditionCallback, &_4$$6);
			zephir_check_call_status();
			if (ZEPHIR_IS_FALSE_IDENTICAL(&_3$$6)) {
				ZEPHIR_CALL_METHOD(NULL, this_ptr, "next", &_5, 0);
				zephir_check_call_status();
				continue;
			}
		}
		ZEPHIR_CALL_METHOD(&_6$$3, &record, "delete", NULL, 0);
		zephir_check_call_status();
		if (!(zephir_is_true(&_6$$3))) {
			ZEPHIR_CALL_METHOD(&_7$$8, &record, "getmessages", NULL, 0);
			zephir_check_call_status();
			zephir_update_property_zval(this_ptr, SL("_errorMessages"), &_7$$8);
			ZEPHIR_CALL_METHOD(NULL, &connection, "rollback", NULL, 0);
			zephir_check_call_status();
			result = 0;
			transaction = 0;
			break;
		}
		ZEPHIR_CALL_METHOD(NULL, this_ptr, "next", &_5, 0);
		zephir_check_call_status();
	}
	if (transaction == 1) {
		ZEPHIR_CALL_METHOD(NULL, &connection, "commit", NULL, 0);
		zephir_check_call_status();
	}
	RETURN_MM_BOOL(result);

}

/**
 * Filters a resultset returning only those the developer requires
 *
 *<code>
 * $filtered = $robots->filter(
 *     function ($robot) {
 *         if ($robot->id < 3) {
 *             return $robot;
 *         }
 *     }
 * );
 *</code>
 *
 * @return \Phalcon\Mvc\Model[]
 */
PHP_METHOD(Phalcon_Mvc_Model_Resultset, filter) {

	zend_bool _3$$3;
	zephir_fcall_cache_entry *_1 = NULL, *_2 = NULL, *_4 = NULL;
	zend_long ZEPHIR_LAST_CALL_STATUS;
	zval *filter, filter_sub, records, record, parameters, processedRecord, _0;
	zval *this_ptr = getThis();

	ZVAL_UNDEF(&filter_sub);
	ZVAL_UNDEF(&records);
	ZVAL_UNDEF(&record);
	ZVAL_UNDEF(&parameters);
	ZVAL_UNDEF(&processedRecord);
	ZVAL_UNDEF(&_0);

	ZEPHIR_MM_GROW();
	zephir_fetch_params(1, 1, 0, &filter);



	ZEPHIR_INIT_VAR(&records);
	array_init(&records);
	ZEPHIR_INIT_VAR(&parameters);
	array_init(&parameters);
<<<<<<< HEAD
	ZEPHIR_CALL_METHOD(NULL, this_ptr, "rewind", NULL, 83);
=======
	ZEPHIR_CALL_METHOD(NULL, this_ptr, "rewind", NULL, 68);
>>>>>>> f8defde8
	zephir_check_call_status();
	while (1) {
		ZEPHIR_CALL_METHOD(&_0, this_ptr, "valid", &_1, 0);
		zephir_check_call_status();
		if (!(zephir_is_true(&_0))) {
			break;
		}
		ZEPHIR_CALL_METHOD(&record, this_ptr, "current", &_2, 0);
		zephir_check_call_status();
		zephir_array_update_long(&parameters, 0, &record, PH_COPY | PH_SEPARATE ZEPHIR_DEBUG_PARAMS_DUMMY);
		ZEPHIR_INIT_NVAR(&processedRecord);
		ZEPHIR_CALL_USER_FUNC_ARRAY(&processedRecord, filter, &parameters);
		zephir_check_call_status();
		_3$$3 = Z_TYPE_P(&processedRecord) != IS_OBJECT;
		if (_3$$3) {
			_3$$3 = Z_TYPE_P(&processedRecord) != IS_ARRAY;
		}
		if (_3$$3) {
			ZEPHIR_CALL_METHOD(NULL, this_ptr, "next", &_4, 0);
			zephir_check_call_status();
			continue;
		}
		zephir_array_append(&records, &processedRecord, PH_SEPARATE, "phalcon/mvc/model/resultset.zep", 585);
		ZEPHIR_CALL_METHOD(NULL, this_ptr, "next", &_4, 0);
		zephir_check_call_status();
	}
	RETURN_CCTOR(&records);

}

/**
 * Returns serialised model objects as array for json_encode.
 * Calls jsonSerialize on each object if present
 *
 *<code>
 * $robots = Robots::find();
 * echo json_encode($robots);
 *</code>
 */
PHP_METHOD(Phalcon_Mvc_Model_Resultset, jsonSerialize) {

	zend_bool _3$$3;
	zval records, current, _0, _4$$4;
	zephir_fcall_cache_entry *_1 = NULL, *_2 = NULL, *_5 = NULL;
	zend_long ZEPHIR_LAST_CALL_STATUS;
	zval *this_ptr = getThis();

	ZVAL_UNDEF(&records);
	ZVAL_UNDEF(&current);
	ZVAL_UNDEF(&_0);
	ZVAL_UNDEF(&_4$$4);

	ZEPHIR_MM_GROW();

	ZEPHIR_INIT_VAR(&records);
	array_init(&records);
<<<<<<< HEAD
	ZEPHIR_CALL_METHOD(NULL, this_ptr, "rewind", NULL, 83);
=======
	ZEPHIR_CALL_METHOD(NULL, this_ptr, "rewind", NULL, 68);
>>>>>>> f8defde8
	zephir_check_call_status();
	while (1) {
		ZEPHIR_CALL_METHOD(&_0, this_ptr, "valid", &_1, 0);
		zephir_check_call_status();
		if (!(zephir_is_true(&_0))) {
			break;
		}
		ZEPHIR_CALL_METHOD(&current, this_ptr, "current", &_2, 0);
		zephir_check_call_status();
		_3$$3 = Z_TYPE_P(&current) == IS_OBJECT;
		if (_3$$3) {
			_3$$3 = (zephir_method_exists_ex(&current, SL("jsonserialize") TSRMLS_CC) == SUCCESS);
		}
		if (_3$$3) {
			ZEPHIR_CALL_METHOD(&_4$$4, &current, "jsonserialize", NULL, 0);
			zephir_check_call_status();
			zephir_array_append(&records, &_4$$4, PH_SEPARATE, "phalcon/mvc/model/resultset.zep", 612);
		} else {
			zephir_array_append(&records, &current, PH_SEPARATE, "phalcon/mvc/model/resultset.zep", 614);
		}
		ZEPHIR_CALL_METHOD(NULL, this_ptr, "next", &_5, 0);
		zephir_check_call_status();
	}
	RETURN_CCTOR(&records);

}
<|MERGE_RESOLUTION|>--- conflicted
+++ resolved
@@ -205,11 +205,7 @@
 
 	zephir_read_property(&_0, this_ptr, SL("_pointer"), PH_NOISY_CC | PH_READONLY);
 	ZVAL_LONG(&_1, (zephir_get_numberval(&_0) + 1));
-<<<<<<< HEAD
-	ZEPHIR_CALL_METHOD(NULL, this_ptr, "seek", NULL, 82, &_1);
-=======
 	ZEPHIR_CALL_METHOD(NULL, this_ptr, "seek", NULL, 67, &_1);
->>>>>>> f8defde8
 	zephir_check_call_status();
 	ZEPHIR_MM_RESTORE();
 
@@ -268,11 +264,7 @@
 	ZEPHIR_MM_GROW();
 
 	ZVAL_LONG(&_0, 0);
-<<<<<<< HEAD
-	ZEPHIR_CALL_METHOD(NULL, this_ptr, "seek", NULL, 82, &_0);
-=======
 	ZEPHIR_CALL_METHOD(NULL, this_ptr, "seek", NULL, 67, &_0);
->>>>>>> f8defde8
 	zephir_check_call_status();
 	ZEPHIR_MM_RESTORE();
 
@@ -420,11 +412,7 @@
 
 	zephir_read_property(&_0, this_ptr, SL("_count"), PH_NOISY_CC | PH_READONLY);
 	if (ZEPHIR_LT(index, &_0)) {
-<<<<<<< HEAD
-		ZEPHIR_CALL_METHOD(NULL, this_ptr, "seek", NULL, 82, index);
-=======
 		ZEPHIR_CALL_METHOD(NULL, this_ptr, "seek", NULL, 67, index);
->>>>>>> f8defde8
 		zephir_check_call_status();
 		ZEPHIR_RETURN_CALL_METHOD(this_ptr, "current", NULL, 0);
 		zephir_check_call_status();
@@ -521,11 +509,7 @@
 		RETURN_MM_BOOL(0);
 	}
 	ZVAL_LONG(&_1, 0);
-<<<<<<< HEAD
-	ZEPHIR_CALL_METHOD(NULL, this_ptr, "seek", NULL, 82, &_1);
-=======
 	ZEPHIR_CALL_METHOD(NULL, this_ptr, "seek", NULL, 67, &_1);
->>>>>>> f8defde8
 	zephir_check_call_status();
 	ZEPHIR_RETURN_CALL_METHOD(this_ptr, "current", NULL, 0);
 	zephir_check_call_status();
@@ -553,11 +537,7 @@
 		RETURN_MM_BOOL(0);
 	}
 	ZVAL_LONG(&_0, (zephir_get_numberval(&count) - 1));
-<<<<<<< HEAD
-	ZEPHIR_CALL_METHOD(NULL, this_ptr, "seek", NULL, 82, &_0);
-=======
 	ZEPHIR_CALL_METHOD(NULL, this_ptr, "seek", NULL, 67, &_0);
->>>>>>> f8defde8
 	zephir_check_call_status();
 	ZEPHIR_RETURN_CALL_METHOD(this_ptr, "current", NULL, 0);
 	zephir_check_call_status();
@@ -699,11 +679,7 @@
 	ZEPHIR_INIT_VAR(&connection);
 	ZVAL_NULL(&connection);
 	transaction = 0;
-<<<<<<< HEAD
-	ZEPHIR_CALL_METHOD(NULL, this_ptr, "rewind", NULL, 83);
-=======
 	ZEPHIR_CALL_METHOD(NULL, this_ptr, "rewind", NULL, 68);
->>>>>>> f8defde8
 	zephir_check_call_status();
 	while (1) {
 		ZEPHIR_CALL_METHOD(&_0, this_ptr, "valid", &_1, 0);
@@ -794,11 +770,7 @@
 	ZVAL_NULL(&connection);
 	result = 1;
 	transaction = 0;
-<<<<<<< HEAD
-	ZEPHIR_CALL_METHOD(NULL, this_ptr, "rewind", NULL, 83);
-=======
 	ZEPHIR_CALL_METHOD(NULL, this_ptr, "rewind", NULL, 68);
->>>>>>> f8defde8
 	zephir_check_call_status();
 	while (1) {
 		ZEPHIR_CALL_METHOD(&_0, this_ptr, "valid", &_1, 0);
@@ -894,11 +866,7 @@
 	array_init(&records);
 	ZEPHIR_INIT_VAR(&parameters);
 	array_init(&parameters);
-<<<<<<< HEAD
-	ZEPHIR_CALL_METHOD(NULL, this_ptr, "rewind", NULL, 83);
-=======
 	ZEPHIR_CALL_METHOD(NULL, this_ptr, "rewind", NULL, 68);
->>>>>>> f8defde8
 	zephir_check_call_status();
 	while (1) {
 		ZEPHIR_CALL_METHOD(&_0, this_ptr, "valid", &_1, 0);
@@ -955,11 +923,7 @@
 
 	ZEPHIR_INIT_VAR(&records);
 	array_init(&records);
-<<<<<<< HEAD
-	ZEPHIR_CALL_METHOD(NULL, this_ptr, "rewind", NULL, 83);
-=======
 	ZEPHIR_CALL_METHOD(NULL, this_ptr, "rewind", NULL, 68);
->>>>>>> f8defde8
 	zephir_check_call_status();
 	while (1) {
 		ZEPHIR_CALL_METHOD(&_0, this_ptr, "valid", &_1, 0);
