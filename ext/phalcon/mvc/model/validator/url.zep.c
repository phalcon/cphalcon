
#ifdef HAVE_CONFIG_H
#include "../../../../ext_config.h"
#endif

#include <php.h>
#include "../../../../php_ext.h"
#include "../../../../ext.h"

#include <Zend/zend_operators.h>
#include <Zend/zend_exceptions.h>
#include <Zend/zend_interfaces.h>

#include "kernel/main.h"
#include "kernel/fcall.h"
#include "kernel/memory.h"
#include "kernel/exception.h"
#include "kernel/operators.h"
#include "kernel/array.h"


/**
 * Phalcon\Mvc\Model\Validator\Url
 *
 * Allows to validate if a field has a url format
 *
 * This validator is only for use with Phalcon\Mvc\Collection. If you are using
 * Phalcon\Mvc\Model, please use the validators provided by Phalcon\Validation.
 *
 *<code>
 * use Phalcon\Mvc\Model\Validator\Url as UrlValidator;
 *
 * class Posts extends \Phalcon\Mvc\Collection
 * {
 *     public function validation()
 *     {
 *         $this->validate(
 *             new UrlValidator(
 *                 [
 *                     "field" => "source_url",
 *                 ]
 *             )
 *         );
 *
 *         if ($this->validationHasFailed() === true) {
 *             return false;
 *         }
 *     }
 * }
 *</code>
 *
 * @deprecated 3.1.0
 * @see Phalcon\Validation\Validator\Url
 */
ZEPHIR_INIT_CLASS(Phalcon_Mvc_Model_Validator_Url) {

	ZEPHIR_REGISTER_CLASS_EX(Phalcon\\Mvc\\Model\\Validator, Url, phalcon, mvc_model_validator_url, phalcon_mvc_model_validator_ce, phalcon_mvc_model_validator_url_method_entry, 0);

	return SUCCESS;

}

/**
 * Executes the validator
 */
PHP_METHOD(Phalcon_Mvc_Model_Validator_Url, validate) {

	zval _6$$5;
	zend_bool _2;
	zend_long ZEPHIR_LAST_CALL_STATUS;
	zval *record, record_sub, field, value, message, _0, _1, _3, _4, _5$$5, _7$$5;
	zval *this_ptr = getThis();

	ZVAL_UNDEF(&record_sub);
	ZVAL_UNDEF(&field);
	ZVAL_UNDEF(&value);
	ZVAL_UNDEF(&message);
	ZVAL_UNDEF(&_0);
	ZVAL_UNDEF(&_1);
	ZVAL_UNDEF(&_3);
	ZVAL_UNDEF(&_4);
	ZVAL_UNDEF(&_5$$5);
	ZVAL_UNDEF(&_7$$5);
	ZVAL_UNDEF(&_6$$5);

	ZEPHIR_MM_GROW();
	zephir_fetch_params(1, 1, 0, &record);



	ZEPHIR_INIT_VAR(&_0);
	ZVAL_STRING(&_0, "field");
	ZEPHIR_CALL_METHOD(&field, this_ptr, "getoption", NULL, 0, &_0);
	zephir_check_call_status();
	if (Z_TYPE_P(&field) != IS_STRING) {
		ZEPHIR_THROW_EXCEPTION_DEBUG_STR(phalcon_mvc_model_exception_ce, "Field name must be a string", "phalcon/mvc/model/validator/url.zep", 70);
		return;
	}
	ZEPHIR_CALL_METHOD(&value, record, "readattribute", NULL, 0, &field);
	zephir_check_call_status();
	ZEPHIR_INIT_NVAR(&_0);
	ZVAL_STRING(&_0, "allowEmpty");
	ZEPHIR_CALL_METHOD(&_1, this_ptr, "issetoption", NULL, 0, &_0);
	zephir_check_call_status();
	_2 = zephir_is_true(&_1);
	if (_2) {
		_2 = ZEPHIR_IS_EMPTY(&value);
	}
	if (_2) {
		RETURN_MM_BOOL(1);
	}
	ZVAL_LONG(&_3, 273);
<<<<<<< HEAD
	ZEPHIR_CALL_FUNCTION(&_4, "filter_var", NULL, 189, &value, &_3);
=======
	ZEPHIR_CALL_FUNCTION(&_4, "filter_var", NULL, 194, &value, &_3);
>>>>>>> b3b083d3
	zephir_check_call_status();
	if (!(zephir_is_true(&_4))) {
		ZEPHIR_INIT_VAR(&_5$$5);
		ZVAL_STRING(&_5$$5, "message");
		ZEPHIR_CALL_METHOD(&message, this_ptr, "getoption", NULL, 0, &_5$$5);
		zephir_check_call_status();
		if (ZEPHIR_IS_EMPTY(&message)) {
			ZEPHIR_INIT_NVAR(&message);
			ZVAL_STRING(&message, ":field does not have a valid url format");
		}
		ZEPHIR_INIT_VAR(&_6$$5);
		zephir_create_array(&_6$$5, 1, 0 TSRMLS_CC);
		zephir_array_update_string(&_6$$5, SL(":field"), &field, PH_COPY | PH_SEPARATE);
		ZEPHIR_CALL_FUNCTION(&_7$$5, "strtr", NULL, 22, &message, &_6$$5);
		zephir_check_call_status();
		ZEPHIR_INIT_NVAR(&_5$$5);
		ZVAL_STRING(&_5$$5, "Url");
		ZEPHIR_CALL_METHOD(NULL, this_ptr, "appendmessage", NULL, 0, &_7$$5, &field, &_5$$5);
		zephir_check_call_status();
		RETURN_MM_BOOL(0);
	}
	RETURN_MM_BOOL(1);

}
<|MERGE_RESOLUTION|>--- conflicted
+++ resolved
@@ -110,11 +110,7 @@
 		RETURN_MM_BOOL(1);
 	}
 	ZVAL_LONG(&_3, 273);
-<<<<<<< HEAD
-	ZEPHIR_CALL_FUNCTION(&_4, "filter_var", NULL, 189, &value, &_3);
-=======
 	ZEPHIR_CALL_FUNCTION(&_4, "filter_var", NULL, 194, &value, &_3);
->>>>>>> b3b083d3
 	zephir_check_call_status();
 	if (!(zephir_is_true(&_4))) {
 		ZEPHIR_INIT_VAR(&_5$$5);
