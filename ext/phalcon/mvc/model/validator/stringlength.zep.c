--- conflicted
+++ resolved
@@ -116,11 +116,7 @@
 		RETURN_MM_BOOL(1);
 	}
 	if ((zephir_function_exists_ex(SS("mb_strlen") TSRMLS_CC) == SUCCESS)) {
-<<<<<<< HEAD
-		ZEPHIR_CALL_FUNCTION(&length, "mb_strlen", NULL, 362, value);
-=======
-		ZEPHIR_CALL_FUNCTION(&length, "mb_strlen", NULL, 358, value);
->>>>>>> 2682ae08
+		ZEPHIR_CALL_FUNCTION(&length, "mb_strlen", NULL, 360, value);
 		zephir_check_call_status();
 	} else {
 		ZEPHIR_INIT_NVAR(length);
