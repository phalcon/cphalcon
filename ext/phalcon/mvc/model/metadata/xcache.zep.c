
#ifdef HAVE_CONFIG_H
#include "../../../../ext_config.h"
#endif

#include <php.h>
#include "../../../../php_ext.h"
#include "../../../../ext.h"

#include <Zend/zend_operators.h>
#include <Zend/zend_exceptions.h>
#include <Zend/zend_interfaces.h>

#include "kernel/main.h"
#include "kernel/array.h"
#include "kernel/object.h"
#include "kernel/memory.h"
#include "kernel/concat.h"
#include "kernel/fcall.h"
#include "ext/spl/spl_exceptions.h"
#include "kernel/exception.h"
#include "kernel/operators.h"


/**
 * Phalcon\Mvc\Model\MetaData\Xcache
 *
 * Stores model meta-data in the XCache cache. Data will erased if the web server is restarted
 *
 * By default meta-data is stored for 48 hours (172800 seconds)
 *
 * You can query the meta-data by printing xcache_get('$PMM$') or xcache_get('$PMM$my-app-id')
 *
 *<code>
 * $metaData = new Phalcon\Mvc\Model\Metadata\Xcache(
 *     [
 *         "prefix"   => "my-app-id",
 *         "lifetime" => 86400,
 *     ]
 * );
 *</code>
 */
ZEPHIR_INIT_CLASS(Phalcon_Mvc_Model_MetaData_Xcache) {

	ZEPHIR_REGISTER_CLASS_EX(Phalcon\\Mvc\\Model\\MetaData, Xcache, phalcon, mvc_model_metadata_xcache, phalcon_mvc_model_metadata_ce, phalcon_mvc_model_metadata_xcache_method_entry, 0);

	zend_declare_property_string(phalcon_mvc_model_metadata_xcache_ce, SL("_prefix"), "", ZEND_ACC_PROTECTED TSRMLS_CC);

	zend_declare_property_long(phalcon_mvc_model_metadata_xcache_ce, SL("_ttl"), 172800, ZEND_ACC_PROTECTED TSRMLS_CC);

	zend_declare_property_null(phalcon_mvc_model_metadata_xcache_ce, SL("_metaData"), ZEND_ACC_PROTECTED TSRMLS_CC);

	phalcon_mvc_model_metadata_xcache_ce->create_object = zephir_init_properties_Phalcon_Mvc_Model_MetaData_Xcache;
	return SUCCESS;

}

/**
 * Phalcon\Mvc\Model\MetaData\Xcache constructor
 *
 * @param array options
 */
PHP_METHOD(Phalcon_Mvc_Model_MetaData_Xcache, __construct) {

	zval *options = NULL, options_sub, __$null, prefix, ttl;
	zval *this_ptr = getThis();

	ZVAL_UNDEF(&options_sub);
	ZVAL_NULL(&__$null);
	ZVAL_UNDEF(&prefix);
	ZVAL_UNDEF(&ttl);

	zephir_fetch_params(0, 0, 1, &options);

	if (!options) {
		options = &options_sub;
		options = &__$null;
	}


	if (zephir_array_isset_string_fetch(&prefix, options, SL("prefix"), 1)) {
		zephir_update_property_zval(this_ptr, SL("_prefix"), &prefix);
	}
	if (zephir_array_isset_string_fetch(&ttl, options, SL("lifetime"), 1)) {
		zephir_update_property_zval(this_ptr, SL("_ttl"), &ttl);
	}

}

/**
 * Reads metadata from XCache
 */
PHP_METHOD(Phalcon_Mvc_Model_MetaData_Xcache, read) {

	zend_long ZEPHIR_LAST_CALL_STATUS;
	zval *key_param = NULL, data, _0, _1;
	zval key;
	zval *this_ptr = getThis();

	ZVAL_UNDEF(&key);
	ZVAL_UNDEF(&data);
	ZVAL_UNDEF(&_0);
	ZVAL_UNDEF(&_1);

	ZEPHIR_MM_GROW();
	zephir_fetch_params(1, 1, 0, &key_param);

	if (UNEXPECTED(Z_TYPE_P(key_param) != IS_STRING && Z_TYPE_P(key_param) != IS_NULL)) {
		zephir_throw_exception_string(spl_ce_InvalidArgumentException, SL("Parameter 'key' must be a string") TSRMLS_CC);
		RETURN_MM_NULL();
	}
	if (EXPECTED(Z_TYPE_P(key_param) == IS_STRING)) {
		zephir_get_strval(&key, key_param);
	} else {
		ZEPHIR_INIT_VAR(&key);
		ZVAL_EMPTY_STRING(&key);
	}


	zephir_read_property(&_0, this_ptr, SL("_prefix"), PH_NOISY_CC | PH_READONLY);
	ZEPHIR_INIT_VAR(&_1);
	ZEPHIR_CONCAT_SVV(&_1, "$PMM$", &_0, &key);
<<<<<<< HEAD
	ZEPHIR_CALL_FUNCTION(&data, "xcache_get", NULL, 83, &_1);
=======
	ZEPHIR_CALL_FUNCTION(&data, "xcache_get", NULL, 85, &_1);
>>>>>>> b3b083d3
	zephir_check_call_status();
	if (Z_TYPE_P(&data) == IS_ARRAY) {
		RETURN_CCTOR(&data);
	}
	RETURN_MM_NULL();

}

/**
 * Writes the metadata to XCache
 */
PHP_METHOD(Phalcon_Mvc_Model_MetaData_Xcache, write) {

	zend_long ZEPHIR_LAST_CALL_STATUS;
	zval data;
	zval *key_param = NULL, *data_param = NULL, _0, _1, _2;
	zval key;
	zval *this_ptr = getThis();

	ZVAL_UNDEF(&key);
	ZVAL_UNDEF(&_0);
	ZVAL_UNDEF(&_1);
	ZVAL_UNDEF(&_2);
	ZVAL_UNDEF(&data);

	ZEPHIR_MM_GROW();
	zephir_fetch_params(1, 2, 0, &key_param, &data_param);

	if (UNEXPECTED(Z_TYPE_P(key_param) != IS_STRING && Z_TYPE_P(key_param) != IS_NULL)) {
		zephir_throw_exception_string(spl_ce_InvalidArgumentException, SL("Parameter 'key' must be a string") TSRMLS_CC);
		RETURN_MM_NULL();
	}
	if (EXPECTED(Z_TYPE_P(key_param) == IS_STRING)) {
		zephir_get_strval(&key, key_param);
	} else {
		ZEPHIR_INIT_VAR(&key);
		ZVAL_EMPTY_STRING(&key);
	}
	zephir_get_arrval(&data, data_param);


	zephir_read_property(&_0, this_ptr, SL("_prefix"), PH_NOISY_CC | PH_READONLY);
	ZEPHIR_INIT_VAR(&_1);
	ZEPHIR_CONCAT_SVV(&_1, "$PMM$", &_0, &key);
	zephir_read_property(&_2, this_ptr, SL("_ttl"), PH_NOISY_CC | PH_READONLY);
<<<<<<< HEAD
	ZEPHIR_CALL_FUNCTION(NULL, "xcache_set", NULL, 84, &_1, &data, &_2);
=======
	ZEPHIR_CALL_FUNCTION(NULL, "xcache_set", NULL, 86, &_1, &data, &_2);
>>>>>>> b3b083d3
	zephir_check_call_status();
	ZEPHIR_MM_RESTORE();

}

zend_object *zephir_init_properties_Phalcon_Mvc_Model_MetaData_Xcache(zend_class_entry *class_type TSRMLS_DC) {

		zval _0, _1$$3;
		ZVAL_UNDEF(&_0);
	ZVAL_UNDEF(&_1$$3);

		ZEPHIR_MM_GROW();
	
	{
		zval local_this_ptr, *this_ptr = &local_this_ptr;
		ZEPHIR_CREATE_OBJECT(this_ptr, class_type);
		zephir_read_property(&_0, this_ptr, SL("_metaData"), PH_NOISY_CC | PH_READONLY);
		if (Z_TYPE_P(&_0) == IS_NULL) {
			ZEPHIR_INIT_VAR(&_1$$3);
			array_init(&_1$$3);
			zephir_update_property_zval(this_ptr, SL("_metaData"), &_1$$3);
		}
		ZEPHIR_MM_RESTORE();
		return Z_OBJ_P(this_ptr);
	}

}
<|MERGE_RESOLUTION|>--- conflicted
+++ resolved
@@ -120,11 +120,7 @@
 	zephir_read_property(&_0, this_ptr, SL("_prefix"), PH_NOISY_CC | PH_READONLY);
 	ZEPHIR_INIT_VAR(&_1);
 	ZEPHIR_CONCAT_SVV(&_1, "$PMM$", &_0, &key);
-<<<<<<< HEAD
-	ZEPHIR_CALL_FUNCTION(&data, "xcache_get", NULL, 83, &_1);
-=======
 	ZEPHIR_CALL_FUNCTION(&data, "xcache_get", NULL, 85, &_1);
->>>>>>> b3b083d3
 	zephir_check_call_status();
 	if (Z_TYPE_P(&data) == IS_ARRAY) {
 		RETURN_CCTOR(&data);
@@ -170,11 +166,7 @@
 	ZEPHIR_INIT_VAR(&_1);
 	ZEPHIR_CONCAT_SVV(&_1, "$PMM$", &_0, &key);
 	zephir_read_property(&_2, this_ptr, SL("_ttl"), PH_NOISY_CC | PH_READONLY);
-<<<<<<< HEAD
-	ZEPHIR_CALL_FUNCTION(NULL, "xcache_set", NULL, 84, &_1, &data, &_2);
-=======
 	ZEPHIR_CALL_FUNCTION(NULL, "xcache_set", NULL, 86, &_1, &data, &_2);
->>>>>>> b3b083d3
 	zephir_check_call_status();
 	ZEPHIR_MM_RESTORE();
 
