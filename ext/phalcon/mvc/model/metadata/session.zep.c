--- conflicted
+++ resolved
@@ -92,13 +92,6 @@
 
 	ZEPHIR_MM_GROW();
 	zephir_get_global(&_SESSION, SL("_SESSION"));
-<<<<<<< HEAD
-	if (!_SESSION) {
-		ZEPHIR_THROW_EXCEPTION_STR(zend_exception_get_default(), "Invalid superglobal");
-		return;
-	}
-=======
->>>>>>> b3b083d3
 	zephir_fetch_params(1, 1, 0, &key_param);
 
 	if (UNEXPECTED(Z_TYPE_P(key_param) != IS_STRING && Z_TYPE_P(key_param) != IS_NULL)) {
@@ -141,13 +134,6 @@
 
 	ZEPHIR_MM_GROW();
 	zephir_get_global(&_SESSION, SL("_SESSION"));
-<<<<<<< HEAD
-	if (!_SESSION) {
-		ZEPHIR_THROW_EXCEPTION_STR(zend_exception_get_default(), "Invalid superglobal");
-		return;
-	}
-=======
->>>>>>> b3b083d3
 	zephir_fetch_params(1, 2, 0, &key_param, &data_param);
 
 	if (UNEXPECTED(Z_TYPE_P(key_param) != IS_STRING && Z_TYPE_P(key_param) != IS_NULL)) {
