
#ifdef HAVE_CONFIG_H
#include "../../../../ext_config.h"
#endif

#include <php.h>
#include "../../../../php_ext.h"
#include "../../../../ext.h"

#include <Zend/zend_operators.h>
#include <Zend/zend_exceptions.h>
#include <Zend/zend_interfaces.h>

#include "kernel/main.h"
#include "kernel/array.h"
#include "kernel/object.h"
#include "kernel/memory.h"
#include "kernel/fcall.h"
#include "kernel/operators.h"
#include "kernel/concat.h"
#include "ext/spl/spl_exceptions.h"
#include "kernel/exception.h"


/**
 * This file is part of the Phalcon Framework.
 *
 * (c) Phalcon Team <team@phalconphp.com>
 *
 * For the full copyright and license information, please view the LICENSE.txt
 * file that was distributed with this source code.
 */
/**
 * Phalcon\Mvc\Model\MetaData\Session
 *
 * Stores model meta-data in session. Data will erased when the session finishes.
 * Meta-data are permanent while the session is active.
 *
 * You can query the meta-data by printing $_SESSION['$PMM$']
 *
 *<code>
 * $metaData = new \Phalcon\Mvc\Model\Metadata\Session(
 *     [
 *        "prefix" => "my-app-id",
 *     ]
 * );
 *</code>
 */
ZEPHIR_INIT_CLASS(Phalcon_Mvc_Model_MetaData_Session) {

	ZEPHIR_REGISTER_CLASS_EX(Phalcon\\Mvc\\Model\\MetaData, Session, phalcon, mvc_model_metadata_session, phalcon_mvc_model_metadata_ce, phalcon_mvc_model_metadata_session_method_entry, 0);

	zend_declare_property_string(phalcon_mvc_model_metadata_session_ce, SL("_prefix"), "", ZEND_ACC_PROTECTED TSRMLS_CC);

	return SUCCESS;

}

/**
 * Phalcon\Mvc\Model\MetaData\Session constructor
 *
 * @param array options
 */
PHP_METHOD(Phalcon_Mvc_Model_MetaData_Session, __construct) {

	zval *options = NULL, options_sub, __$null, prefix;
	zval *this_ptr = getThis();

	ZVAL_UNDEF(&options_sub);
	ZVAL_NULL(&__$null);
	ZVAL_UNDEF(&prefix);

	zephir_fetch_params(0, 0, 1, &options);

	if (!options) {
		options = &options_sub;
		options = &__$null;
	}


	if (zephir_array_isset_string_fetch(&prefix, options, SL("prefix"), 1)) {
		zephir_update_property_zval(this_ptr, SL("_prefix"), &prefix);
	}

}

/**
 * Reads meta-data from $_SESSION
 */
PHP_METHOD(Phalcon_Mvc_Model_MetaData_Session, read) {

	zend_long ZEPHIR_LAST_CALL_STATUS;
	zval *key_param = NULL, _SESSION, metaData, status, _0, _1, _2;
	zval key;
	zval *this_ptr = getThis();

	ZVAL_UNDEF(&key);
	ZVAL_UNDEF(&_SESSION);
	ZVAL_UNDEF(&metaData);
	ZVAL_UNDEF(&status);
	ZVAL_UNDEF(&_0);
	ZVAL_UNDEF(&_1);
	ZVAL_UNDEF(&_2);

	ZEPHIR_MM_GROW();
	zephir_get_global(&_SESSION, SL("_SESSION"));
	zephir_fetch_params(1, 1, 0, &key_param);

	if (UNEXPECTED(Z_TYPE_P(key_param) != IS_STRING && Z_TYPE_P(key_param) != IS_NULL)) {
		zephir_throw_exception_string(spl_ce_InvalidArgumentException, SL("Parameter 'key' must be of the type string") TSRMLS_CC);
		RETURN_MM_NULL();
	}
	if (EXPECTED(Z_TYPE_P(key_param) == IS_STRING)) {
		zephir_get_strval(&key, key_param);
	} else {
		ZEPHIR_INIT_VAR(&key);
		ZVAL_EMPTY_STRING(&key);
	}


<<<<<<< HEAD
	ZEPHIR_CALL_FUNCTION(&status, "session_status", NULL, 382);
=======
	ZEPHIR_CALL_FUNCTION(&status, "session_status", NULL, 338);
>>>>>>> f8defde8
	zephir_check_call_status();
	if (!ZEPHIR_IS_LONG_IDENTICAL(&status, 2)) {
		RETURN_MM_NULL();
	}
	zephir_read_property(&_1, this_ptr, SL("_prefix"), PH_NOISY_CC | PH_READONLY);
	ZEPHIR_INIT_VAR(&_2);
	ZEPHIR_CONCAT_SV(&_2, "$PMM$", &_1);
	zephir_array_fetch(&_0, &_SESSION, &_2, PH_READONLY, "phalcon/mvc/model/metadata/session.zep", 64 TSRMLS_CC);
	if (zephir_array_isset_fetch(&metaData, &_0, &key, 1 TSRMLS_CC)) {
		RETURN_CTOR(&metaData);
	}
	RETURN_MM_NULL();

}

/**
 * Writes the meta-data to $_SESSION
 */
PHP_METHOD(Phalcon_Mvc_Model_MetaData_Session, write) {

	zend_long ZEPHIR_LAST_CALL_STATUS;
	zval data;
	zval *key_param = NULL, *data_param = NULL, _SESSION, status, _0, _1;
	zval key;
	zval *this_ptr = getThis();

	ZVAL_UNDEF(&key);
	ZVAL_UNDEF(&_SESSION);
	ZVAL_UNDEF(&status);
	ZVAL_UNDEF(&_0);
	ZVAL_UNDEF(&_1);
	ZVAL_UNDEF(&data);

	ZEPHIR_MM_GROW();
	zephir_get_global(&_SESSION, SL("_SESSION"));
	zephir_fetch_params(1, 2, 0, &key_param, &data_param);

	if (UNEXPECTED(Z_TYPE_P(key_param) != IS_STRING && Z_TYPE_P(key_param) != IS_NULL)) {
		zephir_throw_exception_string(spl_ce_InvalidArgumentException, SL("Parameter 'key' must be of the type string") TSRMLS_CC);
		RETURN_MM_NULL();
	}
	if (EXPECTED(Z_TYPE_P(key_param) == IS_STRING)) {
		zephir_get_strval(&key, key_param);
	} else {
		ZEPHIR_INIT_VAR(&key);
		ZVAL_EMPTY_STRING(&key);
	}
	zephir_get_arrval(&data, data_param);


<<<<<<< HEAD
	ZEPHIR_CALL_FUNCTION(&status, "session_status", NULL, 382);
=======
	ZEPHIR_CALL_FUNCTION(&status, "session_status", NULL, 338);
>>>>>>> f8defde8
	zephir_check_call_status();
	if (!ZEPHIR_IS_LONG_IDENTICAL(&status, 2)) {
		RETURN_MM_NULL();
	}
	zephir_read_property(&_0, this_ptr, SL("_prefix"), PH_NOISY_CC | PH_READONLY);
	ZEPHIR_INIT_VAR(&_1);
	ZEPHIR_CONCAT_SV(&_1, "$PMM$", &_0);
	zephir_array_update_multi(&_SESSION, &data TSRMLS_CC, SL("zz"), 2, &_1, &key);
	ZEPHIR_MM_RESTORE();

}
<|MERGE_RESOLUTION|>--- conflicted
+++ resolved
@@ -118,11 +118,7 @@
 	}
 
 
-<<<<<<< HEAD
-	ZEPHIR_CALL_FUNCTION(&status, "session_status", NULL, 382);
-=======
 	ZEPHIR_CALL_FUNCTION(&status, "session_status", NULL, 338);
->>>>>>> f8defde8
 	zephir_check_call_status();
 	if (!ZEPHIR_IS_LONG_IDENTICAL(&status, 2)) {
 		RETURN_MM_NULL();
@@ -173,11 +169,7 @@
 	zephir_get_arrval(&data, data_param);
 
 
-<<<<<<< HEAD
-	ZEPHIR_CALL_FUNCTION(&status, "session_status", NULL, 382);
-=======
 	ZEPHIR_CALL_FUNCTION(&status, "session_status", NULL, 338);
->>>>>>> f8defde8
 	zephir_check_call_status();
 	if (!ZEPHIR_IS_LONG_IDENTICAL(&status, 2)) {
 		RETURN_MM_NULL();
