
#ifdef HAVE_CONFIG_H
#include "../../../ext_config.h"
#endif

#include <php.h>
#include "../../../php_ext.h"
#include "../../../ext.h"

#include <Zend/zend_operators.h>
#include <Zend/zend_exceptions.h>
#include <Zend/zend_interfaces.h>

#include "kernel/main.h"
#include "kernel/object.h"
#include "kernel/memory.h"
#include "kernel/array.h"
#include "kernel/fcall.h"
#include "kernel/string.h"
#include "ext/spl/spl_exceptions.h"
#include "kernel/exception.h"
#include "kernel/operators.h"
#include "kernel/concat.h"
#include "phalcon/mvc/model/orm.h"


/**
 * Phalcon\Mvc\Model\Manager
 *
 * This components controls the initialization of models, keeping record of relations
 * between the different models of the application.
 *
 * A ModelsManager is injected to a model via a Dependency Injector/Services Container such as Phalcon\Di.
 *
 * <code>
 * use Phalcon\Di;
 * use Phalcon\Mvc\Model\Manager as ModelsManager;
 *
 * $di = new Di();
 *
 * $di->set(
 *     "modelsManager",
 *     function() {
 *         return new ModelsManager();
 *     }
 * );
 *
 * $robot = new Robots($di);
 * </code>
 */
ZEPHIR_INIT_CLASS(Phalcon_Mvc_Model_Manager) {

	ZEPHIR_REGISTER_CLASS(Phalcon\\Mvc\\Model, Manager, phalcon, mvc_model_manager, phalcon_mvc_model_manager_method_entry, 0);

	zend_declare_property_null(phalcon_mvc_model_manager_ce, SL("_dependencyInjector"), ZEND_ACC_PROTECTED TSRMLS_CC);

	zend_declare_property_null(phalcon_mvc_model_manager_ce, SL("_eventsManager"), ZEND_ACC_PROTECTED TSRMLS_CC);

	zend_declare_property_null(phalcon_mvc_model_manager_ce, SL("_customEventsManager"), ZEND_ACC_PROTECTED TSRMLS_CC);

	zend_declare_property_null(phalcon_mvc_model_manager_ce, SL("_readConnectionServices"), ZEND_ACC_PROTECTED TSRMLS_CC);

	zend_declare_property_null(phalcon_mvc_model_manager_ce, SL("_writeConnectionServices"), ZEND_ACC_PROTECTED TSRMLS_CC);

	zend_declare_property_null(phalcon_mvc_model_manager_ce, SL("_aliases"), ZEND_ACC_PROTECTED TSRMLS_CC);

	zend_declare_property_null(phalcon_mvc_model_manager_ce, SL("_modelVisibility"), ZEND_ACC_PROTECTED TSRMLS_CC);

	/**
	 * Has many relations
	 */
	zend_declare_property_null(phalcon_mvc_model_manager_ce, SL("_hasMany"), ZEND_ACC_PROTECTED TSRMLS_CC);

	/**
	 * Has many relations by model
	 */
	zend_declare_property_null(phalcon_mvc_model_manager_ce, SL("_hasManySingle"), ZEND_ACC_PROTECTED TSRMLS_CC);

	/**
	 * Has one relations
	 */
	zend_declare_property_null(phalcon_mvc_model_manager_ce, SL("_hasOne"), ZEND_ACC_PROTECTED TSRMLS_CC);

	/**
	 * Has one relations by model
	 */
	zend_declare_property_null(phalcon_mvc_model_manager_ce, SL("_hasOneSingle"), ZEND_ACC_PROTECTED TSRMLS_CC);

	/**
	 * Belongs to relations
	 */
	zend_declare_property_null(phalcon_mvc_model_manager_ce, SL("_belongsTo"), ZEND_ACC_PROTECTED TSRMLS_CC);

	/**
	 * All the relationships by model
	 */
	zend_declare_property_null(phalcon_mvc_model_manager_ce, SL("_belongsToSingle"), ZEND_ACC_PROTECTED TSRMLS_CC);

	/**
	 * Has many-Through relations
	 */
	zend_declare_property_null(phalcon_mvc_model_manager_ce, SL("_hasManyToMany"), ZEND_ACC_PROTECTED TSRMLS_CC);

	/**
	 * Has many-Through relations by model
	 */
	zend_declare_property_null(phalcon_mvc_model_manager_ce, SL("_hasManyToManySingle"), ZEND_ACC_PROTECTED TSRMLS_CC);

	/**
	 * Mark initialized models
	 */
	zend_declare_property_null(phalcon_mvc_model_manager_ce, SL("_initialized"), ZEND_ACC_PROTECTED TSRMLS_CC);

	zend_declare_property_string(phalcon_mvc_model_manager_ce, SL("_prefix"), "", ZEND_ACC_PROTECTED TSRMLS_CC);

	zend_declare_property_null(phalcon_mvc_model_manager_ce, SL("_sources"), ZEND_ACC_PROTECTED TSRMLS_CC);

	zend_declare_property_null(phalcon_mvc_model_manager_ce, SL("_schemas"), ZEND_ACC_PROTECTED TSRMLS_CC);

	/**
	 * Models' behaviors
	 */
	zend_declare_property_null(phalcon_mvc_model_manager_ce, SL("_behaviors"), ZEND_ACC_PROTECTED TSRMLS_CC);

	/**
	 * Last model initialized
	 */
	zend_declare_property_null(phalcon_mvc_model_manager_ce, SL("_lastInitialized"), ZEND_ACC_PROTECTED TSRMLS_CC);

	/**
	 * Last query created/executed
	 */
	zend_declare_property_null(phalcon_mvc_model_manager_ce, SL("_lastQuery"), ZEND_ACC_PROTECTED TSRMLS_CC);

	/**
	 * Stores a list of reusable instances
	 */
	zend_declare_property_null(phalcon_mvc_model_manager_ce, SL("_reusable"), ZEND_ACC_PROTECTED TSRMLS_CC);

	zend_declare_property_null(phalcon_mvc_model_manager_ce, SL("_keepSnapshots"), ZEND_ACC_PROTECTED TSRMLS_CC);

	/**
	 * Does the model use dynamic update, instead of updating all rows?
	 */
	zend_declare_property_null(phalcon_mvc_model_manager_ce, SL("_dynamicUpdate"), ZEND_ACC_PROTECTED TSRMLS_CC);

	zend_declare_property_null(phalcon_mvc_model_manager_ce, SL("_namespaceAliases"), ZEND_ACC_PROTECTED TSRMLS_CC);

	phalcon_mvc_model_manager_ce->create_object = zephir_init_properties_Phalcon_Mvc_Model_Manager;

	zend_class_implements(phalcon_mvc_model_manager_ce TSRMLS_CC, 1, phalcon_mvc_model_managerinterface_ce);
	zend_class_implements(phalcon_mvc_model_manager_ce TSRMLS_CC, 1, phalcon_di_injectionawareinterface_ce);
	zend_class_implements(phalcon_mvc_model_manager_ce TSRMLS_CC, 1, phalcon_events_eventsawareinterface_ce);
	return SUCCESS;

}

/**
 * Sets the DependencyInjector container
 */
PHP_METHOD(Phalcon_Mvc_Model_Manager, setDI) {

	zval *dependencyInjector, dependencyInjector_sub;
	zval *this_ptr = getThis();

	ZVAL_UNDEF(&dependencyInjector_sub);

	zephir_fetch_params(0, 1, 0, &dependencyInjector);



	zephir_update_property_zval(this_ptr, SL("_dependencyInjector"), dependencyInjector);

}

/**
 * Returns the DependencyInjector container
 */
PHP_METHOD(Phalcon_Mvc_Model_Manager, getDI) {

	zval *this_ptr = getThis();


	RETURN_MEMBER(getThis(), "_dependencyInjector");

}

/**
 * Sets a global events manager
 */
PHP_METHOD(Phalcon_Mvc_Model_Manager, setEventsManager) {

	zval *eventsManager, eventsManager_sub;
	zval *this_ptr = getThis();

	ZVAL_UNDEF(&eventsManager_sub);

	zephir_fetch_params(0, 1, 0, &eventsManager);



	zephir_update_property_zval(this_ptr, SL("_eventsManager"), eventsManager);
	RETURN_THISW();

}

/**
 * Returns the internal event manager
 */
PHP_METHOD(Phalcon_Mvc_Model_Manager, getEventsManager) {

	zval *this_ptr = getThis();


	RETURN_MEMBER(getThis(), "_eventsManager");

}

/**
 * Sets a custom events manager for a specific model
 */
PHP_METHOD(Phalcon_Mvc_Model_Manager, setCustomEventsManager) {

	zval *model, model_sub, *eventsManager, eventsManager_sub, _0;
	zval *this_ptr = getThis();

	ZVAL_UNDEF(&model_sub);
	ZVAL_UNDEF(&eventsManager_sub);
	ZVAL_UNDEF(&_0);

	ZEPHIR_MM_GROW();
	zephir_fetch_params(1, 2, 0, &model, &eventsManager);



	ZEPHIR_INIT_VAR(&_0);
	zephir_get_class(&_0, model, 1 TSRMLS_CC);
	zephir_update_property_array(this_ptr, SL("_customEventsManager"), &_0, eventsManager TSRMLS_CC);
	ZEPHIR_MM_RESTORE();

}

/**
 * Returns a custom events manager related to a model
 */
PHP_METHOD(Phalcon_Mvc_Model_Manager, getCustomEventsManager) {

	zval *model, model_sub, eventsManager, _0, _1;
	zval *this_ptr = getThis();

	ZVAL_UNDEF(&model_sub);
	ZVAL_UNDEF(&eventsManager);
	ZVAL_UNDEF(&_0);
	ZVAL_UNDEF(&_1);

	ZEPHIR_MM_GROW();
	zephir_fetch_params(1, 1, 0, &model);



	zephir_read_property(&_0, this_ptr, SL("_customEventsManager"), PH_NOISY_CC | PH_READONLY);
	ZEPHIR_INIT_VAR(&_1);
	zephir_get_class(&_1, model, 1 TSRMLS_CC);
	if (!(zephir_array_isset_fetch(&eventsManager, &_0, &_1, 1 TSRMLS_CC))) {
		RETURN_MM_BOOL(0);
	}
	RETURN_CTOR(&eventsManager);

}

/**
 * Initializes a model in the model manager
 */
PHP_METHOD(Phalcon_Mvc_Model_Manager, initialize) {

	zend_long ZEPHIR_LAST_CALL_STATUS;
	zval *model, model_sub, __$true, className, eventsManager, _0, _1, _2$$5;
	zval *this_ptr = getThis();

	ZVAL_UNDEF(&model_sub);
	ZVAL_BOOL(&__$true, 1);
	ZVAL_UNDEF(&className);
	ZVAL_UNDEF(&eventsManager);
	ZVAL_UNDEF(&_0);
	ZVAL_UNDEF(&_1);
	ZVAL_UNDEF(&_2$$5);

	ZEPHIR_MM_GROW();
	zephir_fetch_params(1, 1, 0, &model);



	ZEPHIR_INIT_VAR(&className);
	zephir_get_class(&className, model, 1 TSRMLS_CC);
	zephir_read_property(&_0, this_ptr, SL("_initialized"), PH_NOISY_CC | PH_READONLY);
	if (zephir_array_isset(&_0, &className)) {
		RETURN_MM_BOOL(0);
	}
	zephir_update_property_array(this_ptr, SL("_initialized"), &className, &__$true TSRMLS_CC);
	if ((zephir_method_exists_ex(model, SL("initialize") TSRMLS_CC) == SUCCESS)) {
		ZEPHIR_CALL_METHOD(NULL, model, "initialize", NULL, 0);
		zephir_check_call_status();
	}
	zephir_update_property_zval(this_ptr, SL("_lastInitialized"), model);
	zephir_read_property(&_1, this_ptr, SL("_eventsManager"), PH_NOISY_CC | PH_READONLY);
	ZEPHIR_CPY_WRT(&eventsManager, &_1);
	if (Z_TYPE_P(&eventsManager) == IS_OBJECT) {
		ZEPHIR_INIT_VAR(&_2$$5);
		ZVAL_STRING(&_2$$5, "modelsManager:afterInitialize");
		ZEPHIR_CALL_METHOD(NULL, &eventsManager, "fire", NULL, 0, &_2$$5, this_ptr, model);
		zephir_check_call_status();
	}
	RETURN_MM_BOOL(1);

}

/**
 * Check whether a model is already initialized
 */
PHP_METHOD(Phalcon_Mvc_Model_Manager, isInitialized) {

	zval *modelName_param = NULL, _0, _1;
	zval modelName;
	zval *this_ptr = getThis();

	ZVAL_UNDEF(&modelName);
	ZVAL_UNDEF(&_0);
	ZVAL_UNDEF(&_1);

	ZEPHIR_MM_GROW();
	zephir_fetch_params(1, 1, 0, &modelName_param);

	if (UNEXPECTED(Z_TYPE_P(modelName_param) != IS_STRING && Z_TYPE_P(modelName_param) != IS_NULL)) {
		zephir_throw_exception_string(spl_ce_InvalidArgumentException, SL("Parameter 'modelName' must be a string") TSRMLS_CC);
		RETURN_MM_NULL();
	}
	if (EXPECTED(Z_TYPE_P(modelName_param) == IS_STRING)) {
		zephir_get_strval(&modelName, modelName_param);
	} else {
		ZEPHIR_INIT_VAR(&modelName);
		ZVAL_EMPTY_STRING(&modelName);
	}


	zephir_read_property(&_0, this_ptr, SL("_initialized"), PH_NOISY_CC | PH_READONLY);
	ZEPHIR_INIT_VAR(&_1);
	zephir_fast_strtolower(&_1, &modelName);
	RETURN_MM_BOOL(zephir_array_isset(&_0, &_1));

}

/**
 * Get last initialized model
 */
PHP_METHOD(Phalcon_Mvc_Model_Manager, getLastInitialized) {

	zval *this_ptr = getThis();


	RETURN_MEMBER(getThis(), "_lastInitialized");

}

/**
 * Loads a model throwing an exception if it doesn't exist
 */
PHP_METHOD(Phalcon_Mvc_Model_Manager, load) {

	zend_class_entry *_7;
	zend_long ZEPHIR_LAST_CALL_STATUS;
	zval *modelName_param = NULL, model, colonPos, namespaceName, namespaceAlias, className, _0, _6, _8, _9, _1$$3, _2$$3, _3$$3, _4$$4;
	zval modelName, _5$$4;
	zval *this_ptr = getThis();

	ZVAL_UNDEF(&modelName);
	ZVAL_UNDEF(&_5$$4);
	ZVAL_UNDEF(&model);
	ZVAL_UNDEF(&colonPos);
	ZVAL_UNDEF(&namespaceName);
	ZVAL_UNDEF(&namespaceAlias);
	ZVAL_UNDEF(&className);
	ZVAL_UNDEF(&_0);
	ZVAL_UNDEF(&_6);
	ZVAL_UNDEF(&_8);
	ZVAL_UNDEF(&_9);
	ZVAL_UNDEF(&_1$$3);
	ZVAL_UNDEF(&_2$$3);
	ZVAL_UNDEF(&_3$$3);
	ZVAL_UNDEF(&_4$$4);

	ZEPHIR_MM_GROW();
	zephir_fetch_params(1, 1, 0, &modelName_param);

	if (UNEXPECTED(Z_TYPE_P(modelName_param) != IS_STRING && Z_TYPE_P(modelName_param) != IS_NULL)) {
		zephir_throw_exception_string(spl_ce_InvalidArgumentException, SL("Parameter 'modelName' must be a string") TSRMLS_CC);
		RETURN_MM_NULL();
	}
	if (EXPECTED(Z_TYPE_P(modelName_param) == IS_STRING)) {
		zephir_get_strval(&modelName, modelName_param);
	} else {
		ZEPHIR_INIT_VAR(&modelName);
		ZVAL_EMPTY_STRING(&modelName);
	}


	ZEPHIR_INIT_VAR(&_0);
	ZVAL_STRING(&_0, ":");
	ZEPHIR_INIT_VAR(&colonPos);
	zephir_fast_strpos(&colonPos, &modelName, &_0, 0 );
	if (!ZEPHIR_IS_FALSE_IDENTICAL(&colonPos)) {
		ZVAL_LONG(&_1$$3, (zephir_get_numberval(&colonPos) + 1));
		ZEPHIR_INIT_VAR(&className);
		zephir_substr(&className, &modelName, zephir_get_intval(&_1$$3), 0, ZEPHIR_SUBSTR_NO_LENGTH);
		ZVAL_LONG(&_2$$3, 0);
		ZEPHIR_INIT_VAR(&namespaceAlias);
		zephir_substr(&namespaceAlias, &modelName, 0 , zephir_get_intval(&colonPos), 0);
		ZEPHIR_CALL_METHOD(&namespaceName, this_ptr, "getnamespacealias", NULL, 0, &namespaceAlias);
		zephir_check_call_status();
		ZEPHIR_INIT_VAR(&_3$$3);
		ZEPHIR_CONCAT_VSV(&_3$$3, &namespaceName, "\\", &className);
		zephir_get_strval(&modelName, &_3$$3);
	}
	if (!(zephir_class_exists(&modelName, 1 TSRMLS_CC))) {
		ZEPHIR_INIT_VAR(&_4$$4);
		object_init_ex(&_4$$4, phalcon_mvc_model_exception_ce);
		ZEPHIR_INIT_VAR(&_5$$4);
		ZEPHIR_CONCAT_SVS(&_5$$4, "Model '", &modelName, "' could not be loaded");
		ZEPHIR_CALL_METHOD(NULL, &_4$$4, "__construct", NULL, 4, &_5$$4);
		zephir_check_call_status();
		zephir_throw_exception_debug(&_4$$4, "phalcon/mvc/model/manager.zep", 298 TSRMLS_CC);
		ZEPHIR_MM_RESTORE();
		return;
	}
	ZEPHIR_INIT_VAR(&model);
	zephir_fetch_safe_class(&_6, &modelName);
	_7 = zephir_fetch_class_str_ex(Z_STRVAL_P(&_6), Z_STRLEN_P(&_6), ZEND_FETCH_CLASS_AUTO);
	object_init_ex(&model, _7);
	if (zephir_has_constructor(&model TSRMLS_CC)) {
		zephir_read_property(&_8, this_ptr, SL("_dependencyInjector"), PH_NOISY_CC | PH_READONLY);
		ZVAL_NULL(&_9);
		ZEPHIR_CALL_METHOD(NULL, &model, "__construct", NULL, 0, &_9, &_8, this_ptr);
		zephir_check_call_status();
	}
	RETURN_CCTOR(&model);

}

/**
 * Sets the prefix for all model sources.
 *
 * <code>
 * use Phalcon\Mvc\Model\Manager;
 *
 * $di->set("modelsManager", function () {
 *     $modelsManager = new Manager();
 *     $modelsManager->setModelPrefix("wp_");
 *
 *     return $modelsManager;
 * });
 *
 * $robots = new Robots();
 * echo $robots->getSource(); // wp_robots
 * </code>
 */
PHP_METHOD(Phalcon_Mvc_Model_Manager, setModelPrefix) {

	zval *prefix_param = NULL;
	zval prefix;
	zval *this_ptr = getThis();

	ZVAL_UNDEF(&prefix);

	ZEPHIR_MM_GROW();
	zephir_fetch_params(1, 1, 0, &prefix_param);

	if (UNEXPECTED(Z_TYPE_P(prefix_param) != IS_STRING && Z_TYPE_P(prefix_param) != IS_NULL)) {
		zephir_throw_exception_string(spl_ce_InvalidArgumentException, SL("Parameter 'prefix' must be a string") TSRMLS_CC);
		RETURN_MM_NULL();
	}
	if (EXPECTED(Z_TYPE_P(prefix_param) == IS_STRING)) {
		zephir_get_strval(&prefix, prefix_param);
	} else {
		ZEPHIR_INIT_VAR(&prefix);
		ZVAL_EMPTY_STRING(&prefix);
	}


	zephir_update_property_zval(this_ptr, SL("_prefix"), &prefix);
	ZEPHIR_MM_RESTORE();

}

/**
 * Returns the prefix for all model sources.
 *
 * <code>
 * use Phalcon\Mvc\Model\Manager;
 *
 * $di->set("modelsManager", function () {
 *     $modelsManager = new Manager();
 *     $modelsManager->setModelPrefix("wp_");
 *
 *     return $modelsManager;
 * });
 *
 * $robots = new Robots();
 * echo $robots->getSource(); // wp_robots
 * </code>
 */
PHP_METHOD(Phalcon_Mvc_Model_Manager, getModelPrefix) {

	zval *this_ptr = getThis();


	RETURN_MEMBER(getThis(), "_prefix");

}

/**
 * Sets the mapped source for a model
 */
PHP_METHOD(Phalcon_Mvc_Model_Manager, setModelSource) {

	zval source;
	zval *model, model_sub, *source_param = NULL, _0;
	zval *this_ptr = getThis();

	ZVAL_UNDEF(&model_sub);
	ZVAL_UNDEF(&_0);
	ZVAL_UNDEF(&source);

	ZEPHIR_MM_GROW();
	zephir_fetch_params(1, 2, 0, &model, &source_param);

	if (UNEXPECTED(Z_TYPE_P(source_param) != IS_STRING && Z_TYPE_P(source_param) != IS_NULL)) {
		zephir_throw_exception_string(spl_ce_InvalidArgumentException, SL("Parameter 'source' must be a string") TSRMLS_CC);
		RETURN_MM_NULL();
	}
	if (EXPECTED(Z_TYPE_P(source_param) == IS_STRING)) {
		zephir_get_strval(&source, source_param);
	} else {
		ZEPHIR_INIT_VAR(&source);
		ZVAL_EMPTY_STRING(&source);
	}


	ZEPHIR_INIT_VAR(&_0);
	zephir_get_class(&_0, model, 1 TSRMLS_CC);
	zephir_update_property_array(this_ptr, SL("_sources"), &_0, &source TSRMLS_CC);
	ZEPHIR_MM_RESTORE();

}

/**
 * Check whether a model property is declared as public.
 *
 * <code>
 * $isPublic = $manager->isVisibleModelProperty(
 *     new Robots(),
 *     "name"
 * );
 * </code>
 */
PHP_METHOD(Phalcon_Mvc_Model_Manager, isVisibleModelProperty) {

	zend_long ZEPHIR_LAST_CALL_STATUS;
	zval property;
	zval *model, model_sub, *property_param = NULL, properties, className, _0, _2, _1$$3;
	zval *this_ptr = getThis();

	ZVAL_UNDEF(&model_sub);
	ZVAL_UNDEF(&properties);
	ZVAL_UNDEF(&className);
	ZVAL_UNDEF(&_0);
	ZVAL_UNDEF(&_2);
	ZVAL_UNDEF(&_1$$3);
	ZVAL_UNDEF(&property);

	ZEPHIR_MM_GROW();
	zephir_fetch_params(1, 2, 0, &model, &property_param);

	zephir_get_strval(&property, property_param);


	ZEPHIR_INIT_VAR(&className);
	zephir_get_class(&className, model, 0 TSRMLS_CC);
	zephir_read_property(&_0, this_ptr, SL("_modelVisibility"), PH_NOISY_CC | PH_READONLY);
	if (!(zephir_array_isset(&_0, &className))) {
		ZEPHIR_CALL_FUNCTION(&_1$$3, "get_object_vars", NULL, 17, model);
		zephir_check_call_status();
		zephir_update_property_array(this_ptr, SL("_modelVisibility"), &className, &_1$$3 TSRMLS_CC);
	}
	zephir_read_property(&_2, this_ptr, SL("_modelVisibility"), PH_NOISY_CC | PH_READONLY);
	ZEPHIR_OBS_VAR(&properties);
	zephir_array_fetch(&properties, &_2, &className, PH_NOISY, "phalcon/mvc/model/manager.zep", 381 TSRMLS_CC);
	RETURN_MM_BOOL(zephir_array_key_exists(&properties, &property TSRMLS_CC));

}

/**
 * Returns the mapped source for a model
 */
PHP_METHOD(Phalcon_Mvc_Model_Manager, getModelSource) {

	zval *model, model_sub, entityName, _0, _3, _4, _5, _1$$3, _2$$3;
	zval *this_ptr = getThis();

	ZVAL_UNDEF(&model_sub);
	ZVAL_UNDEF(&entityName);
	ZVAL_UNDEF(&_0);
	ZVAL_UNDEF(&_3);
	ZVAL_UNDEF(&_4);
	ZVAL_UNDEF(&_5);
	ZVAL_UNDEF(&_1$$3);
	ZVAL_UNDEF(&_2$$3);

	ZEPHIR_MM_GROW();
	zephir_fetch_params(1, 1, 0, &model);



	ZEPHIR_INIT_VAR(&entityName);
	zephir_get_class(&entityName, model, 1 TSRMLS_CC);
	zephir_read_property(&_0, this_ptr, SL("_sources"), PH_NOISY_CC | PH_READONLY);
	if (!(zephir_array_isset(&_0, &entityName))) {
		ZEPHIR_INIT_VAR(&_1$$3);
		ZEPHIR_INIT_VAR(&_2$$3);
		zephir_get_class_ns(&_2$$3, model, 0 TSRMLS_CC);
		zephir_uncamelize(&_1$$3, &_2$$3, NULL  );
		zephir_update_property_array(this_ptr, SL("_sources"), &entityName, &_1$$3 TSRMLS_CC);
	}
	zephir_read_property(&_3, this_ptr, SL("_prefix"), PH_NOISY_CC | PH_READONLY);
	zephir_read_property(&_4, this_ptr, SL("_sources"), PH_NOISY_CC | PH_READONLY);
	zephir_array_fetch(&_5, &_4, &entityName, PH_NOISY | PH_READONLY, "phalcon/mvc/model/manager.zep", 399 TSRMLS_CC);
	ZEPHIR_CONCAT_VV(return_value, &_3, &_5);
	RETURN_MM();

}

/**
 * Sets the mapped schema for a model
 */
PHP_METHOD(Phalcon_Mvc_Model_Manager, setModelSchema) {

	zval schema;
	zval *model, model_sub, *schema_param = NULL, _0;
	zval *this_ptr = getThis();

	ZVAL_UNDEF(&model_sub);
	ZVAL_UNDEF(&_0);
	ZVAL_UNDEF(&schema);

	ZEPHIR_MM_GROW();
	zephir_fetch_params(1, 2, 0, &model, &schema_param);

	if (UNEXPECTED(Z_TYPE_P(schema_param) != IS_STRING && Z_TYPE_P(schema_param) != IS_NULL)) {
		zephir_throw_exception_string(spl_ce_InvalidArgumentException, SL("Parameter 'schema' must be a string") TSRMLS_CC);
		RETURN_MM_NULL();
	}
	if (EXPECTED(Z_TYPE_P(schema_param) == IS_STRING)) {
		zephir_get_strval(&schema, schema_param);
	} else {
		ZEPHIR_INIT_VAR(&schema);
		ZVAL_EMPTY_STRING(&schema);
	}


	ZEPHIR_INIT_VAR(&_0);
	zephir_get_class(&_0, model, 1 TSRMLS_CC);
	zephir_update_property_array(this_ptr, SL("_schemas"), &_0, &schema TSRMLS_CC);
	ZEPHIR_MM_RESTORE();

}

/**
 * Returns the mapped schema for a model
 */
PHP_METHOD(Phalcon_Mvc_Model_Manager, getModelSchema) {

	zval *model, model_sub, schema, _0, _1;
	zval *this_ptr = getThis();

	ZVAL_UNDEF(&model_sub);
	ZVAL_UNDEF(&schema);
	ZVAL_UNDEF(&_0);
	ZVAL_UNDEF(&_1);

	ZEPHIR_MM_GROW();
	zephir_fetch_params(1, 1, 0, &model);



	zephir_read_property(&_0, this_ptr, SL("_schemas"), PH_NOISY_CC | PH_READONLY);
	ZEPHIR_INIT_VAR(&_1);
	zephir_get_class(&_1, model, 1 TSRMLS_CC);
	if (!(zephir_array_isset_fetch(&schema, &_0, &_1, 1 TSRMLS_CC))) {
		RETURN_MM_STRING("");
	}
	RETURN_CTOR(&schema);

}

/**
 * Sets both write and read connection service for a model
 */
PHP_METHOD(Phalcon_Mvc_Model_Manager, setConnectionService) {

	zend_long ZEPHIR_LAST_CALL_STATUS;
	zval connectionService;
	zval *model, model_sub, *connectionService_param = NULL;
	zval *this_ptr = getThis();

	ZVAL_UNDEF(&model_sub);
	ZVAL_UNDEF(&connectionService);

	ZEPHIR_MM_GROW();
	zephir_fetch_params(1, 2, 0, &model, &connectionService_param);

	if (UNEXPECTED(Z_TYPE_P(connectionService_param) != IS_STRING && Z_TYPE_P(connectionService_param) != IS_NULL)) {
		zephir_throw_exception_string(spl_ce_InvalidArgumentException, SL("Parameter 'connectionService' must be a string") TSRMLS_CC);
		RETURN_MM_NULL();
	}
	if (EXPECTED(Z_TYPE_P(connectionService_param) == IS_STRING)) {
		zephir_get_strval(&connectionService, connectionService_param);
	} else {
		ZEPHIR_INIT_VAR(&connectionService);
		ZVAL_EMPTY_STRING(&connectionService);
	}


	ZEPHIR_CALL_METHOD(NULL, this_ptr, "setreadconnectionservice", NULL, 0, model, &connectionService);
	zephir_check_call_status();
	ZEPHIR_CALL_METHOD(NULL, this_ptr, "setwriteconnectionservice", NULL, 0, model, &connectionService);
	zephir_check_call_status();
	ZEPHIR_MM_RESTORE();

}

/**
 * Sets write connection service for a model
 */
PHP_METHOD(Phalcon_Mvc_Model_Manager, setWriteConnectionService) {

	zval connectionService;
	zval *model, model_sub, *connectionService_param = NULL, _0;
	zval *this_ptr = getThis();

	ZVAL_UNDEF(&model_sub);
	ZVAL_UNDEF(&_0);
	ZVAL_UNDEF(&connectionService);

	ZEPHIR_MM_GROW();
	zephir_fetch_params(1, 2, 0, &model, &connectionService_param);

	if (UNEXPECTED(Z_TYPE_P(connectionService_param) != IS_STRING && Z_TYPE_P(connectionService_param) != IS_NULL)) {
		zephir_throw_exception_string(spl_ce_InvalidArgumentException, SL("Parameter 'connectionService' must be a string") TSRMLS_CC);
		RETURN_MM_NULL();
	}
	if (EXPECTED(Z_TYPE_P(connectionService_param) == IS_STRING)) {
		zephir_get_strval(&connectionService, connectionService_param);
	} else {
		ZEPHIR_INIT_VAR(&connectionService);
		ZVAL_EMPTY_STRING(&connectionService);
	}


	ZEPHIR_INIT_VAR(&_0);
	zephir_get_class(&_0, model, 1 TSRMLS_CC);
	zephir_update_property_array(this_ptr, SL("_writeConnectionServices"), &_0, &connectionService TSRMLS_CC);
	ZEPHIR_MM_RESTORE();

}

/**
 * Sets read connection service for a model
 */
PHP_METHOD(Phalcon_Mvc_Model_Manager, setReadConnectionService) {

	zval connectionService;
	zval *model, model_sub, *connectionService_param = NULL, _0;
	zval *this_ptr = getThis();

	ZVAL_UNDEF(&model_sub);
	ZVAL_UNDEF(&_0);
	ZVAL_UNDEF(&connectionService);

	ZEPHIR_MM_GROW();
	zephir_fetch_params(1, 2, 0, &model, &connectionService_param);

	if (UNEXPECTED(Z_TYPE_P(connectionService_param) != IS_STRING && Z_TYPE_P(connectionService_param) != IS_NULL)) {
		zephir_throw_exception_string(spl_ce_InvalidArgumentException, SL("Parameter 'connectionService' must be a string") TSRMLS_CC);
		RETURN_MM_NULL();
	}
	if (EXPECTED(Z_TYPE_P(connectionService_param) == IS_STRING)) {
		zephir_get_strval(&connectionService, connectionService_param);
	} else {
		ZEPHIR_INIT_VAR(&connectionService);
		ZVAL_EMPTY_STRING(&connectionService);
	}


	ZEPHIR_INIT_VAR(&_0);
	zephir_get_class(&_0, model, 1 TSRMLS_CC);
	zephir_update_property_array(this_ptr, SL("_readConnectionServices"), &_0, &connectionService TSRMLS_CC);
	ZEPHIR_MM_RESTORE();

}

/**
 * Returns the connection to read data related to a model
 */
PHP_METHOD(Phalcon_Mvc_Model_Manager, getReadConnection) {

	zend_long ZEPHIR_LAST_CALL_STATUS;
	zval *model, model_sub, _0;
	zval *this_ptr = getThis();

	ZVAL_UNDEF(&model_sub);
	ZVAL_UNDEF(&_0);

	ZEPHIR_MM_GROW();
	zephir_fetch_params(1, 1, 0, &model);



	zephir_read_property(&_0, this_ptr, SL("_readConnectionServices"), PH_NOISY_CC | PH_READONLY);
	ZEPHIR_RETURN_CALL_METHOD(this_ptr, "_getconnection", NULL, 0, model, &_0);
	zephir_check_call_status();
	RETURN_MM();

}

/**
 * Returns the connection to write data related to a model
 */
PHP_METHOD(Phalcon_Mvc_Model_Manager, getWriteConnection) {

	zend_long ZEPHIR_LAST_CALL_STATUS;
	zval *model, model_sub, _0;
	zval *this_ptr = getThis();

	ZVAL_UNDEF(&model_sub);
	ZVAL_UNDEF(&_0);

	ZEPHIR_MM_GROW();
	zephir_fetch_params(1, 1, 0, &model);



	zephir_read_property(&_0, this_ptr, SL("_writeConnectionServices"), PH_NOISY_CC | PH_READONLY);
	ZEPHIR_RETURN_CALL_METHOD(this_ptr, "_getconnection", NULL, 0, model, &_0);
	zephir_check_call_status();
	RETURN_MM();

}

/**
 * Returns the connection to read or write data related to a model depending on the connection services.
 */
PHP_METHOD(Phalcon_Mvc_Model_Manager, _getConnection) {

	zend_long ZEPHIR_LAST_CALL_STATUS;
	zval *model, model_sub, *connectionServices, connectionServices_sub, dependencyInjector, service, connection, _0, _1;
	zval *this_ptr = getThis();

	ZVAL_UNDEF(&model_sub);
	ZVAL_UNDEF(&connectionServices_sub);
	ZVAL_UNDEF(&dependencyInjector);
	ZVAL_UNDEF(&service);
	ZVAL_UNDEF(&connection);
	ZVAL_UNDEF(&_0);
	ZVAL_UNDEF(&_1);

	ZEPHIR_MM_GROW();
	zephir_fetch_params(1, 2, 0, &model, &connectionServices);



	ZEPHIR_CALL_METHOD(&service, this_ptr, "_getconnectionservice", NULL, 0, model, connectionServices);
	zephir_check_call_status();
	zephir_read_property(&_0, this_ptr, SL("_dependencyInjector"), PH_NOISY_CC | PH_READONLY);
	ZEPHIR_CPY_WRT(&dependencyInjector, &_0);
	if (Z_TYPE_P(&dependencyInjector) != IS_OBJECT) {
		ZEPHIR_THROW_EXCEPTION_DEBUG_STR(phalcon_mvc_model_exception_ce, "A dependency injector container is required to obtain the services related to the ORM", "phalcon/mvc/model/manager.zep", 476);
		return;
	}
	ZEPHIR_CALL_METHOD(&_1, &dependencyInjector, "getshared", NULL, 0, &service);
	zephir_check_call_status();
	ZEPHIR_CPY_WRT(&connection, &_1);
	if (Z_TYPE_P(&connection) != IS_OBJECT) {
		ZEPHIR_THROW_EXCEPTION_DEBUG_STR(phalcon_mvc_model_exception_ce, "Invalid injected connection service", "phalcon/mvc/model/manager.zep", 485);
		return;
	}
	RETURN_CCTOR(&connection);

}

/**
 * Returns the connection service name used to read data related to a model
 */
PHP_METHOD(Phalcon_Mvc_Model_Manager, getReadConnectionService) {

	zend_long ZEPHIR_LAST_CALL_STATUS;
	zval *model, model_sub, _0;
	zval *this_ptr = getThis();

	ZVAL_UNDEF(&model_sub);
	ZVAL_UNDEF(&_0);

	ZEPHIR_MM_GROW();
	zephir_fetch_params(1, 1, 0, &model);



	zephir_read_property(&_0, this_ptr, SL("_readConnectionServices"), PH_NOISY_CC | PH_READONLY);
	ZEPHIR_RETURN_CALL_METHOD(this_ptr, "_getconnectionservice", NULL, 0, model, &_0);
	zephir_check_call_status();
	RETURN_MM();

}

/**
 * Returns the connection service name used to write data related to a model
 */
PHP_METHOD(Phalcon_Mvc_Model_Manager, getWriteConnectionService) {

	zend_long ZEPHIR_LAST_CALL_STATUS;
	zval *model, model_sub, _0;
	zval *this_ptr = getThis();

	ZVAL_UNDEF(&model_sub);
	ZVAL_UNDEF(&_0);

	ZEPHIR_MM_GROW();
	zephir_fetch_params(1, 1, 0, &model);



	zephir_read_property(&_0, this_ptr, SL("_writeConnectionServices"), PH_NOISY_CC | PH_READONLY);
	ZEPHIR_RETURN_CALL_METHOD(this_ptr, "_getconnectionservice", NULL, 0, model, &_0);
	zephir_check_call_status();
	RETURN_MM();

}

/**
 * Returns the connection service name used to read or write data related to
 * a model depending on the connection services
 */
PHP_METHOD(Phalcon_Mvc_Model_Manager, _getConnectionService) {

	zval *model, model_sub, *connectionServices, connectionServices_sub, connection, _0;
	zval *this_ptr = getThis();

	ZVAL_UNDEF(&model_sub);
	ZVAL_UNDEF(&connectionServices_sub);
	ZVAL_UNDEF(&connection);
	ZVAL_UNDEF(&_0);

	ZEPHIR_MM_GROW();
	zephir_fetch_params(1, 2, 0, &model, &connectionServices);



	ZEPHIR_INIT_VAR(&_0);
	zephir_get_class(&_0, model, 1 TSRMLS_CC);
	if (!(zephir_array_isset_fetch(&connection, connectionServices, &_0, 1 TSRMLS_CC))) {
		RETURN_MM_STRING("db");
	}
	RETURN_CTOR(&connection);

}

/**
 * Receives events generated in the models and dispatches them to an events-manager if available
 * Notify the behaviors that are listening in the model
 */
PHP_METHOD(Phalcon_Mvc_Model_Manager, notifyEvent) {

	zend_long ZEPHIR_LAST_CALL_STATUS;
	zval *eventName_param = NULL, *model, model_sub, status, behavior, modelsBehaviors, eventsManager, customEventsManager, _0, _1, _4, _5, *_2$$3;
	zval eventName, _3$$6, _6$$8;
	zval *this_ptr = getThis();

	ZVAL_UNDEF(&eventName);
	ZVAL_UNDEF(&_3$$6);
	ZVAL_UNDEF(&_6$$8);
	ZVAL_UNDEF(&model_sub);
	ZVAL_UNDEF(&status);
	ZVAL_UNDEF(&behavior);
	ZVAL_UNDEF(&modelsBehaviors);
	ZVAL_UNDEF(&eventsManager);
	ZVAL_UNDEF(&customEventsManager);
	ZVAL_UNDEF(&_0);
	ZVAL_UNDEF(&_1);
	ZVAL_UNDEF(&_4);
	ZVAL_UNDEF(&_5);

	ZEPHIR_MM_GROW();
	zephir_fetch_params(1, 2, 0, &eventName_param, &model);

	if (UNEXPECTED(Z_TYPE_P(eventName_param) != IS_STRING && Z_TYPE_P(eventName_param) != IS_NULL)) {
		zephir_throw_exception_string(spl_ce_InvalidArgumentException, SL("Parameter 'eventName' must be a string") TSRMLS_CC);
		RETURN_MM_NULL();
	}
	if (EXPECTED(Z_TYPE_P(eventName_param) == IS_STRING)) {
		zephir_get_strval(&eventName, eventName_param);
	} else {
		ZEPHIR_INIT_VAR(&eventName);
		ZVAL_EMPTY_STRING(&eventName);
	}


	ZEPHIR_INIT_VAR(&status);
	ZVAL_NULL(&status);
	ZEPHIR_OBS_VAR(&modelsBehaviors);
	zephir_read_property(&_0, this_ptr, SL("_behaviors"), PH_NOISY_CC | PH_READONLY);
	ZEPHIR_INIT_VAR(&_1);
	zephir_get_class(&_1, model, 1 TSRMLS_CC);
	if (zephir_array_isset_fetch(&modelsBehaviors, &_0, &_1, 0 TSRMLS_CC)) {
		zephir_is_iterable(&modelsBehaviors, 0, "phalcon/mvc/model/manager.zep", 546);
		ZEND_HASH_FOREACH_VAL(Z_ARRVAL_P(&modelsBehaviors), _2$$3)
		{
			ZEPHIR_INIT_NVAR(&behavior);
			ZVAL_COPY(&behavior, _2$$3);
			ZEPHIR_CALL_METHOD(&status, &behavior, "notify", NULL, 0, &eventName, model);
			zephir_check_call_status();
			if (ZEPHIR_IS_FALSE_IDENTICAL(&status)) {
				RETURN_MM_BOOL(0);
			}
		} ZEND_HASH_FOREACH_END();
		ZEPHIR_INIT_NVAR(&behavior);
	}
	ZEPHIR_OBS_VAR(&eventsManager);
	zephir_read_property(&eventsManager, this_ptr, SL("_eventsManager"), PH_NOISY_CC);
	if (Z_TYPE_P(&eventsManager) == IS_OBJECT) {
		ZEPHIR_INIT_VAR(&_3$$6);
		ZEPHIR_CONCAT_SV(&_3$$6, "model:", &eventName);
		ZEPHIR_CALL_METHOD(&status, &eventsManager, "fire", NULL, 0, &_3$$6, model);
		zephir_check_call_status();
		if (ZEPHIR_IS_FALSE_IDENTICAL(&status)) {
			RETURN_CCTOR(&status);
		}
	}
	ZEPHIR_OBS_VAR(&customEventsManager);
	zephir_read_property(&_4, this_ptr, SL("_customEventsManager"), PH_NOISY_CC | PH_READONLY);
	ZEPHIR_INIT_VAR(&_5);
	zephir_get_class(&_5, model, 1 TSRMLS_CC);
	if (zephir_array_isset_fetch(&customEventsManager, &_4, &_5, 0 TSRMLS_CC)) {
		ZEPHIR_INIT_VAR(&_6$$8);
		ZEPHIR_CONCAT_SV(&_6$$8, "model:", &eventName);
		ZEPHIR_CALL_METHOD(&status, &customEventsManager, "fire", NULL, 0, &_6$$8, model);
		zephir_check_call_status();
		if (ZEPHIR_IS_FALSE_IDENTICAL(&status)) {
			RETURN_MM_BOOL(0);
		}
	}
	RETURN_CCTOR(&status);

}

/**
 * Dispatch an event to the listeners and behaviors
 * This method expects that the endpoint listeners/behaviors returns true
 * meaning that a least one was implemented
 */
PHP_METHOD(Phalcon_Mvc_Model_Manager, missingMethod) {

	zend_long ZEPHIR_LAST_CALL_STATUS;
	zval eventName, _3$$6;
	zval *model, model_sub, *eventName_param = NULL, *data, data_sub, modelsBehaviors, result, eventsManager, behavior, _0, _1, *_2$$3;
	zval *this_ptr = getThis();

	ZVAL_UNDEF(&model_sub);
	ZVAL_UNDEF(&data_sub);
	ZVAL_UNDEF(&modelsBehaviors);
	ZVAL_UNDEF(&result);
	ZVAL_UNDEF(&eventsManager);
	ZVAL_UNDEF(&behavior);
	ZVAL_UNDEF(&_0);
	ZVAL_UNDEF(&_1);
	ZVAL_UNDEF(&eventName);
	ZVAL_UNDEF(&_3$$6);

	ZEPHIR_MM_GROW();
	zephir_fetch_params(1, 3, 0, &model, &eventName_param, &data);

	if (UNEXPECTED(Z_TYPE_P(eventName_param) != IS_STRING && Z_TYPE_P(eventName_param) != IS_NULL)) {
		zephir_throw_exception_string(spl_ce_InvalidArgumentException, SL("Parameter 'eventName' must be a string") TSRMLS_CC);
		RETURN_MM_NULL();
	}
	if (EXPECTED(Z_TYPE_P(eventName_param) == IS_STRING)) {
		zephir_get_strval(&eventName, eventName_param);
	} else {
		ZEPHIR_INIT_VAR(&eventName);
		ZVAL_EMPTY_STRING(&eventName);
	}


	ZEPHIR_OBS_VAR(&modelsBehaviors);
	zephir_read_property(&_0, this_ptr, SL("_behaviors"), PH_NOISY_CC | PH_READONLY);
	ZEPHIR_INIT_VAR(&_1);
	zephir_get_class(&_1, model, 1 TSRMLS_CC);
	if (zephir_array_isset_fetch(&modelsBehaviors, &_0, &_1, 0 TSRMLS_CC)) {
		zephir_is_iterable(&modelsBehaviors, 0, "phalcon/mvc/model/manager.zep", 595);
		ZEND_HASH_FOREACH_VAL(Z_ARRVAL_P(&modelsBehaviors), _2$$3)
		{
			ZEPHIR_INIT_NVAR(&behavior);
			ZVAL_COPY(&behavior, _2$$3);
			ZEPHIR_CALL_METHOD(&result, &behavior, "missingmethod", NULL, 0, model, &eventName, data);
			zephir_check_call_status();
			if (Z_TYPE_P(&result) != IS_NULL) {
				RETURN_CCTOR(&result);
			}
		} ZEND_HASH_FOREACH_END();
		ZEPHIR_INIT_NVAR(&behavior);
	}
	ZEPHIR_OBS_VAR(&eventsManager);
	zephir_read_property(&eventsManager, this_ptr, SL("_eventsManager"), PH_NOISY_CC);
	if (Z_TYPE_P(&eventsManager) == IS_OBJECT) {
		ZEPHIR_INIT_VAR(&_3$$6);
		ZEPHIR_CONCAT_SV(&_3$$6, "model:", &eventName);
		ZEPHIR_RETURN_CALL_METHOD(&eventsManager, "fire", NULL, 0, &_3$$6, model, data);
		zephir_check_call_status();
		RETURN_MM();
	}
	RETURN_MM_NULL();

}

/**
 * Binds a behavior to a model
 */
PHP_METHOD(Phalcon_Mvc_Model_Manager, addBehavior) {

	zval *model, model_sub, *behavior, behavior_sub, entityName, modelsBehaviors, _0;
	zval *this_ptr = getThis();

	ZVAL_UNDEF(&model_sub);
	ZVAL_UNDEF(&behavior_sub);
	ZVAL_UNDEF(&entityName);
	ZVAL_UNDEF(&modelsBehaviors);
	ZVAL_UNDEF(&_0);

	ZEPHIR_MM_GROW();
	zephir_fetch_params(1, 2, 0, &model, &behavior);



	ZEPHIR_INIT_VAR(&entityName);
	zephir_get_class(&entityName, model, 1 TSRMLS_CC);
	ZEPHIR_OBS_VAR(&modelsBehaviors);
	zephir_read_property(&_0, this_ptr, SL("_behaviors"), PH_NOISY_CC | PH_READONLY);
	if (!(zephir_array_isset_fetch(&modelsBehaviors, &_0, &entityName, 0 TSRMLS_CC))) {
		ZEPHIR_INIT_NVAR(&modelsBehaviors);
		array_init(&modelsBehaviors);
	}
	zephir_array_append(&modelsBehaviors, behavior, PH_SEPARATE, "phalcon/mvc/model/manager.zep", 627);
	zephir_update_property_array(this_ptr, SL("_behaviors"), &entityName, &modelsBehaviors TSRMLS_CC);
	ZEPHIR_MM_RESTORE();

}

/**
 * Sets if a model must keep snapshots
 */
PHP_METHOD(Phalcon_Mvc_Model_Manager, keepSnapshots) {

	zend_bool keepSnapshots;
	zval *model, model_sub, *keepSnapshots_param = NULL, _0, _1;
	zval *this_ptr = getThis();

	ZVAL_UNDEF(&model_sub);
	ZVAL_UNDEF(&_0);
	ZVAL_UNDEF(&_1);

	ZEPHIR_MM_GROW();
	zephir_fetch_params(1, 2, 0, &model, &keepSnapshots_param);

	keepSnapshots = zephir_get_boolval(keepSnapshots_param);


	ZEPHIR_INIT_VAR(&_0);
	zephir_get_class(&_0, model, 1 TSRMLS_CC);
	ZEPHIR_INIT_VAR(&_1);
	ZVAL_BOOL(&_1, keepSnapshots);
	zephir_update_property_array(this_ptr, SL("_keepSnapshots"), &_0, &_1 TSRMLS_CC);
	ZEPHIR_MM_RESTORE();

}

/**
 * Checks if a model is keeping snapshots for the queried records
 */
PHP_METHOD(Phalcon_Mvc_Model_Manager, isKeepingSnapshots) {

	zval *model, model_sub, isKeeping, _0, _1;
	zval *this_ptr = getThis();

	ZVAL_UNDEF(&model_sub);
	ZVAL_UNDEF(&isKeeping);
	ZVAL_UNDEF(&_0);
	ZVAL_UNDEF(&_1);

	ZEPHIR_MM_GROW();
	zephir_fetch_params(1, 1, 0, &model);



	zephir_read_property(&_0, this_ptr, SL("_keepSnapshots"), PH_NOISY_CC | PH_READONLY);
	ZEPHIR_INIT_VAR(&_1);
	zephir_get_class(&_1, model, 1 TSRMLS_CC);
	if (!(zephir_array_isset_fetch(&isKeeping, &_0, &_1, 1 TSRMLS_CC))) {
		RETURN_MM_BOOL(0);
	}
	RETURN_CTOR(&isKeeping);

}

/**
 * Sets if a model must use dynamic update instead of the all-field update
 */
PHP_METHOD(Phalcon_Mvc_Model_Manager, useDynamicUpdate) {

	zend_bool dynamicUpdate;
	zval *model, model_sub, *dynamicUpdate_param = NULL, entityName, _0, _1;
	zval *this_ptr = getThis();

	ZVAL_UNDEF(&model_sub);
	ZVAL_UNDEF(&entityName);
	ZVAL_UNDEF(&_0);
	ZVAL_UNDEF(&_1);

	ZEPHIR_MM_GROW();
	zephir_fetch_params(1, 2, 0, &model, &dynamicUpdate_param);

	dynamicUpdate = zephir_get_boolval(dynamicUpdate_param);


	ZEPHIR_INIT_VAR(&entityName);
	zephir_get_class(&entityName, model, 1 TSRMLS_CC);
	ZEPHIR_INIT_VAR(&_0);
	ZVAL_BOOL(&_0, dynamicUpdate);
	zephir_update_property_array(this_ptr, SL("_dynamicUpdate"), &entityName, &_0 TSRMLS_CC);
	ZEPHIR_INIT_VAR(&_1);
	ZVAL_BOOL(&_1, dynamicUpdate);
	zephir_update_property_array(this_ptr, SL("_keepSnapshots"), &entityName, &_1 TSRMLS_CC);
	ZEPHIR_MM_RESTORE();

}

/**
 * Checks if a model is using dynamic update instead of all-field update
 */
PHP_METHOD(Phalcon_Mvc_Model_Manager, isUsingDynamicUpdate) {

	zval *model, model_sub, isUsing, _0, _1;
	zval *this_ptr = getThis();

	ZVAL_UNDEF(&model_sub);
	ZVAL_UNDEF(&isUsing);
	ZVAL_UNDEF(&_0);
	ZVAL_UNDEF(&_1);

	ZEPHIR_MM_GROW();
	zephir_fetch_params(1, 1, 0, &model);



	zephir_read_property(&_0, this_ptr, SL("_dynamicUpdate"), PH_NOISY_CC | PH_READONLY);
	ZEPHIR_INIT_VAR(&_1);
	zephir_get_class(&_1, model, 1 TSRMLS_CC);
	if (!(zephir_array_isset_fetch(&isUsing, &_0, &_1, 1 TSRMLS_CC))) {
		RETURN_MM_BOOL(0);
	}
	RETURN_CTOR(&isUsing);

}

/**
 * Setup a 1-1 relation between two models
 *
 * @param	array options
 */
PHP_METHOD(Phalcon_Mvc_Model_Manager, addHasOne) {

	zend_long ZEPHIR_LAST_CALL_STATUS;
	zval referencedModel;
	zval *model, model_sub, *fields, fields_sub, *referencedModel_param = NULL, *referencedFields, referencedFields_sub, *options = NULL, options_sub, __$null, entityName, referencedEntity, relation, keyRelation, relations, alias, lowerAlias, singleRelations, _0, _1, _2;
	zval *this_ptr = getThis();

	ZVAL_UNDEF(&model_sub);
	ZVAL_UNDEF(&fields_sub);
	ZVAL_UNDEF(&referencedFields_sub);
	ZVAL_UNDEF(&options_sub);
	ZVAL_NULL(&__$null);
	ZVAL_UNDEF(&entityName);
	ZVAL_UNDEF(&referencedEntity);
	ZVAL_UNDEF(&relation);
	ZVAL_UNDEF(&keyRelation);
	ZVAL_UNDEF(&relations);
	ZVAL_UNDEF(&alias);
	ZVAL_UNDEF(&lowerAlias);
	ZVAL_UNDEF(&singleRelations);
	ZVAL_UNDEF(&_0);
	ZVAL_UNDEF(&_1);
	ZVAL_UNDEF(&_2);
	ZVAL_UNDEF(&referencedModel);

	ZEPHIR_MM_GROW();
	zephir_fetch_params(1, 4, 1, &model, &fields, &referencedModel_param, &referencedFields, &options);

	if (UNEXPECTED(Z_TYPE_P(referencedModel_param) != IS_STRING && Z_TYPE_P(referencedModel_param) != IS_NULL)) {
		zephir_throw_exception_string(spl_ce_InvalidArgumentException, SL("Parameter 'referencedModel' must be a string") TSRMLS_CC);
		RETURN_MM_NULL();
	}
	if (EXPECTED(Z_TYPE_P(referencedModel_param) == IS_STRING)) {
		zephir_get_strval(&referencedModel, referencedModel_param);
	} else {
		ZEPHIR_INIT_VAR(&referencedModel);
		ZVAL_EMPTY_STRING(&referencedModel);
	}
	if (!options) {
		options = &options_sub;
		options = &__$null;
	}


	ZEPHIR_INIT_VAR(&entityName);
	zephir_get_class(&entityName, model, 1 TSRMLS_CC);
	ZEPHIR_INIT_VAR(&referencedEntity);
	zephir_fast_strtolower(&referencedEntity, &referencedModel);
	ZEPHIR_INIT_VAR(&keyRelation);
	ZEPHIR_CONCAT_VSV(&keyRelation, &entityName, "$", &referencedEntity);
	ZEPHIR_OBS_VAR(&relations);
	zephir_read_property(&_0, this_ptr, SL("_hasOne"), PH_NOISY_CC | PH_READONLY);
	if (!(zephir_array_isset_fetch(&relations, &_0, &keyRelation, 0 TSRMLS_CC))) {
		ZEPHIR_INIT_NVAR(&relations);
		array_init(&relations);
	}
	if (Z_TYPE_P(referencedFields) == IS_ARRAY) {
		if (zephir_fast_count_int(fields TSRMLS_CC) != zephir_fast_count_int(referencedFields TSRMLS_CC)) {
			ZEPHIR_THROW_EXCEPTION_DEBUG_STR(phalcon_mvc_model_exception_ce, "Number of referenced fields are not the same", "phalcon/mvc/model/manager.zep", 707);
			return;
		}
	}
	ZEPHIR_INIT_VAR(&relation);
	object_init_ex(&relation, phalcon_mvc_model_relation_ce);
	ZVAL_LONG(&_1, 1);
<<<<<<< HEAD
	ZEPHIR_CALL_METHOD(NULL, &relation, "__construct", NULL, 306, &_1, &referencedModel, fields, referencedFields, options);
=======
	ZEPHIR_CALL_METHOD(NULL, &relation, "__construct", NULL, 313, &_1, &referencedModel, fields, referencedFields, options);
>>>>>>> b3b083d3
	zephir_check_call_status();
	ZEPHIR_OBS_VAR(&alias);
	if (zephir_array_isset_string_fetch(&alias, options, SL("alias"), 0)) {
		if (Z_TYPE_P(&alias) != IS_STRING) {
			ZEPHIR_THROW_EXCEPTION_DEBUG_STR(phalcon_mvc_model_exception_ce, "Relation alias must be a string", "phalcon/mvc/model/manager.zep", 727);
			return;
		}
		ZEPHIR_INIT_VAR(&lowerAlias);
		zephir_fast_strtolower(&lowerAlias, &alias);
	} else {
		ZEPHIR_CPY_WRT(&lowerAlias, &referencedEntity);
	}
	zephir_array_append(&relations, &relation, PH_SEPARATE, "phalcon/mvc/model/manager.zep", 739);
	ZEPHIR_INIT_VAR(&_2);
	ZEPHIR_CONCAT_VSV(&_2, &entityName, "$", &lowerAlias);
	zephir_update_property_array(this_ptr, SL("_aliases"), &_2, &relation TSRMLS_CC);
	zephir_update_property_array(this_ptr, SL("_hasOne"), &keyRelation, &relations TSRMLS_CC);
	ZEPHIR_OBS_VAR(&singleRelations);
	zephir_read_property(&_1, this_ptr, SL("_hasOneSingle"), PH_NOISY_CC | PH_READONLY);
	if (!(zephir_array_isset_fetch(&singleRelations, &_1, &entityName, 0 TSRMLS_CC))) {
		ZEPHIR_INIT_NVAR(&singleRelations);
		array_init(&singleRelations);
	}
	zephir_array_append(&singleRelations, &relation, PH_SEPARATE, "phalcon/mvc/model/manager.zep", 753);
	zephir_update_property_array(this_ptr, SL("_hasOneSingle"), &entityName, &singleRelations TSRMLS_CC);
	RETURN_CCTOR(&relation);

}

/**
 * Setup a relation reverse many to one between two models
 *
 * @param	array options
 */
PHP_METHOD(Phalcon_Mvc_Model_Manager, addBelongsTo) {

	zend_long ZEPHIR_LAST_CALL_STATUS;
	zval referencedModel;
	zval *model, model_sub, *fields, fields_sub, *referencedModel_param = NULL, *referencedFields, referencedFields_sub, *options = NULL, options_sub, __$null, entityName, referencedEntity, relation, keyRelation, relations, alias, lowerAlias, singleRelations, _0, _1, _2;
	zval *this_ptr = getThis();

	ZVAL_UNDEF(&model_sub);
	ZVAL_UNDEF(&fields_sub);
	ZVAL_UNDEF(&referencedFields_sub);
	ZVAL_UNDEF(&options_sub);
	ZVAL_NULL(&__$null);
	ZVAL_UNDEF(&entityName);
	ZVAL_UNDEF(&referencedEntity);
	ZVAL_UNDEF(&relation);
	ZVAL_UNDEF(&keyRelation);
	ZVAL_UNDEF(&relations);
	ZVAL_UNDEF(&alias);
	ZVAL_UNDEF(&lowerAlias);
	ZVAL_UNDEF(&singleRelations);
	ZVAL_UNDEF(&_0);
	ZVAL_UNDEF(&_1);
	ZVAL_UNDEF(&_2);
	ZVAL_UNDEF(&referencedModel);

	ZEPHIR_MM_GROW();
	zephir_fetch_params(1, 4, 1, &model, &fields, &referencedModel_param, &referencedFields, &options);

	if (UNEXPECTED(Z_TYPE_P(referencedModel_param) != IS_STRING && Z_TYPE_P(referencedModel_param) != IS_NULL)) {
		zephir_throw_exception_string(spl_ce_InvalidArgumentException, SL("Parameter 'referencedModel' must be a string") TSRMLS_CC);
		RETURN_MM_NULL();
	}
	if (EXPECTED(Z_TYPE_P(referencedModel_param) == IS_STRING)) {
		zephir_get_strval(&referencedModel, referencedModel_param);
	} else {
		ZEPHIR_INIT_VAR(&referencedModel);
		ZVAL_EMPTY_STRING(&referencedModel);
	}
	if (!options) {
		options = &options_sub;
		options = &__$null;
	}


	ZEPHIR_INIT_VAR(&entityName);
	zephir_get_class(&entityName, model, 1 TSRMLS_CC);
	ZEPHIR_INIT_VAR(&referencedEntity);
	zephir_fast_strtolower(&referencedEntity, &referencedModel);
	ZEPHIR_INIT_VAR(&keyRelation);
	ZEPHIR_CONCAT_VSV(&keyRelation, &entityName, "$", &referencedEntity);
	ZEPHIR_OBS_VAR(&relations);
	zephir_read_property(&_0, this_ptr, SL("_belongsTo"), PH_NOISY_CC | PH_READONLY);
	if (!(zephir_array_isset_fetch(&relations, &_0, &keyRelation, 0 TSRMLS_CC))) {
		ZEPHIR_INIT_NVAR(&relations);
		array_init(&relations);
	}
	if (Z_TYPE_P(referencedFields) == IS_ARRAY) {
		if (zephir_fast_count_int(fields TSRMLS_CC) != zephir_fast_count_int(referencedFields TSRMLS_CC)) {
			ZEPHIR_THROW_EXCEPTION_DEBUG_STR(phalcon_mvc_model_exception_ce, "Number of referenced fields are not the same", "phalcon/mvc/model/manager.zep", 787);
			return;
		}
	}
	ZEPHIR_INIT_VAR(&relation);
	object_init_ex(&relation, phalcon_mvc_model_relation_ce);
	ZVAL_LONG(&_1, 0);
<<<<<<< HEAD
	ZEPHIR_CALL_METHOD(NULL, &relation, "__construct", NULL, 306, &_1, &referencedModel, fields, referencedFields, options);
=======
	ZEPHIR_CALL_METHOD(NULL, &relation, "__construct", NULL, 313, &_1, &referencedModel, fields, referencedFields, options);
>>>>>>> b3b083d3
	zephir_check_call_status();
	ZEPHIR_OBS_VAR(&alias);
	if (zephir_array_isset_string_fetch(&alias, options, SL("alias"), 0)) {
		if (Z_TYPE_P(&alias) != IS_STRING) {
			ZEPHIR_THROW_EXCEPTION_DEBUG_STR(phalcon_mvc_model_exception_ce, "Relation alias must be a string", "phalcon/mvc/model/manager.zep", 807);
			return;
		}
		ZEPHIR_INIT_VAR(&lowerAlias);
		zephir_fast_strtolower(&lowerAlias, &alias);
	} else {
		ZEPHIR_CPY_WRT(&lowerAlias, &referencedEntity);
	}
	zephir_array_append(&relations, &relation, PH_SEPARATE, "phalcon/mvc/model/manager.zep", 819);
	ZEPHIR_INIT_VAR(&_2);
	ZEPHIR_CONCAT_VSV(&_2, &entityName, "$", &lowerAlias);
	zephir_update_property_array(this_ptr, SL("_aliases"), &_2, &relation TSRMLS_CC);
	zephir_update_property_array(this_ptr, SL("_belongsTo"), &keyRelation, &relations TSRMLS_CC);
	ZEPHIR_OBS_VAR(&singleRelations);
	zephir_read_property(&_1, this_ptr, SL("_belongsToSingle"), PH_NOISY_CC | PH_READONLY);
	if (!(zephir_array_isset_fetch(&singleRelations, &_1, &entityName, 0 TSRMLS_CC))) {
		ZEPHIR_INIT_NVAR(&singleRelations);
		array_init(&singleRelations);
	}
	zephir_array_append(&singleRelations, &relation, PH_SEPARATE, "phalcon/mvc/model/manager.zep", 833);
	zephir_update_property_array(this_ptr, SL("_belongsToSingle"), &entityName, &singleRelations TSRMLS_CC);
	RETURN_CCTOR(&relation);

}

/**
 * Setup a relation 1-n between two models
 *
 * @param	mixed referencedFields
 * @param	array options
 */
PHP_METHOD(Phalcon_Mvc_Model_Manager, addHasMany) {

	zend_long ZEPHIR_LAST_CALL_STATUS;
	zval referencedModel;
	zval *model, model_sub, *fields, fields_sub, *referencedModel_param = NULL, *referencedFields, referencedFields_sub, *options = NULL, options_sub, __$null, entityName, referencedEntity, hasMany, relation, keyRelation, relations, alias, lowerAlias, singleRelations, _0, _1;
	zval *this_ptr = getThis();

	ZVAL_UNDEF(&model_sub);
	ZVAL_UNDEF(&fields_sub);
	ZVAL_UNDEF(&referencedFields_sub);
	ZVAL_UNDEF(&options_sub);
	ZVAL_NULL(&__$null);
	ZVAL_UNDEF(&entityName);
	ZVAL_UNDEF(&referencedEntity);
	ZVAL_UNDEF(&hasMany);
	ZVAL_UNDEF(&relation);
	ZVAL_UNDEF(&keyRelation);
	ZVAL_UNDEF(&relations);
	ZVAL_UNDEF(&alias);
	ZVAL_UNDEF(&lowerAlias);
	ZVAL_UNDEF(&singleRelations);
	ZVAL_UNDEF(&_0);
	ZVAL_UNDEF(&_1);
	ZVAL_UNDEF(&referencedModel);

	ZEPHIR_MM_GROW();
	zephir_fetch_params(1, 4, 1, &model, &fields, &referencedModel_param, &referencedFields, &options);

	if (UNEXPECTED(Z_TYPE_P(referencedModel_param) != IS_STRING && Z_TYPE_P(referencedModel_param) != IS_NULL)) {
		zephir_throw_exception_string(spl_ce_InvalidArgumentException, SL("Parameter 'referencedModel' must be a string") TSRMLS_CC);
		RETURN_MM_NULL();
	}
	if (EXPECTED(Z_TYPE_P(referencedModel_param) == IS_STRING)) {
		zephir_get_strval(&referencedModel, referencedModel_param);
	} else {
		ZEPHIR_INIT_VAR(&referencedModel);
		ZVAL_EMPTY_STRING(&referencedModel);
	}
	if (!options) {
		options = &options_sub;
		options = &__$null;
	}


	ZEPHIR_INIT_VAR(&entityName);
	zephir_get_class(&entityName, model, 1 TSRMLS_CC);
	ZEPHIR_INIT_VAR(&referencedEntity);
	zephir_fast_strtolower(&referencedEntity, &referencedModel);
	ZEPHIR_INIT_VAR(&keyRelation);
	ZEPHIR_CONCAT_VSV(&keyRelation, &entityName, "$", &referencedEntity);
	ZEPHIR_OBS_VAR(&hasMany);
	zephir_read_property(&hasMany, this_ptr, SL("_hasMany"), PH_NOISY_CC);
	ZEPHIR_OBS_VAR(&relations);
	if (!(zephir_array_isset_fetch(&relations, &hasMany, &keyRelation, 0 TSRMLS_CC))) {
		ZEPHIR_INIT_NVAR(&relations);
		array_init(&relations);
	}
	if (Z_TYPE_P(referencedFields) == IS_ARRAY) {
		if (zephir_fast_count_int(fields TSRMLS_CC) != zephir_fast_count_int(referencedFields TSRMLS_CC)) {
			ZEPHIR_THROW_EXCEPTION_DEBUG_STR(phalcon_mvc_model_exception_ce, "Number of referenced fields are not the same", "phalcon/mvc/model/manager.zep", 869);
			return;
		}
	}
	ZEPHIR_INIT_VAR(&relation);
	object_init_ex(&relation, phalcon_mvc_model_relation_ce);
	ZVAL_LONG(&_0, 2);
<<<<<<< HEAD
	ZEPHIR_CALL_METHOD(NULL, &relation, "__construct", NULL, 306, &_0, &referencedModel, fields, referencedFields, options);
=======
	ZEPHIR_CALL_METHOD(NULL, &relation, "__construct", NULL, 313, &_0, &referencedModel, fields, referencedFields, options);
>>>>>>> b3b083d3
	zephir_check_call_status();
	ZEPHIR_OBS_VAR(&alias);
	if (zephir_array_isset_string_fetch(&alias, options, SL("alias"), 0)) {
		if (Z_TYPE_P(&alias) != IS_STRING) {
			ZEPHIR_THROW_EXCEPTION_DEBUG_STR(phalcon_mvc_model_exception_ce, "Relation alias must be a string", "phalcon/mvc/model/manager.zep", 889);
			return;
		}
		ZEPHIR_INIT_VAR(&lowerAlias);
		zephir_fast_strtolower(&lowerAlias, &alias);
	} else {
		ZEPHIR_CPY_WRT(&lowerAlias, &referencedEntity);
	}
	zephir_array_append(&relations, &relation, PH_SEPARATE, "phalcon/mvc/model/manager.zep", 901);
	ZEPHIR_INIT_VAR(&_1);
	ZEPHIR_CONCAT_VSV(&_1, &entityName, "$", &lowerAlias);
	zephir_update_property_array(this_ptr, SL("_aliases"), &_1, &relation TSRMLS_CC);
	zephir_update_property_array(this_ptr, SL("_hasMany"), &keyRelation, &relations TSRMLS_CC);
	ZEPHIR_OBS_VAR(&singleRelations);
	zephir_read_property(&_0, this_ptr, SL("_hasManySingle"), PH_NOISY_CC | PH_READONLY);
	if (!(zephir_array_isset_fetch(&singleRelations, &_0, &entityName, 0 TSRMLS_CC))) {
		ZEPHIR_INIT_NVAR(&singleRelations);
		array_init(&singleRelations);
	}
	zephir_array_append(&singleRelations, &relation, PH_SEPARATE, "phalcon/mvc/model/manager.zep", 915);
	zephir_update_property_array(this_ptr, SL("_hasManySingle"), &entityName, &singleRelations TSRMLS_CC);
	RETURN_CCTOR(&relation);

}

/**
 * Setups a relation n-m between two models
 *
 * @param	string fields
 * @param	string intermediateFields
 * @param	string intermediateReferencedFields
 * @param	string referencedFields
 * @param   array options
 */
PHP_METHOD(Phalcon_Mvc_Model_Manager, addHasManyToMany) {

	zend_long ZEPHIR_LAST_CALL_STATUS;
	zval intermediateModel, referencedModel;
	zval *model, model_sub, *fields, fields_sub, *intermediateModel_param = NULL, *intermediateFields, intermediateFields_sub, *intermediateReferencedFields, intermediateReferencedFields_sub, *referencedModel_param = NULL, *referencedFields, referencedFields_sub, *options = NULL, options_sub, __$null, entityName, referencedEntity, hasManyToMany, relation, keyRelation, relations, alias, lowerAlias, singleRelations, intermediateEntity, _0, _1;
	zval *this_ptr = getThis();

	ZVAL_UNDEF(&model_sub);
	ZVAL_UNDEF(&fields_sub);
	ZVAL_UNDEF(&intermediateFields_sub);
	ZVAL_UNDEF(&intermediateReferencedFields_sub);
	ZVAL_UNDEF(&referencedFields_sub);
	ZVAL_UNDEF(&options_sub);
	ZVAL_NULL(&__$null);
	ZVAL_UNDEF(&entityName);
	ZVAL_UNDEF(&referencedEntity);
	ZVAL_UNDEF(&hasManyToMany);
	ZVAL_UNDEF(&relation);
	ZVAL_UNDEF(&keyRelation);
	ZVAL_UNDEF(&relations);
	ZVAL_UNDEF(&alias);
	ZVAL_UNDEF(&lowerAlias);
	ZVAL_UNDEF(&singleRelations);
	ZVAL_UNDEF(&intermediateEntity);
	ZVAL_UNDEF(&_0);
	ZVAL_UNDEF(&_1);
	ZVAL_UNDEF(&intermediateModel);
	ZVAL_UNDEF(&referencedModel);

	ZEPHIR_MM_GROW();
	zephir_fetch_params(1, 7, 1, &model, &fields, &intermediateModel_param, &intermediateFields, &intermediateReferencedFields, &referencedModel_param, &referencedFields, &options);

	if (UNEXPECTED(Z_TYPE_P(intermediateModel_param) != IS_STRING && Z_TYPE_P(intermediateModel_param) != IS_NULL)) {
		zephir_throw_exception_string(spl_ce_InvalidArgumentException, SL("Parameter 'intermediateModel' must be a string") TSRMLS_CC);
		RETURN_MM_NULL();
	}
	if (EXPECTED(Z_TYPE_P(intermediateModel_param) == IS_STRING)) {
		zephir_get_strval(&intermediateModel, intermediateModel_param);
	} else {
		ZEPHIR_INIT_VAR(&intermediateModel);
		ZVAL_EMPTY_STRING(&intermediateModel);
	}
	if (UNEXPECTED(Z_TYPE_P(referencedModel_param) != IS_STRING && Z_TYPE_P(referencedModel_param) != IS_NULL)) {
		zephir_throw_exception_string(spl_ce_InvalidArgumentException, SL("Parameter 'referencedModel' must be a string") TSRMLS_CC);
		RETURN_MM_NULL();
	}
	if (EXPECTED(Z_TYPE_P(referencedModel_param) == IS_STRING)) {
		zephir_get_strval(&referencedModel, referencedModel_param);
	} else {
		ZEPHIR_INIT_VAR(&referencedModel);
		ZVAL_EMPTY_STRING(&referencedModel);
	}
	if (!options) {
		options = &options_sub;
		options = &__$null;
	}


	ZEPHIR_INIT_VAR(&entityName);
	zephir_get_class(&entityName, model, 1 TSRMLS_CC);
	ZEPHIR_INIT_VAR(&intermediateEntity);
	zephir_fast_strtolower(&intermediateEntity, &intermediateModel);
	ZEPHIR_INIT_VAR(&referencedEntity);
	zephir_fast_strtolower(&referencedEntity, &referencedModel);
	ZEPHIR_INIT_VAR(&keyRelation);
	ZEPHIR_CONCAT_VSV(&keyRelation, &entityName, "$", &referencedEntity);
	ZEPHIR_OBS_VAR(&hasManyToMany);
	zephir_read_property(&hasManyToMany, this_ptr, SL("_hasManyToMany"), PH_NOISY_CC);
	ZEPHIR_OBS_VAR(&relations);
	if (!(zephir_array_isset_fetch(&relations, &hasManyToMany, &keyRelation, 0 TSRMLS_CC))) {
		ZEPHIR_INIT_NVAR(&relations);
		array_init(&relations);
	}
	if (Z_TYPE_P(intermediateFields) == IS_ARRAY) {
		if (zephir_fast_count_int(fields TSRMLS_CC) != zephir_fast_count_int(intermediateFields TSRMLS_CC)) {
			ZEPHIR_THROW_EXCEPTION_DEBUG_STR(phalcon_mvc_model_exception_ce, "Number of referenced fields are not the same", "phalcon/mvc/model/manager.zep", 955);
			return;
		}
	}
	if (Z_TYPE_P(intermediateReferencedFields) == IS_ARRAY) {
		if (zephir_fast_count_int(fields TSRMLS_CC) != zephir_fast_count_int(intermediateFields TSRMLS_CC)) {
			ZEPHIR_THROW_EXCEPTION_DEBUG_STR(phalcon_mvc_model_exception_ce, "Number of referenced fields are not the same", "phalcon/mvc/model/manager.zep", 964);
			return;
		}
	}
	ZEPHIR_INIT_VAR(&relation);
	object_init_ex(&relation, phalcon_mvc_model_relation_ce);
	ZVAL_LONG(&_0, 4);
<<<<<<< HEAD
	ZEPHIR_CALL_METHOD(NULL, &relation, "__construct", NULL, 306, &_0, &referencedModel, fields, referencedFields, options);
	zephir_check_call_status();
	ZEPHIR_CALL_METHOD(NULL, &relation, "setintermediaterelation", NULL, 307, intermediateFields, &intermediateModel, intermediateReferencedFields);
=======
	ZEPHIR_CALL_METHOD(NULL, &relation, "__construct", NULL, 313, &_0, &referencedModel, fields, referencedFields, options);
	zephir_check_call_status();
	ZEPHIR_CALL_METHOD(NULL, &relation, "setintermediaterelation", NULL, 314, intermediateFields, &intermediateModel, intermediateReferencedFields);
>>>>>>> b3b083d3
	zephir_check_call_status();
	ZEPHIR_OBS_VAR(&alias);
	if (zephir_array_isset_string_fetch(&alias, options, SL("alias"), 0)) {
		if (Z_TYPE_P(&alias) != IS_STRING) {
			ZEPHIR_THROW_EXCEPTION_DEBUG_STR(phalcon_mvc_model_exception_ce, "Relation alias must be a string", "phalcon/mvc/model/manager.zep", 989);
			return;
		}
		ZEPHIR_INIT_VAR(&lowerAlias);
		zephir_fast_strtolower(&lowerAlias, &alias);
	} else {
		ZEPHIR_CPY_WRT(&lowerAlias, &referencedEntity);
	}
	zephir_array_append(&relations, &relation, PH_SEPARATE, "phalcon/mvc/model/manager.zep", 999);
	ZEPHIR_INIT_VAR(&_1);
	ZEPHIR_CONCAT_VSV(&_1, &entityName, "$", &lowerAlias);
	zephir_update_property_array(this_ptr, SL("_aliases"), &_1, &relation TSRMLS_CC);
	zephir_update_property_array(this_ptr, SL("_hasManyToMany"), &keyRelation, &relations TSRMLS_CC);
	ZEPHIR_OBS_VAR(&singleRelations);
	zephir_read_property(&_0, this_ptr, SL("_hasManyToManySingle"), PH_NOISY_CC | PH_READONLY);
	if (!(zephir_array_isset_fetch(&singleRelations, &_0, &entityName, 0 TSRMLS_CC))) {
		ZEPHIR_INIT_NVAR(&singleRelations);
		array_init(&singleRelations);
	}
	zephir_array_append(&singleRelations, &relation, PH_SEPARATE, "phalcon/mvc/model/manager.zep", 1021);
	zephir_update_property_array(this_ptr, SL("_hasManyToManySingle"), &entityName, &singleRelations TSRMLS_CC);
	RETURN_CCTOR(&relation);

}

/**
 * Checks whether a model has a belongsTo relation with another model
 */
PHP_METHOD(Phalcon_Mvc_Model_Manager, existsBelongsTo) {

	zend_long ZEPHIR_LAST_CALL_STATUS;
	zval *modelName_param = NULL, *modelRelation_param = NULL, entityName, keyRelation, _0, _1, _2;
	zval modelName, modelRelation;
	zval *this_ptr = getThis();

	ZVAL_UNDEF(&modelName);
	ZVAL_UNDEF(&modelRelation);
	ZVAL_UNDEF(&entityName);
	ZVAL_UNDEF(&keyRelation);
	ZVAL_UNDEF(&_0);
	ZVAL_UNDEF(&_1);
	ZVAL_UNDEF(&_2);

	ZEPHIR_MM_GROW();
	zephir_fetch_params(1, 2, 0, &modelName_param, &modelRelation_param);

	if (UNEXPECTED(Z_TYPE_P(modelName_param) != IS_STRING && Z_TYPE_P(modelName_param) != IS_NULL)) {
		zephir_throw_exception_string(spl_ce_InvalidArgumentException, SL("Parameter 'modelName' must be a string") TSRMLS_CC);
		RETURN_MM_NULL();
	}
	if (EXPECTED(Z_TYPE_P(modelName_param) == IS_STRING)) {
		zephir_get_strval(&modelName, modelName_param);
	} else {
		ZEPHIR_INIT_VAR(&modelName);
		ZVAL_EMPTY_STRING(&modelName);
	}
	if (UNEXPECTED(Z_TYPE_P(modelRelation_param) != IS_STRING && Z_TYPE_P(modelRelation_param) != IS_NULL)) {
		zephir_throw_exception_string(spl_ce_InvalidArgumentException, SL("Parameter 'modelRelation' must be a string") TSRMLS_CC);
		RETURN_MM_NULL();
	}
	if (EXPECTED(Z_TYPE_P(modelRelation_param) == IS_STRING)) {
		zephir_get_strval(&modelRelation, modelRelation_param);
	} else {
		ZEPHIR_INIT_VAR(&modelRelation);
		ZVAL_EMPTY_STRING(&modelRelation);
	}


	ZEPHIR_INIT_VAR(&entityName);
	zephir_fast_strtolower(&entityName, &modelName);
	ZEPHIR_INIT_VAR(&_0);
	zephir_fast_strtolower(&_0, &modelRelation);
	ZEPHIR_INIT_VAR(&keyRelation);
	ZEPHIR_CONCAT_VSV(&keyRelation, &entityName, "$", &_0);
	zephir_read_property(&_1, this_ptr, SL("_initialized"), PH_NOISY_CC | PH_READONLY);
	if (!(zephir_array_isset(&_1, &entityName))) {
		ZEPHIR_CALL_METHOD(NULL, this_ptr, "load", NULL, 0, &modelName);
		zephir_check_call_status();
	}
	zephir_read_property(&_2, this_ptr, SL("_belongsTo"), PH_NOISY_CC | PH_READONLY);
	RETURN_MM_BOOL(zephir_array_isset(&_2, &keyRelation));

}

/**
 * Checks whether a model has a hasMany relation with another model
 */
PHP_METHOD(Phalcon_Mvc_Model_Manager, existsHasMany) {

	zend_long ZEPHIR_LAST_CALL_STATUS;
	zval *modelName_param = NULL, *modelRelation_param = NULL, entityName, keyRelation, _0, _1, _2;
	zval modelName, modelRelation;
	zval *this_ptr = getThis();

	ZVAL_UNDEF(&modelName);
	ZVAL_UNDEF(&modelRelation);
	ZVAL_UNDEF(&entityName);
	ZVAL_UNDEF(&keyRelation);
	ZVAL_UNDEF(&_0);
	ZVAL_UNDEF(&_1);
	ZVAL_UNDEF(&_2);

	ZEPHIR_MM_GROW();
	zephir_fetch_params(1, 2, 0, &modelName_param, &modelRelation_param);

	if (UNEXPECTED(Z_TYPE_P(modelName_param) != IS_STRING && Z_TYPE_P(modelName_param) != IS_NULL)) {
		zephir_throw_exception_string(spl_ce_InvalidArgumentException, SL("Parameter 'modelName' must be a string") TSRMLS_CC);
		RETURN_MM_NULL();
	}
	if (EXPECTED(Z_TYPE_P(modelName_param) == IS_STRING)) {
		zephir_get_strval(&modelName, modelName_param);
	} else {
		ZEPHIR_INIT_VAR(&modelName);
		ZVAL_EMPTY_STRING(&modelName);
	}
	if (UNEXPECTED(Z_TYPE_P(modelRelation_param) != IS_STRING && Z_TYPE_P(modelRelation_param) != IS_NULL)) {
		zephir_throw_exception_string(spl_ce_InvalidArgumentException, SL("Parameter 'modelRelation' must be a string") TSRMLS_CC);
		RETURN_MM_NULL();
	}
	if (EXPECTED(Z_TYPE_P(modelRelation_param) == IS_STRING)) {
		zephir_get_strval(&modelRelation, modelRelation_param);
	} else {
		ZEPHIR_INIT_VAR(&modelRelation);
		ZVAL_EMPTY_STRING(&modelRelation);
	}


	ZEPHIR_INIT_VAR(&entityName);
	zephir_fast_strtolower(&entityName, &modelName);
	ZEPHIR_INIT_VAR(&_0);
	zephir_fast_strtolower(&_0, &modelRelation);
	ZEPHIR_INIT_VAR(&keyRelation);
	ZEPHIR_CONCAT_VSV(&keyRelation, &entityName, "$", &_0);
	zephir_read_property(&_1, this_ptr, SL("_initialized"), PH_NOISY_CC | PH_READONLY);
	if (!(zephir_array_isset(&_1, &entityName))) {
		ZEPHIR_CALL_METHOD(NULL, this_ptr, "load", NULL, 0, &modelName);
		zephir_check_call_status();
	}
	zephir_read_property(&_2, this_ptr, SL("_hasMany"), PH_NOISY_CC | PH_READONLY);
	RETURN_MM_BOOL(zephir_array_isset(&_2, &keyRelation));

}

/**
 * Checks whether a model has a hasOne relation with another model
 */
PHP_METHOD(Phalcon_Mvc_Model_Manager, existsHasOne) {

	zend_long ZEPHIR_LAST_CALL_STATUS;
	zval *modelName_param = NULL, *modelRelation_param = NULL, entityName, keyRelation, _0, _1, _2;
	zval modelName, modelRelation;
	zval *this_ptr = getThis();

	ZVAL_UNDEF(&modelName);
	ZVAL_UNDEF(&modelRelation);
	ZVAL_UNDEF(&entityName);
	ZVAL_UNDEF(&keyRelation);
	ZVAL_UNDEF(&_0);
	ZVAL_UNDEF(&_1);
	ZVAL_UNDEF(&_2);

	ZEPHIR_MM_GROW();
	zephir_fetch_params(1, 2, 0, &modelName_param, &modelRelation_param);

	if (UNEXPECTED(Z_TYPE_P(modelName_param) != IS_STRING && Z_TYPE_P(modelName_param) != IS_NULL)) {
		zephir_throw_exception_string(spl_ce_InvalidArgumentException, SL("Parameter 'modelName' must be a string") TSRMLS_CC);
		RETURN_MM_NULL();
	}
	if (EXPECTED(Z_TYPE_P(modelName_param) == IS_STRING)) {
		zephir_get_strval(&modelName, modelName_param);
	} else {
		ZEPHIR_INIT_VAR(&modelName);
		ZVAL_EMPTY_STRING(&modelName);
	}
	if (UNEXPECTED(Z_TYPE_P(modelRelation_param) != IS_STRING && Z_TYPE_P(modelRelation_param) != IS_NULL)) {
		zephir_throw_exception_string(spl_ce_InvalidArgumentException, SL("Parameter 'modelRelation' must be a string") TSRMLS_CC);
		RETURN_MM_NULL();
	}
	if (EXPECTED(Z_TYPE_P(modelRelation_param) == IS_STRING)) {
		zephir_get_strval(&modelRelation, modelRelation_param);
	} else {
		ZEPHIR_INIT_VAR(&modelRelation);
		ZVAL_EMPTY_STRING(&modelRelation);
	}


	ZEPHIR_INIT_VAR(&entityName);
	zephir_fast_strtolower(&entityName, &modelName);
	ZEPHIR_INIT_VAR(&_0);
	zephir_fast_strtolower(&_0, &modelRelation);
	ZEPHIR_INIT_VAR(&keyRelation);
	ZEPHIR_CONCAT_VSV(&keyRelation, &entityName, "$", &_0);
	zephir_read_property(&_1, this_ptr, SL("_initialized"), PH_NOISY_CC | PH_READONLY);
	if (!(zephir_array_isset(&_1, &entityName))) {
		ZEPHIR_CALL_METHOD(NULL, this_ptr, "load", NULL, 0, &modelName);
		zephir_check_call_status();
	}
	zephir_read_property(&_2, this_ptr, SL("_hasOne"), PH_NOISY_CC | PH_READONLY);
	RETURN_MM_BOOL(zephir_array_isset(&_2, &keyRelation));

}

/**
 * Checks whether a model has a hasManyToMany relation with another model
 */
PHP_METHOD(Phalcon_Mvc_Model_Manager, existsHasManyToMany) {

	zend_long ZEPHIR_LAST_CALL_STATUS;
	zval *modelName_param = NULL, *modelRelation_param = NULL, entityName, keyRelation, _0, _1, _2;
	zval modelName, modelRelation;
	zval *this_ptr = getThis();

	ZVAL_UNDEF(&modelName);
	ZVAL_UNDEF(&modelRelation);
	ZVAL_UNDEF(&entityName);
	ZVAL_UNDEF(&keyRelation);
	ZVAL_UNDEF(&_0);
	ZVAL_UNDEF(&_1);
	ZVAL_UNDEF(&_2);

	ZEPHIR_MM_GROW();
	zephir_fetch_params(1, 2, 0, &modelName_param, &modelRelation_param);

	if (UNEXPECTED(Z_TYPE_P(modelName_param) != IS_STRING && Z_TYPE_P(modelName_param) != IS_NULL)) {
		zephir_throw_exception_string(spl_ce_InvalidArgumentException, SL("Parameter 'modelName' must be a string") TSRMLS_CC);
		RETURN_MM_NULL();
	}
	if (EXPECTED(Z_TYPE_P(modelName_param) == IS_STRING)) {
		zephir_get_strval(&modelName, modelName_param);
	} else {
		ZEPHIR_INIT_VAR(&modelName);
		ZVAL_EMPTY_STRING(&modelName);
	}
	if (UNEXPECTED(Z_TYPE_P(modelRelation_param) != IS_STRING && Z_TYPE_P(modelRelation_param) != IS_NULL)) {
		zephir_throw_exception_string(spl_ce_InvalidArgumentException, SL("Parameter 'modelRelation' must be a string") TSRMLS_CC);
		RETURN_MM_NULL();
	}
	if (EXPECTED(Z_TYPE_P(modelRelation_param) == IS_STRING)) {
		zephir_get_strval(&modelRelation, modelRelation_param);
	} else {
		ZEPHIR_INIT_VAR(&modelRelation);
		ZVAL_EMPTY_STRING(&modelRelation);
	}


	ZEPHIR_INIT_VAR(&entityName);
	zephir_fast_strtolower(&entityName, &modelName);
	ZEPHIR_INIT_VAR(&_0);
	zephir_fast_strtolower(&_0, &modelRelation);
	ZEPHIR_INIT_VAR(&keyRelation);
	ZEPHIR_CONCAT_VSV(&keyRelation, &entityName, "$", &_0);
	zephir_read_property(&_1, this_ptr, SL("_initialized"), PH_NOISY_CC | PH_READONLY);
	if (!(zephir_array_isset(&_1, &entityName))) {
		ZEPHIR_CALL_METHOD(NULL, this_ptr, "load", NULL, 0, &modelName);
		zephir_check_call_status();
	}
	zephir_read_property(&_2, this_ptr, SL("_hasManyToMany"), PH_NOISY_CC | PH_READONLY);
	RETURN_MM_BOOL(zephir_array_isset(&_2, &keyRelation));

}

/**
 * Returns a relation by its alias
 */
PHP_METHOD(Phalcon_Mvc_Model_Manager, getRelationByAlias) {

	zval *modelName_param = NULL, *alias_param = NULL, relation, _0, _1;
	zval modelName, alias, _2;
	zval *this_ptr = getThis();

	ZVAL_UNDEF(&modelName);
	ZVAL_UNDEF(&alias);
	ZVAL_UNDEF(&_2);
	ZVAL_UNDEF(&relation);
	ZVAL_UNDEF(&_0);
	ZVAL_UNDEF(&_1);

	ZEPHIR_MM_GROW();
	zephir_fetch_params(1, 2, 0, &modelName_param, &alias_param);

	if (UNEXPECTED(Z_TYPE_P(modelName_param) != IS_STRING && Z_TYPE_P(modelName_param) != IS_NULL)) {
		zephir_throw_exception_string(spl_ce_InvalidArgumentException, SL("Parameter 'modelName' must be a string") TSRMLS_CC);
		RETURN_MM_NULL();
	}
	if (EXPECTED(Z_TYPE_P(modelName_param) == IS_STRING)) {
		zephir_get_strval(&modelName, modelName_param);
	} else {
		ZEPHIR_INIT_VAR(&modelName);
		ZVAL_EMPTY_STRING(&modelName);
	}
	if (UNEXPECTED(Z_TYPE_P(alias_param) != IS_STRING && Z_TYPE_P(alias_param) != IS_NULL)) {
		zephir_throw_exception_string(spl_ce_InvalidArgumentException, SL("Parameter 'alias' must be a string") TSRMLS_CC);
		RETURN_MM_NULL();
	}
	if (EXPECTED(Z_TYPE_P(alias_param) == IS_STRING)) {
		zephir_get_strval(&alias, alias_param);
	} else {
		ZEPHIR_INIT_VAR(&alias);
		ZVAL_EMPTY_STRING(&alias);
	}


	zephir_read_property(&_0, this_ptr, SL("_aliases"), PH_NOISY_CC | PH_READONLY);
	ZEPHIR_INIT_VAR(&_1);
	ZEPHIR_INIT_VAR(&_2);
	ZEPHIR_CONCAT_VSV(&_2, &modelName, "$", &alias);
	zephir_fast_strtolower(&_1, &_2);
	if (!(zephir_array_isset_fetch(&relation, &_0, &_1, 1 TSRMLS_CC))) {
		RETURN_MM_BOOL(0);
	}
	RETURN_CTOR(&relation);

}

/**
 * Merge two arrays of find parameters
 */
PHP_METHOD(Phalcon_Mvc_Model_Manager, _mergeFindParameters) {

	zend_string *_4$$4, *_10$$11;
	zend_ulong _3$$4, _9$$11;
	zend_bool _0, _5$$5, _11$$12, _14$$12;
	zval *findParamsOne, findParamsOne_sub, *findParamsTwo, findParamsTwo_sub, key, value, findParams, _1$$3, *_2$$4, _6$$8, _7$$8, *_8$$11, _12$$15, _13$$15, _15$$20, _16$$20, _17$$24, _18$$24;
	zval *this_ptr = getThis();

	ZVAL_UNDEF(&findParamsOne_sub);
	ZVAL_UNDEF(&findParamsTwo_sub);
	ZVAL_UNDEF(&key);
	ZVAL_UNDEF(&value);
	ZVAL_UNDEF(&findParams);
	ZVAL_UNDEF(&_1$$3);
	ZVAL_UNDEF(&_6$$8);
	ZVAL_UNDEF(&_7$$8);
	ZVAL_UNDEF(&_12$$15);
	ZVAL_UNDEF(&_13$$15);
	ZVAL_UNDEF(&_15$$20);
	ZVAL_UNDEF(&_16$$20);
	ZVAL_UNDEF(&_17$$24);
	ZVAL_UNDEF(&_18$$24);

	ZEPHIR_MM_GROW();
	zephir_fetch_params(1, 2, 0, &findParamsOne, &findParamsTwo);



	_0 = Z_TYPE_P(findParamsOne) == IS_STRING;
	if (_0) {
		_0 = Z_TYPE_P(findParamsTwo) == IS_STRING;
	}
	if (_0) {
		zephir_create_array(return_value, 1, 0 TSRMLS_CC);
		ZEPHIR_INIT_VAR(&_1$$3);
		ZEPHIR_CONCAT_SVSVS(&_1$$3, "(", findParamsOne, ") AND (", findParamsTwo, ")");
		zephir_array_fast_append(return_value, &_1$$3);
		RETURN_MM();
	}
	ZEPHIR_INIT_VAR(&findParams);
	array_init(&findParams);
	if (Z_TYPE_P(findParamsOne) == IS_ARRAY) {
		zephir_is_iterable(findParamsOne, 0, "phalcon/mvc/model/manager.zep", 1168);
		ZEND_HASH_FOREACH_KEY_VAL(Z_ARRVAL_P(findParamsOne), _3$$4, _4$$4, _2$$4)
		{
			ZEPHIR_INIT_NVAR(&key);
			if (_4$$4 != NULL) { 
				ZVAL_STR_COPY(&key, _4$$4);
			} else {
				ZVAL_LONG(&key, _3$$4);
			}
			ZEPHIR_INIT_NVAR(&value);
			ZVAL_COPY(&value, _2$$4);
			_5$$5 = ZEPHIR_IS_LONG_IDENTICAL(&key, 0);
			if (!(_5$$5)) {
				_5$$5 = ZEPHIR_IS_STRING_IDENTICAL(&key, "conditions");
			}
			if (_5$$5) {
				if (!(zephir_array_isset_long(&findParams, 0))) {
					zephir_array_update_long(&findParams, 0, &value, PH_COPY | PH_SEPARATE ZEPHIR_DEBUG_PARAMS_DUMMY);
				} else {
					zephir_array_fetch_long(&_6$$8, &findParams, 0, PH_NOISY | PH_READONLY, "phalcon/mvc/model/manager.zep", 1161 TSRMLS_CC);
					ZEPHIR_INIT_LNVAR(_7$$8);
					ZEPHIR_CONCAT_SVSVS(&_7$$8, "(", &_6$$8, ") AND (", &value, ")");
					zephir_array_update_long(&findParams, 0, &_7$$8, PH_COPY | PH_SEPARATE ZEPHIR_DEBUG_PARAMS_DUMMY);
				}
				continue;
			}
			zephir_array_update_zval(&findParams, &key, &value, PH_COPY | PH_SEPARATE);
		} ZEND_HASH_FOREACH_END();
		ZEPHIR_INIT_NVAR(&value);
		ZEPHIR_INIT_NVAR(&key);
	} else {
		if (Z_TYPE_P(findParamsOne) == IS_STRING) {
			ZEPHIR_INIT_NVAR(&findParams);
			zephir_create_array(&findParams, 1, 0 TSRMLS_CC);
			zephir_array_update_string(&findParams, SL("conditions"), findParamsOne, PH_COPY | PH_SEPARATE);
		}
	}
	if (Z_TYPE_P(findParamsTwo) == IS_ARRAY) {
		zephir_is_iterable(findParamsTwo, 0, "phalcon/mvc/model/manager.zep", 1202);
		ZEND_HASH_FOREACH_KEY_VAL(Z_ARRVAL_P(findParamsTwo), _9$$11, _10$$11, _8$$11)
		{
			ZEPHIR_INIT_NVAR(&key);
			if (_10$$11 != NULL) { 
				ZVAL_STR_COPY(&key, _10$$11);
			} else {
				ZVAL_LONG(&key, _9$$11);
			}
			ZEPHIR_INIT_NVAR(&value);
			ZVAL_COPY(&value, _8$$11);
			_11$$12 = ZEPHIR_IS_LONG_IDENTICAL(&key, 0);
			if (!(_11$$12)) {
				_11$$12 = ZEPHIR_IS_STRING_IDENTICAL(&key, "conditions");
			}
			if (_11$$12) {
				if (!(zephir_array_isset_long(&findParams, 0))) {
					zephir_array_update_long(&findParams, 0, &value, PH_COPY | PH_SEPARATE ZEPHIR_DEBUG_PARAMS_DUMMY);
				} else {
					zephir_array_fetch_long(&_12$$15, &findParams, 0, PH_NOISY | PH_READONLY, "phalcon/mvc/model/manager.zep", 1182 TSRMLS_CC);
					ZEPHIR_INIT_LNVAR(_13$$15);
					ZEPHIR_CONCAT_SVSVS(&_13$$15, "(", &_12$$15, ") AND (", &value, ")");
					zephir_array_update_long(&findParams, 0, &_13$$15, PH_COPY | PH_SEPARATE ZEPHIR_DEBUG_PARAMS_DUMMY);
				}
				continue;
			}
			_14$$12 = ZEPHIR_IS_STRING_IDENTICAL(&key, "bind");
			if (!(_14$$12)) {
				_14$$12 = ZEPHIR_IS_STRING_IDENTICAL(&key, "bindTypes");
			}
			if (_14$$12) {
				if (!(zephir_array_isset(&findParams, &key))) {
					if (Z_TYPE_P(&value) == IS_ARRAY) {
						zephir_array_update_zval(&findParams, &key, &value, PH_COPY | PH_SEPARATE);
					}
				} else {
					if (Z_TYPE_P(&value) == IS_ARRAY) {
						ZEPHIR_INIT_NVAR(&_15$$20);
						zephir_array_fetch(&_16$$20, &findParams, &key, PH_NOISY | PH_READONLY, "phalcon/mvc/model/manager.zep", 1194 TSRMLS_CC);
						zephir_fast_array_merge(&_15$$20, &_16$$20, &value TSRMLS_CC);
						zephir_array_update_zval(&findParams, &key, &_15$$20, PH_COPY | PH_SEPARATE);
					}
				}
				continue;
			}
			zephir_array_update_zval(&findParams, &key, &value, PH_COPY | PH_SEPARATE);
		} ZEND_HASH_FOREACH_END();
		ZEPHIR_INIT_NVAR(&value);
		ZEPHIR_INIT_NVAR(&key);
	} else {
		if (Z_TYPE_P(findParamsTwo) == IS_STRING) {
			if (!(zephir_array_isset_long(&findParams, 0))) {
				zephir_array_update_long(&findParams, 0, findParamsTwo, PH_COPY | PH_SEPARATE ZEPHIR_DEBUG_PARAMS_DUMMY);
			} else {
				zephir_array_fetch_long(&_17$$24, &findParams, 0, PH_NOISY | PH_READONLY, "phalcon/mvc/model/manager.zep", 1207 TSRMLS_CC);
				ZEPHIR_INIT_VAR(&_18$$24);
				ZEPHIR_CONCAT_SVSVS(&_18$$24, "(", &_17$$24, ") AND (", findParamsTwo, ")");
				zephir_array_update_long(&findParams, 0, &_18$$24, PH_COPY | PH_SEPARATE ZEPHIR_DEBUG_PARAMS_DUMMY);
			}
		}
	}
	RETURN_CCTOR(&findParams);

}

/**
 * Helper method to query records based on a relation definition
 *
 * @return \Phalcon\Mvc\Model\Resultset\Simple|Phalcon\Mvc\Model\Resultset\Simple|int|false
 */
PHP_METHOD(Phalcon_Mvc_Model_Manager, getRelationRecords) {

<<<<<<< HEAD
	zend_string *_19$$10;
	zend_ulong _18$$10;
	zval _29;
	zend_bool reusable = 0, _28$$19;
	zephir_fcall_cache_entry *_6 = NULL, *_23 = NULL;
	zend_long ZEPHIR_LAST_CALL_STATUS;
	zval method;
	zval *relation, relation_sub, *method_param = NULL, *record, record_sub, *parameters = NULL, parameters_sub, __$null, placeholders, referencedModel, intermediateModel, intermediateFields, joinConditions, fields, builder, extraParameters, conditions, refPosition, field, referencedFields, findParams, findArguments, retrieveMethod, uniqueKey, records, arguments, rows, firstRow, _0, _25, _26, _1$$4, _2$$4, _3$$6, _4$$6, _5$$3, _7$$3, _8$$3, _12$$3, _9$$8, _10$$8, _11$$8, _13$$9, _14$$9, _15$$9, _16$$10, *_17$$10, _20$$11, _21$$11, _22$$11, _24$$11, _27$$14;
=======
	zend_string *_18$$10;
	zend_ulong _17$$10;
	zval _28;
	zend_bool reusable = 0, _27$$19;
	zephir_fcall_cache_entry *_22 = NULL;
	zend_long ZEPHIR_LAST_CALL_STATUS;
	zval method;
	zval *relation, relation_sub, *method_param = NULL, *record, record_sub, *parameters = NULL, parameters_sub, __$null, placeholders, referencedModel, intermediateModel, intermediateFields, joinConditions, fields, builder, extraParameters, conditions, refPosition, field, referencedFields, findParams, findArguments, retrieveMethod, uniqueKey, records, arguments, rows, firstRow, _0, _24, _25, _1$$4, _2$$4, _3$$6, _4$$6, _5$$3, _6$$3, _7$$3, _11$$3, _8$$8, _9$$8, _10$$8, _12$$9, _13$$9, _14$$9, _15$$10, *_16$$10, _19$$11, _20$$11, _21$$11, _23$$11, _26$$14;
>>>>>>> b3b083d3
	zval *this_ptr = getThis();

	ZVAL_UNDEF(&relation_sub);
	ZVAL_UNDEF(&record_sub);
	ZVAL_UNDEF(&parameters_sub);
	ZVAL_NULL(&__$null);
	ZVAL_UNDEF(&placeholders);
	ZVAL_UNDEF(&referencedModel);
	ZVAL_UNDEF(&intermediateModel);
	ZVAL_UNDEF(&intermediateFields);
	ZVAL_UNDEF(&joinConditions);
	ZVAL_UNDEF(&fields);
	ZVAL_UNDEF(&builder);
	ZVAL_UNDEF(&extraParameters);
	ZVAL_UNDEF(&conditions);
	ZVAL_UNDEF(&refPosition);
	ZVAL_UNDEF(&field);
	ZVAL_UNDEF(&referencedFields);
	ZVAL_UNDEF(&findParams);
	ZVAL_UNDEF(&findArguments);
	ZVAL_UNDEF(&retrieveMethod);
	ZVAL_UNDEF(&uniqueKey);
	ZVAL_UNDEF(&records);
	ZVAL_UNDEF(&arguments);
	ZVAL_UNDEF(&rows);
	ZVAL_UNDEF(&firstRow);
	ZVAL_UNDEF(&_0);
<<<<<<< HEAD
	ZVAL_UNDEF(&_25);
	ZVAL_UNDEF(&_26);
=======
	ZVAL_UNDEF(&_24);
	ZVAL_UNDEF(&_25);
>>>>>>> b3b083d3
	ZVAL_UNDEF(&_1$$4);
	ZVAL_UNDEF(&_2$$4);
	ZVAL_UNDEF(&_3$$6);
	ZVAL_UNDEF(&_4$$6);
	ZVAL_UNDEF(&_5$$3);
<<<<<<< HEAD
	ZVAL_UNDEF(&_7$$3);
	ZVAL_UNDEF(&_8$$3);
	ZVAL_UNDEF(&_12$$3);
	ZVAL_UNDEF(&_9$$8);
	ZVAL_UNDEF(&_10$$8);
	ZVAL_UNDEF(&_11$$8);
	ZVAL_UNDEF(&_13$$9);
	ZVAL_UNDEF(&_14$$9);
	ZVAL_UNDEF(&_15$$9);
	ZVAL_UNDEF(&_16$$10);
	ZVAL_UNDEF(&_20$$11);
	ZVAL_UNDEF(&_21$$11);
	ZVAL_UNDEF(&_22$$11);
	ZVAL_UNDEF(&_24$$11);
	ZVAL_UNDEF(&_27$$14);
	ZVAL_UNDEF(&method);
	ZVAL_UNDEF(&_29);
=======
	ZVAL_UNDEF(&_6$$3);
	ZVAL_UNDEF(&_7$$3);
	ZVAL_UNDEF(&_11$$3);
	ZVAL_UNDEF(&_8$$8);
	ZVAL_UNDEF(&_9$$8);
	ZVAL_UNDEF(&_10$$8);
	ZVAL_UNDEF(&_12$$9);
	ZVAL_UNDEF(&_13$$9);
	ZVAL_UNDEF(&_14$$9);
	ZVAL_UNDEF(&_15$$10);
	ZVAL_UNDEF(&_19$$11);
	ZVAL_UNDEF(&_20$$11);
	ZVAL_UNDEF(&_21$$11);
	ZVAL_UNDEF(&_23$$11);
	ZVAL_UNDEF(&_26$$14);
	ZVAL_UNDEF(&method);
	ZVAL_UNDEF(&_28);
>>>>>>> b3b083d3

	ZEPHIR_MM_GROW();
	zephir_fetch_params(1, 3, 1, &relation, &method_param, &record, &parameters);

	if (UNEXPECTED(Z_TYPE_P(method_param) != IS_STRING && Z_TYPE_P(method_param) != IS_NULL)) {
		zephir_throw_exception_string(spl_ce_InvalidArgumentException, SL("Parameter 'method' must be a string") TSRMLS_CC);
		RETURN_MM_NULL();
	}
	if (EXPECTED(Z_TYPE_P(method_param) == IS_STRING)) {
		zephir_get_strval(&method, method_param);
	} else {
		ZEPHIR_INIT_VAR(&method);
		ZVAL_EMPTY_STRING(&method);
	}
	if (!parameters) {
		parameters = &parameters_sub;
		parameters = &__$null;
	}


	ZEPHIR_INIT_VAR(&placeholders);
	array_init(&placeholders);
	ZEPHIR_CALL_METHOD(&extraParameters, relation, "getparams", NULL, 0);
	zephir_check_call_status();
	ZEPHIR_CALL_METHOD(&referencedModel, relation, "getreferencedmodel", NULL, 0);
	zephir_check_call_status();
	ZEPHIR_CALL_METHOD(&_0, relation, "isthrough", NULL, 0);
	zephir_check_call_status();
	if (zephir_is_true(&_0)) {
		ZEPHIR_INIT_VAR(&conditions);
		array_init(&conditions);
		ZEPHIR_CALL_METHOD(&intermediateModel, relation, "getintermediatemodel", NULL, 0);
		zephir_check_call_status();
		ZEPHIR_CALL_METHOD(&intermediateFields, relation, "getintermediatefields", NULL, 0);
		zephir_check_call_status();
		ZEPHIR_CALL_METHOD(&fields, relation, "getfields", NULL, 0);
		zephir_check_call_status();
		if (Z_TYPE_P(&fields) != IS_ARRAY) {
			ZEPHIR_INIT_VAR(&_1$$4);
			ZEPHIR_CONCAT_SVSVS(&_1$$4, "[", &intermediateModel, "].[", &intermediateFields, "] = :APR0:");
			zephir_array_append(&conditions, &_1$$4, PH_SEPARATE, "phalcon/mvc/model/manager.zep", 1258);
			ZEPHIR_CALL_METHOD(&_2$$4, record, "readattribute", NULL, 0, &fields);
			zephir_check_call_status();
			zephir_array_update_string(&placeholders, SL("APR0"), &_2$$4, PH_COPY | PH_SEPARATE);
		} else {
			ZEPHIR_THROW_EXCEPTION_DEBUG_STR(phalcon_mvc_model_exception_ce, "Not supported", "phalcon/mvc/model/manager.zep", 1261);
			return;
		}
		ZEPHIR_INIT_VAR(&joinConditions);
		array_init(&joinConditions);
		ZEPHIR_CALL_METHOD(&intermediateFields, relation, "getintermediatereferencedfields", NULL, 0);
		zephir_check_call_status();
		if (Z_TYPE_P(&intermediateFields) != IS_ARRAY) {
			ZEPHIR_CALL_METHOD(&_3$$6, relation, "getreferencedfields", NULL, 0);
			zephir_check_call_status();
			ZEPHIR_INIT_VAR(&_4$$6);
			ZEPHIR_CONCAT_SVSVSVSVS(&_4$$6, "[", &intermediateModel, "].[", &intermediateFields, "] = [", &referencedModel, "].[", &_3$$6, "]");
			zephir_array_append(&joinConditions, &_4$$6, PH_SEPARATE, "phalcon/mvc/model/manager.zep", 1271);
		} else {
			ZEPHIR_THROW_EXCEPTION_DEBUG_STR(phalcon_mvc_model_exception_ce, "Not supported", "phalcon/mvc/model/manager.zep", 1273);
			return;
		}
<<<<<<< HEAD
		ZEPHIR_CALL_METHOD(&_5$$3, this_ptr, "_mergefindparameters", &_6, 308, &extraParameters, parameters);
=======
		ZEPHIR_CALL_METHOD(&_5$$3, this_ptr, "_mergefindparameters", NULL, 315, &extraParameters, parameters);
>>>>>>> b3b083d3
		zephir_check_call_status();
		ZEPHIR_CALL_METHOD(&builder, this_ptr, "createbuilder", NULL, 0, &_5$$3);
		zephir_check_call_status();
		ZEPHIR_CALL_METHOD(NULL, &builder, "from", NULL, 0, &referencedModel);
		zephir_check_call_status();
<<<<<<< HEAD
		ZEPHIR_INIT_VAR(&_7$$3);
		zephir_fast_join_str(&_7$$3, SL(" AND "), &joinConditions TSRMLS_CC);
		ZEPHIR_CALL_METHOD(NULL, &builder, "innerjoin", NULL, 0, &intermediateModel, &_7$$3);
		zephir_check_call_status();
		ZEPHIR_INIT_VAR(&_8$$3);
		zephir_fast_join_str(&_8$$3, SL(" AND "), &conditions TSRMLS_CC);
		ZEPHIR_CALL_METHOD(NULL, &builder, "andwhere", NULL, 0, &_8$$3, &placeholders);
		zephir_check_call_status();
		if (ZEPHIR_IS_STRING(&method, "count")) {
			ZEPHIR_INIT_VAR(&_9$$8);
			ZVAL_STRING(&_9$$8, "COUNT(*) AS rowcount");
			ZEPHIR_CALL_METHOD(NULL, &builder, "columns", NULL, 0, &_9$$8);
			zephir_check_call_status();
			ZEPHIR_CALL_METHOD(&_10$$8, &builder, "getquery", NULL, 0);
			zephir_check_call_status();
			ZEPHIR_CALL_METHOD(&rows, &_10$$8, "execute", NULL, 0);
			zephir_check_call_status();
			ZEPHIR_CALL_METHOD(&firstRow, &rows, "getfirst", NULL, 0);
			zephir_check_call_status();
			ZEPHIR_INIT_NVAR(&_9$$8);
			ZVAL_STRING(&_9$$8, "rowcount");
			ZEPHIR_CALL_METHOD(&_11$$8, &firstRow, "readattribute", NULL, 0, &_9$$8);
			zephir_check_call_status();
			RETURN_MM_LONG(zephir_get_intval(&_11$$8));
		}
		ZEPHIR_CALL_METHOD(&_12$$3, &builder, "getquery", NULL, 0);
		zephir_check_call_status();
		ZEPHIR_RETURN_CALL_METHOD(&_12$$3, "execute", NULL, 0);
=======
		ZEPHIR_INIT_VAR(&_6$$3);
		zephir_fast_join_str(&_6$$3, SL(" AND "), &joinConditions TSRMLS_CC);
		ZEPHIR_CALL_METHOD(NULL, &builder, "innerjoin", NULL, 0, &intermediateModel, &_6$$3);
		zephir_check_call_status();
		ZEPHIR_INIT_VAR(&_7$$3);
		zephir_fast_join_str(&_7$$3, SL(" AND "), &conditions TSRMLS_CC);
		ZEPHIR_CALL_METHOD(NULL, &builder, "andwhere", NULL, 0, &_7$$3, &placeholders);
		zephir_check_call_status();
		if (ZEPHIR_IS_STRING(&method, "count")) {
			ZEPHIR_INIT_VAR(&_8$$8);
			ZVAL_STRING(&_8$$8, "COUNT(*) AS rowcount");
			ZEPHIR_CALL_METHOD(NULL, &builder, "columns", NULL, 0, &_8$$8);
			zephir_check_call_status();
			ZEPHIR_CALL_METHOD(&_9$$8, &builder, "getquery", NULL, 0);
			zephir_check_call_status();
			ZEPHIR_CALL_METHOD(&rows, &_9$$8, "execute", NULL, 0);
			zephir_check_call_status();
			ZEPHIR_CALL_METHOD(&firstRow, &rows, "getfirst", NULL, 0);
			zephir_check_call_status();
			ZEPHIR_INIT_NVAR(&_8$$8);
			ZVAL_STRING(&_8$$8, "rowcount");
			ZEPHIR_CALL_METHOD(&_10$$8, &firstRow, "readattribute", NULL, 0, &_8$$8);
			zephir_check_call_status();
			RETURN_MM_LONG(zephir_get_intval(&_10$$8));
		}
		ZEPHIR_CALL_METHOD(&_11$$3, &builder, "getquery", NULL, 0);
		zephir_check_call_status();
		ZEPHIR_RETURN_CALL_METHOD(&_11$$3, "execute", NULL, 0);
>>>>>>> b3b083d3
		zephir_check_call_status();
		RETURN_MM();
	}
	ZEPHIR_INIT_NVAR(&conditions);
	array_init(&conditions);
	ZEPHIR_CALL_METHOD(&fields, relation, "getfields", NULL, 0);
	zephir_check_call_status();
	if (Z_TYPE_P(&fields) != IS_ARRAY) {
<<<<<<< HEAD
		ZEPHIR_CALL_METHOD(&_13$$9, relation, "getreferencedfields", NULL, 0);
		zephir_check_call_status();
		ZEPHIR_INIT_VAR(&_14$$9);
		ZEPHIR_CONCAT_SVS(&_14$$9, "[", &_13$$9, "] = :APR0:");
		zephir_array_append(&conditions, &_14$$9, PH_SEPARATE, "phalcon/mvc/model/manager.zep", 1310);
		ZEPHIR_CALL_METHOD(&_15$$9, record, "readattribute", NULL, 0, &fields);
=======
		ZEPHIR_CALL_METHOD(&_12$$9, relation, "getreferencedfields", NULL, 0);
		zephir_check_call_status();
		ZEPHIR_INIT_VAR(&_13$$9);
		ZEPHIR_CONCAT_SVS(&_13$$9, "[", &_12$$9, "] = :APR0:");
		zephir_array_append(&conditions, &_13$$9, PH_SEPARATE, "phalcon/mvc/model/manager.zep", 1310);
		ZEPHIR_CALL_METHOD(&_14$$9, record, "readattribute", NULL, 0, &fields);
>>>>>>> b3b083d3
		zephir_check_call_status();
		zephir_array_update_string(&placeholders, SL("APR0"), &_14$$9, PH_COPY | PH_SEPARATE);
	} else {
		ZEPHIR_CALL_METHOD(&referencedFields, relation, "getreferencedfields", NULL, 0);
		zephir_check_call_status();
		ZEPHIR_CALL_METHOD(&_15$$10, relation, "getfields", NULL, 0);
		zephir_check_call_status();
<<<<<<< HEAD
		zephir_is_iterable(&_16$$10, 0, "phalcon/mvc/model/manager.zep", 1322);
		ZEND_HASH_FOREACH_KEY_VAL(Z_ARRVAL_P(&_16$$10), _18$$10, _19$$10, _17$$10)
		{
			ZEPHIR_INIT_NVAR(&refPosition);
			if (_19$$10 != NULL) { 
				ZVAL_STR_COPY(&refPosition, _19$$10);
			} else {
				ZVAL_LONG(&refPosition, _18$$10);
			}
			ZEPHIR_INIT_NVAR(&field);
			ZVAL_COPY(&field, _17$$10);
			zephir_array_fetch(&_20$$11, &referencedFields, &refPosition, PH_NOISY | PH_READONLY, "phalcon/mvc/model/manager.zep", 1319 TSRMLS_CC);
			ZEPHIR_INIT_LNVAR(_21$$11);
			ZEPHIR_CONCAT_SVSVS(&_21$$11, "[", &_20$$11, "] = :APR", &refPosition, ":");
			zephir_array_append(&conditions, &_21$$11, PH_SEPARATE, "phalcon/mvc/model/manager.zep", 1319);
			ZEPHIR_CALL_METHOD(&_22$$11, record, "readattribute", &_23, 0, &field);
			zephir_check_call_status();
			ZEPHIR_INIT_LNVAR(_24$$11);
			ZEPHIR_CONCAT_SV(&_24$$11, "APR", &refPosition);
			zephir_array_update_zval(&placeholders, &_24$$11, &_22$$11, PH_COPY | PH_SEPARATE);
=======
		zephir_is_iterable(&_15$$10, 0, "phalcon/mvc/model/manager.zep", 1322);
		ZEND_HASH_FOREACH_KEY_VAL(Z_ARRVAL_P(&_15$$10), _17$$10, _18$$10, _16$$10)
		{
			ZEPHIR_INIT_NVAR(&refPosition);
			if (_18$$10 != NULL) { 
				ZVAL_STR_COPY(&refPosition, _18$$10);
			} else {
				ZVAL_LONG(&refPosition, _17$$10);
			}
			ZEPHIR_INIT_NVAR(&field);
			ZVAL_COPY(&field, _16$$10);
			zephir_array_fetch(&_19$$11, &referencedFields, &refPosition, PH_NOISY | PH_READONLY, "phalcon/mvc/model/manager.zep", 1319 TSRMLS_CC);
			ZEPHIR_INIT_LNVAR(_20$$11);
			ZEPHIR_CONCAT_SVSVS(&_20$$11, "[", &_19$$11, "] = :APR", &refPosition, ":");
			zephir_array_append(&conditions, &_20$$11, PH_SEPARATE, "phalcon/mvc/model/manager.zep", 1319);
			ZEPHIR_CALL_METHOD(&_21$$11, record, "readattribute", &_22, 0, &field);
			zephir_check_call_status();
			ZEPHIR_INIT_LNVAR(_23$$11);
			ZEPHIR_CONCAT_SV(&_23$$11, "APR", &refPosition);
			zephir_array_update_zval(&placeholders, &_23$$11, &_21$$11, PH_COPY | PH_SEPARATE);
>>>>>>> b3b083d3
		} ZEND_HASH_FOREACH_END();
		ZEPHIR_INIT_NVAR(&field);
		ZEPHIR_INIT_NVAR(&refPosition);
	}
	ZEPHIR_INIT_VAR(&findParams);
	zephir_create_array(&findParams, 3, 0 TSRMLS_CC);
<<<<<<< HEAD
	ZEPHIR_INIT_VAR(&_25);
	zephir_fast_join_str(&_25, SL(" AND "), &conditions TSRMLS_CC);
	zephir_array_fast_append(&findParams, &_25);
=======
	ZEPHIR_INIT_VAR(&_24);
	zephir_fast_join_str(&_24, SL(" AND "), &conditions TSRMLS_CC);
	zephir_array_fast_append(&findParams, &_24);
>>>>>>> b3b083d3
	zephir_array_update_string(&findParams, SL("bind"), &placeholders, PH_COPY | PH_SEPARATE);
	ZEPHIR_CALL_METHOD(&_25, record, "getdi", NULL, 0);
	zephir_check_call_status();
<<<<<<< HEAD
	zephir_array_update_string(&findParams, SL("di"), &_26, PH_COPY | PH_SEPARATE);
	ZEPHIR_CALL_METHOD(&findArguments, this_ptr, "_mergefindparameters", &_6, 308, &findParams, parameters);
	zephir_check_call_status();
	if (Z_TYPE_P(&extraParameters) == IS_ARRAY) {
		ZEPHIR_CALL_METHOD(&findParams, this_ptr, "_mergefindparameters", &_6, 308, &findArguments, &extraParameters);
=======
	zephir_array_update_string(&findParams, SL("di"), &_25, PH_COPY | PH_SEPARATE);
	ZEPHIR_CALL_METHOD(&findArguments, this_ptr, "_mergefindparameters", NULL, 315, &findParams, parameters);
	zephir_check_call_status();
	if (Z_TYPE_P(&extraParameters) == IS_ARRAY) {
		ZEPHIR_CALL_METHOD(&findParams, this_ptr, "_mergefindparameters", NULL, 315, &extraParameters, &findArguments);
>>>>>>> b3b083d3
		zephir_check_call_status();
	} else {
		ZEPHIR_CPY_WRT(&findParams, &findArguments);
	}
	if (ZEPHIR_IS_STRING_IDENTICAL(&method, "")) {
<<<<<<< HEAD
		ZEPHIR_CALL_METHOD(&_27$$14, relation, "gettype", NULL, 0);
		zephir_check_call_status();
		do {
			if (ZEPHIR_IS_LONG(&_27$$14, 0) || ZEPHIR_IS_LONG(&_27$$14, 1)) {
=======
		ZEPHIR_CALL_METHOD(&_26$$14, relation, "gettype", NULL, 0);
		zephir_check_call_status();
		do {
			if (ZEPHIR_IS_LONG(&_26$$14, 0) || ZEPHIR_IS_LONG(&_26$$14, 1)) {
>>>>>>> b3b083d3
				ZEPHIR_INIT_VAR(&retrieveMethod);
				ZVAL_STRING(&retrieveMethod, "findFirst");
				break;
			}
<<<<<<< HEAD
			if (ZEPHIR_IS_LONG(&_27$$14, 2)) {
=======
			if (ZEPHIR_IS_LONG(&_26$$14, 2)) {
>>>>>>> b3b083d3
				ZEPHIR_INIT_NVAR(&retrieveMethod);
				ZVAL_STRING(&retrieveMethod, "find");
				break;
			}
			ZEPHIR_THROW_EXCEPTION_DEBUG_STR(phalcon_mvc_model_exception_ce, "Unknown relation type", "phalcon/mvc/model/manager.zep", 1358);
			return;
		} while(0);

	} else {
		ZEPHIR_CPY_WRT(&retrieveMethod, &method);
	}
	ZEPHIR_INIT_VAR(&arguments);
	zephir_create_array(&arguments, 1, 0 TSRMLS_CC);
	zephir_array_fast_append(&arguments, &findParams);
<<<<<<< HEAD
	ZEPHIR_CALL_METHOD(&_26, relation, "isreusable", NULL, 0);
	zephir_check_call_status();
	reusable = zephir_get_boolval(&_26);
=======
	ZEPHIR_CALL_METHOD(&_25, relation, "isreusable", NULL, 0);
	zephir_check_call_status();
	reusable = zephir_get_boolval(&_25);
>>>>>>> b3b083d3
	if (reusable) {
		ZEPHIR_INIT_VAR(&uniqueKey);
		zephir_unique_key(&uniqueKey, &referencedModel, &arguments TSRMLS_CC);
		ZEPHIR_CALL_METHOD(&records, this_ptr, "getreusablerecords", NULL, 0, &referencedModel, &uniqueKey);
		zephir_check_call_status();
<<<<<<< HEAD
		_28$$19 = Z_TYPE_P(&records) == IS_ARRAY;
		if (!(_28$$19)) {
			_28$$19 = Z_TYPE_P(&records) == IS_OBJECT;
		}
		if (_28$$19) {
			RETURN_CCTOR(&records);
		}
	}
	ZEPHIR_INIT_VAR(&_29);
	zephir_create_array(&_29, 2, 0 TSRMLS_CC);
	ZEPHIR_CALL_METHOD(&_26, this_ptr, "load", NULL, 0, &referencedModel);
	zephir_check_call_status();
	zephir_array_fast_append(&_29, &_26);
	zephir_array_fast_append(&_29, &retrieveMethod);
	ZEPHIR_INIT_NVAR(&records);
	ZEPHIR_CALL_USER_FUNC_ARRAY(&records, &_29, &arguments);
=======
		_27$$19 = Z_TYPE_P(&records) == IS_ARRAY;
		if (!(_27$$19)) {
			_27$$19 = Z_TYPE_P(&records) == IS_OBJECT;
		}
		if (_27$$19) {
			RETURN_CCTOR(&records);
		}
	}
	ZEPHIR_INIT_VAR(&_28);
	zephir_create_array(&_28, 2, 0 TSRMLS_CC);
	ZEPHIR_CALL_METHOD(&_25, this_ptr, "load", NULL, 0, &referencedModel);
	zephir_check_call_status();
	zephir_array_fast_append(&_28, &_25);
	zephir_array_fast_append(&_28, &retrieveMethod);
	ZEPHIR_INIT_NVAR(&records);
	ZEPHIR_CALL_USER_FUNC_ARRAY(&records, &_28, &arguments);
>>>>>>> b3b083d3
	zephir_check_call_status();
	if (reusable) {
		ZEPHIR_CALL_METHOD(NULL, this_ptr, "setreusablerecords", NULL, 0, &referencedModel, &uniqueKey, &records);
		zephir_check_call_status();
	}
	RETURN_CCTOR(&records);

}

/**
 * Returns a reusable object from the internal list
 */
PHP_METHOD(Phalcon_Mvc_Model_Manager, getReusableRecords) {

	zval *modelName_param = NULL, *key_param = NULL, records, _0;
	zval modelName, key;
	zval *this_ptr = getThis();

	ZVAL_UNDEF(&modelName);
	ZVAL_UNDEF(&key);
	ZVAL_UNDEF(&records);
	ZVAL_UNDEF(&_0);

	ZEPHIR_MM_GROW();
	zephir_fetch_params(1, 2, 0, &modelName_param, &key_param);

	if (UNEXPECTED(Z_TYPE_P(modelName_param) != IS_STRING && Z_TYPE_P(modelName_param) != IS_NULL)) {
		zephir_throw_exception_string(spl_ce_InvalidArgumentException, SL("Parameter 'modelName' must be a string") TSRMLS_CC);
		RETURN_MM_NULL();
	}
	if (EXPECTED(Z_TYPE_P(modelName_param) == IS_STRING)) {
		zephir_get_strval(&modelName, modelName_param);
	} else {
		ZEPHIR_INIT_VAR(&modelName);
		ZVAL_EMPTY_STRING(&modelName);
	}
	if (UNEXPECTED(Z_TYPE_P(key_param) != IS_STRING && Z_TYPE_P(key_param) != IS_NULL)) {
		zephir_throw_exception_string(spl_ce_InvalidArgumentException, SL("Parameter 'key' must be a string") TSRMLS_CC);
		RETURN_MM_NULL();
	}
	if (EXPECTED(Z_TYPE_P(key_param) == IS_STRING)) {
		zephir_get_strval(&key, key_param);
	} else {
		ZEPHIR_INIT_VAR(&key);
		ZVAL_EMPTY_STRING(&key);
	}


	zephir_read_property(&_0, this_ptr, SL("_reusable"), PH_NOISY_CC | PH_READONLY);
	if (zephir_array_isset_fetch(&records, &_0, &key, 1 TSRMLS_CC)) {
		RETURN_CTOR(&records);
	}
	RETURN_MM_NULL();

}

/**
 * Stores a reusable record in the internal list
 */
PHP_METHOD(Phalcon_Mvc_Model_Manager, setReusableRecords) {

	zval *modelName_param = NULL, *key_param = NULL, *records, records_sub;
	zval modelName, key;
	zval *this_ptr = getThis();

	ZVAL_UNDEF(&modelName);
	ZVAL_UNDEF(&key);
	ZVAL_UNDEF(&records_sub);

	ZEPHIR_MM_GROW();
	zephir_fetch_params(1, 3, 0, &modelName_param, &key_param, &records);

	if (UNEXPECTED(Z_TYPE_P(modelName_param) != IS_STRING && Z_TYPE_P(modelName_param) != IS_NULL)) {
		zephir_throw_exception_string(spl_ce_InvalidArgumentException, SL("Parameter 'modelName' must be a string") TSRMLS_CC);
		RETURN_MM_NULL();
	}
	if (EXPECTED(Z_TYPE_P(modelName_param) == IS_STRING)) {
		zephir_get_strval(&modelName, modelName_param);
	} else {
		ZEPHIR_INIT_VAR(&modelName);
		ZVAL_EMPTY_STRING(&modelName);
	}
	if (UNEXPECTED(Z_TYPE_P(key_param) != IS_STRING && Z_TYPE_P(key_param) != IS_NULL)) {
		zephir_throw_exception_string(spl_ce_InvalidArgumentException, SL("Parameter 'key' must be a string") TSRMLS_CC);
		RETURN_MM_NULL();
	}
	if (EXPECTED(Z_TYPE_P(key_param) == IS_STRING)) {
		zephir_get_strval(&key, key_param);
	} else {
		ZEPHIR_INIT_VAR(&key);
		ZVAL_EMPTY_STRING(&key);
	}


	zephir_update_property_array(this_ptr, SL("_reusable"), &key, records TSRMLS_CC);
	ZEPHIR_MM_RESTORE();

}

/**
 * Clears the internal reusable list
 */
PHP_METHOD(Phalcon_Mvc_Model_Manager, clearReusableObjects) {

	zval _0;
	zval *this_ptr = getThis();

	ZVAL_UNDEF(&_0);

	ZEPHIR_MM_GROW();

	ZEPHIR_INIT_VAR(&_0);
	array_init(&_0);
	zephir_update_property_zval(this_ptr, SL("_reusable"), &_0);
	ZEPHIR_MM_RESTORE();

}

/**
 * Gets belongsTo related records from a model
 */
PHP_METHOD(Phalcon_Mvc_Model_Manager, getBelongsToRecords) {

	zend_long ZEPHIR_LAST_CALL_STATUS;
	zval *method_param = NULL, *modelName_param = NULL, *modelRelation, modelRelation_sub, *record, record_sub, *parameters = NULL, parameters_sub, __$null, keyRelation, relations, _0, _1, _2, _3;
	zval method, modelName;
	zval *this_ptr = getThis();

	ZVAL_UNDEF(&method);
	ZVAL_UNDEF(&modelName);
	ZVAL_UNDEF(&modelRelation_sub);
	ZVAL_UNDEF(&record_sub);
	ZVAL_UNDEF(&parameters_sub);
	ZVAL_NULL(&__$null);
	ZVAL_UNDEF(&keyRelation);
	ZVAL_UNDEF(&relations);
	ZVAL_UNDEF(&_0);
	ZVAL_UNDEF(&_1);
	ZVAL_UNDEF(&_2);
	ZVAL_UNDEF(&_3);

	ZEPHIR_MM_GROW();
	zephir_fetch_params(1, 4, 1, &method_param, &modelName_param, &modelRelation, &record, &parameters);

	if (UNEXPECTED(Z_TYPE_P(method_param) != IS_STRING && Z_TYPE_P(method_param) != IS_NULL)) {
		zephir_throw_exception_string(spl_ce_InvalidArgumentException, SL("Parameter 'method' must be a string") TSRMLS_CC);
		RETURN_MM_NULL();
	}
	if (EXPECTED(Z_TYPE_P(method_param) == IS_STRING)) {
		zephir_get_strval(&method, method_param);
	} else {
		ZEPHIR_INIT_VAR(&method);
		ZVAL_EMPTY_STRING(&method);
	}
	if (UNEXPECTED(Z_TYPE_P(modelName_param) != IS_STRING && Z_TYPE_P(modelName_param) != IS_NULL)) {
		zephir_throw_exception_string(spl_ce_InvalidArgumentException, SL("Parameter 'modelName' must be a string") TSRMLS_CC);
		RETURN_MM_NULL();
	}
	if (EXPECTED(Z_TYPE_P(modelName_param) == IS_STRING)) {
		zephir_get_strval(&modelName, modelName_param);
	} else {
		ZEPHIR_INIT_VAR(&modelName);
		ZVAL_EMPTY_STRING(&modelName);
	}
	if (!parameters) {
		parameters = &parameters_sub;
		parameters = &__$null;
	}


	ZEPHIR_INIT_VAR(&_0);
	zephir_fast_strtolower(&_0, &modelName);
	ZEPHIR_INIT_VAR(&_1);
	zephir_fast_strtolower(&_1, modelRelation);
	ZEPHIR_INIT_VAR(&keyRelation);
	ZEPHIR_CONCAT_VSV(&keyRelation, &_0, "$", &_1);
	ZEPHIR_OBS_VAR(&relations);
	zephir_read_property(&_2, this_ptr, SL("_hasMany"), PH_NOISY_CC | PH_READONLY);
	if (!(zephir_array_isset_fetch(&relations, &_2, &keyRelation, 0 TSRMLS_CC))) {
		RETURN_MM_BOOL(0);
	}
	zephir_array_fetch_long(&_3, &relations, 0, PH_NOISY | PH_READONLY, "phalcon/mvc/model/manager.zep", 1442 TSRMLS_CC);
	ZEPHIR_RETURN_CALL_METHOD(this_ptr, "getrelationrecords", NULL, 0, &_3, &method, record, parameters);
	zephir_check_call_status();
	RETURN_MM();

}

/**
 * Gets hasMany related records from a model
 */
PHP_METHOD(Phalcon_Mvc_Model_Manager, getHasManyRecords) {

	zend_long ZEPHIR_LAST_CALL_STATUS;
	zval *method_param = NULL, *modelName_param = NULL, *modelRelation, modelRelation_sub, *record, record_sub, *parameters = NULL, parameters_sub, __$null, keyRelation, relations, _0, _1, _2, _3;
	zval method, modelName;
	zval *this_ptr = getThis();

	ZVAL_UNDEF(&method);
	ZVAL_UNDEF(&modelName);
	ZVAL_UNDEF(&modelRelation_sub);
	ZVAL_UNDEF(&record_sub);
	ZVAL_UNDEF(&parameters_sub);
	ZVAL_NULL(&__$null);
	ZVAL_UNDEF(&keyRelation);
	ZVAL_UNDEF(&relations);
	ZVAL_UNDEF(&_0);
	ZVAL_UNDEF(&_1);
	ZVAL_UNDEF(&_2);
	ZVAL_UNDEF(&_3);

	ZEPHIR_MM_GROW();
	zephir_fetch_params(1, 4, 1, &method_param, &modelName_param, &modelRelation, &record, &parameters);

	if (UNEXPECTED(Z_TYPE_P(method_param) != IS_STRING && Z_TYPE_P(method_param) != IS_NULL)) {
		zephir_throw_exception_string(spl_ce_InvalidArgumentException, SL("Parameter 'method' must be a string") TSRMLS_CC);
		RETURN_MM_NULL();
	}
	if (EXPECTED(Z_TYPE_P(method_param) == IS_STRING)) {
		zephir_get_strval(&method, method_param);
	} else {
		ZEPHIR_INIT_VAR(&method);
		ZVAL_EMPTY_STRING(&method);
	}
	if (UNEXPECTED(Z_TYPE_P(modelName_param) != IS_STRING && Z_TYPE_P(modelName_param) != IS_NULL)) {
		zephir_throw_exception_string(spl_ce_InvalidArgumentException, SL("Parameter 'modelName' must be a string") TSRMLS_CC);
		RETURN_MM_NULL();
	}
	if (EXPECTED(Z_TYPE_P(modelName_param) == IS_STRING)) {
		zephir_get_strval(&modelName, modelName_param);
	} else {
		ZEPHIR_INIT_VAR(&modelName);
		ZVAL_EMPTY_STRING(&modelName);
	}
	if (!parameters) {
		parameters = &parameters_sub;
		parameters = &__$null;
	}


	ZEPHIR_INIT_VAR(&_0);
	zephir_fast_strtolower(&_0, &modelName);
	ZEPHIR_INIT_VAR(&_1);
	zephir_fast_strtolower(&_1, modelRelation);
	ZEPHIR_INIT_VAR(&keyRelation);
	ZEPHIR_CONCAT_VSV(&keyRelation, &_0, "$", &_1);
	ZEPHIR_OBS_VAR(&relations);
	zephir_read_property(&_2, this_ptr, SL("_hasMany"), PH_NOISY_CC | PH_READONLY);
	if (!(zephir_array_isset_fetch(&relations, &_2, &keyRelation, 0 TSRMLS_CC))) {
		RETURN_MM_BOOL(0);
	}
	zephir_array_fetch_long(&_3, &relations, 0, PH_NOISY | PH_READONLY, "phalcon/mvc/model/manager.zep", 1465 TSRMLS_CC);
	ZEPHIR_RETURN_CALL_METHOD(this_ptr, "getrelationrecords", NULL, 0, &_3, &method, record, parameters);
	zephir_check_call_status();
	RETURN_MM();

}

/**
 * Gets belongsTo related records from a model
 */
PHP_METHOD(Phalcon_Mvc_Model_Manager, getHasOneRecords) {

	zend_long ZEPHIR_LAST_CALL_STATUS;
	zval *method_param = NULL, *modelName_param = NULL, *modelRelation, modelRelation_sub, *record, record_sub, *parameters = NULL, parameters_sub, __$null, keyRelation, relations, _0, _1, _2, _3;
	zval method, modelName;
	zval *this_ptr = getThis();

	ZVAL_UNDEF(&method);
	ZVAL_UNDEF(&modelName);
	ZVAL_UNDEF(&modelRelation_sub);
	ZVAL_UNDEF(&record_sub);
	ZVAL_UNDEF(&parameters_sub);
	ZVAL_NULL(&__$null);
	ZVAL_UNDEF(&keyRelation);
	ZVAL_UNDEF(&relations);
	ZVAL_UNDEF(&_0);
	ZVAL_UNDEF(&_1);
	ZVAL_UNDEF(&_2);
	ZVAL_UNDEF(&_3);

	ZEPHIR_MM_GROW();
	zephir_fetch_params(1, 4, 1, &method_param, &modelName_param, &modelRelation, &record, &parameters);

	if (UNEXPECTED(Z_TYPE_P(method_param) != IS_STRING && Z_TYPE_P(method_param) != IS_NULL)) {
		zephir_throw_exception_string(spl_ce_InvalidArgumentException, SL("Parameter 'method' must be a string") TSRMLS_CC);
		RETURN_MM_NULL();
	}
	if (EXPECTED(Z_TYPE_P(method_param) == IS_STRING)) {
		zephir_get_strval(&method, method_param);
	} else {
		ZEPHIR_INIT_VAR(&method);
		ZVAL_EMPTY_STRING(&method);
	}
	if (UNEXPECTED(Z_TYPE_P(modelName_param) != IS_STRING && Z_TYPE_P(modelName_param) != IS_NULL)) {
		zephir_throw_exception_string(spl_ce_InvalidArgumentException, SL("Parameter 'modelName' must be a string") TSRMLS_CC);
		RETURN_MM_NULL();
	}
	if (EXPECTED(Z_TYPE_P(modelName_param) == IS_STRING)) {
		zephir_get_strval(&modelName, modelName_param);
	} else {
		ZEPHIR_INIT_VAR(&modelName);
		ZVAL_EMPTY_STRING(&modelName);
	}
	if (!parameters) {
		parameters = &parameters_sub;
		parameters = &__$null;
	}


	ZEPHIR_INIT_VAR(&_0);
	zephir_fast_strtolower(&_0, &modelName);
	ZEPHIR_INIT_VAR(&_1);
	zephir_fast_strtolower(&_1, modelRelation);
	ZEPHIR_INIT_VAR(&keyRelation);
	ZEPHIR_CONCAT_VSV(&keyRelation, &_0, "$", &_1);
	ZEPHIR_OBS_VAR(&relations);
	zephir_read_property(&_2, this_ptr, SL("_hasOne"), PH_NOISY_CC | PH_READONLY);
	if (!(zephir_array_isset_fetch(&relations, &_2, &keyRelation, 0 TSRMLS_CC))) {
		RETURN_MM_BOOL(0);
	}
	zephir_array_fetch_long(&_3, &relations, 0, PH_NOISY | PH_READONLY, "phalcon/mvc/model/manager.zep", 1488 TSRMLS_CC);
	ZEPHIR_RETURN_CALL_METHOD(this_ptr, "getrelationrecords", NULL, 0, &_3, &method, record, parameters);
	zephir_check_call_status();
	RETURN_MM();

}

/**
 * Gets all the belongsTo relations defined in a model
 *
 *<code>
 * $relations = $modelsManager->getBelongsTo(
 *     new Robots()
 * );
 *</code>
 */
PHP_METHOD(Phalcon_Mvc_Model_Manager, getBelongsTo) {

	zval *model, model_sub, relations, _0, _1;
	zval *this_ptr = getThis();

	ZVAL_UNDEF(&model_sub);
	ZVAL_UNDEF(&relations);
	ZVAL_UNDEF(&_0);
	ZVAL_UNDEF(&_1);

	ZEPHIR_MM_GROW();
	zephir_fetch_params(1, 1, 0, &model);



	zephir_read_property(&_0, this_ptr, SL("_belongsToSingle"), PH_NOISY_CC | PH_READONLY);
	ZEPHIR_INIT_VAR(&_1);
	zephir_get_class(&_1, model, 1 TSRMLS_CC);
	if (!(zephir_array_isset_fetch(&relations, &_0, &_1, 1 TSRMLS_CC))) {
		array_init(return_value);
		RETURN_MM();
	}
	RETURN_CTOR(&relations);

}

/**
 * Gets hasMany relations defined on a model
 */
PHP_METHOD(Phalcon_Mvc_Model_Manager, getHasMany) {

	zval *model, model_sub, relations, _0, _1;
	zval *this_ptr = getThis();

	ZVAL_UNDEF(&model_sub);
	ZVAL_UNDEF(&relations);
	ZVAL_UNDEF(&_0);
	ZVAL_UNDEF(&_1);

	ZEPHIR_MM_GROW();
	zephir_fetch_params(1, 1, 0, &model);



	zephir_read_property(&_0, this_ptr, SL("_hasManySingle"), PH_NOISY_CC | PH_READONLY);
	ZEPHIR_INIT_VAR(&_1);
	zephir_get_class(&_1, model, 1 TSRMLS_CC);
	if (!(zephir_array_isset_fetch(&relations, &_0, &_1, 1 TSRMLS_CC))) {
		array_init(return_value);
		RETURN_MM();
	}
	RETURN_CTOR(&relations);

}

/**
 * Gets hasOne relations defined on a model
 */
PHP_METHOD(Phalcon_Mvc_Model_Manager, getHasOne) {

	zval *model, model_sub, relations, _0, _1;
	zval *this_ptr = getThis();

	ZVAL_UNDEF(&model_sub);
	ZVAL_UNDEF(&relations);
	ZVAL_UNDEF(&_0);
	ZVAL_UNDEF(&_1);

	ZEPHIR_MM_GROW();
	zephir_fetch_params(1, 1, 0, &model);



	zephir_read_property(&_0, this_ptr, SL("_hasOneSingle"), PH_NOISY_CC | PH_READONLY);
	ZEPHIR_INIT_VAR(&_1);
	zephir_get_class(&_1, model, 1 TSRMLS_CC);
	if (!(zephir_array_isset_fetch(&relations, &_0, &_1, 1 TSRMLS_CC))) {
		array_init(return_value);
		RETURN_MM();
	}
	RETURN_CTOR(&relations);

}

/**
 * Gets hasManyToMany relations defined on a model
 */
PHP_METHOD(Phalcon_Mvc_Model_Manager, getHasManyToMany) {

	zval *model, model_sub, relations, _0, _1;
	zval *this_ptr = getThis();

	ZVAL_UNDEF(&model_sub);
	ZVAL_UNDEF(&relations);
	ZVAL_UNDEF(&_0);
	ZVAL_UNDEF(&_1);

	ZEPHIR_MM_GROW();
	zephir_fetch_params(1, 1, 0, &model);



	zephir_read_property(&_0, this_ptr, SL("_hasManyToManySingle"), PH_NOISY_CC | PH_READONLY);
	ZEPHIR_INIT_VAR(&_1);
	zephir_get_class(&_1, model, 1 TSRMLS_CC);
	if (!(zephir_array_isset_fetch(&relations, &_0, &_1, 1 TSRMLS_CC))) {
		array_init(return_value);
		RETURN_MM();
	}
	RETURN_CTOR(&relations);

}

/**
 * Gets hasOne relations defined on a model
 */
PHP_METHOD(Phalcon_Mvc_Model_Manager, getHasOneAndHasMany) {

	zend_long ZEPHIR_LAST_CALL_STATUS;
	zval *model, model_sub, _0, _1;
	zval *this_ptr = getThis();

	ZVAL_UNDEF(&model_sub);
	ZVAL_UNDEF(&_0);
	ZVAL_UNDEF(&_1);

	ZEPHIR_MM_GROW();
	zephir_fetch_params(1, 1, 0, &model);



	ZEPHIR_CALL_METHOD(&_0, this_ptr, "gethasone", NULL, 0, model);
	zephir_check_call_status();
	ZEPHIR_CALL_METHOD(&_1, this_ptr, "gethasmany", NULL, 0, model);
	zephir_check_call_status();
	zephir_fast_array_merge(return_value, &_0, &_1 TSRMLS_CC);
	RETURN_MM();

}

/**
 * Query all the relationships defined on a model
 */
PHP_METHOD(Phalcon_Mvc_Model_Manager, getRelations) {

	zval *modelName_param = NULL, entityName, allRelations, relations, relation, _0, _2, _4, *_1$$3, *_3$$5, *_5$$7;
	zval modelName;
	zval *this_ptr = getThis();

	ZVAL_UNDEF(&modelName);
	ZVAL_UNDEF(&entityName);
	ZVAL_UNDEF(&allRelations);
	ZVAL_UNDEF(&relations);
	ZVAL_UNDEF(&relation);
	ZVAL_UNDEF(&_0);
	ZVAL_UNDEF(&_2);
	ZVAL_UNDEF(&_4);

	ZEPHIR_MM_GROW();
	zephir_fetch_params(1, 1, 0, &modelName_param);

	if (UNEXPECTED(Z_TYPE_P(modelName_param) != IS_STRING && Z_TYPE_P(modelName_param) != IS_NULL)) {
		zephir_throw_exception_string(spl_ce_InvalidArgumentException, SL("Parameter 'modelName' must be a string") TSRMLS_CC);
		RETURN_MM_NULL();
	}
	if (EXPECTED(Z_TYPE_P(modelName_param) == IS_STRING)) {
		zephir_get_strval(&modelName, modelName_param);
	} else {
		ZEPHIR_INIT_VAR(&modelName);
		ZVAL_EMPTY_STRING(&modelName);
	}


	ZEPHIR_INIT_VAR(&entityName);
	zephir_fast_strtolower(&entityName, &modelName);
	ZEPHIR_INIT_VAR(&allRelations);
	array_init(&allRelations);
	ZEPHIR_OBS_VAR(&relations);
	zephir_read_property(&_0, this_ptr, SL("_belongsToSingle"), PH_NOISY_CC | PH_READONLY);
	if (zephir_array_isset_fetch(&relations, &_0, &entityName, 0 TSRMLS_CC)) {
		zephir_is_iterable(&relations, 0, "phalcon/mvc/model/manager.zep", 1578);
		ZEND_HASH_FOREACH_VAL(Z_ARRVAL_P(&relations), _1$$3)
		{
			ZEPHIR_INIT_NVAR(&relation);
			ZVAL_COPY(&relation, _1$$3);
			zephir_array_append(&allRelations, &relation, PH_SEPARATE, "phalcon/mvc/model/manager.zep", 1576);
		} ZEND_HASH_FOREACH_END();
		ZEPHIR_INIT_NVAR(&relation);
	}
	ZEPHIR_OBS_NVAR(&relations);
	zephir_read_property(&_2, this_ptr, SL("_hasManySingle"), PH_NOISY_CC | PH_READONLY);
	if (zephir_array_isset_fetch(&relations, &_2, &entityName, 0 TSRMLS_CC)) {
		zephir_is_iterable(&relations, 0, "phalcon/mvc/model/manager.zep", 1587);
		ZEND_HASH_FOREACH_VAL(Z_ARRVAL_P(&relations), _3$$5)
		{
			ZEPHIR_INIT_NVAR(&relation);
			ZVAL_COPY(&relation, _3$$5);
			zephir_array_append(&allRelations, &relation, PH_SEPARATE, "phalcon/mvc/model/manager.zep", 1585);
		} ZEND_HASH_FOREACH_END();
		ZEPHIR_INIT_NVAR(&relation);
	}
	ZEPHIR_OBS_NVAR(&relations);
	zephir_read_property(&_4, this_ptr, SL("_hasOneSingle"), PH_NOISY_CC | PH_READONLY);
	if (zephir_array_isset_fetch(&relations, &_4, &entityName, 0 TSRMLS_CC)) {
		zephir_is_iterable(&relations, 0, "phalcon/mvc/model/manager.zep", 1596);
		ZEND_HASH_FOREACH_VAL(Z_ARRVAL_P(&relations), _5$$7)
		{
			ZEPHIR_INIT_NVAR(&relation);
			ZVAL_COPY(&relation, _5$$7);
			zephir_array_append(&allRelations, &relation, PH_SEPARATE, "phalcon/mvc/model/manager.zep", 1594);
		} ZEND_HASH_FOREACH_END();
		ZEPHIR_INIT_NVAR(&relation);
	}
	RETURN_CCTOR(&allRelations);

}

/**
 * Query the first relationship defined between two models
 */
PHP_METHOD(Phalcon_Mvc_Model_Manager, getRelationsBetween) {

	zval *first_param = NULL, *second_param = NULL, keyRelation, relations, _0, _1, _2, _3, _4;
	zval first, second;
	zval *this_ptr = getThis();

	ZVAL_UNDEF(&first);
	ZVAL_UNDEF(&second);
	ZVAL_UNDEF(&keyRelation);
	ZVAL_UNDEF(&relations);
	ZVAL_UNDEF(&_0);
	ZVAL_UNDEF(&_1);
	ZVAL_UNDEF(&_2);
	ZVAL_UNDEF(&_3);
	ZVAL_UNDEF(&_4);

	ZEPHIR_MM_GROW();
	zephir_fetch_params(1, 2, 0, &first_param, &second_param);

	if (UNEXPECTED(Z_TYPE_P(first_param) != IS_STRING && Z_TYPE_P(first_param) != IS_NULL)) {
		zephir_throw_exception_string(spl_ce_InvalidArgumentException, SL("Parameter 'first' must be a string") TSRMLS_CC);
		RETURN_MM_NULL();
	}
	if (EXPECTED(Z_TYPE_P(first_param) == IS_STRING)) {
		zephir_get_strval(&first, first_param);
	} else {
		ZEPHIR_INIT_VAR(&first);
		ZVAL_EMPTY_STRING(&first);
	}
	if (UNEXPECTED(Z_TYPE_P(second_param) != IS_STRING && Z_TYPE_P(second_param) != IS_NULL)) {
		zephir_throw_exception_string(spl_ce_InvalidArgumentException, SL("Parameter 'second' must be a string") TSRMLS_CC);
		RETURN_MM_NULL();
	}
	if (EXPECTED(Z_TYPE_P(second_param) == IS_STRING)) {
		zephir_get_strval(&second, second_param);
	} else {
		ZEPHIR_INIT_VAR(&second);
		ZVAL_EMPTY_STRING(&second);
	}


	ZEPHIR_INIT_VAR(&_0);
	zephir_fast_strtolower(&_0, &first);
	ZEPHIR_INIT_VAR(&_1);
	zephir_fast_strtolower(&_1, &second);
	ZEPHIR_INIT_VAR(&keyRelation);
	ZEPHIR_CONCAT_VSV(&keyRelation, &_0, "$", &_1);
	ZEPHIR_OBS_VAR(&relations);
	zephir_read_property(&_2, this_ptr, SL("_belongsTo"), PH_NOISY_CC | PH_READONLY);
	if (zephir_array_isset_fetch(&relations, &_2, &keyRelation, 0 TSRMLS_CC)) {
		RETURN_CCTOR(&relations);
	}
	ZEPHIR_OBS_NVAR(&relations);
	zephir_read_property(&_3, this_ptr, SL("_hasMany"), PH_NOISY_CC | PH_READONLY);
	if (zephir_array_isset_fetch(&relations, &_3, &keyRelation, 0 TSRMLS_CC)) {
		RETURN_CCTOR(&relations);
	}
	ZEPHIR_OBS_NVAR(&relations);
	zephir_read_property(&_4, this_ptr, SL("_hasOne"), PH_NOISY_CC | PH_READONLY);
	if (zephir_array_isset_fetch(&relations, &_4, &keyRelation, 0 TSRMLS_CC)) {
		RETURN_CCTOR(&relations);
	}
	RETURN_MM_BOOL(0);

}

/**
 * Creates a Phalcon\Mvc\Model\Query without execute it
 */
PHP_METHOD(Phalcon_Mvc_Model_Manager, createQuery) {

	zval _1;
	zend_long ZEPHIR_LAST_CALL_STATUS;
	zval *phql_param = NULL, dependencyInjector, query, _0, _2;
	zval phql;
	zval *this_ptr = getThis();

	ZVAL_UNDEF(&phql);
	ZVAL_UNDEF(&dependencyInjector);
	ZVAL_UNDEF(&query);
	ZVAL_UNDEF(&_0);
	ZVAL_UNDEF(&_2);
	ZVAL_UNDEF(&_1);

	ZEPHIR_MM_GROW();
	zephir_fetch_params(1, 1, 0, &phql_param);

	if (UNEXPECTED(Z_TYPE_P(phql_param) != IS_STRING && Z_TYPE_P(phql_param) != IS_NULL)) {
		zephir_throw_exception_string(spl_ce_InvalidArgumentException, SL("Parameter 'phql' must be a string") TSRMLS_CC);
		RETURN_MM_NULL();
	}
	if (EXPECTED(Z_TYPE_P(phql_param) == IS_STRING)) {
		zephir_get_strval(&phql, phql_param);
	} else {
		ZEPHIR_INIT_VAR(&phql);
		ZVAL_EMPTY_STRING(&phql);
	}


	ZEPHIR_OBS_VAR(&dependencyInjector);
	zephir_read_property(&dependencyInjector, this_ptr, SL("_dependencyInjector"), PH_NOISY_CC);
	if (Z_TYPE_P(&dependencyInjector) != IS_OBJECT) {
		ZEPHIR_THROW_EXCEPTION_DEBUG_STR(phalcon_mvc_model_exception_ce, "A dependency injection object is required to access ORM services", "phalcon/mvc/model/manager.zep", 1643);
		return;
	}
	ZEPHIR_INIT_VAR(&_1);
	zephir_create_array(&_1, 2, 0 TSRMLS_CC);
	zephir_array_fast_append(&_1, &phql);
	zephir_array_fast_append(&_1, &dependencyInjector);
	ZEPHIR_INIT_VAR(&_2);
	ZVAL_STRING(&_2, "Phalcon\\Mvc\\Model\\Query");
	ZEPHIR_CALL_METHOD(&_0, &dependencyInjector, "get", NULL, 0, &_2, &_1);
	zephir_check_call_status();
	ZEPHIR_CPY_WRT(&query, &_0);
	zephir_update_property_zval(this_ptr, SL("_lastQuery"), &query);
	RETURN_CCTOR(&query);

}

/**
 * Creates a Phalcon\Mvc\Model\Query and execute it
 */
PHP_METHOD(Phalcon_Mvc_Model_Manager, executeQuery) {

	zend_long ZEPHIR_LAST_CALL_STATUS;
	zval *phql_param = NULL, *placeholders = NULL, placeholders_sub, *types = NULL, types_sub, __$null, query;
	zval phql;
	zval *this_ptr = getThis();

	ZVAL_UNDEF(&phql);
	ZVAL_UNDEF(&placeholders_sub);
	ZVAL_UNDEF(&types_sub);
	ZVAL_NULL(&__$null);
	ZVAL_UNDEF(&query);

	ZEPHIR_MM_GROW();
	zephir_fetch_params(1, 1, 2, &phql_param, &placeholders, &types);

	if (UNEXPECTED(Z_TYPE_P(phql_param) != IS_STRING && Z_TYPE_P(phql_param) != IS_NULL)) {
		zephir_throw_exception_string(spl_ce_InvalidArgumentException, SL("Parameter 'phql' must be a string") TSRMLS_CC);
		RETURN_MM_NULL();
	}
	if (EXPECTED(Z_TYPE_P(phql_param) == IS_STRING)) {
		zephir_get_strval(&phql, phql_param);
	} else {
		ZEPHIR_INIT_VAR(&phql);
		ZVAL_EMPTY_STRING(&phql);
	}
	if (!placeholders) {
		placeholders = &placeholders_sub;
		placeholders = &__$null;
	}
	if (!types) {
		types = &types_sub;
		types = &__$null;
	}


	ZEPHIR_CALL_METHOD(&query, this_ptr, "createquery", NULL, 0, &phql);
	zephir_check_call_status();
	if (Z_TYPE_P(placeholders) == IS_ARRAY) {
		ZEPHIR_CALL_METHOD(NULL, &query, "setbindparams", NULL, 0, placeholders);
		zephir_check_call_status();
	}
	if (Z_TYPE_P(types) == IS_ARRAY) {
		ZEPHIR_CALL_METHOD(NULL, &query, "setbindtypes", NULL, 0, types);
		zephir_check_call_status();
	}
	ZEPHIR_RETURN_CALL_METHOD(&query, "execute", NULL, 0);
	zephir_check_call_status();
	RETURN_MM();

}

/**
 * Creates a Phalcon\Mvc\Model\Query\Builder
 */
PHP_METHOD(Phalcon_Mvc_Model_Manager, createBuilder) {

	zval _2;
	zend_long ZEPHIR_LAST_CALL_STATUS;
	zval *params = NULL, params_sub, __$null, dependencyInjector, _0, _1, _3;
	zval *this_ptr = getThis();

	ZVAL_UNDEF(&params_sub);
	ZVAL_NULL(&__$null);
	ZVAL_UNDEF(&dependencyInjector);
	ZVAL_UNDEF(&_0);
	ZVAL_UNDEF(&_1);
	ZVAL_UNDEF(&_3);
	ZVAL_UNDEF(&_2);

	ZEPHIR_MM_GROW();
	zephir_fetch_params(1, 0, 1, &params);

	if (!params) {
		params = &params_sub;
		params = &__$null;
	}


	zephir_read_property(&_0, this_ptr, SL("_dependencyInjector"), PH_NOISY_CC | PH_READONLY);
	ZEPHIR_CPY_WRT(&dependencyInjector, &_0);
	if (Z_TYPE_P(&dependencyInjector) != IS_OBJECT) {
		ZEPHIR_THROW_EXCEPTION_DEBUG_STR(phalcon_mvc_model_exception_ce, "A dependency injection object is required to access ORM services", "phalcon/mvc/model/manager.zep", 1686);
		return;
	}
	ZEPHIR_INIT_VAR(&_2);
	zephir_create_array(&_2, 2, 0 TSRMLS_CC);
	zephir_array_fast_append(&_2, params);
	zephir_array_fast_append(&_2, &dependencyInjector);
	ZEPHIR_INIT_VAR(&_3);
	ZVAL_STRING(&_3, "Phalcon\\Mvc\\Model\\Query\\Builder");
	ZEPHIR_CALL_METHOD(&_1, &dependencyInjector, "get", NULL, 0, &_3, &_2);
	zephir_check_call_status();
	RETURN_CCTOR(&_1);

}

/**
 * Returns the last query created or executed in the models manager
 */
PHP_METHOD(Phalcon_Mvc_Model_Manager, getLastQuery) {

	zval *this_ptr = getThis();


	RETURN_MEMBER(getThis(), "_lastQuery");

}

/**
 * Registers shorter aliases for namespaces in PHQL statements
 */
PHP_METHOD(Phalcon_Mvc_Model_Manager, registerNamespaceAlias) {

	zval *alias_param = NULL, *namespaceName_param = NULL;
	zval alias, namespaceName;
	zval *this_ptr = getThis();

	ZVAL_UNDEF(&alias);
	ZVAL_UNDEF(&namespaceName);

	ZEPHIR_MM_GROW();
	zephir_fetch_params(1, 2, 0, &alias_param, &namespaceName_param);

	zephir_get_strval(&alias, alias_param);
	zephir_get_strval(&namespaceName, namespaceName_param);


	zephir_update_property_array(this_ptr, SL("_namespaceAliases"), &alias, &namespaceName TSRMLS_CC);
	ZEPHIR_MM_RESTORE();

}

/**
 * Returns a real namespace from its alias
 */
PHP_METHOD(Phalcon_Mvc_Model_Manager, getNamespaceAlias) {

	zend_long ZEPHIR_LAST_CALL_STATUS;
	zval *alias_param = NULL, namespaceName, _0, _1;
	zval alias, _2;
	zval *this_ptr = getThis();

	ZVAL_UNDEF(&alias);
	ZVAL_UNDEF(&_2);
	ZVAL_UNDEF(&namespaceName);
	ZVAL_UNDEF(&_0);
	ZVAL_UNDEF(&_1);

	ZEPHIR_MM_GROW();
	zephir_fetch_params(1, 1, 0, &alias_param);

	if (UNEXPECTED(Z_TYPE_P(alias_param) != IS_STRING && Z_TYPE_P(alias_param) != IS_NULL)) {
		zephir_throw_exception_string(spl_ce_InvalidArgumentException, SL("Parameter 'alias' must be a string") TSRMLS_CC);
		RETURN_MM_NULL();
	}
	if (EXPECTED(Z_TYPE_P(alias_param) == IS_STRING)) {
		zephir_get_strval(&alias, alias_param);
	} else {
		ZEPHIR_INIT_VAR(&alias);
		ZVAL_EMPTY_STRING(&alias);
	}


	ZEPHIR_OBS_VAR(&namespaceName);
	zephir_read_property(&_0, this_ptr, SL("_namespaceAliases"), PH_NOISY_CC | PH_READONLY);
	if (zephir_array_isset_fetch(&namespaceName, &_0, &alias, 0 TSRMLS_CC)) {
		RETURN_CCTOR(&namespaceName);
	}
	ZEPHIR_INIT_VAR(&_1);
	object_init_ex(&_1, phalcon_mvc_model_exception_ce);
	ZEPHIR_INIT_VAR(&_2);
	ZEPHIR_CONCAT_SVS(&_2, "Namespace alias '", &alias, "' is not registered");
	ZEPHIR_CALL_METHOD(NULL, &_1, "__construct", NULL, 4, &_2);
	zephir_check_call_status();
	zephir_throw_exception_debug(&_1, "phalcon/mvc/model/manager.zep", 1727 TSRMLS_CC);
	ZEPHIR_MM_RESTORE();
	return;

}

/**
 * Returns all the registered namespace aliases
 */
PHP_METHOD(Phalcon_Mvc_Model_Manager, getNamespaceAliases) {

	zval *this_ptr = getThis();


	RETURN_MEMBER(getThis(), "_namespaceAliases");

}

/**
 * Destroys the current PHQL cache
 */
PHP_METHOD(Phalcon_Mvc_Model_Manager, __destruct) {

	zend_long ZEPHIR_LAST_CALL_STATUS;
	zephir_fcall_cache_entry *_0 = NULL;
	zval *this_ptr = getThis();


	ZEPHIR_MM_GROW();

	phalcon_orm_destroy_cache(TSRMLS_C);
	ZEPHIR_CALL_CE_STATIC(NULL, phalcon_mvc_model_query_ce, "clean", &_0, 0);
	zephir_check_call_status();
	ZEPHIR_MM_RESTORE();

}

zend_object *zephir_init_properties_Phalcon_Mvc_Model_Manager(zend_class_entry *class_type TSRMLS_DC) {

		zval _0, _2, _4, _6, _8, _10, _12, _14, _16, _18, _20, _22, _24, _26, _28, _30, _32, _34, _36, _38, _40, _1$$3, _3$$4, _5$$5, _7$$6, _9$$7, _11$$8, _13$$9, _15$$10, _17$$11, _19$$12, _21$$13, _23$$14, _25$$15, _27$$16, _29$$17, _31$$18, _33$$19, _35$$20, _37$$21, _39$$22, _41$$23;
		ZVAL_UNDEF(&_0);
	ZVAL_UNDEF(&_2);
	ZVAL_UNDEF(&_4);
	ZVAL_UNDEF(&_6);
	ZVAL_UNDEF(&_8);
	ZVAL_UNDEF(&_10);
	ZVAL_UNDEF(&_12);
	ZVAL_UNDEF(&_14);
	ZVAL_UNDEF(&_16);
	ZVAL_UNDEF(&_18);
	ZVAL_UNDEF(&_20);
	ZVAL_UNDEF(&_22);
	ZVAL_UNDEF(&_24);
	ZVAL_UNDEF(&_26);
	ZVAL_UNDEF(&_28);
	ZVAL_UNDEF(&_30);
	ZVAL_UNDEF(&_32);
	ZVAL_UNDEF(&_34);
	ZVAL_UNDEF(&_36);
	ZVAL_UNDEF(&_38);
	ZVAL_UNDEF(&_40);
	ZVAL_UNDEF(&_1$$3);
	ZVAL_UNDEF(&_3$$4);
	ZVAL_UNDEF(&_5$$5);
	ZVAL_UNDEF(&_7$$6);
	ZVAL_UNDEF(&_9$$7);
	ZVAL_UNDEF(&_11$$8);
	ZVAL_UNDEF(&_13$$9);
	ZVAL_UNDEF(&_15$$10);
	ZVAL_UNDEF(&_17$$11);
	ZVAL_UNDEF(&_19$$12);
	ZVAL_UNDEF(&_21$$13);
	ZVAL_UNDEF(&_23$$14);
	ZVAL_UNDEF(&_25$$15);
	ZVAL_UNDEF(&_27$$16);
	ZVAL_UNDEF(&_29$$17);
	ZVAL_UNDEF(&_31$$18);
	ZVAL_UNDEF(&_33$$19);
	ZVAL_UNDEF(&_35$$20);
	ZVAL_UNDEF(&_37$$21);
	ZVAL_UNDEF(&_39$$22);
	ZVAL_UNDEF(&_41$$23);

		ZEPHIR_MM_GROW();
	
	{
		zval local_this_ptr, *this_ptr = &local_this_ptr;
		ZEPHIR_CREATE_OBJECT(this_ptr, class_type);
		zephir_read_property(&_0, this_ptr, SL("_namespaceAliases"), PH_NOISY_CC | PH_READONLY);
		if (Z_TYPE_P(&_0) == IS_NULL) {
			ZEPHIR_INIT_VAR(&_1$$3);
			array_init(&_1$$3);
			zephir_update_property_zval(this_ptr, SL("_namespaceAliases"), &_1$$3);
		}
		zephir_read_property(&_2, this_ptr, SL("_dynamicUpdate"), PH_NOISY_CC | PH_READONLY);
		if (Z_TYPE_P(&_2) == IS_NULL) {
			ZEPHIR_INIT_VAR(&_3$$4);
			array_init(&_3$$4);
			zephir_update_property_zval(this_ptr, SL("_dynamicUpdate"), &_3$$4);
		}
		zephir_read_property(&_4, this_ptr, SL("_keepSnapshots"), PH_NOISY_CC | PH_READONLY);
		if (Z_TYPE_P(&_4) == IS_NULL) {
			ZEPHIR_INIT_VAR(&_5$$5);
			array_init(&_5$$5);
			zephir_update_property_zval(this_ptr, SL("_keepSnapshots"), &_5$$5);
		}
		zephir_read_property(&_6, this_ptr, SL("_reusable"), PH_NOISY_CC | PH_READONLY);
		if (Z_TYPE_P(&_6) == IS_NULL) {
			ZEPHIR_INIT_VAR(&_7$$6);
			array_init(&_7$$6);
			zephir_update_property_zval(this_ptr, SL("_reusable"), &_7$$6);
		}
		zephir_read_property(&_8, this_ptr, SL("_behaviors"), PH_NOISY_CC | PH_READONLY);
		if (Z_TYPE_P(&_8) == IS_NULL) {
			ZEPHIR_INIT_VAR(&_9$$7);
			array_init(&_9$$7);
			zephir_update_property_zval(this_ptr, SL("_behaviors"), &_9$$7);
		}
		zephir_read_property(&_10, this_ptr, SL("_schemas"), PH_NOISY_CC | PH_READONLY);
		if (Z_TYPE_P(&_10) == IS_NULL) {
			ZEPHIR_INIT_VAR(&_11$$8);
			array_init(&_11$$8);
			zephir_update_property_zval(this_ptr, SL("_schemas"), &_11$$8);
		}
		zephir_read_property(&_12, this_ptr, SL("_sources"), PH_NOISY_CC | PH_READONLY);
		if (Z_TYPE_P(&_12) == IS_NULL) {
			ZEPHIR_INIT_VAR(&_13$$9);
			array_init(&_13$$9);
			zephir_update_property_zval(this_ptr, SL("_sources"), &_13$$9);
		}
		zephir_read_property(&_14, this_ptr, SL("_initialized"), PH_NOISY_CC | PH_READONLY);
		if (Z_TYPE_P(&_14) == IS_NULL) {
			ZEPHIR_INIT_VAR(&_15$$10);
			array_init(&_15$$10);
			zephir_update_property_zval(this_ptr, SL("_initialized"), &_15$$10);
		}
		zephir_read_property(&_16, this_ptr, SL("_hasManyToManySingle"), PH_NOISY_CC | PH_READONLY);
		if (Z_TYPE_P(&_16) == IS_NULL) {
			ZEPHIR_INIT_VAR(&_17$$11);
			array_init(&_17$$11);
			zephir_update_property_zval(this_ptr, SL("_hasManyToManySingle"), &_17$$11);
		}
		zephir_read_property(&_18, this_ptr, SL("_hasManyToMany"), PH_NOISY_CC | PH_READONLY);
		if (Z_TYPE_P(&_18) == IS_NULL) {
			ZEPHIR_INIT_VAR(&_19$$12);
			array_init(&_19$$12);
			zephir_update_property_zval(this_ptr, SL("_hasManyToMany"), &_19$$12);
		}
		zephir_read_property(&_20, this_ptr, SL("_belongsToSingle"), PH_NOISY_CC | PH_READONLY);
		if (Z_TYPE_P(&_20) == IS_NULL) {
			ZEPHIR_INIT_VAR(&_21$$13);
			array_init(&_21$$13);
			zephir_update_property_zval(this_ptr, SL("_belongsToSingle"), &_21$$13);
		}
		zephir_read_property(&_22, this_ptr, SL("_belongsTo"), PH_NOISY_CC | PH_READONLY);
		if (Z_TYPE_P(&_22) == IS_NULL) {
			ZEPHIR_INIT_VAR(&_23$$14);
			array_init(&_23$$14);
			zephir_update_property_zval(this_ptr, SL("_belongsTo"), &_23$$14);
		}
		zephir_read_property(&_24, this_ptr, SL("_hasOneSingle"), PH_NOISY_CC | PH_READONLY);
		if (Z_TYPE_P(&_24) == IS_NULL) {
			ZEPHIR_INIT_VAR(&_25$$15);
			array_init(&_25$$15);
			zephir_update_property_zval(this_ptr, SL("_hasOneSingle"), &_25$$15);
		}
		zephir_read_property(&_26, this_ptr, SL("_hasOne"), PH_NOISY_CC | PH_READONLY);
		if (Z_TYPE_P(&_26) == IS_NULL) {
			ZEPHIR_INIT_VAR(&_27$$16);
			array_init(&_27$$16);
			zephir_update_property_zval(this_ptr, SL("_hasOne"), &_27$$16);
		}
		zephir_read_property(&_28, this_ptr, SL("_hasManySingle"), PH_NOISY_CC | PH_READONLY);
		if (Z_TYPE_P(&_28) == IS_NULL) {
			ZEPHIR_INIT_VAR(&_29$$17);
			array_init(&_29$$17);
			zephir_update_property_zval(this_ptr, SL("_hasManySingle"), &_29$$17);
		}
		zephir_read_property(&_30, this_ptr, SL("_hasMany"), PH_NOISY_CC | PH_READONLY);
		if (Z_TYPE_P(&_30) == IS_NULL) {
			ZEPHIR_INIT_VAR(&_31$$18);
			array_init(&_31$$18);
			zephir_update_property_zval(this_ptr, SL("_hasMany"), &_31$$18);
		}
		zephir_read_property(&_32, this_ptr, SL("_modelVisibility"), PH_NOISY_CC | PH_READONLY);
		if (Z_TYPE_P(&_32) == IS_NULL) {
			ZEPHIR_INIT_VAR(&_33$$19);
			array_init(&_33$$19);
			zephir_update_property_zval(this_ptr, SL("_modelVisibility"), &_33$$19);
		}
		zephir_read_property(&_34, this_ptr, SL("_aliases"), PH_NOISY_CC | PH_READONLY);
		if (Z_TYPE_P(&_34) == IS_NULL) {
			ZEPHIR_INIT_VAR(&_35$$20);
			array_init(&_35$$20);
			zephir_update_property_zval(this_ptr, SL("_aliases"), &_35$$20);
		}
		zephir_read_property(&_36, this_ptr, SL("_writeConnectionServices"), PH_NOISY_CC | PH_READONLY);
		if (Z_TYPE_P(&_36) == IS_NULL) {
			ZEPHIR_INIT_VAR(&_37$$21);
			array_init(&_37$$21);
			zephir_update_property_zval(this_ptr, SL("_writeConnectionServices"), &_37$$21);
		}
		zephir_read_property(&_38, this_ptr, SL("_readConnectionServices"), PH_NOISY_CC | PH_READONLY);
		if (Z_TYPE_P(&_38) == IS_NULL) {
			ZEPHIR_INIT_VAR(&_39$$22);
			array_init(&_39$$22);
			zephir_update_property_zval(this_ptr, SL("_readConnectionServices"), &_39$$22);
		}
		zephir_read_property(&_40, this_ptr, SL("_customEventsManager"), PH_NOISY_CC | PH_READONLY);
		if (Z_TYPE_P(&_40) == IS_NULL) {
			ZEPHIR_INIT_VAR(&_41$$23);
			array_init(&_41$$23);
			zephir_update_property_zval(this_ptr, SL("_customEventsManager"), &_41$$23);
		}
		ZEPHIR_MM_RESTORE();
		return Z_OBJ_P(this_ptr);
	}

}
<|MERGE_RESOLUTION|>--- conflicted
+++ resolved
@@ -1347,11 +1347,7 @@
 	ZEPHIR_INIT_VAR(&relation);
 	object_init_ex(&relation, phalcon_mvc_model_relation_ce);
 	ZVAL_LONG(&_1, 1);
-<<<<<<< HEAD
-	ZEPHIR_CALL_METHOD(NULL, &relation, "__construct", NULL, 306, &_1, &referencedModel, fields, referencedFields, options);
-=======
 	ZEPHIR_CALL_METHOD(NULL, &relation, "__construct", NULL, 313, &_1, &referencedModel, fields, referencedFields, options);
->>>>>>> b3b083d3
 	zephir_check_call_status();
 	ZEPHIR_OBS_VAR(&alias);
 	if (zephir_array_isset_string_fetch(&alias, options, SL("alias"), 0)) {
@@ -1451,11 +1447,7 @@
 	ZEPHIR_INIT_VAR(&relation);
 	object_init_ex(&relation, phalcon_mvc_model_relation_ce);
 	ZVAL_LONG(&_1, 0);
-<<<<<<< HEAD
-	ZEPHIR_CALL_METHOD(NULL, &relation, "__construct", NULL, 306, &_1, &referencedModel, fields, referencedFields, options);
-=======
 	ZEPHIR_CALL_METHOD(NULL, &relation, "__construct", NULL, 313, &_1, &referencedModel, fields, referencedFields, options);
->>>>>>> b3b083d3
 	zephir_check_call_status();
 	ZEPHIR_OBS_VAR(&alias);
 	if (zephir_array_isset_string_fetch(&alias, options, SL("alias"), 0)) {
@@ -1557,11 +1549,7 @@
 	ZEPHIR_INIT_VAR(&relation);
 	object_init_ex(&relation, phalcon_mvc_model_relation_ce);
 	ZVAL_LONG(&_0, 2);
-<<<<<<< HEAD
-	ZEPHIR_CALL_METHOD(NULL, &relation, "__construct", NULL, 306, &_0, &referencedModel, fields, referencedFields, options);
-=======
 	ZEPHIR_CALL_METHOD(NULL, &relation, "__construct", NULL, 313, &_0, &referencedModel, fields, referencedFields, options);
->>>>>>> b3b083d3
 	zephir_check_call_status();
 	ZEPHIR_OBS_VAR(&alias);
 	if (zephir_array_isset_string_fetch(&alias, options, SL("alias"), 0)) {
@@ -1688,15 +1676,9 @@
 	ZEPHIR_INIT_VAR(&relation);
 	object_init_ex(&relation, phalcon_mvc_model_relation_ce);
 	ZVAL_LONG(&_0, 4);
-<<<<<<< HEAD
-	ZEPHIR_CALL_METHOD(NULL, &relation, "__construct", NULL, 306, &_0, &referencedModel, fields, referencedFields, options);
-	zephir_check_call_status();
-	ZEPHIR_CALL_METHOD(NULL, &relation, "setintermediaterelation", NULL, 307, intermediateFields, &intermediateModel, intermediateReferencedFields);
-=======
 	ZEPHIR_CALL_METHOD(NULL, &relation, "__construct", NULL, 313, &_0, &referencedModel, fields, referencedFields, options);
 	zephir_check_call_status();
 	ZEPHIR_CALL_METHOD(NULL, &relation, "setintermediaterelation", NULL, 314, intermediateFields, &intermediateModel, intermediateReferencedFields);
->>>>>>> b3b083d3
 	zephir_check_call_status();
 	ZEPHIR_OBS_VAR(&alias);
 	if (zephir_array_isset_string_fetch(&alias, options, SL("alias"), 0)) {
@@ -2170,16 +2152,6 @@
  */
 PHP_METHOD(Phalcon_Mvc_Model_Manager, getRelationRecords) {
 
-<<<<<<< HEAD
-	zend_string *_19$$10;
-	zend_ulong _18$$10;
-	zval _29;
-	zend_bool reusable = 0, _28$$19;
-	zephir_fcall_cache_entry *_6 = NULL, *_23 = NULL;
-	zend_long ZEPHIR_LAST_CALL_STATUS;
-	zval method;
-	zval *relation, relation_sub, *method_param = NULL, *record, record_sub, *parameters = NULL, parameters_sub, __$null, placeholders, referencedModel, intermediateModel, intermediateFields, joinConditions, fields, builder, extraParameters, conditions, refPosition, field, referencedFields, findParams, findArguments, retrieveMethod, uniqueKey, records, arguments, rows, firstRow, _0, _25, _26, _1$$4, _2$$4, _3$$6, _4$$6, _5$$3, _7$$3, _8$$3, _12$$3, _9$$8, _10$$8, _11$$8, _13$$9, _14$$9, _15$$9, _16$$10, *_17$$10, _20$$11, _21$$11, _22$$11, _24$$11, _27$$14;
-=======
 	zend_string *_18$$10;
 	zend_ulong _17$$10;
 	zval _28;
@@ -2188,7 +2160,6 @@
 	zend_long ZEPHIR_LAST_CALL_STATUS;
 	zval method;
 	zval *relation, relation_sub, *method_param = NULL, *record, record_sub, *parameters = NULL, parameters_sub, __$null, placeholders, referencedModel, intermediateModel, intermediateFields, joinConditions, fields, builder, extraParameters, conditions, refPosition, field, referencedFields, findParams, findArguments, retrieveMethod, uniqueKey, records, arguments, rows, firstRow, _0, _24, _25, _1$$4, _2$$4, _3$$6, _4$$6, _5$$3, _6$$3, _7$$3, _11$$3, _8$$8, _9$$8, _10$$8, _12$$9, _13$$9, _14$$9, _15$$10, *_16$$10, _19$$11, _20$$11, _21$$11, _23$$11, _26$$14;
->>>>>>> b3b083d3
 	zval *this_ptr = getThis();
 
 	ZVAL_UNDEF(&relation_sub);
@@ -2216,37 +2187,13 @@
 	ZVAL_UNDEF(&rows);
 	ZVAL_UNDEF(&firstRow);
 	ZVAL_UNDEF(&_0);
-<<<<<<< HEAD
-	ZVAL_UNDEF(&_25);
-	ZVAL_UNDEF(&_26);
-=======
 	ZVAL_UNDEF(&_24);
 	ZVAL_UNDEF(&_25);
->>>>>>> b3b083d3
 	ZVAL_UNDEF(&_1$$4);
 	ZVAL_UNDEF(&_2$$4);
 	ZVAL_UNDEF(&_3$$6);
 	ZVAL_UNDEF(&_4$$6);
 	ZVAL_UNDEF(&_5$$3);
-<<<<<<< HEAD
-	ZVAL_UNDEF(&_7$$3);
-	ZVAL_UNDEF(&_8$$3);
-	ZVAL_UNDEF(&_12$$3);
-	ZVAL_UNDEF(&_9$$8);
-	ZVAL_UNDEF(&_10$$8);
-	ZVAL_UNDEF(&_11$$8);
-	ZVAL_UNDEF(&_13$$9);
-	ZVAL_UNDEF(&_14$$9);
-	ZVAL_UNDEF(&_15$$9);
-	ZVAL_UNDEF(&_16$$10);
-	ZVAL_UNDEF(&_20$$11);
-	ZVAL_UNDEF(&_21$$11);
-	ZVAL_UNDEF(&_22$$11);
-	ZVAL_UNDEF(&_24$$11);
-	ZVAL_UNDEF(&_27$$14);
-	ZVAL_UNDEF(&method);
-	ZVAL_UNDEF(&_29);
-=======
 	ZVAL_UNDEF(&_6$$3);
 	ZVAL_UNDEF(&_7$$3);
 	ZVAL_UNDEF(&_11$$3);
@@ -2264,7 +2211,6 @@
 	ZVAL_UNDEF(&_26$$14);
 	ZVAL_UNDEF(&method);
 	ZVAL_UNDEF(&_28);
->>>>>>> b3b083d3
 
 	ZEPHIR_MM_GROW();
 	zephir_fetch_params(1, 3, 1, &relation, &method_param, &record, &parameters);
@@ -2327,46 +2273,12 @@
 			ZEPHIR_THROW_EXCEPTION_DEBUG_STR(phalcon_mvc_model_exception_ce, "Not supported", "phalcon/mvc/model/manager.zep", 1273);
 			return;
 		}
-<<<<<<< HEAD
-		ZEPHIR_CALL_METHOD(&_5$$3, this_ptr, "_mergefindparameters", &_6, 308, &extraParameters, parameters);
-=======
 		ZEPHIR_CALL_METHOD(&_5$$3, this_ptr, "_mergefindparameters", NULL, 315, &extraParameters, parameters);
->>>>>>> b3b083d3
 		zephir_check_call_status();
 		ZEPHIR_CALL_METHOD(&builder, this_ptr, "createbuilder", NULL, 0, &_5$$3);
 		zephir_check_call_status();
 		ZEPHIR_CALL_METHOD(NULL, &builder, "from", NULL, 0, &referencedModel);
 		zephir_check_call_status();
-<<<<<<< HEAD
-		ZEPHIR_INIT_VAR(&_7$$3);
-		zephir_fast_join_str(&_7$$3, SL(" AND "), &joinConditions TSRMLS_CC);
-		ZEPHIR_CALL_METHOD(NULL, &builder, "innerjoin", NULL, 0, &intermediateModel, &_7$$3);
-		zephir_check_call_status();
-		ZEPHIR_INIT_VAR(&_8$$3);
-		zephir_fast_join_str(&_8$$3, SL(" AND "), &conditions TSRMLS_CC);
-		ZEPHIR_CALL_METHOD(NULL, &builder, "andwhere", NULL, 0, &_8$$3, &placeholders);
-		zephir_check_call_status();
-		if (ZEPHIR_IS_STRING(&method, "count")) {
-			ZEPHIR_INIT_VAR(&_9$$8);
-			ZVAL_STRING(&_9$$8, "COUNT(*) AS rowcount");
-			ZEPHIR_CALL_METHOD(NULL, &builder, "columns", NULL, 0, &_9$$8);
-			zephir_check_call_status();
-			ZEPHIR_CALL_METHOD(&_10$$8, &builder, "getquery", NULL, 0);
-			zephir_check_call_status();
-			ZEPHIR_CALL_METHOD(&rows, &_10$$8, "execute", NULL, 0);
-			zephir_check_call_status();
-			ZEPHIR_CALL_METHOD(&firstRow, &rows, "getfirst", NULL, 0);
-			zephir_check_call_status();
-			ZEPHIR_INIT_NVAR(&_9$$8);
-			ZVAL_STRING(&_9$$8, "rowcount");
-			ZEPHIR_CALL_METHOD(&_11$$8, &firstRow, "readattribute", NULL, 0, &_9$$8);
-			zephir_check_call_status();
-			RETURN_MM_LONG(zephir_get_intval(&_11$$8));
-		}
-		ZEPHIR_CALL_METHOD(&_12$$3, &builder, "getquery", NULL, 0);
-		zephir_check_call_status();
-		ZEPHIR_RETURN_CALL_METHOD(&_12$$3, "execute", NULL, 0);
-=======
 		ZEPHIR_INIT_VAR(&_6$$3);
 		zephir_fast_join_str(&_6$$3, SL(" AND "), &joinConditions TSRMLS_CC);
 		ZEPHIR_CALL_METHOD(NULL, &builder, "innerjoin", NULL, 0, &intermediateModel, &_6$$3);
@@ -2395,7 +2307,6 @@
 		ZEPHIR_CALL_METHOD(&_11$$3, &builder, "getquery", NULL, 0);
 		zephir_check_call_status();
 		ZEPHIR_RETURN_CALL_METHOD(&_11$$3, "execute", NULL, 0);
->>>>>>> b3b083d3
 		zephir_check_call_status();
 		RETURN_MM();
 	}
@@ -2404,21 +2315,12 @@
 	ZEPHIR_CALL_METHOD(&fields, relation, "getfields", NULL, 0);
 	zephir_check_call_status();
 	if (Z_TYPE_P(&fields) != IS_ARRAY) {
-<<<<<<< HEAD
-		ZEPHIR_CALL_METHOD(&_13$$9, relation, "getreferencedfields", NULL, 0);
-		zephir_check_call_status();
-		ZEPHIR_INIT_VAR(&_14$$9);
-		ZEPHIR_CONCAT_SVS(&_14$$9, "[", &_13$$9, "] = :APR0:");
-		zephir_array_append(&conditions, &_14$$9, PH_SEPARATE, "phalcon/mvc/model/manager.zep", 1310);
-		ZEPHIR_CALL_METHOD(&_15$$9, record, "readattribute", NULL, 0, &fields);
-=======
 		ZEPHIR_CALL_METHOD(&_12$$9, relation, "getreferencedfields", NULL, 0);
 		zephir_check_call_status();
 		ZEPHIR_INIT_VAR(&_13$$9);
 		ZEPHIR_CONCAT_SVS(&_13$$9, "[", &_12$$9, "] = :APR0:");
 		zephir_array_append(&conditions, &_13$$9, PH_SEPARATE, "phalcon/mvc/model/manager.zep", 1310);
 		ZEPHIR_CALL_METHOD(&_14$$9, record, "readattribute", NULL, 0, &fields);
->>>>>>> b3b083d3
 		zephir_check_call_status();
 		zephir_array_update_string(&placeholders, SL("APR0"), &_14$$9, PH_COPY | PH_SEPARATE);
 	} else {
@@ -2426,28 +2328,6 @@
 		zephir_check_call_status();
 		ZEPHIR_CALL_METHOD(&_15$$10, relation, "getfields", NULL, 0);
 		zephir_check_call_status();
-<<<<<<< HEAD
-		zephir_is_iterable(&_16$$10, 0, "phalcon/mvc/model/manager.zep", 1322);
-		ZEND_HASH_FOREACH_KEY_VAL(Z_ARRVAL_P(&_16$$10), _18$$10, _19$$10, _17$$10)
-		{
-			ZEPHIR_INIT_NVAR(&refPosition);
-			if (_19$$10 != NULL) { 
-				ZVAL_STR_COPY(&refPosition, _19$$10);
-			} else {
-				ZVAL_LONG(&refPosition, _18$$10);
-			}
-			ZEPHIR_INIT_NVAR(&field);
-			ZVAL_COPY(&field, _17$$10);
-			zephir_array_fetch(&_20$$11, &referencedFields, &refPosition, PH_NOISY | PH_READONLY, "phalcon/mvc/model/manager.zep", 1319 TSRMLS_CC);
-			ZEPHIR_INIT_LNVAR(_21$$11);
-			ZEPHIR_CONCAT_SVSVS(&_21$$11, "[", &_20$$11, "] = :APR", &refPosition, ":");
-			zephir_array_append(&conditions, &_21$$11, PH_SEPARATE, "phalcon/mvc/model/manager.zep", 1319);
-			ZEPHIR_CALL_METHOD(&_22$$11, record, "readattribute", &_23, 0, &field);
-			zephir_check_call_status();
-			ZEPHIR_INIT_LNVAR(_24$$11);
-			ZEPHIR_CONCAT_SV(&_24$$11, "APR", &refPosition);
-			zephir_array_update_zval(&placeholders, &_24$$11, &_22$$11, PH_COPY | PH_SEPARATE);
-=======
 		zephir_is_iterable(&_15$$10, 0, "phalcon/mvc/model/manager.zep", 1322);
 		ZEND_HASH_FOREACH_KEY_VAL(Z_ARRVAL_P(&_15$$10), _17$$10, _18$$10, _16$$10)
 		{
@@ -2468,63 +2348,37 @@
 			ZEPHIR_INIT_LNVAR(_23$$11);
 			ZEPHIR_CONCAT_SV(&_23$$11, "APR", &refPosition);
 			zephir_array_update_zval(&placeholders, &_23$$11, &_21$$11, PH_COPY | PH_SEPARATE);
->>>>>>> b3b083d3
 		} ZEND_HASH_FOREACH_END();
 		ZEPHIR_INIT_NVAR(&field);
 		ZEPHIR_INIT_NVAR(&refPosition);
 	}
 	ZEPHIR_INIT_VAR(&findParams);
 	zephir_create_array(&findParams, 3, 0 TSRMLS_CC);
-<<<<<<< HEAD
-	ZEPHIR_INIT_VAR(&_25);
-	zephir_fast_join_str(&_25, SL(" AND "), &conditions TSRMLS_CC);
-	zephir_array_fast_append(&findParams, &_25);
-=======
 	ZEPHIR_INIT_VAR(&_24);
 	zephir_fast_join_str(&_24, SL(" AND "), &conditions TSRMLS_CC);
 	zephir_array_fast_append(&findParams, &_24);
->>>>>>> b3b083d3
 	zephir_array_update_string(&findParams, SL("bind"), &placeholders, PH_COPY | PH_SEPARATE);
 	ZEPHIR_CALL_METHOD(&_25, record, "getdi", NULL, 0);
 	zephir_check_call_status();
-<<<<<<< HEAD
-	zephir_array_update_string(&findParams, SL("di"), &_26, PH_COPY | PH_SEPARATE);
-	ZEPHIR_CALL_METHOD(&findArguments, this_ptr, "_mergefindparameters", &_6, 308, &findParams, parameters);
-	zephir_check_call_status();
-	if (Z_TYPE_P(&extraParameters) == IS_ARRAY) {
-		ZEPHIR_CALL_METHOD(&findParams, this_ptr, "_mergefindparameters", &_6, 308, &findArguments, &extraParameters);
-=======
 	zephir_array_update_string(&findParams, SL("di"), &_25, PH_COPY | PH_SEPARATE);
 	ZEPHIR_CALL_METHOD(&findArguments, this_ptr, "_mergefindparameters", NULL, 315, &findParams, parameters);
 	zephir_check_call_status();
 	if (Z_TYPE_P(&extraParameters) == IS_ARRAY) {
 		ZEPHIR_CALL_METHOD(&findParams, this_ptr, "_mergefindparameters", NULL, 315, &extraParameters, &findArguments);
->>>>>>> b3b083d3
 		zephir_check_call_status();
 	} else {
 		ZEPHIR_CPY_WRT(&findParams, &findArguments);
 	}
 	if (ZEPHIR_IS_STRING_IDENTICAL(&method, "")) {
-<<<<<<< HEAD
-		ZEPHIR_CALL_METHOD(&_27$$14, relation, "gettype", NULL, 0);
-		zephir_check_call_status();
-		do {
-			if (ZEPHIR_IS_LONG(&_27$$14, 0) || ZEPHIR_IS_LONG(&_27$$14, 1)) {
-=======
 		ZEPHIR_CALL_METHOD(&_26$$14, relation, "gettype", NULL, 0);
 		zephir_check_call_status();
 		do {
 			if (ZEPHIR_IS_LONG(&_26$$14, 0) || ZEPHIR_IS_LONG(&_26$$14, 1)) {
->>>>>>> b3b083d3
 				ZEPHIR_INIT_VAR(&retrieveMethod);
 				ZVAL_STRING(&retrieveMethod, "findFirst");
 				break;
 			}
-<<<<<<< HEAD
-			if (ZEPHIR_IS_LONG(&_27$$14, 2)) {
-=======
 			if (ZEPHIR_IS_LONG(&_26$$14, 2)) {
->>>>>>> b3b083d3
 				ZEPHIR_INIT_NVAR(&retrieveMethod);
 				ZVAL_STRING(&retrieveMethod, "find");
 				break;
@@ -2539,38 +2393,14 @@
 	ZEPHIR_INIT_VAR(&arguments);
 	zephir_create_array(&arguments, 1, 0 TSRMLS_CC);
 	zephir_array_fast_append(&arguments, &findParams);
-<<<<<<< HEAD
-	ZEPHIR_CALL_METHOD(&_26, relation, "isreusable", NULL, 0);
-	zephir_check_call_status();
-	reusable = zephir_get_boolval(&_26);
-=======
 	ZEPHIR_CALL_METHOD(&_25, relation, "isreusable", NULL, 0);
 	zephir_check_call_status();
 	reusable = zephir_get_boolval(&_25);
->>>>>>> b3b083d3
 	if (reusable) {
 		ZEPHIR_INIT_VAR(&uniqueKey);
 		zephir_unique_key(&uniqueKey, &referencedModel, &arguments TSRMLS_CC);
 		ZEPHIR_CALL_METHOD(&records, this_ptr, "getreusablerecords", NULL, 0, &referencedModel, &uniqueKey);
 		zephir_check_call_status();
-<<<<<<< HEAD
-		_28$$19 = Z_TYPE_P(&records) == IS_ARRAY;
-		if (!(_28$$19)) {
-			_28$$19 = Z_TYPE_P(&records) == IS_OBJECT;
-		}
-		if (_28$$19) {
-			RETURN_CCTOR(&records);
-		}
-	}
-	ZEPHIR_INIT_VAR(&_29);
-	zephir_create_array(&_29, 2, 0 TSRMLS_CC);
-	ZEPHIR_CALL_METHOD(&_26, this_ptr, "load", NULL, 0, &referencedModel);
-	zephir_check_call_status();
-	zephir_array_fast_append(&_29, &_26);
-	zephir_array_fast_append(&_29, &retrieveMethod);
-	ZEPHIR_INIT_NVAR(&records);
-	ZEPHIR_CALL_USER_FUNC_ARRAY(&records, &_29, &arguments);
-=======
 		_27$$19 = Z_TYPE_P(&records) == IS_ARRAY;
 		if (!(_27$$19)) {
 			_27$$19 = Z_TYPE_P(&records) == IS_OBJECT;
@@ -2587,7 +2417,6 @@
 	zephir_array_fast_append(&_28, &retrieveMethod);
 	ZEPHIR_INIT_NVAR(&records);
 	ZEPHIR_CALL_USER_FUNC_ARRAY(&records, &_28, &arguments);
->>>>>>> b3b083d3
 	zephir_check_call_status();
 	if (reusable) {
 		ZEPHIR_CALL_METHOD(NULL, this_ptr, "setreusablerecords", NULL, 0, &referencedModel, &uniqueKey, &records);
