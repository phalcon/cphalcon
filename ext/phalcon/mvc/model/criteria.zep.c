
#ifdef HAVE_CONFIG_H
#include "../../../ext_config.h"
#endif

#include <php.h>
#include "../../../php_ext.h"
#include "../../../ext.h"

#include <Zend/zend_operators.h>
#include <Zend/zend_exceptions.h>
#include <Zend/zend_interfaces.h>

#include "kernel/main.h"
#include "kernel/object.h"
#include "kernel/memory.h"
#include "kernel/array.h"
#include "ext/spl/spl_exceptions.h"
#include "kernel/exception.h"
#include "kernel/operators.h"
#include "kernel/fcall.h"
#include "kernel/concat.h"
#include "kernel/string.h"


/**
 * This file is part of the Phalcon Framework.
 *
 * (c) Phalcon Team <team@phalconphp.com>
 *
 * For the full copyright and license information, please view the LICENSE.txt
 * file that was distributed with this source code.
 */
/**
 * Phalcon\Mvc\Model\Criteria
 *
 * This class is used to build the array parameter required by
 * Phalcon\Mvc\Model::find() and Phalcon\Mvc\Model::findFirst()
 * using an object-oriented interface.
 *
 * <code>
 * $robots = Robots::query()
 *     ->where("type = :type:")
 *     ->andWhere("year < 2000")
 *     ->bind(["type" => "mechanical"])
 *     ->limit(5, 10)
 *     ->orderBy("name")
 *     ->execute();
 * </code>
 */
ZEPHIR_INIT_CLASS(Phalcon_Mvc_Model_Criteria) {

	ZEPHIR_REGISTER_CLASS(Phalcon\\Mvc\\Model, Criteria, phalcon, mvc_model_criteria, phalcon_mvc_model_criteria_method_entry, 0);

	zend_declare_property_null(phalcon_mvc_model_criteria_ce, SL("_model"), ZEND_ACC_PROTECTED TSRMLS_CC);

	zend_declare_property_null(phalcon_mvc_model_criteria_ce, SL("_params"), ZEND_ACC_PROTECTED TSRMLS_CC);

	zend_declare_property_null(phalcon_mvc_model_criteria_ce, SL("_bindParams"), ZEND_ACC_PROTECTED TSRMLS_CC);

	zend_declare_property_null(phalcon_mvc_model_criteria_ce, SL("_bindTypes"), ZEND_ACC_PROTECTED TSRMLS_CC);

	zend_declare_property_long(phalcon_mvc_model_criteria_ce, SL("_hiddenParamNumber"), 0, ZEND_ACC_PROTECTED TSRMLS_CC);

	zend_class_implements(phalcon_mvc_model_criteria_ce TSRMLS_CC, 1, phalcon_mvc_model_criteriainterface_ce);
	zend_class_implements(phalcon_mvc_model_criteria_ce TSRMLS_CC, 1, phalcon_di_injectionawareinterface_ce);
	return SUCCESS;

}

/**
 * Sets the DependencyInjector container
 */
PHP_METHOD(Phalcon_Mvc_Model_Criteria, setDI) {

	zval *dependencyInjector, dependencyInjector_sub, _0;
	zval *this_ptr = getThis();

	ZVAL_UNDEF(&dependencyInjector_sub);
	ZVAL_UNDEF(&_0);

	ZEPHIR_MM_GROW();
	zephir_fetch_params(1, 1, 0, &dependencyInjector);



	ZEPHIR_INIT_VAR(&_0);
	ZVAL_STRING(&_0, "di");
	zephir_update_property_array(this_ptr, SL("_params"), &_0, dependencyInjector TSRMLS_CC);
	ZEPHIR_MM_RESTORE();

}

/**
 * Returns the DependencyInjector container
 */
PHP_METHOD(Phalcon_Mvc_Model_Criteria, getDI) {

	zval _0, _1;
	zval *this_ptr = getThis();

	ZVAL_UNDEF(&_0);
	ZVAL_UNDEF(&_1);


	zephir_read_property(&_0, this_ptr, SL("_params"), PH_NOISY_CC | PH_READONLY);
	zephir_array_fetch_string(&_1, &_0, SL("di"), PH_NOISY | PH_READONLY, "phalcon/mvc/model/criteria.zep", 65 TSRMLS_CC);
	RETURN_CTORW(&_1);

}

/**
 * Set a model on which the query will be executed
 */
PHP_METHOD(Phalcon_Mvc_Model_Criteria, setModelName) {

	zval *modelName_param = NULL;
	zval modelName;
	zval *this_ptr = getThis();

	ZVAL_UNDEF(&modelName);

	ZEPHIR_MM_GROW();
	zephir_fetch_params(1, 1, 0, &modelName_param);

	if (UNEXPECTED(Z_TYPE_P(modelName_param) != IS_STRING && Z_TYPE_P(modelName_param) != IS_NULL)) {
		zephir_throw_exception_string(spl_ce_InvalidArgumentException, SL("Parameter 'modelName' must be of the type string") TSRMLS_CC);
		RETURN_MM_NULL();
	}
	if (EXPECTED(Z_TYPE_P(modelName_param) == IS_STRING)) {
		zephir_get_strval(&modelName, modelName_param);
	} else {
		ZEPHIR_INIT_VAR(&modelName);
		ZVAL_EMPTY_STRING(&modelName);
	}


	zephir_update_property_zval(this_ptr, SL("_model"), &modelName);
	RETURN_THIS();

}

/**
 * Returns an internal model name on which the criteria will be applied
 */
PHP_METHOD(Phalcon_Mvc_Model_Criteria, getModelName) {

	zval *this_ptr = getThis();


	RETURN_MEMBER(getThis(), "_model");

}

/**
 * Sets the bound parameters in the criteria
 * This method replaces all previously set bound parameters
 */
PHP_METHOD(Phalcon_Mvc_Model_Criteria, bind) {

	zend_bool merge;
	zval *bindParams_param = NULL, *merge_param = NULL, bind, _0$$3, _1$$4, _2$$6, _3$$6, _4$$7, _5$$8;
	zval bindParams;
	zval *this_ptr = getThis();

	ZVAL_UNDEF(&bindParams);
	ZVAL_UNDEF(&bind);
	ZVAL_UNDEF(&_0$$3);
	ZVAL_UNDEF(&_1$$4);
	ZVAL_UNDEF(&_2$$6);
	ZVAL_UNDEF(&_3$$6);
	ZVAL_UNDEF(&_4$$7);
	ZVAL_UNDEF(&_5$$8);

	ZEPHIR_MM_GROW();
	zephir_fetch_params(1, 1, 1, &bindParams_param, &merge_param);

	ZEPHIR_OBS_COPY_OR_DUP(&bindParams, bindParams_param);
	if (!merge_param) {
		merge = 0;
	} else {
		merge = zephir_get_boolval(merge_param);
	}


	if (merge) {
		zephir_read_property(&_0$$3, this_ptr, SL("_params"), PH_NOISY_CC | PH_READONLY);
		if (zephir_array_isset_string(&_0$$3, SL("bind"))) {
			zephir_read_property(&_1$$4, this_ptr, SL("_params"), PH_NOISY_CC | PH_READONLY);
			ZEPHIR_OBS_VAR(&bind);
			zephir_array_fetch_string(&bind, &_1$$4, SL("bind"), PH_NOISY, "phalcon/mvc/model/criteria.zep", 95 TSRMLS_CC);
		} else {
			ZEPHIR_INIT_NVAR(&bind);
			ZVAL_NULL(&bind);
		}
		if (Z_TYPE_P(&bind) == IS_ARRAY) {
			ZEPHIR_INIT_VAR(&_2$$6);
			zephir_add_function(&_2$$6, &bind, &bindParams);
			ZEPHIR_INIT_VAR(&_3$$6);
			ZVAL_STRING(&_3$$6, "bind");
			zephir_update_property_array(this_ptr, SL("_params"), &_3$$6, &_2$$6 TSRMLS_CC);
		} else {
			ZEPHIR_INIT_VAR(&_4$$7);
			ZVAL_STRING(&_4$$7, "bind");
			zephir_update_property_array(this_ptr, SL("_params"), &_4$$7, &bindParams TSRMLS_CC);
		}
	} else {
		ZEPHIR_INIT_VAR(&_5$$8);
		ZVAL_STRING(&_5$$8, "bind");
		zephir_update_property_array(this_ptr, SL("_params"), &_5$$8, &bindParams TSRMLS_CC);
	}
	RETURN_THIS();

}

/**
 * Sets the bind types in the criteria
 * This method replaces all previously set bound parameters
 */
PHP_METHOD(Phalcon_Mvc_Model_Criteria, bindTypes) {

	zval *bindTypes_param = NULL, _0;
	zval bindTypes;
	zval *this_ptr = getThis();

	ZVAL_UNDEF(&bindTypes);
	ZVAL_UNDEF(&_0);

	ZEPHIR_MM_GROW();
	zephir_fetch_params(1, 1, 0, &bindTypes_param);

	ZEPHIR_OBS_COPY_OR_DUP(&bindTypes, bindTypes_param);


	ZEPHIR_INIT_VAR(&_0);
	ZVAL_STRING(&_0, "bindTypes");
	zephir_update_property_array(this_ptr, SL("_params"), &_0, &bindTypes TSRMLS_CC);
	RETURN_THIS();

}

/**
 * Sets SELECT DISTINCT / SELECT ALL flag
 */
PHP_METHOD(Phalcon_Mvc_Model_Criteria, distinct) {

	zval *distinct, distinct_sub, _0;
	zval *this_ptr = getThis();

	ZVAL_UNDEF(&distinct_sub);
	ZVAL_UNDEF(&_0);

	ZEPHIR_MM_GROW();
	zephir_fetch_params(1, 1, 0, &distinct);



	ZEPHIR_INIT_VAR(&_0);
	ZVAL_STRING(&_0, "distinct");
	zephir_update_property_array(this_ptr, SL("_params"), &_0, distinct TSRMLS_CC);
	RETURN_THIS();

}

/**
 * Sets the columns to be queried
 *
 *<code>
 * $criteria->columns(
 *     [
 *         "id",
 *         "name",
 *     ]
 * );
 *</code>
 *
 * @param string|array columns
 */
PHP_METHOD(Phalcon_Mvc_Model_Criteria, columns) {

	zval *columns, columns_sub, _0;
	zval *this_ptr = getThis();

	ZVAL_UNDEF(&columns_sub);
	ZVAL_UNDEF(&_0);

	ZEPHIR_MM_GROW();
	zephir_fetch_params(1, 1, 0, &columns);



	ZEPHIR_INIT_VAR(&_0);
	ZVAL_STRING(&_0, "columns");
	zephir_update_property_array(this_ptr, SL("_params"), &_0, columns TSRMLS_CC);
	RETURN_THIS();

}

/**
 * Adds an INNER join to the query
 *
 *<code>
 * $criteria->join("Robots");
 * $criteria->join("Robots", "r.id = RobotsParts.robots_id");
 * $criteria->join("Robots", "r.id = RobotsParts.robots_id", "r");
 * $criteria->join("Robots", "r.id = RobotsParts.robots_id", "r", "LEFT");
 *</code>
 */
PHP_METHOD(Phalcon_Mvc_Model_Criteria, join) {

	zval _1$$4;
	zval *model_param = NULL, *conditions = NULL, conditions_sub, *alias = NULL, alias_sub, *type = NULL, type_sub, __$null, join, mergedJoins, currentJoins, _0, _2;
	zval model;
	zval *this_ptr = getThis();

	ZVAL_UNDEF(&model);
	ZVAL_UNDEF(&conditions_sub);
	ZVAL_UNDEF(&alias_sub);
	ZVAL_UNDEF(&type_sub);
	ZVAL_NULL(&__$null);
	ZVAL_UNDEF(&join);
	ZVAL_UNDEF(&mergedJoins);
	ZVAL_UNDEF(&currentJoins);
	ZVAL_UNDEF(&_0);
	ZVAL_UNDEF(&_2);
	ZVAL_UNDEF(&_1$$4);

	ZEPHIR_MM_GROW();
	zephir_fetch_params(1, 1, 3, &model_param, &conditions, &alias, &type);

	if (UNEXPECTED(Z_TYPE_P(model_param) != IS_STRING && Z_TYPE_P(model_param) != IS_NULL)) {
		zephir_throw_exception_string(spl_ce_InvalidArgumentException, SL("Parameter 'model' must be of the type string") TSRMLS_CC);
		RETURN_MM_NULL();
	}
	if (EXPECTED(Z_TYPE_P(model_param) == IS_STRING)) {
		zephir_get_strval(&model, model_param);
	} else {
		ZEPHIR_INIT_VAR(&model);
		ZVAL_EMPTY_STRING(&model);
	}
	if (!conditions) {
		conditions = &conditions_sub;
		conditions = &__$null;
	}
	if (!alias) {
		alias = &alias_sub;
		alias = &__$null;
	}
	if (!type) {
		type = &type_sub;
		type = &__$null;
	}


	ZEPHIR_INIT_VAR(&join);
	zephir_create_array(&join, 4, 0 TSRMLS_CC);
	zephir_array_fast_append(&join, &model);
	zephir_array_fast_append(&join, conditions);
	zephir_array_fast_append(&join, alias);
	zephir_array_fast_append(&join, type);
	ZEPHIR_OBS_VAR(&currentJoins);
	zephir_read_property(&_0, this_ptr, SL("_params"), PH_NOISY_CC | PH_READONLY);
	if (zephir_array_isset_string_fetch(&currentJoins, &_0, SL("joins"), 0)) {
		if (Z_TYPE_P(&currentJoins) == IS_ARRAY) {
			ZEPHIR_INIT_VAR(&_1$$4);
			zephir_create_array(&_1$$4, 1, 0 TSRMLS_CC);
			zephir_array_fast_append(&_1$$4, &join);
			ZEPHIR_INIT_VAR(&mergedJoins);
			zephir_fast_array_merge(&mergedJoins, &currentJoins, &_1$$4 TSRMLS_CC);
		} else {
			ZEPHIR_INIT_NVAR(&mergedJoins);
			zephir_create_array(&mergedJoins, 1, 0 TSRMLS_CC);
			zephir_array_fast_append(&mergedJoins, &join);
		}
	} else {
		ZEPHIR_INIT_NVAR(&mergedJoins);
		zephir_create_array(&mergedJoins, 1, 0 TSRMLS_CC);
		zephir_array_fast_append(&mergedJoins, &join);
	}
	ZEPHIR_INIT_VAR(&_2);
	ZVAL_STRING(&_2, "joins");
	zephir_update_property_array(this_ptr, SL("_params"), &_2, &mergedJoins TSRMLS_CC);
	RETURN_THIS();

}

/**
 * Adds an INNER join to the query
 *
 *<code>
 * $criteria->innerJoin("Robots");
 * $criteria->innerJoin("Robots", "r.id = RobotsParts.robots_id");
 * $criteria->innerJoin("Robots", "r.id = RobotsParts.robots_id", "r");
 *</code>
 */
PHP_METHOD(Phalcon_Mvc_Model_Criteria, innerJoin) {

	zend_long ZEPHIR_LAST_CALL_STATUS;
	zval *model_param = NULL, *conditions = NULL, conditions_sub, *alias = NULL, alias_sub, __$null, _0;
	zval model;
	zval *this_ptr = getThis();

	ZVAL_UNDEF(&model);
	ZVAL_UNDEF(&conditions_sub);
	ZVAL_UNDEF(&alias_sub);
	ZVAL_NULL(&__$null);
	ZVAL_UNDEF(&_0);

	ZEPHIR_MM_GROW();
	zephir_fetch_params(1, 1, 2, &model_param, &conditions, &alias);

	if (UNEXPECTED(Z_TYPE_P(model_param) != IS_STRING && Z_TYPE_P(model_param) != IS_NULL)) {
		zephir_throw_exception_string(spl_ce_InvalidArgumentException, SL("Parameter 'model' must be of the type string") TSRMLS_CC);
		RETURN_MM_NULL();
	}
	if (EXPECTED(Z_TYPE_P(model_param) == IS_STRING)) {
		zephir_get_strval(&model, model_param);
	} else {
		ZEPHIR_INIT_VAR(&model);
		ZVAL_EMPTY_STRING(&model);
	}
	if (!conditions) {
		conditions = &conditions_sub;
		conditions = &__$null;
	}
	if (!alias) {
		alias = &alias_sub;
		alias = &__$null;
	}


	ZEPHIR_INIT_VAR(&_0);
	ZVAL_STRING(&_0, "INNER");
	ZEPHIR_RETURN_CALL_METHOD(this_ptr, "join", NULL, 0, &model, conditions, alias, &_0);
	zephir_check_call_status();
	RETURN_MM();

}

/**
 * Adds a LEFT join to the query
 *
 *<code>
 * $criteria->leftJoin("Robots", "r.id = RobotsParts.robots_id", "r");
 *</code>
 */
PHP_METHOD(Phalcon_Mvc_Model_Criteria, leftJoin) {

	zend_long ZEPHIR_LAST_CALL_STATUS;
	zval *model_param = NULL, *conditions = NULL, conditions_sub, *alias = NULL, alias_sub, __$null, _0;
	zval model;
	zval *this_ptr = getThis();

	ZVAL_UNDEF(&model);
	ZVAL_UNDEF(&conditions_sub);
	ZVAL_UNDEF(&alias_sub);
	ZVAL_NULL(&__$null);
	ZVAL_UNDEF(&_0);

	ZEPHIR_MM_GROW();
	zephir_fetch_params(1, 1, 2, &model_param, &conditions, &alias);

	if (UNEXPECTED(Z_TYPE_P(model_param) != IS_STRING && Z_TYPE_P(model_param) != IS_NULL)) {
		zephir_throw_exception_string(spl_ce_InvalidArgumentException, SL("Parameter 'model' must be of the type string") TSRMLS_CC);
		RETURN_MM_NULL();
	}
	if (EXPECTED(Z_TYPE_P(model_param) == IS_STRING)) {
		zephir_get_strval(&model, model_param);
	} else {
		ZEPHIR_INIT_VAR(&model);
		ZVAL_EMPTY_STRING(&model);
	}
	if (!conditions) {
		conditions = &conditions_sub;
		conditions = &__$null;
	}
	if (!alias) {
		alias = &alias_sub;
		alias = &__$null;
	}


	ZEPHIR_INIT_VAR(&_0);
	ZVAL_STRING(&_0, "LEFT");
	ZEPHIR_RETURN_CALL_METHOD(this_ptr, "join", NULL, 0, &model, conditions, alias, &_0);
	zephir_check_call_status();
	RETURN_MM();

}

/**
 * Adds a RIGHT join to the query
 *
 *<code>
 * $criteria->rightJoin("Robots", "r.id = RobotsParts.robots_id", "r");
 *</code>
 */
PHP_METHOD(Phalcon_Mvc_Model_Criteria, rightJoin) {

	zend_long ZEPHIR_LAST_CALL_STATUS;
	zval *model_param = NULL, *conditions = NULL, conditions_sub, *alias = NULL, alias_sub, __$null, _0;
	zval model;
	zval *this_ptr = getThis();

	ZVAL_UNDEF(&model);
	ZVAL_UNDEF(&conditions_sub);
	ZVAL_UNDEF(&alias_sub);
	ZVAL_NULL(&__$null);
	ZVAL_UNDEF(&_0);

	ZEPHIR_MM_GROW();
	zephir_fetch_params(1, 1, 2, &model_param, &conditions, &alias);

	if (UNEXPECTED(Z_TYPE_P(model_param) != IS_STRING && Z_TYPE_P(model_param) != IS_NULL)) {
		zephir_throw_exception_string(spl_ce_InvalidArgumentException, SL("Parameter 'model' must be of the type string") TSRMLS_CC);
		RETURN_MM_NULL();
	}
	if (EXPECTED(Z_TYPE_P(model_param) == IS_STRING)) {
		zephir_get_strval(&model, model_param);
	} else {
		ZEPHIR_INIT_VAR(&model);
		ZVAL_EMPTY_STRING(&model);
	}
	if (!conditions) {
		conditions = &conditions_sub;
		conditions = &__$null;
	}
	if (!alias) {
		alias = &alias_sub;
		alias = &__$null;
	}


	ZEPHIR_INIT_VAR(&_0);
	ZVAL_STRING(&_0, "RIGHT");
	ZEPHIR_RETURN_CALL_METHOD(this_ptr, "join", NULL, 0, &model, conditions, alias, &_0);
	zephir_check_call_status();
	RETURN_MM();

}

/**
 * Sets the conditions parameter in the criteria
 */
PHP_METHOD(Phalcon_Mvc_Model_Criteria, where) {

	zval *conditions_param = NULL, *bindParams = NULL, bindParams_sub, *bindTypes = NULL, bindTypes_sub, __$null, currentBindParams, currentBindTypes, _0, _1$$3, _2$$4, _3$$4, _4$$5, _5$$6, _6$$7, _7$$7, _8$$8;
	zval conditions;
	zval *this_ptr = getThis();

	ZVAL_UNDEF(&conditions);
	ZVAL_UNDEF(&bindParams_sub);
	ZVAL_UNDEF(&bindTypes_sub);
	ZVAL_NULL(&__$null);
	ZVAL_UNDEF(&currentBindParams);
	ZVAL_UNDEF(&currentBindTypes);
	ZVAL_UNDEF(&_0);
	ZVAL_UNDEF(&_1$$3);
	ZVAL_UNDEF(&_2$$4);
	ZVAL_UNDEF(&_3$$4);
	ZVAL_UNDEF(&_4$$5);
	ZVAL_UNDEF(&_5$$6);
	ZVAL_UNDEF(&_6$$7);
	ZVAL_UNDEF(&_7$$7);
	ZVAL_UNDEF(&_8$$8);

	ZEPHIR_MM_GROW();
	zephir_fetch_params(1, 1, 2, &conditions_param, &bindParams, &bindTypes);

	if (UNEXPECTED(Z_TYPE_P(conditions_param) != IS_STRING && Z_TYPE_P(conditions_param) != IS_NULL)) {
		zephir_throw_exception_string(spl_ce_InvalidArgumentException, SL("Parameter 'conditions' must be of the type string") TSRMLS_CC);
		RETURN_MM_NULL();
	}
	if (EXPECTED(Z_TYPE_P(conditions_param) == IS_STRING)) {
		zephir_get_strval(&conditions, conditions_param);
	} else {
		ZEPHIR_INIT_VAR(&conditions);
		ZVAL_EMPTY_STRING(&conditions);
	}
	if (!bindParams) {
		bindParams = &bindParams_sub;
		bindParams = &__$null;
	}
	if (!bindTypes) {
		bindTypes = &bindTypes_sub;
		bindTypes = &__$null;
	}


	ZEPHIR_INIT_VAR(&_0);
	ZVAL_STRING(&_0, "conditions");
	zephir_update_property_array(this_ptr, SL("_params"), &_0, &conditions TSRMLS_CC);
	if (Z_TYPE_P(bindParams) == IS_ARRAY) {
		ZEPHIR_OBS_VAR(&currentBindParams);
		zephir_read_property(&_1$$3, this_ptr, SL("_params"), PH_NOISY_CC | PH_READONLY);
		if (zephir_array_isset_string_fetch(&currentBindParams, &_1$$3, SL("bind"), 0)) {
			ZEPHIR_INIT_VAR(&_2$$4);
			zephir_fast_array_merge(&_2$$4, &currentBindParams, bindParams TSRMLS_CC);
			ZEPHIR_INIT_VAR(&_3$$4);
			ZVAL_STRING(&_3$$4, "bind");
			zephir_update_property_array(this_ptr, SL("_params"), &_3$$4, &_2$$4 TSRMLS_CC);
		} else {
			ZEPHIR_INIT_VAR(&_4$$5);
			ZVAL_STRING(&_4$$5, "bind");
			zephir_update_property_array(this_ptr, SL("_params"), &_4$$5, bindParams TSRMLS_CC);
		}
	}
	if (Z_TYPE_P(bindTypes) == IS_ARRAY) {
		ZEPHIR_OBS_VAR(&currentBindTypes);
		zephir_read_property(&_5$$6, this_ptr, SL("_params"), PH_NOISY_CC | PH_READONLY);
		if (zephir_array_isset_string_fetch(&currentBindTypes, &_5$$6, SL("bindTypes"), 0)) {
			ZEPHIR_INIT_VAR(&_6$$7);
			zephir_fast_array_merge(&_6$$7, &currentBindTypes, bindTypes TSRMLS_CC);
			ZEPHIR_INIT_VAR(&_7$$7);
			ZVAL_STRING(&_7$$7, "bindTypes");
			zephir_update_property_array(this_ptr, SL("_params"), &_7$$7, &_6$$7 TSRMLS_CC);
		} else {
			ZEPHIR_INIT_VAR(&_8$$8);
			ZVAL_STRING(&_8$$8, "bindTypes");
			zephir_update_property_array(this_ptr, SL("_params"), &_8$$8, bindTypes TSRMLS_CC);
		}
	}
	RETURN_THIS();

}

/**
 * Appends a condition to the current conditions using an AND operator
 */
PHP_METHOD(Phalcon_Mvc_Model_Criteria, andWhere) {

	zend_long ZEPHIR_LAST_CALL_STATUS;
	zval *conditions_param = NULL, *bindParams = NULL, bindParams_sub, *bindTypes = NULL, bindTypes_sub, __$null, currentConditions, _0, _1$$3;
	zval conditions;
	zval *this_ptr = getThis();

	ZVAL_UNDEF(&conditions);
	ZVAL_UNDEF(&bindParams_sub);
	ZVAL_UNDEF(&bindTypes_sub);
	ZVAL_NULL(&__$null);
	ZVAL_UNDEF(&currentConditions);
	ZVAL_UNDEF(&_0);
	ZVAL_UNDEF(&_1$$3);

	ZEPHIR_MM_GROW();
	zephir_fetch_params(1, 1, 2, &conditions_param, &bindParams, &bindTypes);

	if (UNEXPECTED(Z_TYPE_P(conditions_param) != IS_STRING && Z_TYPE_P(conditions_param) != IS_NULL)) {
		zephir_throw_exception_string(spl_ce_InvalidArgumentException, SL("Parameter 'conditions' must be of the type string") TSRMLS_CC);
		RETURN_MM_NULL();
	}
	if (EXPECTED(Z_TYPE_P(conditions_param) == IS_STRING)) {
		zephir_get_strval(&conditions, conditions_param);
	} else {
		ZEPHIR_INIT_VAR(&conditions);
		ZVAL_EMPTY_STRING(&conditions);
	}
	if (!bindParams) {
		bindParams = &bindParams_sub;
		bindParams = &__$null;
	}
	if (!bindTypes) {
		bindTypes = &bindTypes_sub;
		bindTypes = &__$null;
	}


	ZEPHIR_OBS_VAR(&currentConditions);
	zephir_read_property(&_0, this_ptr, SL("_params"), PH_NOISY_CC | PH_READONLY);
	if (zephir_array_isset_string_fetch(&currentConditions, &_0, SL("conditions"), 0)) {
		ZEPHIR_INIT_VAR(&_1$$3);
		ZEPHIR_CONCAT_SVSVS(&_1$$3, "(", &currentConditions, ") AND (", &conditions, ")");
		zephir_get_strval(&conditions, &_1$$3);
	}
	ZEPHIR_RETURN_CALL_METHOD(this_ptr, "where", NULL, 0, &conditions, bindParams, bindTypes);
	zephir_check_call_status();
	RETURN_MM();

}

/**
 * Appends a condition to the current conditions using an OR operator
 */
PHP_METHOD(Phalcon_Mvc_Model_Criteria, orWhere) {

	zend_long ZEPHIR_LAST_CALL_STATUS;
	zval *conditions_param = NULL, *bindParams = NULL, bindParams_sub, *bindTypes = NULL, bindTypes_sub, __$null, currentConditions, _0, _1$$3;
	zval conditions;
	zval *this_ptr = getThis();

	ZVAL_UNDEF(&conditions);
	ZVAL_UNDEF(&bindParams_sub);
	ZVAL_UNDEF(&bindTypes_sub);
	ZVAL_NULL(&__$null);
	ZVAL_UNDEF(&currentConditions);
	ZVAL_UNDEF(&_0);
	ZVAL_UNDEF(&_1$$3);

	ZEPHIR_MM_GROW();
	zephir_fetch_params(1, 1, 2, &conditions_param, &bindParams, &bindTypes);

	if (UNEXPECTED(Z_TYPE_P(conditions_param) != IS_STRING && Z_TYPE_P(conditions_param) != IS_NULL)) {
		zephir_throw_exception_string(spl_ce_InvalidArgumentException, SL("Parameter 'conditions' must be of the type string") TSRMLS_CC);
		RETURN_MM_NULL();
	}
	if (EXPECTED(Z_TYPE_P(conditions_param) == IS_STRING)) {
		zephir_get_strval(&conditions, conditions_param);
	} else {
		ZEPHIR_INIT_VAR(&conditions);
		ZVAL_EMPTY_STRING(&conditions);
	}
	if (!bindParams) {
		bindParams = &bindParams_sub;
		bindParams = &__$null;
	}
	if (!bindTypes) {
		bindTypes = &bindTypes_sub;
		bindTypes = &__$null;
	}


	ZEPHIR_OBS_VAR(&currentConditions);
	zephir_read_property(&_0, this_ptr, SL("_params"), PH_NOISY_CC | PH_READONLY);
	if (zephir_array_isset_string_fetch(&currentConditions, &_0, SL("conditions"), 0)) {
		ZEPHIR_INIT_VAR(&_1$$3);
		ZEPHIR_CONCAT_SVSVS(&_1$$3, "(", &currentConditions, ") OR (", &conditions, ")");
		zephir_get_strval(&conditions, &_1$$3);
	}
	ZEPHIR_RETURN_CALL_METHOD(this_ptr, "where", NULL, 0, &conditions, bindParams, bindTypes);
	zephir_check_call_status();
	RETURN_MM();

}

/**
 * Appends a BETWEEN condition to the current conditions
 *
 *<code>
 * $criteria->betweenWhere("price", 100.25, 200.50);
 *</code>
 */
PHP_METHOD(Phalcon_Mvc_Model_Criteria, betweenWhere) {

	zval _1;
	zend_long ZEPHIR_LAST_CALL_STATUS;
	zval *expr_param = NULL, *minimum, minimum_sub, *maximum, maximum_sub, hiddenParam, minimumKey, nextHiddenParam, maximumKey, _0;
	zval expr;
	zval *this_ptr = getThis();

	ZVAL_UNDEF(&expr);
	ZVAL_UNDEF(&minimum_sub);
	ZVAL_UNDEF(&maximum_sub);
	ZVAL_UNDEF(&hiddenParam);
	ZVAL_UNDEF(&minimumKey);
	ZVAL_UNDEF(&nextHiddenParam);
	ZVAL_UNDEF(&maximumKey);
	ZVAL_UNDEF(&_0);
	ZVAL_UNDEF(&_1);

	ZEPHIR_MM_GROW();
	zephir_fetch_params(1, 3, 0, &expr_param, &minimum, &maximum);

	if (UNEXPECTED(Z_TYPE_P(expr_param) != IS_STRING && Z_TYPE_P(expr_param) != IS_NULL)) {
		zephir_throw_exception_string(spl_ce_InvalidArgumentException, SL("Parameter 'expr' must be of the type string") TSRMLS_CC);
		RETURN_MM_NULL();
	}
	if (EXPECTED(Z_TYPE_P(expr_param) == IS_STRING)) {
		zephir_get_strval(&expr, expr_param);
	} else {
		ZEPHIR_INIT_VAR(&expr);
		ZVAL_EMPTY_STRING(&expr);
	}


	ZEPHIR_OBS_VAR(&hiddenParam);
	zephir_read_property(&hiddenParam, this_ptr, SL("_hiddenParamNumber"), PH_NOISY_CC);
	ZEPHIR_INIT_VAR(&nextHiddenParam);
	ZVAL_LONG(&nextHiddenParam, (zephir_get_numberval(&hiddenParam) + 1));
	ZEPHIR_INIT_VAR(&minimumKey);
	ZEPHIR_CONCAT_SV(&minimumKey, "ACP", &hiddenParam);
	ZEPHIR_INIT_VAR(&maximumKey);
	ZEPHIR_CONCAT_SV(&maximumKey, "ACP", &nextHiddenParam);
	ZEPHIR_INIT_VAR(&_0);
	ZEPHIR_CONCAT_VSVSVS(&_0, &expr, " BETWEEN :", &minimumKey, ": AND :", &maximumKey, ":");
	ZEPHIR_INIT_VAR(&_1);
	zephir_create_array(&_1, 2, 0 TSRMLS_CC);
	zephir_array_update_zval(&_1, &minimumKey, minimum, PH_COPY);
	zephir_array_update_zval(&_1, &maximumKey, maximum, PH_COPY);
	ZEPHIR_CALL_METHOD(NULL, this_ptr, "andwhere", NULL, 0, &_0, &_1);
	zephir_check_call_status();
	ZEPHIR_SEPARATE(&nextHiddenParam);
	zephir_increment(&nextHiddenParam);
	zephir_update_property_zval(this_ptr, SL("_hiddenParamNumber"), &nextHiddenParam);
	RETURN_THIS();

}

/**
 * Appends a NOT BETWEEN condition to the current conditions
 *
 *<code>
 * $criteria->notBetweenWhere("price", 100.25, 200.50);
 *</code>
 */
PHP_METHOD(Phalcon_Mvc_Model_Criteria, notBetweenWhere) {

	zval _1;
	zend_long ZEPHIR_LAST_CALL_STATUS;
	zval *expr_param = NULL, *minimum, minimum_sub, *maximum, maximum_sub, hiddenParam, nextHiddenParam, minimumKey, maximumKey, _0;
	zval expr;
	zval *this_ptr = getThis();

	ZVAL_UNDEF(&expr);
	ZVAL_UNDEF(&minimum_sub);
	ZVAL_UNDEF(&maximum_sub);
	ZVAL_UNDEF(&hiddenParam);
	ZVAL_UNDEF(&nextHiddenParam);
	ZVAL_UNDEF(&minimumKey);
	ZVAL_UNDEF(&maximumKey);
	ZVAL_UNDEF(&_0);
	ZVAL_UNDEF(&_1);

	ZEPHIR_MM_GROW();
	zephir_fetch_params(1, 3, 0, &expr_param, &minimum, &maximum);

	if (UNEXPECTED(Z_TYPE_P(expr_param) != IS_STRING && Z_TYPE_P(expr_param) != IS_NULL)) {
		zephir_throw_exception_string(spl_ce_InvalidArgumentException, SL("Parameter 'expr' must be of the type string") TSRMLS_CC);
		RETURN_MM_NULL();
	}
	if (EXPECTED(Z_TYPE_P(expr_param) == IS_STRING)) {
		zephir_get_strval(&expr, expr_param);
	} else {
		ZEPHIR_INIT_VAR(&expr);
		ZVAL_EMPTY_STRING(&expr);
	}


	ZEPHIR_OBS_VAR(&hiddenParam);
	zephir_read_property(&hiddenParam, this_ptr, SL("_hiddenParamNumber"), PH_NOISY_CC);
	ZEPHIR_INIT_VAR(&nextHiddenParam);
	ZVAL_LONG(&nextHiddenParam, (zephir_get_numberval(&hiddenParam) + 1));
	ZEPHIR_INIT_VAR(&minimumKey);
	ZEPHIR_CONCAT_SV(&minimumKey, "ACP", &hiddenParam);
	ZEPHIR_INIT_VAR(&maximumKey);
	ZEPHIR_CONCAT_SV(&maximumKey, "ACP", &nextHiddenParam);
	ZEPHIR_INIT_VAR(&_0);
	ZEPHIR_CONCAT_VSVSVS(&_0, &expr, " NOT BETWEEN :", &minimumKey, ": AND :", &maximumKey, ":");
	ZEPHIR_INIT_VAR(&_1);
	zephir_create_array(&_1, 2, 0 TSRMLS_CC);
	zephir_array_update_zval(&_1, &minimumKey, minimum, PH_COPY);
	zephir_array_update_zval(&_1, &maximumKey, maximum, PH_COPY);
	ZEPHIR_CALL_METHOD(NULL, this_ptr, "andwhere", NULL, 0, &_0, &_1);
	zephir_check_call_status();
	ZEPHIR_SEPARATE(&nextHiddenParam);
	zephir_increment(&nextHiddenParam);
	zephir_update_property_zval(this_ptr, SL("_hiddenParamNumber"), &nextHiddenParam);
	RETURN_THIS();

}

/**
 * Appends an IN condition to the current conditions
 *
 * <code>
 * $criteria->inWhere("id", [1, 2, 3]);
 * </code>
 */
PHP_METHOD(Phalcon_Mvc_Model_Criteria, inWhere) {

	zend_long ZEPHIR_LAST_CALL_STATUS;
	zval values;
	zval *expr_param = NULL, *values_param = NULL, hiddenParam, bindParams, bindKeys, value, key, queryKey, *_1, _2, _3;
	zval expr, _0$$3;
	zval *this_ptr = getThis();

	ZVAL_UNDEF(&expr);
	ZVAL_UNDEF(&_0$$3);
	ZVAL_UNDEF(&hiddenParam);
	ZVAL_UNDEF(&bindParams);
	ZVAL_UNDEF(&bindKeys);
	ZVAL_UNDEF(&value);
	ZVAL_UNDEF(&key);
	ZVAL_UNDEF(&queryKey);
	ZVAL_UNDEF(&_2);
	ZVAL_UNDEF(&_3);
	ZVAL_UNDEF(&values);

	ZEPHIR_MM_GROW();
	zephir_fetch_params(1, 2, 0, &expr_param, &values_param);

	if (UNEXPECTED(Z_TYPE_P(expr_param) != IS_STRING && Z_TYPE_P(expr_param) != IS_NULL)) {
		zephir_throw_exception_string(spl_ce_InvalidArgumentException, SL("Parameter 'expr' must be of the type string") TSRMLS_CC);
		RETURN_MM_NULL();
	}
	if (EXPECTED(Z_TYPE_P(expr_param) == IS_STRING)) {
		zephir_get_strval(&expr, expr_param);
	} else {
		ZEPHIR_INIT_VAR(&expr);
		ZVAL_EMPTY_STRING(&expr);
	}
	ZEPHIR_OBS_COPY_OR_DUP(&values, values_param);


	if (!(zephir_fast_count_int(&values TSRMLS_CC))) {
		ZEPHIR_INIT_VAR(&_0$$3);
		ZEPHIR_CONCAT_VSV(&_0$$3, &expr, " != ", &expr);
		ZEPHIR_CALL_METHOD(NULL, this_ptr, "andwhere", NULL, 0, &_0$$3);
		zephir_check_call_status();
		RETURN_THIS();
	}
	ZEPHIR_OBS_VAR(&hiddenParam);
	zephir_read_property(&hiddenParam, this_ptr, SL("_hiddenParamNumber"), PH_NOISY_CC);
	ZEPHIR_INIT_VAR(&bindParams);
	array_init(&bindParams);
	ZEPHIR_INIT_VAR(&bindKeys);
	array_init(&bindKeys);
	zephir_is_iterable(&values, 0, "phalcon/mvc/model/criteria.zep", 395);
	ZEND_HASH_FOREACH_VAL(Z_ARRVAL_P(&values), _1)
	{
		ZEPHIR_INIT_NVAR(&value);
		ZVAL_COPY(&value, _1);
		ZEPHIR_INIT_NVAR(&key);
		ZEPHIR_CONCAT_SV(&key, "ACP", &hiddenParam);
		ZEPHIR_INIT_NVAR(&queryKey);
		ZEPHIR_CONCAT_SVS(&queryKey, ":", &key, ":");
		zephir_array_append(&bindKeys, &queryKey, PH_SEPARATE, "phalcon/mvc/model/criteria.zep", 386);
		zephir_array_update_zval(&bindParams, &key, &value, PH_COPY | PH_SEPARATE);
		ZEPHIR_SEPARATE(&hiddenParam);
		zephir_increment(&hiddenParam);
	} ZEND_HASH_FOREACH_END();
	ZEPHIR_INIT_NVAR(&value);
	ZEPHIR_INIT_VAR(&_2);
	zephir_fast_join_str(&_2, SL(", "), &bindKeys TSRMLS_CC);
	ZEPHIR_INIT_VAR(&_3);
	ZEPHIR_CONCAT_VSVS(&_3, &expr, " IN (", &_2, ")");
	ZEPHIR_CALL_METHOD(NULL, this_ptr, "andwhere", NULL, 0, &_3, &bindParams);
	zephir_check_call_status();
	zephir_update_property_zval(this_ptr, SL("_hiddenParamNumber"), &hiddenParam);
	RETURN_THIS();

}

/**
 * Appends a NOT IN condition to the current conditions
 *
 *<code>
 * $criteria->notInWhere("id", [1, 2, 3]);
 *</code>
 */
PHP_METHOD(Phalcon_Mvc_Model_Criteria, notInWhere) {

	zend_long ZEPHIR_LAST_CALL_STATUS;
	zval values;
	zval *expr_param = NULL, *values_param = NULL, hiddenParam, bindParams, bindKeys, value, key, *_0, _2, _3, _1$$3;
	zval expr;
	zval *this_ptr = getThis();

	ZVAL_UNDEF(&expr);
	ZVAL_UNDEF(&hiddenParam);
	ZVAL_UNDEF(&bindParams);
	ZVAL_UNDEF(&bindKeys);
	ZVAL_UNDEF(&value);
	ZVAL_UNDEF(&key);
	ZVAL_UNDEF(&_2);
	ZVAL_UNDEF(&_3);
	ZVAL_UNDEF(&_1$$3);
	ZVAL_UNDEF(&values);

	ZEPHIR_MM_GROW();
	zephir_fetch_params(1, 2, 0, &expr_param, &values_param);

	if (UNEXPECTED(Z_TYPE_P(expr_param) != IS_STRING && Z_TYPE_P(expr_param) != IS_NULL)) {
		zephir_throw_exception_string(spl_ce_InvalidArgumentException, SL("Parameter 'expr' must be of the type string") TSRMLS_CC);
		RETURN_MM_NULL();
	}
	if (EXPECTED(Z_TYPE_P(expr_param) == IS_STRING)) {
		zephir_get_strval(&expr, expr_param);
	} else {
		ZEPHIR_INIT_VAR(&expr);
		ZVAL_EMPTY_STRING(&expr);
	}
	ZEPHIR_OBS_COPY_OR_DUP(&values, values_param);


	ZEPHIR_OBS_VAR(&hiddenParam);
	zephir_read_property(&hiddenParam, this_ptr, SL("_hiddenParamNumber"), PH_NOISY_CC);
	ZEPHIR_INIT_VAR(&bindParams);
	array_init(&bindParams);
	ZEPHIR_INIT_VAR(&bindKeys);
	array_init(&bindKeys);
	zephir_is_iterable(&values, 0, "phalcon/mvc/model/criteria.zep", 432);
	ZEND_HASH_FOREACH_VAL(Z_ARRVAL_P(&values), _0)
	{
		ZEPHIR_INIT_NVAR(&value);
		ZVAL_COPY(&value, _0);
		ZEPHIR_INIT_NVAR(&key);
		ZEPHIR_CONCAT_SV(&key, "ACP", &hiddenParam);
		ZEPHIR_INIT_LNVAR(_1$$3);
		ZEPHIR_CONCAT_SVS(&_1$$3, ":", &key, ":");
		zephir_array_append(&bindKeys, &_1$$3, PH_SEPARATE, "phalcon/mvc/model/criteria.zep", 422);
		zephir_array_update_zval(&bindParams, &key, &value, PH_COPY | PH_SEPARATE);
		ZEPHIR_SEPARATE(&hiddenParam);
		zephir_increment(&hiddenParam);
	} ZEND_HASH_FOREACH_END();
	ZEPHIR_INIT_NVAR(&value);
	ZEPHIR_INIT_VAR(&_2);
	zephir_fast_join_str(&_2, SL(", "), &bindKeys TSRMLS_CC);
	ZEPHIR_INIT_VAR(&_3);
	ZEPHIR_CONCAT_VSVS(&_3, &expr, " NOT IN (", &_2, ")");
	ZEPHIR_CALL_METHOD(NULL, this_ptr, "andwhere", NULL, 0, &_3, &bindParams);
	zephir_check_call_status();
	zephir_update_property_zval(this_ptr, SL("_hiddenParamNumber"), &hiddenParam);
	RETURN_THIS();

}

/**
 * Adds the conditions parameter to the criteria
 */
PHP_METHOD(Phalcon_Mvc_Model_Criteria, conditions) {

	zval *conditions_param = NULL, _0;
	zval conditions;
	zval *this_ptr = getThis();

	ZVAL_UNDEF(&conditions);
	ZVAL_UNDEF(&_0);

	ZEPHIR_MM_GROW();
	zephir_fetch_params(1, 1, 0, &conditions_param);

	if (UNEXPECTED(Z_TYPE_P(conditions_param) != IS_STRING && Z_TYPE_P(conditions_param) != IS_NULL)) {
		zephir_throw_exception_string(spl_ce_InvalidArgumentException, SL("Parameter 'conditions' must be of the type string") TSRMLS_CC);
		RETURN_MM_NULL();
	}
	if (EXPECTED(Z_TYPE_P(conditions_param) == IS_STRING)) {
		zephir_get_strval(&conditions, conditions_param);
	} else {
		ZEPHIR_INIT_VAR(&conditions);
		ZVAL_EMPTY_STRING(&conditions);
	}


	ZEPHIR_INIT_VAR(&_0);
	ZVAL_STRING(&_0, "conditions");
	zephir_update_property_array(this_ptr, SL("_params"), &_0, &conditions TSRMLS_CC);
	RETURN_THIS();

}

/**
 * Adds the order-by clause to the criteria
 */
PHP_METHOD(Phalcon_Mvc_Model_Criteria, orderBy) {

	zval *orderColumns_param = NULL, _0;
	zval orderColumns;
	zval *this_ptr = getThis();

	ZVAL_UNDEF(&orderColumns);
	ZVAL_UNDEF(&_0);

	ZEPHIR_MM_GROW();
	zephir_fetch_params(1, 1, 0, &orderColumns_param);

	if (UNEXPECTED(Z_TYPE_P(orderColumns_param) != IS_STRING && Z_TYPE_P(orderColumns_param) != IS_NULL)) {
		zephir_throw_exception_string(spl_ce_InvalidArgumentException, SL("Parameter 'orderColumns' must be of the type string") TSRMLS_CC);
		RETURN_MM_NULL();
	}
	if (EXPECTED(Z_TYPE_P(orderColumns_param) == IS_STRING)) {
		zephir_get_strval(&orderColumns, orderColumns_param);
	} else {
		ZEPHIR_INIT_VAR(&orderColumns);
		ZVAL_EMPTY_STRING(&orderColumns);
	}


	ZEPHIR_INIT_VAR(&_0);
	ZVAL_STRING(&_0, "order");
	zephir_update_property_array(this_ptr, SL("_params"), &_0, &orderColumns TSRMLS_CC);
	RETURN_THIS();

}

/**
 * Adds the group-by clause to the criteria
 */
PHP_METHOD(Phalcon_Mvc_Model_Criteria, groupBy) {

	zval *group, group_sub, _0;
	zval *this_ptr = getThis();

	ZVAL_UNDEF(&group_sub);
	ZVAL_UNDEF(&_0);

	ZEPHIR_MM_GROW();
	zephir_fetch_params(1, 1, 0, &group);



	ZEPHIR_INIT_VAR(&_0);
	ZVAL_STRING(&_0, "group");
	zephir_update_property_array(this_ptr, SL("_params"), &_0, group TSRMLS_CC);
	RETURN_THIS();

}

/**
 * Adds the having clause to the criteria
 */
PHP_METHOD(Phalcon_Mvc_Model_Criteria, having) {

	zval *having, having_sub, _0;
	zval *this_ptr = getThis();

	ZVAL_UNDEF(&having_sub);
	ZVAL_UNDEF(&_0);

	ZEPHIR_MM_GROW();
	zephir_fetch_params(1, 1, 0, &having);



	ZEPHIR_INIT_VAR(&_0);
	ZVAL_STRING(&_0, "having");
	zephir_update_property_array(this_ptr, SL("_params"), &_0, having TSRMLS_CC);
	RETURN_THIS();

}

/**
 * Adds the limit parameter to the criteria.
 *
 * <code>
 * $criteria->limit(100);
 * $criteria->limit(100, 200);
 * $criteria->limit("100", "200");
 * </code>
 */
PHP_METHOD(Phalcon_Mvc_Model_Criteria, limit) {

	zval _3$$4;
	zval *limit_param = NULL, *offset = NULL, offset_sub, __$null, _0, _1, _2$$4, _4$$4, _5$$5, _6$$5;
	zend_long limit, ZEPHIR_LAST_CALL_STATUS;
	zval *this_ptr = getThis();

	ZVAL_UNDEF(&offset_sub);
	ZVAL_NULL(&__$null);
	ZVAL_UNDEF(&_0);
	ZVAL_UNDEF(&_1);
	ZVAL_UNDEF(&_2$$4);
	ZVAL_UNDEF(&_4$$4);
	ZVAL_UNDEF(&_5$$5);
	ZVAL_UNDEF(&_6$$5);
	ZVAL_UNDEF(&_3$$4);

	ZEPHIR_MM_GROW();
	zephir_fetch_params(1, 1, 1, &limit_param, &offset);

	limit = zephir_get_intval(limit_param);
	if (!offset) {
		offset = &offset_sub;
		ZEPHIR_CPY_WRT(offset, &__$null);
	} else {
		ZEPHIR_SEPARATE_PARAM(offset);
	}


	ZVAL_LONG(&_0, limit);
<<<<<<< HEAD
	ZEPHIR_CALL_FUNCTION(&_1, "abs", NULL, 204, &_0);
=======
	ZEPHIR_CALL_FUNCTION(&_1, "abs", NULL, 191, &_0);
>>>>>>> f8defde8
	zephir_check_call_status();
	limit = zephir_get_numberval(&_1);
	if (UNEXPECTED(limit == 0)) {
		RETURN_THIS();
	}
	if (zephir_is_numeric(offset)) {
		ZVAL_LONG(&_2$$4, zephir_get_intval(offset));
<<<<<<< HEAD
		ZEPHIR_CALL_FUNCTION(offset, "abs", NULL, 204, &_2$$4);
=======
		ZEPHIR_CALL_FUNCTION(offset, "abs", NULL, 191, &_2$$4);
>>>>>>> f8defde8
		zephir_check_call_status();
		ZEPHIR_INIT_VAR(&_3$$4);
		zephir_create_array(&_3$$4, 2, 0 TSRMLS_CC);
		ZEPHIR_INIT_VAR(&_4$$4);
		ZVAL_LONG(&_4$$4, limit);
		zephir_array_update_string(&_3$$4, SL("number"), &_4$$4, PH_COPY | PH_SEPARATE);
		zephir_array_update_string(&_3$$4, SL("offset"), offset, PH_COPY | PH_SEPARATE);
		ZEPHIR_INIT_NVAR(&_4$$4);
		ZVAL_STRING(&_4$$4, "limit");
		zephir_update_property_array(this_ptr, SL("_params"), &_4$$4, &_3$$4 TSRMLS_CC);
	} else {
		ZEPHIR_INIT_VAR(&_5$$5);
		ZVAL_STRING(&_5$$5, "limit");
		ZEPHIR_INIT_VAR(&_6$$5);
		ZVAL_LONG(&_6$$5, limit);
		zephir_update_property_array(this_ptr, SL("_params"), &_5$$5, &_6$$5 TSRMLS_CC);
	}
	RETURN_THIS();

}

/**
 * Adds the "for_update" parameter to the criteria
 */
PHP_METHOD(Phalcon_Mvc_Model_Criteria, forUpdate) {

	zval *forUpdate_param = NULL, _0, _1;
	zend_bool forUpdate;
	zval *this_ptr = getThis();

	ZVAL_UNDEF(&_0);
	ZVAL_UNDEF(&_1);

	ZEPHIR_MM_GROW();
	zephir_fetch_params(1, 0, 1, &forUpdate_param);

	if (!forUpdate_param) {
		forUpdate = 1;
	} else {
		forUpdate = zephir_get_boolval(forUpdate_param);
	}


	ZEPHIR_INIT_VAR(&_0);
	ZVAL_STRING(&_0, "for_update");
	ZEPHIR_INIT_VAR(&_1);
	ZVAL_BOOL(&_1, forUpdate);
	zephir_update_property_array(this_ptr, SL("_params"), &_0, &_1 TSRMLS_CC);
	RETURN_THIS();

}

/**
 * Adds the "shared_lock" parameter to the criteria
 */
PHP_METHOD(Phalcon_Mvc_Model_Criteria, sharedLock) {

	zval *sharedLock_param = NULL, _0, _1;
	zend_bool sharedLock;
	zval *this_ptr = getThis();

	ZVAL_UNDEF(&_0);
	ZVAL_UNDEF(&_1);

	ZEPHIR_MM_GROW();
	zephir_fetch_params(1, 0, 1, &sharedLock_param);

	if (!sharedLock_param) {
		sharedLock = 1;
	} else {
		sharedLock = zephir_get_boolval(sharedLock_param);
	}


	ZEPHIR_INIT_VAR(&_0);
	ZVAL_STRING(&_0, "shared_lock");
	ZEPHIR_INIT_VAR(&_1);
	ZVAL_BOOL(&_1, sharedLock);
	zephir_update_property_array(this_ptr, SL("_params"), &_0, &_1 TSRMLS_CC);
	RETURN_THIS();

}

/**
 * Sets the cache options in the criteria
 * This method replaces all previously set cache options
 */
PHP_METHOD(Phalcon_Mvc_Model_Criteria, cache) {

	zval *cache_param = NULL, _0;
	zval cache;
	zval *this_ptr = getThis();

	ZVAL_UNDEF(&cache);
	ZVAL_UNDEF(&_0);

	ZEPHIR_MM_GROW();
	zephir_fetch_params(1, 1, 0, &cache_param);

	ZEPHIR_OBS_COPY_OR_DUP(&cache, cache_param);


	ZEPHIR_INIT_VAR(&_0);
	ZVAL_STRING(&_0, "cache");
	zephir_update_property_array(this_ptr, SL("_params"), &_0, &cache TSRMLS_CC);
	RETURN_THIS();

}

/**
 * Returns the conditions parameter in the criteria
 */
PHP_METHOD(Phalcon_Mvc_Model_Criteria, getWhere) {

	zval conditions, _0;
	zval *this_ptr = getThis();

	ZVAL_UNDEF(&conditions);
	ZVAL_UNDEF(&_0);


	zephir_read_property(&_0, this_ptr, SL("_params"), PH_NOISY_CC | PH_READONLY);
	if (zephir_array_isset_string_fetch(&conditions, &_0, SL("conditions"), 1)) {
		RETURN_CTORW(&conditions);
	}
	RETURN_NULL();

}

/**
 * Returns the columns to be queried
 *
 * @return string|array|null
 */
PHP_METHOD(Phalcon_Mvc_Model_Criteria, getColumns) {

	zval columns, _0;
	zval *this_ptr = getThis();

	ZVAL_UNDEF(&columns);
	ZVAL_UNDEF(&_0);


	zephir_read_property(&_0, this_ptr, SL("_params"), PH_NOISY_CC | PH_READONLY);
	if (zephir_array_isset_string_fetch(&columns, &_0, SL("columns"), 1)) {
		RETURN_CTORW(&columns);
	}
	RETURN_NULL();

}

/**
 * Returns the conditions parameter in the criteria
 */
PHP_METHOD(Phalcon_Mvc_Model_Criteria, getConditions) {

	zval conditions, _0;
	zval *this_ptr = getThis();

	ZVAL_UNDEF(&conditions);
	ZVAL_UNDEF(&_0);


	zephir_read_property(&_0, this_ptr, SL("_params"), PH_NOISY_CC | PH_READONLY);
	if (zephir_array_isset_string_fetch(&conditions, &_0, SL("conditions"), 1)) {
		RETURN_CTORW(&conditions);
	}
	RETURN_NULL();

}

/**
 * Returns the limit parameter in the criteria, which will be
 * an integer if limit was set without an offset,
 * an array with 'number' and 'offset' keys if an offset was set with the limit,
 * or null if limit has not been set.
 *
 * @return int|array|null
 */
PHP_METHOD(Phalcon_Mvc_Model_Criteria, getLimit) {

	zval limit, _0;
	zval *this_ptr = getThis();

	ZVAL_UNDEF(&limit);
	ZVAL_UNDEF(&_0);


	zephir_read_property(&_0, this_ptr, SL("_params"), PH_NOISY_CC | PH_READONLY);
	if (zephir_array_isset_string_fetch(&limit, &_0, SL("limit"), 1)) {
		RETURN_CTORW(&limit);
	}
	RETURN_NULL();

}

/**
 * Returns the order clause in the criteria
 */
PHP_METHOD(Phalcon_Mvc_Model_Criteria, getOrderBy) {

	zval order, _0;
	zval *this_ptr = getThis();

	ZVAL_UNDEF(&order);
	ZVAL_UNDEF(&_0);


	zephir_read_property(&_0, this_ptr, SL("_params"), PH_NOISY_CC | PH_READONLY);
	if (zephir_array_isset_string_fetch(&order, &_0, SL("order"), 1)) {
		RETURN_CTORW(&order);
	}
	RETURN_NULL();

}

/**
 * Returns the group clause in the criteria
 */
PHP_METHOD(Phalcon_Mvc_Model_Criteria, getGroupBy) {

	zval group, _0;
	zval *this_ptr = getThis();

	ZVAL_UNDEF(&group);
	ZVAL_UNDEF(&_0);


	zephir_read_property(&_0, this_ptr, SL("_params"), PH_NOISY_CC | PH_READONLY);
	if (zephir_array_isset_string_fetch(&group, &_0, SL("group"), 1)) {
		RETURN_CTORW(&group);
	}
	RETURN_NULL();

}

/**
 * Returns the having clause in the criteria
 */
PHP_METHOD(Phalcon_Mvc_Model_Criteria, getHaving) {

	zval having, _0;
	zval *this_ptr = getThis();

	ZVAL_UNDEF(&having);
	ZVAL_UNDEF(&_0);


	zephir_read_property(&_0, this_ptr, SL("_params"), PH_NOISY_CC | PH_READONLY);
	if (zephir_array_isset_string_fetch(&having, &_0, SL("having"), 1)) {
		RETURN_CTORW(&having);
	}
	RETURN_NULL();

}

/**
 * Returns all the parameters defined in the criteria
 */
PHP_METHOD(Phalcon_Mvc_Model_Criteria, getParams) {

	zval *this_ptr = getThis();


	RETURN_MEMBER(getThis(), "_params");

}

/**
 * Builds a Phalcon\Mvc\Model\Criteria based on an input array like $_POST
 */
PHP_METHOD(Phalcon_Mvc_Model_Criteria, fromInput) {

	zend_bool _7$$4, _8$$7;
	zend_string *_6$$3;
	zend_ulong _5$$3;
	zend_class_entry *_2$$3;
	zend_long ZEPHIR_LAST_CALL_STATUS;
	zval data;
	zval modelName, operator, _13$$10;
	zval *dependencyInjector, dependencyInjector_sub, *modelName_param = NULL, *data_param = NULL, *operator_param = NULL, attribute, conditions, field, value, type, metaData, model, dataTypes, bind, criteria, columnMap, _0$$3, _1$$3, _3$$3, *_4$$3, _9$$9, _10$$9, _11$$8, _12$$10;
	zval *this_ptr = getThis();

	ZVAL_UNDEF(&dependencyInjector_sub);
	ZVAL_UNDEF(&attribute);
	ZVAL_UNDEF(&conditions);
	ZVAL_UNDEF(&field);
	ZVAL_UNDEF(&value);
	ZVAL_UNDEF(&type);
	ZVAL_UNDEF(&metaData);
	ZVAL_UNDEF(&model);
	ZVAL_UNDEF(&dataTypes);
	ZVAL_UNDEF(&bind);
	ZVAL_UNDEF(&criteria);
	ZVAL_UNDEF(&columnMap);
	ZVAL_UNDEF(&_0$$3);
	ZVAL_UNDEF(&_1$$3);
	ZVAL_UNDEF(&_3$$3);
	ZVAL_UNDEF(&_9$$9);
	ZVAL_UNDEF(&_10$$9);
	ZVAL_UNDEF(&_11$$8);
	ZVAL_UNDEF(&_12$$10);
	ZVAL_UNDEF(&modelName);
	ZVAL_UNDEF(&operator);
	ZVAL_UNDEF(&_13$$10);
	ZVAL_UNDEF(&data);

	ZEPHIR_MM_GROW();
	zephir_fetch_params(1, 3, 1, &dependencyInjector, &modelName_param, &data_param, &operator_param);

	if (UNEXPECTED(Z_TYPE_P(modelName_param) != IS_STRING && Z_TYPE_P(modelName_param) != IS_NULL)) {
		zephir_throw_exception_string(spl_ce_InvalidArgumentException, SL("Parameter 'modelName' must be of the type string") TSRMLS_CC);
		RETURN_MM_NULL();
	}
	if (EXPECTED(Z_TYPE_P(modelName_param) == IS_STRING)) {
		zephir_get_strval(&modelName, modelName_param);
	} else {
		ZEPHIR_INIT_VAR(&modelName);
		ZVAL_EMPTY_STRING(&modelName);
	}
	ZEPHIR_OBS_COPY_OR_DUP(&data, data_param);
	if (!operator_param) {
		ZEPHIR_INIT_VAR(&operator);
		ZVAL_STRING(&operator, "AND");
	} else {
	if (UNEXPECTED(Z_TYPE_P(operator_param) != IS_STRING && Z_TYPE_P(operator_param) != IS_NULL)) {
		zephir_throw_exception_string(spl_ce_InvalidArgumentException, SL("Parameter 'operator' must be of the type string") TSRMLS_CC);
		RETURN_MM_NULL();
	}
	if (EXPECTED(Z_TYPE_P(operator_param) == IS_STRING)) {
		zephir_get_strval(&operator, operator_param);
	} else {
		ZEPHIR_INIT_VAR(&operator);
		ZVAL_EMPTY_STRING(&operator);
	}
	}


	ZEPHIR_INIT_VAR(&conditions);
	array_init(&conditions);
	if (zephir_fast_count_int(&data TSRMLS_CC)) {
		ZEPHIR_INIT_VAR(&_0$$3);
		ZVAL_STRING(&_0$$3, "modelsMetadata");
		ZEPHIR_CALL_METHOD(&metaData, dependencyInjector, "getshared", NULL, 0, &_0$$3);
		zephir_check_call_status();
		ZEPHIR_INIT_VAR(&model);
		zephir_fetch_safe_class(&_1$$3, &modelName);
		_2$$3 = zephir_fetch_class_str_ex(Z_STRVAL_P(&_1$$3), Z_STRLEN_P(&_1$$3), ZEND_FETCH_CLASS_AUTO);
		object_init_ex(&model, _2$$3);
		if (zephir_has_constructor(&model TSRMLS_CC)) {
			ZVAL_NULL(&_3$$3);
			ZEPHIR_CALL_METHOD(NULL, &model, "__construct", NULL, 0, &_3$$3, dependencyInjector);
			zephir_check_call_status();
		}
		ZEPHIR_CALL_METHOD(&dataTypes, &metaData, "getdatatypes", NULL, 0, &model);
		zephir_check_call_status();
		ZEPHIR_CALL_METHOD(&columnMap, &metaData, "getreversecolumnmap", NULL, 0, &model);
		zephir_check_call_status();
		ZEPHIR_INIT_VAR(&bind);
		array_init(&bind);
		zephir_is_iterable(&data, 0, "phalcon/mvc/model/criteria.zep", 675);
		ZEND_HASH_FOREACH_KEY_VAL(Z_ARRVAL_P(&data), _5$$3, _6$$3, _4$$3)
		{
			ZEPHIR_INIT_NVAR(&field);
			if (_6$$3 != NULL) { 
				ZVAL_STR_COPY(&field, _6$$3);
			} else {
				ZVAL_LONG(&field, _5$$3);
			}
			ZEPHIR_INIT_NVAR(&value);
			ZVAL_COPY(&value, _4$$3);
			_7$$4 = Z_TYPE_P(&columnMap) == IS_ARRAY;
			if (_7$$4) {
				_7$$4 = ((zephir_fast_count_int(&columnMap TSRMLS_CC)) ? 1 : 0);
			}
			if (_7$$4) {
				ZEPHIR_OBS_NVAR(&attribute);
				zephir_array_fetch(&attribute, &columnMap, &field, PH_NOISY, "phalcon/mvc/model/criteria.zep", 652 TSRMLS_CC);
			} else {
				ZEPHIR_CPY_WRT(&attribute, &field);
			}
			ZEPHIR_OBS_NVAR(&type);
			if (zephir_array_isset_fetch(&type, &dataTypes, &attribute, 0 TSRMLS_CC)) {
				_8$$7 = Z_TYPE_P(&value) != IS_NULL;
				if (_8$$7) {
					_8$$7 = !ZEPHIR_IS_STRING_IDENTICAL(&value, "");
				}
				if (_8$$7) {
					if (ZEPHIR_IS_LONG(&type, 2)) {
						ZEPHIR_INIT_LNVAR(_9$$9);
						ZEPHIR_CONCAT_SVSVS(&_9$$9, "[", &field, "] LIKE :", &field, ":");
						zephir_array_append(&conditions, &_9$$9, PH_SEPARATE, "phalcon/mvc/model/criteria.zep", 664);
						ZEPHIR_INIT_LNVAR(_10$$9);
						ZEPHIR_CONCAT_SVS(&_10$$9, "%", &value, "%");
						zephir_array_update_zval(&bind, &field, &_10$$9, PH_COPY | PH_SEPARATE);
						continue;
					}
					ZEPHIR_INIT_LNVAR(_11$$8);
					ZEPHIR_CONCAT_SVSVS(&_11$$8, "[", &field, "] = :", &field, ":");
					zephir_array_append(&conditions, &_11$$8, PH_SEPARATE, "phalcon/mvc/model/criteria.zep", 671);
					zephir_array_update_zval(&bind, &field, &value, PH_COPY | PH_SEPARATE);
				}
			}
		} ZEND_HASH_FOREACH_END();
		ZEPHIR_INIT_NVAR(&value);
		ZEPHIR_INIT_NVAR(&field);
	}
	ZEPHIR_INIT_VAR(&criteria);
	object_init_ex(&criteria, phalcon_mvc_model_criteria_ce);
	if (zephir_has_constructor(&criteria TSRMLS_CC)) {
		ZEPHIR_CALL_METHOD(NULL, &criteria, "__construct", NULL, 0);
		zephir_check_call_status();
	}
	if (zephir_fast_count_int(&conditions TSRMLS_CC)) {
		ZEPHIR_INIT_VAR(&_12$$10);
		ZEPHIR_INIT_VAR(&_13$$10);
		ZEPHIR_CONCAT_SVS(&_13$$10, " ", &operator, " ");
		zephir_fast_join(&_12$$10, &_13$$10, &conditions TSRMLS_CC);
<<<<<<< HEAD
		ZEPHIR_CALL_METHOD(NULL, &criteria, "where", NULL, 374, &_12$$10);
		zephir_check_call_status();
		ZEPHIR_CALL_METHOD(NULL, &criteria, "bind", NULL, 375, &bind);
		zephir_check_call_status();
	}
	ZEPHIR_CALL_METHOD(NULL, &criteria, "setmodelname", NULL, 368, &modelName);
=======
		ZEPHIR_CALL_METHOD(NULL, &criteria, "where", NULL, 330, &_12$$10);
		zephir_check_call_status();
		ZEPHIR_CALL_METHOD(NULL, &criteria, "bind", NULL, 331, &bind);
		zephir_check_call_status();
	}
	ZEPHIR_CALL_METHOD(NULL, &criteria, "setmodelname", NULL, 324, &modelName);
>>>>>>> f8defde8
	zephir_check_call_status();
	RETURN_CCTOR(&criteria);

}

/**
 * Creates a query builder from criteria.
 *
 * <code>
 * $builder = Robots::query()
 *     ->where("type = :type:")
 *     ->bind(["type" => "mechanical"])
 *     ->createBuilder();
 * </code>
 */
PHP_METHOD(Phalcon_Mvc_Model_Criteria, createBuilder) {

	zval dependencyInjector, manager, builder, _1, _2, _3, _4;
	zephir_fcall_cache_entry *_0 = NULL;
	zend_long ZEPHIR_LAST_CALL_STATUS;
	zval *this_ptr = getThis();

	ZVAL_UNDEF(&dependencyInjector);
	ZVAL_UNDEF(&manager);
	ZVAL_UNDEF(&builder);
	ZVAL_UNDEF(&_1);
	ZVAL_UNDEF(&_2);
	ZVAL_UNDEF(&_3);
	ZVAL_UNDEF(&_4);

	ZEPHIR_MM_GROW();

	ZEPHIR_CALL_METHOD(&dependencyInjector, this_ptr, "getdi", NULL, 0);
	zephir_check_call_status();
	if (Z_TYPE_P(&dependencyInjector) != IS_OBJECT) {
		ZEPHIR_CALL_CE_STATIC(&dependencyInjector, phalcon_di_ce, "getdefault", &_0, 0);
		zephir_check_call_status();
		ZEPHIR_CALL_METHOD(NULL, this_ptr, "setdi", NULL, 0, &dependencyInjector);
		zephir_check_call_status();
	}
	ZEPHIR_INIT_VAR(&_2);
	ZVAL_STRING(&_2, "modelsManager");
	ZEPHIR_CALL_METHOD(&_1, &dependencyInjector, "getshared", NULL, 0, &_2);
	zephir_check_call_status();
	ZEPHIR_CPY_WRT(&manager, &_1);
	zephir_read_property(&_3, this_ptr, SL("_params"), PH_NOISY_CC | PH_READONLY);
	ZEPHIR_CALL_METHOD(&builder, &manager, "createbuilder", NULL, 0, &_3);
	zephir_check_call_status();
	zephir_read_property(&_4, this_ptr, SL("_model"), PH_NOISY_CC | PH_READONLY);
	ZEPHIR_CALL_METHOD(NULL, &builder, "from", NULL, 0, &_4);
	zephir_check_call_status();
	RETURN_CCTOR(&builder);

}

/**
 * Executes a find using the parameters built with the criteria
 */
PHP_METHOD(Phalcon_Mvc_Model_Criteria, execute) {

	zend_class_entry *_1;
	zval model, _0;
	zend_long ZEPHIR_LAST_CALL_STATUS;
	zval *this_ptr = getThis();

	ZVAL_UNDEF(&model);
	ZVAL_UNDEF(&_0);

	ZEPHIR_MM_GROW();

	ZEPHIR_CALL_METHOD(&model, this_ptr, "getmodelname", NULL, 0);
	zephir_check_call_status();
	if (Z_TYPE_P(&model) != IS_STRING) {
		ZEPHIR_THROW_EXCEPTION_DEBUG_STR(phalcon_mvc_model_exception_ce, "Model name must be string", "phalcon/mvc/model/criteria.zep", 730);
		return;
	}
	ZEPHIR_CALL_METHOD(&_0, this_ptr, "getparams", NULL, 0);
	zephir_check_call_status();
	_1 = zephir_fetch_class(&model TSRMLS_CC);
	ZEPHIR_RETURN_CALL_CE_STATIC(_1, "find", NULL, 0, &_0);
	zephir_check_call_status();
	RETURN_MM();

}
<|MERGE_RESOLUTION|>--- conflicted
+++ resolved
@@ -1167,11 +1167,7 @@
 
 
 	ZVAL_LONG(&_0, limit);
-<<<<<<< HEAD
-	ZEPHIR_CALL_FUNCTION(&_1, "abs", NULL, 204, &_0);
-=======
 	ZEPHIR_CALL_FUNCTION(&_1, "abs", NULL, 191, &_0);
->>>>>>> f8defde8
 	zephir_check_call_status();
 	limit = zephir_get_numberval(&_1);
 	if (UNEXPECTED(limit == 0)) {
@@ -1179,11 +1175,7 @@
 	}
 	if (zephir_is_numeric(offset)) {
 		ZVAL_LONG(&_2$$4, zephir_get_intval(offset));
-<<<<<<< HEAD
-		ZEPHIR_CALL_FUNCTION(offset, "abs", NULL, 204, &_2$$4);
-=======
 		ZEPHIR_CALL_FUNCTION(offset, "abs", NULL, 191, &_2$$4);
->>>>>>> f8defde8
 		zephir_check_call_status();
 		ZEPHIR_INIT_VAR(&_3$$4);
 		zephir_create_array(&_3$$4, 2, 0 TSRMLS_CC);
@@ -1602,21 +1594,12 @@
 		ZEPHIR_INIT_VAR(&_13$$10);
 		ZEPHIR_CONCAT_SVS(&_13$$10, " ", &operator, " ");
 		zephir_fast_join(&_12$$10, &_13$$10, &conditions TSRMLS_CC);
-<<<<<<< HEAD
-		ZEPHIR_CALL_METHOD(NULL, &criteria, "where", NULL, 374, &_12$$10);
-		zephir_check_call_status();
-		ZEPHIR_CALL_METHOD(NULL, &criteria, "bind", NULL, 375, &bind);
-		zephir_check_call_status();
-	}
-	ZEPHIR_CALL_METHOD(NULL, &criteria, "setmodelname", NULL, 368, &modelName);
-=======
 		ZEPHIR_CALL_METHOD(NULL, &criteria, "where", NULL, 330, &_12$$10);
 		zephir_check_call_status();
 		ZEPHIR_CALL_METHOD(NULL, &criteria, "bind", NULL, 331, &bind);
 		zephir_check_call_status();
 	}
 	ZEPHIR_CALL_METHOD(NULL, &criteria, "setmodelname", NULL, 324, &modelName);
->>>>>>> f8defde8
 	zephir_check_call_status();
 	RETURN_CCTOR(&criteria);
 
