
#ifdef HAVE_CONFIG_H
#include "../../../ext_config.h"
#endif

#include <php.h>
#include "../../../php_ext.h"
#include "../../../ext.h"

#include <Zend/zend_operators.h>
#include <Zend/zend_exceptions.h>
#include <Zend/zend_interfaces.h>

#include "kernel/main.h"
#include "kernel/object.h"
#include "kernel/memory.h"
#include "kernel/array.h"
#include "ext/spl/spl_exceptions.h"
#include "kernel/exception.h"
#include "kernel/operators.h"
#include "kernel/fcall.h"
#include "kernel/concat.h"
#include "kernel/string.h"


/**
 * Phalcon\Mvc\Model\Criteria
 *
 * This class is used to build the array parameter required by
 * Phalcon\Mvc\Model::find() and Phalcon\Mvc\Model::findFirst()
 * using an object-oriented interface.
 *
 * <code>
 * $robots = Robots::query()
 *     ->where("type = :type:")
 *     ->andWhere("year < 2000")
 *     ->bind(["type" => "mechanical"])
 *     ->limit(5, 10)
 *     ->orderBy("name")
 *     ->execute();
 * </code>
 */
ZEPHIR_INIT_CLASS(Phalcon_Mvc_Model_Criteria) {

	ZEPHIR_REGISTER_CLASS(Phalcon\\Mvc\\Model, Criteria, phalcon, mvc_model_criteria, phalcon_mvc_model_criteria_method_entry, 0);

	zend_declare_property_null(phalcon_mvc_model_criteria_ce, SL("_model"), ZEND_ACC_PROTECTED TSRMLS_CC);

	zend_declare_property_null(phalcon_mvc_model_criteria_ce, SL("_params"), ZEND_ACC_PROTECTED TSRMLS_CC);

	zend_declare_property_null(phalcon_mvc_model_criteria_ce, SL("_bindParams"), ZEND_ACC_PROTECTED TSRMLS_CC);

	zend_declare_property_null(phalcon_mvc_model_criteria_ce, SL("_bindTypes"), ZEND_ACC_PROTECTED TSRMLS_CC);

	zend_declare_property_long(phalcon_mvc_model_criteria_ce, SL("_hiddenParamNumber"), 0, ZEND_ACC_PROTECTED TSRMLS_CC);

	zend_class_implements(phalcon_mvc_model_criteria_ce TSRMLS_CC, 1, phalcon_mvc_model_criteriainterface_ce);
	zend_class_implements(phalcon_mvc_model_criteria_ce TSRMLS_CC, 1, phalcon_di_injectionawareinterface_ce);
	return SUCCESS;

}

/**
 * Sets the DependencyInjector container
 */
PHP_METHOD(Phalcon_Mvc_Model_Criteria, setDI) {

	zval *dependencyInjector, dependencyInjector_sub, _0;
	zval *this_ptr = getThis();

	ZVAL_UNDEF(&dependencyInjector_sub);
	ZVAL_UNDEF(&_0);

	ZEPHIR_MM_GROW();
	zephir_fetch_params(1, 1, 0, &dependencyInjector);



	ZEPHIR_INIT_VAR(&_0);
	ZVAL_STRING(&_0, "di");
	zephir_update_property_array(this_ptr, SL("_params"), &_0, dependencyInjector TSRMLS_CC);
	ZEPHIR_MM_RESTORE();

}

/**
 * Returns the DependencyInjector container
 */
PHP_METHOD(Phalcon_Mvc_Model_Criteria, getDI) {

	zval dependencyInjector, _0;
	zval *this_ptr = getThis();

	ZVAL_UNDEF(&dependencyInjector);
	ZVAL_UNDEF(&_0);


	zephir_read_property(&_0, this_ptr, SL("_params"), PH_NOISY_CC | PH_READONLY);
	if (zephir_array_isset_string_fetch(&dependencyInjector, &_0, SL("di"), 1)) {
		RETURN_CTORW(&dependencyInjector);
	}
	RETURN_NULL();

}

/**
 * Set a model on which the query will be executed
 */
PHP_METHOD(Phalcon_Mvc_Model_Criteria, setModelName) {

	zval *modelName_param = NULL;
	zval modelName;
	zval *this_ptr = getThis();

	ZVAL_UNDEF(&modelName);

	ZEPHIR_MM_GROW();
	zephir_fetch_params(1, 1, 0, &modelName_param);

	if (UNEXPECTED(Z_TYPE_P(modelName_param) != IS_STRING && Z_TYPE_P(modelName_param) != IS_NULL)) {
		zephir_throw_exception_string(spl_ce_InvalidArgumentException, SL("Parameter 'modelName' must be a string") TSRMLS_CC);
		RETURN_MM_NULL();
	}
	if (EXPECTED(Z_TYPE_P(modelName_param) == IS_STRING)) {
		zephir_get_strval(&modelName, modelName_param);
	} else {
		ZEPHIR_INIT_VAR(&modelName);
		ZVAL_EMPTY_STRING(&modelName);
	}


	zephir_update_property_zval(this_ptr, SL("_model"), &modelName);
	RETURN_THIS();

}

/**
 * Returns an internal model name on which the criteria will be applied
 */
PHP_METHOD(Phalcon_Mvc_Model_Criteria, getModelName) {

	zval *this_ptr = getThis();


	RETURN_MEMBER(getThis(), "_model");

}

/**
 * Sets the bound parameters in the criteria
 * This method replaces all previously set bound parameters
 */
PHP_METHOD(Phalcon_Mvc_Model_Criteria, bind) {

	zend_bool merge;
	zval *bindParams_param = NULL, *merge_param = NULL, bind, _0$$3, _1$$4, _2$$6, _3$$6, _4$$7, _5$$8;
	zval bindParams;
	zval *this_ptr = getThis();

	ZVAL_UNDEF(&bindParams);
	ZVAL_UNDEF(&bind);
	ZVAL_UNDEF(&_0$$3);
	ZVAL_UNDEF(&_1$$4);
	ZVAL_UNDEF(&_2$$6);
	ZVAL_UNDEF(&_3$$6);
	ZVAL_UNDEF(&_4$$7);
	ZVAL_UNDEF(&_5$$8);

	ZEPHIR_MM_GROW();
	zephir_fetch_params(1, 1, 1, &bindParams_param, &merge_param);

	ZEPHIR_OBS_COPY_OR_DUP(&bindParams, bindParams_param);
	if (!merge_param) {
		merge = 0;
	} else {
		merge = zephir_get_boolval(merge_param);
	}


	if (merge) {
		zephir_read_property(&_0$$3, this_ptr, SL("_params"), PH_NOISY_CC | PH_READONLY);
		if (zephir_array_isset_string(&_0$$3, SL("bind"))) {
			zephir_read_property(&_1$$4, this_ptr, SL("_params"), PH_NOISY_CC | PH_READONLY);
			ZEPHIR_OBS_VAR(&bind);
<<<<<<< HEAD
			zephir_array_fetch_string(&bind, &_1$$4, SL("bind"), PH_NOISY, "phalcon/mvc/model/criteria.zep", 107 TSRMLS_CC);
=======
			zephir_array_fetch_string(&bind, &_1$$4, SL("bind"), PH_NOISY, "phalcon/mvc/model/criteria.zep", 108 TSRMLS_CC);
>>>>>>> b3b083d3
		} else {
			ZEPHIR_INIT_NVAR(&bind);
			ZVAL_NULL(&bind);
		}
		if (Z_TYPE_P(&bind) == IS_ARRAY) {
			ZEPHIR_INIT_VAR(&_2$$6);
			zephir_add_function(&_2$$6, &bind, &bindParams);
			ZEPHIR_INIT_VAR(&_3$$6);
			ZVAL_STRING(&_3$$6, "bind");
			zephir_update_property_array(this_ptr, SL("_params"), &_3$$6, &_2$$6 TSRMLS_CC);
		} else {
			ZEPHIR_INIT_VAR(&_4$$7);
			ZVAL_STRING(&_4$$7, "bind");
			zephir_update_property_array(this_ptr, SL("_params"), &_4$$7, &bindParams TSRMLS_CC);
		}
	} else {
		ZEPHIR_INIT_VAR(&_5$$8);
		ZVAL_STRING(&_5$$8, "bind");
		zephir_update_property_array(this_ptr, SL("_params"), &_5$$8, &bindParams TSRMLS_CC);
	}
	RETURN_THIS();

}

/**
 * Sets the bind types in the criteria
 * This method replaces all previously set bound parameters
 */
PHP_METHOD(Phalcon_Mvc_Model_Criteria, bindTypes) {

	zval *bindTypes_param = NULL, _0;
	zval bindTypes;
	zval *this_ptr = getThis();

	ZVAL_UNDEF(&bindTypes);
	ZVAL_UNDEF(&_0);

	ZEPHIR_MM_GROW();
	zephir_fetch_params(1, 1, 0, &bindTypes_param);

	ZEPHIR_OBS_COPY_OR_DUP(&bindTypes, bindTypes_param);


	ZEPHIR_INIT_VAR(&_0);
	ZVAL_STRING(&_0, "bindTypes");
	zephir_update_property_array(this_ptr, SL("_params"), &_0, &bindTypes TSRMLS_CC);
	RETURN_THIS();

}

/**
 * Sets SELECT DISTINCT / SELECT ALL flag
 */
PHP_METHOD(Phalcon_Mvc_Model_Criteria, distinct) {

	zval *distinct, distinct_sub, _0;
	zval *this_ptr = getThis();

	ZVAL_UNDEF(&distinct_sub);
	ZVAL_UNDEF(&_0);

	ZEPHIR_MM_GROW();
	zephir_fetch_params(1, 1, 0, &distinct);



	ZEPHIR_INIT_VAR(&_0);
	ZVAL_STRING(&_0, "distinct");
	zephir_update_property_array(this_ptr, SL("_params"), &_0, distinct TSRMLS_CC);
	RETURN_THIS();

}

/**
 * Sets the columns to be queried
 *
 *<code>
 * $criteria->columns(
 *     [
 *         "id",
 *         "name",
 *     ]
 * );
 *</code>
 *
 * @param string|array columns
 */
PHP_METHOD(Phalcon_Mvc_Model_Criteria, columns) {

	zval *columns, columns_sub, _0;
	zval *this_ptr = getThis();

	ZVAL_UNDEF(&columns_sub);
	ZVAL_UNDEF(&_0);

	ZEPHIR_MM_GROW();
	zephir_fetch_params(1, 1, 0, &columns);



	ZEPHIR_INIT_VAR(&_0);
	ZVAL_STRING(&_0, "columns");
	zephir_update_property_array(this_ptr, SL("_params"), &_0, columns TSRMLS_CC);
	RETURN_THIS();

}

/**
 * Adds an INNER join to the query
 *
 *<code>
 * $criteria->join("Robots");
 * $criteria->join("Robots", "r.id = RobotsParts.robots_id");
 * $criteria->join("Robots", "r.id = RobotsParts.robots_id", "r");
 * $criteria->join("Robots", "r.id = RobotsParts.robots_id", "r", "LEFT");
 *</code>
 */
PHP_METHOD(Phalcon_Mvc_Model_Criteria, join) {

	zval _1$$4;
	zval *model_param = NULL, *conditions = NULL, conditions_sub, *alias = NULL, alias_sub, *type = NULL, type_sub, __$null, join, mergedJoins, currentJoins, _0, _2;
	zval model;
	zval *this_ptr = getThis();

	ZVAL_UNDEF(&model);
	ZVAL_UNDEF(&conditions_sub);
	ZVAL_UNDEF(&alias_sub);
	ZVAL_UNDEF(&type_sub);
	ZVAL_NULL(&__$null);
	ZVAL_UNDEF(&join);
	ZVAL_UNDEF(&mergedJoins);
	ZVAL_UNDEF(&currentJoins);
	ZVAL_UNDEF(&_0);
	ZVAL_UNDEF(&_2);
	ZVAL_UNDEF(&_1$$4);

	ZEPHIR_MM_GROW();
	zephir_fetch_params(1, 1, 3, &model_param, &conditions, &alias, &type);

	if (UNEXPECTED(Z_TYPE_P(model_param) != IS_STRING && Z_TYPE_P(model_param) != IS_NULL)) {
		zephir_throw_exception_string(spl_ce_InvalidArgumentException, SL("Parameter 'model' must be a string") TSRMLS_CC);
		RETURN_MM_NULL();
	}
	if (EXPECTED(Z_TYPE_P(model_param) == IS_STRING)) {
		zephir_get_strval(&model, model_param);
	} else {
		ZEPHIR_INIT_VAR(&model);
		ZVAL_EMPTY_STRING(&model);
	}
	if (!conditions) {
		conditions = &conditions_sub;
		conditions = &__$null;
	}
	if (!alias) {
		alias = &alias_sub;
		alias = &__$null;
	}
	if (!type) {
		type = &type_sub;
		type = &__$null;
	}


	ZEPHIR_INIT_VAR(&join);
	zephir_create_array(&join, 4, 0 TSRMLS_CC);
	zephir_array_fast_append(&join, &model);
	zephir_array_fast_append(&join, conditions);
	zephir_array_fast_append(&join, alias);
	zephir_array_fast_append(&join, type);
	ZEPHIR_OBS_VAR(&currentJoins);
	zephir_read_property(&_0, this_ptr, SL("_params"), PH_NOISY_CC | PH_READONLY);
	if (zephir_array_isset_string_fetch(&currentJoins, &_0, SL("joins"), 0)) {
		if (Z_TYPE_P(&currentJoins) == IS_ARRAY) {
			ZEPHIR_INIT_VAR(&_1$$4);
			zephir_create_array(&_1$$4, 1, 0 TSRMLS_CC);
			zephir_array_fast_append(&_1$$4, &join);
			ZEPHIR_INIT_VAR(&mergedJoins);
			zephir_fast_array_merge(&mergedJoins, &currentJoins, &_1$$4 TSRMLS_CC);
		} else {
			ZEPHIR_INIT_NVAR(&mergedJoins);
			zephir_create_array(&mergedJoins, 1, 0 TSRMLS_CC);
			zephir_array_fast_append(&mergedJoins, &join);
		}
	} else {
		ZEPHIR_INIT_NVAR(&mergedJoins);
		zephir_create_array(&mergedJoins, 1, 0 TSRMLS_CC);
		zephir_array_fast_append(&mergedJoins, &join);
	}
	ZEPHIR_INIT_VAR(&_2);
	ZVAL_STRING(&_2, "joins");
	zephir_update_property_array(this_ptr, SL("_params"), &_2, &mergedJoins TSRMLS_CC);
	RETURN_THIS();

}

/**
 * Adds an INNER join to the query
 *
 *<code>
 * $criteria->innerJoin("Robots");
 * $criteria->innerJoin("Robots", "r.id = RobotsParts.robots_id");
 * $criteria->innerJoin("Robots", "r.id = RobotsParts.robots_id", "r");
 *</code>
 */
PHP_METHOD(Phalcon_Mvc_Model_Criteria, innerJoin) {

	zend_long ZEPHIR_LAST_CALL_STATUS;
	zval *model_param = NULL, *conditions = NULL, conditions_sub, *alias = NULL, alias_sub, __$null, _0;
	zval model;
	zval *this_ptr = getThis();

	ZVAL_UNDEF(&model);
	ZVAL_UNDEF(&conditions_sub);
	ZVAL_UNDEF(&alias_sub);
	ZVAL_NULL(&__$null);
	ZVAL_UNDEF(&_0);

	ZEPHIR_MM_GROW();
	zephir_fetch_params(1, 1, 2, &model_param, &conditions, &alias);

	if (UNEXPECTED(Z_TYPE_P(model_param) != IS_STRING && Z_TYPE_P(model_param) != IS_NULL)) {
		zephir_throw_exception_string(spl_ce_InvalidArgumentException, SL("Parameter 'model' must be a string") TSRMLS_CC);
		RETURN_MM_NULL();
	}
	if (EXPECTED(Z_TYPE_P(model_param) == IS_STRING)) {
		zephir_get_strval(&model, model_param);
	} else {
		ZEPHIR_INIT_VAR(&model);
		ZVAL_EMPTY_STRING(&model);
	}
	if (!conditions) {
		conditions = &conditions_sub;
		conditions = &__$null;
	}
	if (!alias) {
		alias = &alias_sub;
		alias = &__$null;
	}


	ZEPHIR_INIT_VAR(&_0);
	ZVAL_STRING(&_0, "INNER");
	ZEPHIR_RETURN_CALL_METHOD(this_ptr, "join", NULL, 0, &model, conditions, alias, &_0);
	zephir_check_call_status();
	RETURN_MM();

}

/**
 * Adds a LEFT join to the query
 *
 *<code>
 * $criteria->leftJoin("Robots", "r.id = RobotsParts.robots_id", "r");
 *</code>
 */
PHP_METHOD(Phalcon_Mvc_Model_Criteria, leftJoin) {

	zend_long ZEPHIR_LAST_CALL_STATUS;
	zval *model_param = NULL, *conditions = NULL, conditions_sub, *alias = NULL, alias_sub, __$null, _0;
	zval model;
	zval *this_ptr = getThis();

	ZVAL_UNDEF(&model);
	ZVAL_UNDEF(&conditions_sub);
	ZVAL_UNDEF(&alias_sub);
	ZVAL_NULL(&__$null);
	ZVAL_UNDEF(&_0);

	ZEPHIR_MM_GROW();
	zephir_fetch_params(1, 1, 2, &model_param, &conditions, &alias);

	if (UNEXPECTED(Z_TYPE_P(model_param) != IS_STRING && Z_TYPE_P(model_param) != IS_NULL)) {
		zephir_throw_exception_string(spl_ce_InvalidArgumentException, SL("Parameter 'model' must be a string") TSRMLS_CC);
		RETURN_MM_NULL();
	}
	if (EXPECTED(Z_TYPE_P(model_param) == IS_STRING)) {
		zephir_get_strval(&model, model_param);
	} else {
		ZEPHIR_INIT_VAR(&model);
		ZVAL_EMPTY_STRING(&model);
	}
	if (!conditions) {
		conditions = &conditions_sub;
		conditions = &__$null;
	}
	if (!alias) {
		alias = &alias_sub;
		alias = &__$null;
	}


	ZEPHIR_INIT_VAR(&_0);
	ZVAL_STRING(&_0, "LEFT");
	ZEPHIR_RETURN_CALL_METHOD(this_ptr, "join", NULL, 0, &model, conditions, alias, &_0);
	zephir_check_call_status();
	RETURN_MM();

}

/**
 * Adds a RIGHT join to the query
 *
 *<code>
 * $criteria->rightJoin("Robots", "r.id = RobotsParts.robots_id", "r");
 *</code>
 */
PHP_METHOD(Phalcon_Mvc_Model_Criteria, rightJoin) {

	zend_long ZEPHIR_LAST_CALL_STATUS;
	zval *model_param = NULL, *conditions = NULL, conditions_sub, *alias = NULL, alias_sub, __$null, _0;
	zval model;
	zval *this_ptr = getThis();

	ZVAL_UNDEF(&model);
	ZVAL_UNDEF(&conditions_sub);
	ZVAL_UNDEF(&alias_sub);
	ZVAL_NULL(&__$null);
	ZVAL_UNDEF(&_0);

	ZEPHIR_MM_GROW();
	zephir_fetch_params(1, 1, 2, &model_param, &conditions, &alias);

	if (UNEXPECTED(Z_TYPE_P(model_param) != IS_STRING && Z_TYPE_P(model_param) != IS_NULL)) {
		zephir_throw_exception_string(spl_ce_InvalidArgumentException, SL("Parameter 'model' must be a string") TSRMLS_CC);
		RETURN_MM_NULL();
	}
	if (EXPECTED(Z_TYPE_P(model_param) == IS_STRING)) {
		zephir_get_strval(&model, model_param);
	} else {
		ZEPHIR_INIT_VAR(&model);
		ZVAL_EMPTY_STRING(&model);
	}
	if (!conditions) {
		conditions = &conditions_sub;
		conditions = &__$null;
	}
	if (!alias) {
		alias = &alias_sub;
		alias = &__$null;
	}


	ZEPHIR_INIT_VAR(&_0);
	ZVAL_STRING(&_0, "RIGHT");
	ZEPHIR_RETURN_CALL_METHOD(this_ptr, "join", NULL, 0, &model, conditions, alias, &_0);
	zephir_check_call_status();
	RETURN_MM();

}

/**
 * Sets the conditions parameter in the criteria
 */
PHP_METHOD(Phalcon_Mvc_Model_Criteria, where) {

	zval *conditions_param = NULL, *bindParams = NULL, bindParams_sub, *bindTypes = NULL, bindTypes_sub, __$null, currentBindParams, currentBindTypes, _0, _1$$3, _2$$4, _3$$4, _4$$5, _5$$6, _6$$7, _7$$7, _8$$8;
	zval conditions;
	zval *this_ptr = getThis();

	ZVAL_UNDEF(&conditions);
	ZVAL_UNDEF(&bindParams_sub);
	ZVAL_UNDEF(&bindTypes_sub);
	ZVAL_NULL(&__$null);
	ZVAL_UNDEF(&currentBindParams);
	ZVAL_UNDEF(&currentBindTypes);
	ZVAL_UNDEF(&_0);
	ZVAL_UNDEF(&_1$$3);
	ZVAL_UNDEF(&_2$$4);
	ZVAL_UNDEF(&_3$$4);
	ZVAL_UNDEF(&_4$$5);
	ZVAL_UNDEF(&_5$$6);
	ZVAL_UNDEF(&_6$$7);
	ZVAL_UNDEF(&_7$$7);
	ZVAL_UNDEF(&_8$$8);

	ZEPHIR_MM_GROW();
	zephir_fetch_params(1, 1, 2, &conditions_param, &bindParams, &bindTypes);

	if (UNEXPECTED(Z_TYPE_P(conditions_param) != IS_STRING && Z_TYPE_P(conditions_param) != IS_NULL)) {
		zephir_throw_exception_string(spl_ce_InvalidArgumentException, SL("Parameter 'conditions' must be a string") TSRMLS_CC);
		RETURN_MM_NULL();
	}
	if (EXPECTED(Z_TYPE_P(conditions_param) == IS_STRING)) {
		zephir_get_strval(&conditions, conditions_param);
	} else {
		ZEPHIR_INIT_VAR(&conditions);
		ZVAL_EMPTY_STRING(&conditions);
	}
	if (!bindParams) {
		bindParams = &bindParams_sub;
		bindParams = &__$null;
	}
	if (!bindTypes) {
		bindTypes = &bindTypes_sub;
		bindTypes = &__$null;
	}


	ZEPHIR_INIT_VAR(&_0);
	ZVAL_STRING(&_0, "conditions");
	zephir_update_property_array(this_ptr, SL("_params"), &_0, &conditions TSRMLS_CC);
	if (Z_TYPE_P(bindParams) == IS_ARRAY) {
		ZEPHIR_OBS_VAR(&currentBindParams);
		zephir_read_property(&_1$$3, this_ptr, SL("_params"), PH_NOISY_CC | PH_READONLY);
		if (zephir_array_isset_string_fetch(&currentBindParams, &_1$$3, SL("bind"), 0)) {
			ZEPHIR_INIT_VAR(&_2$$4);
			zephir_fast_array_merge(&_2$$4, &currentBindParams, bindParams TSRMLS_CC);
			ZEPHIR_INIT_VAR(&_3$$4);
			ZVAL_STRING(&_3$$4, "bind");
			zephir_update_property_array(this_ptr, SL("_params"), &_3$$4, &_2$$4 TSRMLS_CC);
		} else {
			ZEPHIR_INIT_VAR(&_4$$5);
			ZVAL_STRING(&_4$$5, "bind");
			zephir_update_property_array(this_ptr, SL("_params"), &_4$$5, bindParams TSRMLS_CC);
		}
	}
	if (Z_TYPE_P(bindTypes) == IS_ARRAY) {
		ZEPHIR_OBS_VAR(&currentBindTypes);
		zephir_read_property(&_5$$6, this_ptr, SL("_params"), PH_NOISY_CC | PH_READONLY);
		if (zephir_array_isset_string_fetch(&currentBindTypes, &_5$$6, SL("bindTypes"), 0)) {
			ZEPHIR_INIT_VAR(&_6$$7);
			zephir_fast_array_merge(&_6$$7, &currentBindTypes, bindTypes TSRMLS_CC);
			ZEPHIR_INIT_VAR(&_7$$7);
			ZVAL_STRING(&_7$$7, "bindTypes");
			zephir_update_property_array(this_ptr, SL("_params"), &_7$$7, &_6$$7 TSRMLS_CC);
		} else {
			ZEPHIR_INIT_VAR(&_8$$8);
			ZVAL_STRING(&_8$$8, "bindTypes");
			zephir_update_property_array(this_ptr, SL("_params"), &_8$$8, bindTypes TSRMLS_CC);
		}
	}
	RETURN_THIS();

}

/**
 * Appends a condition to the current conditions using an AND operator
 */
PHP_METHOD(Phalcon_Mvc_Model_Criteria, andWhere) {

	zend_long ZEPHIR_LAST_CALL_STATUS;
	zval *conditions_param = NULL, *bindParams = NULL, bindParams_sub, *bindTypes = NULL, bindTypes_sub, __$null, currentConditions, _0, _1$$3;
	zval conditions;
	zval *this_ptr = getThis();

	ZVAL_UNDEF(&conditions);
	ZVAL_UNDEF(&bindParams_sub);
	ZVAL_UNDEF(&bindTypes_sub);
	ZVAL_NULL(&__$null);
	ZVAL_UNDEF(&currentConditions);
	ZVAL_UNDEF(&_0);
	ZVAL_UNDEF(&_1$$3);

	ZEPHIR_MM_GROW();
	zephir_fetch_params(1, 1, 2, &conditions_param, &bindParams, &bindTypes);

	if (UNEXPECTED(Z_TYPE_P(conditions_param) != IS_STRING && Z_TYPE_P(conditions_param) != IS_NULL)) {
		zephir_throw_exception_string(spl_ce_InvalidArgumentException, SL("Parameter 'conditions' must be a string") TSRMLS_CC);
		RETURN_MM_NULL();
	}
	if (EXPECTED(Z_TYPE_P(conditions_param) == IS_STRING)) {
		zephir_get_strval(&conditions, conditions_param);
	} else {
		ZEPHIR_INIT_VAR(&conditions);
		ZVAL_EMPTY_STRING(&conditions);
	}
	if (!bindParams) {
		bindParams = &bindParams_sub;
		bindParams = &__$null;
	}
	if (!bindTypes) {
		bindTypes = &bindTypes_sub;
		bindTypes = &__$null;
	}


	ZEPHIR_OBS_VAR(&currentConditions);
	zephir_read_property(&_0, this_ptr, SL("_params"), PH_NOISY_CC | PH_READONLY);
	if (zephir_array_isset_string_fetch(&currentConditions, &_0, SL("conditions"), 0)) {
		ZEPHIR_INIT_VAR(&_1$$3);
		ZEPHIR_CONCAT_SVSVS(&_1$$3, "(", &currentConditions, ") AND (", &conditions, ")");
		zephir_get_strval(&conditions, &_1$$3);
	}
	ZEPHIR_RETURN_CALL_METHOD(this_ptr, "where", NULL, 0, &conditions, bindParams, bindTypes);
	zephir_check_call_status();
	RETURN_MM();

}

/**
 * Appends a condition to the current conditions using an OR operator
 */
PHP_METHOD(Phalcon_Mvc_Model_Criteria, orWhere) {

	zend_long ZEPHIR_LAST_CALL_STATUS;
	zval *conditions_param = NULL, *bindParams = NULL, bindParams_sub, *bindTypes = NULL, bindTypes_sub, __$null, currentConditions, _0, _1$$3;
	zval conditions;
	zval *this_ptr = getThis();

	ZVAL_UNDEF(&conditions);
	ZVAL_UNDEF(&bindParams_sub);
	ZVAL_UNDEF(&bindTypes_sub);
	ZVAL_NULL(&__$null);
	ZVAL_UNDEF(&currentConditions);
	ZVAL_UNDEF(&_0);
	ZVAL_UNDEF(&_1$$3);

	ZEPHIR_MM_GROW();
	zephir_fetch_params(1, 1, 2, &conditions_param, &bindParams, &bindTypes);

	if (UNEXPECTED(Z_TYPE_P(conditions_param) != IS_STRING && Z_TYPE_P(conditions_param) != IS_NULL)) {
		zephir_throw_exception_string(spl_ce_InvalidArgumentException, SL("Parameter 'conditions' must be a string") TSRMLS_CC);
		RETURN_MM_NULL();
	}
	if (EXPECTED(Z_TYPE_P(conditions_param) == IS_STRING)) {
		zephir_get_strval(&conditions, conditions_param);
	} else {
		ZEPHIR_INIT_VAR(&conditions);
		ZVAL_EMPTY_STRING(&conditions);
	}
	if (!bindParams) {
		bindParams = &bindParams_sub;
		bindParams = &__$null;
	}
	if (!bindTypes) {
		bindTypes = &bindTypes_sub;
		bindTypes = &__$null;
	}


	ZEPHIR_OBS_VAR(&currentConditions);
	zephir_read_property(&_0, this_ptr, SL("_params"), PH_NOISY_CC | PH_READONLY);
	if (zephir_array_isset_string_fetch(&currentConditions, &_0, SL("conditions"), 0)) {
		ZEPHIR_INIT_VAR(&_1$$3);
		ZEPHIR_CONCAT_SVSVS(&_1$$3, "(", &currentConditions, ") OR (", &conditions, ")");
		zephir_get_strval(&conditions, &_1$$3);
	}
	ZEPHIR_RETURN_CALL_METHOD(this_ptr, "where", NULL, 0, &conditions, bindParams, bindTypes);
	zephir_check_call_status();
	RETURN_MM();

}

/**
 * Appends a BETWEEN condition to the current conditions
 *
 *<code>
 * $criteria->betweenWhere("price", 100.25, 200.50);
 *</code>
 */
PHP_METHOD(Phalcon_Mvc_Model_Criteria, betweenWhere) {

	zval _1;
	zend_long ZEPHIR_LAST_CALL_STATUS;
	zval *expr_param = NULL, *minimum, minimum_sub, *maximum, maximum_sub, hiddenParam, minimumKey, nextHiddenParam, maximumKey, _0;
	zval expr;
	zval *this_ptr = getThis();

	ZVAL_UNDEF(&expr);
	ZVAL_UNDEF(&minimum_sub);
	ZVAL_UNDEF(&maximum_sub);
	ZVAL_UNDEF(&hiddenParam);
	ZVAL_UNDEF(&minimumKey);
	ZVAL_UNDEF(&nextHiddenParam);
	ZVAL_UNDEF(&maximumKey);
	ZVAL_UNDEF(&_0);
	ZVAL_UNDEF(&_1);

	ZEPHIR_MM_GROW();
	zephir_fetch_params(1, 3, 0, &expr_param, &minimum, &maximum);

	if (UNEXPECTED(Z_TYPE_P(expr_param) != IS_STRING && Z_TYPE_P(expr_param) != IS_NULL)) {
		zephir_throw_exception_string(spl_ce_InvalidArgumentException, SL("Parameter 'expr' must be a string") TSRMLS_CC);
		RETURN_MM_NULL();
	}
	if (EXPECTED(Z_TYPE_P(expr_param) == IS_STRING)) {
		zephir_get_strval(&expr, expr_param);
	} else {
		ZEPHIR_INIT_VAR(&expr);
		ZVAL_EMPTY_STRING(&expr);
	}


	ZEPHIR_OBS_VAR(&hiddenParam);
	zephir_read_property(&hiddenParam, this_ptr, SL("_hiddenParamNumber"), PH_NOISY_CC);
	ZEPHIR_INIT_VAR(&nextHiddenParam);
	ZVAL_LONG(&nextHiddenParam, (zephir_get_numberval(&hiddenParam) + 1));
	ZEPHIR_INIT_VAR(&minimumKey);
	ZEPHIR_CONCAT_SV(&minimumKey, "ACP", &hiddenParam);
	ZEPHIR_INIT_VAR(&maximumKey);
	ZEPHIR_CONCAT_SV(&maximumKey, "ACP", &nextHiddenParam);
	ZEPHIR_INIT_VAR(&_0);
	ZEPHIR_CONCAT_VSVSVS(&_0, &expr, " BETWEEN :", &minimumKey, ": AND :", &maximumKey, ":");
	ZEPHIR_INIT_VAR(&_1);
	zephir_create_array(&_1, 2, 0 TSRMLS_CC);
	zephir_array_update_zval(&_1, &minimumKey, minimum, PH_COPY);
	zephir_array_update_zval(&_1, &maximumKey, maximum, PH_COPY);
	ZEPHIR_CALL_METHOD(NULL, this_ptr, "andwhere", NULL, 0, &_0, &_1);
	zephir_check_call_status();
	ZEPHIR_SEPARATE(&nextHiddenParam);
	zephir_increment(&nextHiddenParam);
	zephir_update_property_zval(this_ptr, SL("_hiddenParamNumber"), &nextHiddenParam);
	RETURN_THIS();

}

/**
 * Appends a NOT BETWEEN condition to the current conditions
 *
 *<code>
 * $criteria->notBetweenWhere("price", 100.25, 200.50);
 *</code>
 */
PHP_METHOD(Phalcon_Mvc_Model_Criteria, notBetweenWhere) {

	zval _1;
	zend_long ZEPHIR_LAST_CALL_STATUS;
	zval *expr_param = NULL, *minimum, minimum_sub, *maximum, maximum_sub, hiddenParam, nextHiddenParam, minimumKey, maximumKey, _0;
	zval expr;
	zval *this_ptr = getThis();

	ZVAL_UNDEF(&expr);
	ZVAL_UNDEF(&minimum_sub);
	ZVAL_UNDEF(&maximum_sub);
	ZVAL_UNDEF(&hiddenParam);
	ZVAL_UNDEF(&nextHiddenParam);
	ZVAL_UNDEF(&minimumKey);
	ZVAL_UNDEF(&maximumKey);
	ZVAL_UNDEF(&_0);
	ZVAL_UNDEF(&_1);

	ZEPHIR_MM_GROW();
	zephir_fetch_params(1, 3, 0, &expr_param, &minimum, &maximum);

	if (UNEXPECTED(Z_TYPE_P(expr_param) != IS_STRING && Z_TYPE_P(expr_param) != IS_NULL)) {
		zephir_throw_exception_string(spl_ce_InvalidArgumentException, SL("Parameter 'expr' must be a string") TSRMLS_CC);
		RETURN_MM_NULL();
	}
	if (EXPECTED(Z_TYPE_P(expr_param) == IS_STRING)) {
		zephir_get_strval(&expr, expr_param);
	} else {
		ZEPHIR_INIT_VAR(&expr);
		ZVAL_EMPTY_STRING(&expr);
	}


	ZEPHIR_OBS_VAR(&hiddenParam);
	zephir_read_property(&hiddenParam, this_ptr, SL("_hiddenParamNumber"), PH_NOISY_CC);
	ZEPHIR_INIT_VAR(&nextHiddenParam);
	ZVAL_LONG(&nextHiddenParam, (zephir_get_numberval(&hiddenParam) + 1));
	ZEPHIR_INIT_VAR(&minimumKey);
	ZEPHIR_CONCAT_SV(&minimumKey, "ACP", &hiddenParam);
	ZEPHIR_INIT_VAR(&maximumKey);
	ZEPHIR_CONCAT_SV(&maximumKey, "ACP", &nextHiddenParam);
	ZEPHIR_INIT_VAR(&_0);
	ZEPHIR_CONCAT_VSVSVS(&_0, &expr, " NOT BETWEEN :", &minimumKey, ": AND :", &maximumKey, ":");
	ZEPHIR_INIT_VAR(&_1);
	zephir_create_array(&_1, 2, 0 TSRMLS_CC);
	zephir_array_update_zval(&_1, &minimumKey, minimum, PH_COPY);
	zephir_array_update_zval(&_1, &maximumKey, maximum, PH_COPY);
	ZEPHIR_CALL_METHOD(NULL, this_ptr, "andwhere", NULL, 0, &_0, &_1);
	zephir_check_call_status();
	ZEPHIR_SEPARATE(&nextHiddenParam);
	zephir_increment(&nextHiddenParam);
	zephir_update_property_zval(this_ptr, SL("_hiddenParamNumber"), &nextHiddenParam);
	RETURN_THIS();

}

/**
 * Appends an IN condition to the current conditions
 *
 * <code>
 * $criteria->inWhere("id", [1, 2, 3]);
 * </code>
 */
PHP_METHOD(Phalcon_Mvc_Model_Criteria, inWhere) {

<<<<<<< HEAD
	zephir_fcall_cache_entry *_1 = NULL;
	zend_long ZEPHIR_LAST_CALL_STATUS;
	zval values;
	zval *expr_param = NULL, *values_param = NULL, hiddenParam, bindParams, bindKeys, value, key, queryKey, *_2, _3, _4;
=======
	zend_long ZEPHIR_LAST_CALL_STATUS;
	zval values;
	zval *expr_param = NULL, *values_param = NULL, hiddenParam, bindParams, bindKeys, value, key, queryKey, *_1, _2, _3;
>>>>>>> b3b083d3
	zval expr, _0$$3;
	zval *this_ptr = getThis();

	ZVAL_UNDEF(&expr);
	ZVAL_UNDEF(&_0$$3);
	ZVAL_UNDEF(&hiddenParam);
	ZVAL_UNDEF(&bindParams);
	ZVAL_UNDEF(&bindKeys);
	ZVAL_UNDEF(&value);
	ZVAL_UNDEF(&key);
	ZVAL_UNDEF(&queryKey);
<<<<<<< HEAD
	ZVAL_UNDEF(&_3);
	ZVAL_UNDEF(&_4);
=======
	ZVAL_UNDEF(&_2);
	ZVAL_UNDEF(&_3);
>>>>>>> b3b083d3
	ZVAL_UNDEF(&values);

	ZEPHIR_MM_GROW();
	zephir_fetch_params(1, 2, 0, &expr_param, &values_param);

	if (UNEXPECTED(Z_TYPE_P(expr_param) != IS_STRING && Z_TYPE_P(expr_param) != IS_NULL)) {
		zephir_throw_exception_string(spl_ce_InvalidArgumentException, SL("Parameter 'expr' must be a string") TSRMLS_CC);
		RETURN_MM_NULL();
	}
	if (EXPECTED(Z_TYPE_P(expr_param) == IS_STRING)) {
		zephir_get_strval(&expr, expr_param);
	} else {
		ZEPHIR_INIT_VAR(&expr);
		ZVAL_EMPTY_STRING(&expr);
	}
	ZEPHIR_OBS_COPY_OR_DUP(&values, values_param);


	if (!(zephir_fast_count_int(&values TSRMLS_CC))) {
		ZEPHIR_INIT_VAR(&_0$$3);
		ZEPHIR_CONCAT_VSV(&_0$$3, &expr, " != ", &expr);
<<<<<<< HEAD
		ZEPHIR_CALL_METHOD(NULL, this_ptr, "andwhere", &_1, 0, &_0$$3);
=======
		ZEPHIR_CALL_METHOD(NULL, this_ptr, "andwhere", NULL, 0, &_0$$3);
>>>>>>> b3b083d3
		zephir_check_call_status();
		RETURN_THIS();
	}
	ZEPHIR_OBS_VAR(&hiddenParam);
	zephir_read_property(&hiddenParam, this_ptr, SL("_hiddenParamNumber"), PH_NOISY_CC);
	ZEPHIR_INIT_VAR(&bindParams);
	array_init(&bindParams);
	ZEPHIR_INIT_VAR(&bindKeys);
	array_init(&bindKeys);
<<<<<<< HEAD
	zephir_is_iterable(&values, 0, "phalcon/mvc/model/criteria.zep", 407);
	ZEND_HASH_FOREACH_VAL(Z_ARRVAL_P(&values), _2)
	{
		ZEPHIR_INIT_NVAR(&value);
		ZVAL_COPY(&value, _2);
=======
	zephir_is_iterable(&values, 0, "phalcon/mvc/model/criteria.zep", 408);
	ZEND_HASH_FOREACH_VAL(Z_ARRVAL_P(&values), _1)
	{
		ZEPHIR_INIT_NVAR(&value);
		ZVAL_COPY(&value, _1);
>>>>>>> b3b083d3
		ZEPHIR_INIT_NVAR(&key);
		ZEPHIR_CONCAT_SV(&key, "ACP", &hiddenParam);
		ZEPHIR_INIT_NVAR(&queryKey);
		ZEPHIR_CONCAT_SVS(&queryKey, ":", &key, ":");
<<<<<<< HEAD
		zephir_array_append(&bindKeys, &queryKey, PH_SEPARATE, "phalcon/mvc/model/criteria.zep", 398);
=======
		zephir_array_append(&bindKeys, &queryKey, PH_SEPARATE, "phalcon/mvc/model/criteria.zep", 399);
>>>>>>> b3b083d3
		zephir_array_update_zval(&bindParams, &key, &value, PH_COPY | PH_SEPARATE);
		ZEPHIR_SEPARATE(&hiddenParam);
		zephir_increment(&hiddenParam);
	} ZEND_HASH_FOREACH_END();
	ZEPHIR_INIT_NVAR(&value);
<<<<<<< HEAD
	ZEPHIR_INIT_VAR(&_3);
	zephir_fast_join_str(&_3, SL(", "), &bindKeys TSRMLS_CC);
	ZEPHIR_INIT_VAR(&_4);
	ZEPHIR_CONCAT_VSVS(&_4, &expr, " IN (", &_3, ")");
	ZEPHIR_CALL_METHOD(NULL, this_ptr, "andwhere", &_1, 0, &_4, &bindParams);
=======
	ZEPHIR_INIT_VAR(&_2);
	zephir_fast_join_str(&_2, SL(", "), &bindKeys TSRMLS_CC);
	ZEPHIR_INIT_VAR(&_3);
	ZEPHIR_CONCAT_VSVS(&_3, &expr, " IN (", &_2, ")");
	ZEPHIR_CALL_METHOD(NULL, this_ptr, "andwhere", NULL, 0, &_3, &bindParams);
>>>>>>> b3b083d3
	zephir_check_call_status();
	zephir_update_property_zval(this_ptr, SL("_hiddenParamNumber"), &hiddenParam);
	RETURN_THIS();

}

/**
 * Appends a NOT IN condition to the current conditions
 *
 *<code>
 * $criteria->notInWhere("id", [1, 2, 3]);
 *</code>
 */
PHP_METHOD(Phalcon_Mvc_Model_Criteria, notInWhere) {

	zend_long ZEPHIR_LAST_CALL_STATUS;
	zval values;
	zval *expr_param = NULL, *values_param = NULL, hiddenParam, bindParams, bindKeys, value, key, *_0, _2, _3, _1$$3;
	zval expr;
	zval *this_ptr = getThis();

	ZVAL_UNDEF(&expr);
	ZVAL_UNDEF(&hiddenParam);
	ZVAL_UNDEF(&bindParams);
	ZVAL_UNDEF(&bindKeys);
	ZVAL_UNDEF(&value);
	ZVAL_UNDEF(&key);
	ZVAL_UNDEF(&_2);
	ZVAL_UNDEF(&_3);
	ZVAL_UNDEF(&_1$$3);
	ZVAL_UNDEF(&values);

	ZEPHIR_MM_GROW();
	zephir_fetch_params(1, 2, 0, &expr_param, &values_param);

	if (UNEXPECTED(Z_TYPE_P(expr_param) != IS_STRING && Z_TYPE_P(expr_param) != IS_NULL)) {
		zephir_throw_exception_string(spl_ce_InvalidArgumentException, SL("Parameter 'expr' must be a string") TSRMLS_CC);
		RETURN_MM_NULL();
	}
	if (EXPECTED(Z_TYPE_P(expr_param) == IS_STRING)) {
		zephir_get_strval(&expr, expr_param);
	} else {
		ZEPHIR_INIT_VAR(&expr);
		ZVAL_EMPTY_STRING(&expr);
	}
	ZEPHIR_OBS_COPY_OR_DUP(&values, values_param);


	ZEPHIR_OBS_VAR(&hiddenParam);
	zephir_read_property(&hiddenParam, this_ptr, SL("_hiddenParamNumber"), PH_NOISY_CC);
	ZEPHIR_INIT_VAR(&bindParams);
	array_init(&bindParams);
	ZEPHIR_INIT_VAR(&bindKeys);
	array_init(&bindKeys);
<<<<<<< HEAD
	zephir_is_iterable(&values, 0, "phalcon/mvc/model/criteria.zep", 444);
=======
	zephir_is_iterable(&values, 0, "phalcon/mvc/model/criteria.zep", 445);
>>>>>>> b3b083d3
	ZEND_HASH_FOREACH_VAL(Z_ARRVAL_P(&values), _0)
	{
		ZEPHIR_INIT_NVAR(&value);
		ZVAL_COPY(&value, _0);
		ZEPHIR_INIT_NVAR(&key);
		ZEPHIR_CONCAT_SV(&key, "ACP", &hiddenParam);
		ZEPHIR_INIT_LNVAR(_1$$3);
		ZEPHIR_CONCAT_SVS(&_1$$3, ":", &key, ":");
<<<<<<< HEAD
		zephir_array_append(&bindKeys, &_1$$3, PH_SEPARATE, "phalcon/mvc/model/criteria.zep", 434);
=======
		zephir_array_append(&bindKeys, &_1$$3, PH_SEPARATE, "phalcon/mvc/model/criteria.zep", 435);
>>>>>>> b3b083d3
		zephir_array_update_zval(&bindParams, &key, &value, PH_COPY | PH_SEPARATE);
		ZEPHIR_SEPARATE(&hiddenParam);
		zephir_increment(&hiddenParam);
	} ZEND_HASH_FOREACH_END();
	ZEPHIR_INIT_NVAR(&value);
	ZEPHIR_INIT_VAR(&_2);
	zephir_fast_join_str(&_2, SL(", "), &bindKeys TSRMLS_CC);
	ZEPHIR_INIT_VAR(&_3);
	ZEPHIR_CONCAT_VSVS(&_3, &expr, " NOT IN (", &_2, ")");
	ZEPHIR_CALL_METHOD(NULL, this_ptr, "andwhere", NULL, 0, &_3, &bindParams);
	zephir_check_call_status();
	zephir_update_property_zval(this_ptr, SL("_hiddenParamNumber"), &hiddenParam);
	RETURN_THIS();

}

/**
 * Adds the conditions parameter to the criteria
 */
PHP_METHOD(Phalcon_Mvc_Model_Criteria, conditions) {

	zval *conditions_param = NULL, _0;
	zval conditions;
	zval *this_ptr = getThis();

	ZVAL_UNDEF(&conditions);
	ZVAL_UNDEF(&_0);

	ZEPHIR_MM_GROW();
	zephir_fetch_params(1, 1, 0, &conditions_param);

	if (UNEXPECTED(Z_TYPE_P(conditions_param) != IS_STRING && Z_TYPE_P(conditions_param) != IS_NULL)) {
		zephir_throw_exception_string(spl_ce_InvalidArgumentException, SL("Parameter 'conditions' must be a string") TSRMLS_CC);
		RETURN_MM_NULL();
	}
	if (EXPECTED(Z_TYPE_P(conditions_param) == IS_STRING)) {
		zephir_get_strval(&conditions, conditions_param);
	} else {
		ZEPHIR_INIT_VAR(&conditions);
		ZVAL_EMPTY_STRING(&conditions);
	}


	ZEPHIR_INIT_VAR(&_0);
	ZVAL_STRING(&_0, "conditions");
	zephir_update_property_array(this_ptr, SL("_params"), &_0, &conditions TSRMLS_CC);
	RETURN_THIS();

}

/**
 * Adds the order-by clause to the criteria
 */
PHP_METHOD(Phalcon_Mvc_Model_Criteria, orderBy) {

	zval *orderColumns_param = NULL, _0;
	zval orderColumns;
	zval *this_ptr = getThis();

	ZVAL_UNDEF(&orderColumns);
	ZVAL_UNDEF(&_0);

	ZEPHIR_MM_GROW();
	zephir_fetch_params(1, 1, 0, &orderColumns_param);

	if (UNEXPECTED(Z_TYPE_P(orderColumns_param) != IS_STRING && Z_TYPE_P(orderColumns_param) != IS_NULL)) {
		zephir_throw_exception_string(spl_ce_InvalidArgumentException, SL("Parameter 'orderColumns' must be a string") TSRMLS_CC);
		RETURN_MM_NULL();
	}
	if (EXPECTED(Z_TYPE_P(orderColumns_param) == IS_STRING)) {
		zephir_get_strval(&orderColumns, orderColumns_param);
	} else {
		ZEPHIR_INIT_VAR(&orderColumns);
		ZVAL_EMPTY_STRING(&orderColumns);
	}


	ZEPHIR_INIT_VAR(&_0);
	ZVAL_STRING(&_0, "order");
	zephir_update_property_array(this_ptr, SL("_params"), &_0, &orderColumns TSRMLS_CC);
	RETURN_THIS();

}

/**
 * Adds the group-by clause to the criteria
 */
PHP_METHOD(Phalcon_Mvc_Model_Criteria, groupBy) {

	zval *group, group_sub, _0;
	zval *this_ptr = getThis();

	ZVAL_UNDEF(&group_sub);
	ZVAL_UNDEF(&_0);

	ZEPHIR_MM_GROW();
	zephir_fetch_params(1, 1, 0, &group);



	ZEPHIR_INIT_VAR(&_0);
	ZVAL_STRING(&_0, "group");
	zephir_update_property_array(this_ptr, SL("_params"), &_0, group TSRMLS_CC);
	RETURN_THIS();

}

/**
 * Adds the having clause to the criteria
 */
PHP_METHOD(Phalcon_Mvc_Model_Criteria, having) {

	zval *having, having_sub, _0;
	zval *this_ptr = getThis();

	ZVAL_UNDEF(&having_sub);
	ZVAL_UNDEF(&_0);

	ZEPHIR_MM_GROW();
	zephir_fetch_params(1, 1, 0, &having);



	ZEPHIR_INIT_VAR(&_0);
	ZVAL_STRING(&_0, "having");
	zephir_update_property_array(this_ptr, SL("_params"), &_0, having TSRMLS_CC);
	RETURN_THIS();

}

/**
 * Adds the limit parameter to the criteria.
 *
 * <code>
 * $criteria->limit(100);
 * $criteria->limit(100, 200);
 * $criteria->limit("100", "200");
 * </code>
 */
PHP_METHOD(Phalcon_Mvc_Model_Criteria, limit) {

<<<<<<< HEAD
	zval _4$$4;
	zephir_fcall_cache_entry *_2 = NULL;
	zval *limit_param = NULL, *offset = NULL, offset_sub, __$null, _0, _1, _3$$4, _5$$4, _6$$5, _7$$5;
=======
	zval _3$$4;
	zval *limit_param = NULL, *offset = NULL, offset_sub, __$null, _0, _1, _2$$4, _4$$4, _5$$5, _6$$5;
>>>>>>> b3b083d3
	zend_long limit, ZEPHIR_LAST_CALL_STATUS;
	zval *this_ptr = getThis();

	ZVAL_UNDEF(&offset_sub);
	ZVAL_NULL(&__$null);
	ZVAL_UNDEF(&_0);
	ZVAL_UNDEF(&_1);
<<<<<<< HEAD
	ZVAL_UNDEF(&_3$$4);
	ZVAL_UNDEF(&_5$$4);
	ZVAL_UNDEF(&_6$$5);
	ZVAL_UNDEF(&_7$$5);
	ZVAL_UNDEF(&_4$$4);
=======
	ZVAL_UNDEF(&_2$$4);
	ZVAL_UNDEF(&_4$$4);
	ZVAL_UNDEF(&_5$$5);
	ZVAL_UNDEF(&_6$$5);
	ZVAL_UNDEF(&_3$$4);
>>>>>>> b3b083d3

	ZEPHIR_MM_GROW();
	zephir_fetch_params(1, 1, 1, &limit_param, &offset);

	limit = zephir_get_intval(limit_param);
	if (!offset) {
		offset = &offset_sub;
		ZEPHIR_CPY_WRT(offset, &__$null);
	} else {
		ZEPHIR_SEPARATE_PARAM(offset);
	}


	ZVAL_LONG(&_0, limit);
<<<<<<< HEAD
	ZEPHIR_CALL_FUNCTION(&_1, "abs", &_2, 190, &_0);
=======
	ZEPHIR_CALL_FUNCTION(&_1, "abs", NULL, 195, &_0);
>>>>>>> b3b083d3
	zephir_check_call_status();
	limit = zephir_get_numberval(&_1);
	if (UNEXPECTED(limit == 0)) {
		RETURN_THIS();
	}
	if (zephir_is_numeric(offset)) {
<<<<<<< HEAD
		ZVAL_LONG(&_3$$4, zephir_get_intval(offset));
		ZEPHIR_CALL_FUNCTION(offset, "abs", &_2, 190, &_3$$4);
		zephir_check_call_status();
		ZEPHIR_INIT_VAR(&_4$$4);
		zephir_create_array(&_4$$4, 2, 0 TSRMLS_CC);
		ZEPHIR_INIT_VAR(&_5$$4);
		ZVAL_LONG(&_5$$4, limit);
		zephir_array_update_string(&_4$$4, SL("number"), &_5$$4, PH_COPY | PH_SEPARATE);
		zephir_array_update_string(&_4$$4, SL("offset"), offset, PH_COPY | PH_SEPARATE);
		ZEPHIR_INIT_NVAR(&_5$$4);
		ZVAL_STRING(&_5$$4, "limit");
		zephir_update_property_array(this_ptr, SL("_params"), &_5$$4, &_4$$4 TSRMLS_CC);
	} else {
		ZEPHIR_INIT_VAR(&_6$$5);
		ZVAL_STRING(&_6$$5, "limit");
		ZEPHIR_INIT_VAR(&_7$$5);
		ZVAL_LONG(&_7$$5, limit);
		zephir_update_property_array(this_ptr, SL("_params"), &_6$$5, &_7$$5 TSRMLS_CC);
=======
		ZVAL_LONG(&_2$$4, zephir_get_intval(offset));
		ZEPHIR_CALL_FUNCTION(offset, "abs", NULL, 195, &_2$$4);
		zephir_check_call_status();
		ZEPHIR_INIT_VAR(&_3$$4);
		zephir_create_array(&_3$$4, 2, 0 TSRMLS_CC);
		ZEPHIR_INIT_VAR(&_4$$4);
		ZVAL_LONG(&_4$$4, limit);
		zephir_array_update_string(&_3$$4, SL("number"), &_4$$4, PH_COPY | PH_SEPARATE);
		zephir_array_update_string(&_3$$4, SL("offset"), offset, PH_COPY | PH_SEPARATE);
		ZEPHIR_INIT_NVAR(&_4$$4);
		ZVAL_STRING(&_4$$4, "limit");
		zephir_update_property_array(this_ptr, SL("_params"), &_4$$4, &_3$$4 TSRMLS_CC);
	} else {
		ZEPHIR_INIT_VAR(&_5$$5);
		ZVAL_STRING(&_5$$5, "limit");
		ZEPHIR_INIT_VAR(&_6$$5);
		ZVAL_LONG(&_6$$5, limit);
		zephir_update_property_array(this_ptr, SL("_params"), &_5$$5, &_6$$5 TSRMLS_CC);
>>>>>>> b3b083d3
	}
	RETURN_THIS();

}

/**
 * Adds the "for_update" parameter to the criteria
 */
PHP_METHOD(Phalcon_Mvc_Model_Criteria, forUpdate) {

	zval *forUpdate_param = NULL, _0, _1;
	zend_bool forUpdate;
	zval *this_ptr = getThis();

	ZVAL_UNDEF(&_0);
	ZVAL_UNDEF(&_1);

	ZEPHIR_MM_GROW();
	zephir_fetch_params(1, 0, 1, &forUpdate_param);

	if (!forUpdate_param) {
		forUpdate = 1;
	} else {
		forUpdate = zephir_get_boolval(forUpdate_param);
	}


	ZEPHIR_INIT_VAR(&_0);
	ZVAL_STRING(&_0, "for_update");
	ZEPHIR_INIT_VAR(&_1);
	ZVAL_BOOL(&_1, forUpdate);
	zephir_update_property_array(this_ptr, SL("_params"), &_0, &_1 TSRMLS_CC);
	RETURN_THIS();

}

/**
 * Adds the "shared_lock" parameter to the criteria
 */
PHP_METHOD(Phalcon_Mvc_Model_Criteria, sharedLock) {

	zval *sharedLock_param = NULL, _0, _1;
	zend_bool sharedLock;
	zval *this_ptr = getThis();

	ZVAL_UNDEF(&_0);
	ZVAL_UNDEF(&_1);

	ZEPHIR_MM_GROW();
	zephir_fetch_params(1, 0, 1, &sharedLock_param);

	if (!sharedLock_param) {
		sharedLock = 1;
	} else {
		sharedLock = zephir_get_boolval(sharedLock_param);
	}


	ZEPHIR_INIT_VAR(&_0);
	ZVAL_STRING(&_0, "shared_lock");
	ZEPHIR_INIT_VAR(&_1);
	ZVAL_BOOL(&_1, sharedLock);
	zephir_update_property_array(this_ptr, SL("_params"), &_0, &_1 TSRMLS_CC);
	RETURN_THIS();

}

/**
 * Sets the cache options in the criteria
 * This method replaces all previously set cache options
 */
PHP_METHOD(Phalcon_Mvc_Model_Criteria, cache) {

	zval *cache_param = NULL, _0;
	zval cache;
	zval *this_ptr = getThis();

	ZVAL_UNDEF(&cache);
	ZVAL_UNDEF(&_0);

	ZEPHIR_MM_GROW();
	zephir_fetch_params(1, 1, 0, &cache_param);

	ZEPHIR_OBS_COPY_OR_DUP(&cache, cache_param);


	ZEPHIR_INIT_VAR(&_0);
	ZVAL_STRING(&_0, "cache");
	zephir_update_property_array(this_ptr, SL("_params"), &_0, &cache TSRMLS_CC);
	RETURN_THIS();

}

/**
 * Returns the conditions parameter in the criteria
 */
PHP_METHOD(Phalcon_Mvc_Model_Criteria, getWhere) {

	zval conditions, _0;
	zval *this_ptr = getThis();

	ZVAL_UNDEF(&conditions);
	ZVAL_UNDEF(&_0);


	zephir_read_property(&_0, this_ptr, SL("_params"), PH_NOISY_CC | PH_READONLY);
	if (zephir_array_isset_string_fetch(&conditions, &_0, SL("conditions"), 1)) {
		RETURN_CTORW(&conditions);
	}
	RETURN_NULL();

}

/**
 * Returns the columns to be queried
 *
 * @return string|array|null
 */
PHP_METHOD(Phalcon_Mvc_Model_Criteria, getColumns) {

	zval columns, _0;
	zval *this_ptr = getThis();

	ZVAL_UNDEF(&columns);
	ZVAL_UNDEF(&_0);


	zephir_read_property(&_0, this_ptr, SL("_params"), PH_NOISY_CC | PH_READONLY);
	if (zephir_array_isset_string_fetch(&columns, &_0, SL("columns"), 1)) {
		RETURN_CTORW(&columns);
	}
	RETURN_NULL();

}

/**
 * Returns the conditions parameter in the criteria
 */
PHP_METHOD(Phalcon_Mvc_Model_Criteria, getConditions) {

	zval conditions, _0;
	zval *this_ptr = getThis();

	ZVAL_UNDEF(&conditions);
	ZVAL_UNDEF(&_0);


	zephir_read_property(&_0, this_ptr, SL("_params"), PH_NOISY_CC | PH_READONLY);
	if (zephir_array_isset_string_fetch(&conditions, &_0, SL("conditions"), 1)) {
		RETURN_CTORW(&conditions);
	}
	RETURN_NULL();

}

/**
 * Returns the limit parameter in the criteria, which will be
 * an integer if limit was set without an offset,
 * an array with 'number' and 'offset' keys if an offset was set with the limit,
 * or null if limit has not been set.
 *
 * @return int|array|null
 */
PHP_METHOD(Phalcon_Mvc_Model_Criteria, getLimit) {

	zval limit, _0;
	zval *this_ptr = getThis();

	ZVAL_UNDEF(&limit);
	ZVAL_UNDEF(&_0);


	zephir_read_property(&_0, this_ptr, SL("_params"), PH_NOISY_CC | PH_READONLY);
	if (zephir_array_isset_string_fetch(&limit, &_0, SL("limit"), 1)) {
		RETURN_CTORW(&limit);
	}
	RETURN_NULL();

}

/**
 * Returns the order clause in the criteria
 */
PHP_METHOD(Phalcon_Mvc_Model_Criteria, getOrderBy) {

	zval order, _0;
	zval *this_ptr = getThis();

	ZVAL_UNDEF(&order);
	ZVAL_UNDEF(&_0);


	zephir_read_property(&_0, this_ptr, SL("_params"), PH_NOISY_CC | PH_READONLY);
	if (zephir_array_isset_string_fetch(&order, &_0, SL("order"), 1)) {
		RETURN_CTORW(&order);
	}
	RETURN_NULL();

}

/**
 * Returns the group clause in the criteria
 */
PHP_METHOD(Phalcon_Mvc_Model_Criteria, getGroupBy) {

	zval group, _0;
	zval *this_ptr = getThis();

	ZVAL_UNDEF(&group);
	ZVAL_UNDEF(&_0);


	zephir_read_property(&_0, this_ptr, SL("_params"), PH_NOISY_CC | PH_READONLY);
	if (zephir_array_isset_string_fetch(&group, &_0, SL("group"), 1)) {
		RETURN_CTORW(&group);
	}
	RETURN_NULL();

}

/**
 * Returns the having clause in the criteria
 */
PHP_METHOD(Phalcon_Mvc_Model_Criteria, getHaving) {

	zval having, _0;
	zval *this_ptr = getThis();

	ZVAL_UNDEF(&having);
	ZVAL_UNDEF(&_0);


	zephir_read_property(&_0, this_ptr, SL("_params"), PH_NOISY_CC | PH_READONLY);
	if (zephir_array_isset_string_fetch(&having, &_0, SL("having"), 1)) {
		RETURN_CTORW(&having);
	}
	RETURN_NULL();

}

/**
 * Returns all the parameters defined in the criteria
 */
PHP_METHOD(Phalcon_Mvc_Model_Criteria, getParams) {

	zval *this_ptr = getThis();


	RETURN_MEMBER(getThis(), "_params");

}

/**
 * Builds a Phalcon\Mvc\Model\Criteria based on an input array like $_POST
 */
PHP_METHOD(Phalcon_Mvc_Model_Criteria, fromInput) {

	zend_bool _7$$4, _8$$7;
	zend_string *_6$$3;
	zend_ulong _5$$3;
	zend_class_entry *_2$$3;
	zend_long ZEPHIR_LAST_CALL_STATUS;
	zval data;
	zval modelName, operator, _13$$10;
	zval *dependencyInjector, dependencyInjector_sub, *modelName_param = NULL, *data_param = NULL, *operator_param = NULL, attribute, conditions, field, value, type, metaData, model, dataTypes, bind, criteria, columnMap, _0$$3, _1$$3, _3$$3, *_4$$3, _9$$9, _10$$9, _11$$8, _12$$10;
	zval *this_ptr = getThis();

	ZVAL_UNDEF(&dependencyInjector_sub);
	ZVAL_UNDEF(&attribute);
	ZVAL_UNDEF(&conditions);
	ZVAL_UNDEF(&field);
	ZVAL_UNDEF(&value);
	ZVAL_UNDEF(&type);
	ZVAL_UNDEF(&metaData);
	ZVAL_UNDEF(&model);
	ZVAL_UNDEF(&dataTypes);
	ZVAL_UNDEF(&bind);
	ZVAL_UNDEF(&criteria);
	ZVAL_UNDEF(&columnMap);
	ZVAL_UNDEF(&_0$$3);
	ZVAL_UNDEF(&_1$$3);
	ZVAL_UNDEF(&_3$$3);
	ZVAL_UNDEF(&_9$$9);
	ZVAL_UNDEF(&_10$$9);
	ZVAL_UNDEF(&_11$$8);
	ZVAL_UNDEF(&_12$$10);
	ZVAL_UNDEF(&modelName);
	ZVAL_UNDEF(&operator);
	ZVAL_UNDEF(&_13$$10);
	ZVAL_UNDEF(&data);

	ZEPHIR_MM_GROW();
	zephir_fetch_params(1, 3, 1, &dependencyInjector, &modelName_param, &data_param, &operator_param);

	if (UNEXPECTED(Z_TYPE_P(modelName_param) != IS_STRING && Z_TYPE_P(modelName_param) != IS_NULL)) {
		zephir_throw_exception_string(spl_ce_InvalidArgumentException, SL("Parameter 'modelName' must be a string") TSRMLS_CC);
		RETURN_MM_NULL();
	}
	if (EXPECTED(Z_TYPE_P(modelName_param) == IS_STRING)) {
		zephir_get_strval(&modelName, modelName_param);
	} else {
		ZEPHIR_INIT_VAR(&modelName);
		ZVAL_EMPTY_STRING(&modelName);
	}
	ZEPHIR_OBS_COPY_OR_DUP(&data, data_param);
	if (!operator_param) {
		ZEPHIR_INIT_VAR(&operator);
		ZVAL_STRING(&operator, "AND");
	} else {
	if (UNEXPECTED(Z_TYPE_P(operator_param) != IS_STRING && Z_TYPE_P(operator_param) != IS_NULL)) {
		zephir_throw_exception_string(spl_ce_InvalidArgumentException, SL("Parameter 'operator' must be a string") TSRMLS_CC);
		RETURN_MM_NULL();
	}
	if (EXPECTED(Z_TYPE_P(operator_param) == IS_STRING)) {
		zephir_get_strval(&operator, operator_param);
	} else {
		ZEPHIR_INIT_VAR(&operator);
		ZVAL_EMPTY_STRING(&operator);
	}
	}


	ZEPHIR_INIT_VAR(&conditions);
	array_init(&conditions);
	if (zephir_fast_count_int(&data TSRMLS_CC)) {
		ZEPHIR_INIT_VAR(&_0$$3);
		ZVAL_STRING(&_0$$3, "modelsMetadata");
		ZEPHIR_CALL_METHOD(&metaData, dependencyInjector, "getshared", NULL, 0, &_0$$3);
		zephir_check_call_status();
		ZEPHIR_INIT_VAR(&model);
		zephir_fetch_safe_class(&_1$$3, &modelName);
		_2$$3 = zephir_fetch_class_str_ex(Z_STRVAL_P(&_1$$3), Z_STRLEN_P(&_1$$3), ZEND_FETCH_CLASS_AUTO);
		object_init_ex(&model, _2$$3);
		if (zephir_has_constructor(&model TSRMLS_CC)) {
			ZVAL_NULL(&_3$$3);
			ZEPHIR_CALL_METHOD(NULL, &model, "__construct", NULL, 0, &_3$$3, dependencyInjector);
			zephir_check_call_status();
		}
		ZEPHIR_CALL_METHOD(&dataTypes, &metaData, "getdatatypes", NULL, 0, &model);
		zephir_check_call_status();
		ZEPHIR_CALL_METHOD(&columnMap, &metaData, "getreversecolumnmap", NULL, 0, &model);
		zephir_check_call_status();
		ZEPHIR_INIT_VAR(&bind);
		array_init(&bind);
<<<<<<< HEAD
		zephir_is_iterable(&data, 0, "phalcon/mvc/model/criteria.zep", 687);
=======
		zephir_is_iterable(&data, 0, "phalcon/mvc/model/criteria.zep", 688);
>>>>>>> b3b083d3
		ZEND_HASH_FOREACH_KEY_VAL(Z_ARRVAL_P(&data), _5$$3, _6$$3, _4$$3)
		{
			ZEPHIR_INIT_NVAR(&field);
			if (_6$$3 != NULL) { 
				ZVAL_STR_COPY(&field, _6$$3);
			} else {
				ZVAL_LONG(&field, _5$$3);
			}
			ZEPHIR_INIT_NVAR(&value);
			ZVAL_COPY(&value, _4$$3);
			_7$$4 = Z_TYPE_P(&columnMap) == IS_ARRAY;
			if (_7$$4) {
				_7$$4 = ((zephir_fast_count_int(&columnMap TSRMLS_CC)) ? 1 : 0);
			}
			if (_7$$4) {
				ZEPHIR_OBS_NVAR(&attribute);
<<<<<<< HEAD
				zephir_array_fetch(&attribute, &columnMap, &field, PH_NOISY, "phalcon/mvc/model/criteria.zep", 664 TSRMLS_CC);
=======
				zephir_array_fetch(&attribute, &columnMap, &field, PH_NOISY, "phalcon/mvc/model/criteria.zep", 665 TSRMLS_CC);
>>>>>>> b3b083d3
			} else {
				ZEPHIR_CPY_WRT(&attribute, &field);
			}
			ZEPHIR_OBS_NVAR(&type);
			if (zephir_array_isset_fetch(&type, &dataTypes, &attribute, 0 TSRMLS_CC)) {
				_8$$7 = Z_TYPE_P(&value) != IS_NULL;
				if (_8$$7) {
					_8$$7 = !ZEPHIR_IS_STRING_IDENTICAL(&value, "");
				}
				if (_8$$7) {
					if (ZEPHIR_IS_LONG(&type, 2)) {
						ZEPHIR_INIT_LNVAR(_9$$9);
						ZEPHIR_CONCAT_SVSVS(&_9$$9, "[", &field, "] LIKE :", &field, ":");
<<<<<<< HEAD
						zephir_array_append(&conditions, &_9$$9, PH_SEPARATE, "phalcon/mvc/model/criteria.zep", 676);
=======
						zephir_array_append(&conditions, &_9$$9, PH_SEPARATE, "phalcon/mvc/model/criteria.zep", 677);
>>>>>>> b3b083d3
						ZEPHIR_INIT_LNVAR(_10$$9);
						ZEPHIR_CONCAT_SVS(&_10$$9, "%", &value, "%");
						zephir_array_update_zval(&bind, &field, &_10$$9, PH_COPY | PH_SEPARATE);
						continue;
					}
					ZEPHIR_INIT_LNVAR(_11$$8);
					ZEPHIR_CONCAT_SVSVS(&_11$$8, "[", &field, "] = :", &field, ":");
<<<<<<< HEAD
					zephir_array_append(&conditions, &_11$$8, PH_SEPARATE, "phalcon/mvc/model/criteria.zep", 683);
=======
					zephir_array_append(&conditions, &_11$$8, PH_SEPARATE, "phalcon/mvc/model/criteria.zep", 684);
>>>>>>> b3b083d3
					zephir_array_update_zval(&bind, &field, &value, PH_COPY | PH_SEPARATE);
				}
			}
		} ZEND_HASH_FOREACH_END();
		ZEPHIR_INIT_NVAR(&value);
		ZEPHIR_INIT_NVAR(&field);
	}
	ZEPHIR_INIT_VAR(&criteria);
	object_init_ex(&criteria, phalcon_mvc_model_criteria_ce);
	if (zephir_has_constructor(&criteria TSRMLS_CC)) {
		ZEPHIR_CALL_METHOD(NULL, &criteria, "__construct", NULL, 0);
		zephir_check_call_status();
	}
	if (zephir_fast_count_int(&conditions TSRMLS_CC)) {
		ZEPHIR_INIT_VAR(&_12$$10);
		ZEPHIR_INIT_VAR(&_13$$10);
		ZEPHIR_CONCAT_SVS(&_13$$10, " ", &operator, " ");
		zephir_fast_join(&_12$$10, &_13$$10, &conditions TSRMLS_CC);
<<<<<<< HEAD
		ZEPHIR_CALL_METHOD(NULL, &criteria, "where", NULL, 304, &_12$$10);
		zephir_check_call_status();
		ZEPHIR_CALL_METHOD(NULL, &criteria, "bind", NULL, 305, &bind);
		zephir_check_call_status();
	}
	ZEPHIR_CALL_METHOD(NULL, &criteria, "setmodelname", NULL, 293, &modelName);
=======
		ZEPHIR_CALL_METHOD(NULL, &criteria, "where", NULL, 311, &_12$$10);
		zephir_check_call_status();
		ZEPHIR_CALL_METHOD(NULL, &criteria, "bind", NULL, 312, &bind);
		zephir_check_call_status();
	}
	ZEPHIR_CALL_METHOD(NULL, &criteria, "setmodelname", NULL, 300, &modelName);
>>>>>>> b3b083d3
	zephir_check_call_status();
	RETURN_CCTOR(&criteria);

}

/**
 * Creates a query builder from criteria.
 *
 * <code>
 * $builder = Robots::query()
 *     ->where("type = :type:")
 *     ->bind(["type" => "mechanical"])
 *     ->createBuilder();
 * </code>
 */
PHP_METHOD(Phalcon_Mvc_Model_Criteria, createBuilder) {

	zval dependencyInjector, manager, builder, _1, _2, _3, _4;
	zephir_fcall_cache_entry *_0 = NULL;
	zend_long ZEPHIR_LAST_CALL_STATUS;
	zval *this_ptr = getThis();

	ZVAL_UNDEF(&dependencyInjector);
	ZVAL_UNDEF(&manager);
	ZVAL_UNDEF(&builder);
	ZVAL_UNDEF(&_1);
	ZVAL_UNDEF(&_2);
	ZVAL_UNDEF(&_3);
	ZVAL_UNDEF(&_4);

	ZEPHIR_MM_GROW();

	ZEPHIR_CALL_METHOD(&dependencyInjector, this_ptr, "getdi", NULL, 0);
	zephir_check_call_status();
	if (Z_TYPE_P(&dependencyInjector) != IS_OBJECT) {
		ZEPHIR_CALL_CE_STATIC(&dependencyInjector, phalcon_di_ce, "getdefault", &_0, 0);
		zephir_check_call_status();
		ZEPHIR_CALL_METHOD(NULL, this_ptr, "setdi", NULL, 0, &dependencyInjector);
		zephir_check_call_status();
	}
	ZEPHIR_INIT_VAR(&_2);
	ZVAL_STRING(&_2, "modelsManager");
	ZEPHIR_CALL_METHOD(&_1, &dependencyInjector, "getshared", NULL, 0, &_2);
	zephir_check_call_status();
	ZEPHIR_CPY_WRT(&manager, &_1);
	zephir_read_property(&_3, this_ptr, SL("_params"), PH_NOISY_CC | PH_READONLY);
	ZEPHIR_CALL_METHOD(&builder, &manager, "createbuilder", NULL, 0, &_3);
	zephir_check_call_status();
	zephir_read_property(&_4, this_ptr, SL("_model"), PH_NOISY_CC | PH_READONLY);
	ZEPHIR_CALL_METHOD(NULL, &builder, "from", NULL, 0, &_4);
	zephir_check_call_status();
	RETURN_CCTOR(&builder);

}

/**
 * Executes a find using the parameters built with the criteria
 */
PHP_METHOD(Phalcon_Mvc_Model_Criteria, execute) {

	zend_class_entry *_1;
	zval model, _0;
	zend_long ZEPHIR_LAST_CALL_STATUS;
	zval *this_ptr = getThis();

	ZVAL_UNDEF(&model);
	ZVAL_UNDEF(&_0);

	ZEPHIR_MM_GROW();

	ZEPHIR_CALL_METHOD(&model, this_ptr, "getmodelname", NULL, 0);
	zephir_check_call_status();
	if (Z_TYPE_P(&model) != IS_STRING) {
<<<<<<< HEAD
		ZEPHIR_THROW_EXCEPTION_DEBUG_STR(phalcon_mvc_model_exception_ce, "Model name must be string", "phalcon/mvc/model/criteria.zep", 742);
=======
		ZEPHIR_THROW_EXCEPTION_DEBUG_STR(phalcon_mvc_model_exception_ce, "Model name must be string", "phalcon/mvc/model/criteria.zep", 743);
>>>>>>> b3b083d3
		return;
	}
	ZEPHIR_CALL_METHOD(&_0, this_ptr, "getparams", NULL, 0);
	zephir_check_call_status();
	_1 = zephir_fetch_class(&model TSRMLS_CC);
	ZEPHIR_RETURN_CALL_CE_STATIC(_1, "find", NULL, 0, &_0);
	zephir_check_call_status();
	RETURN_MM();

}
<|MERGE_RESOLUTION|>--- conflicted
+++ resolved
@@ -182,11 +182,7 @@
 		if (zephir_array_isset_string(&_0$$3, SL("bind"))) {
 			zephir_read_property(&_1$$4, this_ptr, SL("_params"), PH_NOISY_CC | PH_READONLY);
 			ZEPHIR_OBS_VAR(&bind);
-<<<<<<< HEAD
-			zephir_array_fetch_string(&bind, &_1$$4, SL("bind"), PH_NOISY, "phalcon/mvc/model/criteria.zep", 107 TSRMLS_CC);
-=======
 			zephir_array_fetch_string(&bind, &_1$$4, SL("bind"), PH_NOISY, "phalcon/mvc/model/criteria.zep", 108 TSRMLS_CC);
->>>>>>> b3b083d3
 		} else {
 			ZEPHIR_INIT_NVAR(&bind);
 			ZVAL_NULL(&bind);
@@ -865,16 +861,9 @@
  */
 PHP_METHOD(Phalcon_Mvc_Model_Criteria, inWhere) {
 
-<<<<<<< HEAD
-	zephir_fcall_cache_entry *_1 = NULL;
-	zend_long ZEPHIR_LAST_CALL_STATUS;
-	zval values;
-	zval *expr_param = NULL, *values_param = NULL, hiddenParam, bindParams, bindKeys, value, key, queryKey, *_2, _3, _4;
-=======
 	zend_long ZEPHIR_LAST_CALL_STATUS;
 	zval values;
 	zval *expr_param = NULL, *values_param = NULL, hiddenParam, bindParams, bindKeys, value, key, queryKey, *_1, _2, _3;
->>>>>>> b3b083d3
 	zval expr, _0$$3;
 	zval *this_ptr = getThis();
 
@@ -886,13 +875,8 @@
 	ZVAL_UNDEF(&value);
 	ZVAL_UNDEF(&key);
 	ZVAL_UNDEF(&queryKey);
-<<<<<<< HEAD
-	ZVAL_UNDEF(&_3);
-	ZVAL_UNDEF(&_4);
-=======
 	ZVAL_UNDEF(&_2);
 	ZVAL_UNDEF(&_3);
->>>>>>> b3b083d3
 	ZVAL_UNDEF(&values);
 
 	ZEPHIR_MM_GROW();
@@ -914,11 +898,7 @@
 	if (!(zephir_fast_count_int(&values TSRMLS_CC))) {
 		ZEPHIR_INIT_VAR(&_0$$3);
 		ZEPHIR_CONCAT_VSV(&_0$$3, &expr, " != ", &expr);
-<<<<<<< HEAD
-		ZEPHIR_CALL_METHOD(NULL, this_ptr, "andwhere", &_1, 0, &_0$$3);
-=======
 		ZEPHIR_CALL_METHOD(NULL, this_ptr, "andwhere", NULL, 0, &_0$$3);
->>>>>>> b3b083d3
 		zephir_check_call_status();
 		RETURN_THIS();
 	}
@@ -928,46 +908,26 @@
 	array_init(&bindParams);
 	ZEPHIR_INIT_VAR(&bindKeys);
 	array_init(&bindKeys);
-<<<<<<< HEAD
-	zephir_is_iterable(&values, 0, "phalcon/mvc/model/criteria.zep", 407);
-	ZEND_HASH_FOREACH_VAL(Z_ARRVAL_P(&values), _2)
-	{
-		ZEPHIR_INIT_NVAR(&value);
-		ZVAL_COPY(&value, _2);
-=======
 	zephir_is_iterable(&values, 0, "phalcon/mvc/model/criteria.zep", 408);
 	ZEND_HASH_FOREACH_VAL(Z_ARRVAL_P(&values), _1)
 	{
 		ZEPHIR_INIT_NVAR(&value);
 		ZVAL_COPY(&value, _1);
->>>>>>> b3b083d3
 		ZEPHIR_INIT_NVAR(&key);
 		ZEPHIR_CONCAT_SV(&key, "ACP", &hiddenParam);
 		ZEPHIR_INIT_NVAR(&queryKey);
 		ZEPHIR_CONCAT_SVS(&queryKey, ":", &key, ":");
-<<<<<<< HEAD
-		zephir_array_append(&bindKeys, &queryKey, PH_SEPARATE, "phalcon/mvc/model/criteria.zep", 398);
-=======
 		zephir_array_append(&bindKeys, &queryKey, PH_SEPARATE, "phalcon/mvc/model/criteria.zep", 399);
->>>>>>> b3b083d3
 		zephir_array_update_zval(&bindParams, &key, &value, PH_COPY | PH_SEPARATE);
 		ZEPHIR_SEPARATE(&hiddenParam);
 		zephir_increment(&hiddenParam);
 	} ZEND_HASH_FOREACH_END();
 	ZEPHIR_INIT_NVAR(&value);
-<<<<<<< HEAD
-	ZEPHIR_INIT_VAR(&_3);
-	zephir_fast_join_str(&_3, SL(", "), &bindKeys TSRMLS_CC);
-	ZEPHIR_INIT_VAR(&_4);
-	ZEPHIR_CONCAT_VSVS(&_4, &expr, " IN (", &_3, ")");
-	ZEPHIR_CALL_METHOD(NULL, this_ptr, "andwhere", &_1, 0, &_4, &bindParams);
-=======
 	ZEPHIR_INIT_VAR(&_2);
 	zephir_fast_join_str(&_2, SL(", "), &bindKeys TSRMLS_CC);
 	ZEPHIR_INIT_VAR(&_3);
 	ZEPHIR_CONCAT_VSVS(&_3, &expr, " IN (", &_2, ")");
 	ZEPHIR_CALL_METHOD(NULL, this_ptr, "andwhere", NULL, 0, &_3, &bindParams);
->>>>>>> b3b083d3
 	zephir_check_call_status();
 	zephir_update_property_zval(this_ptr, SL("_hiddenParamNumber"), &hiddenParam);
 	RETURN_THIS();
@@ -1022,11 +982,7 @@
 	array_init(&bindParams);
 	ZEPHIR_INIT_VAR(&bindKeys);
 	array_init(&bindKeys);
-<<<<<<< HEAD
-	zephir_is_iterable(&values, 0, "phalcon/mvc/model/criteria.zep", 444);
-=======
 	zephir_is_iterable(&values, 0, "phalcon/mvc/model/criteria.zep", 445);
->>>>>>> b3b083d3
 	ZEND_HASH_FOREACH_VAL(Z_ARRVAL_P(&values), _0)
 	{
 		ZEPHIR_INIT_NVAR(&value);
@@ -1035,11 +991,7 @@
 		ZEPHIR_CONCAT_SV(&key, "ACP", &hiddenParam);
 		ZEPHIR_INIT_LNVAR(_1$$3);
 		ZEPHIR_CONCAT_SVS(&_1$$3, ":", &key, ":");
-<<<<<<< HEAD
-		zephir_array_append(&bindKeys, &_1$$3, PH_SEPARATE, "phalcon/mvc/model/criteria.zep", 434);
-=======
 		zephir_array_append(&bindKeys, &_1$$3, PH_SEPARATE, "phalcon/mvc/model/criteria.zep", 435);
->>>>>>> b3b083d3
 		zephir_array_update_zval(&bindParams, &key, &value, PH_COPY | PH_SEPARATE);
 		ZEPHIR_SEPARATE(&hiddenParam);
 		zephir_increment(&hiddenParam);
@@ -1181,14 +1133,8 @@
  */
 PHP_METHOD(Phalcon_Mvc_Model_Criteria, limit) {
 
-<<<<<<< HEAD
-	zval _4$$4;
-	zephir_fcall_cache_entry *_2 = NULL;
-	zval *limit_param = NULL, *offset = NULL, offset_sub, __$null, _0, _1, _3$$4, _5$$4, _6$$5, _7$$5;
-=======
 	zval _3$$4;
 	zval *limit_param = NULL, *offset = NULL, offset_sub, __$null, _0, _1, _2$$4, _4$$4, _5$$5, _6$$5;
->>>>>>> b3b083d3
 	zend_long limit, ZEPHIR_LAST_CALL_STATUS;
 	zval *this_ptr = getThis();
 
@@ -1196,19 +1142,11 @@
 	ZVAL_NULL(&__$null);
 	ZVAL_UNDEF(&_0);
 	ZVAL_UNDEF(&_1);
-<<<<<<< HEAD
-	ZVAL_UNDEF(&_3$$4);
-	ZVAL_UNDEF(&_5$$4);
-	ZVAL_UNDEF(&_6$$5);
-	ZVAL_UNDEF(&_7$$5);
-	ZVAL_UNDEF(&_4$$4);
-=======
 	ZVAL_UNDEF(&_2$$4);
 	ZVAL_UNDEF(&_4$$4);
 	ZVAL_UNDEF(&_5$$5);
 	ZVAL_UNDEF(&_6$$5);
 	ZVAL_UNDEF(&_3$$4);
->>>>>>> b3b083d3
 
 	ZEPHIR_MM_GROW();
 	zephir_fetch_params(1, 1, 1, &limit_param, &offset);
@@ -1223,37 +1161,13 @@
 
 
 	ZVAL_LONG(&_0, limit);
-<<<<<<< HEAD
-	ZEPHIR_CALL_FUNCTION(&_1, "abs", &_2, 190, &_0);
-=======
 	ZEPHIR_CALL_FUNCTION(&_1, "abs", NULL, 195, &_0);
->>>>>>> b3b083d3
 	zephir_check_call_status();
 	limit = zephir_get_numberval(&_1);
 	if (UNEXPECTED(limit == 0)) {
 		RETURN_THIS();
 	}
 	if (zephir_is_numeric(offset)) {
-<<<<<<< HEAD
-		ZVAL_LONG(&_3$$4, zephir_get_intval(offset));
-		ZEPHIR_CALL_FUNCTION(offset, "abs", &_2, 190, &_3$$4);
-		zephir_check_call_status();
-		ZEPHIR_INIT_VAR(&_4$$4);
-		zephir_create_array(&_4$$4, 2, 0 TSRMLS_CC);
-		ZEPHIR_INIT_VAR(&_5$$4);
-		ZVAL_LONG(&_5$$4, limit);
-		zephir_array_update_string(&_4$$4, SL("number"), &_5$$4, PH_COPY | PH_SEPARATE);
-		zephir_array_update_string(&_4$$4, SL("offset"), offset, PH_COPY | PH_SEPARATE);
-		ZEPHIR_INIT_NVAR(&_5$$4);
-		ZVAL_STRING(&_5$$4, "limit");
-		zephir_update_property_array(this_ptr, SL("_params"), &_5$$4, &_4$$4 TSRMLS_CC);
-	} else {
-		ZEPHIR_INIT_VAR(&_6$$5);
-		ZVAL_STRING(&_6$$5, "limit");
-		ZEPHIR_INIT_VAR(&_7$$5);
-		ZVAL_LONG(&_7$$5, limit);
-		zephir_update_property_array(this_ptr, SL("_params"), &_6$$5, &_7$$5 TSRMLS_CC);
-=======
 		ZVAL_LONG(&_2$$4, zephir_get_intval(offset));
 		ZEPHIR_CALL_FUNCTION(offset, "abs", NULL, 195, &_2$$4);
 		zephir_check_call_status();
@@ -1272,7 +1186,6 @@
 		ZEPHIR_INIT_VAR(&_6$$5);
 		ZVAL_LONG(&_6$$5, limit);
 		zephir_update_property_array(this_ptr, SL("_params"), &_5$$5, &_6$$5 TSRMLS_CC);
->>>>>>> b3b083d3
 	}
 	RETURN_THIS();
 
@@ -1617,11 +1530,7 @@
 		zephir_check_call_status();
 		ZEPHIR_INIT_VAR(&bind);
 		array_init(&bind);
-<<<<<<< HEAD
-		zephir_is_iterable(&data, 0, "phalcon/mvc/model/criteria.zep", 687);
-=======
 		zephir_is_iterable(&data, 0, "phalcon/mvc/model/criteria.zep", 688);
->>>>>>> b3b083d3
 		ZEND_HASH_FOREACH_KEY_VAL(Z_ARRVAL_P(&data), _5$$3, _6$$3, _4$$3)
 		{
 			ZEPHIR_INIT_NVAR(&field);
@@ -1638,11 +1547,7 @@
 			}
 			if (_7$$4) {
 				ZEPHIR_OBS_NVAR(&attribute);
-<<<<<<< HEAD
-				zephir_array_fetch(&attribute, &columnMap, &field, PH_NOISY, "phalcon/mvc/model/criteria.zep", 664 TSRMLS_CC);
-=======
 				zephir_array_fetch(&attribute, &columnMap, &field, PH_NOISY, "phalcon/mvc/model/criteria.zep", 665 TSRMLS_CC);
->>>>>>> b3b083d3
 			} else {
 				ZEPHIR_CPY_WRT(&attribute, &field);
 			}
@@ -1656,11 +1561,7 @@
 					if (ZEPHIR_IS_LONG(&type, 2)) {
 						ZEPHIR_INIT_LNVAR(_9$$9);
 						ZEPHIR_CONCAT_SVSVS(&_9$$9, "[", &field, "] LIKE :", &field, ":");
-<<<<<<< HEAD
-						zephir_array_append(&conditions, &_9$$9, PH_SEPARATE, "phalcon/mvc/model/criteria.zep", 676);
-=======
 						zephir_array_append(&conditions, &_9$$9, PH_SEPARATE, "phalcon/mvc/model/criteria.zep", 677);
->>>>>>> b3b083d3
 						ZEPHIR_INIT_LNVAR(_10$$9);
 						ZEPHIR_CONCAT_SVS(&_10$$9, "%", &value, "%");
 						zephir_array_update_zval(&bind, &field, &_10$$9, PH_COPY | PH_SEPARATE);
@@ -1668,11 +1569,7 @@
 					}
 					ZEPHIR_INIT_LNVAR(_11$$8);
 					ZEPHIR_CONCAT_SVSVS(&_11$$8, "[", &field, "] = :", &field, ":");
-<<<<<<< HEAD
-					zephir_array_append(&conditions, &_11$$8, PH_SEPARATE, "phalcon/mvc/model/criteria.zep", 683);
-=======
 					zephir_array_append(&conditions, &_11$$8, PH_SEPARATE, "phalcon/mvc/model/criteria.zep", 684);
->>>>>>> b3b083d3
 					zephir_array_update_zval(&bind, &field, &value, PH_COPY | PH_SEPARATE);
 				}
 			}
@@ -1691,21 +1588,12 @@
 		ZEPHIR_INIT_VAR(&_13$$10);
 		ZEPHIR_CONCAT_SVS(&_13$$10, " ", &operator, " ");
 		zephir_fast_join(&_12$$10, &_13$$10, &conditions TSRMLS_CC);
-<<<<<<< HEAD
-		ZEPHIR_CALL_METHOD(NULL, &criteria, "where", NULL, 304, &_12$$10);
-		zephir_check_call_status();
-		ZEPHIR_CALL_METHOD(NULL, &criteria, "bind", NULL, 305, &bind);
-		zephir_check_call_status();
-	}
-	ZEPHIR_CALL_METHOD(NULL, &criteria, "setmodelname", NULL, 293, &modelName);
-=======
 		ZEPHIR_CALL_METHOD(NULL, &criteria, "where", NULL, 311, &_12$$10);
 		zephir_check_call_status();
 		ZEPHIR_CALL_METHOD(NULL, &criteria, "bind", NULL, 312, &bind);
 		zephir_check_call_status();
 	}
 	ZEPHIR_CALL_METHOD(NULL, &criteria, "setmodelname", NULL, 300, &modelName);
->>>>>>> b3b083d3
 	zephir_check_call_status();
 	RETURN_CCTOR(&criteria);
 
@@ -1779,11 +1667,7 @@
 	ZEPHIR_CALL_METHOD(&model, this_ptr, "getmodelname", NULL, 0);
 	zephir_check_call_status();
 	if (Z_TYPE_P(&model) != IS_STRING) {
-<<<<<<< HEAD
-		ZEPHIR_THROW_EXCEPTION_DEBUG_STR(phalcon_mvc_model_exception_ce, "Model name must be string", "phalcon/mvc/model/criteria.zep", 742);
-=======
 		ZEPHIR_THROW_EXCEPTION_DEBUG_STR(phalcon_mvc_model_exception_ce, "Model name must be string", "phalcon/mvc/model/criteria.zep", 743);
->>>>>>> b3b083d3
 		return;
 	}
 	ZEPHIR_CALL_METHOD(&_0, this_ptr, "getparams", NULL, 0);
