--- conflicted
+++ resolved
@@ -1216,7 +1216,7 @@
 /**
  * Returns the order clause in the criteria
  */
-PHP_METHOD(Phalcon_Mvc_Model_Criteria, getOrder) {
+PHP_METHOD(Phalcon_Mvc_Model_Criteria, getOrderBy) {
 
 	zval *order = NULL, *_0;
 
@@ -1286,7 +1286,7 @@
 	int ZEPHIR_LAST_CALL_STATUS;
 	zval *data = NULL;
 	zval *modelName = NULL, *operator = NULL, *_12$$10;
-	zval *dependencyInjector, *modelName_param = NULL, *data_param = NULL, *operator_param = NULL, *attribute = NULL, *conditions = NULL, *field = NULL, *value = NULL, *type = NULL, *metaData = NULL, *model = NULL, *dataTypes = NULL, *bind = NULL, *criteria = NULL, *columnMap = NULL, *_0$$3, *_1$$3 = NULL, **_5$$3, *_8$$9 = NULL, *_9$$9 = NULL, *_10$$8 = NULL, *_11$$10;
+	zval *dependencyInjector, *modelName_param = NULL, *data_param = NULL, *operator_param = NULL, *attribute = NULL, *conditions = NULL, *field = NULL, *value = NULL, *type = NULL, *metaData = NULL, *model = NULL, *dataTypes = NULL, *bind = NULL, *criteria = NULL, *columnMap = NULL, *_0$$3 = NULL, *_1$$3 = NULL, **_5$$3, *_8$$9 = NULL, *_9$$9 = NULL, *_10$$8 = NULL, *_11$$10;
 
 	ZEPHIR_MM_GROW();
 	zephir_fetch_params(1, 3, 1, &dependencyInjector, &modelName_param, &data_param, &operator_param);
@@ -1332,9 +1332,9 @@
 			_2$$3 = zend_fetch_class(Z_STRVAL_P(_1$$3), Z_STRLEN_P(_1$$3), ZEND_FETCH_CLASS_AUTO TSRMLS_CC);
 		object_init_ex(model, _2$$3);
 		if (zephir_has_constructor(model TSRMLS_CC)) {
-			ZEPHIR_INIT_NVAR(_0);
-			ZVAL_NULL(_0);
-			ZEPHIR_CALL_METHOD(NULL, model, "__construct", NULL, 0, _0, dependencyInjector);
+			ZEPHIR_INIT_NVAR(_0$$3);
+			ZVAL_NULL(_0$$3);
+			ZEPHIR_CALL_METHOD(NULL, model, "__construct", NULL, 0, _0$$3, dependencyInjector);
 			zephir_check_call_status();
 		}
 		ZEPHIR_CALL_METHOD(&dataTypes, metaData, "getdatatypes", NULL, 0, model);
@@ -1391,19 +1391,11 @@
 		zephir_check_call_status();
 	}
 	if (zephir_fast_count_int(conditions TSRMLS_CC)) {
-<<<<<<< HEAD
-		ZEPHIR_INIT_NVAR(_0);
-		ZEPHIR_INIT_VAR(_10);
-		ZEPHIR_CONCAT_SVS(_10, " ", operator, " ");
-		zephir_fast_join(_0, _10, conditions TSRMLS_CC);
-		ZEPHIR_CALL_METHOD(NULL, criteria, "where", NULL, 308, _0);
-=======
 		ZEPHIR_INIT_VAR(_11$$10);
 		ZEPHIR_INIT_VAR(_12$$10);
 		ZEPHIR_CONCAT_SVS(_12$$10, " ", operator, " ");
 		zephir_fast_join(_11$$10, _12$$10, conditions TSRMLS_CC);
-		ZEPHIR_CALL_METHOD(NULL, criteria, "where", NULL, 307, _11$$10);
->>>>>>> 2682ae08
+		ZEPHIR_CALL_METHOD(NULL, criteria, "where", NULL, 308, _11$$10);
 		zephir_check_call_status();
 		ZEPHIR_CALL_METHOD(NULL, criteria, "bind", NULL, 309, bind);
 		zephir_check_call_status();
