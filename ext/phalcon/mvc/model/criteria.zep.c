--- conflicted
+++ resolved
@@ -783,11 +783,7 @@
 		zephir_check_call_status();
 	}
 
-<<<<<<< HEAD
-	ZEPHIR_CALL_METHOD(NULL, &criteria, "setdi", NULL, 509, container);
-=======
 	ZEPHIR_CALL_METHOD(NULL, &criteria, "setdi", NULL, 511, container);
->>>>>>> 57a2dfd0
 	zephir_check_call_status();
 	if (zephir_fast_count_int(&conditions)) {
 		ZEPHIR_INIT_VAR(&_16$$16);
@@ -799,11 +795,7 @@
 		ZEPHIR_CALL_METHOD(NULL, &criteria, "bind", NULL, 0, &bind);
 		zephir_check_call_status();
 	}
-<<<<<<< HEAD
-	ZEPHIR_CALL_METHOD(NULL, &criteria, "setmodelname", NULL, 510, &modelName);
-=======
 	ZEPHIR_CALL_METHOD(NULL, &criteria, "setmodelname", NULL, 0, &modelName);
->>>>>>> 57a2dfd0
 	zephir_check_call_status();
 	RETURN_CCTOR(&criteria);
 }
