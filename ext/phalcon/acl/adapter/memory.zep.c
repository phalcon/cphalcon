
#ifdef HAVE_CONFIG_H
#include "../../../ext_config.h"
#endif

#include <php.h>
#include "../../../php_ext.h"
#include "../../../ext.h"

#include <Zend/zend_operators.h>
#include <Zend/zend_exceptions.h>
#include <Zend/zend_interfaces.h>

#include "kernel/main.h"
#include "kernel/memory.h"
#include "kernel/array.h"
#include "kernel/object.h"
#include "kernel/fcall.h"
#include "kernel/concat.h"
#include "kernel/operators.h"
#include "kernel/exception.h"
#include "kernel/hash.h"


/**
 * Phalcon\Acl\Adapter\Memory
 *
 * Manages ACL lists in memory
 *
 *<code>
 *
 *	$acl = new \Phalcon\Acl\Adapter\Memory();
 *
 *	$acl->setDefaultAction(Phalcon\Acl::DENY);
 *
 *	//Register roles
 *	$roles = array(
 *		'users' => new \Phalcon\Acl\Role('Users'),
 *		'guests' => new \Phalcon\Acl\Role('Guests')
 *	);
 *	foreach ($roles as $role) {
 *		$acl->addRole($role);
 *	}
 *
 *	//Private area resources
 *	$privateResources = array(
 *		'companies' => array('index', 'search', 'new', 'edit', 'save', 'create', 'delete'),
 *		'products' => array('index', 'search', 'new', 'edit', 'save', 'create', 'delete'),
 *		'invoices' => array('index', 'profile')
 *	);
 *	foreach ($privateResources as $resource => $actions) {
 *		$acl->addResource(new Phalcon\Acl\Resource($resource), $actions);
 *	}
 *
 *	//Public area resources
 *	$publicResources = array(
 *		'index' => array('index'),
 *		'about' => array('index'),
 *		'session' => array('index', 'register', 'start', 'end'),
 *		'contact' => array('index', 'send')
 *	);
 *	foreach ($publicResources as $resource => $actions) {
 *		$acl->addResource(new Phalcon\Acl\Resource($resource), $actions);
 *	}
 *
 *	//Grant access to public areas to both users and guests
 *	foreach ($roles as $role){
 *		foreach ($publicResources as $resource => $actions) {
 *			$acl->allow($role->getName(), $resource, '*');
 *		}
 *	}
 *
 *	//Grant access to private area to role Users
 *	foreach ($privateResources as $resource => $actions) {
 * 		foreach ($actions as $action) {
 *			$acl->allow('Users', $resource, $action);
 *		}
 *	}
 *
 *</code>
 */
ZEPHIR_INIT_CLASS(Phalcon_Acl_Adapter_Memory) {

	ZEPHIR_REGISTER_CLASS_EX(Phalcon\\Acl\\Adapter, Memory, phalcon, acl_adapter_memory, phalcon_acl_adapter_ce, phalcon_acl_adapter_memory_method_entry, 0);

	/**
	 * Roles Names
	 *
	 * @var mixed
	 */
	zend_declare_property_null(phalcon_acl_adapter_memory_ce, SL("_rolesNames"), ZEND_ACC_PROTECTED TSRMLS_CC);

	/**
	 * Roles
	 *
	 * @var mixed
	 */
	zend_declare_property_null(phalcon_acl_adapter_memory_ce, SL("_roles"), ZEND_ACC_PROTECTED TSRMLS_CC);

	/**
	 * Resource Names
	 *
	 * @var mixed
	 */
	zend_declare_property_null(phalcon_acl_adapter_memory_ce, SL("_resourcesNames"), ZEND_ACC_PROTECTED TSRMLS_CC);

	/**
	 * Resources
	 *
	 * @var mixed
	 */
	zend_declare_property_null(phalcon_acl_adapter_memory_ce, SL("_resources"), ZEND_ACC_PROTECTED TSRMLS_CC);

	/**
	 * Access
	 *
	 * @var mixed
	 */
	zend_declare_property_null(phalcon_acl_adapter_memory_ce, SL("_access"), ZEND_ACC_PROTECTED TSRMLS_CC);

	/**
	 * Role Inherits
	 *
	 * @var mixed
	 */
	zend_declare_property_null(phalcon_acl_adapter_memory_ce, SL("_roleInherits"), ZEND_ACC_PROTECTED TSRMLS_CC);

	/**
	 * Access List
	 *
	 * @var mixed
	 */
	zend_declare_property_null(phalcon_acl_adapter_memory_ce, SL("_accessList"), ZEND_ACC_PROTECTED TSRMLS_CC);

	return SUCCESS;

}

/**
 * Phalcon\Acl\Adapter\Memory constructor
 */
PHP_METHOD(Phalcon_Acl_Adapter_Memory, __construct) {

	zval *_0, *_1;

	ZEPHIR_MM_GROW();

	ZEPHIR_INIT_VAR(_0);
	zephir_create_array(_0, 1, 0 TSRMLS_CC);
	zephir_array_update_string(&_0, SL("*"), &ZEPHIR_GLOBAL(global_true), PH_COPY | PH_SEPARATE);
	zephir_update_property_this(this_ptr, SL("_resourcesNames"), _0 TSRMLS_CC);
	ZEPHIR_INIT_VAR(_1);
	zephir_create_array(_1, 1, 0 TSRMLS_CC);
	zephir_array_update_string(&_1, SL("*!*"), &ZEPHIR_GLOBAL(global_true), PH_COPY | PH_SEPARATE);
	zephir_update_property_this(this_ptr, SL("_accessList"), _1 TSRMLS_CC);
	ZEPHIR_MM_RESTORE();

}

/**
 * Adds a role to the ACL list. Second parameter allows inheriting access data from other existing role
 *
 * Example:
 * <code>
 * 	$acl->addRole(new Phalcon\Acl\Role('administrator'), 'consultant');
 * 	$acl->addRole('administrator', 'consultant');
 * </code>
 *
 * @param  array|string accessInherits
 */
PHP_METHOD(Phalcon_Acl_Adapter_Memory, addRole) {

	int ZEPHIR_LAST_CALL_STATUS;
	zval *role, *accessInherits = NULL, *roleName = NULL, *roleObject = NULL, *_0, *_1, *_2;

	ZEPHIR_MM_GROW();
	zephir_fetch_params(1, 1, 1, &role, &accessInherits);

	if (!accessInherits) {
		accessInherits = ZEPHIR_GLOBAL(global_null);
	}


	if (Z_TYPE_P(role) == IS_OBJECT) {
		ZEPHIR_CALL_METHOD(&roleName, role, "getname", NULL, 0);
		zephir_check_call_status();
		ZEPHIR_CPY_WRT(roleObject, role);
	} else {
		ZEPHIR_CPY_WRT(roleName, role);
		ZEPHIR_INIT_NVAR(roleObject);
		object_init_ex(roleObject, phalcon_acl_role_ce);
		ZEPHIR_CALL_METHOD(NULL, roleObject, "__construct", NULL, 76, role);
		zephir_check_call_status();
	}
	_0 = zephir_fetch_nproperty_this(this_ptr, SL("_rolesNames"), PH_NOISY_CC);
	if (zephir_array_isset(_0, roleName)) {
		RETURN_MM_BOOL(0);
	}
	zephir_update_property_array_append(this_ptr, SL("_roles"), roleObject TSRMLS_CC);
	zephir_update_property_array(this_ptr, SL("_rolesNames"), roleName, ZEPHIR_GLOBAL(global_true) TSRMLS_CC);
	_1 = zephir_fetch_nproperty_this(this_ptr, SL("_defaultAccess"), PH_NOISY_CC);
	ZEPHIR_INIT_VAR(_2);
	ZEPHIR_CONCAT_VS(_2, roleName, "!*!*");
	zephir_update_property_array(this_ptr, SL("_access"), _2, _1 TSRMLS_CC);
	if (Z_TYPE_P(accessInherits) != IS_NULL) {
		ZEPHIR_RETURN_CALL_METHOD(this_ptr, "addinherit", NULL, 0, roleName, accessInherits);
		zephir_check_call_status();
		RETURN_MM();
	}
	RETURN_MM_BOOL(1);

}

/**
 * Do a role inherit from another existing role
 */
PHP_METHOD(Phalcon_Acl_Adapter_Memory, addInherit) {

	HashTable *_6$$6;
	HashPosition _5$$6;
	zephir_fcall_cache_entry *_8 = NULL;
	int ZEPHIR_LAST_CALL_STATUS;
	zval *roleName_param = NULL, *roleToInherit, *roleInheritName = NULL, *rolesNames = NULL, *deepInheritName = NULL, *_2, *_11, *_0$$3, *_3$$6, *_4$$6, **_7$$6, *_9$$8, *_10$$8;
	zval *roleName = NULL, *_1$$3;

	ZEPHIR_MM_GROW();
	zephir_fetch_params(1, 2, 0, &roleName_param, &roleToInherit);

	zephir_get_strval(roleName, roleName_param);


	ZEPHIR_OBS_VAR(rolesNames);
	zephir_read_property_this(&rolesNames, this_ptr, SL("_rolesNames"), PH_NOISY_CC);
	if (!(zephir_array_isset(rolesNames, roleName))) {
		ZEPHIR_INIT_VAR(_0$$3);
		object_init_ex(_0$$3, phalcon_acl_exception_ce);
		ZEPHIR_INIT_VAR(_1$$3);
		ZEPHIR_CONCAT_SVS(_1$$3, "Role '", roleName, "' does not exist in the role list");
		ZEPHIR_CALL_METHOD(NULL, _0$$3, "__construct", NULL, 9, _1$$3);
		zephir_check_call_status();
		zephir_throw_exception_debug(_0$$3, "phalcon/acl/adapter/memory.zep", 194 TSRMLS_CC);
		ZEPHIR_MM_RESTORE();
		return;
	}
	if (Z_TYPE_P(roleToInherit) == IS_OBJECT) {
		ZEPHIR_CALL_METHOD(&roleInheritName, roleToInherit, "getname", NULL, 0);
		zephir_check_call_status();
	} else {
		ZEPHIR_CPY_WRT(roleInheritName, roleToInherit);
	}
	_2 = zephir_fetch_nproperty_this(this_ptr, SL("_roleInherits"), PH_NOISY_CC);
	if (zephir_array_isset(_2, roleInheritName)) {
		_3$$6 = zephir_fetch_nproperty_this(this_ptr, SL("_roleInherits"), PH_NOISY_CC);
		zephir_array_fetch(&_4$$6, _3$$6, roleInheritName, PH_NOISY | PH_READONLY, "phalcon/acl/adapter/memory.zep", 207 TSRMLS_CC);
		zephir_is_iterable(_4$$6, &_6$$6, &_5$$6, 0, 0, "phalcon/acl/adapter/memory.zep", 210);
		for (
		  ; zephir_hash_get_current_data_ex(_6$$6, (void**) &_7$$6, &_5$$6) == SUCCESS
		  ; zephir_hash_move_forward_ex(_6$$6, &_5$$6)
		) {
<<<<<<< HEAD
			ZEPHIR_GET_HVALUE(deepInheritName, _7);
			ZEPHIR_CALL_METHOD(NULL, this_ptr, "addinherit", &_8, 77, roleName, deepInheritName);
=======
			ZEPHIR_GET_HVALUE(deepInheritName, _7$$6);
			ZEPHIR_CALL_METHOD(NULL, this_ptr, "addinherit", &_8, 80, roleName, deepInheritName);
>>>>>>> 2682ae08
			zephir_check_call_status();
		}
	}
	if (!(zephir_array_isset(rolesNames, roleInheritName))) {
		ZEPHIR_INIT_VAR(_9$$8);
		object_init_ex(_9$$8, phalcon_acl_exception_ce);
		ZEPHIR_INIT_VAR(_10$$8);
		ZEPHIR_CONCAT_SVS(_10$$8, "Role '", roleInheritName, "' (to inherit) does not exist in the role list");
		ZEPHIR_CALL_METHOD(NULL, _9$$8, "__construct", NULL, 9, _10$$8);
		zephir_check_call_status();
		zephir_throw_exception_debug(_9$$8, "phalcon/acl/adapter/memory.zep", 216 TSRMLS_CC);
		ZEPHIR_MM_RESTORE();
		return;
	}
	if (ZEPHIR_IS_EQUAL(roleName, roleInheritName)) {
		RETURN_MM_BOOL(0);
	}
	_11 = zephir_fetch_nproperty_this(this_ptr, SL("_roleInherits"), PH_NOISY_CC);
	if (!(zephir_array_isset(_11, roleName))) {
		zephir_update_property_array(this_ptr, SL("_roleInherits"), roleName, ZEPHIR_GLOBAL(global_true) TSRMLS_CC);
	}
	zephir_update_property_array_multi(this_ptr, SL("_roleInherits"), &roleInheritName TSRMLS_CC, SL("za"), 2, roleName);
	RETURN_MM_BOOL(1);

}

/**
 * Check whether role exist in the roles list
 */
PHP_METHOD(Phalcon_Acl_Adapter_Memory, isRole) {

	zval *roleName_param = NULL, *_0;
	zval *roleName = NULL;

	ZEPHIR_MM_GROW();
	zephir_fetch_params(1, 1, 0, &roleName_param);

	zephir_get_strval(roleName, roleName_param);


	_0 = zephir_fetch_nproperty_this(this_ptr, SL("_rolesNames"), PH_NOISY_CC);
	RETURN_MM_BOOL(zephir_array_isset(_0, roleName));

}

/**
 * Check whether resource exist in the resources list
 */
PHP_METHOD(Phalcon_Acl_Adapter_Memory, isResource) {

	zval *resourceName_param = NULL, *_0;
	zval *resourceName = NULL;

	ZEPHIR_MM_GROW();
	zephir_fetch_params(1, 1, 0, &resourceName_param);

	zephir_get_strval(resourceName, resourceName_param);


	_0 = zephir_fetch_nproperty_this(this_ptr, SL("_resourcesNames"), PH_NOISY_CC);
	RETURN_MM_BOOL(zephir_array_isset(_0, resourceName));

}

/**
 * Adds a resource to the ACL list
 *
 * Access names can be a particular action, by example
 * search, update, delete, etc or a list of them
 *
 * Example:
 * <code>
 * //Add a resource to the the list allowing access to an action
 * $acl->addResource(new Phalcon\Acl\Resource('customers'), 'search');
 * $acl->addResource('customers', 'search');
 *
 * //Add a resource  with an access list
 * $acl->addResource(new Phalcon\Acl\Resource('customers'), array('create', 'search'));
 * $acl->addResource('customers', array('create', 'search'));
 * </code>
 *
 * @param   Phalcon\Acl\Resource|string resourceValue
 * @param   array|string accessList
 */
PHP_METHOD(Phalcon_Acl_Adapter_Memory, addResource) {

	int ZEPHIR_LAST_CALL_STATUS;
	zval *resourceValue, *accessList, *resourceName = NULL, *resourceObject = NULL, *_0;

	ZEPHIR_MM_GROW();
	zephir_fetch_params(1, 2, 0, &resourceValue, &accessList);



	if (Z_TYPE_P(resourceValue) == IS_OBJECT) {
		ZEPHIR_CALL_METHOD(&resourceName, resourceValue, "getname", NULL, 0);
		zephir_check_call_status();
		ZEPHIR_CPY_WRT(resourceObject, resourceValue);
	} else {
		ZEPHIR_CPY_WRT(resourceName, resourceValue);
		ZEPHIR_INIT_NVAR(resourceObject);
		object_init_ex(resourceObject, phalcon_acl_resource_ce);
		ZEPHIR_CALL_METHOD(NULL, resourceObject, "__construct", NULL, 78, resourceName);
		zephir_check_call_status();
	}
	_0 = zephir_fetch_nproperty_this(this_ptr, SL("_resourcesNames"), PH_NOISY_CC);
	if (!(zephir_array_isset(_0, resourceName))) {
		zephir_update_property_array_append(this_ptr, SL("_resources"), resourceObject TSRMLS_CC);
		zephir_update_property_array(this_ptr, SL("_resourcesNames"), resourceName, ZEPHIR_GLOBAL(global_true) TSRMLS_CC);
	}
	ZEPHIR_RETURN_CALL_METHOD(this_ptr, "addresourceaccess", NULL, 0, resourceName, accessList);
	zephir_check_call_status();
	RETURN_MM();

}

/**
 * Adds access to resources
 *
 * @param array|string accessList
 */
PHP_METHOD(Phalcon_Acl_Adapter_Memory, addResourceAccess) {

	HashTable *_5$$5;
	HashPosition _4$$5;
	zend_bool exists = 0, _3;
	int ZEPHIR_LAST_CALL_STATUS;
	zval *resourceName_param = NULL, *accessList, *accessName = NULL, *accessKey = NULL, *_0, *_1$$3, **_6$$5, *_7$$7 = NULL, *_8$$9;
	zval *resourceName = NULL, *_2$$3;

	ZEPHIR_MM_GROW();
	zephir_fetch_params(1, 2, 0, &resourceName_param, &accessList);

	zephir_get_strval(resourceName, resourceName_param);


	_0 = zephir_fetch_nproperty_this(this_ptr, SL("_resourcesNames"), PH_NOISY_CC);
	if (!(zephir_array_isset(_0, resourceName))) {
		ZEPHIR_INIT_VAR(_1$$3);
		object_init_ex(_1$$3, phalcon_acl_exception_ce);
		ZEPHIR_INIT_VAR(_2$$3);
		ZEPHIR_CONCAT_SVS(_2$$3, "Resource '", resourceName, "' does not exist in ACL");
		ZEPHIR_CALL_METHOD(NULL, _1$$3, "__construct", NULL, 9, _2$$3);
		zephir_check_call_status();
		zephir_throw_exception_debug(_1$$3, "phalcon/acl/adapter/memory.zep", 298 TSRMLS_CC);
		ZEPHIR_MM_RESTORE();
		return;
	}
	_3 = Z_TYPE_P(accessList) != IS_ARRAY;
	if (_3) {
		_3 = Z_TYPE_P(accessList) != IS_STRING;
	}
	if (_3) {
		ZEPHIR_THROW_EXCEPTION_DEBUG_STR(phalcon_acl_exception_ce, "Invalid value for accessList", "phalcon/acl/adapter/memory.zep", 302);
		return;
	}
	exists = 1;
	if (Z_TYPE_P(accessList) == IS_ARRAY) {
		zephir_is_iterable(accessList, &_5$$5, &_4$$5, 0, 0, "phalcon/acl/adapter/memory.zep", 313);
		for (
		  ; zephir_hash_get_current_data_ex(_5$$5, (void**) &_6$$5, &_4$$5) == SUCCESS
		  ; zephir_hash_move_forward_ex(_5$$5, &_4$$5)
		) {
			ZEPHIR_GET_HVALUE(accessName, _6$$5);
			ZEPHIR_INIT_NVAR(accessKey);
			ZEPHIR_CONCAT_VSV(accessKey, resourceName, "!", accessName);
			if (!(zephir_array_isset(accessList, accessKey))) {
				ZEPHIR_INIT_NVAR(_7$$7);
				ZVAL_BOOL(_7$$7, exists);
				zephir_update_property_array(this_ptr, SL("_accessList"), accessKey, _7$$7 TSRMLS_CC);
			}
		}
	} else {
		ZEPHIR_INIT_NVAR(accessKey);
		ZEPHIR_CONCAT_VSV(accessKey, resourceName, "!", accessList);
		if (!(zephir_array_isset(accessList, accessKey))) {
			ZEPHIR_INIT_VAR(_8$$9);
			ZVAL_BOOL(_8$$9, exists);
			zephir_update_property_array(this_ptr, SL("_accessList"), accessKey, _8$$9 TSRMLS_CC);
		}
	}
	RETURN_MM_BOOL(1);

}

/**
 * Removes an access from a resource
 *
 * @param array|string accessList
 */
PHP_METHOD(Phalcon_Acl_Adapter_Memory, dropResourceAccess) {

	HashTable *_1$$3;
	HashPosition _0$$3;
	zval *resourceName_param = NULL, *accessList, *accessName = NULL, *accessKey = NULL, **_2$$3, *_3$$5, *_4$$8;
	zval *resourceName = NULL;

	ZEPHIR_MM_GROW();
	zephir_fetch_params(1, 2, 0, &resourceName_param, &accessList);

	zephir_get_strval(resourceName, resourceName_param);


	if (Z_TYPE_P(accessList) == IS_ARRAY) {
		zephir_is_iterable(accessList, &_1$$3, &_0$$3, 0, 0, "phalcon/acl/adapter/memory.zep", 339);
		for (
		  ; zephir_hash_get_current_data_ex(_1$$3, (void**) &_2$$3, &_0$$3) == SUCCESS
		  ; zephir_hash_move_forward_ex(_1$$3, &_0$$3)
		) {
			ZEPHIR_GET_HVALUE(accessName, _2$$3);
			ZEPHIR_INIT_NVAR(accessKey);
			ZEPHIR_CONCAT_VSV(accessKey, resourceName, "!", accessName);
			if (zephir_array_isset(accessList, accessKey)) {
				_3$$5 = zephir_fetch_nproperty_this(this_ptr, SL("_accessList"), PH_NOISY_CC);
				zephir_array_unset(&_3$$5, accessKey, PH_SEPARATE);
			}
		}
	} else {
		if (Z_TYPE_P(accessList) == IS_STRING) {
			ZEPHIR_INIT_NVAR(accessKey);
			ZEPHIR_CONCAT_VSV(accessKey, resourceName, "!", accessName);
			if (zephir_array_isset(accessList, accessKey)) {
				_4$$8 = zephir_fetch_nproperty_this(this_ptr, SL("_accessList"), PH_NOISY_CC);
				zephir_array_unset(&_4$$8, accessKey, PH_SEPARATE);
			}
		}
	}
	ZEPHIR_MM_RESTORE();

}

/**
 * Checks if a role has access to a resource
 */
PHP_METHOD(Phalcon_Acl_Adapter_Memory, _allowOrDeny) {

	HashTable *_7$$5, *_12$$5;
	HashPosition _6$$5, _11$$5;
	int ZEPHIR_LAST_CALL_STATUS;
	zval *roleName_param = NULL, *resourceName_param = NULL, *access, *action, *defaultAccess = NULL, *accessList = NULL, *accessName = NULL, *accessKey = NULL, *accessKeyAll = NULL, *internalAccess = NULL, *_0, *_3, *_1$$3, *_4$$4, **_8$$5, **_13$$5, *_9$$7 = NULL, *_10$$7 = NULL, *_15$$13, *_16$$13, *_18$$15;
	zval *roleName = NULL, *resourceName = NULL, *_2$$3, *_5$$4, *_14$$9 = NULL, *_17$$14;

	ZEPHIR_MM_GROW();
	zephir_fetch_params(1, 4, 0, &roleName_param, &resourceName_param, &access, &action);

	zephir_get_strval(roleName, roleName_param);
	zephir_get_strval(resourceName, resourceName_param);


	_0 = zephir_fetch_nproperty_this(this_ptr, SL("_rolesNames"), PH_NOISY_CC);
	if (!(zephir_array_isset(_0, roleName))) {
		ZEPHIR_INIT_VAR(_1$$3);
		object_init_ex(_1$$3, phalcon_acl_exception_ce);
		ZEPHIR_INIT_VAR(_2$$3);
		ZEPHIR_CONCAT_SVS(_2$$3, "Role '", roleName, "' does not exist in ACL");
		ZEPHIR_CALL_METHOD(NULL, _1$$3, "__construct", NULL, 9, _2$$3);
		zephir_check_call_status();
		zephir_throw_exception_debug(_1$$3, "phalcon/acl/adapter/memory.zep", 357 TSRMLS_CC);
		ZEPHIR_MM_RESTORE();
		return;
	}
	_3 = zephir_fetch_nproperty_this(this_ptr, SL("_resourcesNames"), PH_NOISY_CC);
	if (!(zephir_array_isset(_3, resourceName))) {
		ZEPHIR_INIT_VAR(_4$$4);
		object_init_ex(_4$$4, phalcon_acl_exception_ce);
		ZEPHIR_INIT_VAR(_5$$4);
		ZEPHIR_CONCAT_SVS(_5$$4, "Resource '", resourceName, "' does not exist in ACL");
		ZEPHIR_CALL_METHOD(NULL, _4$$4, "__construct", NULL, 9, _5$$4);
		zephir_check_call_status();
		zephir_throw_exception_debug(_4$$4, "phalcon/acl/adapter/memory.zep", 361 TSRMLS_CC);
		ZEPHIR_MM_RESTORE();
		return;
	}
	ZEPHIR_OBS_VAR(defaultAccess);
	zephir_read_property_this(&defaultAccess, this_ptr, SL("_defaultAccess"), PH_NOISY_CC);
	ZEPHIR_OBS_VAR(accessList);
	zephir_read_property_this(&accessList, this_ptr, SL("_accessList"), PH_NOISY_CC);
	ZEPHIR_OBS_VAR(internalAccess);
	zephir_read_property_this(&internalAccess, this_ptr, SL("_access"), PH_NOISY_CC);
	if (Z_TYPE_P(access) == IS_ARRAY) {
		zephir_is_iterable(access, &_7$$5, &_6$$5, 0, 0, "phalcon/acl/adapter/memory.zep", 377);
		for (
		  ; zephir_hash_get_current_data_ex(_7$$5, (void**) &_8$$5, &_6$$5) == SUCCESS
		  ; zephir_hash_move_forward_ex(_7$$5, &_6$$5)
		) {
			ZEPHIR_GET_HVALUE(accessName, _8$$5);
			ZEPHIR_INIT_NVAR(accessKey);
			ZEPHIR_CONCAT_VSV(accessKey, resourceName, "!", accessName);
			if (!(zephir_array_isset(accessList, accessKey))) {
				ZEPHIR_INIT_NVAR(_9$$7);
				object_init_ex(_9$$7, phalcon_acl_exception_ce);
				ZEPHIR_INIT_LNVAR(_10$$7);
				ZEPHIR_CONCAT_SVSVS(_10$$7, "Access '", accessName, "' does not exist in resource '", resourceName, "'");
				ZEPHIR_CALL_METHOD(NULL, _9$$7, "__construct", NULL, 9, _10$$7);
				zephir_check_call_status();
				zephir_throw_exception_debug(_9$$7, "phalcon/acl/adapter/memory.zep", 373 TSRMLS_CC);
				ZEPHIR_MM_RESTORE();
				return;
			}
		}
		zephir_is_iterable(access, &_12$$5, &_11$$5, 0, 0, "phalcon/acl/adapter/memory.zep", 390);
		for (
		  ; zephir_hash_get_current_data_ex(_12$$5, (void**) &_13$$5, &_11$$5) == SUCCESS
		  ; zephir_hash_move_forward_ex(_12$$5, &_11$$5)
		) {
			ZEPHIR_GET_HVALUE(accessName, _13$$5);
			ZEPHIR_INIT_NVAR(accessKey);
			ZEPHIR_CONCAT_VSVSV(accessKey, roleName, "!", resourceName, "!", accessName);
			zephir_update_property_array(this_ptr, SL("_access"), accessKey, action TSRMLS_CC);
			if (!ZEPHIR_IS_STRING(accessName, "*")) {
				ZEPHIR_INIT_LNVAR(_14$$9);
				ZEPHIR_CONCAT_VSVS(_14$$9, roleName, "!", resourceName, "!*");
				ZEPHIR_CPY_WRT(accessKeyAll, _14$$9);
				if (!(zephir_array_isset(internalAccess, accessKeyAll))) {
					zephir_update_property_array(this_ptr, SL("_access"), accessKeyAll, defaultAccess TSRMLS_CC);
				}
			}
		}
	} else {
		if (!ZEPHIR_IS_STRING(access, "*")) {
			ZEPHIR_INIT_NVAR(accessKey);
			ZEPHIR_CONCAT_VSV(accessKey, resourceName, "!", access);
			if (!(zephir_array_isset(accessList, accessKey))) {
				ZEPHIR_INIT_VAR(_15$$13);
				object_init_ex(_15$$13, phalcon_acl_exception_ce);
				ZEPHIR_INIT_VAR(_16$$13);
				ZEPHIR_CONCAT_SVSVS(_16$$13, "Access '", access, "' does not exist in resource '", resourceName, "'");
				ZEPHIR_CALL_METHOD(NULL, _15$$13, "__construct", NULL, 9, _16$$13);
				zephir_check_call_status();
				zephir_throw_exception_debug(_15$$13, "phalcon/acl/adapter/memory.zep", 395 TSRMLS_CC);
				ZEPHIR_MM_RESTORE();
				return;
			}
		}
		ZEPHIR_INIT_NVAR(accessKey);
		ZEPHIR_CONCAT_VSVSV(accessKey, roleName, "!", resourceName, "!", access);
		zephir_update_property_array(this_ptr, SL("_access"), accessKey, action TSRMLS_CC);
		if (!ZEPHIR_IS_STRING(access, "*")) {
			ZEPHIR_INIT_VAR(_17$$14);
			ZEPHIR_CONCAT_VSVS(_17$$14, roleName, "!", resourceName, "!*");
			ZEPHIR_CPY_WRT(accessKey, _17$$14);
			if (!(zephir_array_isset(internalAccess, accessKey))) {
				_18$$15 = zephir_fetch_nproperty_this(this_ptr, SL("_defaultAccess"), PH_NOISY_CC);
				zephir_update_property_array(this_ptr, SL("_access"), accessKey, _18$$15 TSRMLS_CC);
			}
		}
	}
	ZEPHIR_MM_RESTORE();

}

/**
 * Allow access to a role on a resource
 *
 * You can use '*' as wildcard
 *
 * Example:
 * <code>
 * //Allow access to guests to search on customers
 * $acl->allow('guests', 'customers', 'search');
 *
 * //Allow access to guests to search or create on customers
 * $acl->allow('guests', 'customers', array('search', 'create'));
 *
 * //Allow access to any role to browse on products
 * $acl->allow('*', 'products', 'browse');
 *
 * //Allow access to any role to browse on any resource
 * $acl->allow('*', '*', 'browse');
 * </code>
 */
PHP_METHOD(Phalcon_Acl_Adapter_Memory, allow) {

	HashTable *_5$$4;
	HashPosition _4$$4;
	zephir_fcall_cache_entry *_1 = NULL;
	int ZEPHIR_LAST_CALL_STATUS;
	zval *roleName_param = NULL, *resourceName_param = NULL, *access, *innerRoleName = NULL, *_0$$3, *_2$$4, *_3$$4 = NULL, **_6$$4, *_7$$5 = NULL;
	zval *roleName = NULL, *resourceName = NULL;

	ZEPHIR_MM_GROW();
	zephir_fetch_params(1, 3, 0, &roleName_param, &resourceName_param, &access);

	zephir_get_strval(roleName, roleName_param);
	zephir_get_strval(resourceName, resourceName_param);


	if (!ZEPHIR_IS_STRING(roleName, "*")) {
		ZEPHIR_INIT_VAR(_0$$3);
		ZVAL_LONG(_0$$3, 1);
		ZEPHIR_RETURN_CALL_METHOD(this_ptr, "_allowordeny", &_1, 0, roleName, resourceName, access, _0$$3);
		zephir_check_call_status();
		RETURN_MM();
	} else {
		_2$$4 = zephir_fetch_nproperty_this(this_ptr, SL("_rolesNames"), PH_NOISY_CC);
		ZEPHIR_INIT_VAR(_3$$4);
		zephir_is_iterable(_2$$4, &_5$$4, &_4$$4, 0, 0, "phalcon/acl/adapter/memory.zep", 451);
		for (
		  ; zephir_hash_get_current_data_ex(_5$$4, (void**) &_6$$4, &_4$$4) == SUCCESS
		  ; zephir_hash_move_forward_ex(_5$$4, &_4$$4)
		) {
			ZEPHIR_GET_HMKEY(innerRoleName, _5$$4, _4$$4);
			ZEPHIR_GET_HVALUE(_3$$4, _6$$4);
			ZEPHIR_INIT_NVAR(_7$$5);
			ZVAL_LONG(_7$$5, 1);
			ZEPHIR_CALL_METHOD(NULL, this_ptr, "_allowordeny", &_1, 0, innerRoleName, resourceName, access, _7$$5);
			zephir_check_call_status();
		}
	}
	ZEPHIR_MM_RESTORE();

}

/**
 * Deny access to a role on a resource
 *
 * You can use '*' as wildcard
 *
 * Example:
 * <code>
 * //Deny access to guests to search on customers
 * $acl->deny('guests', 'customers', 'search');
 *
 * //Deny access to guests to search or create on customers
 * $acl->deny('guests', 'customers', array('search', 'create'));
 *
 * //Deny access to any role to browse on products
 * $acl->deny('*', 'products', 'browse');
 *
 * //Deny access to any role to browse on any resource
 * $acl->deny('*', '*', 'browse');
 * </code>
 */
PHP_METHOD(Phalcon_Acl_Adapter_Memory, deny) {

	HashTable *_4$$4;
	HashPosition _3$$4;
	int ZEPHIR_LAST_CALL_STATUS;
	zval *roleName_param = NULL, *resourceName_param = NULL, *access, *innerRoleName = NULL, *_0$$3, *_1$$4, *_2$$4 = NULL, **_5$$4, *_6$$5 = NULL;
	zval *roleName = NULL, *resourceName = NULL;

	ZEPHIR_MM_GROW();
	zephir_fetch_params(1, 3, 0, &roleName_param, &resourceName_param, &access);

	zephir_get_strval(roleName, roleName_param);
	zephir_get_strval(resourceName, resourceName_param);


	if (!ZEPHIR_IS_STRING(roleName, "*")) {
		ZEPHIR_INIT_VAR(_0$$3);
		ZVAL_LONG(_0$$3, 0);
		ZEPHIR_RETURN_CALL_METHOD(this_ptr, "_allowordeny", NULL, 0, roleName, resourceName, access, _0$$3);
		zephir_check_call_status();
		RETURN_MM();
	} else {
		_1$$4 = zephir_fetch_nproperty_this(this_ptr, SL("_rolesNames"), PH_NOISY_CC);
		ZEPHIR_INIT_VAR(_2$$4);
		zephir_is_iterable(_1$$4, &_4$$4, &_3$$4, 0, 0, "phalcon/acl/adapter/memory.zep", 484);
		for (
		  ; zephir_hash_get_current_data_ex(_4$$4, (void**) &_5$$4, &_3$$4) == SUCCESS
		  ; zephir_hash_move_forward_ex(_4$$4, &_3$$4)
		) {
			ZEPHIR_GET_HMKEY(innerRoleName, _4$$4, _3$$4);
			ZEPHIR_GET_HVALUE(_2$$4, _5$$4);
			ZEPHIR_INIT_NVAR(_6$$5);
			ZVAL_LONG(_6$$5, 0);
			ZEPHIR_CALL_METHOD(NULL, this_ptr, "_allowordeny", NULL, 0, innerRoleName, resourceName, access, _6$$5);
			zephir_check_call_status();
		}
	}
	ZEPHIR_MM_RESTORE();

}

/**
 * Check whether a role is allowed to access an action from a resource
 *
 * <code>
 * //Does andres have access to the customers resource to create?
 * $acl->isAllowed('andres', 'Products', 'create');
 *
 * //Do guests have access to any resource to edit?
 * $acl->isAllowed('guests', '*', 'edit');
 * </code>
 */
PHP_METHOD(Phalcon_Acl_Adapter_Memory, isAllowed) {

	HashTable *_6$$9, *_10$$15, *_14$$21;
	HashPosition _5$$9, _9$$15, _13$$21;
	int ZEPHIR_LAST_CALL_STATUS;
	zval *roleName_param = NULL, *resourceName_param = NULL, *access_param = NULL, *eventsManager = NULL, *accessList = NULL, *accessKey = NULL, *haveAccess = NULL, *roleInherits = NULL, *inheritedRole = NULL, *rolesNames = NULL, *inheritedRoles = NULL, *_0, *_1$$3 = NULL, *_2$$3, *_3$$5, **_7$$9, **_11$$15, **_15$$21, *_16$$24;
	zval *roleName = NULL, *resourceName = NULL, *access = NULL, *_4, *_8$$12, *_12$$18;

	ZEPHIR_MM_GROW();
	zephir_fetch_params(1, 3, 0, &roleName_param, &resourceName_param, &access_param);

	zephir_get_strval(roleName, roleName_param);
	zephir_get_strval(resourceName, resourceName_param);
	zephir_get_strval(access, access_param);


	ZEPHIR_INIT_VAR(haveAccess);
	ZVAL_NULL(haveAccess);
	zephir_update_property_this(this_ptr, SL("_activeRole"), roleName TSRMLS_CC);
	zephir_update_property_this(this_ptr, SL("_activeResource"), resourceName TSRMLS_CC);
	zephir_update_property_this(this_ptr, SL("_activeAccess"), access TSRMLS_CC);
	ZEPHIR_OBS_VAR(accessList);
	zephir_read_property_this(&accessList, this_ptr, SL("_access"), PH_NOISY_CC);
	_0 = zephir_fetch_nproperty_this(this_ptr, SL("_eventsManager"), PH_NOISY_CC);
	ZEPHIR_CPY_WRT(eventsManager, _0);
	if (Z_TYPE_P(eventsManager) == IS_OBJECT) {
		ZEPHIR_INIT_VAR(_2$$3);
		ZVAL_STRING(_2$$3, "acl:beforeCheckAccess", ZEPHIR_TEMP_PARAM_COPY);
		ZEPHIR_CALL_METHOD(&_1$$3, eventsManager, "fire", NULL, 0, _2$$3, this_ptr);
		zephir_check_temp_parameter(_2$$3);
		zephir_check_call_status();
		if (ZEPHIR_IS_FALSE_IDENTICAL(_1$$3)) {
			RETURN_MM_BOOL(0);
		}
	}
	ZEPHIR_OBS_VAR(rolesNames);
	zephir_read_property_this(&rolesNames, this_ptr, SL("_rolesNames"), PH_NOISY_CC);
	if (!(zephir_array_isset(rolesNames, roleName))) {
		_3$$5 = zephir_fetch_nproperty_this(this_ptr, SL("_defaultAccess"), PH_NOISY_CC);
		RETURN_MM_BOOL((ZEPHIR_IS_LONG(_3$$5, 1)));
	}
	ZEPHIR_INIT_VAR(_4);
	ZEPHIR_CONCAT_VSVSV(_4, roleName, "!", resourceName, "!", access);
	ZEPHIR_CPY_WRT(accessKey, _4);
	if (zephir_array_isset(accessList, accessKey)) {
		ZEPHIR_OBS_NVAR(haveAccess);
		zephir_array_fetch(&haveAccess, accessList, accessKey, PH_NOISY, "phalcon/acl/adapter/memory.zep", 530 TSRMLS_CC);
	}
	if (Z_TYPE_P(haveAccess) == IS_NULL) {
		ZEPHIR_OBS_VAR(roleInherits);
		zephir_read_property_this(&roleInherits, this_ptr, SL("_roleInherits"), PH_NOISY_CC);
		ZEPHIR_OBS_VAR(inheritedRoles);
		if (zephir_array_isset_fetch(&inheritedRoles, roleInherits, roleName, 0 TSRMLS_CC)) {
			if (Z_TYPE_P(inheritedRoles) == IS_ARRAY) {
				zephir_is_iterable(inheritedRoles, &_6$$9, &_5$$9, 0, 0, "phalcon/acl/adapter/memory.zep", 551);
				for (
				  ; zephir_hash_get_current_data_ex(_6$$9, (void**) &_7$$9, &_5$$9) == SUCCESS
				  ; zephir_hash_move_forward_ex(_6$$9, &_5$$9)
				) {
					ZEPHIR_GET_HVALUE(inheritedRole, _7$$9);
					ZEPHIR_INIT_NVAR(accessKey);
					ZEPHIR_CONCAT_VSVSV(accessKey, inheritedRole, "!", resourceName, "!", access);
					if (zephir_array_isset(accessList, accessKey)) {
						ZEPHIR_OBS_NVAR(haveAccess);
						zephir_array_fetch(&haveAccess, accessList, accessKey, PH_NOISY, "phalcon/acl/adapter/memory.zep", 548 TSRMLS_CC);
					}
				}
			}
		}
	}
	if (Z_TYPE_P(haveAccess) == IS_NULL) {
		ZEPHIR_INIT_VAR(_8$$12);
		ZEPHIR_CONCAT_VSVS(_8$$12, roleName, "!", resourceName, "!*");
		ZEPHIR_CPY_WRT(accessKey, _8$$12);
		if (zephir_array_isset(accessList, accessKey)) {
			ZEPHIR_OBS_NVAR(haveAccess);
			zephir_array_fetch(&haveAccess, accessList, accessKey, PH_NOISY, "phalcon/acl/adapter/memory.zep", 566 TSRMLS_CC);
		} else {
			if (Z_TYPE_P(inheritedRoles) == IS_ARRAY) {
				zephir_is_iterable(inheritedRoles, &_10$$15, &_9$$15, 0, 0, "phalcon/acl/adapter/memory.zep", 580);
				for (
				  ; zephir_hash_get_current_data_ex(_10$$15, (void**) &_11$$15, &_9$$15) == SUCCESS
				  ; zephir_hash_move_forward_ex(_10$$15, &_9$$15)
				) {
					ZEPHIR_GET_HVALUE(inheritedRole, _11$$15);
					ZEPHIR_INIT_NVAR(accessKey);
					ZEPHIR_CONCAT_VSVS(accessKey, inheritedRole, "!", resourceName, "!*");
					if (zephir_array_isset(accessList, accessKey)) {
						ZEPHIR_OBS_NVAR(haveAccess);
						zephir_array_fetch(&haveAccess, accessList, accessKey, PH_NOISY, "phalcon/acl/adapter/memory.zep", 576 TSRMLS_CC);
						break;
					}
				}
			}
		}
	}
	if (Z_TYPE_P(haveAccess) == IS_NULL) {
		ZEPHIR_INIT_VAR(_12$$18);
		ZEPHIR_CONCAT_VS(_12$$18, roleName, "!*!*");
		ZEPHIR_CPY_WRT(accessKey, _12$$18);
		if (zephir_array_isset(accessList, accessKey)) {
			ZEPHIR_OBS_NVAR(haveAccess);
			zephir_array_fetch(&haveAccess, accessList, accessKey, PH_NOISY, "phalcon/acl/adapter/memory.zep", 595 TSRMLS_CC);
		} else {
			if (Z_TYPE_P(inheritedRoles) == IS_ARRAY) {
				zephir_is_iterable(inheritedRoles, &_14$$21, &_13$$21, 0, 0, "phalcon/acl/adapter/memory.zep", 609);
				for (
				  ; zephir_hash_get_current_data_ex(_14$$21, (void**) &_15$$21, &_13$$21) == SUCCESS
				  ; zephir_hash_move_forward_ex(_14$$21, &_13$$21)
				) {
					ZEPHIR_GET_HVALUE(inheritedRole, _15$$21);
					ZEPHIR_INIT_NVAR(accessKey);
					ZEPHIR_CONCAT_VS(accessKey, inheritedRole, "!*!*");
					if (zephir_array_isset(accessList, accessKey)) {
						ZEPHIR_OBS_NVAR(haveAccess);
						zephir_array_fetch(&haveAccess, accessList, accessKey, PH_NOISY, "phalcon/acl/adapter/memory.zep", 605 TSRMLS_CC);
						break;
					}
				}
			}
		}
	}
	zephir_update_property_this(this_ptr, SL("_accessGranted"), haveAccess TSRMLS_CC);
	if (Z_TYPE_P(eventsManager) == IS_OBJECT) {
		ZEPHIR_INIT_VAR(_16$$24);
		ZVAL_STRING(_16$$24, "acl:afterCheckAccess", ZEPHIR_TEMP_PARAM_COPY);
		ZEPHIR_CALL_METHOD(NULL, eventsManager, "fire", NULL, 0, _16$$24, this_ptr);
		zephir_check_temp_parameter(_16$$24);
		zephir_check_call_status();
	}
	if (Z_TYPE_P(haveAccess) == IS_NULL) {
		RETURN_MM_BOOL(0);
	}
	RETURN_MM_BOOL((ZEPHIR_IS_LONG(haveAccess, 1)));

}

/**
 * Return an array with every role registered in the list
 */
PHP_METHOD(Phalcon_Acl_Adapter_Memory, getRoles) {

	

	RETURN_MEMBER(this_ptr, "_roles");

}

/**
 * Return an array with every resource registered in the list
 */
PHP_METHOD(Phalcon_Acl_Adapter_Memory, getResources) {

	

	RETURN_MEMBER(this_ptr, "_resources");

}
<|MERGE_RESOLUTION|>--- conflicted
+++ resolved
@@ -16,9 +16,9 @@
 #include "kernel/array.h"
 #include "kernel/object.h"
 #include "kernel/fcall.h"
+#include "kernel/exception.h"
 #include "kernel/concat.h"
 #include "kernel/operators.h"
-#include "kernel/exception.h"
 #include "kernel/hash.h"
 
 
@@ -166,12 +166,14 @@
  * 	$acl->addRole('administrator', 'consultant');
  * </code>
  *
- * @param  array|string accessInherits
+ * @param  array|string         accessInherits
+ * @param  RoleInterface|string role
  */
 PHP_METHOD(Phalcon_Acl_Adapter_Memory, addRole) {
 
+	zend_bool _0;
 	int ZEPHIR_LAST_CALL_STATUS;
-	zval *role, *accessInherits = NULL, *roleName = NULL, *roleObject = NULL, *_0, *_1, *_2;
+	zval *role, *accessInherits = NULL, *roleName = NULL, *roleObject = NULL, *_1, *_2, *_3;
 
 	ZEPHIR_MM_GROW();
 	zephir_fetch_params(1, 1, 1, &role, &accessInherits);
@@ -181,27 +183,34 @@
 	}
 
 
-	if (Z_TYPE_P(role) == IS_OBJECT) {
+	_0 = Z_TYPE_P(role) == IS_OBJECT;
+	if (_0) {
+		_0 = zephir_instance_of_ev(role, phalcon_acl_roleinterface_ce TSRMLS_CC);
+	}
+	if (_0) {
 		ZEPHIR_CALL_METHOD(&roleName, role, "getname", NULL, 0);
 		zephir_check_call_status();
 		ZEPHIR_CPY_WRT(roleObject, role);
-	} else {
+	} else if (Z_TYPE_P(role) == IS_STRING) {
 		ZEPHIR_CPY_WRT(roleName, role);
 		ZEPHIR_INIT_NVAR(roleObject);
 		object_init_ex(roleObject, phalcon_acl_role_ce);
 		ZEPHIR_CALL_METHOD(NULL, roleObject, "__construct", NULL, 76, role);
 		zephir_check_call_status();
-	}
-	_0 = zephir_fetch_nproperty_this(this_ptr, SL("_rolesNames"), PH_NOISY_CC);
-	if (zephir_array_isset(_0, roleName)) {
+	} else {
+		ZEPHIR_THROW_EXCEPTION_DEBUG_STR(phalcon_acl_exception_ce, "Role must be either an string or implement RoleInterface", "phalcon/acl/adapter/memory.zep", 171);
+		return;
+	}
+	_1 = zephir_fetch_nproperty_this(this_ptr, SL("_rolesNames"), PH_NOISY_CC);
+	if (zephir_array_isset(_1, roleName)) {
 		RETURN_MM_BOOL(0);
 	}
 	zephir_update_property_array_append(this_ptr, SL("_roles"), roleObject TSRMLS_CC);
 	zephir_update_property_array(this_ptr, SL("_rolesNames"), roleName, ZEPHIR_GLOBAL(global_true) TSRMLS_CC);
-	_1 = zephir_fetch_nproperty_this(this_ptr, SL("_defaultAccess"), PH_NOISY_CC);
-	ZEPHIR_INIT_VAR(_2);
-	ZEPHIR_CONCAT_VS(_2, roleName, "!*!*");
-	zephir_update_property_array(this_ptr, SL("_access"), _2, _1 TSRMLS_CC);
+	_2 = zephir_fetch_nproperty_this(this_ptr, SL("_defaultAccess"), PH_NOISY_CC);
+	ZEPHIR_INIT_VAR(_3);
+	ZEPHIR_CONCAT_VS(_3, roleName, "!*!*");
+	zephir_update_property_array(this_ptr, SL("_access"), _3, _2 TSRMLS_CC);
 	if (Z_TYPE_P(accessInherits) != IS_NULL) {
 		ZEPHIR_RETURN_CALL_METHOD(this_ptr, "addinherit", NULL, 0, roleName, accessInherits);
 		zephir_check_call_status();
@@ -238,7 +247,7 @@
 		ZEPHIR_CONCAT_SVS(_1$$3, "Role '", roleName, "' does not exist in the role list");
 		ZEPHIR_CALL_METHOD(NULL, _0$$3, "__construct", NULL, 9, _1$$3);
 		zephir_check_call_status();
-		zephir_throw_exception_debug(_0$$3, "phalcon/acl/adapter/memory.zep", 194 TSRMLS_CC);
+		zephir_throw_exception_debug(_0$$3, "phalcon/acl/adapter/memory.zep", 198 TSRMLS_CC);
 		ZEPHIR_MM_RESTORE();
 		return;
 	}
@@ -251,19 +260,14 @@
 	_2 = zephir_fetch_nproperty_this(this_ptr, SL("_roleInherits"), PH_NOISY_CC);
 	if (zephir_array_isset(_2, roleInheritName)) {
 		_3$$6 = zephir_fetch_nproperty_this(this_ptr, SL("_roleInherits"), PH_NOISY_CC);
-		zephir_array_fetch(&_4$$6, _3$$6, roleInheritName, PH_NOISY | PH_READONLY, "phalcon/acl/adapter/memory.zep", 207 TSRMLS_CC);
-		zephir_is_iterable(_4$$6, &_6$$6, &_5$$6, 0, 0, "phalcon/acl/adapter/memory.zep", 210);
+		zephir_array_fetch(&_4$$6, _3$$6, roleInheritName, PH_NOISY | PH_READONLY, "phalcon/acl/adapter/memory.zep", 211 TSRMLS_CC);
+		zephir_is_iterable(_4$$6, &_6$$6, &_5$$6, 0, 0, "phalcon/acl/adapter/memory.zep", 214);
 		for (
 		  ; zephir_hash_get_current_data_ex(_6$$6, (void**) &_7$$6, &_5$$6) == SUCCESS
 		  ; zephir_hash_move_forward_ex(_6$$6, &_5$$6)
 		) {
-<<<<<<< HEAD
-			ZEPHIR_GET_HVALUE(deepInheritName, _7);
+			ZEPHIR_GET_HVALUE(deepInheritName, _7$$6);
 			ZEPHIR_CALL_METHOD(NULL, this_ptr, "addinherit", &_8, 77, roleName, deepInheritName);
-=======
-			ZEPHIR_GET_HVALUE(deepInheritName, _7$$6);
-			ZEPHIR_CALL_METHOD(NULL, this_ptr, "addinherit", &_8, 80, roleName, deepInheritName);
->>>>>>> 2682ae08
 			zephir_check_call_status();
 		}
 	}
@@ -274,7 +278,7 @@
 		ZEPHIR_CONCAT_SVS(_10$$8, "Role '", roleInheritName, "' (to inherit) does not exist in the role list");
 		ZEPHIR_CALL_METHOD(NULL, _9$$8, "__construct", NULL, 9, _10$$8);
 		zephir_check_call_status();
-		zephir_throw_exception_debug(_9$$8, "phalcon/acl/adapter/memory.zep", 216 TSRMLS_CC);
+		zephir_throw_exception_debug(_9$$8, "phalcon/acl/adapter/memory.zep", 220 TSRMLS_CC);
 		ZEPHIR_MM_RESTORE();
 		return;
 	}
@@ -408,7 +412,7 @@
 		ZEPHIR_CONCAT_SVS(_2$$3, "Resource '", resourceName, "' does not exist in ACL");
 		ZEPHIR_CALL_METHOD(NULL, _1$$3, "__construct", NULL, 9, _2$$3);
 		zephir_check_call_status();
-		zephir_throw_exception_debug(_1$$3, "phalcon/acl/adapter/memory.zep", 298 TSRMLS_CC);
+		zephir_throw_exception_debug(_1$$3, "phalcon/acl/adapter/memory.zep", 302 TSRMLS_CC);
 		ZEPHIR_MM_RESTORE();
 		return;
 	}
@@ -417,12 +421,12 @@
 		_3 = Z_TYPE_P(accessList) != IS_STRING;
 	}
 	if (_3) {
-		ZEPHIR_THROW_EXCEPTION_DEBUG_STR(phalcon_acl_exception_ce, "Invalid value for accessList", "phalcon/acl/adapter/memory.zep", 302);
+		ZEPHIR_THROW_EXCEPTION_DEBUG_STR(phalcon_acl_exception_ce, "Invalid value for accessList", "phalcon/acl/adapter/memory.zep", 306);
 		return;
 	}
 	exists = 1;
 	if (Z_TYPE_P(accessList) == IS_ARRAY) {
-		zephir_is_iterable(accessList, &_5$$5, &_4$$5, 0, 0, "phalcon/acl/adapter/memory.zep", 313);
+		zephir_is_iterable(accessList, &_5$$5, &_4$$5, 0, 0, "phalcon/acl/adapter/memory.zep", 317);
 		for (
 		  ; zephir_hash_get_current_data_ex(_5$$5, (void**) &_6$$5, &_4$$5) == SUCCESS
 		  ; zephir_hash_move_forward_ex(_5$$5, &_4$$5)
@@ -468,7 +472,7 @@
 
 
 	if (Z_TYPE_P(accessList) == IS_ARRAY) {
-		zephir_is_iterable(accessList, &_1$$3, &_0$$3, 0, 0, "phalcon/acl/adapter/memory.zep", 339);
+		zephir_is_iterable(accessList, &_1$$3, &_0$$3, 0, 0, "phalcon/acl/adapter/memory.zep", 343);
 		for (
 		  ; zephir_hash_get_current_data_ex(_1$$3, (void**) &_2$$3, &_0$$3) == SUCCESS
 		  ; zephir_hash_move_forward_ex(_1$$3, &_0$$3)
@@ -521,7 +525,7 @@
 		ZEPHIR_CONCAT_SVS(_2$$3, "Role '", roleName, "' does not exist in ACL");
 		ZEPHIR_CALL_METHOD(NULL, _1$$3, "__construct", NULL, 9, _2$$3);
 		zephir_check_call_status();
-		zephir_throw_exception_debug(_1$$3, "phalcon/acl/adapter/memory.zep", 357 TSRMLS_CC);
+		zephir_throw_exception_debug(_1$$3, "phalcon/acl/adapter/memory.zep", 361 TSRMLS_CC);
 		ZEPHIR_MM_RESTORE();
 		return;
 	}
@@ -533,7 +537,7 @@
 		ZEPHIR_CONCAT_SVS(_5$$4, "Resource '", resourceName, "' does not exist in ACL");
 		ZEPHIR_CALL_METHOD(NULL, _4$$4, "__construct", NULL, 9, _5$$4);
 		zephir_check_call_status();
-		zephir_throw_exception_debug(_4$$4, "phalcon/acl/adapter/memory.zep", 361 TSRMLS_CC);
+		zephir_throw_exception_debug(_4$$4, "phalcon/acl/adapter/memory.zep", 365 TSRMLS_CC);
 		ZEPHIR_MM_RESTORE();
 		return;
 	}
@@ -544,7 +548,7 @@
 	ZEPHIR_OBS_VAR(internalAccess);
 	zephir_read_property_this(&internalAccess, this_ptr, SL("_access"), PH_NOISY_CC);
 	if (Z_TYPE_P(access) == IS_ARRAY) {
-		zephir_is_iterable(access, &_7$$5, &_6$$5, 0, 0, "phalcon/acl/adapter/memory.zep", 377);
+		zephir_is_iterable(access, &_7$$5, &_6$$5, 0, 0, "phalcon/acl/adapter/memory.zep", 381);
 		for (
 		  ; zephir_hash_get_current_data_ex(_7$$5, (void**) &_8$$5, &_6$$5) == SUCCESS
 		  ; zephir_hash_move_forward_ex(_7$$5, &_6$$5)
@@ -559,12 +563,12 @@
 				ZEPHIR_CONCAT_SVSVS(_10$$7, "Access '", accessName, "' does not exist in resource '", resourceName, "'");
 				ZEPHIR_CALL_METHOD(NULL, _9$$7, "__construct", NULL, 9, _10$$7);
 				zephir_check_call_status();
-				zephir_throw_exception_debug(_9$$7, "phalcon/acl/adapter/memory.zep", 373 TSRMLS_CC);
+				zephir_throw_exception_debug(_9$$7, "phalcon/acl/adapter/memory.zep", 377 TSRMLS_CC);
 				ZEPHIR_MM_RESTORE();
 				return;
 			}
 		}
-		zephir_is_iterable(access, &_12$$5, &_11$$5, 0, 0, "phalcon/acl/adapter/memory.zep", 390);
+		zephir_is_iterable(access, &_12$$5, &_11$$5, 0, 0, "phalcon/acl/adapter/memory.zep", 394);
 		for (
 		  ; zephir_hash_get_current_data_ex(_12$$5, (void**) &_13$$5, &_11$$5) == SUCCESS
 		  ; zephir_hash_move_forward_ex(_12$$5, &_11$$5)
@@ -593,7 +597,7 @@
 				ZEPHIR_CONCAT_SVSVS(_16$$13, "Access '", access, "' does not exist in resource '", resourceName, "'");
 				ZEPHIR_CALL_METHOD(NULL, _15$$13, "__construct", NULL, 9, _16$$13);
 				zephir_check_call_status();
-				zephir_throw_exception_debug(_15$$13, "phalcon/acl/adapter/memory.zep", 395 TSRMLS_CC);
+				zephir_throw_exception_debug(_15$$13, "phalcon/acl/adapter/memory.zep", 399 TSRMLS_CC);
 				ZEPHIR_MM_RESTORE();
 				return;
 			}
@@ -660,7 +664,7 @@
 	} else {
 		_2$$4 = zephir_fetch_nproperty_this(this_ptr, SL("_rolesNames"), PH_NOISY_CC);
 		ZEPHIR_INIT_VAR(_3$$4);
-		zephir_is_iterable(_2$$4, &_5$$4, &_4$$4, 0, 0, "phalcon/acl/adapter/memory.zep", 451);
+		zephir_is_iterable(_2$$4, &_5$$4, &_4$$4, 0, 0, "phalcon/acl/adapter/memory.zep", 455);
 		for (
 		  ; zephir_hash_get_current_data_ex(_5$$4, (void**) &_6$$4, &_4$$4) == SUCCESS
 		  ; zephir_hash_move_forward_ex(_5$$4, &_4$$4)
@@ -721,7 +725,7 @@
 	} else {
 		_1$$4 = zephir_fetch_nproperty_this(this_ptr, SL("_rolesNames"), PH_NOISY_CC);
 		ZEPHIR_INIT_VAR(_2$$4);
-		zephir_is_iterable(_1$$4, &_4$$4, &_3$$4, 0, 0, "phalcon/acl/adapter/memory.zep", 484);
+		zephir_is_iterable(_1$$4, &_4$$4, &_3$$4, 0, 0, "phalcon/acl/adapter/memory.zep", 488);
 		for (
 		  ; zephir_hash_get_current_data_ex(_4$$4, (void**) &_5$$4, &_3$$4) == SUCCESS
 		  ; zephir_hash_move_forward_ex(_4$$4, &_3$$4)
@@ -795,7 +799,7 @@
 	ZEPHIR_CPY_WRT(accessKey, _4);
 	if (zephir_array_isset(accessList, accessKey)) {
 		ZEPHIR_OBS_NVAR(haveAccess);
-		zephir_array_fetch(&haveAccess, accessList, accessKey, PH_NOISY, "phalcon/acl/adapter/memory.zep", 530 TSRMLS_CC);
+		zephir_array_fetch(&haveAccess, accessList, accessKey, PH_NOISY, "phalcon/acl/adapter/memory.zep", 534 TSRMLS_CC);
 	}
 	if (Z_TYPE_P(haveAccess) == IS_NULL) {
 		ZEPHIR_OBS_VAR(roleInherits);
@@ -803,7 +807,7 @@
 		ZEPHIR_OBS_VAR(inheritedRoles);
 		if (zephir_array_isset_fetch(&inheritedRoles, roleInherits, roleName, 0 TSRMLS_CC)) {
 			if (Z_TYPE_P(inheritedRoles) == IS_ARRAY) {
-				zephir_is_iterable(inheritedRoles, &_6$$9, &_5$$9, 0, 0, "phalcon/acl/adapter/memory.zep", 551);
+				zephir_is_iterable(inheritedRoles, &_6$$9, &_5$$9, 0, 0, "phalcon/acl/adapter/memory.zep", 555);
 				for (
 				  ; zephir_hash_get_current_data_ex(_6$$9, (void**) &_7$$9, &_5$$9) == SUCCESS
 				  ; zephir_hash_move_forward_ex(_6$$9, &_5$$9)
@@ -813,7 +817,7 @@
 					ZEPHIR_CONCAT_VSVSV(accessKey, inheritedRole, "!", resourceName, "!", access);
 					if (zephir_array_isset(accessList, accessKey)) {
 						ZEPHIR_OBS_NVAR(haveAccess);
-						zephir_array_fetch(&haveAccess, accessList, accessKey, PH_NOISY, "phalcon/acl/adapter/memory.zep", 548 TSRMLS_CC);
+						zephir_array_fetch(&haveAccess, accessList, accessKey, PH_NOISY, "phalcon/acl/adapter/memory.zep", 552 TSRMLS_CC);
 					}
 				}
 			}
@@ -825,10 +829,10 @@
 		ZEPHIR_CPY_WRT(accessKey, _8$$12);
 		if (zephir_array_isset(accessList, accessKey)) {
 			ZEPHIR_OBS_NVAR(haveAccess);
-			zephir_array_fetch(&haveAccess, accessList, accessKey, PH_NOISY, "phalcon/acl/adapter/memory.zep", 566 TSRMLS_CC);
+			zephir_array_fetch(&haveAccess, accessList, accessKey, PH_NOISY, "phalcon/acl/adapter/memory.zep", 570 TSRMLS_CC);
 		} else {
 			if (Z_TYPE_P(inheritedRoles) == IS_ARRAY) {
-				zephir_is_iterable(inheritedRoles, &_10$$15, &_9$$15, 0, 0, "phalcon/acl/adapter/memory.zep", 580);
+				zephir_is_iterable(inheritedRoles, &_10$$15, &_9$$15, 0, 0, "phalcon/acl/adapter/memory.zep", 584);
 				for (
 				  ; zephir_hash_get_current_data_ex(_10$$15, (void**) &_11$$15, &_9$$15) == SUCCESS
 				  ; zephir_hash_move_forward_ex(_10$$15, &_9$$15)
@@ -838,7 +842,7 @@
 					ZEPHIR_CONCAT_VSVS(accessKey, inheritedRole, "!", resourceName, "!*");
 					if (zephir_array_isset(accessList, accessKey)) {
 						ZEPHIR_OBS_NVAR(haveAccess);
-						zephir_array_fetch(&haveAccess, accessList, accessKey, PH_NOISY, "phalcon/acl/adapter/memory.zep", 576 TSRMLS_CC);
+						zephir_array_fetch(&haveAccess, accessList, accessKey, PH_NOISY, "phalcon/acl/adapter/memory.zep", 580 TSRMLS_CC);
 						break;
 					}
 				}
@@ -851,10 +855,10 @@
 		ZEPHIR_CPY_WRT(accessKey, _12$$18);
 		if (zephir_array_isset(accessList, accessKey)) {
 			ZEPHIR_OBS_NVAR(haveAccess);
-			zephir_array_fetch(&haveAccess, accessList, accessKey, PH_NOISY, "phalcon/acl/adapter/memory.zep", 595 TSRMLS_CC);
+			zephir_array_fetch(&haveAccess, accessList, accessKey, PH_NOISY, "phalcon/acl/adapter/memory.zep", 599 TSRMLS_CC);
 		} else {
 			if (Z_TYPE_P(inheritedRoles) == IS_ARRAY) {
-				zephir_is_iterable(inheritedRoles, &_14$$21, &_13$$21, 0, 0, "phalcon/acl/adapter/memory.zep", 609);
+				zephir_is_iterable(inheritedRoles, &_14$$21, &_13$$21, 0, 0, "phalcon/acl/adapter/memory.zep", 613);
 				for (
 				  ; zephir_hash_get_current_data_ex(_14$$21, (void**) &_15$$21, &_13$$21) == SUCCESS
 				  ; zephir_hash_move_forward_ex(_14$$21, &_13$$21)
@@ -864,7 +868,7 @@
 					ZEPHIR_CONCAT_VS(accessKey, inheritedRole, "!*!*");
 					if (zephir_array_isset(accessList, accessKey)) {
 						ZEPHIR_OBS_NVAR(haveAccess);
-						zephir_array_fetch(&haveAccess, accessList, accessKey, PH_NOISY, "phalcon/acl/adapter/memory.zep", 605 TSRMLS_CC);
+						zephir_array_fetch(&haveAccess, accessList, accessKey, PH_NOISY, "phalcon/acl/adapter/memory.zep", 609 TSRMLS_CC);
 						break;
 					}
 				}
