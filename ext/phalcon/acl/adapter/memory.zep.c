--- conflicted
+++ resolved
@@ -377,11 +377,7 @@
 				ZEPHIR_INIT_NVAR(&usedRoleToInherit);
 				ZVAL_COPY(&usedRoleToInherit, _13$$13);
 				ZEPHIR_MAKE_REF(&checkRoleToInherits);
-<<<<<<< HEAD
-				ZEPHIR_CALL_FUNCTION(NULL, "array_push", &_14, 86, &checkRoleToInherits, &usedRoleToInherit);
-=======
 				ZEPHIR_CALL_FUNCTION(NULL, "array_push", &_14, 71, &checkRoleToInherits, &usedRoleToInherit);
->>>>>>> f8defde8
 				ZEPHIR_UNREF(&checkRoleToInherits);
 				zephir_check_call_status();
 			} ZEND_HASH_FOREACH_END();
@@ -421,11 +417,7 @@
 						ZEPHIR_INIT_NVAR(&usedRoleToInherit);
 						ZVAL_COPY(&usedRoleToInherit, _21$$18);
 						ZEPHIR_MAKE_REF(&checkRoleToInherits);
-<<<<<<< HEAD
-						ZEPHIR_CALL_FUNCTION(NULL, "array_push", &_14, 86, &checkRoleToInherits, &usedRoleToInherit);
-=======
 						ZEPHIR_CALL_FUNCTION(NULL, "array_push", &_14, 71, &checkRoleToInherits, &usedRoleToInherit);
->>>>>>> f8defde8
 						ZEPHIR_UNREF(&checkRoleToInherits);
 						zephir_check_call_status();
 					} ZEND_HASH_FOREACH_END();
@@ -493,11 +485,7 @@
 		ZEPHIR_CPY_WRT(&roleName, role);
 		ZEPHIR_INIT_NVAR(&roleObject);
 		object_init_ex(&roleObject, phalcon_acl_role_ce);
-<<<<<<< HEAD
-		ZEPHIR_CALL_METHOD(NULL, &roleObject, "__construct", NULL, 87, role);
-=======
 		ZEPHIR_CALL_METHOD(NULL, &roleObject, "__construct", NULL, 72, role);
->>>>>>> f8defde8
 		zephir_check_call_status();
 	} else {
 		ZEPHIR_THROW_EXCEPTION_DEBUG_STR(phalcon_acl_exception_ce, "Role must be either an string or implement RoleInterface", "phalcon/acl/adapter/memory.zep", 308);
@@ -586,11 +574,7 @@
 		ZEPHIR_CPY_WRT(&componentName, componentValue);
 		ZEPHIR_INIT_NVAR(&componentObject);
 		object_init_ex(&componentObject, phalcon_acl_component_ce);
-<<<<<<< HEAD
-		ZEPHIR_CALL_METHOD(NULL, &componentObject, "__construct", NULL, 88, &componentName);
-=======
 		ZEPHIR_CALL_METHOD(NULL, &componentObject, "__construct", NULL, 73, &componentName);
->>>>>>> f8defde8
 		zephir_check_call_status();
 	}
 	zephir_read_property(&_1, this_ptr, SL("componentsNames"), PH_NOISY_CC | PH_READONLY);
@@ -739,11 +723,7 @@
 
 	if (!ZEPHIR_IS_STRING(&roleName, "*")) {
 		ZVAL_LONG(&_0$$3, 1);
-<<<<<<< HEAD
-		ZEPHIR_CALL_METHOD(NULL, this_ptr, "allowordeny", NULL, 89, &roleName, &componentName, access, &_0$$3, func);
-=======
 		ZEPHIR_CALL_METHOD(NULL, this_ptr, "allowordeny", NULL, 74, &roleName, &componentName, access, &_0$$3, func);
->>>>>>> f8defde8
 		zephir_check_call_status();
 	} else {
 		zephir_read_property(&_1$$4, this_ptr, SL("rolesNames"), PH_NOISY_CC | PH_READONLY);
@@ -760,11 +740,7 @@
 			ZEPHIR_INIT_NVAR(&_2$$4);
 			ZVAL_COPY(&_2$$4, _3$$4);
 			ZVAL_LONG(&_6$$5, 1);
-<<<<<<< HEAD
-			ZEPHIR_CALL_METHOD(NULL, this_ptr, "allowordeny", NULL, 89, &innerRoleName, &componentName, access, &_6$$5, func);
-=======
 			ZEPHIR_CALL_METHOD(NULL, this_ptr, "allowordeny", NULL, 74, &innerRoleName, &componentName, access, &_6$$5, func);
->>>>>>> f8defde8
 			zephir_check_call_status();
 		} ZEND_HASH_FOREACH_END();
 		ZEPHIR_INIT_NVAR(&_2$$4);
@@ -827,11 +803,7 @@
 
 	if (!ZEPHIR_IS_STRING(&roleName, "*")) {
 		ZVAL_LONG(&_0$$3, 0);
-<<<<<<< HEAD
-		ZEPHIR_CALL_METHOD(NULL, this_ptr, "allowordeny", NULL, 89, &roleName, &componentName, access, &_0$$3, func);
-=======
 		ZEPHIR_CALL_METHOD(NULL, this_ptr, "allowordeny", NULL, 74, &roleName, &componentName, access, &_0$$3, func);
->>>>>>> f8defde8
 		zephir_check_call_status();
 	} else {
 		zephir_read_property(&_1$$4, this_ptr, SL("rolesNames"), PH_NOISY_CC | PH_READONLY);
@@ -848,11 +820,7 @@
 			ZEPHIR_INIT_NVAR(&_2$$4);
 			ZVAL_COPY(&_2$$4, _3$$4);
 			ZVAL_LONG(&_6$$5, 0);
-<<<<<<< HEAD
-			ZEPHIR_CALL_METHOD(NULL, this_ptr, "allowordeny", NULL, 89, &innerRoleName, &componentName, access, &_6$$5, func);
-=======
 			ZEPHIR_CALL_METHOD(NULL, this_ptr, "allowordeny", NULL, 74, &innerRoleName, &componentName, access, &_6$$5, func);
->>>>>>> f8defde8
 			zephir_check_call_status();
 		} ZEND_HASH_FOREACH_END();
 		ZEPHIR_INIT_NVAR(&_2$$4);
@@ -1113,11 +1081,7 @@
 		zephir_read_property(&_5$$13, this_ptr, SL("defaultAccess"), PH_NOISY_CC | PH_READONLY);
 		RETURN_MM_BOOL((ZEPHIR_IS_LONG(&_5$$13, 1)));
 	}
-<<<<<<< HEAD
-	ZEPHIR_CALL_METHOD(&accessKey, this_ptr, "canaccess", NULL, 90, roleName, componentName, &access);
-=======
 	ZEPHIR_CALL_METHOD(&accessKey, this_ptr, "canaccess", NULL, 75, roleName, componentName, &access);
->>>>>>> f8defde8
 	zephir_check_call_status();
 	_6 = !ZEPHIR_IS_FALSE(&accessKey);
 	if (_6) {
@@ -1148,15 +1112,9 @@
 	if (zephir_is_callable(&funcAccess TSRMLS_CC)) {
 		ZEPHIR_INIT_VAR(&reflectionFunction);
 		object_init_ex(&reflectionFunction, zephir_get_internal_ce(SL("reflectionfunction")));
-<<<<<<< HEAD
-		ZEPHIR_CALL_METHOD(NULL, &reflectionFunction, "__construct", NULL, 91, &funcAccess);
-		zephir_check_call_status();
-		ZEPHIR_CALL_METHOD(&reflectionParameters, &reflectionFunction, "getparameters", NULL, 92);
-=======
 		ZEPHIR_CALL_METHOD(NULL, &reflectionFunction, "__construct", NULL, 76, &funcAccess);
 		zephir_check_call_status();
 		ZEPHIR_CALL_METHOD(&reflectionParameters, &reflectionFunction, "getparameters", NULL, 77);
->>>>>>> f8defde8
 		zephir_check_call_status();
 		ZEPHIR_INIT_VAR(&parameterNumber);
 		ZVAL_LONG(&parameterNumber, zephir_fast_count_int(&reflectionParameters TSRMLS_CC));
@@ -1172,11 +1130,7 @@
 		}
 		ZEPHIR_INIT_VAR(&parametersForFunction);
 		array_init(&parametersForFunction);
-<<<<<<< HEAD
-		ZEPHIR_CALL_METHOD(&numberOfRequiredParameters, &reflectionFunction, "getnumberofrequiredparameters", NULL, 93);
-=======
 		ZEPHIR_CALL_METHOD(&numberOfRequiredParameters, &reflectionFunction, "getnumberofrequiredparameters", NULL, 78);
->>>>>>> f8defde8
 		zephir_check_call_status();
 		ZEPHIR_CPY_WRT(&userParametersSizeShouldBe, &parameterNumber);
 		zephir_is_iterable(&reflectionParameters, 0, "phalcon/acl/adapter/memory.zep", 688);
@@ -1581,11 +1535,7 @@
 			ZEPHIR_INIT_NVAR(&usedRoleToInherit);
 			ZVAL_COPY(&usedRoleToInherit, _4$$6);
 			ZEPHIR_MAKE_REF(&checkRoleToInherits);
-<<<<<<< HEAD
-			ZEPHIR_CALL_FUNCTION(NULL, "array_push", &_5, 86, &checkRoleToInherits, &usedRoleToInherit);
-=======
 			ZEPHIR_CALL_FUNCTION(NULL, "array_push", &_5, 71, &checkRoleToInherits, &usedRoleToInherit);
->>>>>>> f8defde8
 			ZEPHIR_UNREF(&checkRoleToInherits);
 			zephir_check_call_status();
 		} ZEND_HASH_FOREACH_END();
@@ -1629,11 +1579,7 @@
 					ZEPHIR_INIT_NVAR(&usedRoleToInherit);
 					ZVAL_COPY(&usedRoleToInherit, _10$$13);
 					ZEPHIR_MAKE_REF(&checkRoleToInherits);
-<<<<<<< HEAD
-					ZEPHIR_CALL_FUNCTION(NULL, "array_push", &_5, 86, &checkRoleToInherits, &usedRoleToInherit);
-=======
 					ZEPHIR_CALL_FUNCTION(NULL, "array_push", &_5, 71, &checkRoleToInherits, &usedRoleToInherit);
->>>>>>> f8defde8
 					ZEPHIR_UNREF(&checkRoleToInherits);
 					zephir_check_call_status();
 				} ZEND_HASH_FOREACH_END();
