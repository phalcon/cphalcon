--- conflicted
+++ resolved
@@ -311,17 +311,10 @@
 	} else {
 		ZEPHIR_INIT_NVAR(&componentObject);
 		object_init_ex(&componentObject, phalcon_acl_component_ce);
-<<<<<<< HEAD
-		ZEPHIR_CALL_METHOD(NULL, &componentObject, "__construct", NULL, 141, componentValue);
-		zephir_check_call_status();
-	}
-	ZEPHIR_CALL_METHOD(&componentName, &componentObject, "getname", NULL, 142);
-=======
 		ZEPHIR_CALL_METHOD(NULL, &componentObject, "__construct", NULL, 143, componentValue);
 		zephir_check_call_status();
 	}
 	ZEPHIR_CALL_METHOD(&componentName, &componentObject, "getname", NULL, 144);
->>>>>>> f2a65a3d
 	zephir_check_call_status();
 	zephir_read_property(&_1, this_ptr, SL("componentsNames"), PH_NOISY_CC | PH_READONLY);
 	if (!(zephir_array_isset(&_1, &componentName))) {
@@ -592,11 +585,7 @@
 						ZEPHIR_INIT_NVAR(&usedRoleToInherit);
 						ZVAL_COPY(&usedRoleToInherit, _14$$13);
 						ZEPHIR_MAKE_REF(&checkRoleToInherits);
-<<<<<<< HEAD
-						ZEPHIR_CALL_FUNCTION(NULL, "array_push", &_16, 143, &checkRoleToInherits, &usedRoleToInherit);
-=======
 						ZEPHIR_CALL_FUNCTION(NULL, "array_push", &_16, 145, &checkRoleToInherits, &usedRoleToInherit);
->>>>>>> f2a65a3d
 						ZEPHIR_UNREF(&checkRoleToInherits);
 						zephir_check_call_status();
 					} ZEND_HASH_FOREACH_END();
@@ -612,11 +601,7 @@
 						ZEPHIR_CALL_METHOD(&usedRoleToInherit, &_13$$13, "current", NULL, 0);
 						zephir_check_call_status();
 							ZEPHIR_MAKE_REF(&checkRoleToInherits);
-<<<<<<< HEAD
-							ZEPHIR_CALL_FUNCTION(NULL, "array_push", &_16, 143, &checkRoleToInherits, &usedRoleToInherit);
-=======
 							ZEPHIR_CALL_FUNCTION(NULL, "array_push", &_16, 145, &checkRoleToInherits, &usedRoleToInherit);
->>>>>>> f2a65a3d
 							ZEPHIR_UNREF(&checkRoleToInherits);
 							zephir_check_call_status();
 						ZEPHIR_CALL_METHOD(NULL, &_13$$13, "next", NULL, 0);
@@ -660,11 +645,7 @@
 								ZEPHIR_INIT_NVAR(&usedRoleToInherit);
 								ZVAL_COPY(&usedRoleToInherit, _23$$19);
 								ZEPHIR_MAKE_REF(&checkRoleToInherits);
-<<<<<<< HEAD
-								ZEPHIR_CALL_FUNCTION(NULL, "array_push", &_16, 143, &checkRoleToInherits, &usedRoleToInherit);
-=======
 								ZEPHIR_CALL_FUNCTION(NULL, "array_push", &_16, 145, &checkRoleToInherits, &usedRoleToInherit);
->>>>>>> f2a65a3d
 								ZEPHIR_UNREF(&checkRoleToInherits);
 								zephir_check_call_status();
 							} ZEND_HASH_FOREACH_END();
@@ -680,11 +661,7 @@
 								ZEPHIR_CALL_METHOD(&usedRoleToInherit, &_22$$19, "current", NULL, 0);
 								zephir_check_call_status();
 									ZEPHIR_MAKE_REF(&checkRoleToInherits);
-<<<<<<< HEAD
-									ZEPHIR_CALL_FUNCTION(NULL, "array_push", &_16, 143, &checkRoleToInherits, &usedRoleToInherit);
-=======
 									ZEPHIR_CALL_FUNCTION(NULL, "array_push", &_16, 145, &checkRoleToInherits, &usedRoleToInherit);
->>>>>>> f2a65a3d
 									ZEPHIR_UNREF(&checkRoleToInherits);
 									zephir_check_call_status();
 								ZEPHIR_CALL_METHOD(NULL, &_22$$19, "next", NULL, 0);
@@ -750,11 +727,7 @@
 							ZEPHIR_INIT_NVAR(&usedRoleToInherit);
 							ZVAL_COPY(&usedRoleToInherit, _33$$28);
 							ZEPHIR_MAKE_REF(&checkRoleToInherits);
-<<<<<<< HEAD
-							ZEPHIR_CALL_FUNCTION(NULL, "array_push", &_16, 143, &checkRoleToInherits, &usedRoleToInherit);
-=======
 							ZEPHIR_CALL_FUNCTION(NULL, "array_push", &_16, 145, &checkRoleToInherits, &usedRoleToInherit);
->>>>>>> f2a65a3d
 							ZEPHIR_UNREF(&checkRoleToInherits);
 							zephir_check_call_status();
 						} ZEND_HASH_FOREACH_END();
@@ -770,11 +743,7 @@
 							ZEPHIR_CALL_METHOD(&usedRoleToInherit, &_32$$28, "current", NULL, 0);
 							zephir_check_call_status();
 								ZEPHIR_MAKE_REF(&checkRoleToInherits);
-<<<<<<< HEAD
-								ZEPHIR_CALL_FUNCTION(NULL, "array_push", &_16, 143, &checkRoleToInherits, &usedRoleToInherit);
-=======
 								ZEPHIR_CALL_FUNCTION(NULL, "array_push", &_16, 145, &checkRoleToInherits, &usedRoleToInherit);
->>>>>>> f2a65a3d
 								ZEPHIR_UNREF(&checkRoleToInherits);
 								zephir_check_call_status();
 							ZEPHIR_CALL_METHOD(NULL, &_32$$28, "next", NULL, 0);
@@ -818,11 +787,7 @@
 									ZEPHIR_INIT_NVAR(&usedRoleToInherit);
 									ZVAL_COPY(&usedRoleToInherit, _40$$34);
 									ZEPHIR_MAKE_REF(&checkRoleToInherits);
-<<<<<<< HEAD
-									ZEPHIR_CALL_FUNCTION(NULL, "array_push", &_16, 143, &checkRoleToInherits, &usedRoleToInherit);
-=======
 									ZEPHIR_CALL_FUNCTION(NULL, "array_push", &_16, 145, &checkRoleToInherits, &usedRoleToInherit);
->>>>>>> f2a65a3d
 									ZEPHIR_UNREF(&checkRoleToInherits);
 									zephir_check_call_status();
 								} ZEND_HASH_FOREACH_END();
@@ -838,11 +803,7 @@
 									ZEPHIR_CALL_METHOD(&usedRoleToInherit, &_39$$34, "current", NULL, 0);
 									zephir_check_call_status();
 										ZEPHIR_MAKE_REF(&checkRoleToInherits);
-<<<<<<< HEAD
-										ZEPHIR_CALL_FUNCTION(NULL, "array_push", &_16, 143, &checkRoleToInherits, &usedRoleToInherit);
-=======
 										ZEPHIR_CALL_FUNCTION(NULL, "array_push", &_16, 145, &checkRoleToInherits, &usedRoleToInherit);
->>>>>>> f2a65a3d
 										ZEPHIR_UNREF(&checkRoleToInherits);
 										zephir_check_call_status();
 									ZEPHIR_CALL_METHOD(NULL, &_39$$34, "next", NULL, 0);
@@ -910,21 +871,13 @@
 	} else if (Z_TYPE_P(role) == IS_STRING) {
 		ZEPHIR_INIT_NVAR(&roleObject);
 		object_init_ex(&roleObject, phalcon_acl_role_ce);
-<<<<<<< HEAD
-		ZEPHIR_CALL_METHOD(NULL, &roleObject, "__construct", NULL, 144, role);
-=======
 		ZEPHIR_CALL_METHOD(NULL, &roleObject, "__construct", NULL, 146, role);
->>>>>>> f2a65a3d
 		zephir_check_call_status();
 	} else {
 		ZEPHIR_THROW_EXCEPTION_DEBUG_STR(phalcon_acl_exception_ce, "Role must be either a string or implement RoleInterface", "phalcon/Acl/Adapter/Memory.zep", 411);
 		return;
 	}
-<<<<<<< HEAD
-	ZEPHIR_CALL_METHOD(&roleName, &roleObject, "getname", NULL, 145);
-=======
 	ZEPHIR_CALL_METHOD(&roleName, &roleObject, "getname", NULL, 147);
->>>>>>> f2a65a3d
 	zephir_check_call_status();
 	zephir_read_property(&_1, this_ptr, SL("rolesNames"), PH_NOISY_CC | PH_READONLY);
 	if (zephir_array_isset(&_1, &roleName)) {
@@ -993,11 +946,7 @@
 
 	if (!ZEPHIR_IS_STRING(&roleName, "*")) {
 		ZVAL_LONG(&_0$$3, 1);
-<<<<<<< HEAD
-		ZEPHIR_CALL_METHOD(NULL, this_ptr, "allowordeny", NULL, 146, &roleName, &componentName, access, &_0$$3, func);
-=======
 		ZEPHIR_CALL_METHOD(NULL, this_ptr, "allowordeny", NULL, 148, &roleName, &componentName, access, &_0$$3, func);
->>>>>>> f2a65a3d
 		zephir_check_call_status();
 	} else {
 		zephir_read_property(&_1$$4, this_ptr, SL("rolesNames"), PH_NOISY_CC | PH_READONLY);
@@ -1015,11 +964,7 @@
 				ZEPHIR_INIT_NVAR(&_2$$4);
 				ZVAL_COPY(&_2$$4, _3$$4);
 				ZVAL_LONG(&_7$$5, 1);
-<<<<<<< HEAD
-				ZEPHIR_CALL_METHOD(NULL, this_ptr, "allowordeny", NULL, 146, &innerRoleName, &componentName, access, &_7$$5, func);
-=======
 				ZEPHIR_CALL_METHOD(NULL, this_ptr, "allowordeny", NULL, 148, &innerRoleName, &componentName, access, &_7$$5, func);
->>>>>>> f2a65a3d
 				zephir_check_call_status();
 			} ZEND_HASH_FOREACH_END();
 		} else {
@@ -1036,11 +981,7 @@
 				ZEPHIR_CALL_METHOD(&_2$$4, &_1$$4, "current", NULL, 0);
 				zephir_check_call_status();
 					ZVAL_LONG(&_8$$6, 1);
-<<<<<<< HEAD
-					ZEPHIR_CALL_METHOD(NULL, this_ptr, "allowordeny", NULL, 146, &innerRoleName, &componentName, access, &_8$$6, func);
-=======
 					ZEPHIR_CALL_METHOD(NULL, this_ptr, "allowordeny", NULL, 148, &innerRoleName, &componentName, access, &_8$$6, func);
->>>>>>> f2a65a3d
 					zephir_check_call_status();
 				ZEPHIR_CALL_METHOD(NULL, &_1$$4, "next", NULL, 0);
 				zephir_check_call_status();
@@ -1109,11 +1050,7 @@
 	ZVAL_STRING(&_0, "*");
 	if (!ZEPHIR_IS_IDENTICAL(&_0, &roleName)) {
 		ZVAL_LONG(&_1$$3, 0);
-<<<<<<< HEAD
-		ZEPHIR_CALL_METHOD(NULL, this_ptr, "allowordeny", NULL, 146, &roleName, &componentName, access, &_1$$3, func);
-=======
 		ZEPHIR_CALL_METHOD(NULL, this_ptr, "allowordeny", NULL, 148, &roleName, &componentName, access, &_1$$3, func);
->>>>>>> f2a65a3d
 		zephir_check_call_status();
 	} else {
 		zephir_read_property(&_2$$4, this_ptr, SL("rolesNames"), PH_NOISY_CC | PH_READONLY);
@@ -1131,11 +1068,7 @@
 				ZEPHIR_INIT_NVAR(&_3$$4);
 				ZVAL_COPY(&_3$$4, _4$$4);
 				ZVAL_LONG(&_8$$5, 0);
-<<<<<<< HEAD
-				ZEPHIR_CALL_METHOD(NULL, this_ptr, "allowordeny", NULL, 146, &innerRoleName, &componentName, access, &_8$$5, func);
-=======
 				ZEPHIR_CALL_METHOD(NULL, this_ptr, "allowordeny", NULL, 148, &innerRoleName, &componentName, access, &_8$$5, func);
->>>>>>> f2a65a3d
 				zephir_check_call_status();
 			} ZEND_HASH_FOREACH_END();
 		} else {
@@ -1152,11 +1085,7 @@
 				ZEPHIR_CALL_METHOD(&_3$$4, &_2$$4, "current", NULL, 0);
 				zephir_check_call_status();
 					ZVAL_LONG(&_9$$6, 0);
-<<<<<<< HEAD
-					ZEPHIR_CALL_METHOD(NULL, this_ptr, "allowordeny", NULL, 146, &innerRoleName, &componentName, access, &_9$$6, func);
-=======
 					ZEPHIR_CALL_METHOD(NULL, this_ptr, "allowordeny", NULL, 148, &innerRoleName, &componentName, access, &_9$$6, func);
->>>>>>> f2a65a3d
 					zephir_check_call_status();
 				ZEPHIR_CALL_METHOD(NULL, &_2$$4, "next", NULL, 0);
 				zephir_check_call_status();
@@ -1479,11 +1408,7 @@
 		zephir_read_property(&_9$$13, this_ptr, SL("defaultAccess"), PH_NOISY_CC | PH_READONLY);
 		RETURN_MM_BOOL((ZEPHIR_IS_LONG(&_9$$13, 1)));
 	}
-<<<<<<< HEAD
-	ZEPHIR_CALL_METHOD(&accessKey, this_ptr, "canaccess", NULL, 147, roleName, componentName, &access);
-=======
 	ZEPHIR_CALL_METHOD(&accessKey, this_ptr, "canaccess", NULL, 149, roleName, componentName, &access);
->>>>>>> f2a65a3d
 	zephir_check_call_status();
 	_10 = !ZEPHIR_IS_FALSE(&accessKey);
 	if (_10) {
@@ -1514,15 +1439,9 @@
 	if (zephir_is_callable(&funcAccess)) {
 		ZEPHIR_INIT_VAR(&reflectionFunction);
 		object_init_ex(&reflectionFunction, zephir_get_internal_ce(SL("reflectionfunction")));
-<<<<<<< HEAD
-		ZEPHIR_CALL_METHOD(NULL, &reflectionFunction, "__construct", NULL, 148, &funcAccess);
-		zephir_check_call_status();
-		ZEPHIR_CALL_METHOD(&reflectionParameters, &reflectionFunction, "getparameters", NULL, 149);
-=======
 		ZEPHIR_CALL_METHOD(NULL, &reflectionFunction, "__construct", NULL, 150, &funcAccess);
 		zephir_check_call_status();
 		ZEPHIR_CALL_METHOD(&reflectionParameters, &reflectionFunction, "getparameters", NULL, 151);
->>>>>>> f2a65a3d
 		zephir_check_call_status();
 		ZEPHIR_INIT_VAR(&parameterNumber);
 		ZVAL_LONG(&parameterNumber, zephir_fast_count_int(&reflectionParameters));
@@ -1538,11 +1457,7 @@
 		}
 		ZEPHIR_INIT_VAR(&parametersForFunction);
 		array_init(&parametersForFunction);
-<<<<<<< HEAD
-		ZEPHIR_CALL_METHOD(&numberOfRequiredParameters, &reflectionFunction, "getnumberofrequiredparameters", NULL, 150);
-=======
 		ZEPHIR_CALL_METHOD(&numberOfRequiredParameters, &reflectionFunction, "getnumberofrequiredparameters", NULL, 152);
->>>>>>> f2a65a3d
 		zephir_check_call_status();
 		ZEPHIR_CPY_WRT(&userParametersSizeShouldBe, &parameterNumber);
 		zephir_is_iterable(&reflectionParameters, 0, "phalcon/Acl/Adapter/Memory.zep", 746);
@@ -2096,11 +2011,7 @@
 				ZEPHIR_INIT_NVAR(&usedRoleToInherit);
 				ZVAL_COPY(&usedRoleToInherit, _3$$6);
 				ZEPHIR_MAKE_REF(&checkRoleToInherits);
-<<<<<<< HEAD
-				ZEPHIR_CALL_FUNCTION(NULL, "array_push", &_5, 143, &checkRoleToInherits, &usedRoleToInherit);
-=======
 				ZEPHIR_CALL_FUNCTION(NULL, "array_push", &_5, 145, &checkRoleToInherits, &usedRoleToInherit);
->>>>>>> f2a65a3d
 				ZEPHIR_UNREF(&checkRoleToInherits);
 				zephir_check_call_status();
 			} ZEND_HASH_FOREACH_END();
@@ -2116,11 +2027,7 @@
 				ZEPHIR_CALL_METHOD(&usedRoleToInherit, &_2$$6, "current", NULL, 0);
 				zephir_check_call_status();
 					ZEPHIR_MAKE_REF(&checkRoleToInherits);
-<<<<<<< HEAD
-					ZEPHIR_CALL_FUNCTION(NULL, "array_push", &_5, 143, &checkRoleToInherits, &usedRoleToInherit);
-=======
 					ZEPHIR_CALL_FUNCTION(NULL, "array_push", &_5, 145, &checkRoleToInherits, &usedRoleToInherit);
->>>>>>> f2a65a3d
 					ZEPHIR_UNREF(&checkRoleToInherits);
 					zephir_check_call_status();
 				ZEPHIR_CALL_METHOD(NULL, &_2$$6, "next", NULL, 0);
@@ -2171,11 +2078,7 @@
 						ZEPHIR_INIT_NVAR(&usedRoleToInherit);
 						ZVAL_COPY(&usedRoleToInherit, _13$$14);
 						ZEPHIR_MAKE_REF(&checkRoleToInherits);
-<<<<<<< HEAD
-						ZEPHIR_CALL_FUNCTION(NULL, "array_push", &_5, 143, &checkRoleToInherits, &usedRoleToInherit);
-=======
 						ZEPHIR_CALL_FUNCTION(NULL, "array_push", &_5, 145, &checkRoleToInherits, &usedRoleToInherit);
->>>>>>> f2a65a3d
 						ZEPHIR_UNREF(&checkRoleToInherits);
 						zephir_check_call_status();
 					} ZEND_HASH_FOREACH_END();
@@ -2191,11 +2094,7 @@
 						ZEPHIR_CALL_METHOD(&usedRoleToInherit, &_12$$14, "current", NULL, 0);
 						zephir_check_call_status();
 							ZEPHIR_MAKE_REF(&checkRoleToInherits);
-<<<<<<< HEAD
-							ZEPHIR_CALL_FUNCTION(NULL, "array_push", &_5, 143, &checkRoleToInherits, &usedRoleToInherit);
-=======
 							ZEPHIR_CALL_FUNCTION(NULL, "array_push", &_5, 145, &checkRoleToInherits, &usedRoleToInherit);
->>>>>>> f2a65a3d
 							ZEPHIR_UNREF(&checkRoleToInherits);
 							zephir_check_call_status();
 						ZEPHIR_CALL_METHOD(NULL, &_12$$14, "next", NULL, 0);
