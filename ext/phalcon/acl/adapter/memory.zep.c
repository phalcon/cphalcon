
#ifdef HAVE_CONFIG_H
#include "../../../ext_config.h"
#endif

#include <php.h>
#include "../../../php_ext.h"
#include "../../../ext.h"

#include <Zend/zend_operators.h>
#include <Zend/zend_exceptions.h>
#include <Zend/zend_interfaces.h>

#include "kernel/main.h"
#include "kernel/memory.h"
#include "kernel/array.h"
#include "kernel/object.h"
#include "kernel/fcall.h"
#include "kernel/exception.h"
#include "kernel/operators.h"
#include "kernel/concat.h"


/**
 * Phalcon\Acl\Adapter\Memory
 *
 * Manages ACL lists in memory
 *
 *<code>
 * $acl = new \Phalcon\Acl\Adapter\Memory();
 *
 * $acl->setDefaultAction(
 *     \Phalcon\Acl::DENY
 * );
 *
 * // Register roles
 * $roles = [
 *     "users"  => new \Phalcon\Acl\Role("Users"),
 *     "guests" => new \Phalcon\Acl\Role("Guests"),
 * ];
 * foreach ($roles as $role) {
 *     $acl->addRole($role);
 * }
 *
 * // Private area resources
 * $privateResources = [
 *     "companies" => ["index", "search", "new", "edit", "save", "create", "delete"],
 *     "products"  => ["index", "search", "new", "edit", "save", "create", "delete"],
 *     "invoices"  => ["index", "profile"],
 * ];
 *
 * foreach ($privateResources as $resourceName => $actions) {
 *     $acl->addResource(
 *         new \Phalcon\Acl\Resource($resourceName),
 *         $actions
 *     );
 * }
 *
 * // Public area resources
 * $publicResources = [
 *     "index"   => ["index"],
 *     "about"   => ["index"],
 *     "session" => ["index", "register", "start", "end"],
 *     "contact" => ["index", "send"],
 * ];
 *
 * foreach ($publicResources as $resourceName => $actions) {
 *     $acl->addResource(
 *         new \Phalcon\Acl\Resource($resourceName),
 *         $actions
 *     );
 * }
 *
 * // Grant access to public areas to both users and guests
 * foreach ($roles as $role){
 *     foreach ($publicResources as $resource => $actions) {
 *         $acl->allow($role->getName(), $resource, "*");
 *     }
 * }
 *
 * // Grant access to private area to role Users
 * foreach ($privateResources as $resource => $actions) {
 *     foreach ($actions as $action) {
 *         $acl->allow("Users", $resource, $action);
 *     }
 * }
 *</code>
 */
ZEPHIR_INIT_CLASS(Phalcon_Acl_Adapter_Memory) {

	ZEPHIR_REGISTER_CLASS_EX(Phalcon\\Acl\\Adapter, Memory, phalcon, acl_adapter_memory, phalcon_acl_adapter_ce, phalcon_acl_adapter_memory_method_entry, 0);

	/**
	 * Roles Names
	 *
	 * @var mixed
	 */
	zend_declare_property_null(phalcon_acl_adapter_memory_ce, SL("_rolesNames"), ZEND_ACC_PROTECTED TSRMLS_CC);

	/**
	 * Roles
	 *
	 * @var mixed
	 */
	zend_declare_property_null(phalcon_acl_adapter_memory_ce, SL("_roles"), ZEND_ACC_PROTECTED TSRMLS_CC);

	/**
	 * Resource Names
	 *
	 * @var mixed
	 */
	zend_declare_property_null(phalcon_acl_adapter_memory_ce, SL("_resourcesNames"), ZEND_ACC_PROTECTED TSRMLS_CC);

	/**
	 * Resources
	 *
	 * @var mixed
	 */
	zend_declare_property_null(phalcon_acl_adapter_memory_ce, SL("_resources"), ZEND_ACC_PROTECTED TSRMLS_CC);

	/**
	 * Access
	 *
	 * @var mixed
	 */
	zend_declare_property_null(phalcon_acl_adapter_memory_ce, SL("_access"), ZEND_ACC_PROTECTED TSRMLS_CC);

	/**
	 * Role Inherits
	 *
	 * @var mixed
	 */
	zend_declare_property_null(phalcon_acl_adapter_memory_ce, SL("_roleInherits"), ZEND_ACC_PROTECTED TSRMLS_CC);

	/**
	 * Access List
	 *
	 * @var mixed
	 */
	zend_declare_property_null(phalcon_acl_adapter_memory_ce, SL("_accessList"), ZEND_ACC_PROTECTED TSRMLS_CC);

	/**
	 * Function List
	 *
	 * @var mixed
	 */
	zend_declare_property_null(phalcon_acl_adapter_memory_ce, SL("_func"), ZEND_ACC_PROTECTED TSRMLS_CC);

	/**
	 * Default action for no arguments is allow
	 *
	 * @var mixed
	 */
	zend_declare_property_long(phalcon_acl_adapter_memory_ce, SL("_noArgumentsDefaultAction"), 1, ZEND_ACC_PROTECTED TSRMLS_CC);

	return SUCCESS;

}

/**
 * Phalcon\Acl\Adapter\Memory constructor
 */
PHP_METHOD(Phalcon_Acl_Adapter_Memory, __construct) {

	zval _0, _1;
	zval __$true;
	zval *this_ptr = getThis();

	ZVAL_BOOL(&__$true, 1);
	ZVAL_UNDEF(&_0);
	ZVAL_UNDEF(&_1);

	ZEPHIR_MM_GROW();

	ZEPHIR_INIT_VAR(&_0);
	zephir_create_array(&_0, 1, 0 TSRMLS_CC);
	zephir_array_update_string(&_0, SL("*"), &__$true, PH_COPY | PH_SEPARATE);
	zephir_update_property_zval(this_ptr, SL("_resourcesNames"), &_0);
	ZEPHIR_INIT_VAR(&_1);
	zephir_create_array(&_1, 1, 0 TSRMLS_CC);
	zephir_array_update_string(&_1, SL("*!*"), &__$true, PH_COPY | PH_SEPARATE);
	zephir_update_property_zval(this_ptr, SL("_accessList"), &_1);
	ZEPHIR_MM_RESTORE();

}

/**
 * Adds a role to the ACL list. Second parameter allows inheriting access data from other existing role
 *
 * Example:
 * <code>
 * $acl->addRole(
 *     new Phalcon\Acl\Role("administrator"),
 *     "consultant"
 * );
 *
 * $acl->addRole("administrator", "consultant");
 * </code>
 *
 * @param  array|string         accessInherits
 * @param  RoleInterface|string role
 */
PHP_METHOD(Phalcon_Acl_Adapter_Memory, addRole) {

	zend_bool _0;
	zend_long ZEPHIR_LAST_CALL_STATUS;
	zval *role, role_sub, *accessInherits = NULL, accessInherits_sub, __$true, __$null, roleName, roleObject, _1;
	zval *this_ptr = getThis();

	ZVAL_UNDEF(&role_sub);
	ZVAL_UNDEF(&accessInherits_sub);
	ZVAL_BOOL(&__$true, 1);
	ZVAL_NULL(&__$null);
	ZVAL_UNDEF(&roleName);
	ZVAL_UNDEF(&roleObject);
	ZVAL_UNDEF(&_1);

	ZEPHIR_MM_GROW();
	zephir_fetch_params(1, 1, 1, &role, &accessInherits);

	if (!accessInherits) {
		accessInherits = &accessInherits_sub;
		accessInherits = &__$null;
	}


	_0 = Z_TYPE_P(role) == IS_OBJECT;
	if (_0) {
		_0 = zephir_instance_of_ev(role, phalcon_acl_roleinterface_ce TSRMLS_CC);
	}
	if (_0) {
		ZEPHIR_CALL_METHOD(&roleName, role, "getname", NULL, 0);
		zephir_check_call_status();
		ZEPHIR_CPY_WRT(&roleObject, role);
	} else if (Z_TYPE_P(role) == IS_STRING) {
		ZEPHIR_CPY_WRT(&roleName, role);
		ZEPHIR_INIT_NVAR(&roleObject);
		object_init_ex(&roleObject, phalcon_acl_role_ce);
<<<<<<< HEAD
		ZEPHIR_CALL_METHOD(NULL, &roleObject, "__construct", NULL, 73, role);
=======
		ZEPHIR_CALL_METHOD(NULL, &roleObject, "__construct", NULL, 75, role);
>>>>>>> b3b083d3
		zephir_check_call_status();
	} else {
		ZEPHIR_THROW_EXCEPTION_DEBUG_STR(phalcon_acl_exception_ce, "Role must be either an string or implement RoleInterface", "phalcon/acl/adapter/memory.zep", 201);
		return;
	}
	zephir_read_property(&_1, this_ptr, SL("_rolesNames"), PH_NOISY_CC | PH_READONLY);
	if (zephir_array_isset(&_1, &roleName)) {
		RETURN_MM_BOOL(0);
	}
	zephir_update_property_array_append(this_ptr, SL("_roles"), &roleObject TSRMLS_CC);
	zephir_update_property_array(this_ptr, SL("_rolesNames"), &roleName, &__$true TSRMLS_CC);
	if (Z_TYPE_P(accessInherits) != IS_NULL) {
		ZEPHIR_RETURN_CALL_METHOD(this_ptr, "addinherit", NULL, 0, &roleName, accessInherits);
		zephir_check_call_status();
		RETURN_MM();
	}
	RETURN_MM_BOOL(1);

}

/**
 * Do a role inherit from another existing role
 */
PHP_METHOD(Phalcon_Acl_Adapter_Memory, addInherit) {

	zend_bool _2;
	zephir_fcall_cache_entry *_7 = NULL;
	zend_long ZEPHIR_LAST_CALL_STATUS;
	zval *roleName_param = NULL, *roleToInherit, roleToInherit_sub, __$true, roleInheritName, rolesNames, deepInheritName, _3, _10, _0$$3, _4$$6, _5$$6, *_6$$6, _8$$8, _9$$8;
	zval roleName, _1$$3;
	zval *this_ptr = getThis();

	ZVAL_UNDEF(&roleName);
	ZVAL_UNDEF(&_1$$3);
	ZVAL_UNDEF(&roleToInherit_sub);
	ZVAL_BOOL(&__$true, 1);
	ZVAL_UNDEF(&roleInheritName);
	ZVAL_UNDEF(&rolesNames);
	ZVAL_UNDEF(&deepInheritName);
	ZVAL_UNDEF(&_3);
	ZVAL_UNDEF(&_10);
	ZVAL_UNDEF(&_0$$3);
	ZVAL_UNDEF(&_4$$6);
	ZVAL_UNDEF(&_5$$6);
	ZVAL_UNDEF(&_8$$8);
	ZVAL_UNDEF(&_9$$8);

	ZEPHIR_MM_GROW();
	zephir_fetch_params(1, 2, 0, &roleName_param, &roleToInherit);

	zephir_get_strval(&roleName, roleName_param);


	ZEPHIR_OBS_VAR(&rolesNames);
	zephir_read_property(&rolesNames, this_ptr, SL("_rolesNames"), PH_NOISY_CC);
	if (!(zephir_array_isset(&rolesNames, &roleName))) {
		ZEPHIR_INIT_VAR(&_0$$3);
		object_init_ex(&_0$$3, phalcon_acl_exception_ce);
		ZEPHIR_INIT_VAR(&_1$$3);
		ZEPHIR_CONCAT_SVS(&_1$$3, "Role '", &roleName, "' does not exist in the role list");
		ZEPHIR_CALL_METHOD(NULL, &_0$$3, "__construct", NULL, 4, &_1$$3);
		zephir_check_call_status();
		zephir_throw_exception_debug(&_0$$3, "phalcon/acl/adapter/memory.zep", 227 TSRMLS_CC);
		ZEPHIR_MM_RESTORE();
		return;
	}
	_2 = Z_TYPE_P(roleToInherit) == IS_OBJECT;
	if (_2) {
		_2 = zephir_instance_of_ev(roleToInherit, phalcon_acl_roleinterface_ce TSRMLS_CC);
	}
	if (_2) {
		ZEPHIR_CALL_METHOD(&roleInheritName, roleToInherit, "getname", NULL, 0);
		zephir_check_call_status();
	} else {
		ZEPHIR_CPY_WRT(&roleInheritName, roleToInherit);
	}
	zephir_read_property(&_3, this_ptr, SL("_roleInherits"), PH_NOISY_CC | PH_READONLY);
	if (zephir_array_isset(&_3, &roleInheritName)) {
		zephir_read_property(&_4$$6, this_ptr, SL("_roleInherits"), PH_NOISY_CC | PH_READONLY);
		zephir_array_fetch(&_5$$6, &_4$$6, &roleInheritName, PH_NOISY | PH_READONLY, "phalcon/acl/adapter/memory.zep", 240 TSRMLS_CC);
		zephir_is_iterable(&_5$$6, 0, "phalcon/acl/adapter/memory.zep", 243);
		ZEND_HASH_FOREACH_VAL(Z_ARRVAL_P(&_5$$6), _6$$6)
		{
			ZEPHIR_INIT_NVAR(&deepInheritName);
			ZVAL_COPY(&deepInheritName, _6$$6);
<<<<<<< HEAD
			ZEPHIR_CALL_METHOD(NULL, this_ptr, "addinherit", &_7, 74, &roleName, &deepInheritName);
=======
			ZEPHIR_CALL_METHOD(NULL, this_ptr, "addinherit", &_7, 76, &roleName, &deepInheritName);
>>>>>>> b3b083d3
			zephir_check_call_status();
		} ZEND_HASH_FOREACH_END();
		ZEPHIR_INIT_NVAR(&deepInheritName);
	}
	if (!(zephir_array_isset(&rolesNames, &roleInheritName))) {
		ZEPHIR_INIT_VAR(&_8$$8);
		object_init_ex(&_8$$8, phalcon_acl_exception_ce);
		ZEPHIR_INIT_VAR(&_9$$8);
		ZEPHIR_CONCAT_SVS(&_9$$8, "Role '", &roleInheritName, "' (to inherit) does not exist in the role list");
		ZEPHIR_CALL_METHOD(NULL, &_8$$8, "__construct", NULL, 4, &_9$$8);
		zephir_check_call_status();
		zephir_throw_exception_debug(&_8$$8, "phalcon/acl/adapter/memory.zep", 249 TSRMLS_CC);
		ZEPHIR_MM_RESTORE();
		return;
	}
	if (ZEPHIR_IS_EQUAL(&roleName, &roleInheritName)) {
		RETURN_MM_BOOL(0);
	}
	zephir_read_property(&_10, this_ptr, SL("_roleInherits"), PH_NOISY_CC | PH_READONLY);
	if (!(zephir_array_isset(&_10, &roleName))) {
		zephir_update_property_array(this_ptr, SL("_roleInherits"), &roleName, &__$true TSRMLS_CC);
	}
	zephir_update_property_array_multi(this_ptr, SL("_roleInherits"), &roleInheritName TSRMLS_CC, SL("za"), 2, &roleName);
	RETURN_MM_BOOL(1);

}

/**
 * Check whether role exist in the roles list
 */
PHP_METHOD(Phalcon_Acl_Adapter_Memory, isRole) {

	zval *roleName_param = NULL, _0;
	zval roleName;
	zval *this_ptr = getThis();

	ZVAL_UNDEF(&roleName);
	ZVAL_UNDEF(&_0);

	ZEPHIR_MM_GROW();
	zephir_fetch_params(1, 1, 0, &roleName_param);

	zephir_get_strval(&roleName, roleName_param);


	zephir_read_property(&_0, this_ptr, SL("_rolesNames"), PH_NOISY_CC | PH_READONLY);
	RETURN_MM_BOOL(zephir_array_isset(&_0, &roleName));

}

/**
 * Check whether resource exist in the resources list
 */
PHP_METHOD(Phalcon_Acl_Adapter_Memory, isResource) {

	zval *resourceName_param = NULL, _0;
	zval resourceName;
	zval *this_ptr = getThis();

	ZVAL_UNDEF(&resourceName);
	ZVAL_UNDEF(&_0);

	ZEPHIR_MM_GROW();
	zephir_fetch_params(1, 1, 0, &resourceName_param);

	zephir_get_strval(&resourceName, resourceName_param);


	zephir_read_property(&_0, this_ptr, SL("_resourcesNames"), PH_NOISY_CC | PH_READONLY);
	RETURN_MM_BOOL(zephir_array_isset(&_0, &resourceName));

}

/**
 * Adds a resource to the ACL list
 *
 * Access names can be a particular action, by example
 * search, update, delete, etc or a list of them
 *
 * Example:
 * <code>
 * // Add a resource to the the list allowing access to an action
 * $acl->addResource(
 *     new Phalcon\Acl\Resource("customers"),
 *     "search"
 * );
 *
 * $acl->addResource("customers", "search");
 *
 * // Add a resource  with an access list
 * $acl->addResource(
 *     new Phalcon\Acl\Resource("customers"),
 *     [
 *         "create",
 *         "search",
 *     ]
 * );
 *
 * $acl->addResource(
 *     "customers",
 *     [
 *         "create",
 *         "search",
 *     ]
 * );
 * </code>
 *
 * @param   Phalcon\Acl\Resource|string resourceValue
 * @param   array|string accessList
 */
PHP_METHOD(Phalcon_Acl_Adapter_Memory, addResource) {

	zend_bool _0;
	zend_long ZEPHIR_LAST_CALL_STATUS;
	zval *resourceValue, resourceValue_sub, *accessList, accessList_sub, __$true, resourceName, resourceObject, _1;
	zval *this_ptr = getThis();

	ZVAL_UNDEF(&resourceValue_sub);
	ZVAL_UNDEF(&accessList_sub);
	ZVAL_BOOL(&__$true, 1);
	ZVAL_UNDEF(&resourceName);
	ZVAL_UNDEF(&resourceObject);
	ZVAL_UNDEF(&_1);

	ZEPHIR_MM_GROW();
	zephir_fetch_params(1, 2, 0, &resourceValue, &accessList);



	_0 = Z_TYPE_P(resourceValue) == IS_OBJECT;
	if (_0) {
		_0 = zephir_instance_of_ev(resourceValue, phalcon_acl_resourceinterface_ce TSRMLS_CC);
	}
	if (_0) {
		ZEPHIR_CALL_METHOD(&resourceName, resourceValue, "getname", NULL, 0);
		zephir_check_call_status();
		ZEPHIR_CPY_WRT(&resourceObject, resourceValue);
	} else {
		ZEPHIR_CPY_WRT(&resourceName, resourceValue);
		ZEPHIR_INIT_NVAR(&resourceObject);
		object_init_ex(&resourceObject, phalcon_acl_resource_ce);
<<<<<<< HEAD
		ZEPHIR_CALL_METHOD(NULL, &resourceObject, "__construct", NULL, 75, &resourceName);
=======
		ZEPHIR_CALL_METHOD(NULL, &resourceObject, "__construct", NULL, 77, &resourceName);
>>>>>>> b3b083d3
		zephir_check_call_status();
	}
	zephir_read_property(&_1, this_ptr, SL("_resourcesNames"), PH_NOISY_CC | PH_READONLY);
	if (!(zephir_array_isset(&_1, &resourceName))) {
		zephir_update_property_array_append(this_ptr, SL("_resources"), &resourceObject TSRMLS_CC);
		zephir_update_property_array(this_ptr, SL("_resourcesNames"), &resourceName, &__$true TSRMLS_CC);
	}
	ZEPHIR_RETURN_CALL_METHOD(this_ptr, "addresourceaccess", NULL, 0, &resourceName, accessList);
	zephir_check_call_status();
	RETURN_MM();

}

/**
 * Adds access to resources
 *
 * @param array|string accessList
 */
PHP_METHOD(Phalcon_Acl_Adapter_Memory, addResourceAccess) {

	zend_bool exists = 0, _3;
	zend_long ZEPHIR_LAST_CALL_STATUS;
	zval *resourceName_param = NULL, *accessList, accessList_sub, accessName, accessKey, _0, _1$$3, *_4$$5, _5$$6, _6$$7, _7$$8, _8$$9;
	zval resourceName, _2$$3;
	zval *this_ptr = getThis();

	ZVAL_UNDEF(&resourceName);
	ZVAL_UNDEF(&_2$$3);
	ZVAL_UNDEF(&accessList_sub);
	ZVAL_UNDEF(&accessName);
	ZVAL_UNDEF(&accessKey);
	ZVAL_UNDEF(&_0);
	ZVAL_UNDEF(&_1$$3);
	ZVAL_UNDEF(&_5$$6);
	ZVAL_UNDEF(&_6$$7);
	ZVAL_UNDEF(&_7$$8);
	ZVAL_UNDEF(&_8$$9);

	ZEPHIR_MM_GROW();
	zephir_fetch_params(1, 2, 0, &resourceName_param, &accessList);

	zephir_get_strval(&resourceName, resourceName_param);


	zephir_read_property(&_0, this_ptr, SL("_resourcesNames"), PH_NOISY_CC | PH_READONLY);
	if (!(zephir_array_isset(&_0, &resourceName))) {
		ZEPHIR_INIT_VAR(&_1$$3);
		object_init_ex(&_1$$3, phalcon_acl_exception_ce);
		ZEPHIR_INIT_VAR(&_2$$3);
		ZEPHIR_CONCAT_SVS(&_2$$3, "Resource '", &resourceName, "' does not exist in ACL");
		ZEPHIR_CALL_METHOD(NULL, &_1$$3, "__construct", NULL, 4, &_2$$3);
		zephir_check_call_status();
		zephir_throw_exception_debug(&_1$$3, "phalcon/acl/adapter/memory.zep", 348 TSRMLS_CC);
		ZEPHIR_MM_RESTORE();
		return;
	}
	_3 = Z_TYPE_P(accessList) != IS_ARRAY;
	if (_3) {
		_3 = Z_TYPE_P(accessList) != IS_STRING;
	}
	if (_3) {
		ZEPHIR_THROW_EXCEPTION_DEBUG_STR(phalcon_acl_exception_ce, "Invalid value for accessList", "phalcon/acl/adapter/memory.zep", 352);
		return;
	}
	exists = 1;
	if (Z_TYPE_P(accessList) == IS_ARRAY) {
		zephir_is_iterable(accessList, 0, "phalcon/acl/adapter/memory.zep", 363);
		ZEND_HASH_FOREACH_VAL(Z_ARRVAL_P(accessList), _4$$5)
		{
			ZEPHIR_INIT_NVAR(&accessName);
			ZVAL_COPY(&accessName, _4$$5);
			ZEPHIR_INIT_NVAR(&accessKey);
			ZEPHIR_CONCAT_VSV(&accessKey, &resourceName, "!", &accessName);
			zephir_read_property(&_5$$6, this_ptr, SL("_accessList"), PH_NOISY_CC | PH_READONLY);
			if (!(zephir_array_isset(&_5$$6, &accessKey))) {
				ZEPHIR_INIT_NVAR(&_6$$7);
				ZVAL_BOOL(&_6$$7, exists);
				zephir_update_property_array(this_ptr, SL("_accessList"), &accessKey, &_6$$7 TSRMLS_CC);
			}
		} ZEND_HASH_FOREACH_END();
		ZEPHIR_INIT_NVAR(&accessName);
	} else {
		ZEPHIR_INIT_NVAR(&accessKey);
		ZEPHIR_CONCAT_VSV(&accessKey, &resourceName, "!", accessList);
		zephir_read_property(&_7$$8, this_ptr, SL("_accessList"), PH_NOISY_CC | PH_READONLY);
		if (!(zephir_array_isset(&_7$$8, &accessKey))) {
			ZEPHIR_INIT_VAR(&_8$$9);
			ZVAL_BOOL(&_8$$9, exists);
			zephir_update_property_array(this_ptr, SL("_accessList"), &accessKey, &_8$$9 TSRMLS_CC);
		}
	}
	RETURN_MM_BOOL(1);

}

/**
 * Removes an access from a resource
 *
 * @param array|string accessList
 */
PHP_METHOD(Phalcon_Acl_Adapter_Memory, dropResourceAccess) {

	zval *resourceName_param = NULL, *accessList, accessList_sub, accessName, accessKey, *_0$$3, _1$$4, _2$$5, _3$$7, _4$$8;
	zval resourceName;
	zval *this_ptr = getThis();

	ZVAL_UNDEF(&resourceName);
	ZVAL_UNDEF(&accessList_sub);
	ZVAL_UNDEF(&accessName);
	ZVAL_UNDEF(&accessKey);
	ZVAL_UNDEF(&_1$$4);
	ZVAL_UNDEF(&_2$$5);
	ZVAL_UNDEF(&_3$$7);
	ZVAL_UNDEF(&_4$$8);

	ZEPHIR_MM_GROW();
	zephir_fetch_params(1, 2, 0, &resourceName_param, &accessList);

	zephir_get_strval(&resourceName, resourceName_param);


	if (Z_TYPE_P(accessList) == IS_ARRAY) {
		zephir_is_iterable(accessList, 0, "phalcon/acl/adapter/memory.zep", 389);
		ZEND_HASH_FOREACH_VAL(Z_ARRVAL_P(accessList), _0$$3)
		{
			ZEPHIR_INIT_NVAR(&accessName);
			ZVAL_COPY(&accessName, _0$$3);
			ZEPHIR_INIT_NVAR(&accessKey);
			ZEPHIR_CONCAT_VSV(&accessKey, &resourceName, "!", &accessName);
			zephir_read_property(&_1$$4, this_ptr, SL("_accessList"), PH_NOISY_CC | PH_READONLY);
			if (zephir_array_isset(&_1$$4, &accessKey)) {
				zephir_read_property(&_2$$5, this_ptr, SL("_accessList"), PH_NOISY_CC | PH_READONLY);
				zephir_array_unset(&_2$$5, &accessKey, PH_SEPARATE);
			}
		} ZEND_HASH_FOREACH_END();
		ZEPHIR_INIT_NVAR(&accessName);
	} else {
		if (Z_TYPE_P(accessList) == IS_STRING) {
			ZEPHIR_INIT_NVAR(&accessKey);
			ZEPHIR_CONCAT_VSV(&accessKey, &resourceName, "!", &accessName);
			zephir_read_property(&_3$$7, this_ptr, SL("_accessList"), PH_NOISY_CC | PH_READONLY);
			if (zephir_array_isset(&_3$$7, &accessKey)) {
				zephir_read_property(&_4$$8, this_ptr, SL("_accessList"), PH_NOISY_CC | PH_READONLY);
				zephir_array_unset(&_4$$8, &accessKey, PH_SEPARATE);
			}
		}
	}
	ZEPHIR_MM_RESTORE();

}

/**
 * Checks if a role has access to a resource
 */
PHP_METHOD(Phalcon_Acl_Adapter_Memory, _allowOrDeny) {

	zend_long ZEPHIR_LAST_CALL_STATUS;
	zval *roleName_param = NULL, *resourceName_param = NULL, *access, access_sub, *action, action_sub, *func = NULL, func_sub, __$null, accessList, accessName, accessKey, _0, _3, _1$$3, _4$$4, *_6$$5, *_9$$5, _7$$7, _8$$7, _10$$12, _11$$12;
	zval roleName, resourceName, _2$$3, _5$$4;
	zval *this_ptr = getThis();

	ZVAL_UNDEF(&roleName);
	ZVAL_UNDEF(&resourceName);
	ZVAL_UNDEF(&_2$$3);
	ZVAL_UNDEF(&_5$$4);
	ZVAL_UNDEF(&access_sub);
	ZVAL_UNDEF(&action_sub);
	ZVAL_UNDEF(&func_sub);
	ZVAL_NULL(&__$null);
	ZVAL_UNDEF(&accessList);
	ZVAL_UNDEF(&accessName);
	ZVAL_UNDEF(&accessKey);
	ZVAL_UNDEF(&_0);
	ZVAL_UNDEF(&_3);
	ZVAL_UNDEF(&_1$$3);
	ZVAL_UNDEF(&_4$$4);
	ZVAL_UNDEF(&_7$$7);
	ZVAL_UNDEF(&_8$$7);
	ZVAL_UNDEF(&_10$$12);
	ZVAL_UNDEF(&_11$$12);

	ZEPHIR_MM_GROW();
	zephir_fetch_params(1, 4, 1, &roleName_param, &resourceName_param, &access, &action, &func);

	zephir_get_strval(&roleName, roleName_param);
	zephir_get_strval(&resourceName, resourceName_param);
	if (!func) {
		func = &func_sub;
		func = &__$null;
	}


	zephir_read_property(&_0, this_ptr, SL("_rolesNames"), PH_NOISY_CC | PH_READONLY);
	if (!(zephir_array_isset(&_0, &roleName))) {
		ZEPHIR_INIT_VAR(&_1$$3);
		object_init_ex(&_1$$3, phalcon_acl_exception_ce);
		ZEPHIR_INIT_VAR(&_2$$3);
		ZEPHIR_CONCAT_SVS(&_2$$3, "Role '", &roleName, "' does not exist in ACL");
		ZEPHIR_CALL_METHOD(NULL, &_1$$3, "__construct", NULL, 4, &_2$$3);
		zephir_check_call_status();
		zephir_throw_exception_debug(&_1$$3, "phalcon/acl/adapter/memory.zep", 407 TSRMLS_CC);
		ZEPHIR_MM_RESTORE();
		return;
	}
	zephir_read_property(&_3, this_ptr, SL("_resourcesNames"), PH_NOISY_CC | PH_READONLY);
	if (!(zephir_array_isset(&_3, &resourceName))) {
		ZEPHIR_INIT_VAR(&_4$$4);
		object_init_ex(&_4$$4, phalcon_acl_exception_ce);
		ZEPHIR_INIT_VAR(&_5$$4);
		ZEPHIR_CONCAT_SVS(&_5$$4, "Resource '", &resourceName, "' does not exist in ACL");
		ZEPHIR_CALL_METHOD(NULL, &_4$$4, "__construct", NULL, 4, &_5$$4);
		zephir_check_call_status();
		zephir_throw_exception_debug(&_4$$4, "phalcon/acl/adapter/memory.zep", 411 TSRMLS_CC);
		ZEPHIR_MM_RESTORE();
		return;
	}
	ZEPHIR_OBS_VAR(&accessList);
	zephir_read_property(&accessList, this_ptr, SL("_accessList"), PH_NOISY_CC);
	if (Z_TYPE_P(access) == IS_ARRAY) {
		zephir_is_iterable(access, 0, "phalcon/acl/adapter/memory.zep", 425);
		ZEND_HASH_FOREACH_VAL(Z_ARRVAL_P(access), _6$$5)
		{
			ZEPHIR_INIT_NVAR(&accessName);
			ZVAL_COPY(&accessName, _6$$5);
			ZEPHIR_INIT_NVAR(&accessKey);
			ZEPHIR_CONCAT_VSV(&accessKey, &resourceName, "!", &accessName);
			if (!(zephir_array_isset(&accessList, &accessKey))) {
				ZEPHIR_INIT_NVAR(&_7$$7);
				object_init_ex(&_7$$7, phalcon_acl_exception_ce);
				ZEPHIR_INIT_LNVAR(_8$$7);
				ZEPHIR_CONCAT_SVSVS(&_8$$7, "Access '", &accessName, "' does not exist in resource '", &resourceName, "'");
				ZEPHIR_CALL_METHOD(NULL, &_7$$7, "__construct", NULL, 4, &_8$$7);
				zephir_check_call_status();
				zephir_throw_exception_debug(&_7$$7, "phalcon/acl/adapter/memory.zep", 421 TSRMLS_CC);
				ZEPHIR_MM_RESTORE();
				return;
			}
		} ZEND_HASH_FOREACH_END();
		ZEPHIR_INIT_NVAR(&accessName);
		zephir_is_iterable(access, 0, "phalcon/acl/adapter/memory.zep", 434);
		ZEND_HASH_FOREACH_VAL(Z_ARRVAL_P(access), _9$$5)
		{
			ZEPHIR_INIT_NVAR(&accessName);
			ZVAL_COPY(&accessName, _9$$5);
			ZEPHIR_INIT_NVAR(&accessKey);
			ZEPHIR_CONCAT_VSVSV(&accessKey, &roleName, "!", &resourceName, "!", &accessName);
			zephir_update_property_array(this_ptr, SL("_access"), &accessKey, action TSRMLS_CC);
			if (Z_TYPE_P(func) != IS_NULL) {
				zephir_update_property_array(this_ptr, SL("_func"), &accessKey, func TSRMLS_CC);
			}
		} ZEND_HASH_FOREACH_END();
		ZEPHIR_INIT_NVAR(&accessName);
	} else {
		if (!ZEPHIR_IS_STRING(access, "*")) {
			ZEPHIR_INIT_NVAR(&accessKey);
			ZEPHIR_CONCAT_VSV(&accessKey, &resourceName, "!", access);
			if (!(zephir_array_isset(&accessList, &accessKey))) {
				ZEPHIR_INIT_VAR(&_10$$12);
				object_init_ex(&_10$$12, phalcon_acl_exception_ce);
				ZEPHIR_INIT_VAR(&_11$$12);
				ZEPHIR_CONCAT_SVSVS(&_11$$12, "Access '", access, "' does not exist in resource '", &resourceName, "'");
				ZEPHIR_CALL_METHOD(NULL, &_10$$12, "__construct", NULL, 4, &_11$$12);
				zephir_check_call_status();
				zephir_throw_exception_debug(&_10$$12, "phalcon/acl/adapter/memory.zep", 439 TSRMLS_CC);
				ZEPHIR_MM_RESTORE();
				return;
			}
		}
		ZEPHIR_INIT_NVAR(&accessKey);
		ZEPHIR_CONCAT_VSVSV(&accessKey, &roleName, "!", &resourceName, "!", access);
		zephir_update_property_array(this_ptr, SL("_access"), &accessKey, action TSRMLS_CC);
		if (Z_TYPE_P(func) != IS_NULL) {
			zephir_update_property_array(this_ptr, SL("_func"), &accessKey, func TSRMLS_CC);
		}
	}
	ZEPHIR_MM_RESTORE();

}

/**
 * Allow access to a role on a resource
 *
 * You can use '*' as wildcard
 *
 * Example:
 * <code>
 * //Allow access to guests to search on customers
 * $acl->allow("guests", "customers", "search");
 *
 * //Allow access to guests to search or create on customers
 * $acl->allow("guests", "customers", ["search", "create"]);
 *
 * //Allow access to any role to browse on products
 * $acl->allow("*", "products", "browse");
 *
 * //Allow access to any role to browse on any resource
 * $acl->allow("*", "*", "browse");
 * </code>
 */
PHP_METHOD(Phalcon_Acl_Adapter_Memory, allow) {

<<<<<<< HEAD
	zend_string *_6$$4;
	zend_ulong _5$$4;
	zephir_fcall_cache_entry *_1 = NULL;
	zend_long ZEPHIR_LAST_CALL_STATUS;
	zval *roleName_param = NULL, *resourceName_param = NULL, *access, access_sub, *func = NULL, func_sub, __$null, innerRoleName, _0$$3, _2$$4, _3$$4, *_4$$4, _7$$5;
=======
	zend_string *_5$$4;
	zend_ulong _4$$4;
	zend_long ZEPHIR_LAST_CALL_STATUS;
	zval *roleName_param = NULL, *resourceName_param = NULL, *access, access_sub, *func = NULL, func_sub, __$null, innerRoleName, _0$$3, _1$$4, _2$$4, *_3$$4, _6$$5;
>>>>>>> b3b083d3
	zval roleName, resourceName;
	zval *this_ptr = getThis();

	ZVAL_UNDEF(&roleName);
	ZVAL_UNDEF(&resourceName);
	ZVAL_UNDEF(&access_sub);
	ZVAL_UNDEF(&func_sub);
	ZVAL_NULL(&__$null);
	ZVAL_UNDEF(&innerRoleName);
	ZVAL_UNDEF(&_0$$3);
<<<<<<< HEAD
	ZVAL_UNDEF(&_2$$4);
	ZVAL_UNDEF(&_3$$4);
	ZVAL_UNDEF(&_7$$5);
=======
	ZVAL_UNDEF(&_1$$4);
	ZVAL_UNDEF(&_2$$4);
	ZVAL_UNDEF(&_6$$5);
>>>>>>> b3b083d3

	ZEPHIR_MM_GROW();
	zephir_fetch_params(1, 3, 1, &roleName_param, &resourceName_param, &access, &func);

	zephir_get_strval(&roleName, roleName_param);
	zephir_get_strval(&resourceName, resourceName_param);
	if (!func) {
		func = &func_sub;
		func = &__$null;
	}


	if (!ZEPHIR_IS_STRING(&roleName, "*")) {
		ZVAL_LONG(&_0$$3, 1);
<<<<<<< HEAD
		ZEPHIR_RETURN_CALL_METHOD(this_ptr, "_allowordeny", &_1, 0, &roleName, &resourceName, access, &_0$$3, func);
		zephir_check_call_status();
		RETURN_MM();
	} else {
		zephir_read_property(&_2$$4, this_ptr, SL("_rolesNames"), PH_NOISY_CC | PH_READONLY);
		ZEPHIR_INIT_VAR(&_3$$4);
		zephir_is_iterable(&_2$$4, 0, "phalcon/acl/adapter/memory.zep", 486);
		ZEND_HASH_FOREACH_KEY_VAL(Z_ARRVAL_P(&_2$$4), _5$$4, _6$$4, _4$$4)
		{
			ZEPHIR_INIT_NVAR(&innerRoleName);
			if (_6$$4 != NULL) { 
				ZVAL_STR_COPY(&innerRoleName, _6$$4);
			} else {
				ZVAL_LONG(&innerRoleName, _5$$4);
			}
			ZEPHIR_INIT_NVAR(&_3$$4);
			ZVAL_COPY(&_3$$4, _4$$4);
			ZVAL_LONG(&_7$$5, 1);
			ZEPHIR_CALL_METHOD(NULL, this_ptr, "_allowordeny", &_1, 0, &innerRoleName, &resourceName, access, &_7$$5, func);
			zephir_check_call_status();
		} ZEND_HASH_FOREACH_END();
		ZEPHIR_INIT_NVAR(&_3$$4);
=======
		ZEPHIR_RETURN_CALL_METHOD(this_ptr, "_allowordeny", NULL, 0, &roleName, &resourceName, access, &_0$$3, func);
		zephir_check_call_status();
		RETURN_MM();
	} else {
		zephir_read_property(&_1$$4, this_ptr, SL("_rolesNames"), PH_NOISY_CC | PH_READONLY);
		ZEPHIR_INIT_VAR(&_2$$4);
		zephir_is_iterable(&_1$$4, 0, "phalcon/acl/adapter/memory.zep", 486);
		ZEND_HASH_FOREACH_KEY_VAL(Z_ARRVAL_P(&_1$$4), _4$$4, _5$$4, _3$$4)
		{
			ZEPHIR_INIT_NVAR(&innerRoleName);
			if (_5$$4 != NULL) { 
				ZVAL_STR_COPY(&innerRoleName, _5$$4);
			} else {
				ZVAL_LONG(&innerRoleName, _4$$4);
			}
			ZEPHIR_INIT_NVAR(&_2$$4);
			ZVAL_COPY(&_2$$4, _3$$4);
			ZVAL_LONG(&_6$$5, 1);
			ZEPHIR_CALL_METHOD(NULL, this_ptr, "_allowordeny", NULL, 0, &innerRoleName, &resourceName, access, &_6$$5, func);
			zephir_check_call_status();
		} ZEND_HASH_FOREACH_END();
		ZEPHIR_INIT_NVAR(&_2$$4);
>>>>>>> b3b083d3
		ZEPHIR_INIT_NVAR(&innerRoleName);
	}
	ZEPHIR_MM_RESTORE();

}

/**
 * Deny access to a role on a resource
 *
 * You can use '*' as wildcard
 *
 * Example:
 * <code>
 * //Deny access to guests to search on customers
 * $acl->deny("guests", "customers", "search");
 *
 * //Deny access to guests to search or create on customers
 * $acl->deny("guests", "customers", ["search", "create"]);
 *
 * //Deny access to any role to browse on products
 * $acl->deny("*", "products", "browse");
 *
 * //Deny access to any role to browse on any resource
 * $acl->deny("*", "*", "browse");
 * </code>
 */
PHP_METHOD(Phalcon_Acl_Adapter_Memory, deny) {

	zend_string *_5$$4;
	zend_ulong _4$$4;
	zend_long ZEPHIR_LAST_CALL_STATUS;
	zval *roleName_param = NULL, *resourceName_param = NULL, *access, access_sub, *func = NULL, func_sub, __$null, innerRoleName, _0$$3, _1$$4, _2$$4, *_3$$4, _6$$5;
	zval roleName, resourceName;
	zval *this_ptr = getThis();

	ZVAL_UNDEF(&roleName);
	ZVAL_UNDEF(&resourceName);
	ZVAL_UNDEF(&access_sub);
	ZVAL_UNDEF(&func_sub);
	ZVAL_NULL(&__$null);
	ZVAL_UNDEF(&innerRoleName);
	ZVAL_UNDEF(&_0$$3);
	ZVAL_UNDEF(&_1$$4);
	ZVAL_UNDEF(&_2$$4);
	ZVAL_UNDEF(&_6$$5);

	ZEPHIR_MM_GROW();
	zephir_fetch_params(1, 3, 1, &roleName_param, &resourceName_param, &access, &func);

	zephir_get_strval(&roleName, roleName_param);
	zephir_get_strval(&resourceName, resourceName_param);
	if (!func) {
		func = &func_sub;
		func = &__$null;
	}


	if (!ZEPHIR_IS_STRING(&roleName, "*")) {
		ZVAL_LONG(&_0$$3, 0);
		ZEPHIR_RETURN_CALL_METHOD(this_ptr, "_allowordeny", NULL, 0, &roleName, &resourceName, access, &_0$$3, func);
		zephir_check_call_status();
		RETURN_MM();
	} else {
		zephir_read_property(&_1$$4, this_ptr, SL("_rolesNames"), PH_NOISY_CC | PH_READONLY);
		ZEPHIR_INIT_VAR(&_2$$4);
		zephir_is_iterable(&_1$$4, 0, "phalcon/acl/adapter/memory.zep", 519);
		ZEND_HASH_FOREACH_KEY_VAL(Z_ARRVAL_P(&_1$$4), _4$$4, _5$$4, _3$$4)
		{
			ZEPHIR_INIT_NVAR(&innerRoleName);
			if (_5$$4 != NULL) { 
				ZVAL_STR_COPY(&innerRoleName, _5$$4);
			} else {
				ZVAL_LONG(&innerRoleName, _4$$4);
			}
			ZEPHIR_INIT_NVAR(&_2$$4);
			ZVAL_COPY(&_2$$4, _3$$4);
			ZVAL_LONG(&_6$$5, 0);
			ZEPHIR_CALL_METHOD(NULL, this_ptr, "_allowordeny", NULL, 0, &innerRoleName, &resourceName, access, &_6$$5, func);
			zephir_check_call_status();
		} ZEND_HASH_FOREACH_END();
		ZEPHIR_INIT_NVAR(&_2$$4);
		ZEPHIR_INIT_NVAR(&innerRoleName);
	}
	ZEPHIR_MM_RESTORE();

}

/**
 * Check whether a role is allowed to access an action from a resource
 *
 * <code>
 * //Does andres have access to the customers resource to create?
 * $acl->isAllowed("andres", "Products", "create");
 *
 * //Do guests have access to any resource to edit?
 * $acl->isAllowed("guests", "*", "edit");
 * </code>
 *
 * @param  RoleInterface|RoleAware|string roleName
 * @param  ResourceInterface|ResourceAware|string resourceName
 */
PHP_METHOD(Phalcon_Acl_Adapter_Memory, isAllowed) {

<<<<<<< HEAD
	zend_bool _11$$35, _14$$37, _16$$37, _18$$37, _20$$37, _34$$44, _36$$43, _38$$45;
	zephir_fcall_cache_entry *_28 = NULL, *_32 = NULL;
	zend_long ZEPHIR_LAST_CALL_STATUS;
	zval parameters;
	zval access;
	zval *roleName = NULL, roleName_sub, *resourceName = NULL, resourceName_sub, *access_param = NULL, *parameters_param = NULL, eventsManager, accessList, accessKey, haveAccess, roleInherits, inheritedRole, rolesNames, inheritedRoles, funcAccess, resourceObject, roleObject, funcList, reflectionFunction, reflectionParameters, parameterNumber, parametersForFunction, numberOfRequiredParameters, userParametersSizeShouldBe, reflectionClass, parameterToCheck, reflectionParameter, _2, _0$$5, _1$$9, _3$$11, _4$$11, _5$$13, *_6$$17, *_7$$23, *_8$$29, _9$$32, _10$$33, _12$$35, *_13$$34, _40$$34, _41$$34, _15$$37, _17$$37, _19$$37, _21$$37, _22$$37, _23$$40, _24$$40, _25$$40, _26$$40, _27$$40, _29$$41, _30$$42, _31$$42, _33$$44, _35$$44, _37$$43, _39$$45;
=======
	zend_bool hasRole, hasResource, _11$$35, _14$$37, _16$$37, _17$$37, _19$$37, _20$$37, _22$$37, _35$$44, _37$$43, _39$$45;
	zephir_fcall_cache_entry *_30 = NULL;
	zend_long ZEPHIR_LAST_CALL_STATUS;
	zval parameters;
	zval access;
	zval *roleName = NULL, roleName_sub, *resourceName = NULL, resourceName_sub, *access_param = NULL, *parameters_param = NULL, eventsManager, accessList, accessKey, haveAccess, roleInherits, inheritedRole, rolesNames, inheritedRoles, funcAccess, resourceObject, roleObject, funcList, reflectionFunction, reflectionParameters, parameterNumber, parametersForFunction, numberOfRequiredParameters, userParametersSizeShouldBe, reflectionClass, parameterToCheck, reflectionParameter, _2, _0$$5, _1$$9, _3$$11, _4$$11, _5$$13, *_6$$17, *_7$$23, *_8$$29, _9$$32, _10$$33, _12$$35, *_13$$34, _41$$34, _42$$34, _15$$37, _18$$37, _21$$37, _23$$37, _24$$37, _25$$40, _26$$40, _27$$40, _28$$40, _29$$40, _31$$41, _32$$42, _33$$42, _34$$44, _36$$44, _38$$43, _40$$45;
>>>>>>> b3b083d3
	zval *this_ptr = getThis();

	ZVAL_UNDEF(&roleName_sub);
	ZVAL_UNDEF(&resourceName_sub);
	ZVAL_UNDEF(&eventsManager);
	ZVAL_UNDEF(&accessList);
	ZVAL_UNDEF(&accessKey);
	ZVAL_UNDEF(&haveAccess);
	ZVAL_UNDEF(&roleInherits);
	ZVAL_UNDEF(&inheritedRole);
	ZVAL_UNDEF(&rolesNames);
	ZVAL_UNDEF(&inheritedRoles);
	ZVAL_UNDEF(&funcAccess);
	ZVAL_UNDEF(&resourceObject);
	ZVAL_UNDEF(&roleObject);
	ZVAL_UNDEF(&funcList);
	ZVAL_UNDEF(&reflectionFunction);
	ZVAL_UNDEF(&reflectionParameters);
	ZVAL_UNDEF(&parameterNumber);
	ZVAL_UNDEF(&parametersForFunction);
	ZVAL_UNDEF(&numberOfRequiredParameters);
	ZVAL_UNDEF(&userParametersSizeShouldBe);
	ZVAL_UNDEF(&reflectionClass);
	ZVAL_UNDEF(&parameterToCheck);
	ZVAL_UNDEF(&reflectionParameter);
	ZVAL_UNDEF(&_2);
	ZVAL_UNDEF(&_0$$5);
	ZVAL_UNDEF(&_1$$9);
	ZVAL_UNDEF(&_3$$11);
	ZVAL_UNDEF(&_4$$11);
	ZVAL_UNDEF(&_5$$13);
	ZVAL_UNDEF(&_9$$32);
	ZVAL_UNDEF(&_10$$33);
	ZVAL_UNDEF(&_12$$35);
<<<<<<< HEAD
	ZVAL_UNDEF(&_40$$34);
	ZVAL_UNDEF(&_41$$34);
	ZVAL_UNDEF(&_15$$37);
	ZVAL_UNDEF(&_17$$37);
	ZVAL_UNDEF(&_19$$37);
	ZVAL_UNDEF(&_21$$37);
	ZVAL_UNDEF(&_22$$37);
	ZVAL_UNDEF(&_23$$40);
	ZVAL_UNDEF(&_24$$40);
	ZVAL_UNDEF(&_25$$40);
	ZVAL_UNDEF(&_26$$40);
	ZVAL_UNDEF(&_27$$40);
	ZVAL_UNDEF(&_29$$41);
	ZVAL_UNDEF(&_30$$42);
	ZVAL_UNDEF(&_31$$42);
	ZVAL_UNDEF(&_33$$44);
	ZVAL_UNDEF(&_35$$44);
	ZVAL_UNDEF(&_37$$43);
	ZVAL_UNDEF(&_39$$45);
=======
	ZVAL_UNDEF(&_41$$34);
	ZVAL_UNDEF(&_42$$34);
	ZVAL_UNDEF(&_15$$37);
	ZVAL_UNDEF(&_18$$37);
	ZVAL_UNDEF(&_21$$37);
	ZVAL_UNDEF(&_23$$37);
	ZVAL_UNDEF(&_24$$37);
	ZVAL_UNDEF(&_25$$40);
	ZVAL_UNDEF(&_26$$40);
	ZVAL_UNDEF(&_27$$40);
	ZVAL_UNDEF(&_28$$40);
	ZVAL_UNDEF(&_29$$40);
	ZVAL_UNDEF(&_31$$41);
	ZVAL_UNDEF(&_32$$42);
	ZVAL_UNDEF(&_33$$42);
	ZVAL_UNDEF(&_34$$44);
	ZVAL_UNDEF(&_36$$44);
	ZVAL_UNDEF(&_38$$43);
	ZVAL_UNDEF(&_40$$45);
>>>>>>> b3b083d3
	ZVAL_UNDEF(&access);
	ZVAL_UNDEF(&parameters);

	ZEPHIR_MM_GROW();
	zephir_fetch_params(1, 3, 1, &roleName, &resourceName, &access_param, &parameters_param);

	ZEPHIR_SEPARATE_PARAM(roleName);
	ZEPHIR_SEPARATE_PARAM(resourceName);
	zephir_get_strval(&access, access_param);
	if (!parameters_param) {
		ZEPHIR_INIT_VAR(&parameters);
		array_init(&parameters);
	} else {
		zephir_get_arrval(&parameters, parameters_param);
	}


	ZEPHIR_INIT_VAR(&haveAccess);
	ZVAL_NULL(&haveAccess);
	ZEPHIR_INIT_VAR(&funcAccess);
	ZVAL_NULL(&funcAccess);
	ZEPHIR_INIT_VAR(&resourceObject);
	ZVAL_NULL(&resourceObject);
	ZEPHIR_INIT_VAR(&roleObject);
	ZVAL_NULL(&roleObject);
<<<<<<< HEAD
=======
	hasRole = 0;
	hasResource = 0;
>>>>>>> b3b083d3
	if (Z_TYPE_P(roleName) == IS_OBJECT) {
		if (zephir_instance_of_ev(roleName, phalcon_acl_roleaware_ce TSRMLS_CC)) {
			ZEPHIR_CPY_WRT(&roleObject, roleName);
			ZEPHIR_CALL_METHOD(roleName, &roleObject, "getrolename", NULL, 0);
			zephir_check_call_status();
		} else if (zephir_instance_of_ev(roleName, phalcon_acl_roleinterface_ce TSRMLS_CC)) {
			ZEPHIR_CALL_METHOD(&_0$$5, roleName, "getname", NULL, 0);
			zephir_check_call_status();
			ZEPHIR_CPY_WRT(roleName, &_0$$5);
		} else {
			ZEPHIR_THROW_EXCEPTION_DEBUG_STR(phalcon_acl_exception_ce, "Object passed as roleName must implement Phalcon\\Acl\\RoleAware or Phalcon\\Acl\\RoleInterface", "phalcon/acl/adapter/memory.zep", 552);
			return;
		}
	}
	if (Z_TYPE_P(resourceName) == IS_OBJECT) {
		if (zephir_instance_of_ev(resourceName, phalcon_acl_resourceaware_ce TSRMLS_CC)) {
			ZEPHIR_CPY_WRT(&resourceObject, resourceName);
			ZEPHIR_CALL_METHOD(resourceName, &resourceObject, "getresourcename", NULL, 0);
			zephir_check_call_status();
		} else if (zephir_instance_of_ev(resourceName, phalcon_acl_resourceinterface_ce TSRMLS_CC)) {
			ZEPHIR_CALL_METHOD(&_1$$9, resourceName, "getname", NULL, 0);
			zephir_check_call_status();
			ZEPHIR_CPY_WRT(resourceName, &_1$$9);
		} else {
			ZEPHIR_THROW_EXCEPTION_DEBUG_STR(phalcon_acl_exception_ce, "Object passed as resourceName must implement Phalcon\\Acl\\ResourceAware or Phalcon\\Acl\\ResourceInterface", "phalcon/acl/adapter/memory.zep", 563);
			return;
		}
	}
	zephir_update_property_zval(this_ptr, SL("_activeRole"), roleName);
	zephir_update_property_zval(this_ptr, SL("_activeResource"), resourceName);
	zephir_update_property_zval(this_ptr, SL("_activeAccess"), &access);
	ZEPHIR_OBS_VAR(&accessList);
	zephir_read_property(&accessList, this_ptr, SL("_access"), PH_NOISY_CC);
	zephir_read_property(&_2, this_ptr, SL("_eventsManager"), PH_NOISY_CC | PH_READONLY);
	ZEPHIR_CPY_WRT(&eventsManager, &_2);
	ZEPHIR_OBS_VAR(&funcList);
	zephir_read_property(&funcList, this_ptr, SL("_func"), PH_NOISY_CC);
	if (Z_TYPE_P(&eventsManager) == IS_OBJECT) {
		ZEPHIR_INIT_VAR(&_4$$11);
		ZVAL_STRING(&_4$$11, "acl:beforeCheckAccess");
		ZEPHIR_CALL_METHOD(&_3$$11, &eventsManager, "fire", NULL, 0, &_4$$11, this_ptr);
		zephir_check_call_status();
		if (ZEPHIR_IS_FALSE_IDENTICAL(&_3$$11)) {
			RETURN_MM_BOOL(0);
		}
	}
	ZEPHIR_OBS_VAR(&rolesNames);
	zephir_read_property(&rolesNames, this_ptr, SL("_rolesNames"), PH_NOISY_CC);
	if (!(zephir_array_isset(&rolesNames, roleName))) {
		zephir_read_property(&_5$$13, this_ptr, SL("_defaultAccess"), PH_NOISY_CC | PH_READONLY);
		RETURN_MM_BOOL((ZEPHIR_IS_LONG(&_5$$13, 1)));
	}
	ZEPHIR_INIT_VAR(&accessKey);
	ZEPHIR_CONCAT_VSVSV(&accessKey, roleName, "!", resourceName, "!", &access);
	if (zephir_array_isset(&accessList, &accessKey)) {
		ZEPHIR_OBS_NVAR(&haveAccess);
		zephir_array_fetch(&haveAccess, &accessList, &accessKey, PH_NOISY, "phalcon/acl/adapter/memory.zep", 595 TSRMLS_CC);
	}
	ZEPHIR_OBS_NVAR(&funcAccess);
	zephir_array_isset_fetch(&funcAccess, &funcList, &accessKey, 0 TSRMLS_CC);
	if (Z_TYPE_P(&haveAccess) == IS_NULL) {
		ZEPHIR_OBS_VAR(&roleInherits);
		zephir_read_property(&roleInherits, this_ptr, SL("_roleInherits"), PH_NOISY_CC);
		ZEPHIR_OBS_VAR(&inheritedRoles);
		if (zephir_array_isset_fetch(&inheritedRoles, &roleInherits, roleName, 0 TSRMLS_CC)) {
			if (Z_TYPE_P(&inheritedRoles) == IS_ARRAY) {
				zephir_is_iterable(&inheritedRoles, 0, "phalcon/acl/adapter/memory.zep", 619);
				ZEND_HASH_FOREACH_VAL(Z_ARRVAL_P(&inheritedRoles), _6$$17)
				{
					ZEPHIR_INIT_NVAR(&inheritedRole);
					ZVAL_COPY(&inheritedRole, _6$$17);
					ZEPHIR_INIT_NVAR(&accessKey);
					ZEPHIR_CONCAT_VSVSV(&accessKey, &inheritedRole, "!", resourceName, "!", &access);
					if (zephir_array_isset(&accessList, &accessKey)) {
						ZEPHIR_OBS_NVAR(&haveAccess);
						zephir_array_fetch(&haveAccess, &accessList, &accessKey, PH_NOISY, "phalcon/acl/adapter/memory.zep", 615 TSRMLS_CC);
					}
					ZEPHIR_OBS_NVAR(&funcAccess);
					zephir_array_isset_fetch(&funcAccess, &funcList, &accessKey, 0 TSRMLS_CC);
				} ZEND_HASH_FOREACH_END();
				ZEPHIR_INIT_NVAR(&inheritedRole);
			}
		}
	}
	if (Z_TYPE_P(&haveAccess) == IS_NULL) {
		ZEPHIR_INIT_NVAR(&accessKey);
		ZEPHIR_CONCAT_VSVS(&accessKey, roleName, "!", resourceName, "!*");
		if (zephir_array_isset(&accessList, &accessKey)) {
			ZEPHIR_OBS_NVAR(&haveAccess);
			zephir_array_fetch(&haveAccess, &accessList, &accessKey, PH_NOISY, "phalcon/acl/adapter/memory.zep", 634 TSRMLS_CC);
			ZEPHIR_OBS_NVAR(&funcAccess);
			zephir_array_isset_fetch(&funcAccess, &funcList, &accessKey, 0 TSRMLS_CC);
		} else {
			if (Z_TYPE_P(&inheritedRoles) == IS_ARRAY) {
				zephir_is_iterable(&inheritedRoles, 0, "phalcon/acl/adapter/memory.zep", 650);
				ZEND_HASH_FOREACH_VAL(Z_ARRVAL_P(&inheritedRoles), _7$$23)
				{
					ZEPHIR_INIT_NVAR(&inheritedRole);
					ZVAL_COPY(&inheritedRole, _7$$23);
					ZEPHIR_INIT_NVAR(&accessKey);
					ZEPHIR_CONCAT_VSVS(&accessKey, &inheritedRole, "!", resourceName, "!*");
					ZEPHIR_OBS_NVAR(&funcAccess);
					zephir_array_isset_fetch(&funcAccess, &funcList, &accessKey, 0 TSRMLS_CC);
					if (zephir_array_isset(&accessList, &accessKey)) {
						ZEPHIR_OBS_NVAR(&haveAccess);
						zephir_array_fetch(&haveAccess, &accessList, &accessKey, PH_NOISY, "phalcon/acl/adapter/memory.zep", 646 TSRMLS_CC);
						break;
					}
				} ZEND_HASH_FOREACH_END();
				ZEPHIR_INIT_NVAR(&inheritedRole);
			}
		}
	}
	if (Z_TYPE_P(&haveAccess) == IS_NULL) {
		ZEPHIR_INIT_NVAR(&accessKey);
		ZEPHIR_CONCAT_VS(&accessKey, roleName, "!*!*");
		if (zephir_array_isset(&accessList, &accessKey)) {
			ZEPHIR_OBS_NVAR(&haveAccess);
			zephir_array_fetch(&haveAccess, &accessList, &accessKey, PH_NOISY, "phalcon/acl/adapter/memory.zep", 665 TSRMLS_CC);
			ZEPHIR_OBS_NVAR(&funcAccess);
			zephir_array_isset_fetch(&funcAccess, &funcList, &accessKey, 0 TSRMLS_CC);
		} else {
			if (Z_TYPE_P(&inheritedRoles) == IS_ARRAY) {
				zephir_is_iterable(&inheritedRoles, 0, "phalcon/acl/adapter/memory.zep", 681);
				ZEND_HASH_FOREACH_VAL(Z_ARRVAL_P(&inheritedRoles), _8$$29)
				{
					ZEPHIR_INIT_NVAR(&inheritedRole);
					ZVAL_COPY(&inheritedRole, _8$$29);
					ZEPHIR_INIT_NVAR(&accessKey);
					ZEPHIR_CONCAT_VS(&accessKey, &inheritedRole, "!*!*");
					ZEPHIR_OBS_NVAR(&funcAccess);
					zephir_array_isset_fetch(&funcAccess, &funcList, &accessKey, 0 TSRMLS_CC);
					if (zephir_array_isset(&accessList, &accessKey)) {
						ZEPHIR_OBS_NVAR(&haveAccess);
						zephir_array_fetch(&haveAccess, &accessList, &accessKey, PH_NOISY, "phalcon/acl/adapter/memory.zep", 677 TSRMLS_CC);
						break;
					}
				} ZEND_HASH_FOREACH_END();
				ZEPHIR_INIT_NVAR(&inheritedRole);
			}
		}
	}
	zephir_update_property_zval(this_ptr, SL("_accessGranted"), &haveAccess);
	if (Z_TYPE_P(&eventsManager) == IS_OBJECT) {
		ZEPHIR_INIT_VAR(&_9$$32);
		ZVAL_STRING(&_9$$32, "acl:afterCheckAccess");
		ZEPHIR_CALL_METHOD(NULL, &eventsManager, "fire", NULL, 0, &_9$$32, this_ptr);
		zephir_check_call_status();
	}
	if (Z_TYPE_P(&haveAccess) == IS_NULL) {
		zephir_read_property(&_10$$33, this_ptr, SL("_defaultAccess"), PH_NOISY_CC | PH_READONLY);
		RETURN_MM_BOOL(ZEPHIR_IS_LONG(&_10$$33, 1));
	}
	if (Z_TYPE_P(&funcAccess) != IS_NULL) {
		ZEPHIR_INIT_VAR(&reflectionFunction);
		object_init_ex(&reflectionFunction, zephir_get_internal_ce(SL("reflectionfunction")));
<<<<<<< HEAD
		ZEPHIR_CALL_METHOD(NULL, &reflectionFunction, "__construct", NULL, 76, &funcAccess);
		zephir_check_call_status();
		ZEPHIR_CALL_METHOD(&reflectionParameters, &reflectionFunction, "getparameters", NULL, 77);
=======
		ZEPHIR_CALL_METHOD(NULL, &reflectionFunction, "__construct", NULL, 78, &funcAccess);
		zephir_check_call_status();
		ZEPHIR_CALL_METHOD(&reflectionParameters, &reflectionFunction, "getparameters", NULL, 79);
>>>>>>> b3b083d3
		zephir_check_call_status();
		ZEPHIR_INIT_VAR(&parameterNumber);
		ZVAL_LONG(&parameterNumber, zephir_fast_count_int(&reflectionParameters TSRMLS_CC));
		if (ZEPHIR_IS_LONG_IDENTICAL(&parameterNumber, 0)) {
			_11$$35 = ZEPHIR_IS_LONG(&haveAccess, 1);
			if (_11$$35) {
				ZEPHIR_INIT_VAR(&_12$$35);
				ZEPHIR_CALL_USER_FUNC(&_12$$35, &funcAccess);
				zephir_check_call_status();
				_11$$35 = zephir_is_true(&_12$$35);
			}
			RETURN_MM_BOOL(_11$$35);
		}
		ZEPHIR_INIT_VAR(&parametersForFunction);
		array_init(&parametersForFunction);
<<<<<<< HEAD
		ZEPHIR_CALL_METHOD(&numberOfRequiredParameters, &reflectionFunction, "getnumberofrequiredparameters", NULL, 78);
		zephir_check_call_status();
		ZEPHIR_CPY_WRT(&userParametersSizeShouldBe, &parameterNumber);
		zephir_is_iterable(&reflectionParameters, 0, "phalcon/acl/adapter/memory.zep", 746);
=======
		ZEPHIR_CALL_METHOD(&numberOfRequiredParameters, &reflectionFunction, "getnumberofrequiredparameters", NULL, 80);
		zephir_check_call_status();
		ZEPHIR_CPY_WRT(&userParametersSizeShouldBe, &parameterNumber);
		zephir_is_iterable(&reflectionParameters, 0, "phalcon/acl/adapter/memory.zep", 748);
>>>>>>> b3b083d3
		ZEND_HASH_FOREACH_VAL(Z_ARRVAL_P(&reflectionParameters), _13$$34)
		{
			ZEPHIR_INIT_NVAR(&reflectionParameter);
			ZVAL_COPY(&reflectionParameter, _13$$34);
			ZEPHIR_CALL_METHOD(&reflectionClass, &reflectionParameter, "getclass", NULL, 0);
			zephir_check_call_status();
			ZEPHIR_CALL_METHOD(&parameterToCheck, &reflectionParameter, "getname", NULL, 0);
			zephir_check_call_status();
			if (Z_TYPE_P(&reflectionClass) != IS_NULL) {
				_14$$37 = Z_TYPE_P(&roleObject) != IS_NULL;
				if (_14$$37) {
					ZEPHIR_CALL_METHOD(&_15$$37, &reflectionClass, "isinstance", NULL, 0, &roleObject);
					zephir_check_call_status();
					_14$$37 = zephir_is_true(&_15$$37);
				}
<<<<<<< HEAD
				if (_14$$37) {
					zephir_array_append(&parametersForFunction, &roleObject, PH_SEPARATE, "phalcon/acl/adapter/memory.zep", 718);
=======
				_16$$37 = _14$$37;
				if (_16$$37) {
					_16$$37 = !hasRole;
				}
				if (_16$$37) {
					hasRole = 1;
					zephir_array_append(&parametersForFunction, &roleObject, PH_SEPARATE, "phalcon/acl/adapter/memory.zep", 719);
>>>>>>> b3b083d3
					ZEPHIR_SEPARATE(&userParametersSizeShouldBe);
					zephir_decrement(&userParametersSizeShouldBe);
					continue;
				}
<<<<<<< HEAD
				_16$$37 = Z_TYPE_P(&resourceObject) != IS_NULL;
				if (_16$$37) {
					ZEPHIR_CALL_METHOD(&_17$$37, &reflectionClass, "isinstance", NULL, 0, &resourceObject);
					zephir_check_call_status();
					_16$$37 = zephir_is_true(&_17$$37);
				}
				if (_16$$37) {
					zephir_array_append(&parametersForFunction, &resourceObject, PH_SEPARATE, "phalcon/acl/adapter/memory.zep", 726);
=======
				_17$$37 = Z_TYPE_P(&resourceObject) != IS_NULL;
				if (_17$$37) {
					ZEPHIR_CALL_METHOD(&_18$$37, &reflectionClass, "isinstance", NULL, 0, &resourceObject);
					zephir_check_call_status();
					_17$$37 = zephir_is_true(&_18$$37);
				}
				_19$$37 = _17$$37;
				if (_19$$37) {
					_19$$37 = !hasResource;
				}
				if (_19$$37) {
					hasResource = 1;
					zephir_array_append(&parametersForFunction, &resourceObject, PH_SEPARATE, "phalcon/acl/adapter/memory.zep", 728);
>>>>>>> b3b083d3
					ZEPHIR_SEPARATE(&userParametersSizeShouldBe);
					zephir_decrement(&userParametersSizeShouldBe);
					continue;
				}
<<<<<<< HEAD
				_18$$37 = zephir_array_isset(&parameters, &parameterToCheck);
				if (_18$$37) {
					ZEPHIR_OBS_NVAR(&_19$$37);
					zephir_array_fetch(&_19$$37, &parameters, &parameterToCheck, PH_NOISY, "phalcon/acl/adapter/memory.zep", 733 TSRMLS_CC);
					_18$$37 = Z_TYPE_P(&_19$$37) == IS_OBJECT;
				}
				_20$$37 = _18$$37;
				if (_20$$37) {
					zephir_array_fetch(&_22$$37, &parameters, &parameterToCheck, PH_NOISY | PH_READONLY, "phalcon/acl/adapter/memory.zep", 733 TSRMLS_CC);
					ZEPHIR_CALL_METHOD(&_21$$37, &reflectionClass, "isinstance", NULL, 0, &_22$$37);
					zephir_check_call_status();
					_20$$37 = !zephir_is_true(&_21$$37);
				}
				if (_20$$37) {
					ZEPHIR_INIT_NVAR(&_23$$40);
					object_init_ex(&_23$$40, phalcon_acl_exception_ce);
					ZEPHIR_INIT_NVAR(&_24$$40);
					zephir_array_fetch(&_25$$40, &parameters, &parameterToCheck, PH_NOISY | PH_READONLY, "phalcon/acl/adapter/memory.zep", 735 TSRMLS_CC);
					zephir_get_class(&_24$$40, &_25$$40, 0 TSRMLS_CC);
					ZEPHIR_CALL_METHOD(&_26$$40, &reflectionClass, "getname", NULL, 0);
					zephir_check_call_status();
					ZEPHIR_INIT_LNVAR(_27$$40);
					ZEPHIR_CONCAT_SVSVSVSVSVS(&_27$$40, "Your passed parameter doesn't have the same class as the parameter in defined function when check ", roleName, " can ", &access, " ", resourceName, ". Class passed: ", &_24$$40, " , Class in defined function: ", &_26$$40, ".");
					ZEPHIR_CALL_METHOD(NULL, &_23$$40, "__construct", &_28, 4, &_27$$40);
					zephir_check_call_status();
					zephir_throw_exception_debug(&_23$$40, "phalcon/acl/adapter/memory.zep", 736 TSRMLS_CC);
=======
				_20$$37 = zephir_array_isset(&parameters, &parameterToCheck);
				if (_20$$37) {
					ZEPHIR_OBS_NVAR(&_21$$37);
					zephir_array_fetch(&_21$$37, &parameters, &parameterToCheck, PH_NOISY, "phalcon/acl/adapter/memory.zep", 735 TSRMLS_CC);
					_20$$37 = Z_TYPE_P(&_21$$37) == IS_OBJECT;
				}
				_22$$37 = _20$$37;
				if (_22$$37) {
					zephir_array_fetch(&_24$$37, &parameters, &parameterToCheck, PH_NOISY | PH_READONLY, "phalcon/acl/adapter/memory.zep", 735 TSRMLS_CC);
					ZEPHIR_CALL_METHOD(&_23$$37, &reflectionClass, "isinstance", NULL, 0, &_24$$37);
					zephir_check_call_status();
					_22$$37 = !zephir_is_true(&_23$$37);
				}
				if (_22$$37) {
					ZEPHIR_INIT_NVAR(&_25$$40);
					object_init_ex(&_25$$40, phalcon_acl_exception_ce);
					ZEPHIR_INIT_NVAR(&_26$$40);
					zephir_array_fetch(&_27$$40, &parameters, &parameterToCheck, PH_NOISY | PH_READONLY, "phalcon/acl/adapter/memory.zep", 737 TSRMLS_CC);
					zephir_get_class(&_26$$40, &_27$$40, 0 TSRMLS_CC);
					ZEPHIR_CALL_METHOD(&_28$$40, &reflectionClass, "getname", NULL, 0);
					zephir_check_call_status();
					ZEPHIR_INIT_LNVAR(_29$$40);
					ZEPHIR_CONCAT_SVSVSVSVSVS(&_29$$40, "Your passed parameter doesn't have the same class as the parameter in defined function when check ", roleName, " can ", &access, " ", resourceName, ". Class passed: ", &_26$$40, " , Class in defined function: ", &_28$$40, ".");
					ZEPHIR_CALL_METHOD(NULL, &_25$$40, "__construct", &_30, 4, &_29$$40);
					zephir_check_call_status();
					zephir_throw_exception_debug(&_25$$40, "phalcon/acl/adapter/memory.zep", 738 TSRMLS_CC);
>>>>>>> b3b083d3
					ZEPHIR_MM_RESTORE();
					return;
				}
			}
			if (zephir_array_isset(&parameters, &parameterToCheck)) {
<<<<<<< HEAD
				zephir_array_fetch(&_29$$41, &parameters, &parameterToCheck, PH_NOISY | PH_READONLY, "phalcon/acl/adapter/memory.zep", 742 TSRMLS_CC);
				zephir_array_append(&parametersForFunction, &_29$$41, PH_SEPARATE, "phalcon/acl/adapter/memory.zep", 742);
=======
				zephir_array_fetch(&_31$$41, &parameters, &parameterToCheck, PH_NOISY | PH_READONLY, "phalcon/acl/adapter/memory.zep", 744 TSRMLS_CC);
				zephir_array_append(&parametersForFunction, &_31$$41, PH_SEPARATE, "phalcon/acl/adapter/memory.zep", 744);
>>>>>>> b3b083d3
			}
		} ZEND_HASH_FOREACH_END();
		ZEPHIR_INIT_NVAR(&reflectionParameter);
		if (ZEPHIR_LT_LONG(&userParametersSizeShouldBe, zephir_fast_count_int(&parameters TSRMLS_CC))) {
<<<<<<< HEAD
			ZEPHIR_INIT_VAR(&_30$$42);
			ZEPHIR_CONCAT_SVSVSVS(&_30$$42, "Number of parameters in array is higher than the number of parameters in defined function when check ", roleName, " can ", &access, " ", resourceName, ". Remember that more parameters than defined in function will be ignored.");
			ZVAL_LONG(&_31$$42, 512);
			ZEPHIR_CALL_FUNCTION(NULL, "trigger_error", &_32, 1, &_30$$42, &_31$$42);
=======
			ZEPHIR_INIT_VAR(&_32$$42);
			ZEPHIR_CONCAT_SVSVSVS(&_32$$42, "Number of parameters in array is higher than the number of parameters in defined function when check ", roleName, " can ", &access, " ", resourceName, ". Remember that more parameters than defined in function will be ignored.");
			ZVAL_LONG(&_33$$42, 512);
			ZEPHIR_CALL_FUNCTION(NULL, "trigger_error", NULL, 1, &_32$$42, &_33$$42);
>>>>>>> b3b083d3
			zephir_check_call_status();
		}
		if (zephir_fast_count_int(&parametersForFunction TSRMLS_CC) == 0) {
			if (ZEPHIR_GT_LONG(&numberOfRequiredParameters, 0)) {
<<<<<<< HEAD
				ZEPHIR_INIT_VAR(&_33$$44);
				ZEPHIR_CONCAT_SVSVSVS(&_33$$44, "You didn't provide any parameters when check ", roleName, " can ", &access, " ", resourceName, ". We will use default action when no arguments.");
				ZEPHIR_CALL_FUNCTION(NULL, "trigger_error", &_32, 1, &_33$$44);
				zephir_check_call_status();
				_34$$44 = ZEPHIR_IS_LONG(&haveAccess, 1);
				if (_34$$44) {
					zephir_read_property(&_35$$44, this_ptr, SL("_noArgumentsDefaultAction"), PH_NOISY_CC | PH_READONLY);
					_34$$44 = ZEPHIR_IS_LONG(&_35$$44, 1);
				}
				RETURN_MM_BOOL(_34$$44);
			}
			_36$$43 = ZEPHIR_IS_LONG(&haveAccess, 1);
			if (_36$$43) {
				ZEPHIR_INIT_VAR(&_37$$43);
				ZEPHIR_CALL_USER_FUNC(&_37$$43, &funcAccess);
				zephir_check_call_status();
				_36$$43 = zephir_is_true(&_37$$43);
			}
			RETURN_MM_BOOL(_36$$43);
		}
		if (ZEPHIR_LE_LONG(&numberOfRequiredParameters, zephir_fast_count_int(&parametersForFunction TSRMLS_CC))) {
			_38$$45 = ZEPHIR_IS_LONG(&haveAccess, 1);
			if (_38$$45) {
				ZEPHIR_INIT_VAR(&_39$$45);
				ZEPHIR_CALL_USER_FUNC_ARRAY(&_39$$45, &funcAccess, &parametersForFunction);
				zephir_check_call_status();
				_38$$45 = zephir_is_true(&_39$$45);
			}
			RETURN_MM_BOOL(_38$$45);
		}
		ZEPHIR_INIT_VAR(&_40$$34);
		object_init_ex(&_40$$34, phalcon_acl_exception_ce);
		ZEPHIR_INIT_VAR(&_41$$34);
		ZEPHIR_CONCAT_SVSVSV(&_41$$34, "You didn't provide all necessary parameters for defined function when check ", roleName, " can ", &access, " ", resourceName);
		ZEPHIR_CALL_METHOD(NULL, &_40$$34, "__construct", &_28, 4, &_41$$34);
		zephir_check_call_status();
		zephir_throw_exception_debug(&_40$$34, "phalcon/acl/adapter/memory.zep", 775 TSRMLS_CC);
=======
				ZEPHIR_INIT_VAR(&_34$$44);
				ZEPHIR_CONCAT_SVSVSVS(&_34$$44, "You didn't provide any parameters when check ", roleName, " can ", &access, " ", resourceName, ". We will use default action when no arguments.");
				ZEPHIR_CALL_FUNCTION(NULL, "trigger_error", NULL, 1, &_34$$44);
				zephir_check_call_status();
				_35$$44 = ZEPHIR_IS_LONG(&haveAccess, 1);
				if (_35$$44) {
					zephir_read_property(&_36$$44, this_ptr, SL("_noArgumentsDefaultAction"), PH_NOISY_CC | PH_READONLY);
					_35$$44 = ZEPHIR_IS_LONG(&_36$$44, 1);
				}
				RETURN_MM_BOOL(_35$$44);
			}
			_37$$43 = ZEPHIR_IS_LONG(&haveAccess, 1);
			if (_37$$43) {
				ZEPHIR_INIT_VAR(&_38$$43);
				ZEPHIR_CALL_USER_FUNC(&_38$$43, &funcAccess);
				zephir_check_call_status();
				_37$$43 = zephir_is_true(&_38$$43);
			}
			RETURN_MM_BOOL(_37$$43);
		}
		if (ZEPHIR_LE_LONG(&numberOfRequiredParameters, zephir_fast_count_int(&parametersForFunction TSRMLS_CC))) {
			_39$$45 = ZEPHIR_IS_LONG(&haveAccess, 1);
			if (_39$$45) {
				ZEPHIR_INIT_VAR(&_40$$45);
				ZEPHIR_CALL_USER_FUNC_ARRAY(&_40$$45, &funcAccess, &parametersForFunction);
				zephir_check_call_status();
				_39$$45 = zephir_is_true(&_40$$45);
			}
			RETURN_MM_BOOL(_39$$45);
		}
		ZEPHIR_INIT_VAR(&_41$$34);
		object_init_ex(&_41$$34, phalcon_acl_exception_ce);
		ZEPHIR_INIT_VAR(&_42$$34);
		ZEPHIR_CONCAT_SVSVSV(&_42$$34, "You didn't provide all necessary parameters for defined function when check ", roleName, " can ", &access, " ", resourceName);
		ZEPHIR_CALL_METHOD(NULL, &_41$$34, "__construct", &_30, 4, &_42$$34);
		zephir_check_call_status();
		zephir_throw_exception_debug(&_41$$34, "phalcon/acl/adapter/memory.zep", 777 TSRMLS_CC);
>>>>>>> b3b083d3
		ZEPHIR_MM_RESTORE();
		return;
	}
	RETURN_MM_BOOL(ZEPHIR_IS_LONG(&haveAccess, 1));

}

/**
 * Sets the default access level (Phalcon\Acl::ALLOW or Phalcon\Acl::DENY)
 * for no arguments provided in isAllowed action if there exists func for
 * accessKey
 */
PHP_METHOD(Phalcon_Acl_Adapter_Memory, setNoArgumentsDefaultAction) {

	zval *defaultAccess_param = NULL, _0;
	zend_long defaultAccess;
	zval *this_ptr = getThis();

	ZVAL_UNDEF(&_0);

	zephir_fetch_params(0, 1, 0, &defaultAccess_param);

	defaultAccess = zephir_get_intval(defaultAccess_param);


	ZEPHIR_INIT_ZVAL_NREF(_0);
	ZVAL_LONG(&_0, defaultAccess);
	zephir_update_property_zval(this_ptr, SL("_noArgumentsDefaultAction"), &_0);

}

/**
 * Returns the default ACL access level for no arguments provided in
 * isAllowed action if there exists func for accessKey
 */
PHP_METHOD(Phalcon_Acl_Adapter_Memory, getNoArgumentsDefaultAction) {

	zval *this_ptr = getThis();


	RETURN_MEMBER(getThis(), "_noArgumentsDefaultAction");

}

/**
 * Return an array with every role registered in the list
 */
PHP_METHOD(Phalcon_Acl_Adapter_Memory, getRoles) {

	zval *this_ptr = getThis();


	RETURN_MEMBER(getThis(), "_roles");

}

/**
 * Return an array with every resource registered in the list
 */
PHP_METHOD(Phalcon_Acl_Adapter_Memory, getResources) {

	zval *this_ptr = getThis();


	RETURN_MEMBER(getThis(), "_resources");

}
<|MERGE_RESOLUTION|>--- conflicted
+++ resolved
@@ -236,11 +236,7 @@
 		ZEPHIR_CPY_WRT(&roleName, role);
 		ZEPHIR_INIT_NVAR(&roleObject);
 		object_init_ex(&roleObject, phalcon_acl_role_ce);
-<<<<<<< HEAD
-		ZEPHIR_CALL_METHOD(NULL, &roleObject, "__construct", NULL, 73, role);
-=======
 		ZEPHIR_CALL_METHOD(NULL, &roleObject, "__construct", NULL, 75, role);
->>>>>>> b3b083d3
 		zephir_check_call_status();
 	} else {
 		ZEPHIR_THROW_EXCEPTION_DEBUG_STR(phalcon_acl_exception_ce, "Role must be either an string or implement RoleInterface", "phalcon/acl/adapter/memory.zep", 201);
@@ -326,11 +322,7 @@
 		{
 			ZEPHIR_INIT_NVAR(&deepInheritName);
 			ZVAL_COPY(&deepInheritName, _6$$6);
-<<<<<<< HEAD
-			ZEPHIR_CALL_METHOD(NULL, this_ptr, "addinherit", &_7, 74, &roleName, &deepInheritName);
-=======
 			ZEPHIR_CALL_METHOD(NULL, this_ptr, "addinherit", &_7, 76, &roleName, &deepInheritName);
->>>>>>> b3b083d3
 			zephir_check_call_status();
 		} ZEND_HASH_FOREACH_END();
 		ZEPHIR_INIT_NVAR(&deepInheritName);
@@ -472,11 +464,7 @@
 		ZEPHIR_CPY_WRT(&resourceName, resourceValue);
 		ZEPHIR_INIT_NVAR(&resourceObject);
 		object_init_ex(&resourceObject, phalcon_acl_resource_ce);
-<<<<<<< HEAD
-		ZEPHIR_CALL_METHOD(NULL, &resourceObject, "__construct", NULL, 75, &resourceName);
-=======
 		ZEPHIR_CALL_METHOD(NULL, &resourceObject, "__construct", NULL, 77, &resourceName);
->>>>>>> b3b083d3
 		zephir_check_call_status();
 	}
 	zephir_read_property(&_1, this_ptr, SL("_resourcesNames"), PH_NOISY_CC | PH_READONLY);
@@ -778,18 +766,10 @@
  */
 PHP_METHOD(Phalcon_Acl_Adapter_Memory, allow) {
 
-<<<<<<< HEAD
-	zend_string *_6$$4;
-	zend_ulong _5$$4;
-	zephir_fcall_cache_entry *_1 = NULL;
-	zend_long ZEPHIR_LAST_CALL_STATUS;
-	zval *roleName_param = NULL, *resourceName_param = NULL, *access, access_sub, *func = NULL, func_sub, __$null, innerRoleName, _0$$3, _2$$4, _3$$4, *_4$$4, _7$$5;
-=======
 	zend_string *_5$$4;
 	zend_ulong _4$$4;
 	zend_long ZEPHIR_LAST_CALL_STATUS;
 	zval *roleName_param = NULL, *resourceName_param = NULL, *access, access_sub, *func = NULL, func_sub, __$null, innerRoleName, _0$$3, _1$$4, _2$$4, *_3$$4, _6$$5;
->>>>>>> b3b083d3
 	zval roleName, resourceName;
 	zval *this_ptr = getThis();
 
@@ -800,15 +780,9 @@
 	ZVAL_NULL(&__$null);
 	ZVAL_UNDEF(&innerRoleName);
 	ZVAL_UNDEF(&_0$$3);
-<<<<<<< HEAD
-	ZVAL_UNDEF(&_2$$4);
-	ZVAL_UNDEF(&_3$$4);
-	ZVAL_UNDEF(&_7$$5);
-=======
 	ZVAL_UNDEF(&_1$$4);
 	ZVAL_UNDEF(&_2$$4);
 	ZVAL_UNDEF(&_6$$5);
->>>>>>> b3b083d3
 
 	ZEPHIR_MM_GROW();
 	zephir_fetch_params(1, 3, 1, &roleName_param, &resourceName_param, &access, &func);
@@ -823,30 +797,6 @@
 
 	if (!ZEPHIR_IS_STRING(&roleName, "*")) {
 		ZVAL_LONG(&_0$$3, 1);
-<<<<<<< HEAD
-		ZEPHIR_RETURN_CALL_METHOD(this_ptr, "_allowordeny", &_1, 0, &roleName, &resourceName, access, &_0$$3, func);
-		zephir_check_call_status();
-		RETURN_MM();
-	} else {
-		zephir_read_property(&_2$$4, this_ptr, SL("_rolesNames"), PH_NOISY_CC | PH_READONLY);
-		ZEPHIR_INIT_VAR(&_3$$4);
-		zephir_is_iterable(&_2$$4, 0, "phalcon/acl/adapter/memory.zep", 486);
-		ZEND_HASH_FOREACH_KEY_VAL(Z_ARRVAL_P(&_2$$4), _5$$4, _6$$4, _4$$4)
-		{
-			ZEPHIR_INIT_NVAR(&innerRoleName);
-			if (_6$$4 != NULL) { 
-				ZVAL_STR_COPY(&innerRoleName, _6$$4);
-			} else {
-				ZVAL_LONG(&innerRoleName, _5$$4);
-			}
-			ZEPHIR_INIT_NVAR(&_3$$4);
-			ZVAL_COPY(&_3$$4, _4$$4);
-			ZVAL_LONG(&_7$$5, 1);
-			ZEPHIR_CALL_METHOD(NULL, this_ptr, "_allowordeny", &_1, 0, &innerRoleName, &resourceName, access, &_7$$5, func);
-			zephir_check_call_status();
-		} ZEND_HASH_FOREACH_END();
-		ZEPHIR_INIT_NVAR(&_3$$4);
-=======
 		ZEPHIR_RETURN_CALL_METHOD(this_ptr, "_allowordeny", NULL, 0, &roleName, &resourceName, access, &_0$$3, func);
 		zephir_check_call_status();
 		RETURN_MM();
@@ -869,7 +819,6 @@
 			zephir_check_call_status();
 		} ZEND_HASH_FOREACH_END();
 		ZEPHIR_INIT_NVAR(&_2$$4);
->>>>>>> b3b083d3
 		ZEPHIR_INIT_NVAR(&innerRoleName);
 	}
 	ZEPHIR_MM_RESTORE();
@@ -973,21 +922,12 @@
  */
 PHP_METHOD(Phalcon_Acl_Adapter_Memory, isAllowed) {
 
-<<<<<<< HEAD
-	zend_bool _11$$35, _14$$37, _16$$37, _18$$37, _20$$37, _34$$44, _36$$43, _38$$45;
-	zephir_fcall_cache_entry *_28 = NULL, *_32 = NULL;
-	zend_long ZEPHIR_LAST_CALL_STATUS;
-	zval parameters;
-	zval access;
-	zval *roleName = NULL, roleName_sub, *resourceName = NULL, resourceName_sub, *access_param = NULL, *parameters_param = NULL, eventsManager, accessList, accessKey, haveAccess, roleInherits, inheritedRole, rolesNames, inheritedRoles, funcAccess, resourceObject, roleObject, funcList, reflectionFunction, reflectionParameters, parameterNumber, parametersForFunction, numberOfRequiredParameters, userParametersSizeShouldBe, reflectionClass, parameterToCheck, reflectionParameter, _2, _0$$5, _1$$9, _3$$11, _4$$11, _5$$13, *_6$$17, *_7$$23, *_8$$29, _9$$32, _10$$33, _12$$35, *_13$$34, _40$$34, _41$$34, _15$$37, _17$$37, _19$$37, _21$$37, _22$$37, _23$$40, _24$$40, _25$$40, _26$$40, _27$$40, _29$$41, _30$$42, _31$$42, _33$$44, _35$$44, _37$$43, _39$$45;
-=======
 	zend_bool hasRole, hasResource, _11$$35, _14$$37, _16$$37, _17$$37, _19$$37, _20$$37, _22$$37, _35$$44, _37$$43, _39$$45;
 	zephir_fcall_cache_entry *_30 = NULL;
 	zend_long ZEPHIR_LAST_CALL_STATUS;
 	zval parameters;
 	zval access;
 	zval *roleName = NULL, roleName_sub, *resourceName = NULL, resourceName_sub, *access_param = NULL, *parameters_param = NULL, eventsManager, accessList, accessKey, haveAccess, roleInherits, inheritedRole, rolesNames, inheritedRoles, funcAccess, resourceObject, roleObject, funcList, reflectionFunction, reflectionParameters, parameterNumber, parametersForFunction, numberOfRequiredParameters, userParametersSizeShouldBe, reflectionClass, parameterToCheck, reflectionParameter, _2, _0$$5, _1$$9, _3$$11, _4$$11, _5$$13, *_6$$17, *_7$$23, *_8$$29, _9$$32, _10$$33, _12$$35, *_13$$34, _41$$34, _42$$34, _15$$37, _18$$37, _21$$37, _23$$37, _24$$37, _25$$40, _26$$40, _27$$40, _28$$40, _29$$40, _31$$41, _32$$42, _33$$42, _34$$44, _36$$44, _38$$43, _40$$45;
->>>>>>> b3b083d3
 	zval *this_ptr = getThis();
 
 	ZVAL_UNDEF(&roleName_sub);
@@ -1022,27 +962,6 @@
 	ZVAL_UNDEF(&_9$$32);
 	ZVAL_UNDEF(&_10$$33);
 	ZVAL_UNDEF(&_12$$35);
-<<<<<<< HEAD
-	ZVAL_UNDEF(&_40$$34);
-	ZVAL_UNDEF(&_41$$34);
-	ZVAL_UNDEF(&_15$$37);
-	ZVAL_UNDEF(&_17$$37);
-	ZVAL_UNDEF(&_19$$37);
-	ZVAL_UNDEF(&_21$$37);
-	ZVAL_UNDEF(&_22$$37);
-	ZVAL_UNDEF(&_23$$40);
-	ZVAL_UNDEF(&_24$$40);
-	ZVAL_UNDEF(&_25$$40);
-	ZVAL_UNDEF(&_26$$40);
-	ZVAL_UNDEF(&_27$$40);
-	ZVAL_UNDEF(&_29$$41);
-	ZVAL_UNDEF(&_30$$42);
-	ZVAL_UNDEF(&_31$$42);
-	ZVAL_UNDEF(&_33$$44);
-	ZVAL_UNDEF(&_35$$44);
-	ZVAL_UNDEF(&_37$$43);
-	ZVAL_UNDEF(&_39$$45);
-=======
 	ZVAL_UNDEF(&_41$$34);
 	ZVAL_UNDEF(&_42$$34);
 	ZVAL_UNDEF(&_15$$37);
@@ -1062,7 +981,6 @@
 	ZVAL_UNDEF(&_36$$44);
 	ZVAL_UNDEF(&_38$$43);
 	ZVAL_UNDEF(&_40$$45);
->>>>>>> b3b083d3
 	ZVAL_UNDEF(&access);
 	ZVAL_UNDEF(&parameters);
 
@@ -1088,11 +1006,8 @@
 	ZVAL_NULL(&resourceObject);
 	ZEPHIR_INIT_VAR(&roleObject);
 	ZVAL_NULL(&roleObject);
-<<<<<<< HEAD
-=======
 	hasRole = 0;
 	hasResource = 0;
->>>>>>> b3b083d3
 	if (Z_TYPE_P(roleName) == IS_OBJECT) {
 		if (zephir_instance_of_ev(roleName, phalcon_acl_roleaware_ce TSRMLS_CC)) {
 			ZEPHIR_CPY_WRT(&roleObject, roleName);
@@ -1249,15 +1164,9 @@
 	if (Z_TYPE_P(&funcAccess) != IS_NULL) {
 		ZEPHIR_INIT_VAR(&reflectionFunction);
 		object_init_ex(&reflectionFunction, zephir_get_internal_ce(SL("reflectionfunction")));
-<<<<<<< HEAD
-		ZEPHIR_CALL_METHOD(NULL, &reflectionFunction, "__construct", NULL, 76, &funcAccess);
-		zephir_check_call_status();
-		ZEPHIR_CALL_METHOD(&reflectionParameters, &reflectionFunction, "getparameters", NULL, 77);
-=======
 		ZEPHIR_CALL_METHOD(NULL, &reflectionFunction, "__construct", NULL, 78, &funcAccess);
 		zephir_check_call_status();
 		ZEPHIR_CALL_METHOD(&reflectionParameters, &reflectionFunction, "getparameters", NULL, 79);
->>>>>>> b3b083d3
 		zephir_check_call_status();
 		ZEPHIR_INIT_VAR(&parameterNumber);
 		ZVAL_LONG(&parameterNumber, zephir_fast_count_int(&reflectionParameters TSRMLS_CC));
@@ -1273,17 +1182,10 @@
 		}
 		ZEPHIR_INIT_VAR(&parametersForFunction);
 		array_init(&parametersForFunction);
-<<<<<<< HEAD
-		ZEPHIR_CALL_METHOD(&numberOfRequiredParameters, &reflectionFunction, "getnumberofrequiredparameters", NULL, 78);
-		zephir_check_call_status();
-		ZEPHIR_CPY_WRT(&userParametersSizeShouldBe, &parameterNumber);
-		zephir_is_iterable(&reflectionParameters, 0, "phalcon/acl/adapter/memory.zep", 746);
-=======
 		ZEPHIR_CALL_METHOD(&numberOfRequiredParameters, &reflectionFunction, "getnumberofrequiredparameters", NULL, 80);
 		zephir_check_call_status();
 		ZEPHIR_CPY_WRT(&userParametersSizeShouldBe, &parameterNumber);
 		zephir_is_iterable(&reflectionParameters, 0, "phalcon/acl/adapter/memory.zep", 748);
->>>>>>> b3b083d3
 		ZEND_HASH_FOREACH_VAL(Z_ARRVAL_P(&reflectionParameters), _13$$34)
 		{
 			ZEPHIR_INIT_NVAR(&reflectionParameter);
@@ -1299,10 +1201,6 @@
 					zephir_check_call_status();
 					_14$$37 = zephir_is_true(&_15$$37);
 				}
-<<<<<<< HEAD
-				if (_14$$37) {
-					zephir_array_append(&parametersForFunction, &roleObject, PH_SEPARATE, "phalcon/acl/adapter/memory.zep", 718);
-=======
 				_16$$37 = _14$$37;
 				if (_16$$37) {
 					_16$$37 = !hasRole;
@@ -1310,21 +1208,10 @@
 				if (_16$$37) {
 					hasRole = 1;
 					zephir_array_append(&parametersForFunction, &roleObject, PH_SEPARATE, "phalcon/acl/adapter/memory.zep", 719);
->>>>>>> b3b083d3
 					ZEPHIR_SEPARATE(&userParametersSizeShouldBe);
 					zephir_decrement(&userParametersSizeShouldBe);
 					continue;
 				}
-<<<<<<< HEAD
-				_16$$37 = Z_TYPE_P(&resourceObject) != IS_NULL;
-				if (_16$$37) {
-					ZEPHIR_CALL_METHOD(&_17$$37, &reflectionClass, "isinstance", NULL, 0, &resourceObject);
-					zephir_check_call_status();
-					_16$$37 = zephir_is_true(&_17$$37);
-				}
-				if (_16$$37) {
-					zephir_array_append(&parametersForFunction, &resourceObject, PH_SEPARATE, "phalcon/acl/adapter/memory.zep", 726);
-=======
 				_17$$37 = Z_TYPE_P(&resourceObject) != IS_NULL;
 				if (_17$$37) {
 					ZEPHIR_CALL_METHOD(&_18$$37, &reflectionClass, "isinstance", NULL, 0, &resourceObject);
@@ -1338,39 +1225,10 @@
 				if (_19$$37) {
 					hasResource = 1;
 					zephir_array_append(&parametersForFunction, &resourceObject, PH_SEPARATE, "phalcon/acl/adapter/memory.zep", 728);
->>>>>>> b3b083d3
 					ZEPHIR_SEPARATE(&userParametersSizeShouldBe);
 					zephir_decrement(&userParametersSizeShouldBe);
 					continue;
 				}
-<<<<<<< HEAD
-				_18$$37 = zephir_array_isset(&parameters, &parameterToCheck);
-				if (_18$$37) {
-					ZEPHIR_OBS_NVAR(&_19$$37);
-					zephir_array_fetch(&_19$$37, &parameters, &parameterToCheck, PH_NOISY, "phalcon/acl/adapter/memory.zep", 733 TSRMLS_CC);
-					_18$$37 = Z_TYPE_P(&_19$$37) == IS_OBJECT;
-				}
-				_20$$37 = _18$$37;
-				if (_20$$37) {
-					zephir_array_fetch(&_22$$37, &parameters, &parameterToCheck, PH_NOISY | PH_READONLY, "phalcon/acl/adapter/memory.zep", 733 TSRMLS_CC);
-					ZEPHIR_CALL_METHOD(&_21$$37, &reflectionClass, "isinstance", NULL, 0, &_22$$37);
-					zephir_check_call_status();
-					_20$$37 = !zephir_is_true(&_21$$37);
-				}
-				if (_20$$37) {
-					ZEPHIR_INIT_NVAR(&_23$$40);
-					object_init_ex(&_23$$40, phalcon_acl_exception_ce);
-					ZEPHIR_INIT_NVAR(&_24$$40);
-					zephir_array_fetch(&_25$$40, &parameters, &parameterToCheck, PH_NOISY | PH_READONLY, "phalcon/acl/adapter/memory.zep", 735 TSRMLS_CC);
-					zephir_get_class(&_24$$40, &_25$$40, 0 TSRMLS_CC);
-					ZEPHIR_CALL_METHOD(&_26$$40, &reflectionClass, "getname", NULL, 0);
-					zephir_check_call_status();
-					ZEPHIR_INIT_LNVAR(_27$$40);
-					ZEPHIR_CONCAT_SVSVSVSVSVS(&_27$$40, "Your passed parameter doesn't have the same class as the parameter in defined function when check ", roleName, " can ", &access, " ", resourceName, ". Class passed: ", &_24$$40, " , Class in defined function: ", &_26$$40, ".");
-					ZEPHIR_CALL_METHOD(NULL, &_23$$40, "__construct", &_28, 4, &_27$$40);
-					zephir_check_call_status();
-					zephir_throw_exception_debug(&_23$$40, "phalcon/acl/adapter/memory.zep", 736 TSRMLS_CC);
-=======
 				_20$$37 = zephir_array_isset(&parameters, &parameterToCheck);
 				if (_20$$37) {
 					ZEPHIR_OBS_NVAR(&_21$$37);
@@ -1397,77 +1255,25 @@
 					ZEPHIR_CALL_METHOD(NULL, &_25$$40, "__construct", &_30, 4, &_29$$40);
 					zephir_check_call_status();
 					zephir_throw_exception_debug(&_25$$40, "phalcon/acl/adapter/memory.zep", 738 TSRMLS_CC);
->>>>>>> b3b083d3
 					ZEPHIR_MM_RESTORE();
 					return;
 				}
 			}
 			if (zephir_array_isset(&parameters, &parameterToCheck)) {
-<<<<<<< HEAD
-				zephir_array_fetch(&_29$$41, &parameters, &parameterToCheck, PH_NOISY | PH_READONLY, "phalcon/acl/adapter/memory.zep", 742 TSRMLS_CC);
-				zephir_array_append(&parametersForFunction, &_29$$41, PH_SEPARATE, "phalcon/acl/adapter/memory.zep", 742);
-=======
 				zephir_array_fetch(&_31$$41, &parameters, &parameterToCheck, PH_NOISY | PH_READONLY, "phalcon/acl/adapter/memory.zep", 744 TSRMLS_CC);
 				zephir_array_append(&parametersForFunction, &_31$$41, PH_SEPARATE, "phalcon/acl/adapter/memory.zep", 744);
->>>>>>> b3b083d3
 			}
 		} ZEND_HASH_FOREACH_END();
 		ZEPHIR_INIT_NVAR(&reflectionParameter);
 		if (ZEPHIR_LT_LONG(&userParametersSizeShouldBe, zephir_fast_count_int(&parameters TSRMLS_CC))) {
-<<<<<<< HEAD
-			ZEPHIR_INIT_VAR(&_30$$42);
-			ZEPHIR_CONCAT_SVSVSVS(&_30$$42, "Number of parameters in array is higher than the number of parameters in defined function when check ", roleName, " can ", &access, " ", resourceName, ". Remember that more parameters than defined in function will be ignored.");
-			ZVAL_LONG(&_31$$42, 512);
-			ZEPHIR_CALL_FUNCTION(NULL, "trigger_error", &_32, 1, &_30$$42, &_31$$42);
-=======
 			ZEPHIR_INIT_VAR(&_32$$42);
 			ZEPHIR_CONCAT_SVSVSVS(&_32$$42, "Number of parameters in array is higher than the number of parameters in defined function when check ", roleName, " can ", &access, " ", resourceName, ". Remember that more parameters than defined in function will be ignored.");
 			ZVAL_LONG(&_33$$42, 512);
 			ZEPHIR_CALL_FUNCTION(NULL, "trigger_error", NULL, 1, &_32$$42, &_33$$42);
->>>>>>> b3b083d3
 			zephir_check_call_status();
 		}
 		if (zephir_fast_count_int(&parametersForFunction TSRMLS_CC) == 0) {
 			if (ZEPHIR_GT_LONG(&numberOfRequiredParameters, 0)) {
-<<<<<<< HEAD
-				ZEPHIR_INIT_VAR(&_33$$44);
-				ZEPHIR_CONCAT_SVSVSVS(&_33$$44, "You didn't provide any parameters when check ", roleName, " can ", &access, " ", resourceName, ". We will use default action when no arguments.");
-				ZEPHIR_CALL_FUNCTION(NULL, "trigger_error", &_32, 1, &_33$$44);
-				zephir_check_call_status();
-				_34$$44 = ZEPHIR_IS_LONG(&haveAccess, 1);
-				if (_34$$44) {
-					zephir_read_property(&_35$$44, this_ptr, SL("_noArgumentsDefaultAction"), PH_NOISY_CC | PH_READONLY);
-					_34$$44 = ZEPHIR_IS_LONG(&_35$$44, 1);
-				}
-				RETURN_MM_BOOL(_34$$44);
-			}
-			_36$$43 = ZEPHIR_IS_LONG(&haveAccess, 1);
-			if (_36$$43) {
-				ZEPHIR_INIT_VAR(&_37$$43);
-				ZEPHIR_CALL_USER_FUNC(&_37$$43, &funcAccess);
-				zephir_check_call_status();
-				_36$$43 = zephir_is_true(&_37$$43);
-			}
-			RETURN_MM_BOOL(_36$$43);
-		}
-		if (ZEPHIR_LE_LONG(&numberOfRequiredParameters, zephir_fast_count_int(&parametersForFunction TSRMLS_CC))) {
-			_38$$45 = ZEPHIR_IS_LONG(&haveAccess, 1);
-			if (_38$$45) {
-				ZEPHIR_INIT_VAR(&_39$$45);
-				ZEPHIR_CALL_USER_FUNC_ARRAY(&_39$$45, &funcAccess, &parametersForFunction);
-				zephir_check_call_status();
-				_38$$45 = zephir_is_true(&_39$$45);
-			}
-			RETURN_MM_BOOL(_38$$45);
-		}
-		ZEPHIR_INIT_VAR(&_40$$34);
-		object_init_ex(&_40$$34, phalcon_acl_exception_ce);
-		ZEPHIR_INIT_VAR(&_41$$34);
-		ZEPHIR_CONCAT_SVSVSV(&_41$$34, "You didn't provide all necessary parameters for defined function when check ", roleName, " can ", &access, " ", resourceName);
-		ZEPHIR_CALL_METHOD(NULL, &_40$$34, "__construct", &_28, 4, &_41$$34);
-		zephir_check_call_status();
-		zephir_throw_exception_debug(&_40$$34, "phalcon/acl/adapter/memory.zep", 775 TSRMLS_CC);
-=======
 				ZEPHIR_INIT_VAR(&_34$$44);
 				ZEPHIR_CONCAT_SVSVSVS(&_34$$44, "You didn't provide any parameters when check ", roleName, " can ", &access, " ", resourceName, ". We will use default action when no arguments.");
 				ZEPHIR_CALL_FUNCTION(NULL, "trigger_error", NULL, 1, &_34$$44);
@@ -1505,7 +1311,6 @@
 		ZEPHIR_CALL_METHOD(NULL, &_41$$34, "__construct", &_30, 4, &_42$$34);
 		zephir_check_call_status();
 		zephir_throw_exception_debug(&_41$$34, "phalcon/acl/adapter/memory.zep", 777 TSRMLS_CC);
->>>>>>> b3b083d3
 		ZEPHIR_MM_RESTORE();
 		return;
 	}
