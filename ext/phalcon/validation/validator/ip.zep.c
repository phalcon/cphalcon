--- conflicted
+++ resolved
@@ -240,11 +240,7 @@
 	zephir_bitwise_or_function(&_14, &_13, &allowReserved TSRMLS_CC);
 	zephir_array_update_string(&options, SL("flags"), &_14, PH_COPY | PH_SEPARATE);
 	ZVAL_LONG(&_4, 275);
-<<<<<<< HEAD
-	ZEPHIR_CALL_FUNCTION(&_15, "filter_var", NULL, 203, &value, &_4, &options);
-=======
 	ZEPHIR_CALL_FUNCTION(&_15, "filter_var", NULL, 190, &value, &_4, &options);
->>>>>>> f8defde8
 	zephir_check_call_status();
 	if (!(zephir_is_true(&_15))) {
 		ZEPHIR_INIT_VAR(&replacePairs);
@@ -252,15 +248,11 @@
 		zephir_array_update_string(&replacePairs, SL(":field"), &label, PH_COPY | PH_SEPARATE);
 		ZEPHIR_INIT_VAR(&_16$$12);
 		object_init_ex(&_16$$12, phalcon_messages_message_ce);
-		ZEPHIR_CALL_FUNCTION(&_17$$12, "strtr", NULL, 66, &message, &replacePairs);
+		ZEPHIR_CALL_FUNCTION(&_17$$12, "strtr", NULL, 50, &message, &replacePairs);
 		zephir_check_call_status();
 		ZEPHIR_INIT_VAR(&_18$$12);
 		ZVAL_STRING(&_18$$12, "Ip");
-<<<<<<< HEAD
-		ZEPHIR_CALL_METHOD(NULL, &_16$$12, "__construct", NULL, 346, &_17$$12, field, &_18$$12);
-=======
 		ZEPHIR_CALL_METHOD(NULL, &_16$$12, "__construct", NULL, 302, &_17$$12, field, &_18$$12);
->>>>>>> f8defde8
 		zephir_check_call_status();
 		ZEPHIR_CALL_METHOD(NULL, validation, "appendmessage", NULL, 0, &_16$$12);
 		zephir_check_call_status();
