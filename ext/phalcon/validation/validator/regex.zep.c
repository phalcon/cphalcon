--- conflicted
+++ resolved
@@ -141,15 +141,11 @@
 		zephir_array_update_string(&replacePairs, SL(":field"), &label, PH_COPY | PH_SEPARATE);
 		ZEPHIR_INIT_NVAR(&_3$$6);
 		object_init_ex(&_3$$6, phalcon_messages_message_ce);
-		ZEPHIR_CALL_FUNCTION(&_4$$6, "strtr", NULL, 66, &message, &replacePairs);
+		ZEPHIR_CALL_FUNCTION(&_4$$6, "strtr", NULL, 50, &message, &replacePairs);
 		zephir_check_call_status();
 		ZEPHIR_INIT_VAR(&_5$$6);
 		ZVAL_STRING(&_5$$6, "Regex");
-<<<<<<< HEAD
-		ZEPHIR_CALL_METHOD(NULL, &_3$$6, "__construct", NULL, 346, &_4$$6, field, &_5$$6, &code);
-=======
 		ZEPHIR_CALL_METHOD(NULL, &_3$$6, "__construct", NULL, 302, &_4$$6, field, &_5$$6, &code);
->>>>>>> f8defde8
 		zephir_check_call_status();
 		ZEPHIR_CALL_METHOD(NULL, validation, "appendmessage", NULL, 0, &_3$$6);
 		zephir_check_call_status();
