
#ifdef HAVE_CONFIG_H
#include "../../../ext_config.h"
#endif

#include <php.h>
#include "../../../php_ext.h"
#include "../../../ext.h"

#include <Zend/zend_operators.h>
#include <Zend/zend_exceptions.h>
#include <Zend/zend_interfaces.h>

#include "kernel/main.h"
#include "kernel/fcall.h"
#include "kernel/memory.h"
#include "kernel/operators.h"
#include "kernel/exception.h"
#include "kernel/array.h"
#include "kernel/string.h"
#include "ext/spl/spl_exceptions.h"


/**
 * Phalcon\Validation\Validator\InclusionIn
 *
 * Check if a value is included into a list of values
 *
 *<code>
 *use Phalcon\Validation\Validator\InclusionIn;
 *
 *$validator->add('status', new InclusionIn(array(
 *   'message' => 'The status must be A or B',
 *   'domain' => array('A', 'B')
 *)));
 *</code>
 */
ZEPHIR_INIT_CLASS(Phalcon_Validation_Validator_InclusionIn) {

	ZEPHIR_REGISTER_CLASS_EX(Phalcon\\Validation\\Validator, InclusionIn, phalcon, validation_validator_inclusionin, phalcon_validation_validator_ce, phalcon_validation_validator_inclusionin_method_entry, 0);

	return SUCCESS;

}

/**
 * Executes the validation
 */
PHP_METHOD(Phalcon_Validation_Validator_InclusionIn, validate) {

	zend_bool _2;
	int ZEPHIR_LAST_CALL_STATUS;
	zval *field = NULL;
	zval *validation, *field_param = NULL, *value = NULL, *domain = NULL, *message = NULL, *label = NULL, *replacePairs, *strict = NULL, *_0 = NULL, *_1 = NULL, *_3 = NULL, *_4 = NULL, *_5 = NULL, *_6;

	ZEPHIR_MM_GROW();
	zephir_fetch_params(1, 2, 0, &validation, &field_param);

	if (unlikely(Z_TYPE_P(field_param) != IS_STRING && Z_TYPE_P(field_param) != IS_NULL)) {
		zephir_throw_exception_string(spl_ce_InvalidArgumentException, SL("Parameter 'field' must be a string") TSRMLS_CC);
		RETURN_MM_NULL();
	}

	if (likely(Z_TYPE_P(field_param) == IS_STRING)) {
		zephir_get_strval(field, field_param);
	} else {
		ZEPHIR_INIT_VAR(field);
		ZVAL_EMPTY_STRING(field);
	}


	ZEPHIR_CALL_METHOD(&value, validation, "getvalue", NULL, 0, field);
	zephir_check_call_status();
	ZEPHIR_INIT_VAR(_1);
	ZVAL_STRING(_1, "allowEmpty", ZEPHIR_TEMP_PARAM_COPY);
	ZEPHIR_CALL_METHOD(&_0, this_ptr, "issetoption", NULL, 0, _1);
	zephir_check_temp_parameter(_1);
	zephir_check_call_status();
	_2 = zephir_is_true(_0);
	if (_2) {
		_2 = ZEPHIR_IS_EMPTY(value);
	}
	if (_2) {
		RETURN_MM_BOOL(1);
	}
	ZEPHIR_INIT_NVAR(_1);
	ZVAL_STRING(_1, "domain", ZEPHIR_TEMP_PARAM_COPY);
	ZEPHIR_CALL_METHOD(&domain, this_ptr, "getoption", NULL, 0, _1);
	zephir_check_temp_parameter(_1);
	zephir_check_call_status();
	if (Z_TYPE_P(domain) != IS_ARRAY) {
		ZEPHIR_THROW_EXCEPTION_DEBUG_STR(phalcon_validation_exception_ce, "Option 'domain' must be an array", "phalcon/validation/validator/inclusionin.zep", 62);
		return;
	}
	ZEPHIR_INIT_VAR(strict);
	ZVAL_BOOL(strict, 0);
	ZEPHIR_INIT_NVAR(_1);
	ZVAL_STRING(_1, "strict", ZEPHIR_TEMP_PARAM_COPY);
	ZEPHIR_CALL_METHOD(&_3, this_ptr, "issetoption", NULL, 0, _1);
	zephir_check_temp_parameter(_1);
	zephir_check_call_status();
	if (zephir_is_true(_3)) {
		if (Z_TYPE_P(strict) != IS_BOOL) {
			ZEPHIR_THROW_EXCEPTION_DEBUG_STR(phalcon_validation_exception_ce, "Option 'strict' must be a boolean", "phalcon/validation/validator/inclusionin.zep", 68);
			return;
		}
		ZEPHIR_INIT_NVAR(_1);
		ZVAL_STRING(_1, "strict", ZEPHIR_TEMP_PARAM_COPY);
		ZEPHIR_CALL_METHOD(&strict, this_ptr, "getoption", NULL, 0, _1);
		zephir_check_temp_parameter(_1);
		zephir_check_call_status();
	}
	ZEPHIR_CALL_FUNCTION(&_4, "in_array", NULL, 359, value, domain, strict);
	zephir_check_call_status();
	if (!(zephir_is_true(_4))) {
		ZEPHIR_INIT_NVAR(_1);
		ZVAL_STRING(_1, "label", ZEPHIR_TEMP_PARAM_COPY);
		ZEPHIR_CALL_METHOD(&label, this_ptr, "getoption", NULL, 0, _1);
		zephir_check_temp_parameter(_1);
		zephir_check_call_status();
		if (ZEPHIR_IS_EMPTY(label)) {
			ZEPHIR_CALL_METHOD(&label, validation, "getlabel", NULL, 0, field);
			zephir_check_call_status();
		}
		ZEPHIR_INIT_NVAR(_1);
		ZVAL_STRING(_1, "message", ZEPHIR_TEMP_PARAM_COPY);
		ZEPHIR_CALL_METHOD(&message, this_ptr, "getoption", NULL, 0, _1);
		zephir_check_temp_parameter(_1);
		zephir_check_call_status();
		ZEPHIR_INIT_VAR(replacePairs);
		zephir_create_array(replacePairs, 2, 0 TSRMLS_CC);
		zephir_array_update_string(&replacePairs, SL(":field"), &label, PH_COPY | PH_SEPARATE);
		ZEPHIR_INIT_NVAR(_1);
		zephir_fast_join_str(_1, SL(", "), domain TSRMLS_CC);
		zephir_array_update_string(&replacePairs, SL(":domain"), &_1, PH_COPY | PH_SEPARATE);
		if (ZEPHIR_IS_EMPTY(message)) {
			ZEPHIR_INIT_NVAR(_1);
			ZVAL_STRING(_1, "InclusionIn", ZEPHIR_TEMP_PARAM_COPY);
			ZEPHIR_CALL_METHOD(&message, validation, "getdefaultmessage", NULL, 0, _1);
			zephir_check_temp_parameter(_1);
			zephir_check_call_status();
		}
		ZEPHIR_INIT_NVAR(_1);
		object_init_ex(_1, phalcon_validation_message_ce);
		ZEPHIR_CALL_FUNCTION(&_5, "strtr", NULL, 54, message, replacePairs);
		zephir_check_call_status();
		ZEPHIR_INIT_VAR(_6);
		ZVAL_STRING(_6, "InclusionIn", ZEPHIR_TEMP_PARAM_COPY);
<<<<<<< HEAD
		ZEPHIR_CALL_METHOD(NULL, _1, "__construct", NULL, 438, _5, field, _6);
=======
		ZEPHIR_CALL_METHOD(NULL, _1, "__construct", NULL, 437, _5, field, _6);
>>>>>>> 08711796
		zephir_check_temp_parameter(_6);
		zephir_check_call_status();
		ZEPHIR_CALL_METHOD(NULL, validation, "appendmessage", NULL, 0, _1);
		zephir_check_call_status();
		RETURN_MM_BOOL(0);
	}
	RETURN_MM_BOOL(1);

}
<|MERGE_RESOLUTION|>--- conflicted
+++ resolved
@@ -110,7 +110,7 @@
 		zephir_check_temp_parameter(_1);
 		zephir_check_call_status();
 	}
-	ZEPHIR_CALL_FUNCTION(&_4, "in_array", NULL, 359, value, domain, strict);
+	ZEPHIR_CALL_FUNCTION(&_4, "in_array", NULL, 360, value, domain, strict);
 	zephir_check_call_status();
 	if (!(zephir_is_true(_4))) {
 		ZEPHIR_INIT_NVAR(_1);
@@ -146,11 +146,7 @@
 		zephir_check_call_status();
 		ZEPHIR_INIT_VAR(_6);
 		ZVAL_STRING(_6, "InclusionIn", ZEPHIR_TEMP_PARAM_COPY);
-<<<<<<< HEAD
-		ZEPHIR_CALL_METHOD(NULL, _1, "__construct", NULL, 438, _5, field, _6);
-=======
-		ZEPHIR_CALL_METHOD(NULL, _1, "__construct", NULL, 437, _5, field, _6);
->>>>>>> 08711796
+		ZEPHIR_CALL_METHOD(NULL, _1, "__construct", NULL, 439, _5, field, _6);
 		zephir_check_temp_parameter(_6);
 		zephir_check_call_status();
 		ZEPHIR_CALL_METHOD(NULL, validation, "appendmessage", NULL, 0, _1);
