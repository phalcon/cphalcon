--- conflicted
+++ resolved
@@ -127,11 +127,7 @@
 		}
 	}
 	if (Z_TYPE_P(&domain) != IS_ARRAY) {
-<<<<<<< HEAD
-		ZEPHIR_THROW_EXCEPTION_DEBUG_STR(phalcon_validation_exception_ce, "Option 'domain' must be an array", "phalcon/validation/validator/inclusionin.zep", 87);
-=======
 		ZEPHIR_THROW_EXCEPTION_DEBUG_STR(phalcon_validation_exception_ce, "Option 'domain' must be an array", "phalcon/validation/validator/inclusionin.zep", 90);
->>>>>>> b3b083d3
 		return;
 	}
 	ZEPHIR_INIT_VAR(&strict);
@@ -146,17 +142,6 @@
 		ZEPHIR_CALL_METHOD(&strict, this_ptr, "getoption", NULL, 0, &_2$$6);
 		zephir_check_call_status();
 		if (Z_TYPE_P(&strict) == IS_ARRAY) {
-<<<<<<< HEAD
-			zephir_array_fetch(&_3$$7, &strict, &field, PH_NOISY | PH_READONLY, "phalcon/validation/validator/inclusionin.zep", 95 TSRMLS_CC);
-			ZEPHIR_CPY_WRT(&strict, &_3$$7);
-		}
-		if (((Z_TYPE_P(&strict) == IS_TRUE || Z_TYPE_P(&strict) == IS_FALSE) != 1)) {
-			ZEPHIR_THROW_EXCEPTION_DEBUG_STR(phalcon_validation_exception_ce, "Option 'strict' must be a boolean", "phalcon/validation/validator/inclusionin.zep", 99);
-			return;
-		}
-	}
-	ZEPHIR_CALL_FUNCTION(&_4, "in_array", NULL, 353, &value, &domain, &strict);
-=======
 			zephir_array_fetch(&_3$$7, &strict, &field, PH_NOISY | PH_READONLY, "phalcon/validation/validator/inclusionin.zep", 98 TSRMLS_CC);
 			ZEPHIR_CPY_WRT(&strict, &_3$$7);
 		}
@@ -166,7 +151,6 @@
 		}
 	}
 	ZEPHIR_CALL_FUNCTION(&_4, "in_array", NULL, 359, &value, &domain, &strict);
->>>>>>> b3b083d3
 	zephir_check_call_status();
 	if (!(zephir_is_true(&_4))) {
 		ZEPHIR_CALL_METHOD(&label, this_ptr, "preparelabel", NULL, 0, validation, &field);
@@ -189,11 +173,7 @@
 		zephir_check_call_status();
 		ZEPHIR_INIT_VAR(&_7$$9);
 		ZVAL_STRING(&_7$$9, "InclusionIn");
-<<<<<<< HEAD
-		ZEPHIR_CALL_METHOD(NULL, &_5$$9, "__construct", NULL, 428, &_6$$9, &field, &_7$$9, &code);
-=======
 		ZEPHIR_CALL_METHOD(NULL, &_5$$9, "__construct", NULL, 436, &_6$$9, &field, &_7$$9, &code);
->>>>>>> b3b083d3
 		zephir_check_call_status();
 		ZEPHIR_CALL_METHOD(NULL, validation, "appendmessage", NULL, 0, &_5$$9);
 		zephir_check_call_status();
