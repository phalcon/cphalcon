
#ifdef HAVE_CONFIG_H
#include "../../../../ext_config.h"
#endif

#include <php.h>
#include "../../../../php_ext.h"
#include "../../../../ext.h"

#include <Zend/zend_operators.h>
#include <Zend/zend_exceptions.h>
#include <Zend/zend_interfaces.h>

#include "kernel/main.h"
#include "kernel/memory.h"
#include "kernel/fcall.h"
#include "kernel/operators.h"
#include "kernel/array.h"
#include "kernel/exception.h"
#include "kernel/object.h"
#include "kernel/string.h"


/**
 * This file is part of the Phalcon Framework.
 *
 * (c) Phalcon Team <team@phalcon.io>
 *
 * For the full copyright and license information, please view the LICENSE.txt
 * file that was distributed with this source code.
 */
/**
 * Checks if a value has a correct file mime type
 *
 * ```php
 * use Phalcon\Validation;
 * use Phalcon\Validation\Validator\File\MimeType;
 *
 * $validator = new Validation();
 *
 * $validator->add(
 *     "file",
 *     new MimeType(
 *         [
 *             "types" => [
 *                 "image/jpeg",
 *                 "image/png",
 *             ],
 *             "message" => "Allowed file types are :types"
 *         ]
 *     )
 * );
 *
 * $validator->add(
 *     [
 *         "file",
 *         "anotherFile",
 *     ],
 *     new MimeType(
 *         [
 *             "types" => [
 *                 "file"        => [
 *                     "image/jpeg",
 *                     "image/png",
 *                 ],
 *                 "anotherFile" => [
 *                     "image/gif",
 *                     "image/bmp",
 *                 ],
 *             ],
 *             "message" => [
 *                 "file"        => "Allowed file types are image/jpeg and image/png",
 *                 "anotherFile" => "Allowed file types are image/gif and image/bmp",
 *             ]
 *         ]
 *     )
 * );
 * ```
 */
ZEPHIR_INIT_CLASS(Phalcon_Validation_Validator_File_MimeType) {

	ZEPHIR_REGISTER_CLASS_EX(Phalcon\\Validation\\Validator\\File, MimeType, phalcon, validation_validator_file_mimetype, phalcon_validation_validator_file_abstractfile_ce, phalcon_validation_validator_file_mimetype_method_entry, 0);

	zend_declare_property_string(phalcon_validation_validator_file_mimetype_ce, SL("template"), "File :field must be of type: :types", ZEND_ACC_PROTECTED);

	return SUCCESS;

}

/**
 * Executes the validation
 *
 * @param Validation $validation
 * @param mixed $field
 * @return bool
 */
PHP_METHOD(Phalcon_Validation_Validator_File_MimeType, validate) {

	zephir_method_globals *ZEPHIR_METHOD_GLOBALS_PTR = NULL;
	zend_long ZEPHIR_LAST_CALL_STATUS;
	zval *validation, validation_sub, *field, field_sub, fieldTypes, mime, replacePairs, tmp, types, value, _0, _1, _2$$6, _3$$6, _4$$8, _5$$8;
	zval *this_ptr = getThis();

	ZVAL_UNDEF(&validation_sub);
	ZVAL_UNDEF(&field_sub);
	ZVAL_UNDEF(&fieldTypes);
	ZVAL_UNDEF(&mime);
	ZVAL_UNDEF(&replacePairs);
	ZVAL_UNDEF(&tmp);
	ZVAL_UNDEF(&types);
	ZVAL_UNDEF(&value);
	ZVAL_UNDEF(&_0);
	ZVAL_UNDEF(&_1);
	ZVAL_UNDEF(&_2$$6);
	ZVAL_UNDEF(&_3$$6);
	ZVAL_UNDEF(&_4$$8);
	ZVAL_UNDEF(&_5$$8);

	ZEPHIR_MM_GROW();
	zephir_fetch_params(1, 2, 0, &validation, &field);



	ZEPHIR_CALL_METHOD(&_0, this_ptr, "checkupload", NULL, 0, validation, field);
	zephir_check_call_status();
	if (ZEPHIR_IS_FALSE_IDENTICAL(&_0)) {
		RETURN_MM_BOOL(0);
	}
	ZEPHIR_CALL_METHOD(&value, validation, "getvalue", NULL, 0, field);
	zephir_check_call_status();
	ZEPHIR_INIT_VAR(&_1);
	ZVAL_STRING(&_1, "types");
	ZEPHIR_CALL_METHOD(&types, this_ptr, "getoption", NULL, 0, &_1);
	zephir_check_call_status();
	ZEPHIR_OBS_VAR(&fieldTypes);
	if (zephir_array_isset_fetch(&fieldTypes, &types, field, 0)) {
		ZEPHIR_CPY_WRT(&types, &fieldTypes);
	}
	if (UNEXPECTED(Z_TYPE_P(&types) != IS_ARRAY)) {
		ZEPHIR_THROW_EXCEPTION_DEBUG_STR(phalcon_validation_exception_ce, "Option 'allowedTypes' must be an array", "phalcon/Validation/Validator/File/MimeType.zep", 96);
		return;
	}
	if ((zephir_function_exists_ex(ZEND_STRL("finfo_open")) == SUCCESS)) {
		ZVAL_LONG(&_2$$6, 16);
<<<<<<< HEAD
		ZEPHIR_CALL_FUNCTION(&tmp, "finfo_open", NULL, 373, &_2$$6);
		zephir_check_call_status();
		zephir_array_fetch_string(&_3$$6, &value, SL("tmp_name"), PH_NOISY | PH_READONLY, "phalcon/Validation/Validator/File/MimeType.zep", 101);
		ZEPHIR_CALL_FUNCTION(&mime, "finfo_file", NULL, 374, &tmp, &_3$$6);
		zephir_check_call_status();
		ZEPHIR_CALL_FUNCTION(NULL, "finfo_close", NULL, 375, &tmp);
=======
		ZEPHIR_CALL_FUNCTION(&tmp, "finfo_open", NULL, 375, &_2$$6);
		zephir_check_call_status();
		zephir_array_fetch_string(&_3$$6, &value, SL("tmp_name"), PH_NOISY | PH_READONLY, "phalcon/Validation/Validator/File/MimeType.zep", 101);
		ZEPHIR_CALL_FUNCTION(&mime, "finfo_file", NULL, 376, &tmp, &_3$$6);
		zephir_check_call_status();
		ZEPHIR_CALL_FUNCTION(NULL, "finfo_close", NULL, 377, &tmp);
>>>>>>> f2a65a3d
		zephir_check_call_status();
	} else {
		ZEPHIR_OBS_NVAR(&mime);
		zephir_array_fetch_string(&mime, &value, SL("type"), PH_NOISY, "phalcon/Validation/Validator/File/MimeType.zep", 105);
	}
	if (!(zephir_fast_in_array(&mime, &types))) {
		ZEPHIR_INIT_VAR(&replacePairs);
		zephir_create_array(&replacePairs, 1, 0);
		ZEPHIR_INIT_VAR(&_4$$8);
		zephir_fast_join_str(&_4$$8, SL(", "), &types);
		zephir_array_update_string(&replacePairs, SL(":types"), &_4$$8, PH_COPY | PH_SEPARATE);
		ZEPHIR_CALL_METHOD(&_5$$8, this_ptr, "messagefactory", NULL, 0, validation, field, &replacePairs);
		zephir_check_call_status();
		ZEPHIR_CALL_METHOD(NULL, validation, "appendmessage", NULL, 0, &_5$$8);
		zephir_check_call_status();
		RETURN_MM_BOOL(0);
	}
	RETURN_MM_BOOL(1);

}
<|MERGE_RESOLUTION|>--- conflicted
+++ resolved
@@ -142,21 +142,12 @@
 	}
 	if ((zephir_function_exists_ex(ZEND_STRL("finfo_open")) == SUCCESS)) {
 		ZVAL_LONG(&_2$$6, 16);
-<<<<<<< HEAD
-		ZEPHIR_CALL_FUNCTION(&tmp, "finfo_open", NULL, 373, &_2$$6);
-		zephir_check_call_status();
-		zephir_array_fetch_string(&_3$$6, &value, SL("tmp_name"), PH_NOISY | PH_READONLY, "phalcon/Validation/Validator/File/MimeType.zep", 101);
-		ZEPHIR_CALL_FUNCTION(&mime, "finfo_file", NULL, 374, &tmp, &_3$$6);
-		zephir_check_call_status();
-		ZEPHIR_CALL_FUNCTION(NULL, "finfo_close", NULL, 375, &tmp);
-=======
 		ZEPHIR_CALL_FUNCTION(&tmp, "finfo_open", NULL, 375, &_2$$6);
 		zephir_check_call_status();
 		zephir_array_fetch_string(&_3$$6, &value, SL("tmp_name"), PH_NOISY | PH_READONLY, "phalcon/Validation/Validator/File/MimeType.zep", 101);
 		ZEPHIR_CALL_FUNCTION(&mime, "finfo_file", NULL, 376, &tmp, &_3$$6);
 		zephir_check_call_status();
 		ZEPHIR_CALL_FUNCTION(NULL, "finfo_close", NULL, 377, &tmp);
->>>>>>> f2a65a3d
 		zephir_check_call_status();
 	} else {
 		ZEPHIR_OBS_NVAR(&mime);
