--- conflicted
+++ resolved
@@ -128,15 +128,11 @@
 		zephir_array_update_string(&replacePairs, SL(":field"), &label, PH_COPY | PH_SEPARATE);
 		ZEPHIR_INIT_NVAR(&_5$$3);
 		object_init_ex(&_5$$3, phalcon_messages_message_ce);
-		ZEPHIR_CALL_FUNCTION(&_6$$3, "strtr", NULL, 66, &message, &replacePairs);
+		ZEPHIR_CALL_FUNCTION(&_6$$3, "strtr", NULL, 50, &message, &replacePairs);
 		zephir_check_call_status();
 		ZEPHIR_INIT_VAR(&_7$$3);
 		ZVAL_STRING(&_7$$3, "Numericality");
-<<<<<<< HEAD
-		ZEPHIR_CALL_METHOD(NULL, &_5$$3, "__construct", NULL, 346, &_6$$3, field, &_7$$3, &code);
-=======
 		ZEPHIR_CALL_METHOD(NULL, &_5$$3, "__construct", NULL, 302, &_6$$3, field, &_7$$3, &code);
->>>>>>> f8defde8
 		zephir_check_call_status();
 		ZEPHIR_CALL_METHOD(NULL, validation, "appendmessage", NULL, 0, &_5$$3);
 		zephir_check_call_status();
