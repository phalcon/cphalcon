
#ifdef HAVE_CONFIG_H
#include "../../../ext_config.h"
#endif

#include <php.h>
#include "../../../php_ext.h"
#include "../../../ext.h"

#include <Zend/zend_operators.h>
#include <Zend/zend_exceptions.h>
#include <Zend/zend_interfaces.h>

#include "kernel/main.h"
#include "kernel/fcall.h"
#include "kernel/memory.h"
#include "kernel/string.h"
#include "kernel/operators.h"
#include "kernel/array.h"
#include "ext/spl/spl_exceptions.h"
#include "kernel/exception.h"


/**
 * Phalcon\Validation\Validator\Numericality
 *
 * Check for a valid numeric value
 *
 * <code>
 * use Phalcon\Validation;
 * use Phalcon\Validation\Validator\Numericality;
 *
 * $validator = new Validation();
 *
 * $validator->add(
 *     "price",
 *     new Numericality(
 *         [
 *             "message" => ":field is not numeric",
 *         ]
 *     )
 * );
 *
 * $validator->add(
 *     [
 *         "price",
 *         "amount",
 *     ],
 *     new Numericality(
 *         [
 *             "message" => [
 *                 "price"  => "price is not numeric",
 *                 "amount" => "amount is not numeric",
 *             ]
 *         ]
 *     )
 * );
 * </code>
 */
ZEPHIR_INIT_CLASS(Phalcon_Validation_Validator_Numericality) {

	ZEPHIR_REGISTER_CLASS_EX(Phalcon\\Validation\\Validator, Numericality, phalcon, validation_validator_numericality, phalcon_validation_validator_ce, phalcon_validation_validator_numericality_method_entry, 0);

	return SUCCESS;

}

/**
 * Executes the validation
 */
PHP_METHOD(Phalcon_Validation_Validator_Numericality, validate) {

	zend_long ZEPHIR_LAST_CALL_STATUS;
	zval field;
	zval *validation, validation_sub, *field_param = NULL, value, message, label, replacePairs, code, _0, _1, _2, _3$$3, _4$$3, _5$$3;
	zval *this_ptr = getThis();

	ZVAL_UNDEF(&validation_sub);
	ZVAL_UNDEF(&value);
	ZVAL_UNDEF(&message);
	ZVAL_UNDEF(&label);
	ZVAL_UNDEF(&replacePairs);
	ZVAL_UNDEF(&code);
	ZVAL_UNDEF(&_0);
	ZVAL_UNDEF(&_1);
	ZVAL_UNDEF(&_2);
	ZVAL_UNDEF(&_3$$3);
	ZVAL_UNDEF(&_4$$3);
	ZVAL_UNDEF(&_5$$3);
	ZVAL_UNDEF(&field);

	ZEPHIR_MM_GROW();
	zephir_fetch_params(1, 2, 0, &validation, &field_param);

	if (UNEXPECTED(Z_TYPE_P(field_param) != IS_STRING && Z_TYPE_P(field_param) != IS_NULL)) {
		zephir_throw_exception_string(spl_ce_InvalidArgumentException, SL("Parameter 'field' must be a string") TSRMLS_CC);
		RETURN_MM_NULL();
	}
	if (EXPECTED(Z_TYPE_P(field_param) == IS_STRING)) {
		zephir_get_strval(&field, field_param);
	} else {
		ZEPHIR_INIT_VAR(&field);
		ZVAL_EMPTY_STRING(&field);
	}


	ZEPHIR_CALL_METHOD(&value, validation, "getvalue", NULL, 0, &field);
	zephir_check_call_status();
	ZEPHIR_INIT_VAR(&_0);
	ZEPHIR_INIT_VAR(&_1);
	ZEPHIR_INIT_VAR(&_2);
	ZVAL_STRING(&_2, "/^-?\\d+\\.?\\d*$/");
	zephir_preg_match(&_1, &_2, &value, &_0, 0, 0 , 0  TSRMLS_CC);
	if (!(zephir_is_true(&_1))) {
		ZEPHIR_CALL_METHOD(&label, this_ptr, "preparelabel", NULL, 0, validation, &field);
		zephir_check_call_status();
		ZEPHIR_INIT_VAR(&_3$$3);
		ZVAL_STRING(&_3$$3, "Numericality");
		ZEPHIR_CALL_METHOD(&message, this_ptr, "preparemessage", NULL, 0, validation, &field, &_3$$3);
		zephir_check_call_status();
		ZEPHIR_CALL_METHOD(&code, this_ptr, "preparecode", NULL, 0, &field);
		zephir_check_call_status();
		ZEPHIR_INIT_VAR(&replacePairs);
		zephir_create_array(&replacePairs, 1, 0 TSRMLS_CC);
		zephir_array_update_string(&replacePairs, SL(":field"), &label, PH_COPY | PH_SEPARATE);
		ZEPHIR_INIT_NVAR(&_3$$3);
		object_init_ex(&_3$$3, phalcon_validation_message_ce);
		ZEPHIR_CALL_FUNCTION(&_4$$3, "strtr", NULL, 22, &message, &replacePairs);
		zephir_check_call_status();
		ZEPHIR_INIT_VAR(&_5$$3);
		ZVAL_STRING(&_5$$3, "Numericality");
<<<<<<< HEAD
		ZEPHIR_CALL_METHOD(NULL, &_3$$3, "__construct", NULL, 428, &_4$$3, &field, &_5$$3, &code);
=======
		ZEPHIR_CALL_METHOD(NULL, &_3$$3, "__construct", NULL, 436, &_4$$3, &field, &_5$$3, &code);
>>>>>>> b3b083d3
		zephir_check_call_status();
		ZEPHIR_CALL_METHOD(NULL, validation, "appendmessage", NULL, 0, &_3$$3);
		zephir_check_call_status();
		RETURN_MM_BOOL(0);
	}
	RETURN_MM_BOOL(1);

}
<|MERGE_RESOLUTION|>--- conflicted
+++ resolved
@@ -129,11 +129,7 @@
 		zephir_check_call_status();
 		ZEPHIR_INIT_VAR(&_5$$3);
 		ZVAL_STRING(&_5$$3, "Numericality");
-<<<<<<< HEAD
-		ZEPHIR_CALL_METHOD(NULL, &_3$$3, "__construct", NULL, 428, &_4$$3, &field, &_5$$3, &code);
-=======
 		ZEPHIR_CALL_METHOD(NULL, &_3$$3, "__construct", NULL, 436, &_4$$3, &field, &_5$$3, &code);
->>>>>>> b3b083d3
 		zephir_check_call_status();
 		ZEPHIR_CALL_METHOD(NULL, validation, "appendmessage", NULL, 0, &_3$$3);
 		zephir_check_call_status();
