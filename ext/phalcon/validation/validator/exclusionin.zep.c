
#ifdef HAVE_CONFIG_H
#include "../../../ext_config.h"
#endif

#include <php.h>
#include "../../../php_ext.h"
#include "../../../ext.h"

#include <Zend/zend_operators.h>
#include <Zend/zend_exceptions.h>
#include <Zend/zend_interfaces.h>

#include "kernel/main.h"
#include "kernel/fcall.h"
#include "kernel/memory.h"
#include "kernel/array.h"
#include "kernel/exception.h"
#include "kernel/operators.h"
#include "kernel/string.h"


/**
 * This file is part of the Phalcon Framework.
 *
 * (c) Phalcon Team <team@phalconphp.com>
 *
 * For the full copyright and license information, please view the LICENSE.txt
 * file that was distributed with this source code.
 */
/**
 * Phalcon\Validation\Validator\ExclusionIn
 *
 * Check if a value is not included into a list of values
 *
 * <code>
 * use Phalcon\Validation;
 * use Phalcon\Validation\Validator\ExclusionIn;
 *
 * $validator = new Validation();
 *
 * $validator->add(
 *     "status",
 *     new ExclusionIn(
 *         [
 *             "message" => "The status must not be A or B",
 *             "domain"  => [
 *                 "A",
 *                 "B",
 *             ],
 *         ]
 *     )
 * );
 *
 * $validator->add(
 *     [
 *         "status",
 *         "type",
 *     ],
 *     new ExclusionIn(
 *         [
 *             "message" => [
 *                 "status" => "The status must not be A or B",
 *                 "type"   => "The type must not be 1 or "
 *             ],
 *             "domain" => [
 *                 "status" => [
 *                     "A",
 *                     "B",
 *                 ],
 *                 "type"   => [1, 2],
 *             ],
 *         ]
 *     )
 * );
 * </code>
 */
ZEPHIR_INIT_CLASS(Phalcon_Validation_Validator_ExclusionIn) {

	ZEPHIR_REGISTER_CLASS_EX(Phalcon\\Validation\\Validator, ExclusionIn, phalcon, validation_validator_exclusionin, phalcon_validation_validator_ce, phalcon_validation_validator_exclusionin_method_entry, 0);

	return SUCCESS;

}

/**
 * Executes the validation
 */
PHP_METHOD(Phalcon_Validation_Validator_ExclusionIn, validate) {

	zend_long ZEPHIR_LAST_CALL_STATUS;
	zval *validation, validation_sub, *field, field_sub, value, domain, message, label, replacePairs, strict, fieldDomain, code, _0, _1, _4, _2$$6, _3$$7, _5$$9, _6$$9, _7$$9;
	zval *this_ptr = getThis();

	ZVAL_UNDEF(&validation_sub);
	ZVAL_UNDEF(&field_sub);
	ZVAL_UNDEF(&value);
	ZVAL_UNDEF(&domain);
	ZVAL_UNDEF(&message);
	ZVAL_UNDEF(&label);
	ZVAL_UNDEF(&replacePairs);
	ZVAL_UNDEF(&strict);
	ZVAL_UNDEF(&fieldDomain);
	ZVAL_UNDEF(&code);
	ZVAL_UNDEF(&_0);
	ZVAL_UNDEF(&_1);
	ZVAL_UNDEF(&_4);
	ZVAL_UNDEF(&_2$$6);
	ZVAL_UNDEF(&_3$$7);
	ZVAL_UNDEF(&_5$$9);
	ZVAL_UNDEF(&_6$$9);
	ZVAL_UNDEF(&_7$$9);

	ZEPHIR_MM_GROW();
	zephir_fetch_params(1, 2, 0, &validation, &field);



	ZEPHIR_CALL_METHOD(&value, validation, "getvalue", NULL, 0, field);
	zephir_check_call_status();
	ZEPHIR_INIT_VAR(&_0);
	ZVAL_STRING(&_0, "domain");
	ZEPHIR_CALL_METHOD(&domain, this_ptr, "getoption", NULL, 0, &_0);
	zephir_check_call_status();
	ZEPHIR_OBS_VAR(&fieldDomain);
	if (zephir_array_isset_fetch(&fieldDomain, &domain, field, 0 TSRMLS_CC)) {
		if (Z_TYPE_P(&fieldDomain) == IS_ARRAY) {
			ZEPHIR_CPY_WRT(&domain, &fieldDomain);
		}
	}
	if (Z_TYPE_P(&domain) != IS_ARRAY) {
		ZEPHIR_THROW_EXCEPTION_DEBUG_STR(phalcon_validation_exception_ce, "Option 'domain' must be an array", "phalcon/validation/validator/exclusionin.zep", 87);
		return;
	}
	ZEPHIR_INIT_VAR(&strict);
	ZVAL_BOOL(&strict, 0);
	ZEPHIR_INIT_NVAR(&_0);
	ZVAL_STRING(&_0, "strict");
	ZEPHIR_CALL_METHOD(&_1, this_ptr, "hasoption", NULL, 0, &_0);
	zephir_check_call_status();
	if (zephir_is_true(&_1)) {
		ZEPHIR_INIT_VAR(&_2$$6);
		ZVAL_STRING(&_2$$6, "strict");
		ZEPHIR_CALL_METHOD(&strict, this_ptr, "getoption", NULL, 0, &_2$$6);
		zephir_check_call_status();
		if (Z_TYPE_P(&strict) == IS_ARRAY) {
			zephir_array_fetch(&_3$$7, &strict, field, PH_NOISY | PH_READONLY, "phalcon/validation/validator/exclusionin.zep", 96 TSRMLS_CC);
			ZEPHIR_CPY_WRT(&strict, &_3$$7);
		}
		if (((Z_TYPE_P(&strict) == IS_TRUE || Z_TYPE_P(&strict) == IS_FALSE) != 1)) {
			ZEPHIR_THROW_EXCEPTION_DEBUG_STR(phalcon_validation_exception_ce, "Option 'strict' must be a bool", "phalcon/validation/validator/exclusionin.zep", 100);
			return;
		}
	}
<<<<<<< HEAD
	ZEPHIR_CALL_FUNCTION(&_4, "in_array", NULL, 508, &value, &domain, &strict);
=======
	ZEPHIR_CALL_FUNCTION(&_4, "in_array", NULL, 456, &value, &domain, &strict);
>>>>>>> da2b94a2
	zephir_check_call_status();
	if (zephir_is_true(&_4)) {
		ZEPHIR_CALL_METHOD(&label, this_ptr, "preparelabel", NULL, 0, validation, field);
		zephir_check_call_status();
		ZEPHIR_INIT_VAR(&_5$$9);
		ZVAL_STRING(&_5$$9, "ExclusionIn");
		ZEPHIR_CALL_METHOD(&message, this_ptr, "preparemessage", NULL, 0, validation, field, &_5$$9);
		zephir_check_call_status();
		ZEPHIR_CALL_METHOD(&code, this_ptr, "preparecode", NULL, 0, field);
		zephir_check_call_status();
		ZEPHIR_INIT_VAR(&replacePairs);
		zephir_create_array(&replacePairs, 2, 0 TSRMLS_CC);
		zephir_array_update_string(&replacePairs, SL(":field"), &label, PH_COPY | PH_SEPARATE);
		ZEPHIR_INIT_NVAR(&_5$$9);
		zephir_fast_join_str(&_5$$9, SL(", "), &domain TSRMLS_CC);
		zephir_array_update_string(&replacePairs, SL(":domain"), &_5$$9, PH_COPY | PH_SEPARATE);
		ZEPHIR_INIT_NVAR(&_5$$9);
		object_init_ex(&_5$$9, phalcon_messages_message_ce);
		ZEPHIR_CALL_FUNCTION(&_6$$9, "strtr", NULL, 66, &message, &replacePairs);
		zephir_check_call_status();
		ZEPHIR_INIT_VAR(&_7$$9);
		ZVAL_STRING(&_7$$9, "ExclusionIn");
		ZEPHIR_CALL_METHOD(NULL, &_5$$9, "__construct", NULL, 346, &_6$$9, field, &_7$$9, &code);
		zephir_check_call_status();
		ZEPHIR_CALL_METHOD(NULL, validation, "appendmessage", NULL, 0, &_5$$9);
		zephir_check_call_status();
		RETURN_MM_BOOL(0);
	}
	RETURN_MM_BOOL(1);

}
<|MERGE_RESOLUTION|>--- conflicted
+++ resolved
@@ -152,11 +152,7 @@
 			return;
 		}
 	}
-<<<<<<< HEAD
-	ZEPHIR_CALL_FUNCTION(&_4, "in_array", NULL, 508, &value, &domain, &strict);
-=======
 	ZEPHIR_CALL_FUNCTION(&_4, "in_array", NULL, 456, &value, &domain, &strict);
->>>>>>> da2b94a2
 	zephir_check_call_status();
 	if (zephir_is_true(&_4)) {
 		ZEPHIR_CALL_METHOD(&label, this_ptr, "preparelabel", NULL, 0, validation, field);
@@ -175,11 +171,11 @@
 		zephir_array_update_string(&replacePairs, SL(":domain"), &_5$$9, PH_COPY | PH_SEPARATE);
 		ZEPHIR_INIT_NVAR(&_5$$9);
 		object_init_ex(&_5$$9, phalcon_messages_message_ce);
-		ZEPHIR_CALL_FUNCTION(&_6$$9, "strtr", NULL, 66, &message, &replacePairs);
+		ZEPHIR_CALL_FUNCTION(&_6$$9, "strtr", NULL, 50, &message, &replacePairs);
 		zephir_check_call_status();
 		ZEPHIR_INIT_VAR(&_7$$9);
 		ZVAL_STRING(&_7$$9, "ExclusionIn");
-		ZEPHIR_CALL_METHOD(NULL, &_5$$9, "__construct", NULL, 346, &_6$$9, field, &_7$$9, &code);
+		ZEPHIR_CALL_METHOD(NULL, &_5$$9, "__construct", NULL, 301, &_6$$9, field, &_7$$9, &code);
 		zephir_check_call_status();
 		ZEPHIR_CALL_METHOD(NULL, validation, "appendmessage", NULL, 0, &_5$$9);
 		zephir_check_call_status();
