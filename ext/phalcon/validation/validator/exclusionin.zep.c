
#ifdef HAVE_CONFIG_H
#include "../../../ext_config.h"
#endif

#include <php.h>
#include "../../../php_ext.h"
#include "../../../ext.h"

#include <Zend/zend_operators.h>
#include <Zend/zend_exceptions.h>
#include <Zend/zend_interfaces.h>

#include "kernel/main.h"
#include "kernel/fcall.h"
#include "kernel/memory.h"
#include "kernel/array.h"
#include "kernel/exception.h"
#include "kernel/operators.h"
#include "kernel/string.h"
#include "ext/spl/spl_exceptions.h"


/**
 * Phalcon\Validation\Validator\ExclusionIn
 *
 * Check if a value is not included into a list of values
 *
 * <code>
 * use Phalcon\Validation;
 * use Phalcon\Validation\Validator\ExclusionIn;
 *
 * $validator = new Validation();
 *
 * $validator->add(
 *     "status",
 *     new ExclusionIn(
 *         [
 *             "message" => "The status must not be A or B",
 *             "domain"  => [
 *                 "A",
 *                 "B",
 *             ],
 *         ]
 *     )
 * );
 *
 * $validator->add(
 *     [
 *         "status",
 *         "type",
 *     ],
 *     new ExclusionIn(
 *         [
 *             "message" => [
 *                 "status" => "The status must not be A or B",
 *                 "type"   => "The type must not be 1 or "
 *             ],
 *             "domain" => [
 *                 "status" => [
 *                     "A",
 *                     "B",
 *                 ],
 *                 "type"   => [1, 2],
 *             ],
 *         ]
 *     )
 * );
 * </code>
 */
ZEPHIR_INIT_CLASS(Phalcon_Validation_Validator_ExclusionIn) {

	ZEPHIR_REGISTER_CLASS_EX(Phalcon\\Validation\\Validator, ExclusionIn, phalcon, validation_validator_exclusionin, phalcon_validation_validator_ce, phalcon_validation_validator_exclusionin_method_entry, 0);

	return SUCCESS;

}

/**
 * Executes the validation
 */
PHP_METHOD(Phalcon_Validation_Validator_ExclusionIn, validate) {

	zend_long ZEPHIR_LAST_CALL_STATUS;
	zval field;
	zval *validation, validation_sub, *field_param = NULL, value, domain, message, label, replacePairs, strict, fieldDomain, code, _0, _1, _4, _2$$6, _3$$7, _5$$9, _6$$9, _7$$9;
	zval *this_ptr = getThis();

	ZVAL_UNDEF(&validation_sub);
	ZVAL_UNDEF(&value);
	ZVAL_UNDEF(&domain);
	ZVAL_UNDEF(&message);
	ZVAL_UNDEF(&label);
	ZVAL_UNDEF(&replacePairs);
	ZVAL_UNDEF(&strict);
	ZVAL_UNDEF(&fieldDomain);
	ZVAL_UNDEF(&code);
	ZVAL_UNDEF(&_0);
	ZVAL_UNDEF(&_1);
	ZVAL_UNDEF(&_4);
	ZVAL_UNDEF(&_2$$6);
	ZVAL_UNDEF(&_3$$7);
	ZVAL_UNDEF(&_5$$9);
	ZVAL_UNDEF(&_6$$9);
	ZVAL_UNDEF(&_7$$9);
	ZVAL_UNDEF(&field);

	ZEPHIR_MM_GROW();
	zephir_fetch_params(1, 2, 0, &validation, &field_param);

	if (UNEXPECTED(Z_TYPE_P(field_param) != IS_STRING && Z_TYPE_P(field_param) != IS_NULL)) {
		zephir_throw_exception_string(spl_ce_InvalidArgumentException, SL("Parameter 'field' must be a string") TSRMLS_CC);
		RETURN_MM_NULL();
	}
	if (EXPECTED(Z_TYPE_P(field_param) == IS_STRING)) {
		zephir_get_strval(&field, field_param);
	} else {
		ZEPHIR_INIT_VAR(&field);
		ZVAL_EMPTY_STRING(&field);
	}


	ZEPHIR_CALL_METHOD(&value, validation, "getvalue", NULL, 0, &field);
	zephir_check_call_status();
	ZEPHIR_INIT_VAR(&_0);
	ZVAL_STRING(&_0, "domain");
	ZEPHIR_CALL_METHOD(&domain, this_ptr, "getoption", NULL, 0, &_0);
	zephir_check_call_status();
	ZEPHIR_OBS_VAR(&fieldDomain);
	if (zephir_array_isset_fetch(&fieldDomain, &domain, &field, 0 TSRMLS_CC)) {
		if (Z_TYPE_P(&fieldDomain) == IS_ARRAY) {
			ZEPHIR_CPY_WRT(&domain, &fieldDomain);
		}
	}
	if (Z_TYPE_P(&domain) != IS_ARRAY) {
<<<<<<< HEAD
		ZEPHIR_THROW_EXCEPTION_DEBUG_STR(phalcon_validation_exception_ce, "Option 'domain' must be an array", "phalcon/validation/validator/exclusionin.zep", 93);
=======
		ZEPHIR_THROW_EXCEPTION_DEBUG_STR(phalcon_validation_exception_ce, "Option 'domain' must be an array", "phalcon/validation/validator/exclusionin.zep", 96);
>>>>>>> b3b083d3
		return;
	}
	ZEPHIR_INIT_VAR(&strict);
	ZVAL_BOOL(&strict, 0);
	ZEPHIR_INIT_NVAR(&_0);
	ZVAL_STRING(&_0, "strict");
	ZEPHIR_CALL_METHOD(&_1, this_ptr, "hasoption", NULL, 0, &_0);
	zephir_check_call_status();
	if (zephir_is_true(&_1)) {
		ZEPHIR_INIT_VAR(&_2$$6);
		ZVAL_STRING(&_2$$6, "strict");
		ZEPHIR_CALL_METHOD(&strict, this_ptr, "getoption", NULL, 0, &_2$$6);
		zephir_check_call_status();
		if (Z_TYPE_P(&strict) == IS_ARRAY) {
<<<<<<< HEAD
			zephir_array_fetch(&_3$$7, &strict, &field, PH_NOISY | PH_READONLY, "phalcon/validation/validator/exclusionin.zep", 102 TSRMLS_CC);
			ZEPHIR_CPY_WRT(&strict, &_3$$7);
		}
		if (((Z_TYPE_P(&strict) == IS_TRUE || Z_TYPE_P(&strict) == IS_FALSE) != 1)) {
			ZEPHIR_THROW_EXCEPTION_DEBUG_STR(phalcon_validation_exception_ce, "Option 'strict' must be a boolean", "phalcon/validation/validator/exclusionin.zep", 106);
			return;
		}
	}
	ZEPHIR_CALL_FUNCTION(&_4, "in_array", NULL, 353, &value, &domain, &strict);
=======
			zephir_array_fetch(&_3$$7, &strict, &field, PH_NOISY | PH_READONLY, "phalcon/validation/validator/exclusionin.zep", 105 TSRMLS_CC);
			ZEPHIR_CPY_WRT(&strict, &_3$$7);
		}
		if (((Z_TYPE_P(&strict) == IS_TRUE || Z_TYPE_P(&strict) == IS_FALSE) != 1)) {
			ZEPHIR_THROW_EXCEPTION_DEBUG_STR(phalcon_validation_exception_ce, "Option 'strict' must be a boolean", "phalcon/validation/validator/exclusionin.zep", 109);
			return;
		}
	}
	ZEPHIR_CALL_FUNCTION(&_4, "in_array", NULL, 359, &value, &domain, &strict);
>>>>>>> b3b083d3
	zephir_check_call_status();
	if (zephir_is_true(&_4)) {
		ZEPHIR_CALL_METHOD(&label, this_ptr, "preparelabel", NULL, 0, validation, &field);
		zephir_check_call_status();
		ZEPHIR_INIT_VAR(&_5$$9);
		ZVAL_STRING(&_5$$9, "ExclusionIn");
		ZEPHIR_CALL_METHOD(&message, this_ptr, "preparemessage", NULL, 0, validation, &field, &_5$$9);
		zephir_check_call_status();
		ZEPHIR_CALL_METHOD(&code, this_ptr, "preparecode", NULL, 0, &field);
		zephir_check_call_status();
		ZEPHIR_INIT_VAR(&replacePairs);
		zephir_create_array(&replacePairs, 2, 0 TSRMLS_CC);
		zephir_array_update_string(&replacePairs, SL(":field"), &label, PH_COPY | PH_SEPARATE);
		ZEPHIR_INIT_NVAR(&_5$$9);
		zephir_fast_join_str(&_5$$9, SL(", "), &domain TSRMLS_CC);
		zephir_array_update_string(&replacePairs, SL(":domain"), &_5$$9, PH_COPY | PH_SEPARATE);
		ZEPHIR_INIT_NVAR(&_5$$9);
		object_init_ex(&_5$$9, phalcon_validation_message_ce);
		ZEPHIR_CALL_FUNCTION(&_6$$9, "strtr", NULL, 22, &message, &replacePairs);
		zephir_check_call_status();
		ZEPHIR_INIT_VAR(&_7$$9);
		ZVAL_STRING(&_7$$9, "ExclusionIn");
<<<<<<< HEAD
		ZEPHIR_CALL_METHOD(NULL, &_5$$9, "__construct", NULL, 428, &_6$$9, &field, &_7$$9, &code);
=======
		ZEPHIR_CALL_METHOD(NULL, &_5$$9, "__construct", NULL, 436, &_6$$9, &field, &_7$$9, &code);
>>>>>>> b3b083d3
		zephir_check_call_status();
		ZEPHIR_CALL_METHOD(NULL, validation, "appendmessage", NULL, 0, &_5$$9);
		zephir_check_call_status();
		RETURN_MM_BOOL(0);
	}
	RETURN_MM_BOOL(1);

}
<|MERGE_RESOLUTION|>--- conflicted
+++ resolved
@@ -133,11 +133,7 @@
 		}
 	}
 	if (Z_TYPE_P(&domain) != IS_ARRAY) {
-<<<<<<< HEAD
-		ZEPHIR_THROW_EXCEPTION_DEBUG_STR(phalcon_validation_exception_ce, "Option 'domain' must be an array", "phalcon/validation/validator/exclusionin.zep", 93);
-=======
 		ZEPHIR_THROW_EXCEPTION_DEBUG_STR(phalcon_validation_exception_ce, "Option 'domain' must be an array", "phalcon/validation/validator/exclusionin.zep", 96);
->>>>>>> b3b083d3
 		return;
 	}
 	ZEPHIR_INIT_VAR(&strict);
@@ -152,17 +148,6 @@
 		ZEPHIR_CALL_METHOD(&strict, this_ptr, "getoption", NULL, 0, &_2$$6);
 		zephir_check_call_status();
 		if (Z_TYPE_P(&strict) == IS_ARRAY) {
-<<<<<<< HEAD
-			zephir_array_fetch(&_3$$7, &strict, &field, PH_NOISY | PH_READONLY, "phalcon/validation/validator/exclusionin.zep", 102 TSRMLS_CC);
-			ZEPHIR_CPY_WRT(&strict, &_3$$7);
-		}
-		if (((Z_TYPE_P(&strict) == IS_TRUE || Z_TYPE_P(&strict) == IS_FALSE) != 1)) {
-			ZEPHIR_THROW_EXCEPTION_DEBUG_STR(phalcon_validation_exception_ce, "Option 'strict' must be a boolean", "phalcon/validation/validator/exclusionin.zep", 106);
-			return;
-		}
-	}
-	ZEPHIR_CALL_FUNCTION(&_4, "in_array", NULL, 353, &value, &domain, &strict);
-=======
 			zephir_array_fetch(&_3$$7, &strict, &field, PH_NOISY | PH_READONLY, "phalcon/validation/validator/exclusionin.zep", 105 TSRMLS_CC);
 			ZEPHIR_CPY_WRT(&strict, &_3$$7);
 		}
@@ -172,7 +157,6 @@
 		}
 	}
 	ZEPHIR_CALL_FUNCTION(&_4, "in_array", NULL, 359, &value, &domain, &strict);
->>>>>>> b3b083d3
 	zephir_check_call_status();
 	if (zephir_is_true(&_4)) {
 		ZEPHIR_CALL_METHOD(&label, this_ptr, "preparelabel", NULL, 0, validation, &field);
@@ -195,11 +179,7 @@
 		zephir_check_call_status();
 		ZEPHIR_INIT_VAR(&_7$$9);
 		ZVAL_STRING(&_7$$9, "ExclusionIn");
-<<<<<<< HEAD
-		ZEPHIR_CALL_METHOD(NULL, &_5$$9, "__construct", NULL, 428, &_6$$9, &field, &_7$$9, &code);
-=======
 		ZEPHIR_CALL_METHOD(NULL, &_5$$9, "__construct", NULL, 436, &_6$$9, &field, &_7$$9, &code);
->>>>>>> b3b083d3
 		zephir_check_call_status();
 		ZEPHIR_CALL_METHOD(NULL, validation, "appendmessage", NULL, 0, &_5$$9);
 		zephir_check_call_status();
