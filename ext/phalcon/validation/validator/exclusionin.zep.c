
#ifdef HAVE_CONFIG_H
#include "../../../ext_config.h"
#endif

#include <php.h>
#include "../../../php_ext.h"
#include "../../../ext.h"

#include <Zend/zend_operators.h>
#include <Zend/zend_exceptions.h>
#include <Zend/zend_interfaces.h>

#include "kernel/main.h"
#include "kernel/fcall.h"
#include "kernel/memory.h"
#include "kernel/exception.h"
#include "kernel/array.h"
#include "kernel/operators.h"
#include "kernel/string.h"
#include "ext/spl/spl_exceptions.h"


/**
 * Phalcon\Validation\Validator\ExclusionIn
 *
 * Check if a value is not included into a list of values
 *
 *<code>
 *use Phalcon\Validation\Validator\ExclusionIn;
 *
 *$validator->add('status', new ExclusionIn(array(
 *   'message' => 'The status must not be A or B',
 *   'domain' => array('A', 'B')
 *)));
 *</code>
 */
ZEPHIR_INIT_CLASS(Phalcon_Validation_Validator_ExclusionIn) {

	ZEPHIR_REGISTER_CLASS_EX(Phalcon\\Validation\\Validator, ExclusionIn, phalcon, validation_validator_exclusionin, phalcon_validation_validator_ce, phalcon_validation_validator_exclusionin_method_entry, 0);

	return SUCCESS;

}

/**
 * Executes the validation
 */
PHP_METHOD(Phalcon_Validation_Validator_ExclusionIn, validate) {

	int ZEPHIR_LAST_CALL_STATUS;
	zval *field = NULL;
<<<<<<< HEAD
	zval *validation, *field_param = NULL, *value = NULL, *domain = NULL, *message = NULL, *label = NULL, *replacePairs, *_0 = NULL, *_1 = NULL, *_2;
=======
	zval *validation, *field_param = NULL, *value = NULL, *domain = NULL, *message = NULL, *label = NULL, *replacePairs = NULL, *strict = NULL, *_0 = NULL, *_1 = NULL, *_3 = NULL, *_5 = NULL, *_4$$5, *_6$$7 = NULL, *_8$$7 = NULL, *_9$$7, *_7$$9;
>>>>>>> 2682ae08

	ZEPHIR_MM_GROW();
	zephir_fetch_params(1, 2, 0, &validation, &field_param);

	if (unlikely(Z_TYPE_P(field_param) != IS_STRING && Z_TYPE_P(field_param) != IS_NULL)) {
		zephir_throw_exception_string(spl_ce_InvalidArgumentException, SL("Parameter 'field' must be a string") TSRMLS_CC);
		RETURN_MM_NULL();
	}
	if (likely(Z_TYPE_P(field_param) == IS_STRING)) {
		zephir_get_strval(field, field_param);
	} else {
		ZEPHIR_INIT_VAR(field);
		ZVAL_EMPTY_STRING(field);
	}


	ZEPHIR_CALL_METHOD(&value, validation, "getvalue", NULL, 0, field);
	zephir_check_call_status();
	ZEPHIR_INIT_VAR(_0);
	ZVAL_STRING(_0, "domain", ZEPHIR_TEMP_PARAM_COPY);
	ZEPHIR_CALL_METHOD(&domain, this_ptr, "getoption", NULL, 0, _0);
	zephir_check_temp_parameter(_0);
	zephir_check_call_status();
	if (Z_TYPE_P(domain) != IS_ARRAY) {
		ZEPHIR_THROW_EXCEPTION_DEBUG_STR(phalcon_validation_exception_ce, "Option 'domain' must be an array", "phalcon/validation/validator/exclusionin.zep", 58);
		return;
	}
<<<<<<< HEAD
	if (zephir_fast_in_array(value, domain TSRMLS_CC)) {
		ZEPHIR_INIT_NVAR(_0);
		ZVAL_STRING(_0, "label", ZEPHIR_TEMP_PARAM_COPY);
		ZEPHIR_CALL_METHOD(&label, this_ptr, "getoption", NULL, 0, _0);
		zephir_check_temp_parameter(_0);
=======
	ZEPHIR_INIT_VAR(strict);
	ZVAL_BOOL(strict, 0);
	ZEPHIR_INIT_NVAR(_1);
	ZVAL_STRING(_1, "strict", ZEPHIR_TEMP_PARAM_COPY);
	ZEPHIR_CALL_METHOD(&_3, this_ptr, "issetoption", NULL, 0, _1);
	zephir_check_temp_parameter(_1);
	zephir_check_call_status();
	if (zephir_is_true(_3)) {
		if (Z_TYPE_P(strict) != IS_BOOL) {
			ZEPHIR_THROW_EXCEPTION_DEBUG_STR(phalcon_validation_exception_ce, "Option 'strict' must be a boolean", "phalcon/validation/validator/exclusionin.zep", 68);
			return;
		}
		ZEPHIR_INIT_VAR(_4$$5);
		ZVAL_STRING(_4$$5, "strict", ZEPHIR_TEMP_PARAM_COPY);
		ZEPHIR_CALL_METHOD(&strict, this_ptr, "getoption", NULL, 0, _4$$5);
		zephir_check_temp_parameter(_4$$5);
		zephir_check_call_status();
	}
	ZEPHIR_CALL_FUNCTION(&_5, "in_array", NULL, 357, value, domain, strict);
	zephir_check_call_status();
	if (zephir_is_true(_5)) {
		ZEPHIR_INIT_VAR(_6$$7);
		ZVAL_STRING(_6$$7, "label", ZEPHIR_TEMP_PARAM_COPY);
		ZEPHIR_CALL_METHOD(&label, this_ptr, "getoption", NULL, 0, _6$$7);
		zephir_check_temp_parameter(_6$$7);
>>>>>>> 2682ae08
		zephir_check_call_status();
		if (ZEPHIR_IS_EMPTY(label)) {
			ZEPHIR_CALL_METHOD(&label, validation, "getlabel", NULL, 0, field);
			zephir_check_call_status();
		}
<<<<<<< HEAD
		ZEPHIR_INIT_NVAR(_0);
		ZVAL_STRING(_0, "message", ZEPHIR_TEMP_PARAM_COPY);
		ZEPHIR_CALL_METHOD(&message, this_ptr, "getoption", NULL, 0, _0);
		zephir_check_temp_parameter(_0);
=======
		ZEPHIR_INIT_NVAR(_6$$7);
		ZVAL_STRING(_6$$7, "message", ZEPHIR_TEMP_PARAM_COPY);
		ZEPHIR_CALL_METHOD(&message, this_ptr, "getoption", NULL, 0, _6$$7);
		zephir_check_temp_parameter(_6$$7);
>>>>>>> 2682ae08
		zephir_check_call_status();
		ZEPHIR_INIT_VAR(replacePairs);
		zephir_create_array(replacePairs, 2, 0 TSRMLS_CC);
		zephir_array_update_string(&replacePairs, SL(":field"), &label, PH_COPY | PH_SEPARATE);
<<<<<<< HEAD
		ZEPHIR_INIT_NVAR(_0);
		zephir_fast_join_str(_0, SL(", "), domain TSRMLS_CC);
		zephir_array_update_string(&replacePairs, SL(":domain"), &_0, PH_COPY | PH_SEPARATE);
		if (ZEPHIR_IS_EMPTY(message)) {
			ZEPHIR_INIT_NVAR(_0);
			ZVAL_STRING(_0, "ExclusionIn", ZEPHIR_TEMP_PARAM_COPY);
			ZEPHIR_CALL_METHOD(&message, validation, "getdefaultmessage", NULL, 0, _0);
			zephir_check_temp_parameter(_0);
			zephir_check_call_status();
		}
		ZEPHIR_INIT_NVAR(_0);
		object_init_ex(_0, phalcon_validation_message_ce);
		ZEPHIR_CALL_FUNCTION(&_1, "strtr", NULL, 54, message, replacePairs);
		zephir_check_call_status();
		ZEPHIR_INIT_VAR(_2);
		ZVAL_STRING(_2, "ExclusionIn", ZEPHIR_TEMP_PARAM_COPY);
		ZEPHIR_CALL_METHOD(NULL, _0, "__construct", NULL, 440, _1, field, _2);
		zephir_check_temp_parameter(_2);
		zephir_check_call_status();
		ZEPHIR_CALL_METHOD(NULL, validation, "appendmessage", NULL, 0, _0);
=======
		ZEPHIR_INIT_NVAR(_6$$7);
		zephir_fast_join_str(_6$$7, SL(", "), domain TSRMLS_CC);
		zephir_array_update_string(&replacePairs, SL(":domain"), &_6$$7, PH_COPY | PH_SEPARATE);
		if (ZEPHIR_IS_EMPTY(message)) {
			ZEPHIR_INIT_VAR(_7$$9);
			ZVAL_STRING(_7$$9, "ExclusionIn", ZEPHIR_TEMP_PARAM_COPY);
			ZEPHIR_CALL_METHOD(&message, validation, "getdefaultmessage", NULL, 0, _7$$9);
			zephir_check_temp_parameter(_7$$9);
			zephir_check_call_status();
		}
		ZEPHIR_INIT_NVAR(_6$$7);
		object_init_ex(_6$$7, phalcon_validation_message_ce);
		ZEPHIR_CALL_FUNCTION(&_8$$7, "strtr", NULL, 54, message, replacePairs);
		zephir_check_call_status();
		ZEPHIR_INIT_VAR(_9$$7);
		ZVAL_STRING(_9$$7, "ExclusionIn", ZEPHIR_TEMP_PARAM_COPY);
		ZEPHIR_CALL_METHOD(NULL, _6$$7, "__construct", NULL, 435, _8$$7, field, _9$$7);
		zephir_check_temp_parameter(_9$$7);
		zephir_check_call_status();
		ZEPHIR_CALL_METHOD(NULL, validation, "appendmessage", NULL, 0, _6$$7);
>>>>>>> 2682ae08
		zephir_check_call_status();
		RETURN_MM_BOOL(0);
	}
	RETURN_MM_BOOL(1);

}
<|MERGE_RESOLUTION|>--- conflicted
+++ resolved
@@ -15,8 +15,8 @@
 #include "kernel/fcall.h"
 #include "kernel/memory.h"
 #include "kernel/exception.h"
+#include "kernel/operators.h"
 #include "kernel/array.h"
-#include "kernel/operators.h"
 #include "kernel/string.h"
 #include "ext/spl/spl_exceptions.h"
 
@@ -50,11 +50,7 @@
 
 	int ZEPHIR_LAST_CALL_STATUS;
 	zval *field = NULL;
-<<<<<<< HEAD
-	zval *validation, *field_param = NULL, *value = NULL, *domain = NULL, *message = NULL, *label = NULL, *replacePairs, *_0 = NULL, *_1 = NULL, *_2;
-=======
-	zval *validation, *field_param = NULL, *value = NULL, *domain = NULL, *message = NULL, *label = NULL, *replacePairs = NULL, *strict = NULL, *_0 = NULL, *_1 = NULL, *_3 = NULL, *_5 = NULL, *_4$$5, *_6$$7 = NULL, *_8$$7 = NULL, *_9$$7, *_7$$9;
->>>>>>> 2682ae08
+	zval *validation, *field_param = NULL, *value = NULL, *domain = NULL, *message = NULL, *label = NULL, *replacePairs = NULL, *strict = NULL, *_0 = NULL, *_1 = NULL, *_3 = NULL, *_2$$4, *_4$$6 = NULL, *_6$$6 = NULL, *_7$$6 = NULL, *_8$$6 = NULL, *_5$$8;
 
 	ZEPHIR_MM_GROW();
 	zephir_fetch_params(1, 2, 0, &validation, &field_param);
@@ -82,102 +78,69 @@
 		ZEPHIR_THROW_EXCEPTION_DEBUG_STR(phalcon_validation_exception_ce, "Option 'domain' must be an array", "phalcon/validation/validator/exclusionin.zep", 58);
 		return;
 	}
-<<<<<<< HEAD
-	if (zephir_fast_in_array(value, domain TSRMLS_CC)) {
-		ZEPHIR_INIT_NVAR(_0);
-		ZVAL_STRING(_0, "label", ZEPHIR_TEMP_PARAM_COPY);
-		ZEPHIR_CALL_METHOD(&label, this_ptr, "getoption", NULL, 0, _0);
-		zephir_check_temp_parameter(_0);
-=======
 	ZEPHIR_INIT_VAR(strict);
 	ZVAL_BOOL(strict, 0);
-	ZEPHIR_INIT_NVAR(_1);
-	ZVAL_STRING(_1, "strict", ZEPHIR_TEMP_PARAM_COPY);
-	ZEPHIR_CALL_METHOD(&_3, this_ptr, "issetoption", NULL, 0, _1);
-	zephir_check_temp_parameter(_1);
+	ZEPHIR_INIT_NVAR(_0);
+	ZVAL_STRING(_0, "strict", ZEPHIR_TEMP_PARAM_COPY);
+	ZEPHIR_CALL_METHOD(&_1, this_ptr, "hasoption", NULL, 0, _0);
+	zephir_check_temp_parameter(_0);
+	zephir_check_call_status();
+	if (zephir_is_true(_1)) {
+		if (Z_TYPE_P(strict) != IS_BOOL) {
+			ZEPHIR_THROW_EXCEPTION_DEBUG_STR(phalcon_validation_exception_ce, "Option 'strict' must be a boolean", "phalcon/validation/validator/exclusionin.zep", 65);
+			return;
+		}
+		ZEPHIR_INIT_VAR(_2$$4);
+		ZVAL_STRING(_2$$4, "strict", ZEPHIR_TEMP_PARAM_COPY);
+		ZEPHIR_CALL_METHOD(&strict, this_ptr, "getoption", NULL, 0, _2$$4);
+		zephir_check_temp_parameter(_2$$4);
+		zephir_check_call_status();
+	}
+	ZEPHIR_CALL_FUNCTION(&_3, "in_array", NULL, 359, value, domain, strict);
 	zephir_check_call_status();
 	if (zephir_is_true(_3)) {
-		if (Z_TYPE_P(strict) != IS_BOOL) {
-			ZEPHIR_THROW_EXCEPTION_DEBUG_STR(phalcon_validation_exception_ce, "Option 'strict' must be a boolean", "phalcon/validation/validator/exclusionin.zep", 68);
-			return;
-		}
-		ZEPHIR_INIT_VAR(_4$$5);
-		ZVAL_STRING(_4$$5, "strict", ZEPHIR_TEMP_PARAM_COPY);
-		ZEPHIR_CALL_METHOD(&strict, this_ptr, "getoption", NULL, 0, _4$$5);
-		zephir_check_temp_parameter(_4$$5);
-		zephir_check_call_status();
-	}
-	ZEPHIR_CALL_FUNCTION(&_5, "in_array", NULL, 357, value, domain, strict);
-	zephir_check_call_status();
-	if (zephir_is_true(_5)) {
-		ZEPHIR_INIT_VAR(_6$$7);
-		ZVAL_STRING(_6$$7, "label", ZEPHIR_TEMP_PARAM_COPY);
-		ZEPHIR_CALL_METHOD(&label, this_ptr, "getoption", NULL, 0, _6$$7);
-		zephir_check_temp_parameter(_6$$7);
->>>>>>> 2682ae08
+		ZEPHIR_INIT_VAR(_4$$6);
+		ZVAL_STRING(_4$$6, "label", ZEPHIR_TEMP_PARAM_COPY);
+		ZEPHIR_CALL_METHOD(&label, this_ptr, "getoption", NULL, 0, _4$$6);
+		zephir_check_temp_parameter(_4$$6);
 		zephir_check_call_status();
 		if (ZEPHIR_IS_EMPTY(label)) {
 			ZEPHIR_CALL_METHOD(&label, validation, "getlabel", NULL, 0, field);
 			zephir_check_call_status();
 		}
-<<<<<<< HEAD
-		ZEPHIR_INIT_NVAR(_0);
-		ZVAL_STRING(_0, "message", ZEPHIR_TEMP_PARAM_COPY);
-		ZEPHIR_CALL_METHOD(&message, this_ptr, "getoption", NULL, 0, _0);
-		zephir_check_temp_parameter(_0);
-=======
-		ZEPHIR_INIT_NVAR(_6$$7);
-		ZVAL_STRING(_6$$7, "message", ZEPHIR_TEMP_PARAM_COPY);
-		ZEPHIR_CALL_METHOD(&message, this_ptr, "getoption", NULL, 0, _6$$7);
-		zephir_check_temp_parameter(_6$$7);
->>>>>>> 2682ae08
+		ZEPHIR_INIT_NVAR(_4$$6);
+		ZVAL_STRING(_4$$6, "message", ZEPHIR_TEMP_PARAM_COPY);
+		ZEPHIR_CALL_METHOD(&message, this_ptr, "getoption", NULL, 0, _4$$6);
+		zephir_check_temp_parameter(_4$$6);
 		zephir_check_call_status();
 		ZEPHIR_INIT_VAR(replacePairs);
 		zephir_create_array(replacePairs, 2, 0 TSRMLS_CC);
 		zephir_array_update_string(&replacePairs, SL(":field"), &label, PH_COPY | PH_SEPARATE);
-<<<<<<< HEAD
-		ZEPHIR_INIT_NVAR(_0);
-		zephir_fast_join_str(_0, SL(", "), domain TSRMLS_CC);
-		zephir_array_update_string(&replacePairs, SL(":domain"), &_0, PH_COPY | PH_SEPARATE);
+		ZEPHIR_INIT_NVAR(_4$$6);
+		zephir_fast_join_str(_4$$6, SL(", "), domain TSRMLS_CC);
+		zephir_array_update_string(&replacePairs, SL(":domain"), &_4$$6, PH_COPY | PH_SEPARATE);
 		if (ZEPHIR_IS_EMPTY(message)) {
-			ZEPHIR_INIT_NVAR(_0);
-			ZVAL_STRING(_0, "ExclusionIn", ZEPHIR_TEMP_PARAM_COPY);
-			ZEPHIR_CALL_METHOD(&message, validation, "getdefaultmessage", NULL, 0, _0);
-			zephir_check_temp_parameter(_0);
+			ZEPHIR_INIT_VAR(_5$$8);
+			ZVAL_STRING(_5$$8, "ExclusionIn", ZEPHIR_TEMP_PARAM_COPY);
+			ZEPHIR_CALL_METHOD(&message, validation, "getdefaultmessage", NULL, 0, _5$$8);
+			zephir_check_temp_parameter(_5$$8);
 			zephir_check_call_status();
 		}
-		ZEPHIR_INIT_NVAR(_0);
-		object_init_ex(_0, phalcon_validation_message_ce);
-		ZEPHIR_CALL_FUNCTION(&_1, "strtr", NULL, 54, message, replacePairs);
+		ZEPHIR_INIT_NVAR(_4$$6);
+		object_init_ex(_4$$6, phalcon_validation_message_ce);
+		ZEPHIR_CALL_FUNCTION(&_6$$6, "strtr", NULL, 54, message, replacePairs);
 		zephir_check_call_status();
-		ZEPHIR_INIT_VAR(_2);
-		ZVAL_STRING(_2, "ExclusionIn", ZEPHIR_TEMP_PARAM_COPY);
-		ZEPHIR_CALL_METHOD(NULL, _0, "__construct", NULL, 440, _1, field, _2);
-		zephir_check_temp_parameter(_2);
+		ZEPHIR_INIT_VAR(_8$$6);
+		ZVAL_STRING(_8$$6, "code", ZEPHIR_TEMP_PARAM_COPY);
+		ZEPHIR_CALL_METHOD(&_7$$6, this_ptr, "getoption", NULL, 0, _8$$6);
+		zephir_check_temp_parameter(_8$$6);
 		zephir_check_call_status();
-		ZEPHIR_CALL_METHOD(NULL, validation, "appendmessage", NULL, 0, _0);
-=======
-		ZEPHIR_INIT_NVAR(_6$$7);
-		zephir_fast_join_str(_6$$7, SL(", "), domain TSRMLS_CC);
-		zephir_array_update_string(&replacePairs, SL(":domain"), &_6$$7, PH_COPY | PH_SEPARATE);
-		if (ZEPHIR_IS_EMPTY(message)) {
-			ZEPHIR_INIT_VAR(_7$$9);
-			ZVAL_STRING(_7$$9, "ExclusionIn", ZEPHIR_TEMP_PARAM_COPY);
-			ZEPHIR_CALL_METHOD(&message, validation, "getdefaultmessage", NULL, 0, _7$$9);
-			zephir_check_temp_parameter(_7$$9);
-			zephir_check_call_status();
-		}
-		ZEPHIR_INIT_NVAR(_6$$7);
-		object_init_ex(_6$$7, phalcon_validation_message_ce);
-		ZEPHIR_CALL_FUNCTION(&_8$$7, "strtr", NULL, 54, message, replacePairs);
+		ZEPHIR_INIT_NVAR(_8$$6);
+		ZVAL_STRING(_8$$6, "ExclusionIn", ZEPHIR_TEMP_PARAM_COPY);
+		ZEPHIR_CALL_METHOD(NULL, _4$$6, "__construct", NULL, 440, _6$$6, field, _8$$6, _7$$6);
+		zephir_check_temp_parameter(_8$$6);
 		zephir_check_call_status();
-		ZEPHIR_INIT_VAR(_9$$7);
-		ZVAL_STRING(_9$$7, "ExclusionIn", ZEPHIR_TEMP_PARAM_COPY);
-		ZEPHIR_CALL_METHOD(NULL, _6$$7, "__construct", NULL, 435, _8$$7, field, _9$$7);
-		zephir_check_temp_parameter(_9$$7);
-		zephir_check_call_status();
-		ZEPHIR_CALL_METHOD(NULL, validation, "appendmessage", NULL, 0, _6$$7);
->>>>>>> 2682ae08
+		ZEPHIR_CALL_METHOD(NULL, validation, "appendmessage", NULL, 0, _4$$6);
 		zephir_check_call_status();
 		RETURN_MM_BOOL(0);
 	}
