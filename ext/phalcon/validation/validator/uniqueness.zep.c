
#ifdef HAVE_CONFIG_H
#include "../../../ext_config.h"
#endif

#include <php.h>
#include "../../../php_ext.h"
#include "../../../ext.h"

#include <Zend/zend_operators.h>
#include <Zend/zend_exceptions.h>
#include <Zend/zend_interfaces.h>

#include "kernel/main.h"
#include "kernel/memory.h"
#include "kernel/fcall.h"
#include "kernel/operators.h"
#include "kernel/array.h"
#include "kernel/exception.h"
#include "kernel/object.h"
#include "ext/spl/spl_exceptions.h"
#include "kernel/concat.h"
#include "kernel/string.h"


/**
 * This file is part of the Phalcon Framework.
 *
 * (c) Phalcon Team <team@phalconphp.com>
 *
 * For the full copyright and license information, please view the LICENSE.txt
 * file that was distributed with this source code.
 */
/**
 * Phalcon\Validation\Validator\Uniqueness
 *
 * Check that a field is unique in the related table
 *
 * <code>
 * use Phalcon\Validation;
 * use Phalcon\Validation\Validator\Uniqueness as UniquenessValidator;
 *
 * $validator = new Validation();
 *
 * $validator->add(
 *     "username",
 *     new UniquenessValidator(
 *         [
 *             "model"   => new Users(),
 *             "message" => ":field must be unique",
 *         ]
 *     )
 * );
 * </code>
 *
 * Different attribute from the field:
 * <code>
 * $validator->add(
 *     "username",
 *     new UniquenessValidator(
 *         [
 *             "model"     => new Users(),
 *             "attribute" => "nick",
 *         ]
 *     )
 * );
 * </code>
 *
 * In model:
 * <code>
 * $validator->add(
 *     "username",
 *     new UniquenessValidator()
 * );
 * </code>
 *
 * Combination of fields in model:
 * <code>
 * $validator->add(
 *     [
 *         "firstName",
 *         "lastName",
 *     ],
 *     new UniquenessValidator()
 * );
 * </code>
 *
 * It is possible to convert values before validation. This is useful in
 * situations where values need to be converted to do the database lookup:
 *
 * <code>
 * $validator->add(
 *     "username",
 *     new UniquenessValidator(
 *         [
 *             "convert" => function (array $values) {
 *                 $values["username"] = strtolower($values["username"]);
 *
 *                 return $values;
 *             }
 *         ]
 *     )
 * );
 * </code>
 */
ZEPHIR_INIT_CLASS(Phalcon_Validation_Validator_Uniqueness) {

	ZEPHIR_REGISTER_CLASS_EX(Phalcon\\Validation\\Validator, Uniqueness, phalcon, validation_validator_uniqueness, phalcon_validation_combinedfieldsvalidator_ce, phalcon_validation_validator_uniqueness_method_entry, 0);

	zend_declare_property_null(phalcon_validation_validator_uniqueness_ce, SL("columnMap"), ZEND_ACC_PRIVATE TSRMLS_CC);

	return SUCCESS;

}

/**
 * Executes the validation
 */
PHP_METHOD(Phalcon_Validation_Validator_Uniqueness, validate) {

	zval _3$$3;
	zend_long ZEPHIR_LAST_CALL_STATUS;
	zval *validation, validation_sub, *field, field_sub, message, label, _0, _1$$3, _4$$3, _5$$3, _6$$3, _2$$5;
	zval *this_ptr = getThis();

	ZVAL_UNDEF(&validation_sub);
	ZVAL_UNDEF(&field_sub);
	ZVAL_UNDEF(&message);
	ZVAL_UNDEF(&label);
	ZVAL_UNDEF(&_0);
	ZVAL_UNDEF(&_1$$3);
	ZVAL_UNDEF(&_4$$3);
	ZVAL_UNDEF(&_5$$3);
	ZVAL_UNDEF(&_6$$3);
	ZVAL_UNDEF(&_2$$5);
	ZVAL_UNDEF(&_3$$3);

	ZEPHIR_MM_GROW();
	zephir_fetch_params(1, 2, 0, &validation, &field);



	ZEPHIR_CALL_METHOD(&_0, this_ptr, "isuniqueness", NULL, 0, validation, field);
	zephir_check_call_status();
	if (!(zephir_is_true(&_0))) {
		ZEPHIR_INIT_VAR(&_1$$3);
		ZVAL_STRING(&_1$$3, "label");
		ZEPHIR_CALL_METHOD(&label, this_ptr, "getoption", NULL, 0, &_1$$3);
		zephir_check_call_status();
		ZEPHIR_INIT_NVAR(&_1$$3);
		ZVAL_STRING(&_1$$3, "message");
		ZEPHIR_CALL_METHOD(&message, this_ptr, "getoption", NULL, 0, &_1$$3);
		zephir_check_call_status();
		if (ZEPHIR_IS_EMPTY(&label)) {
			ZEPHIR_CALL_METHOD(&label, validation, "getlabel", NULL, 0, field);
			zephir_check_call_status();
		}
		if (ZEPHIR_IS_EMPTY(&message)) {
			ZEPHIR_INIT_VAR(&_2$$5);
			ZVAL_STRING(&_2$$5, "Uniqueness");
			ZEPHIR_CALL_METHOD(&message, validation, "getdefaultmessage", NULL, 0, &_2$$5);
			zephir_check_call_status();
		}
		ZEPHIR_INIT_NVAR(&_1$$3);
		object_init_ex(&_1$$3, phalcon_messages_message_ce);
		ZEPHIR_INIT_VAR(&_3$$3);
		zephir_create_array(&_3$$3, 1, 0 TSRMLS_CC);
		zephir_array_update_string(&_3$$3, SL(":field"), &label, PH_COPY | PH_SEPARATE);
		ZEPHIR_CALL_FUNCTION(&_4$$3, "strtr", NULL, 66, &message, &_3$$3);
		zephir_check_call_status();
		ZEPHIR_INIT_VAR(&_6$$3);
		ZVAL_STRING(&_6$$3, "code");
		ZEPHIR_CALL_METHOD(&_5$$3, this_ptr, "getoption", NULL, 0, &_6$$3);
		zephir_check_call_status();
		ZEPHIR_INIT_NVAR(&_6$$3);
		ZVAL_STRING(&_6$$3, "Uniqueness");
		ZEPHIR_CALL_METHOD(NULL, &_1$$3, "__construct", NULL, 346, &_4$$3, field, &_6$$3, &_5$$3);
		zephir_check_call_status();
		ZEPHIR_CALL_METHOD(NULL, validation, "appendmessage", NULL, 0, &_1$$3);
		zephir_check_call_status();
		RETURN_MM_BOOL(0);
	}
	RETURN_MM_BOOL(1);

}

PHP_METHOD(Phalcon_Validation_Validator_Uniqueness, isUniqueness) {

	zend_class_entry *_7;
	zend_bool isModel = 0, isDocument = 0, _5;
	zephir_fcall_cache_entry *_3 = NULL;
	zend_long ZEPHIR_LAST_CALL_STATUS;
	zval *validation, validation_sub, *field = NULL, field_sub, values, convert, record, params, className, singleField, _0, *_1, _6, _2$$4, _4$$5;
	zval *this_ptr = getThis();

	ZVAL_UNDEF(&validation_sub);
	ZVAL_UNDEF(&field_sub);
	ZVAL_UNDEF(&values);
	ZVAL_UNDEF(&convert);
	ZVAL_UNDEF(&record);
	ZVAL_UNDEF(&params);
	ZVAL_UNDEF(&className);
	ZVAL_UNDEF(&singleField);
	ZVAL_UNDEF(&_0);
	ZVAL_UNDEF(&_6);
	ZVAL_UNDEF(&_2$$4);
	ZVAL_UNDEF(&_4$$5);

	ZEPHIR_MM_GROW();
	zephir_fetch_params(1, 2, 0, &validation, &field);

	ZEPHIR_SEPARATE_PARAM(field);


	if (Z_TYPE_P(field) != IS_ARRAY) {
		ZEPHIR_CPY_WRT(&singleField, field);
		ZEPHIR_INIT_NVAR(field);
		array_init(field);
		zephir_array_append(field, &singleField, PH_SEPARATE, "phalcon/validation/validator/uniqueness.zep", 135);
	}
	ZEPHIR_INIT_VAR(&values);
	array_init(&values);
	ZEPHIR_INIT_VAR(&_0);
	ZVAL_STRING(&_0, "convert");
	ZEPHIR_CALL_METHOD(&convert, this_ptr, "getoption", NULL, 0, &_0);
	zephir_check_call_status();
	zephir_is_iterable(field, 0, "phalcon/validation/validator/uniqueness.zep", 145);
	ZEND_HASH_FOREACH_VAL(Z_ARRVAL_P(field), _1)
	{
		ZEPHIR_INIT_NVAR(&singleField);
		ZVAL_COPY(&singleField, _1);
		ZEPHIR_CALL_METHOD(&_2$$4, validation, "getvalue", &_3, 0, &singleField);
		zephir_check_call_status();
		zephir_array_update_zval(&values, &singleField, &_2$$4, PH_COPY | PH_SEPARATE);
	} ZEND_HASH_FOREACH_END();
	ZEPHIR_INIT_NVAR(&singleField);
	if (Z_TYPE_P(&convert) != IS_NULL) {
		ZEPHIR_CALL_ZVAL_FUNCTION(&_4$$5, &convert, NULL, 0, &values);
		zephir_check_call_status();
		ZEPHIR_CPY_WRT(&values, &_4$$5);
		if (!(Z_TYPE_P(&values) == IS_ARRAY)) {
			ZEPHIR_THROW_EXCEPTION_DEBUG_STR(phalcon_validation_exception_ce, "Value conversion must return an array", "phalcon/validation/validator/uniqueness.zep", 149);
			return;
		}
	}
	ZEPHIR_INIT_NVAR(&_0);
	ZVAL_STRING(&_0, "model");
	ZEPHIR_CALL_METHOD(&record, this_ptr, "getoption", NULL, 0, &_0);
	zephir_check_call_status();
	_5 = ZEPHIR_IS_EMPTY(&record);
	if (!(_5)) {
		_5 = Z_TYPE_P(&record) != IS_OBJECT;
	}
	if (_5) {
		ZEPHIR_CALL_METHOD(&record, validation, "getentity", NULL, 0);
		zephir_check_call_status();
		if (ZEPHIR_IS_EMPTY(&record)) {
			ZEPHIR_THROW_EXCEPTION_DEBUG_STR(phalcon_validation_exception_ce, "Model of record must be set to property \"model\"", "phalcon/validation/validator/uniqueness.zep", 159);
			return;
		}
	}
	isModel = zephir_instance_of_ev(&record, phalcon_mvc_modelinterface_ce TSRMLS_CC);
	isDocument = zephir_instance_of_ev(&record, phalcon_mvc_collectioninterface_ce TSRMLS_CC);
	if (isModel) {
		ZEPHIR_CALL_METHOD(&params, this_ptr, "isuniquenessmodel", NULL, 0, &record, field, &values);
		zephir_check_call_status();
	} else if (isDocument) {
		ZEPHIR_CALL_METHOD(&params, this_ptr, "isuniquenesscollection", NULL, 0, &record, field, &values);
		zephir_check_call_status();
	} else {
		ZEPHIR_THROW_EXCEPTION_DEBUG_STR(phalcon_validation_exception_ce, "The uniqueness validator works only with Phalcon\\Mvc\\Model or Phalcon\\Mvc\\Collection", "phalcon/validation/validator/uniqueness.zep", 171);
		return;
	}
	ZEPHIR_INIT_VAR(&className);
	zephir_get_class(&className, &record, 0 TSRMLS_CC);
	_7 = zephir_fetch_class(&className TSRMLS_CC);
	ZEPHIR_CALL_CE_STATIC(&_6, _7, "count", NULL, 0, &params);
	zephir_check_call_status();
	RETURN_MM_BOOL(ZEPHIR_IS_LONG(&_6, 0));

}

/**
 * The column map is used in the case to get real column name
 */
PHP_METHOD(Phalcon_Validation_Validator_Uniqueness, getColumnNameReal) {

	zend_bool _0, _7;
	zend_long ZEPHIR_LAST_CALL_STATUS;
	zval field;
	zval *record, record_sub, *field_param = NULL, _1, _6, _8, _2$$3, _3$$3, _4$$3, _5$$3, _9$$4, _10$$4;
	zval *this_ptr = getThis();

	ZVAL_UNDEF(&record_sub);
	ZVAL_UNDEF(&_1);
	ZVAL_UNDEF(&_6);
	ZVAL_UNDEF(&_8);
	ZVAL_UNDEF(&_2$$3);
	ZVAL_UNDEF(&_3$$3);
	ZVAL_UNDEF(&_4$$3);
	ZVAL_UNDEF(&_5$$3);
	ZVAL_UNDEF(&_9$$4);
	ZVAL_UNDEF(&_10$$4);
	ZVAL_UNDEF(&field);

	ZEPHIR_MM_GROW();
	zephir_fetch_params(1, 2, 0, &record, &field_param);

	if (UNEXPECTED(Z_TYPE_P(field_param) != IS_STRING && Z_TYPE_P(field_param) != IS_NULL)) {
		zephir_throw_exception_string(spl_ce_InvalidArgumentException, SL("Parameter 'field' must be of the type string") TSRMLS_CC);
		RETURN_MM_NULL();
	}
	if (EXPECTED(Z_TYPE_P(field_param) == IS_STRING)) {
		zephir_get_strval(&field, field_param);
	} else {
		ZEPHIR_INIT_VAR(&field);
		ZVAL_EMPTY_STRING(&field);
	}


	_0 = ZEPHIR_GLOBAL(orm).column_renaming;
	if (_0) {
		zephir_read_property(&_1, this_ptr, SL("columnMap"), PH_NOISY_CC | PH_READONLY);
		_0 = !zephir_is_true(&_1);
	}
	if (_0) {
		ZEPHIR_CALL_METHOD(&_2$$3, record, "getdi", NULL, 0);
		zephir_check_call_status();
		ZEPHIR_INIT_VAR(&_4$$3);
		ZVAL_STRING(&_4$$3, "modelsMetadata");
		ZEPHIR_CALL_METHOD(&_3$$3, &_2$$3, "getshared", NULL, 0, &_4$$3);
		zephir_check_call_status();
		ZEPHIR_CALL_METHOD(&_5$$3, &_3$$3, "getcolumnmap", NULL, 0, record);
		zephir_check_call_status();
		zephir_update_property_zval(this_ptr, SL("columnMap"), &_5$$3);
	}
	ZEPHIR_OBS_VAR(&_6);
	zephir_read_property(&_6, this_ptr, SL("columnMap"), PH_NOISY_CC);
	_7 = Z_TYPE_P(&_6) == IS_ARRAY;
	if (_7) {
		zephir_read_property(&_8, this_ptr, SL("columnMap"), PH_NOISY_CC | PH_READONLY);
		_7 = zephir_array_isset(&_8, &field);
	}
	if (_7) {
		zephir_read_property(&_9$$4, this_ptr, SL("columnMap"), PH_NOISY_CC | PH_READONLY);
		zephir_array_fetch(&_10$$4, &_9$$4, &field, PH_NOISY | PH_READONLY, "phalcon/validation/validator/uniqueness.zep", 192 TSRMLS_CC);
		RETURN_CTOR(&_10$$4);
	}
	RETURN_CTOR(&field);

}

/**
 * Uniqueness method used for model
 */
PHP_METHOD(Phalcon_Validation_Validator_Uniqueness, isUniquenessModel) {

	zval _21$$10, _31$$14, _41$$19;
	zend_string *_16$$7;
	zend_ulong _15$$7;
	zend_bool _8$$6;
	zephir_fcall_cache_entry *_4 = NULL, *_13 = NULL;
	zend_long ZEPHIR_LAST_CALL_STATUS, index = 0;
	zval field, values;
	zval *record, record_sub, *field_param = NULL, *values_param = NULL, params, attribute, metaData, primaryField, singleField, fieldExcept, singleExcept, notInValues, exceptConditions, value, except, _0, *_1, _46, _58, _2$$3, _3$$3, _5$$4, _6$$4, _7$$5, _9$$6, _10$$6, _11$$6, _12$$6, *_14$$7, _17$$8, _18$$8, *_19$$9, _22$$9, _23$$9, _20$$10, _24$$11, _25$$11, _26$$12, _27$$12, _28$$12, *_29$$13, _32$$13, _33$$13, _30$$14, _34$$15, _35$$15, *_36$$16, _37$$17, _38$$17, *_39$$18, _42$$18, _43$$18, _40$$19, _44$$20, _45$$20, _47$$21, _48$$21, _49$$21, *_50$$21, _51$$22, _52$$22, _53$$22, _54$$22, _55$$22, _56$$23, _57$$23;
	zval *this_ptr = getThis();

	ZVAL_UNDEF(&record_sub);
	ZVAL_UNDEF(&params);
	ZVAL_UNDEF(&attribute);
	ZVAL_UNDEF(&metaData);
	ZVAL_UNDEF(&primaryField);
	ZVAL_UNDEF(&singleField);
	ZVAL_UNDEF(&fieldExcept);
	ZVAL_UNDEF(&singleExcept);
	ZVAL_UNDEF(&notInValues);
	ZVAL_UNDEF(&exceptConditions);
	ZVAL_UNDEF(&value);
	ZVAL_UNDEF(&except);
	ZVAL_UNDEF(&_0);
	ZVAL_UNDEF(&_46);
	ZVAL_UNDEF(&_58);
	ZVAL_UNDEF(&_2$$3);
	ZVAL_UNDEF(&_3$$3);
	ZVAL_UNDEF(&_5$$4);
	ZVAL_UNDEF(&_6$$4);
	ZVAL_UNDEF(&_7$$5);
	ZVAL_UNDEF(&_9$$6);
	ZVAL_UNDEF(&_10$$6);
	ZVAL_UNDEF(&_11$$6);
	ZVAL_UNDEF(&_12$$6);
	ZVAL_UNDEF(&_17$$8);
	ZVAL_UNDEF(&_18$$8);
	ZVAL_UNDEF(&_22$$9);
	ZVAL_UNDEF(&_23$$9);
	ZVAL_UNDEF(&_20$$10);
	ZVAL_UNDEF(&_24$$11);
	ZVAL_UNDEF(&_25$$11);
	ZVAL_UNDEF(&_26$$12);
	ZVAL_UNDEF(&_27$$12);
	ZVAL_UNDEF(&_28$$12);
	ZVAL_UNDEF(&_32$$13);
	ZVAL_UNDEF(&_33$$13);
	ZVAL_UNDEF(&_30$$14);
	ZVAL_UNDEF(&_34$$15);
	ZVAL_UNDEF(&_35$$15);
	ZVAL_UNDEF(&_37$$17);
	ZVAL_UNDEF(&_38$$17);
	ZVAL_UNDEF(&_42$$18);
	ZVAL_UNDEF(&_43$$18);
	ZVAL_UNDEF(&_40$$19);
	ZVAL_UNDEF(&_44$$20);
	ZVAL_UNDEF(&_45$$20);
	ZVAL_UNDEF(&_47$$21);
	ZVAL_UNDEF(&_48$$21);
	ZVAL_UNDEF(&_49$$21);
	ZVAL_UNDEF(&_51$$22);
	ZVAL_UNDEF(&_52$$22);
	ZVAL_UNDEF(&_53$$22);
	ZVAL_UNDEF(&_54$$22);
	ZVAL_UNDEF(&_55$$22);
	ZVAL_UNDEF(&_56$$23);
	ZVAL_UNDEF(&_57$$23);
	ZVAL_UNDEF(&field);
	ZVAL_UNDEF(&values);
	ZVAL_UNDEF(&_21$$10);
	ZVAL_UNDEF(&_31$$14);
	ZVAL_UNDEF(&_41$$19);

	ZEPHIR_MM_GROW();
	zephir_fetch_params(1, 3, 0, &record, &field_param, &values_param);

	zephir_get_arrval(&field, field_param);
	zephir_get_arrval(&values, values_param);


	ZEPHIR_INIT_VAR(&exceptConditions);
	array_init(&exceptConditions);
	index = 0;
	ZEPHIR_INIT_VAR(&params);
	zephir_create_array(&params, 2, 0 TSRMLS_CC);
	ZEPHIR_INIT_VAR(&_0);
	array_init(&_0);
	zephir_array_update_string(&params, SL("conditions"), &_0, PH_COPY | PH_SEPARATE);
	ZEPHIR_INIT_NVAR(&_0);
	array_init(&_0);
	zephir_array_update_string(&params, SL("bind"), &_0, PH_COPY | PH_SEPARATE);
	ZEPHIR_INIT_NVAR(&_0);
	ZVAL_STRING(&_0, "except");
	ZEPHIR_CALL_METHOD(&except, this_ptr, "getoption", NULL, 0, &_0);
	zephir_check_call_status();
	zephir_is_iterable(&field, 0, "phalcon/validation/validator/uniqueness.zep", 284);
	ZEND_HASH_FOREACH_VAL(Z_ARRVAL_P(&field), _1)
	{
		ZEPHIR_INIT_NVAR(&singleField);
		ZVAL_COPY(&singleField, _1);
		ZEPHIR_INIT_NVAR(&fieldExcept);
		ZVAL_NULL(&fieldExcept);
		ZEPHIR_INIT_NVAR(&notInValues);
		array_init(&notInValues);
		ZEPHIR_OBS_NVAR(&value);
		zephir_array_fetch(&value, &values, &singleField, PH_NOISY, "phalcon/validation/validator/uniqueness.zep", 217 TSRMLS_CC);
		ZEPHIR_INIT_NVAR(&_2$$3);
		ZVAL_STRING(&_2$$3, "attribute");
		ZEPHIR_CALL_METHOD(&attribute, this_ptr, "getoption", NULL, 0, &_2$$3, &singleField);
		zephir_check_call_status();
		ZEPHIR_CALL_METHOD(&_3$$3, this_ptr, "getcolumnnamereal", &_4, 0, record, &attribute);
		zephir_check_call_status();
		ZEPHIR_CPY_WRT(&attribute, &_3$$3);
		if (Z_TYPE_P(&value) != IS_NULL) {
			ZEPHIR_SINIT_NVAR(_5$$4);
			ZVAL_LONG(&_5$$4, index);
			ZEPHIR_INIT_LNVAR(_6$$4);
			ZEPHIR_CONCAT_VSV(&_6$$4, &attribute, " = ?", &_5$$4);
			zephir_array_update_multi(&params, &_6$$4 TSRMLS_CC, SL("sa"), 3, SL("conditions"));
			zephir_array_update_multi(&params, &value TSRMLS_CC, SL("sa"), 3, SL("bind"));
			index++;
		} else {
			ZEPHIR_INIT_LNVAR(_7$$5);
			ZEPHIR_CONCAT_VS(&_7$$5, &attribute, " IS NULL");
			zephir_array_update_multi(&params, &_7$$5 TSRMLS_CC, SL("sa"), 3, SL("conditions"));
		}
		if (zephir_is_true(&except)) {
			_8$$6 = Z_TYPE_P(&except) == IS_ARRAY;
			if (_8$$6) {
				ZEPHIR_INIT_NVAR(&_9$$6);
				zephir_array_keys(&_9$$6, &except TSRMLS_CC);
				ZVAL_LONG(&_10$$6, 0);
				ZVAL_LONG(&_11$$6, (zephir_fast_count_int(&except TSRMLS_CC) - 1));
<<<<<<< HEAD
				ZEPHIR_CALL_FUNCTION(&_12$$6, "range", &_13, 483, &_10$$6, &_11$$6);
=======
				ZEPHIR_CALL_FUNCTION(&_12$$6, "range", &_13, 431, &_10$$6, &_11$$6);
>>>>>>> da2b94a2
				zephir_check_call_status();
				_8$$6 = !ZEPHIR_IS_IDENTICAL(&_9$$6, &_12$$6);
			}
			if (_8$$6) {
				zephir_is_iterable(&except, 0, "phalcon/validation/validator/uniqueness.zep", 247);
				ZEND_HASH_FOREACH_KEY_VAL(Z_ARRVAL_P(&except), _15$$7, _16$$7, _14$$7)
				{
					ZEPHIR_INIT_NVAR(&singleField);
					if (_16$$7 != NULL) { 
						ZVAL_STR_COPY(&singleField, _16$$7);
					} else {
						ZVAL_LONG(&singleField, _15$$7);
					}
					ZEPHIR_INIT_NVAR(&fieldExcept);
					ZVAL_COPY(&fieldExcept, _14$$7);
					ZEPHIR_INIT_NVAR(&_18$$8);
					ZVAL_STRING(&_18$$8, "attribute");
					ZEPHIR_CALL_METHOD(&_17$$8, this_ptr, "getoption", NULL, 0, &_18$$8, &singleField);
					zephir_check_call_status();
					ZEPHIR_CALL_METHOD(&attribute, this_ptr, "getcolumnnamereal", &_4, 0, record, &_17$$8);
					zephir_check_call_status();
					if (Z_TYPE_P(&fieldExcept) == IS_ARRAY) {
						zephir_is_iterable(&fieldExcept, 0, "phalcon/validation/validator/uniqueness.zep", 240);
						ZEND_HASH_FOREACH_VAL(Z_ARRVAL_P(&fieldExcept), _19$$9)
						{
							ZEPHIR_INIT_NVAR(&singleExcept);
							ZVAL_COPY(&singleExcept, _19$$9);
							ZEPHIR_SINIT_NVAR(_20$$10);
							ZVAL_LONG(&_20$$10, index);
							ZEPHIR_INIT_LNVAR(_21$$10);
							ZEPHIR_CONCAT_SV(&_21$$10, "?", &_20$$10);
							zephir_array_append(&notInValues, &_21$$10, PH_SEPARATE, "phalcon/validation/validator/uniqueness.zep", 236);
							zephir_array_update_multi(&params, &singleExcept TSRMLS_CC, SL("sa"), 3, SL("bind"));
							index++;
						} ZEND_HASH_FOREACH_END();
						ZEPHIR_INIT_NVAR(&singleExcept);
						ZEPHIR_INIT_NVAR(&_22$$9);
						zephir_fast_join_str(&_22$$9, SL(","), &notInValues TSRMLS_CC);
						ZEPHIR_INIT_LNVAR(_23$$9);
						ZEPHIR_CONCAT_VSVS(&_23$$9, &attribute, " NOT IN (", &_22$$9, ")");
						zephir_array_append(&exceptConditions, &_23$$9, PH_SEPARATE, "phalcon/validation/validator/uniqueness.zep", 240);
					} else {
						ZEPHIR_SINIT_NVAR(_24$$11);
						ZVAL_LONG(&_24$$11, index);
						ZEPHIR_INIT_LNVAR(_25$$11);
						ZEPHIR_CONCAT_VSV(&_25$$11, &attribute, " <> ?", &_24$$11);
						zephir_array_append(&exceptConditions, &_25$$11, PH_SEPARATE, "phalcon/validation/validator/uniqueness.zep", 242);
						zephir_array_update_multi(&params, &fieldExcept TSRMLS_CC, SL("sa"), 3, SL("bind"));
						index++;
					}
				} ZEND_HASH_FOREACH_END();
				ZEPHIR_INIT_NVAR(&fieldExcept);
				ZEPHIR_INIT_NVAR(&singleField);
			} else if (zephir_fast_count_int(&field TSRMLS_CC) == 1) {
				zephir_array_fetch_long(&_27$$12, &field, 0, PH_NOISY | PH_READONLY, "phalcon/validation/validator/uniqueness.zep", 248 TSRMLS_CC);
				ZEPHIR_INIT_NVAR(&_28$$12);
				ZVAL_STRING(&_28$$12, "attribute");
				ZEPHIR_CALL_METHOD(&_26$$12, this_ptr, "getoption", NULL, 0, &_28$$12, &_27$$12);
				zephir_check_call_status();
				ZEPHIR_CALL_METHOD(&attribute, this_ptr, "getcolumnnamereal", &_4, 0, record, &_26$$12);
				zephir_check_call_status();
				if (Z_TYPE_P(&except) == IS_ARRAY) {
					zephir_is_iterable(&except, 0, "phalcon/validation/validator/uniqueness.zep", 255);
					ZEND_HASH_FOREACH_VAL(Z_ARRVAL_P(&except), _29$$13)
					{
						ZEPHIR_INIT_NVAR(&singleExcept);
						ZVAL_COPY(&singleExcept, _29$$13);
						ZEPHIR_SINIT_NVAR(_30$$14);
						ZVAL_LONG(&_30$$14, index);
						ZEPHIR_INIT_LNVAR(_31$$14);
						ZEPHIR_CONCAT_SV(&_31$$14, "?", &_30$$14);
						zephir_array_append(&notInValues, &_31$$14, PH_SEPARATE, "phalcon/validation/validator/uniqueness.zep", 251);
						zephir_array_update_multi(&params, &singleExcept TSRMLS_CC, SL("sa"), 3, SL("bind"));
						index++;
					} ZEND_HASH_FOREACH_END();
					ZEPHIR_INIT_NVAR(&singleExcept);
					ZEPHIR_INIT_NVAR(&_32$$13);
					zephir_fast_join_str(&_32$$13, SL(","), &notInValues TSRMLS_CC);
					ZEPHIR_INIT_LNVAR(_33$$13);
					ZEPHIR_CONCAT_VSVS(&_33$$13, &attribute, " NOT IN (", &_32$$13, ")");
					zephir_array_append(&exceptConditions, &_33$$13, PH_SEPARATE, "phalcon/validation/validator/uniqueness.zep", 255);
				} else {
					ZEPHIR_SINIT_NVAR(_34$$15);
					ZVAL_LONG(&_34$$15, index);
					ZEPHIR_INIT_LNVAR(_35$$15);
					ZEPHIR_CONCAT_VSV(&_35$$15, &attribute, " <> ?", &_34$$15);
					zephir_array_update_multi(&params, &_35$$15 TSRMLS_CC, SL("sa"), 3, SL("conditions"));
					zephir_array_update_multi(&params, &except TSRMLS_CC, SL("sa"), 3, SL("bind"));
					index++;
				}
			} else if (zephir_fast_count_int(&field TSRMLS_CC) > 1) {
				zephir_is_iterable(&field, 0, "phalcon/validation/validator/uniqueness.zep", 277);
				ZEND_HASH_FOREACH_VAL(Z_ARRVAL_P(&field), _36$$16)
				{
					ZEPHIR_INIT_NVAR(&singleField);
					ZVAL_COPY(&singleField, _36$$16);
					ZEPHIR_INIT_NVAR(&_38$$17);
					ZVAL_STRING(&_38$$17, "attribute");
					ZEPHIR_CALL_METHOD(&_37$$17, this_ptr, "getoption", NULL, 0, &_38$$17, &singleField);
					zephir_check_call_status();
					ZEPHIR_CALL_METHOD(&attribute, this_ptr, "getcolumnnamereal", &_4, 0, record, &_37$$17);
					zephir_check_call_status();
					if (Z_TYPE_P(&except) == IS_ARRAY) {
						zephir_is_iterable(&except, 0, "phalcon/validation/validator/uniqueness.zep", 270);
						ZEND_HASH_FOREACH_VAL(Z_ARRVAL_P(&except), _39$$18)
						{
							ZEPHIR_INIT_NVAR(&singleExcept);
							ZVAL_COPY(&singleExcept, _39$$18);
							ZEPHIR_SINIT_NVAR(_40$$19);
							ZVAL_LONG(&_40$$19, index);
							ZEPHIR_INIT_LNVAR(_41$$19);
							ZEPHIR_CONCAT_SV(&_41$$19, "?", &_40$$19);
							zephir_array_append(&notInValues, &_41$$19, PH_SEPARATE, "phalcon/validation/validator/uniqueness.zep", 266);
							zephir_array_update_multi(&params, &singleExcept TSRMLS_CC, SL("sa"), 3, SL("bind"));
							index++;
						} ZEND_HASH_FOREACH_END();
						ZEPHIR_INIT_NVAR(&singleExcept);
						ZEPHIR_INIT_NVAR(&_42$$18);
						zephir_fast_join_str(&_42$$18, SL(","), &notInValues TSRMLS_CC);
						ZEPHIR_INIT_LNVAR(_43$$18);
						ZEPHIR_CONCAT_VSVS(&_43$$18, &attribute, " NOT IN (", &_42$$18, ")");
						zephir_array_append(&exceptConditions, &_43$$18, PH_SEPARATE, "phalcon/validation/validator/uniqueness.zep", 270);
					} else {
						ZEPHIR_SINIT_NVAR(_44$$20);
						ZVAL_LONG(&_44$$20, index);
						ZEPHIR_INIT_LNVAR(_45$$20);
						ZEPHIR_CONCAT_VSV(&_45$$20, &attribute, " <> ?", &_44$$20);
						zephir_array_update_multi(&params, &_45$$20 TSRMLS_CC, SL("sa"), 3, SL("conditions"));
						zephir_array_update_multi(&params, &except TSRMLS_CC, SL("sa"), 3, SL("bind"));
						index++;
					}
				} ZEND_HASH_FOREACH_END();
				ZEPHIR_INIT_NVAR(&singleField);
			}
		}
	} ZEND_HASH_FOREACH_END();
	ZEPHIR_INIT_NVAR(&singleField);
	ZEPHIR_CALL_METHOD(&_46, record, "getdirtystate", NULL, 0);
	zephir_check_call_status();
	if (ZEPHIR_IS_LONG(&_46, 0)) {
		ZEPHIR_CALL_METHOD(&_47$$21, record, "getdi", NULL, 0);
		zephir_check_call_status();
		ZEPHIR_INIT_VAR(&_48$$21);
		ZVAL_STRING(&_48$$21, "modelsMetadata");
		ZEPHIR_CALL_METHOD(&metaData, &_47$$21, "getshared", NULL, 0, &_48$$21);
		zephir_check_call_status();
		ZEPHIR_CALL_METHOD(&_49$$21, &metaData, "getprimarykeyattributes", NULL, 0, record);
		zephir_check_call_status();
		zephir_is_iterable(&_49$$21, 0, "phalcon/validation/validator/uniqueness.zep", 292);
		ZEND_HASH_FOREACH_VAL(Z_ARRVAL_P(&_49$$21), _50$$21)
		{
			ZEPHIR_INIT_NVAR(&primaryField);
			ZVAL_COPY(&primaryField, _50$$21);
			ZEPHIR_CALL_METHOD(&_51$$22, this_ptr, "getcolumnnamereal", &_4, 0, record, &primaryField);
			zephir_check_call_status();
			ZEPHIR_SINIT_NVAR(_52$$22);
			ZVAL_LONG(&_52$$22, index);
			ZEPHIR_INIT_LNVAR(_53$$22);
			ZEPHIR_CONCAT_VSV(&_53$$22, &_51$$22, " <> ?", &_52$$22);
			zephir_array_update_multi(&params, &_53$$22 TSRMLS_CC, SL("sa"), 3, SL("conditions"));
			ZEPHIR_CALL_METHOD(&_55$$22, this_ptr, "getcolumnnamereal", &_4, 0, record, &primaryField);
			zephir_check_call_status();
			ZEPHIR_CALL_METHOD(&_54$$22, record, "readattribute", NULL, 0, &_55$$22);
			zephir_check_call_status();
			zephir_array_update_multi(&params, &_54$$22 TSRMLS_CC, SL("sa"), 3, SL("bind"));
			index++;
		} ZEND_HASH_FOREACH_END();
		ZEPHIR_INIT_NVAR(&primaryField);
	}
	if (!(ZEPHIR_IS_EMPTY(&exceptConditions))) {
		ZEPHIR_INIT_VAR(&_56$$23);
		zephir_fast_join_str(&_56$$23, SL(" OR "), &exceptConditions TSRMLS_CC);
		ZEPHIR_INIT_VAR(&_57$$23);
		ZEPHIR_CONCAT_SVS(&_57$$23, "(", &_56$$23, ")");
		zephir_array_update_multi(&params, &_57$$23 TSRMLS_CC, SL("sa"), 3, SL("conditions"));
	}
	ZEPHIR_INIT_NVAR(&_0);
	zephir_array_fetch_string(&_58, &params, SL("conditions"), PH_NOISY | PH_READONLY, "phalcon/validation/validator/uniqueness.zep", 298 TSRMLS_CC);
	zephir_fast_join_str(&_0, SL(" AND "), &_58 TSRMLS_CC);
	zephir_array_update_string(&params, SL("conditions"), &_0, PH_COPY | PH_SEPARATE);
	RETURN_CCTOR(&params);

}

/**
 * Uniqueness method used for collection
 */
PHP_METHOD(Phalcon_Validation_Validator_Uniqueness, isUniquenessCollection) {

	zend_bool _4$$6, _5$$6;
	zephir_fcall_cache_entry *_3 = NULL;
	zend_long ZEPHIR_LAST_CALL_STATUS;
	zval field, values, arrayValue$$10, arrayValue$$12, arrayValue$$13, arrayValue$$15, arrayValue$$16, _10$$17;
	zval *record, record_sub, *field_param = NULL, *values_param = NULL, __$null, exceptConditions, fieldExcept, notInValues, value, singleField, params, except, singleExcept, _0, *_1, _8, _2$$3, *_6$$10, *_7$$13, _9$$16;
	zval *this_ptr = getThis();

	ZVAL_UNDEF(&record_sub);
	ZVAL_NULL(&__$null);
	ZVAL_UNDEF(&exceptConditions);
	ZVAL_UNDEF(&fieldExcept);
	ZVAL_UNDEF(&notInValues);
	ZVAL_UNDEF(&value);
	ZVAL_UNDEF(&singleField);
	ZVAL_UNDEF(&params);
	ZVAL_UNDEF(&except);
	ZVAL_UNDEF(&singleExcept);
	ZVAL_UNDEF(&_0);
	ZVAL_UNDEF(&_8);
	ZVAL_UNDEF(&_2$$3);
	ZVAL_UNDEF(&_9$$16);
	ZVAL_UNDEF(&field);
	ZVAL_UNDEF(&values);
	ZVAL_UNDEF(&arrayValue$$10);
	ZVAL_UNDEF(&arrayValue$$12);
	ZVAL_UNDEF(&arrayValue$$13);
	ZVAL_UNDEF(&arrayValue$$15);
	ZVAL_UNDEF(&arrayValue$$16);
	ZVAL_UNDEF(&_10$$17);

	ZEPHIR_MM_GROW();
	zephir_fetch_params(1, 3, 0, &record, &field_param, &values_param);

	zephir_get_arrval(&field, field_param);
	zephir_get_arrval(&values, values_param);


	ZEPHIR_INIT_VAR(&exceptConditions);
	array_init(&exceptConditions);
	ZEPHIR_INIT_VAR(&params);
	zephir_create_array(&params, 1, 0 TSRMLS_CC);
	ZEPHIR_INIT_VAR(&_0);
	array_init(&_0);
	zephir_array_update_string(&params, SL("conditions"), &_0, PH_COPY | PH_SEPARATE);
	zephir_is_iterable(&field, 0, "phalcon/validation/validator/uniqueness.zep", 357);
	ZEND_HASH_FOREACH_VAL(Z_ARRVAL_P(&field), _1)
	{
		ZEPHIR_INIT_NVAR(&singleField);
		ZVAL_COPY(&singleField, _1);
		ZEPHIR_INIT_NVAR(&fieldExcept);
		ZVAL_NULL(&fieldExcept);
		ZEPHIR_INIT_NVAR(&notInValues);
		array_init(&notInValues);
		ZEPHIR_OBS_NVAR(&value);
		zephir_array_fetch(&value, &values, &singleField, PH_NOISY, "phalcon/validation/validator/uniqueness.zep", 316 TSRMLS_CC);
		ZEPHIR_INIT_NVAR(&_2$$3);
		ZVAL_STRING(&_2$$3, "except");
		ZEPHIR_CALL_METHOD(&except, this_ptr, "getoption", &_3, 0, &_2$$3);
		zephir_check_call_status();
		if (Z_TYPE_P(&value) != IS_NULL) {
			zephir_array_update_multi(&params, &value TSRMLS_CC, SL("sz"), 3, SL("conditions"), &singleField);
		} else {
			zephir_array_update_multi(&params, &__$null TSRMLS_CC, SL("sz"), 3, SL("conditions"), &singleField);
		}
		if (zephir_is_true(&except)) {
			_4$$6 = Z_TYPE_P(&except) == IS_ARRAY;
			if (_4$$6) {
				_4$$6 = zephir_fast_count_int(&field TSRMLS_CC) > 1;
			}
			if (_4$$6) {
				if (zephir_array_isset(&except, &singleField)) {
					ZEPHIR_OBS_NVAR(&fieldExcept);
					zephir_array_fetch(&fieldExcept, &except, &singleField, PH_NOISY, "phalcon/validation/validator/uniqueness.zep", 329 TSRMLS_CC);
				}
			}
			_5$$6 = Z_TYPE_P(&except) == IS_ARRAY;
			if (_5$$6) {
				_5$$6 = zephir_fast_count_int(&field TSRMLS_CC) == 1;
			}
			if (Z_TYPE_P(&fieldExcept) != IS_NULL) {
				if (Z_TYPE_P(&fieldExcept) == IS_ARRAY) {
					zephir_is_iterable(&fieldExcept, 0, "phalcon/validation/validator/uniqueness.zep", 338);
					ZEND_HASH_FOREACH_VAL(Z_ARRVAL_P(&fieldExcept), _6$$10)
					{
						ZEPHIR_INIT_NVAR(&singleExcept);
						ZVAL_COPY(&singleExcept, _6$$10);
						zephir_array_append(&notInValues, &singleExcept, PH_SEPARATE, "phalcon/validation/validator/uniqueness.zep", 336);
					} ZEND_HASH_FOREACH_END();
					ZEPHIR_INIT_NVAR(&singleExcept);
					ZEPHIR_INIT_NVAR(&arrayValue$$10);
					zephir_create_array(&arrayValue$$10, 1, 0 TSRMLS_CC);
					zephir_array_update_string(&arrayValue$$10, SL("$nin"), &notInValues, PH_COPY | PH_SEPARATE);
					zephir_array_update_zval(&exceptConditions, &singleField, &arrayValue$$10, PH_COPY | PH_SEPARATE);
				} else {
					ZEPHIR_INIT_NVAR(&arrayValue$$12);
					zephir_create_array(&arrayValue$$12, 1, 0 TSRMLS_CC);
					zephir_array_update_string(&arrayValue$$12, SL("$ne"), &fieldExcept, PH_COPY | PH_SEPARATE);
					zephir_array_update_zval(&exceptConditions, &singleField, &arrayValue$$12, PH_COPY | PH_SEPARATE);
				}
			} else if (_5$$6) {
				zephir_is_iterable(&except, 0, "phalcon/validation/validator/uniqueness.zep", 348);
				ZEND_HASH_FOREACH_VAL(Z_ARRVAL_P(&except), _7$$13)
				{
					ZEPHIR_INIT_NVAR(&singleExcept);
					ZVAL_COPY(&singleExcept, _7$$13);
					zephir_array_append(&notInValues, &singleExcept, PH_SEPARATE, "phalcon/validation/validator/uniqueness.zep", 346);
				} ZEND_HASH_FOREACH_END();
				ZEPHIR_INIT_NVAR(&singleExcept);
				ZEPHIR_INIT_NVAR(&arrayValue$$13);
				zephir_create_array(&arrayValue$$13, 1, 0 TSRMLS_CC);
				zephir_array_update_string(&arrayValue$$13, SL("$nin"), &notInValues, PH_COPY | PH_SEPARATE);
				zephir_array_update_multi(&params, &arrayValue$$13 TSRMLS_CC, SL("sz"), 3, SL("conditions"), &singleField);
			} else if (zephir_fast_count_int(&field TSRMLS_CC) == 1) {
				ZEPHIR_INIT_NVAR(&arrayValue$$15);
				zephir_create_array(&arrayValue$$15, 1, 0 TSRMLS_CC);
				zephir_array_update_string(&arrayValue$$15, SL("$ne"), &except, PH_COPY | PH_SEPARATE);
				zephir_array_update_multi(&params, &arrayValue$$15 TSRMLS_CC, SL("sz"), 3, SL("conditions"), &singleField);
			}
		}
	} ZEND_HASH_FOREACH_END();
	ZEPHIR_INIT_NVAR(&singleField);
	ZEPHIR_CALL_METHOD(&_8, record, "getdirtystate", NULL, 0);
	zephir_check_call_status();
	if (ZEPHIR_IS_LONG(&_8, 0)) {
		ZEPHIR_INIT_VAR(&arrayValue$$16);
		zephir_create_array(&arrayValue$$16, 1, 0 TSRMLS_CC);
		ZEPHIR_CALL_METHOD(&_9$$16, record, "getid", NULL, 0);
		zephir_check_call_status();
		zephir_array_update_string(&arrayValue$$16, SL("$ne"), &_9$$16, PH_COPY | PH_SEPARATE);
		zephir_array_update_multi(&params, &arrayValue$$16 TSRMLS_CC, SL("ss"), 4, SL("conditions"), SL("_id"));
	}
	if (!(ZEPHIR_IS_EMPTY(&exceptConditions))) {
		ZEPHIR_INIT_VAR(&_10$$17);
		zephir_create_array(&_10$$17, 1, 0 TSRMLS_CC);
		zephir_array_fast_append(&_10$$17, &exceptConditions);
		zephir_array_update_multi(&params, &_10$$17 TSRMLS_CC, SL("ss"), 4, SL("conditions"), SL("$or"));
	}
	RETURN_CCTOR(&params);

}
<|MERGE_RESOLUTION|>--- conflicted
+++ resolved
@@ -166,7 +166,7 @@
 		ZEPHIR_INIT_VAR(&_3$$3);
 		zephir_create_array(&_3$$3, 1, 0 TSRMLS_CC);
 		zephir_array_update_string(&_3$$3, SL(":field"), &label, PH_COPY | PH_SEPARATE);
-		ZEPHIR_CALL_FUNCTION(&_4$$3, "strtr", NULL, 66, &message, &_3$$3);
+		ZEPHIR_CALL_FUNCTION(&_4$$3, "strtr", NULL, 50, &message, &_3$$3);
 		zephir_check_call_status();
 		ZEPHIR_INIT_VAR(&_6$$3);
 		ZVAL_STRING(&_6$$3, "code");
@@ -174,7 +174,7 @@
 		zephir_check_call_status();
 		ZEPHIR_INIT_NVAR(&_6$$3);
 		ZVAL_STRING(&_6$$3, "Uniqueness");
-		ZEPHIR_CALL_METHOD(NULL, &_1$$3, "__construct", NULL, 346, &_4$$3, field, &_6$$3, &_5$$3);
+		ZEPHIR_CALL_METHOD(NULL, &_1$$3, "__construct", NULL, 301, &_4$$3, field, &_6$$3, &_5$$3);
 		zephir_check_call_status();
 		ZEPHIR_CALL_METHOD(NULL, validation, "appendmessage", NULL, 0, &_1$$3);
 		zephir_check_call_status();
@@ -487,11 +487,7 @@
 				zephir_array_keys(&_9$$6, &except TSRMLS_CC);
 				ZVAL_LONG(&_10$$6, 0);
 				ZVAL_LONG(&_11$$6, (zephir_fast_count_int(&except TSRMLS_CC) - 1));
-<<<<<<< HEAD
-				ZEPHIR_CALL_FUNCTION(&_12$$6, "range", &_13, 483, &_10$$6, &_11$$6);
-=======
 				ZEPHIR_CALL_FUNCTION(&_12$$6, "range", &_13, 431, &_10$$6, &_11$$6);
->>>>>>> da2b94a2
 				zephir_check_call_status();
 				_8$$6 = !ZEPHIR_IS_IDENTICAL(&_9$$6, &_12$$6);
 			}
