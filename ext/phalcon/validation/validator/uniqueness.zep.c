--- conflicted
+++ resolved
@@ -487,11 +487,7 @@
 				zephir_array_keys(&_9$$6, &except TSRMLS_CC);
 				ZVAL_LONG(&_10$$6, 0);
 				ZVAL_LONG(&_11$$6, (zephir_fast_count_int(&except TSRMLS_CC) - 1));
-<<<<<<< HEAD
-				ZEPHIR_CALL_FUNCTION(&_12$$6, "range", &_13, 475, &_10$$6, &_11$$6);
-=======
-				ZEPHIR_CALL_FUNCTION(&_12$$6, "range", &_13, 441, &_10$$6, &_11$$6);
->>>>>>> 03694d80
+				ZEPHIR_CALL_FUNCTION(&_12$$6, "range", &_13, 442, &_10$$6, &_11$$6);
 				zephir_check_call_status();
 				_8$$6 = !ZEPHIR_IS_IDENTICAL(&_9$$6, &_12$$6);
 			}
