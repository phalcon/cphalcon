
#ifdef HAVE_CONFIG_H
#include "../../../ext_config.h"
#endif

#include <php.h>
#include "../../../php_ext.h"
#include "../../../ext.h"

#include <Zend/zend_operators.h>
#include <Zend/zend_exceptions.h>
#include <Zend/zend_interfaces.h>

#include "kernel/main.h"
#include "kernel/fcall.h"
#include "kernel/memory.h"
#include "ext/spl/spl_exceptions.h"
#include "kernel/exception.h"
#include "kernel/object.h"
#include "kernel/operators.h"
#include "kernel/array.h"
#include "kernel/concat.h"
#include "kernel/string.h"


/**
 * This file is part of the Phalcon Framework.
 *
 * (c) Phalcon Team <team@phalcon.io>
 *
 * For the full copyright and license information, please view the LICENSE.txt
 * file that was distributed with this source code.
 */
/**
 * Check that a field is unique in the related table
 *
 * ```php
 * use Phalcon\Validation;
 * use Phalcon\Validation\Validator\Uniqueness as UniquenessValidator;
 *
 * $validator = new Validation();
 *
 * $validator->add(
 *     "username",
 *     new UniquenessValidator(
 *         [
 *             "model"   => new Users(),
 *             "message" => ":field must be unique",
 *         ]
 *     )
 * );
 * ```
 *
 * Different attribute from the field:
 * ```php
 * $validator->add(
 *     "username",
 *     new UniquenessValidator(
 *         [
 *             "model"     => new Users(),
 *             "attribute" => "nick",
 *         ]
 *     )
 * );
 * ```
 *
 * In model:
 * ```php
 * $validator->add(
 *     "username",
 *     new UniquenessValidator()
 * );
 * ```
 *
 * Combination of fields in model:
 * ```php
 * $validator->add(
 *     [
 *         "firstName",
 *         "lastName",
 *     ],
 *     new UniquenessValidator()
 * );
 * ```
 *
 * It is possible to convert values before validation. This is useful in
 * situations where values need to be converted to do the database lookup:
 *
 * ```php
 * $validator->add(
 *     "username",
 *     new UniquenessValidator(
 *         [
 *             "convert" => function (array $values) {
 *                 $values["username"] = strtolower($values["username"]);
 *
 *                 return $values;
 *             }
 *         ]
 *     )
 * );
 * ```
 */
ZEPHIR_INIT_CLASS(Phalcon_Validation_Validator_Uniqueness) {

	ZEPHIR_REGISTER_CLASS_EX(Phalcon\\Validation\\Validator, Uniqueness, phalcon, validation_validator_uniqueness, phalcon_validation_abstractcombinedfieldsvalidator_ce, phalcon_validation_validator_uniqueness_method_entry, 0);

	zend_declare_property_string(phalcon_validation_validator_uniqueness_ce, SL("template"), "Field :field must be unique", ZEND_ACC_PROTECTED);

	zend_declare_property_null(phalcon_validation_validator_uniqueness_ce, SL("columnMap"), ZEND_ACC_PRIVATE);

	return SUCCESS;

}

/**
 * Constructor
 *
 * @param array options = [
 *     'message' => '',
 *     'template' => '',
 *     'allowEmpty' => false,
 *     'convert' => null,
 *     'model' => null,
 *     'except' => null
 * ]
 */
PHP_METHOD(Phalcon_Validation_Validator_Uniqueness, __construct) {

	zephir_method_globals *ZEPHIR_METHOD_GLOBALS_PTR = NULL;
	zend_long ZEPHIR_LAST_CALL_STATUS;
	zephir_fcall_cache_entry *_0 = NULL;
	zval *options_param = NULL;
	zval options;
	zval *this_ptr = getThis();

	ZVAL_UNDEF(&options);

	ZEPHIR_MM_GROW();
	zephir_fetch_params(1, 0, 1, &options_param);

	if (!options_param) {
		ZEPHIR_INIT_VAR(&options);
		array_init(&options);
	} else {
	ZEPHIR_OBS_COPY_OR_DUP(&options, options_param);
	}


	ZEPHIR_CALL_PARENT(NULL, phalcon_validation_validator_uniqueness_ce, getThis(), "__construct", &_0, 0, &options);
	zephir_check_call_status();
	ZEPHIR_MM_RESTORE();

}

/**
 * Executes the validation
 */
PHP_METHOD(Phalcon_Validation_Validator_Uniqueness, validate) {

	zephir_method_globals *ZEPHIR_METHOD_GLOBALS_PTR = NULL;
	zend_long ZEPHIR_LAST_CALL_STATUS;
	zval *validation, validation_sub, *field, field_sub, _0, _1$$3;
	zval *this_ptr = getThis();

	ZVAL_UNDEF(&validation_sub);
	ZVAL_UNDEF(&field_sub);
	ZVAL_UNDEF(&_0);
	ZVAL_UNDEF(&_1$$3);

	ZEPHIR_MM_GROW();
	zephir_fetch_params(1, 2, 0, &validation, &field);



	ZEPHIR_CALL_METHOD(&_0, this_ptr, "isuniqueness", NULL, 0, validation, field);
	zephir_check_call_status();
	if (!(zephir_is_true(&_0))) {
		ZEPHIR_CALL_METHOD(&_1$$3, this_ptr, "messagefactory", NULL, 0, validation, field);
		zephir_check_call_status();
		ZEPHIR_CALL_METHOD(NULL, validation, "appendmessage", NULL, 0, &_1$$3);
		zephir_check_call_status();
		RETURN_MM_BOOL(0);
	}
	RETURN_MM_BOOL(1);

}

/**
 * The column map is used in the case to get real column name
 */
PHP_METHOD(Phalcon_Validation_Validator_Uniqueness, getColumnNameReal) {

	zend_bool _0, _7;
	zephir_method_globals *ZEPHIR_METHOD_GLOBALS_PTR = NULL;
	zend_long ZEPHIR_LAST_CALL_STATUS;
	zval field;
	zval *record, record_sub, *field_param = NULL, _1, _6, _8, _2$$3, _3$$3, _4$$3, _5$$3, _9$$4, _10$$4;
	zval *this_ptr = getThis();

	ZVAL_UNDEF(&record_sub);
	ZVAL_UNDEF(&_1);
	ZVAL_UNDEF(&_6);
	ZVAL_UNDEF(&_8);
	ZVAL_UNDEF(&_2$$3);
	ZVAL_UNDEF(&_3$$3);
	ZVAL_UNDEF(&_4$$3);
	ZVAL_UNDEF(&_5$$3);
	ZVAL_UNDEF(&_9$$4);
	ZVAL_UNDEF(&_10$$4);
	ZVAL_UNDEF(&field);

	ZEPHIR_MM_GROW();
	zephir_fetch_params(1, 2, 0, &record, &field_param);

	if (UNEXPECTED(Z_TYPE_P(field_param) != IS_STRING && Z_TYPE_P(field_param) != IS_NULL)) {
		zephir_throw_exception_string(spl_ce_InvalidArgumentException, SL("Parameter 'field' must be of the type string"));
		RETURN_MM_NULL();
	}
	if (EXPECTED(Z_TYPE_P(field_param) == IS_STRING)) {
		zephir_get_strval(&field, field_param);
	} else {
		ZEPHIR_INIT_VAR(&field);
		ZVAL_EMPTY_STRING(&field);
	}


	_0 = ZEPHIR_GLOBAL(orm).column_renaming;
	if (_0) {
		zephir_read_property(&_1, this_ptr, SL("columnMap"), PH_NOISY_CC | PH_READONLY);
		_0 = !zephir_is_true(&_1);
	}
	if (_0) {
		ZEPHIR_CALL_METHOD(&_2$$3, record, "getdi", NULL, 0);
		zephir_check_call_status();
		ZEPHIR_INIT_VAR(&_4$$3);
		ZVAL_STRING(&_4$$3, "modelsMetadata");
		ZEPHIR_CALL_METHOD(&_3$$3, &_2$$3, "getshared", NULL, 0, &_4$$3);
		zephir_check_call_status();
		ZEPHIR_CALL_METHOD(&_5$$3, &_3$$3, "getcolumnmap", NULL, 0, record);
		zephir_check_call_status();
		zephir_update_property_zval(this_ptr, SL("columnMap"), &_5$$3);
	}
	ZEPHIR_OBS_VAR(&_6);
	zephir_read_property(&_6, this_ptr, SL("columnMap"), PH_NOISY_CC);
	_7 = Z_TYPE_P(&_6) == IS_ARRAY;
	if (_7) {
		zephir_read_property(&_8, this_ptr, SL("columnMap"), PH_NOISY_CC | PH_READONLY);
		_7 = zephir_array_isset(&_8, &field);
	}
	if (_7) {
		zephir_read_property(&_9$$4, this_ptr, SL("columnMap"), PH_NOISY_CC | PH_READONLY);
		zephir_array_fetch(&_10$$4, &_9$$4, &field, PH_NOISY | PH_READONLY, "phalcon/Validation/Validator/Uniqueness.zep", 144);
		RETURN_CTOR(&_10$$4);
	}
	RETURN_CTOR(&field);

}

PHP_METHOD(Phalcon_Validation_Validator_Uniqueness, isUniqueness) {

	zend_class_entry *_9;
	zend_bool isModel = 0, _7;
	zephir_method_globals *ZEPHIR_METHOD_GLOBALS_PTR = NULL;
	zephir_fcall_cache_entry *_4 = NULL;
	zend_long ZEPHIR_LAST_CALL_STATUS;
	zval *validation, validation_sub, *field = NULL, field_sub, values, convert, record, params, className, singleField, _0, *_1, _2, _8, _3$$4, _5$$5, _6$$6;
	zval *this_ptr = getThis();

	ZVAL_UNDEF(&validation_sub);
	ZVAL_UNDEF(&field_sub);
	ZVAL_UNDEF(&values);
	ZVAL_UNDEF(&convert);
	ZVAL_UNDEF(&record);
	ZVAL_UNDEF(&params);
	ZVAL_UNDEF(&className);
	ZVAL_UNDEF(&singleField);
	ZVAL_UNDEF(&_0);
	ZVAL_UNDEF(&_2);
	ZVAL_UNDEF(&_8);
	ZVAL_UNDEF(&_3$$4);
	ZVAL_UNDEF(&_5$$5);
	ZVAL_UNDEF(&_6$$6);

	ZEPHIR_MM_GROW();
	zephir_fetch_params(1, 2, 0, &validation, &field);

	ZEPHIR_SEPARATE_PARAM(field);


	if (Z_TYPE_P(field) != IS_ARRAY) {
		ZEPHIR_CPY_WRT(&singleField, field);
		ZEPHIR_INIT_NVAR(field);
		array_init(field);
		zephir_array_append(field, &singleField, PH_SEPARATE, "phalcon/Validation/Validator/Uniqueness.zep", 162);
	}
	ZEPHIR_INIT_VAR(&values);
	array_init(&values);
	ZEPHIR_INIT_VAR(&_0);
	ZVAL_STRING(&_0, "convert");
	ZEPHIR_CALL_METHOD(&convert, this_ptr, "getoption", NULL, 0, &_0);
	zephir_check_call_status();
	zephir_is_iterable(field, 0, "phalcon/Validation/Validator/Uniqueness.zep", 172);
	if (Z_TYPE_P(field) == IS_ARRAY) {
		ZEND_HASH_FOREACH_VAL(Z_ARRVAL_P(field), _1)
		{
			ZEPHIR_INIT_NVAR(&singleField);
			ZVAL_COPY(&singleField, _1);
			ZEPHIR_CALL_METHOD(&_3$$4, validation, "getvalue", &_4, 0, &singleField);
			zephir_check_call_status();
			zephir_array_update_zval(&values, &singleField, &_3$$4, PH_COPY | PH_SEPARATE);
		} ZEND_HASH_FOREACH_END();
	} else {
		ZEPHIR_CALL_METHOD(NULL, field, "rewind", NULL, 0);
		zephir_check_call_status();
		while (1) {
			ZEPHIR_CALL_METHOD(&_2, field, "valid", NULL, 0);
			zephir_check_call_status();
			if (!zend_is_true(&_2)) {
				break;
			}
			ZEPHIR_CALL_METHOD(&singleField, field, "current", NULL, 0);
			zephir_check_call_status();
				ZEPHIR_CALL_METHOD(&_5$$5, validation, "getvalue", &_4, 0, &singleField);
				zephir_check_call_status();
				zephir_array_update_zval(&values, &singleField, &_5$$5, PH_COPY | PH_SEPARATE);
			ZEPHIR_CALL_METHOD(NULL, field, "next", NULL, 0);
			zephir_check_call_status();
		}
	}
	ZEPHIR_INIT_NVAR(&singleField);
	if (Z_TYPE_P(&convert) != IS_NULL) {
		ZEPHIR_CALL_ZVAL_FUNCTION(&_6$$6, &convert, NULL, 0, &values);
		zephir_check_call_status();
		ZEPHIR_CPY_WRT(&values, &_6$$6);
		if (UNEXPECTED(!(Z_TYPE_P(&values) == IS_ARRAY))) {
			ZEPHIR_THROW_EXCEPTION_DEBUG_STR(phalcon_validation_exception_ce, "Value conversion must return an array", "phalcon/Validation/Validator/Uniqueness.zep", 176);
			return;
		}
	}
	ZEPHIR_INIT_NVAR(&_0);
	ZVAL_STRING(&_0, "model");
	ZEPHIR_CALL_METHOD(&record, this_ptr, "getoption", NULL, 0, &_0);
	zephir_check_call_status();
	_7 = ZEPHIR_IS_EMPTY(&record);
	if (!(_7)) {
		_7 = Z_TYPE_P(&record) != IS_OBJECT;
	}
	if (_7) {
		ZEPHIR_CALL_METHOD(&record, validation, "getentity", NULL, 0);
		zephir_check_call_status();
		if (UNEXPECTED(ZEPHIR_IS_EMPTY(&record))) {
			ZEPHIR_THROW_EXCEPTION_DEBUG_STR(phalcon_validation_exception_ce, "Model of record must be set to property \"model\"", "phalcon/Validation/Validator/Uniqueness.zep", 189);
			return;
		}
	}
	isModel = zephir_instance_of_ev(&record, phalcon_mvc_modelinterface_ce);
	if (isModel) {
		ZEPHIR_CALL_METHOD(&params, this_ptr, "isuniquenessmodel", NULL, 0, &record, field, &values);
		zephir_check_call_status();
	} else {
		ZEPHIR_THROW_EXCEPTION_DEBUG_STR(phalcon_validation_exception_ce, "The uniqueness validator works only with Phalcon\\Mvc\\Model", "phalcon/Validation/Validator/Uniqueness.zep", 209);
		return;
	}
	ZEPHIR_INIT_VAR(&className);
	zephir_get_class(&className, &record, 0);
	_9 = zephir_fetch_class(&className);
	ZEPHIR_CALL_CE_STATIC(&_8, _9, "count", NULL, 0, &params);
	zephir_check_call_status();
	RETURN_MM_BOOL(ZEPHIR_IS_LONG(&_8, 0));

}

/**
 * Uniqueness method used for model
 */
PHP_METHOD(Phalcon_Validation_Validator_Uniqueness, isUniquenessModel) {

	zval _24$$10, _26$$11, _36$$15, _38$$16, _49$$20, _51$$21, _63$$26, _65$$27, _75$$31, _77$$32, _101$$41, _103$$42, _113$$46, _115$$47, _126$$51, _128$$52, _140$$57, _142$$58, _152$$62, _154$$63;
	zend_string *_18$$7, *_95$$38;
	zend_ulong _17$$7, _94$$38;
	zend_bool _9$$6, _87$$37;
	zephir_method_globals *ZEPHIR_METHOD_GLOBALS_PTR = NULL;
	zephir_fcall_cache_entry *_5 = NULL, *_14 = NULL;
	zend_long ZEPHIR_LAST_CALL_STATUS, index = 0;
	zval field, values;
	zval *record, record_sub, *field_param = NULL, *values_param = NULL, params, attribute, metaData, primaryField, singleField, fieldExcept, singleExcept, notInValues, exceptConditions, value, except, _0, *_1, _2, _159, _177, _3$$3, _4$$3, _6$$4, _7$$4, _8$$5, _10$$6, _11$$6, _12$$6, _13$$6, *_15$$7, _16$$7, _19$$8, _20$$8, *_21$$9, _22$$9, _27$$9, _28$$9, _23$$10, _25$$11, _29$$12, _30$$12, _31$$13, _32$$13, *_33$$14, _34$$14, _39$$14, _40$$14, _35$$15, _37$$16, _41$$17, _42$$17, _43$$18, _44$$18, _45$$18, *_46$$19, _47$$19, _52$$19, _53$$19, _48$$20, _50$$21, _54$$22, _55$$22, *_56$$23, _57$$23, _58$$24, _59$$24, *_60$$25, _61$$25, _66$$25, _67$$25, _62$$26, _64$$27, _68$$28, _69$$28, _70$$29, _71$$29, *_72$$30, _73$$30, _78$$30, _79$$30, _74$$31, _76$$32, _80$$33, _81$$33, _82$$34, _83$$34, _84$$35, _85$$35, _86$$36, _88$$37, _89$$37, _90$$37, _91$$37, *_92$$38, _93$$38, _96$$39, _97$$39, *_98$$40, _99$$40, _104$$40, _105$$40, _100$$41, _102$$42, _106$$43, _107$$43, _108$$44, _109$$44, *_110$$45, _111$$45, _116$$45, _117$$45, _112$$46, _114$$47, _118$$48, _119$$48, _120$$49, _121$$49, _122$$49, *_123$$50, _124$$50, _129$$50, _130$$50, _125$$51, _127$$52, _131$$53, _132$$53, *_133$$54, _134$$54, _135$$55, _136$$55, *_137$$56, _138$$56, _143$$56, _144$$56, _139$$57, _141$$58, _145$$59, _146$$59, _147$$60, _148$$60, *_149$$61, _150$$61, _155$$61, _156$$61, _151$$62, _153$$63, _157$$64, _158$$64, _160$$65, _161$$65, _162$$65, *_163$$65, _164$$65, _165$$66, _166$$66, _167$$66, _168$$66, _169$$66, _170$$67, _171$$67, _172$$67, _173$$67, _174$$67, _175$$68, _176$$68;
	zval *this_ptr = getThis();

	ZVAL_UNDEF(&record_sub);
	ZVAL_UNDEF(&params);
	ZVAL_UNDEF(&attribute);
	ZVAL_UNDEF(&metaData);
	ZVAL_UNDEF(&primaryField);
	ZVAL_UNDEF(&singleField);
	ZVAL_UNDEF(&fieldExcept);
	ZVAL_UNDEF(&singleExcept);
	ZVAL_UNDEF(&notInValues);
	ZVAL_UNDEF(&exceptConditions);
	ZVAL_UNDEF(&value);
	ZVAL_UNDEF(&except);
	ZVAL_UNDEF(&_0);
	ZVAL_UNDEF(&_2);
	ZVAL_UNDEF(&_159);
	ZVAL_UNDEF(&_177);
	ZVAL_UNDEF(&_3$$3);
	ZVAL_UNDEF(&_4$$3);
	ZVAL_UNDEF(&_6$$4);
	ZVAL_UNDEF(&_7$$4);
	ZVAL_UNDEF(&_8$$5);
	ZVAL_UNDEF(&_10$$6);
	ZVAL_UNDEF(&_11$$6);
	ZVAL_UNDEF(&_12$$6);
	ZVAL_UNDEF(&_13$$6);
	ZVAL_UNDEF(&_16$$7);
	ZVAL_UNDEF(&_19$$8);
	ZVAL_UNDEF(&_20$$8);
	ZVAL_UNDEF(&_22$$9);
	ZVAL_UNDEF(&_27$$9);
	ZVAL_UNDEF(&_28$$9);
	ZVAL_UNDEF(&_23$$10);
	ZVAL_UNDEF(&_25$$11);
	ZVAL_UNDEF(&_29$$12);
	ZVAL_UNDEF(&_30$$12);
	ZVAL_UNDEF(&_31$$13);
	ZVAL_UNDEF(&_32$$13);
	ZVAL_UNDEF(&_34$$14);
	ZVAL_UNDEF(&_39$$14);
	ZVAL_UNDEF(&_40$$14);
	ZVAL_UNDEF(&_35$$15);
	ZVAL_UNDEF(&_37$$16);
	ZVAL_UNDEF(&_41$$17);
	ZVAL_UNDEF(&_42$$17);
	ZVAL_UNDEF(&_43$$18);
	ZVAL_UNDEF(&_44$$18);
	ZVAL_UNDEF(&_45$$18);
	ZVAL_UNDEF(&_47$$19);
	ZVAL_UNDEF(&_52$$19);
	ZVAL_UNDEF(&_53$$19);
	ZVAL_UNDEF(&_48$$20);
	ZVAL_UNDEF(&_50$$21);
	ZVAL_UNDEF(&_54$$22);
	ZVAL_UNDEF(&_55$$22);
	ZVAL_UNDEF(&_57$$23);
	ZVAL_UNDEF(&_58$$24);
	ZVAL_UNDEF(&_59$$24);
	ZVAL_UNDEF(&_61$$25);
	ZVAL_UNDEF(&_66$$25);
	ZVAL_UNDEF(&_67$$25);
	ZVAL_UNDEF(&_62$$26);
	ZVAL_UNDEF(&_64$$27);
	ZVAL_UNDEF(&_68$$28);
	ZVAL_UNDEF(&_69$$28);
	ZVAL_UNDEF(&_70$$29);
	ZVAL_UNDEF(&_71$$29);
	ZVAL_UNDEF(&_73$$30);
	ZVAL_UNDEF(&_78$$30);
	ZVAL_UNDEF(&_79$$30);
	ZVAL_UNDEF(&_74$$31);
	ZVAL_UNDEF(&_76$$32);
	ZVAL_UNDEF(&_80$$33);
	ZVAL_UNDEF(&_81$$33);
	ZVAL_UNDEF(&_82$$34);
	ZVAL_UNDEF(&_83$$34);
	ZVAL_UNDEF(&_84$$35);
	ZVAL_UNDEF(&_85$$35);
	ZVAL_UNDEF(&_86$$36);
	ZVAL_UNDEF(&_88$$37);
	ZVAL_UNDEF(&_89$$37);
	ZVAL_UNDEF(&_90$$37);
	ZVAL_UNDEF(&_91$$37);
	ZVAL_UNDEF(&_93$$38);
	ZVAL_UNDEF(&_96$$39);
	ZVAL_UNDEF(&_97$$39);
	ZVAL_UNDEF(&_99$$40);
	ZVAL_UNDEF(&_104$$40);
	ZVAL_UNDEF(&_105$$40);
	ZVAL_UNDEF(&_100$$41);
	ZVAL_UNDEF(&_102$$42);
	ZVAL_UNDEF(&_106$$43);
	ZVAL_UNDEF(&_107$$43);
	ZVAL_UNDEF(&_108$$44);
	ZVAL_UNDEF(&_109$$44);
	ZVAL_UNDEF(&_111$$45);
	ZVAL_UNDEF(&_116$$45);
	ZVAL_UNDEF(&_117$$45);
	ZVAL_UNDEF(&_112$$46);
	ZVAL_UNDEF(&_114$$47);
	ZVAL_UNDEF(&_118$$48);
	ZVAL_UNDEF(&_119$$48);
	ZVAL_UNDEF(&_120$$49);
	ZVAL_UNDEF(&_121$$49);
	ZVAL_UNDEF(&_122$$49);
	ZVAL_UNDEF(&_124$$50);
	ZVAL_UNDEF(&_129$$50);
	ZVAL_UNDEF(&_130$$50);
	ZVAL_UNDEF(&_125$$51);
	ZVAL_UNDEF(&_127$$52);
	ZVAL_UNDEF(&_131$$53);
	ZVAL_UNDEF(&_132$$53);
	ZVAL_UNDEF(&_134$$54);
	ZVAL_UNDEF(&_135$$55);
	ZVAL_UNDEF(&_136$$55);
	ZVAL_UNDEF(&_138$$56);
	ZVAL_UNDEF(&_143$$56);
	ZVAL_UNDEF(&_144$$56);
	ZVAL_UNDEF(&_139$$57);
	ZVAL_UNDEF(&_141$$58);
	ZVAL_UNDEF(&_145$$59);
	ZVAL_UNDEF(&_146$$59);
	ZVAL_UNDEF(&_147$$60);
	ZVAL_UNDEF(&_148$$60);
	ZVAL_UNDEF(&_150$$61);
	ZVAL_UNDEF(&_155$$61);
	ZVAL_UNDEF(&_156$$61);
	ZVAL_UNDEF(&_151$$62);
	ZVAL_UNDEF(&_153$$63);
	ZVAL_UNDEF(&_157$$64);
	ZVAL_UNDEF(&_158$$64);
	ZVAL_UNDEF(&_160$$65);
	ZVAL_UNDEF(&_161$$65);
	ZVAL_UNDEF(&_162$$65);
	ZVAL_UNDEF(&_164$$65);
	ZVAL_UNDEF(&_165$$66);
	ZVAL_UNDEF(&_166$$66);
	ZVAL_UNDEF(&_167$$66);
	ZVAL_UNDEF(&_168$$66);
	ZVAL_UNDEF(&_169$$66);
	ZVAL_UNDEF(&_170$$67);
	ZVAL_UNDEF(&_171$$67);
	ZVAL_UNDEF(&_172$$67);
	ZVAL_UNDEF(&_173$$67);
	ZVAL_UNDEF(&_174$$67);
	ZVAL_UNDEF(&_175$$68);
	ZVAL_UNDEF(&_176$$68);
	ZVAL_UNDEF(&field);
	ZVAL_UNDEF(&values);
	ZVAL_UNDEF(&_24$$10);
	ZVAL_UNDEF(&_26$$11);
	ZVAL_UNDEF(&_36$$15);
	ZVAL_UNDEF(&_38$$16);
	ZVAL_UNDEF(&_49$$20);
	ZVAL_UNDEF(&_51$$21);
	ZVAL_UNDEF(&_63$$26);
	ZVAL_UNDEF(&_65$$27);
	ZVAL_UNDEF(&_75$$31);
	ZVAL_UNDEF(&_77$$32);
	ZVAL_UNDEF(&_101$$41);
	ZVAL_UNDEF(&_103$$42);
	ZVAL_UNDEF(&_113$$46);
	ZVAL_UNDEF(&_115$$47);
	ZVAL_UNDEF(&_126$$51);
	ZVAL_UNDEF(&_128$$52);
	ZVAL_UNDEF(&_140$$57);
	ZVAL_UNDEF(&_142$$58);
	ZVAL_UNDEF(&_152$$62);
	ZVAL_UNDEF(&_154$$63);

	ZEPHIR_MM_GROW();
	zephir_fetch_params(1, 3, 0, &record, &field_param, &values_param);

	zephir_get_arrval(&field, field_param);
	zephir_get_arrval(&values, values_param);


	ZEPHIR_INIT_VAR(&exceptConditions);
	array_init(&exceptConditions);
	index = 0;
	ZEPHIR_INIT_VAR(&params);
	zephir_create_array(&params, 2, 0);
	ZEPHIR_INIT_VAR(&_0);
	array_init(&_0);
	zephir_array_update_string(&params, SL("conditions"), &_0, PH_COPY | PH_SEPARATE);
	ZEPHIR_INIT_NVAR(&_0);
	array_init(&_0);
	zephir_array_update_string(&params, SL("bind"), &_0, PH_COPY | PH_SEPARATE);
	ZEPHIR_INIT_NVAR(&_0);
	ZVAL_STRING(&_0, "except");
	ZEPHIR_CALL_METHOD(&except, this_ptr, "getoption", NULL, 0, &_0);
	zephir_check_call_status();
	zephir_is_iterable(&field, 0, "phalcon/Validation/Validator/Uniqueness.zep", 401);
	if (Z_TYPE_P(&field) == IS_ARRAY) {
		ZEND_HASH_FOREACH_VAL(Z_ARRVAL_P(&field), _1)
		{
			ZEPHIR_INIT_NVAR(&singleField);
			ZVAL_COPY(&singleField, _1);
			ZEPHIR_INIT_NVAR(&fieldExcept);
			ZVAL_NULL(&fieldExcept);
			ZEPHIR_INIT_NVAR(&notInValues);
			array_init(&notInValues);
			ZEPHIR_OBS_NVAR(&value);
			zephir_array_fetch(&value, &values, &singleField, PH_NOISY, "phalcon/Validation/Validator/Uniqueness.zep", 319);
			ZEPHIR_INIT_NVAR(&_3$$3);
			ZVAL_STRING(&_3$$3, "attribute");
			ZEPHIR_CALL_METHOD(&attribute, this_ptr, "getoption", NULL, 0, &_3$$3, &singleField);
			zephir_check_call_status();
			ZEPHIR_CALL_METHOD(&_4$$3, this_ptr, "getcolumnnamereal", &_5, 0, record, &attribute);
			zephir_check_call_status();
			ZEPHIR_CPY_WRT(&attribute, &_4$$3);
			if (Z_TYPE_P(&value) != IS_NULL) {
				ZEPHIR_INIT_NVAR(&_6$$4);
				ZVAL_LONG(&_6$$4, index);
				ZEPHIR_INIT_NVAR(&_7$$4);
				ZEPHIR_CONCAT_VSV(&_7$$4, &attribute, " = ?", &_6$$4);
				zephir_array_update_multi(&params, &_7$$4, SL("sa"), 3, SL("conditions"));
				zephir_array_update_multi(&params, &value, SL("sa"), 3, SL("bind"));
				index++;
			} else {
				ZEPHIR_INIT_NVAR(&_8$$5);
				ZEPHIR_CONCAT_VS(&_8$$5, &attribute, " IS NULL");
				zephir_array_update_multi(&params, &_8$$5, SL("sa"), 3, SL("conditions"));
			}
			if (zephir_is_true(&except)) {
				_9$$6 = Z_TYPE_P(&except) == IS_ARRAY;
				if (_9$$6) {
					ZEPHIR_INIT_NVAR(&_10$$6);
					zephir_array_keys(&_10$$6, &except);
					ZVAL_LONG(&_11$$6, 0);
					ZVAL_LONG(&_12$$6, (zephir_fast_count_int(&except) - 1));
<<<<<<< HEAD
					ZEPHIR_CALL_FUNCTION(&_13$$6, "range", &_14, 281, &_11$$6, &_12$$6);
=======
					ZEPHIR_CALL_FUNCTION(&_13$$6, "range", &_14, 296, &_11$$6, &_12$$6);
>>>>>>> f2a65a3d
					zephir_check_call_status();
					_9$$6 = !ZEPHIR_IS_IDENTICAL(&_10$$6, &_13$$6);
				}
				if (_9$$6) {
					zephir_is_iterable(&except, 0, "phalcon/Validation/Validator/Uniqueness.zep", 354);
					if (Z_TYPE_P(&except) == IS_ARRAY) {
						ZEND_HASH_FOREACH_KEY_VAL(Z_ARRVAL_P(&except), _17$$7, _18$$7, _15$$7)
						{
							ZEPHIR_INIT_NVAR(&singleField);
							if (_18$$7 != NULL) { 
								ZVAL_STR_COPY(&singleField, _18$$7);
							} else {
								ZVAL_LONG(&singleField, _17$$7);
							}
							ZEPHIR_INIT_NVAR(&fieldExcept);
							ZVAL_COPY(&fieldExcept, _15$$7);
							ZEPHIR_INIT_NVAR(&_20$$8);
							ZVAL_STRING(&_20$$8, "attribute");
							ZEPHIR_CALL_METHOD(&_19$$8, this_ptr, "getoption", NULL, 0, &_20$$8, &singleField);
							zephir_check_call_status();
							ZEPHIR_CALL_METHOD(&attribute, this_ptr, "getcolumnnamereal", &_5, 0, record, &_19$$8);
							zephir_check_call_status();
							if (Z_TYPE_P(&fieldExcept) == IS_ARRAY) {
								zephir_is_iterable(&fieldExcept, 0, "phalcon/Validation/Validator/Uniqueness.zep", 347);
								if (Z_TYPE_P(&fieldExcept) == IS_ARRAY) {
									ZEND_HASH_FOREACH_VAL(Z_ARRVAL_P(&fieldExcept), _21$$9)
									{
										ZEPHIR_INIT_NVAR(&singleExcept);
										ZVAL_COPY(&singleExcept, _21$$9);
										ZEPHIR_INIT_NVAR(&_23$$10);
										ZVAL_LONG(&_23$$10, index);
										ZEPHIR_INIT_NVAR(&_24$$10);
										ZEPHIR_CONCAT_SV(&_24$$10, "?", &_23$$10);
										zephir_array_append(&notInValues, &_24$$10, PH_SEPARATE, "phalcon/Validation/Validator/Uniqueness.zep", 342);
										zephir_array_update_multi(&params, &singleExcept, SL("sa"), 3, SL("bind"));
										index++;
									} ZEND_HASH_FOREACH_END();
								} else {
									ZEPHIR_CALL_METHOD(NULL, &fieldExcept, "rewind", NULL, 0);
									zephir_check_call_status();
									while (1) {
										ZEPHIR_CALL_METHOD(&_22$$9, &fieldExcept, "valid", NULL, 0);
										zephir_check_call_status();
										if (!zend_is_true(&_22$$9)) {
											break;
										}
										ZEPHIR_CALL_METHOD(&singleExcept, &fieldExcept, "current", NULL, 0);
										zephir_check_call_status();
											ZEPHIR_INIT_NVAR(&_25$$11);
											ZVAL_LONG(&_25$$11, index);
											ZEPHIR_INIT_NVAR(&_26$$11);
											ZEPHIR_CONCAT_SV(&_26$$11, "?", &_25$$11);
											zephir_array_append(&notInValues, &_26$$11, PH_SEPARATE, "phalcon/Validation/Validator/Uniqueness.zep", 342);
											zephir_array_update_multi(&params, &singleExcept, SL("sa"), 3, SL("bind"));
											index++;
										ZEPHIR_CALL_METHOD(NULL, &fieldExcept, "next", NULL, 0);
										zephir_check_call_status();
									}
								}
								ZEPHIR_INIT_NVAR(&singleExcept);
								ZEPHIR_INIT_NVAR(&_27$$9);
								zephir_fast_join_str(&_27$$9, SL(","), &notInValues);
								ZEPHIR_INIT_NVAR(&_28$$9);
								ZEPHIR_CONCAT_VSVS(&_28$$9, &attribute, " NOT IN (", &_27$$9, ")");
								zephir_array_append(&exceptConditions, &_28$$9, PH_SEPARATE, "phalcon/Validation/Validator/Uniqueness.zep", 347);
							} else {
								ZEPHIR_INIT_NVAR(&_29$$12);
								ZVAL_LONG(&_29$$12, index);
								ZEPHIR_INIT_NVAR(&_30$$12);
								ZEPHIR_CONCAT_VSV(&_30$$12, &attribute, " <> ?", &_29$$12);
								zephir_array_append(&exceptConditions, &_30$$12, PH_SEPARATE, "phalcon/Validation/Validator/Uniqueness.zep", 349);
								zephir_array_update_multi(&params, &fieldExcept, SL("sa"), 3, SL("bind"));
								index++;
							}
						} ZEND_HASH_FOREACH_END();
					} else {
						ZEPHIR_CALL_METHOD(NULL, &except, "rewind", NULL, 0);
						zephir_check_call_status();
						while (1) {
							ZEPHIR_CALL_METHOD(&_16$$7, &except, "valid", NULL, 0);
							zephir_check_call_status();
							if (!zend_is_true(&_16$$7)) {
								break;
							}
							ZEPHIR_CALL_METHOD(&singleField, &except, "key", NULL, 0);
							zephir_check_call_status();
							ZEPHIR_CALL_METHOD(&fieldExcept, &except, "current", NULL, 0);
							zephir_check_call_status();
								ZEPHIR_INIT_NVAR(&_32$$13);
								ZVAL_STRING(&_32$$13, "attribute");
								ZEPHIR_CALL_METHOD(&_31$$13, this_ptr, "getoption", NULL, 0, &_32$$13, &singleField);
								zephir_check_call_status();
								ZEPHIR_CALL_METHOD(&attribute, this_ptr, "getcolumnnamereal", &_5, 0, record, &_31$$13);
								zephir_check_call_status();
								if (Z_TYPE_P(&fieldExcept) == IS_ARRAY) {
									zephir_is_iterable(&fieldExcept, 0, "phalcon/Validation/Validator/Uniqueness.zep", 347);
									if (Z_TYPE_P(&fieldExcept) == IS_ARRAY) {
										ZEND_HASH_FOREACH_VAL(Z_ARRVAL_P(&fieldExcept), _33$$14)
										{
											ZEPHIR_INIT_NVAR(&singleExcept);
											ZVAL_COPY(&singleExcept, _33$$14);
											ZEPHIR_INIT_NVAR(&_35$$15);
											ZVAL_LONG(&_35$$15, index);
											ZEPHIR_INIT_NVAR(&_36$$15);
											ZEPHIR_CONCAT_SV(&_36$$15, "?", &_35$$15);
											zephir_array_append(&notInValues, &_36$$15, PH_SEPARATE, "phalcon/Validation/Validator/Uniqueness.zep", 342);
											zephir_array_update_multi(&params, &singleExcept, SL("sa"), 3, SL("bind"));
											index++;
										} ZEND_HASH_FOREACH_END();
									} else {
										ZEPHIR_CALL_METHOD(NULL, &fieldExcept, "rewind", NULL, 0);
										zephir_check_call_status();
										while (1) {
											ZEPHIR_CALL_METHOD(&_34$$14, &fieldExcept, "valid", NULL, 0);
											zephir_check_call_status();
											if (!zend_is_true(&_34$$14)) {
												break;
											}
											ZEPHIR_CALL_METHOD(&singleExcept, &fieldExcept, "current", NULL, 0);
											zephir_check_call_status();
												ZEPHIR_INIT_NVAR(&_37$$16);
												ZVAL_LONG(&_37$$16, index);
												ZEPHIR_INIT_NVAR(&_38$$16);
												ZEPHIR_CONCAT_SV(&_38$$16, "?", &_37$$16);
												zephir_array_append(&notInValues, &_38$$16, PH_SEPARATE, "phalcon/Validation/Validator/Uniqueness.zep", 342);
												zephir_array_update_multi(&params, &singleExcept, SL("sa"), 3, SL("bind"));
												index++;
											ZEPHIR_CALL_METHOD(NULL, &fieldExcept, "next", NULL, 0);
											zephir_check_call_status();
										}
									}
									ZEPHIR_INIT_NVAR(&singleExcept);
									ZEPHIR_INIT_NVAR(&_39$$14);
									zephir_fast_join_str(&_39$$14, SL(","), &notInValues);
									ZEPHIR_INIT_NVAR(&_40$$14);
									ZEPHIR_CONCAT_VSVS(&_40$$14, &attribute, " NOT IN (", &_39$$14, ")");
									zephir_array_append(&exceptConditions, &_40$$14, PH_SEPARATE, "phalcon/Validation/Validator/Uniqueness.zep", 347);
								} else {
									ZEPHIR_INIT_NVAR(&_41$$17);
									ZVAL_LONG(&_41$$17, index);
									ZEPHIR_INIT_NVAR(&_42$$17);
									ZEPHIR_CONCAT_VSV(&_42$$17, &attribute, " <> ?", &_41$$17);
									zephir_array_append(&exceptConditions, &_42$$17, PH_SEPARATE, "phalcon/Validation/Validator/Uniqueness.zep", 349);
									zephir_array_update_multi(&params, &fieldExcept, SL("sa"), 3, SL("bind"));
									index++;
								}
							ZEPHIR_CALL_METHOD(NULL, &except, "next", NULL, 0);
							zephir_check_call_status();
						}
					}
					ZEPHIR_INIT_NVAR(&fieldExcept);
					ZEPHIR_INIT_NVAR(&singleField);
				} else if (zephir_fast_count_int(&field) == 1) {
					zephir_array_fetch_long(&_44$$18, &field, 0, PH_NOISY | PH_READONLY, "phalcon/Validation/Validator/Uniqueness.zep", 357);
					ZEPHIR_INIT_NVAR(&_45$$18);
					ZVAL_STRING(&_45$$18, "attribute");
					ZEPHIR_CALL_METHOD(&_43$$18, this_ptr, "getoption", NULL, 0, &_45$$18, &_44$$18);
					zephir_check_call_status();
					ZEPHIR_CALL_METHOD(&attribute, this_ptr, "getcolumnnamereal", &_5, 0, record, &_43$$18);
					zephir_check_call_status();
					if (Z_TYPE_P(&except) == IS_ARRAY) {
						zephir_is_iterable(&except, 0, "phalcon/Validation/Validator/Uniqueness.zep", 367);
						if (Z_TYPE_P(&except) == IS_ARRAY) {
							ZEND_HASH_FOREACH_VAL(Z_ARRVAL_P(&except), _46$$19)
							{
								ZEPHIR_INIT_NVAR(&singleExcept);
								ZVAL_COPY(&singleExcept, _46$$19);
								ZEPHIR_INIT_NVAR(&_48$$20);
								ZVAL_LONG(&_48$$20, index);
								ZEPHIR_INIT_NVAR(&_49$$20);
								ZEPHIR_CONCAT_SV(&_49$$20, "?", &_48$$20);
								zephir_array_append(&notInValues, &_49$$20, PH_SEPARATE, "phalcon/Validation/Validator/Uniqueness.zep", 362);
								zephir_array_update_multi(&params, &singleExcept, SL("sa"), 3, SL("bind"));
								index++;
							} ZEND_HASH_FOREACH_END();
						} else {
							ZEPHIR_CALL_METHOD(NULL, &except, "rewind", NULL, 0);
							zephir_check_call_status();
							while (1) {
								ZEPHIR_CALL_METHOD(&_47$$19, &except, "valid", NULL, 0);
								zephir_check_call_status();
								if (!zend_is_true(&_47$$19)) {
									break;
								}
								ZEPHIR_CALL_METHOD(&singleExcept, &except, "current", NULL, 0);
								zephir_check_call_status();
									ZEPHIR_INIT_NVAR(&_50$$21);
									ZVAL_LONG(&_50$$21, index);
									ZEPHIR_INIT_NVAR(&_51$$21);
									ZEPHIR_CONCAT_SV(&_51$$21, "?", &_50$$21);
									zephir_array_append(&notInValues, &_51$$21, PH_SEPARATE, "phalcon/Validation/Validator/Uniqueness.zep", 362);
									zephir_array_update_multi(&params, &singleExcept, SL("sa"), 3, SL("bind"));
									index++;
								ZEPHIR_CALL_METHOD(NULL, &except, "next", NULL, 0);
								zephir_check_call_status();
							}
						}
						ZEPHIR_INIT_NVAR(&singleExcept);
						ZEPHIR_INIT_NVAR(&_52$$19);
						zephir_fast_join_str(&_52$$19, SL(","), &notInValues);
						ZEPHIR_INIT_NVAR(&_53$$19);
						ZEPHIR_CONCAT_VSVS(&_53$$19, &attribute, " NOT IN (", &_52$$19, ")");
						zephir_array_append(&exceptConditions, &_53$$19, PH_SEPARATE, "phalcon/Validation/Validator/Uniqueness.zep", 367);
					} else {
						ZEPHIR_INIT_NVAR(&_54$$22);
						ZVAL_LONG(&_54$$22, index);
						ZEPHIR_INIT_NVAR(&_55$$22);
						ZEPHIR_CONCAT_VSV(&_55$$22, &attribute, " <> ?", &_54$$22);
						zephir_array_update_multi(&params, &_55$$22, SL("sa"), 3, SL("conditions"));
						zephir_array_update_multi(&params, &except, SL("sa"), 3, SL("bind"));
						index++;
					}
				} else if (zephir_fast_count_int(&field) > 1) {
					zephir_is_iterable(&field, 0, "phalcon/Validation/Validator/Uniqueness.zep", 394);
					if (Z_TYPE_P(&field) == IS_ARRAY) {
						ZEND_HASH_FOREACH_VAL(Z_ARRVAL_P(&field), _56$$23)
						{
							ZEPHIR_INIT_NVAR(&singleField);
							ZVAL_COPY(&singleField, _56$$23);
							ZEPHIR_INIT_NVAR(&_59$$24);
							ZVAL_STRING(&_59$$24, "attribute");
							ZEPHIR_CALL_METHOD(&_58$$24, this_ptr, "getoption", NULL, 0, &_59$$24, &singleField);
							zephir_check_call_status();
							ZEPHIR_CALL_METHOD(&attribute, this_ptr, "getcolumnnamereal", &_5, 0, record, &_58$$24);
							zephir_check_call_status();
							if (Z_TYPE_P(&except) == IS_ARRAY) {
								zephir_is_iterable(&except, 0, "phalcon/Validation/Validator/Uniqueness.zep", 387);
								if (Z_TYPE_P(&except) == IS_ARRAY) {
									ZEND_HASH_FOREACH_VAL(Z_ARRVAL_P(&except), _60$$25)
									{
										ZEPHIR_INIT_NVAR(&singleExcept);
										ZVAL_COPY(&singleExcept, _60$$25);
										ZEPHIR_INIT_NVAR(&_62$$26);
										ZVAL_LONG(&_62$$26, index);
										ZEPHIR_INIT_NVAR(&_63$$26);
										ZEPHIR_CONCAT_SV(&_63$$26, "?", &_62$$26);
										zephir_array_append(&notInValues, &_63$$26, PH_SEPARATE, "phalcon/Validation/Validator/Uniqueness.zep", 382);
										zephir_array_update_multi(&params, &singleExcept, SL("sa"), 3, SL("bind"));
										index++;
									} ZEND_HASH_FOREACH_END();
								} else {
									ZEPHIR_CALL_METHOD(NULL, &except, "rewind", NULL, 0);
									zephir_check_call_status();
									while (1) {
										ZEPHIR_CALL_METHOD(&_61$$25, &except, "valid", NULL, 0);
										zephir_check_call_status();
										if (!zend_is_true(&_61$$25)) {
											break;
										}
										ZEPHIR_CALL_METHOD(&singleExcept, &except, "current", NULL, 0);
										zephir_check_call_status();
											ZEPHIR_INIT_NVAR(&_64$$27);
											ZVAL_LONG(&_64$$27, index);
											ZEPHIR_INIT_NVAR(&_65$$27);
											ZEPHIR_CONCAT_SV(&_65$$27, "?", &_64$$27);
											zephir_array_append(&notInValues, &_65$$27, PH_SEPARATE, "phalcon/Validation/Validator/Uniqueness.zep", 382);
											zephir_array_update_multi(&params, &singleExcept, SL("sa"), 3, SL("bind"));
											index++;
										ZEPHIR_CALL_METHOD(NULL, &except, "next", NULL, 0);
										zephir_check_call_status();
									}
								}
								ZEPHIR_INIT_NVAR(&singleExcept);
								ZEPHIR_INIT_NVAR(&_66$$25);
								zephir_fast_join_str(&_66$$25, SL(","), &notInValues);
								ZEPHIR_INIT_NVAR(&_67$$25);
								ZEPHIR_CONCAT_VSVS(&_67$$25, &attribute, " NOT IN (", &_66$$25, ")");
								zephir_array_append(&exceptConditions, &_67$$25, PH_SEPARATE, "phalcon/Validation/Validator/Uniqueness.zep", 387);
							} else {
								ZEPHIR_INIT_NVAR(&_68$$28);
								ZVAL_LONG(&_68$$28, index);
								ZEPHIR_INIT_NVAR(&_69$$28);
								ZEPHIR_CONCAT_VSV(&_69$$28, &attribute, " <> ?", &_68$$28);
								zephir_array_update_multi(&params, &_69$$28, SL("sa"), 3, SL("conditions"));
								zephir_array_update_multi(&params, &except, SL("sa"), 3, SL("bind"));
								index++;
							}
						} ZEND_HASH_FOREACH_END();
					} else {
						ZEPHIR_CALL_METHOD(NULL, &field, "rewind", NULL, 0);
						zephir_check_call_status();
						while (1) {
							ZEPHIR_CALL_METHOD(&_57$$23, &field, "valid", NULL, 0);
							zephir_check_call_status();
							if (!zend_is_true(&_57$$23)) {
								break;
							}
							ZEPHIR_CALL_METHOD(&singleField, &field, "current", NULL, 0);
							zephir_check_call_status();
								ZEPHIR_INIT_NVAR(&_71$$29);
								ZVAL_STRING(&_71$$29, "attribute");
								ZEPHIR_CALL_METHOD(&_70$$29, this_ptr, "getoption", NULL, 0, &_71$$29, &singleField);
								zephir_check_call_status();
								ZEPHIR_CALL_METHOD(&attribute, this_ptr, "getcolumnnamereal", &_5, 0, record, &_70$$29);
								zephir_check_call_status();
								if (Z_TYPE_P(&except) == IS_ARRAY) {
									zephir_is_iterable(&except, 0, "phalcon/Validation/Validator/Uniqueness.zep", 387);
									if (Z_TYPE_P(&except) == IS_ARRAY) {
										ZEND_HASH_FOREACH_VAL(Z_ARRVAL_P(&except), _72$$30)
										{
											ZEPHIR_INIT_NVAR(&singleExcept);
											ZVAL_COPY(&singleExcept, _72$$30);
											ZEPHIR_INIT_NVAR(&_74$$31);
											ZVAL_LONG(&_74$$31, index);
											ZEPHIR_INIT_NVAR(&_75$$31);
											ZEPHIR_CONCAT_SV(&_75$$31, "?", &_74$$31);
											zephir_array_append(&notInValues, &_75$$31, PH_SEPARATE, "phalcon/Validation/Validator/Uniqueness.zep", 382);
											zephir_array_update_multi(&params, &singleExcept, SL("sa"), 3, SL("bind"));
											index++;
										} ZEND_HASH_FOREACH_END();
									} else {
										ZEPHIR_CALL_METHOD(NULL, &except, "rewind", NULL, 0);
										zephir_check_call_status();
										while (1) {
											ZEPHIR_CALL_METHOD(&_73$$30, &except, "valid", NULL, 0);
											zephir_check_call_status();
											if (!zend_is_true(&_73$$30)) {
												break;
											}
											ZEPHIR_CALL_METHOD(&singleExcept, &except, "current", NULL, 0);
											zephir_check_call_status();
												ZEPHIR_INIT_NVAR(&_76$$32);
												ZVAL_LONG(&_76$$32, index);
												ZEPHIR_INIT_NVAR(&_77$$32);
												ZEPHIR_CONCAT_SV(&_77$$32, "?", &_76$$32);
												zephir_array_append(&notInValues, &_77$$32, PH_SEPARATE, "phalcon/Validation/Validator/Uniqueness.zep", 382);
												zephir_array_update_multi(&params, &singleExcept, SL("sa"), 3, SL("bind"));
												index++;
											ZEPHIR_CALL_METHOD(NULL, &except, "next", NULL, 0);
											zephir_check_call_status();
										}
									}
									ZEPHIR_INIT_NVAR(&singleExcept);
									ZEPHIR_INIT_NVAR(&_78$$30);
									zephir_fast_join_str(&_78$$30, SL(","), &notInValues);
									ZEPHIR_INIT_NVAR(&_79$$30);
									ZEPHIR_CONCAT_VSVS(&_79$$30, &attribute, " NOT IN (", &_78$$30, ")");
									zephir_array_append(&exceptConditions, &_79$$30, PH_SEPARATE, "phalcon/Validation/Validator/Uniqueness.zep", 387);
								} else {
									ZEPHIR_INIT_NVAR(&_80$$33);
									ZVAL_LONG(&_80$$33, index);
									ZEPHIR_INIT_NVAR(&_81$$33);
									ZEPHIR_CONCAT_VSV(&_81$$33, &attribute, " <> ?", &_80$$33);
									zephir_array_update_multi(&params, &_81$$33, SL("sa"), 3, SL("conditions"));
									zephir_array_update_multi(&params, &except, SL("sa"), 3, SL("bind"));
									index++;
								}
							ZEPHIR_CALL_METHOD(NULL, &field, "next", NULL, 0);
							zephir_check_call_status();
						}
					}
					ZEPHIR_INIT_NVAR(&singleField);
				}
			}
		} ZEND_HASH_FOREACH_END();
	} else {
		ZEPHIR_CALL_METHOD(NULL, &field, "rewind", NULL, 0);
		zephir_check_call_status();
		while (1) {
			ZEPHIR_CALL_METHOD(&_2, &field, "valid", NULL, 0);
			zephir_check_call_status();
			if (!zend_is_true(&_2)) {
				break;
			}
			ZEPHIR_CALL_METHOD(&singleField, &field, "current", NULL, 0);
			zephir_check_call_status();
				ZEPHIR_INIT_NVAR(&fieldExcept);
				ZVAL_NULL(&fieldExcept);
				ZEPHIR_INIT_NVAR(&notInValues);
				array_init(&notInValues);
				ZEPHIR_OBS_NVAR(&value);
				zephir_array_fetch(&value, &values, &singleField, PH_NOISY, "phalcon/Validation/Validator/Uniqueness.zep", 319);
				ZEPHIR_INIT_NVAR(&_82$$34);
				ZVAL_STRING(&_82$$34, "attribute");
				ZEPHIR_CALL_METHOD(&attribute, this_ptr, "getoption", NULL, 0, &_82$$34, &singleField);
				zephir_check_call_status();
				ZEPHIR_CALL_METHOD(&_83$$34, this_ptr, "getcolumnnamereal", &_5, 0, record, &attribute);
				zephir_check_call_status();
				ZEPHIR_CPY_WRT(&attribute, &_83$$34);
				if (Z_TYPE_P(&value) != IS_NULL) {
					ZEPHIR_INIT_NVAR(&_84$$35);
					ZVAL_LONG(&_84$$35, index);
					ZEPHIR_INIT_NVAR(&_85$$35);
					ZEPHIR_CONCAT_VSV(&_85$$35, &attribute, " = ?", &_84$$35);
					zephir_array_update_multi(&params, &_85$$35, SL("sa"), 3, SL("conditions"));
					zephir_array_update_multi(&params, &value, SL("sa"), 3, SL("bind"));
					index++;
				} else {
					ZEPHIR_INIT_NVAR(&_86$$36);
					ZEPHIR_CONCAT_VS(&_86$$36, &attribute, " IS NULL");
					zephir_array_update_multi(&params, &_86$$36, SL("sa"), 3, SL("conditions"));
				}
				if (zephir_is_true(&except)) {
					_87$$37 = Z_TYPE_P(&except) == IS_ARRAY;
					if (_87$$37) {
						ZEPHIR_INIT_NVAR(&_88$$37);
						zephir_array_keys(&_88$$37, &except);
						ZVAL_LONG(&_89$$37, 0);
						ZVAL_LONG(&_90$$37, (zephir_fast_count_int(&except) - 1));
<<<<<<< HEAD
						ZEPHIR_CALL_FUNCTION(&_91$$37, "range", &_14, 281, &_89$$37, &_90$$37);
=======
						ZEPHIR_CALL_FUNCTION(&_91$$37, "range", &_14, 296, &_89$$37, &_90$$37);
>>>>>>> f2a65a3d
						zephir_check_call_status();
						_87$$37 = !ZEPHIR_IS_IDENTICAL(&_88$$37, &_91$$37);
					}
					if (_87$$37) {
						zephir_is_iterable(&except, 0, "phalcon/Validation/Validator/Uniqueness.zep", 354);
						if (Z_TYPE_P(&except) == IS_ARRAY) {
							ZEND_HASH_FOREACH_KEY_VAL(Z_ARRVAL_P(&except), _94$$38, _95$$38, _92$$38)
							{
								ZEPHIR_INIT_NVAR(&singleField);
								if (_95$$38 != NULL) { 
									ZVAL_STR_COPY(&singleField, _95$$38);
								} else {
									ZVAL_LONG(&singleField, _94$$38);
								}
								ZEPHIR_INIT_NVAR(&fieldExcept);
								ZVAL_COPY(&fieldExcept, _92$$38);
								ZEPHIR_INIT_NVAR(&_97$$39);
								ZVAL_STRING(&_97$$39, "attribute");
								ZEPHIR_CALL_METHOD(&_96$$39, this_ptr, "getoption", NULL, 0, &_97$$39, &singleField);
								zephir_check_call_status();
								ZEPHIR_CALL_METHOD(&attribute, this_ptr, "getcolumnnamereal", &_5, 0, record, &_96$$39);
								zephir_check_call_status();
								if (Z_TYPE_P(&fieldExcept) == IS_ARRAY) {
									zephir_is_iterable(&fieldExcept, 0, "phalcon/Validation/Validator/Uniqueness.zep", 347);
									if (Z_TYPE_P(&fieldExcept) == IS_ARRAY) {
										ZEND_HASH_FOREACH_VAL(Z_ARRVAL_P(&fieldExcept), _98$$40)
										{
											ZEPHIR_INIT_NVAR(&singleExcept);
											ZVAL_COPY(&singleExcept, _98$$40);
											ZEPHIR_INIT_NVAR(&_100$$41);
											ZVAL_LONG(&_100$$41, index);
											ZEPHIR_INIT_NVAR(&_101$$41);
											ZEPHIR_CONCAT_SV(&_101$$41, "?", &_100$$41);
											zephir_array_append(&notInValues, &_101$$41, PH_SEPARATE, "phalcon/Validation/Validator/Uniqueness.zep", 342);
											zephir_array_update_multi(&params, &singleExcept, SL("sa"), 3, SL("bind"));
											index++;
										} ZEND_HASH_FOREACH_END();
									} else {
										ZEPHIR_CALL_METHOD(NULL, &fieldExcept, "rewind", NULL, 0);
										zephir_check_call_status();
										while (1) {
											ZEPHIR_CALL_METHOD(&_99$$40, &fieldExcept, "valid", NULL, 0);
											zephir_check_call_status();
											if (!zend_is_true(&_99$$40)) {
												break;
											}
											ZEPHIR_CALL_METHOD(&singleExcept, &fieldExcept, "current", NULL, 0);
											zephir_check_call_status();
												ZEPHIR_INIT_NVAR(&_102$$42);
												ZVAL_LONG(&_102$$42, index);
												ZEPHIR_INIT_NVAR(&_103$$42);
												ZEPHIR_CONCAT_SV(&_103$$42, "?", &_102$$42);
												zephir_array_append(&notInValues, &_103$$42, PH_SEPARATE, "phalcon/Validation/Validator/Uniqueness.zep", 342);
												zephir_array_update_multi(&params, &singleExcept, SL("sa"), 3, SL("bind"));
												index++;
											ZEPHIR_CALL_METHOD(NULL, &fieldExcept, "next", NULL, 0);
											zephir_check_call_status();
										}
									}
									ZEPHIR_INIT_NVAR(&singleExcept);
									ZEPHIR_INIT_NVAR(&_104$$40);
									zephir_fast_join_str(&_104$$40, SL(","), &notInValues);
									ZEPHIR_INIT_NVAR(&_105$$40);
									ZEPHIR_CONCAT_VSVS(&_105$$40, &attribute, " NOT IN (", &_104$$40, ")");
									zephir_array_append(&exceptConditions, &_105$$40, PH_SEPARATE, "phalcon/Validation/Validator/Uniqueness.zep", 347);
								} else {
									ZEPHIR_INIT_NVAR(&_106$$43);
									ZVAL_LONG(&_106$$43, index);
									ZEPHIR_INIT_NVAR(&_107$$43);
									ZEPHIR_CONCAT_VSV(&_107$$43, &attribute, " <> ?", &_106$$43);
									zephir_array_append(&exceptConditions, &_107$$43, PH_SEPARATE, "phalcon/Validation/Validator/Uniqueness.zep", 349);
									zephir_array_update_multi(&params, &fieldExcept, SL("sa"), 3, SL("bind"));
									index++;
								}
							} ZEND_HASH_FOREACH_END();
						} else {
							ZEPHIR_CALL_METHOD(NULL, &except, "rewind", NULL, 0);
							zephir_check_call_status();
							while (1) {
								ZEPHIR_CALL_METHOD(&_93$$38, &except, "valid", NULL, 0);
								zephir_check_call_status();
								if (!zend_is_true(&_93$$38)) {
									break;
								}
								ZEPHIR_CALL_METHOD(&singleField, &except, "key", NULL, 0);
								zephir_check_call_status();
								ZEPHIR_CALL_METHOD(&fieldExcept, &except, "current", NULL, 0);
								zephir_check_call_status();
									ZEPHIR_INIT_NVAR(&_109$$44);
									ZVAL_STRING(&_109$$44, "attribute");
									ZEPHIR_CALL_METHOD(&_108$$44, this_ptr, "getoption", NULL, 0, &_109$$44, &singleField);
									zephir_check_call_status();
									ZEPHIR_CALL_METHOD(&attribute, this_ptr, "getcolumnnamereal", &_5, 0, record, &_108$$44);
									zephir_check_call_status();
									if (Z_TYPE_P(&fieldExcept) == IS_ARRAY) {
										zephir_is_iterable(&fieldExcept, 0, "phalcon/Validation/Validator/Uniqueness.zep", 347);
										if (Z_TYPE_P(&fieldExcept) == IS_ARRAY) {
											ZEND_HASH_FOREACH_VAL(Z_ARRVAL_P(&fieldExcept), _110$$45)
											{
												ZEPHIR_INIT_NVAR(&singleExcept);
												ZVAL_COPY(&singleExcept, _110$$45);
												ZEPHIR_INIT_NVAR(&_112$$46);
												ZVAL_LONG(&_112$$46, index);
												ZEPHIR_INIT_NVAR(&_113$$46);
												ZEPHIR_CONCAT_SV(&_113$$46, "?", &_112$$46);
												zephir_array_append(&notInValues, &_113$$46, PH_SEPARATE, "phalcon/Validation/Validator/Uniqueness.zep", 342);
												zephir_array_update_multi(&params, &singleExcept, SL("sa"), 3, SL("bind"));
												index++;
											} ZEND_HASH_FOREACH_END();
										} else {
											ZEPHIR_CALL_METHOD(NULL, &fieldExcept, "rewind", NULL, 0);
											zephir_check_call_status();
											while (1) {
												ZEPHIR_CALL_METHOD(&_111$$45, &fieldExcept, "valid", NULL, 0);
												zephir_check_call_status();
												if (!zend_is_true(&_111$$45)) {
													break;
												}
												ZEPHIR_CALL_METHOD(&singleExcept, &fieldExcept, "current", NULL, 0);
												zephir_check_call_status();
													ZEPHIR_INIT_NVAR(&_114$$47);
													ZVAL_LONG(&_114$$47, index);
													ZEPHIR_INIT_NVAR(&_115$$47);
													ZEPHIR_CONCAT_SV(&_115$$47, "?", &_114$$47);
													zephir_array_append(&notInValues, &_115$$47, PH_SEPARATE, "phalcon/Validation/Validator/Uniqueness.zep", 342);
													zephir_array_update_multi(&params, &singleExcept, SL("sa"), 3, SL("bind"));
													index++;
												ZEPHIR_CALL_METHOD(NULL, &fieldExcept, "next", NULL, 0);
												zephir_check_call_status();
											}
										}
										ZEPHIR_INIT_NVAR(&singleExcept);
										ZEPHIR_INIT_NVAR(&_116$$45);
										zephir_fast_join_str(&_116$$45, SL(","), &notInValues);
										ZEPHIR_INIT_NVAR(&_117$$45);
										ZEPHIR_CONCAT_VSVS(&_117$$45, &attribute, " NOT IN (", &_116$$45, ")");
										zephir_array_append(&exceptConditions, &_117$$45, PH_SEPARATE, "phalcon/Validation/Validator/Uniqueness.zep", 347);
									} else {
										ZEPHIR_INIT_NVAR(&_118$$48);
										ZVAL_LONG(&_118$$48, index);
										ZEPHIR_INIT_NVAR(&_119$$48);
										ZEPHIR_CONCAT_VSV(&_119$$48, &attribute, " <> ?", &_118$$48);
										zephir_array_append(&exceptConditions, &_119$$48, PH_SEPARATE, "phalcon/Validation/Validator/Uniqueness.zep", 349);
										zephir_array_update_multi(&params, &fieldExcept, SL("sa"), 3, SL("bind"));
										index++;
									}
								ZEPHIR_CALL_METHOD(NULL, &except, "next", NULL, 0);
								zephir_check_call_status();
							}
						}
						ZEPHIR_INIT_NVAR(&fieldExcept);
						ZEPHIR_INIT_NVAR(&singleField);
					} else if (zephir_fast_count_int(&field) == 1) {
						zephir_array_fetch_long(&_121$$49, &field, 0, PH_NOISY | PH_READONLY, "phalcon/Validation/Validator/Uniqueness.zep", 357);
						ZEPHIR_INIT_NVAR(&_122$$49);
						ZVAL_STRING(&_122$$49, "attribute");
						ZEPHIR_CALL_METHOD(&_120$$49, this_ptr, "getoption", NULL, 0, &_122$$49, &_121$$49);
						zephir_check_call_status();
						ZEPHIR_CALL_METHOD(&attribute, this_ptr, "getcolumnnamereal", &_5, 0, record, &_120$$49);
						zephir_check_call_status();
						if (Z_TYPE_P(&except) == IS_ARRAY) {
							zephir_is_iterable(&except, 0, "phalcon/Validation/Validator/Uniqueness.zep", 367);
							if (Z_TYPE_P(&except) == IS_ARRAY) {
								ZEND_HASH_FOREACH_VAL(Z_ARRVAL_P(&except), _123$$50)
								{
									ZEPHIR_INIT_NVAR(&singleExcept);
									ZVAL_COPY(&singleExcept, _123$$50);
									ZEPHIR_INIT_NVAR(&_125$$51);
									ZVAL_LONG(&_125$$51, index);
									ZEPHIR_INIT_NVAR(&_126$$51);
									ZEPHIR_CONCAT_SV(&_126$$51, "?", &_125$$51);
									zephir_array_append(&notInValues, &_126$$51, PH_SEPARATE, "phalcon/Validation/Validator/Uniqueness.zep", 362);
									zephir_array_update_multi(&params, &singleExcept, SL("sa"), 3, SL("bind"));
									index++;
								} ZEND_HASH_FOREACH_END();
							} else {
								ZEPHIR_CALL_METHOD(NULL, &except, "rewind", NULL, 0);
								zephir_check_call_status();
								while (1) {
									ZEPHIR_CALL_METHOD(&_124$$50, &except, "valid", NULL, 0);
									zephir_check_call_status();
									if (!zend_is_true(&_124$$50)) {
										break;
									}
									ZEPHIR_CALL_METHOD(&singleExcept, &except, "current", NULL, 0);
									zephir_check_call_status();
										ZEPHIR_INIT_NVAR(&_127$$52);
										ZVAL_LONG(&_127$$52, index);
										ZEPHIR_INIT_NVAR(&_128$$52);
										ZEPHIR_CONCAT_SV(&_128$$52, "?", &_127$$52);
										zephir_array_append(&notInValues, &_128$$52, PH_SEPARATE, "phalcon/Validation/Validator/Uniqueness.zep", 362);
										zephir_array_update_multi(&params, &singleExcept, SL("sa"), 3, SL("bind"));
										index++;
									ZEPHIR_CALL_METHOD(NULL, &except, "next", NULL, 0);
									zephir_check_call_status();
								}
							}
							ZEPHIR_INIT_NVAR(&singleExcept);
							ZEPHIR_INIT_NVAR(&_129$$50);
							zephir_fast_join_str(&_129$$50, SL(","), &notInValues);
							ZEPHIR_INIT_NVAR(&_130$$50);
							ZEPHIR_CONCAT_VSVS(&_130$$50, &attribute, " NOT IN (", &_129$$50, ")");
							zephir_array_append(&exceptConditions, &_130$$50, PH_SEPARATE, "phalcon/Validation/Validator/Uniqueness.zep", 367);
						} else {
							ZEPHIR_INIT_NVAR(&_131$$53);
							ZVAL_LONG(&_131$$53, index);
							ZEPHIR_INIT_NVAR(&_132$$53);
							ZEPHIR_CONCAT_VSV(&_132$$53, &attribute, " <> ?", &_131$$53);
							zephir_array_update_multi(&params, &_132$$53, SL("sa"), 3, SL("conditions"));
							zephir_array_update_multi(&params, &except, SL("sa"), 3, SL("bind"));
							index++;
						}
					} else if (zephir_fast_count_int(&field) > 1) {
						zephir_is_iterable(&field, 0, "phalcon/Validation/Validator/Uniqueness.zep", 394);
						if (Z_TYPE_P(&field) == IS_ARRAY) {
							ZEND_HASH_FOREACH_VAL(Z_ARRVAL_P(&field), _133$$54)
							{
								ZEPHIR_INIT_NVAR(&singleField);
								ZVAL_COPY(&singleField, _133$$54);
								ZEPHIR_INIT_NVAR(&_136$$55);
								ZVAL_STRING(&_136$$55, "attribute");
								ZEPHIR_CALL_METHOD(&_135$$55, this_ptr, "getoption", NULL, 0, &_136$$55, &singleField);
								zephir_check_call_status();
								ZEPHIR_CALL_METHOD(&attribute, this_ptr, "getcolumnnamereal", &_5, 0, record, &_135$$55);
								zephir_check_call_status();
								if (Z_TYPE_P(&except) == IS_ARRAY) {
									zephir_is_iterable(&except, 0, "phalcon/Validation/Validator/Uniqueness.zep", 387);
									if (Z_TYPE_P(&except) == IS_ARRAY) {
										ZEND_HASH_FOREACH_VAL(Z_ARRVAL_P(&except), _137$$56)
										{
											ZEPHIR_INIT_NVAR(&singleExcept);
											ZVAL_COPY(&singleExcept, _137$$56);
											ZEPHIR_INIT_NVAR(&_139$$57);
											ZVAL_LONG(&_139$$57, index);
											ZEPHIR_INIT_NVAR(&_140$$57);
											ZEPHIR_CONCAT_SV(&_140$$57, "?", &_139$$57);
											zephir_array_append(&notInValues, &_140$$57, PH_SEPARATE, "phalcon/Validation/Validator/Uniqueness.zep", 382);
											zephir_array_update_multi(&params, &singleExcept, SL("sa"), 3, SL("bind"));
											index++;
										} ZEND_HASH_FOREACH_END();
									} else {
										ZEPHIR_CALL_METHOD(NULL, &except, "rewind", NULL, 0);
										zephir_check_call_status();
										while (1) {
											ZEPHIR_CALL_METHOD(&_138$$56, &except, "valid", NULL, 0);
											zephir_check_call_status();
											if (!zend_is_true(&_138$$56)) {
												break;
											}
											ZEPHIR_CALL_METHOD(&singleExcept, &except, "current", NULL, 0);
											zephir_check_call_status();
												ZEPHIR_INIT_NVAR(&_141$$58);
												ZVAL_LONG(&_141$$58, index);
												ZEPHIR_INIT_NVAR(&_142$$58);
												ZEPHIR_CONCAT_SV(&_142$$58, "?", &_141$$58);
												zephir_array_append(&notInValues, &_142$$58, PH_SEPARATE, "phalcon/Validation/Validator/Uniqueness.zep", 382);
												zephir_array_update_multi(&params, &singleExcept, SL("sa"), 3, SL("bind"));
												index++;
											ZEPHIR_CALL_METHOD(NULL, &except, "next", NULL, 0);
											zephir_check_call_status();
										}
									}
									ZEPHIR_INIT_NVAR(&singleExcept);
									ZEPHIR_INIT_NVAR(&_143$$56);
									zephir_fast_join_str(&_143$$56, SL(","), &notInValues);
									ZEPHIR_INIT_NVAR(&_144$$56);
									ZEPHIR_CONCAT_VSVS(&_144$$56, &attribute, " NOT IN (", &_143$$56, ")");
									zephir_array_append(&exceptConditions, &_144$$56, PH_SEPARATE, "phalcon/Validation/Validator/Uniqueness.zep", 387);
								} else {
									ZEPHIR_INIT_NVAR(&_145$$59);
									ZVAL_LONG(&_145$$59, index);
									ZEPHIR_INIT_NVAR(&_146$$59);
									ZEPHIR_CONCAT_VSV(&_146$$59, &attribute, " <> ?", &_145$$59);
									zephir_array_update_multi(&params, &_146$$59, SL("sa"), 3, SL("conditions"));
									zephir_array_update_multi(&params, &except, SL("sa"), 3, SL("bind"));
									index++;
								}
							} ZEND_HASH_FOREACH_END();
						} else {
							ZEPHIR_CALL_METHOD(NULL, &field, "rewind", NULL, 0);
							zephir_check_call_status();
							while (1) {
								ZEPHIR_CALL_METHOD(&_134$$54, &field, "valid", NULL, 0);
								zephir_check_call_status();
								if (!zend_is_true(&_134$$54)) {
									break;
								}
								ZEPHIR_CALL_METHOD(&singleField, &field, "current", NULL, 0);
								zephir_check_call_status();
									ZEPHIR_INIT_NVAR(&_148$$60);
									ZVAL_STRING(&_148$$60, "attribute");
									ZEPHIR_CALL_METHOD(&_147$$60, this_ptr, "getoption", NULL, 0, &_148$$60, &singleField);
									zephir_check_call_status();
									ZEPHIR_CALL_METHOD(&attribute, this_ptr, "getcolumnnamereal", &_5, 0, record, &_147$$60);
									zephir_check_call_status();
									if (Z_TYPE_P(&except) == IS_ARRAY) {
										zephir_is_iterable(&except, 0, "phalcon/Validation/Validator/Uniqueness.zep", 387);
										if (Z_TYPE_P(&except) == IS_ARRAY) {
											ZEND_HASH_FOREACH_VAL(Z_ARRVAL_P(&except), _149$$61)
											{
												ZEPHIR_INIT_NVAR(&singleExcept);
												ZVAL_COPY(&singleExcept, _149$$61);
												ZEPHIR_INIT_NVAR(&_151$$62);
												ZVAL_LONG(&_151$$62, index);
												ZEPHIR_INIT_NVAR(&_152$$62);
												ZEPHIR_CONCAT_SV(&_152$$62, "?", &_151$$62);
												zephir_array_append(&notInValues, &_152$$62, PH_SEPARATE, "phalcon/Validation/Validator/Uniqueness.zep", 382);
												zephir_array_update_multi(&params, &singleExcept, SL("sa"), 3, SL("bind"));
												index++;
											} ZEND_HASH_FOREACH_END();
										} else {
											ZEPHIR_CALL_METHOD(NULL, &except, "rewind", NULL, 0);
											zephir_check_call_status();
											while (1) {
												ZEPHIR_CALL_METHOD(&_150$$61, &except, "valid", NULL, 0);
												zephir_check_call_status();
												if (!zend_is_true(&_150$$61)) {
													break;
												}
												ZEPHIR_CALL_METHOD(&singleExcept, &except, "current", NULL, 0);
												zephir_check_call_status();
													ZEPHIR_INIT_NVAR(&_153$$63);
													ZVAL_LONG(&_153$$63, index);
													ZEPHIR_INIT_NVAR(&_154$$63);
													ZEPHIR_CONCAT_SV(&_154$$63, "?", &_153$$63);
													zephir_array_append(&notInValues, &_154$$63, PH_SEPARATE, "phalcon/Validation/Validator/Uniqueness.zep", 382);
													zephir_array_update_multi(&params, &singleExcept, SL("sa"), 3, SL("bind"));
													index++;
												ZEPHIR_CALL_METHOD(NULL, &except, "next", NULL, 0);
												zephir_check_call_status();
											}
										}
										ZEPHIR_INIT_NVAR(&singleExcept);
										ZEPHIR_INIT_NVAR(&_155$$61);
										zephir_fast_join_str(&_155$$61, SL(","), &notInValues);
										ZEPHIR_INIT_NVAR(&_156$$61);
										ZEPHIR_CONCAT_VSVS(&_156$$61, &attribute, " NOT IN (", &_155$$61, ")");
										zephir_array_append(&exceptConditions, &_156$$61, PH_SEPARATE, "phalcon/Validation/Validator/Uniqueness.zep", 387);
									} else {
										ZEPHIR_INIT_NVAR(&_157$$64);
										ZVAL_LONG(&_157$$64, index);
										ZEPHIR_INIT_NVAR(&_158$$64);
										ZEPHIR_CONCAT_VSV(&_158$$64, &attribute, " <> ?", &_157$$64);
										zephir_array_update_multi(&params, &_158$$64, SL("sa"), 3, SL("conditions"));
										zephir_array_update_multi(&params, &except, SL("sa"), 3, SL("bind"));
										index++;
									}
								ZEPHIR_CALL_METHOD(NULL, &field, "next", NULL, 0);
								zephir_check_call_status();
							}
						}
						ZEPHIR_INIT_NVAR(&singleField);
					}
				}
			ZEPHIR_CALL_METHOD(NULL, &field, "next", NULL, 0);
			zephir_check_call_status();
		}
	}
	ZEPHIR_INIT_NVAR(&singleField);
	ZEPHIR_CALL_METHOD(&_159, record, "getdirtystate", NULL, 0);
	zephir_check_call_status();
	if (ZEPHIR_IS_LONG(&_159, 0)) {
		ZEPHIR_CALL_METHOD(&_160$$65, record, "getdi", NULL, 0);
		zephir_check_call_status();
		ZEPHIR_INIT_VAR(&_161$$65);
		ZVAL_STRING(&_161$$65, "modelsMetadata");
		ZEPHIR_CALL_METHOD(&metaData, &_160$$65, "getshared", NULL, 0, &_161$$65);
		zephir_check_call_status();
		ZEPHIR_CALL_METHOD(&_162$$65, &metaData, "getprimarykeyattributes", NULL, 0, record);
		zephir_check_call_status();
		zephir_is_iterable(&_162$$65, 0, "phalcon/Validation/Validator/Uniqueness.zep", 413);
		if (Z_TYPE_P(&_162$$65) == IS_ARRAY) {
			ZEND_HASH_FOREACH_VAL(Z_ARRVAL_P(&_162$$65), _163$$65)
			{
				ZEPHIR_INIT_NVAR(&primaryField);
				ZVAL_COPY(&primaryField, _163$$65);
				ZEPHIR_CALL_METHOD(&_165$$66, this_ptr, "getcolumnnamereal", &_5, 0, record, &primaryField);
				zephir_check_call_status();
				ZEPHIR_INIT_NVAR(&_166$$66);
				ZVAL_LONG(&_166$$66, index);
				ZEPHIR_INIT_NVAR(&_167$$66);
				ZEPHIR_CONCAT_VSV(&_167$$66, &_165$$66, " <> ?", &_166$$66);
				zephir_array_update_multi(&params, &_167$$66, SL("sa"), 3, SL("conditions"));
				ZEPHIR_CALL_METHOD(&_169$$66, this_ptr, "getcolumnnamereal", &_5, 0, record, &primaryField);
				zephir_check_call_status();
				ZEPHIR_CALL_METHOD(&_168$$66, record, "readattribute", NULL, 0, &_169$$66);
				zephir_check_call_status();
				zephir_array_update_multi(&params, &_168$$66, SL("sa"), 3, SL("bind"));
				index++;
			} ZEND_HASH_FOREACH_END();
		} else {
			ZEPHIR_CALL_METHOD(NULL, &_162$$65, "rewind", NULL, 0);
			zephir_check_call_status();
			while (1) {
				ZEPHIR_CALL_METHOD(&_164$$65, &_162$$65, "valid", NULL, 0);
				zephir_check_call_status();
				if (!zend_is_true(&_164$$65)) {
					break;
				}
				ZEPHIR_CALL_METHOD(&primaryField, &_162$$65, "current", NULL, 0);
				zephir_check_call_status();
					ZEPHIR_CALL_METHOD(&_170$$67, this_ptr, "getcolumnnamereal", &_5, 0, record, &primaryField);
					zephir_check_call_status();
					ZEPHIR_INIT_NVAR(&_171$$67);
					ZVAL_LONG(&_171$$67, index);
					ZEPHIR_INIT_NVAR(&_172$$67);
					ZEPHIR_CONCAT_VSV(&_172$$67, &_170$$67, " <> ?", &_171$$67);
					zephir_array_update_multi(&params, &_172$$67, SL("sa"), 3, SL("conditions"));
					ZEPHIR_CALL_METHOD(&_174$$67, this_ptr, "getcolumnnamereal", &_5, 0, record, &primaryField);
					zephir_check_call_status();
					ZEPHIR_CALL_METHOD(&_173$$67, record, "readattribute", NULL, 0, &_174$$67);
					zephir_check_call_status();
					zephir_array_update_multi(&params, &_173$$67, SL("sa"), 3, SL("bind"));
					index++;
				ZEPHIR_CALL_METHOD(NULL, &_162$$65, "next", NULL, 0);
				zephir_check_call_status();
			}
		}
		ZEPHIR_INIT_NVAR(&primaryField);
	}
	if (!(ZEPHIR_IS_EMPTY(&exceptConditions))) {
		ZEPHIR_INIT_VAR(&_175$$68);
		zephir_fast_join_str(&_175$$68, SL(" OR "), &exceptConditions);
		ZEPHIR_INIT_VAR(&_176$$68);
		ZEPHIR_CONCAT_SVS(&_176$$68, "(", &_175$$68, ")");
		zephir_array_update_multi(&params, &_176$$68, SL("sa"), 3, SL("conditions"));
	}
	ZEPHIR_INIT_NVAR(&_0);
	zephir_array_fetch_string(&_177, &params, SL("conditions"), PH_NOISY | PH_READONLY, "phalcon/Validation/Validator/Uniqueness.zep", 422);
	zephir_fast_join_str(&_0, SL(" AND "), &_177);
	zephir_array_update_string(&params, SL("conditions"), &_0, PH_COPY | PH_SEPARATE);
	RETURN_CCTOR(&params);

}
<|MERGE_RESOLUTION|>--- conflicted
+++ resolved
@@ -617,11 +617,7 @@
 					zephir_array_keys(&_10$$6, &except);
 					ZVAL_LONG(&_11$$6, 0);
 					ZVAL_LONG(&_12$$6, (zephir_fast_count_int(&except) - 1));
-<<<<<<< HEAD
-					ZEPHIR_CALL_FUNCTION(&_13$$6, "range", &_14, 281, &_11$$6, &_12$$6);
-=======
 					ZEPHIR_CALL_FUNCTION(&_13$$6, "range", &_14, 296, &_11$$6, &_12$$6);
->>>>>>> f2a65a3d
 					zephir_check_call_status();
 					_9$$6 = !ZEPHIR_IS_IDENTICAL(&_10$$6, &_13$$6);
 				}
@@ -1021,11 +1017,7 @@
 						zephir_array_keys(&_88$$37, &except);
 						ZVAL_LONG(&_89$$37, 0);
 						ZVAL_LONG(&_90$$37, (zephir_fast_count_int(&except) - 1));
-<<<<<<< HEAD
-						ZEPHIR_CALL_FUNCTION(&_91$$37, "range", &_14, 281, &_89$$37, &_90$$37);
-=======
 						ZEPHIR_CALL_FUNCTION(&_91$$37, "range", &_14, 296, &_89$$37, &_90$$37);
->>>>>>> f2a65a3d
 						zephir_check_call_status();
 						_87$$37 = !ZEPHIR_IS_IDENTICAL(&_88$$37, &_91$$37);
 					}
