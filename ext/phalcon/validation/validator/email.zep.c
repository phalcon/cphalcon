
#ifdef HAVE_CONFIG_H
#include "../../../ext_config.h"
#endif

#include <php.h>
#include "../../../php_ext.h"
#include "../../../ext.h"

#include <Zend/zend_operators.h>
#include <Zend/zend_exceptions.h>
#include <Zend/zend_interfaces.h>

#include "kernel/main.h"
#include "kernel/fcall.h"
#include "kernel/memory.h"
#include "ext/spl/spl_exceptions.h"
#include "kernel/exception.h"
#include "kernel/object.h"
#include "kernel/operators.h"


/**
 * This file is part of the Phalcon Framework.
 *
 * (c) Phalcon Team <team@phalcon.io>
 *
 * For the full copyright and license information, please view the LICENSE.txt
 * file that was distributed with this source code.
 */
/**
 * Checks if a value has a correct e-mail format
 *
 * ```php
 * use Phalcon\Validation;
 * use Phalcon\Validation\Validator\Email as EmailValidator;
 *
 * $validator = new Validation();
 *
 * $validator->add(
 *     "email",
 *     new EmailValidator(
 *         [
 *             "message" => "The e-mail is not valid",
 *         ]
 *     )
 * );
 *
 * $validator->add(
 *     [
 *         "email",
 *         "anotherEmail",
 *     ],
 *     new EmailValidator(
 *         [
 *             "message" => [
 *                 "email"        => "The e-mail is not valid",
 *                 "anotherEmail" => "The another e-mail is not valid",
 *             ],
 *         ]
 *     )
 * );
 * ```
 */
ZEPHIR_INIT_CLASS(Phalcon_Validation_Validator_Email) {

	ZEPHIR_REGISTER_CLASS_EX(Phalcon\\Validation\\Validator, Email, phalcon, validation_validator_email, phalcon_validation_abstractvalidator_ce, phalcon_validation_validator_email_method_entry, 0);

	zend_declare_property_string(phalcon_validation_validator_email_ce, SL("template"), "Field :field must be an email address", ZEND_ACC_PROTECTED);

	return SUCCESS;

}

/**
 * Constructor
 *
 * @param array options = [
 *     'message' => '',
 *     'template' => '',
 *     'allowEmpty' => false
 * ]
 */
PHP_METHOD(Phalcon_Validation_Validator_Email, __construct) {

	zephir_method_globals *ZEPHIR_METHOD_GLOBALS_PTR = NULL;
	zend_long ZEPHIR_LAST_CALL_STATUS;
	zephir_fcall_cache_entry *_0 = NULL;
	zval *options_param = NULL;
	zval options;
	zval *this_ptr = getThis();

	ZVAL_UNDEF(&options);

	ZEPHIR_MM_GROW();
	zephir_fetch_params(1, 0, 1, &options_param);

	if (!options_param) {
		ZEPHIR_INIT_VAR(&options);
		array_init(&options);
	} else {
	ZEPHIR_OBS_COPY_OR_DUP(&options, options_param);
	}


	ZEPHIR_CALL_PARENT(NULL, phalcon_validation_validator_email_ce, getThis(), "__construct", &_0, 0, &options);
	zephir_check_call_status();
	ZEPHIR_MM_RESTORE();

}

/**
 * Executes the validation
 */
PHP_METHOD(Phalcon_Validation_Validator_Email, validate) {

	zephir_method_globals *ZEPHIR_METHOD_GLOBALS_PTR = NULL;
	zend_long ZEPHIR_LAST_CALL_STATUS;
	zval *validation, validation_sub, *field, field_sub, value, _0, _1, _2$$3;
	zval *this_ptr = getThis();

	ZVAL_UNDEF(&validation_sub);
	ZVAL_UNDEF(&field_sub);
	ZVAL_UNDEF(&value);
	ZVAL_UNDEF(&_0);
	ZVAL_UNDEF(&_1);
	ZVAL_UNDEF(&_2$$3);

	ZEPHIR_MM_GROW();
	zephir_fetch_params(1, 2, 0, &validation, &field);



	ZEPHIR_CALL_METHOD(&value, validation, "getvalue", NULL, 0, field);
	zephir_check_call_status();
	ZVAL_LONG(&_0, 274);
<<<<<<< HEAD
	ZEPHIR_CALL_FUNCTION(&_1, "filter_var", NULL, 242, &value, &_0);
=======
	ZEPHIR_CALL_FUNCTION(&_1, "filter_var", NULL, 257, &value, &_0);
>>>>>>> f2a65a3d
	zephir_check_call_status();
	if (!(zephir_is_true(&_1))) {
		ZEPHIR_CALL_METHOD(&_2$$3, this_ptr, "messagefactory", NULL, 0, validation, field);
		zephir_check_call_status();
		ZEPHIR_CALL_METHOD(NULL, validation, "appendmessage", NULL, 0, &_2$$3);
		zephir_check_call_status();
		RETURN_MM_BOOL(0);
	}
	RETURN_MM_BOOL(1);

}
<|MERGE_RESOLUTION|>--- conflicted
+++ resolved
@@ -134,11 +134,7 @@
 	ZEPHIR_CALL_METHOD(&value, validation, "getvalue", NULL, 0, field);
 	zephir_check_call_status();
 	ZVAL_LONG(&_0, 274);
-<<<<<<< HEAD
-	ZEPHIR_CALL_FUNCTION(&_1, "filter_var", NULL, 242, &value, &_0);
-=======
 	ZEPHIR_CALL_FUNCTION(&_1, "filter_var", NULL, 257, &value, &_0);
->>>>>>> f2a65a3d
 	zephir_check_call_status();
 	if (!(zephir_is_true(&_1))) {
 		ZEPHIR_CALL_METHOD(&_2$$3, this_ptr, "messagefactory", NULL, 0, validation, field);
