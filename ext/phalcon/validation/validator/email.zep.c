
#ifdef HAVE_CONFIG_H
#include "../../../ext_config.h"
#endif

#include <php.h>
#include "../../../php_ext.h"
#include "../../../ext.h"

#include <Zend/zend_operators.h>
#include <Zend/zend_exceptions.h>
#include <Zend/zend_interfaces.h>

#include "kernel/main.h"
#include "kernel/fcall.h"
#include "kernel/memory.h"
#include "kernel/operators.h"
#include "kernel/array.h"


/**
 * This file is part of the Phalcon Framework.
 *
 * (c) Phalcon Team <team@phalconphp.com>
 *
 * For the full copyright and license information, please view the LICENSE.txt
 * file that was distributed with this source code.
 */
/**
 * Phalcon\Validation\Validator\Email
 *
 * Checks if a value has a correct e-mail format
 *
 * <code>
 * use Phalcon\Validation;
 * use Phalcon\Validation\Validator\Email as EmailValidator;
 *
 * $validator = new Validation();
 *
 * $validator->add(
 *     "email",
 *     new EmailValidator(
 *         [
 *             "message" => "The e-mail is not valid",
 *         ]
 *     )
 * );
 *
 * $validator->add(
 *     [
 *         "email",
 *         "anotherEmail",
 *     ],
 *     new EmailValidator(
 *         [
 *             "message" => [
 *                 "email"        => "The e-mail is not valid",
 *                 "anotherEmail" => "The another e-mail is not valid",
 *             ],
 *         ]
 *     )
 * );
 * </code>
 */
ZEPHIR_INIT_CLASS(Phalcon_Validation_Validator_Email) {

	ZEPHIR_REGISTER_CLASS_EX(Phalcon\\Validation\\Validator, Email, phalcon, validation_validator_email, phalcon_validation_validator_ce, phalcon_validation_validator_email_method_entry, 0);

	return SUCCESS;

}

/**
 * Executes the validation
 */
PHP_METHOD(Phalcon_Validation_Validator_Email, validate) {

	zend_long ZEPHIR_LAST_CALL_STATUS;
	zval *validation, validation_sub, *field, field_sub, value, message, label, replacePairs, code, _0, _1, _2$$3, _3$$3, _4$$3;
	zval *this_ptr = getThis();

	ZVAL_UNDEF(&validation_sub);
	ZVAL_UNDEF(&field_sub);
	ZVAL_UNDEF(&value);
	ZVAL_UNDEF(&message);
	ZVAL_UNDEF(&label);
	ZVAL_UNDEF(&replacePairs);
	ZVAL_UNDEF(&code);
	ZVAL_UNDEF(&_0);
	ZVAL_UNDEF(&_1);
	ZVAL_UNDEF(&_2$$3);
	ZVAL_UNDEF(&_3$$3);
	ZVAL_UNDEF(&_4$$3);

	ZEPHIR_MM_GROW();
	zephir_fetch_params(1, 2, 0, &validation, &field);



	ZEPHIR_CALL_METHOD(&value, validation, "getvalue", NULL, 0, field);
	zephir_check_call_status();
	ZVAL_LONG(&_0, 274);
<<<<<<< HEAD
	ZEPHIR_CALL_FUNCTION(&_1, "filter_var", NULL, 203, &value, &_0);
=======
	ZEPHIR_CALL_FUNCTION(&_1, "filter_var", NULL, 190, &value, &_0);
>>>>>>> f8defde8
	zephir_check_call_status();
	if (!(zephir_is_true(&_1))) {
		ZEPHIR_CALL_METHOD(&label, this_ptr, "preparelabel", NULL, 0, validation, field);
		zephir_check_call_status();
		ZEPHIR_INIT_VAR(&_2$$3);
		ZVAL_STRING(&_2$$3, "Email");
		ZEPHIR_CALL_METHOD(&message, this_ptr, "preparemessage", NULL, 0, validation, field, &_2$$3);
		zephir_check_call_status();
		ZEPHIR_CALL_METHOD(&code, this_ptr, "preparecode", NULL, 0, field);
		zephir_check_call_status();
		ZEPHIR_INIT_VAR(&replacePairs);
		zephir_create_array(&replacePairs, 1, 0 TSRMLS_CC);
		zephir_array_update_string(&replacePairs, SL(":field"), &label, PH_COPY | PH_SEPARATE);
		ZEPHIR_INIT_NVAR(&_2$$3);
		object_init_ex(&_2$$3, phalcon_messages_message_ce);
		ZEPHIR_CALL_FUNCTION(&_3$$3, "strtr", NULL, 66, &message, &replacePairs);
		zephir_check_call_status();
		ZEPHIR_INIT_VAR(&_4$$3);
		ZVAL_STRING(&_4$$3, "Email");
<<<<<<< HEAD
		ZEPHIR_CALL_METHOD(NULL, &_2$$3, "__construct", NULL, 346, &_3$$3, field, &_4$$3, &code);
=======
		ZEPHIR_CALL_METHOD(NULL, &_2$$3, "__construct", NULL, 302, &_3$$3, field, &_4$$3, &code);
>>>>>>> f8defde8
		zephir_check_call_status();
		ZEPHIR_CALL_METHOD(NULL, validation, "appendmessage", NULL, 0, &_2$$3);
		zephir_check_call_status();
		RETURN_MM_BOOL(0);
	}
	RETURN_MM_BOOL(1);

}
<|MERGE_RESOLUTION|>--- conflicted
+++ resolved
@@ -100,11 +100,7 @@
 	ZEPHIR_CALL_METHOD(&value, validation, "getvalue", NULL, 0, field);
 	zephir_check_call_status();
 	ZVAL_LONG(&_0, 274);
-<<<<<<< HEAD
-	ZEPHIR_CALL_FUNCTION(&_1, "filter_var", NULL, 203, &value, &_0);
-=======
 	ZEPHIR_CALL_FUNCTION(&_1, "filter_var", NULL, 190, &value, &_0);
->>>>>>> f8defde8
 	zephir_check_call_status();
 	if (!(zephir_is_true(&_1))) {
 		ZEPHIR_CALL_METHOD(&label, this_ptr, "preparelabel", NULL, 0, validation, field);
@@ -120,15 +116,11 @@
 		zephir_array_update_string(&replacePairs, SL(":field"), &label, PH_COPY | PH_SEPARATE);
 		ZEPHIR_INIT_NVAR(&_2$$3);
 		object_init_ex(&_2$$3, phalcon_messages_message_ce);
-		ZEPHIR_CALL_FUNCTION(&_3$$3, "strtr", NULL, 66, &message, &replacePairs);
+		ZEPHIR_CALL_FUNCTION(&_3$$3, "strtr", NULL, 50, &message, &replacePairs);
 		zephir_check_call_status();
 		ZEPHIR_INIT_VAR(&_4$$3);
 		ZVAL_STRING(&_4$$3, "Email");
-<<<<<<< HEAD
-		ZEPHIR_CALL_METHOD(NULL, &_2$$3, "__construct", NULL, 346, &_3$$3, field, &_4$$3, &code);
-=======
 		ZEPHIR_CALL_METHOD(NULL, &_2$$3, "__construct", NULL, 302, &_3$$3, field, &_4$$3, &code);
->>>>>>> f8defde8
 		zephir_check_call_status();
 		ZEPHIR_CALL_METHOD(NULL, validation, "appendmessage", NULL, 0, &_2$$3);
 		zephir_check_call_status();
