
#ifdef HAVE_CONFIG_H
#include "../../../ext_config.h"
#endif

#include <php.h>
#include "../../../php_ext.h"
#include "../../../ext.h"

#include <Zend/zend_operators.h>
#include <Zend/zend_exceptions.h>
#include <Zend/zend_interfaces.h>

#include "kernel/main.h"
#include "kernel/fcall.h"
#include "kernel/operators.h"
#include "kernel/memory.h"
#include "kernel/array.h"


/**
 * This file is part of the Phalcon Framework.
 *
 * (c) Phalcon Team <team@phalconphp.com>
 *
 * For the full copyright and license information, please view the LICENSE.txt
 * file that was distributed with this source code.
 */
/**
 * Phalcon\Validation\Validator\PresenceOf
 *
 * Validates that a value is not null or empty string
 *
 * <code>
 * use Phalcon\Validation;
 * use Phalcon\Validation\Validator\PresenceOf;
 *
 * $validator = new Validation();
 *
 * $validator->add(
 *     "name",
 *     new PresenceOf(
 *         [
 *             "message" => "The name is required",
 *         ]
 *     )
 * );
 *
 * $validator->add(
 *     [
 *         "name",
 *         "email",
 *     ],
 *     new PresenceOf(
 *         [
 *             "message" => [
 *                 "name"  => "The name is required",
 *                 "email" => "The email is required",
 *             ],
 *         ]
 *     )
 * );
 * </code>
 */
ZEPHIR_INIT_CLASS(Phalcon_Validation_Validator_PresenceOf) {

	ZEPHIR_REGISTER_CLASS_EX(Phalcon\\Validation\\Validator, PresenceOf, phalcon, validation_validator_presenceof, phalcon_validation_validator_ce, phalcon_validation_validator_presenceof_method_entry, 0);

	return SUCCESS;

}

/**
 * Executes the validation
 */
PHP_METHOD(Phalcon_Validation_Validator_PresenceOf, validate) {

	zend_bool _0;
	zend_long ZEPHIR_LAST_CALL_STATUS;
	zval *validation, validation_sub, *field, field_sub, value, message, label, replacePairs, code, _1$$3, _2$$3, _3$$3;
	zval *this_ptr = getThis();

	ZVAL_UNDEF(&validation_sub);
	ZVAL_UNDEF(&field_sub);
	ZVAL_UNDEF(&value);
	ZVAL_UNDEF(&message);
	ZVAL_UNDEF(&label);
	ZVAL_UNDEF(&replacePairs);
	ZVAL_UNDEF(&code);
	ZVAL_UNDEF(&_1$$3);
	ZVAL_UNDEF(&_2$$3);
	ZVAL_UNDEF(&_3$$3);

	ZEPHIR_MM_GROW();
	zephir_fetch_params(1, 2, 0, &validation, &field);



	ZEPHIR_CALL_METHOD(&value, validation, "getvalue", NULL, 0, field);
	zephir_check_call_status();
	_0 = Z_TYPE_P(&value) == IS_NULL;
	if (!(_0)) {
		_0 = ZEPHIR_IS_STRING_IDENTICAL(&value, "");
	}
	if (_0) {
		ZEPHIR_CALL_METHOD(&label, this_ptr, "preparelabel", NULL, 0, validation, field);
		zephir_check_call_status();
		ZEPHIR_INIT_VAR(&_1$$3);
		ZVAL_STRING(&_1$$3, "PresenceOf");
		ZEPHIR_CALL_METHOD(&message, this_ptr, "preparemessage", NULL, 0, validation, field, &_1$$3);
		zephir_check_call_status();
		ZEPHIR_CALL_METHOD(&code, this_ptr, "preparecode", NULL, 0, field);
		zephir_check_call_status();
		ZEPHIR_INIT_VAR(&replacePairs);
		zephir_create_array(&replacePairs, 1, 0 TSRMLS_CC);
		zephir_array_update_string(&replacePairs, SL(":field"), &label, PH_COPY | PH_SEPARATE);
		ZEPHIR_INIT_NVAR(&_1$$3);
		object_init_ex(&_1$$3, phalcon_messages_message_ce);
		ZEPHIR_CALL_FUNCTION(&_2$$3, "strtr", NULL, 66, &message, &replacePairs);
		zephir_check_call_status();
		ZEPHIR_INIT_VAR(&_3$$3);
		ZVAL_STRING(&_3$$3, "PresenceOf");
<<<<<<< HEAD
		ZEPHIR_CALL_METHOD(NULL, &_1$$3, "__construct", NULL, 346, &_2$$3, field, &_3$$3, &code);
=======
		ZEPHIR_CALL_METHOD(NULL, &_1$$3, "__construct", NULL, 302, &_2$$3, field, &_3$$3, &code);
>>>>>>> f8defde8
		zephir_check_call_status();
		ZEPHIR_CALL_METHOD(NULL, validation, "appendmessage", NULL, 0, &_1$$3);
		zephir_check_call_status();
		RETURN_MM_BOOL(0);
	}
	RETURN_MM_BOOL(1);

}
<|MERGE_RESOLUTION|>--- conflicted
+++ resolved
@@ -116,15 +116,11 @@
 		zephir_array_update_string(&replacePairs, SL(":field"), &label, PH_COPY | PH_SEPARATE);
 		ZEPHIR_INIT_NVAR(&_1$$3);
 		object_init_ex(&_1$$3, phalcon_messages_message_ce);
-		ZEPHIR_CALL_FUNCTION(&_2$$3, "strtr", NULL, 66, &message, &replacePairs);
+		ZEPHIR_CALL_FUNCTION(&_2$$3, "strtr", NULL, 50, &message, &replacePairs);
 		zephir_check_call_status();
 		ZEPHIR_INIT_VAR(&_3$$3);
 		ZVAL_STRING(&_3$$3, "PresenceOf");
-<<<<<<< HEAD
-		ZEPHIR_CALL_METHOD(NULL, &_1$$3, "__construct", NULL, 346, &_2$$3, field, &_3$$3, &code);
-=======
 		ZEPHIR_CALL_METHOD(NULL, &_1$$3, "__construct", NULL, 302, &_2$$3, field, &_3$$3, &code);
->>>>>>> f8defde8
 		zephir_check_call_status();
 		ZEPHIR_CALL_METHOD(NULL, validation, "appendmessage", NULL, 0, &_1$$3);
 		zephir_check_call_status();
