
#ifdef HAVE_CONFIG_H
#include "../../../ext_config.h"
#endif

#include <php.h>
#include "../../../php_ext.h"
#include "../../../ext.h"

#include <Zend/zend_operators.h>
#include <Zend/zend_exceptions.h>
#include <Zend/zend_interfaces.h>

#include "kernel/main.h"
#include "kernel/fcall.h"
#include "kernel/memory.h"
#include "kernel/operators.h"
#include "kernel/array.h"
#include "ext/spl/spl_exceptions.h"
#include "kernel/exception.h"


/**
 * Phalcon\Validation\Validator\Alnum
 *
 * Check for alphanumeric character(s)
 *
 * <code>
 * use Phalcon\Validation;
 * use Phalcon\Validation\Validator\Alnum as AlnumValidator;
 *
 * $validator = new Validation();
 *
 * $validator->add(
 *     "username",
 *     new AlnumValidator(
 *         [
 *             "message" => ":field must contain only alphanumeric characters",
 *         ]
 *     )
 * );
 *
 * $validator->add(
 *     [
 *         "username",
 *         "name",
 *     ],
 *     new AlnumValidator(
 *         [
 *             "message" => [
 *                 "username" => "username must contain only alphanumeric characters",
 *                 "name"     => "name must contain only alphanumeric characters",
 *             ],
 *         ]
 *     )
 * );
 * </code>
 */
ZEPHIR_INIT_CLASS(Phalcon_Validation_Validator_Alnum) {

	ZEPHIR_REGISTER_CLASS_EX(Phalcon\\Validation\\Validator, Alnum, phalcon, validation_validator_alnum, phalcon_validation_validator_ce, phalcon_validation_validator_alnum_method_entry, 0);

	return SUCCESS;

}

/**
 * Executes the validation
 */
PHP_METHOD(Phalcon_Validation_Validator_Alnum, validate) {

	zend_long ZEPHIR_LAST_CALL_STATUS;
	zval field;
	zval *validation, validation_sub, *field_param = NULL, value, message, label, replacePairs, code, _0, _1$$3, _2$$3, _3$$3;
	zval *this_ptr = getThis();

	ZVAL_UNDEF(&validation_sub);
	ZVAL_UNDEF(&value);
	ZVAL_UNDEF(&message);
	ZVAL_UNDEF(&label);
	ZVAL_UNDEF(&replacePairs);
	ZVAL_UNDEF(&code);
	ZVAL_UNDEF(&_0);
	ZVAL_UNDEF(&_1$$3);
	ZVAL_UNDEF(&_2$$3);
	ZVAL_UNDEF(&_3$$3);
	ZVAL_UNDEF(&field);

	ZEPHIR_MM_GROW();
	zephir_fetch_params(1, 2, 0, &validation, &field_param);

	if (UNEXPECTED(Z_TYPE_P(field_param) != IS_STRING && Z_TYPE_P(field_param) != IS_NULL)) {
		zephir_throw_exception_string(spl_ce_InvalidArgumentException, SL("Parameter 'field' must be a string") TSRMLS_CC);
		RETURN_MM_NULL();
	}
	if (EXPECTED(Z_TYPE_P(field_param) == IS_STRING)) {
		zephir_get_strval(&field, field_param);
	} else {
		ZEPHIR_INIT_VAR(&field);
		ZVAL_EMPTY_STRING(&field);
	}


	ZEPHIR_CALL_METHOD(&value, validation, "getvalue", NULL, 0, &field);
	zephir_check_call_status();
<<<<<<< HEAD
	ZEPHIR_CALL_FUNCTION(&_0, "ctype_alnum", NULL, 430, &value);
=======
	ZEPHIR_CALL_FUNCTION(&_0, "ctype_alnum", NULL, 438, &value);
>>>>>>> b3b083d3
	zephir_check_call_status();
	if (!(zephir_is_true(&_0))) {
		ZEPHIR_CALL_METHOD(&label, this_ptr, "preparelabel", NULL, 0, validation, &field);
		zephir_check_call_status();
		ZEPHIR_INIT_VAR(&_1$$3);
		ZVAL_STRING(&_1$$3, "Alnum");
		ZEPHIR_CALL_METHOD(&message, this_ptr, "preparemessage", NULL, 0, validation, &field, &_1$$3);
		zephir_check_call_status();
		ZEPHIR_CALL_METHOD(&code, this_ptr, "preparecode", NULL, 0, &field);
		zephir_check_call_status();
		ZEPHIR_INIT_VAR(&replacePairs);
		zephir_create_array(&replacePairs, 1, 0 TSRMLS_CC);
		zephir_array_update_string(&replacePairs, SL(":field"), &label, PH_COPY | PH_SEPARATE);
		ZEPHIR_INIT_NVAR(&_1$$3);
		object_init_ex(&_1$$3, phalcon_validation_message_ce);
		ZEPHIR_CALL_FUNCTION(&_2$$3, "strtr", NULL, 22, &message, &replacePairs);
		zephir_check_call_status();
		ZEPHIR_INIT_VAR(&_3$$3);
		ZVAL_STRING(&_3$$3, "Alnum");
<<<<<<< HEAD
		ZEPHIR_CALL_METHOD(NULL, &_1$$3, "__construct", NULL, 428, &_2$$3, &field, &_3$$3, &code);
=======
		ZEPHIR_CALL_METHOD(NULL, &_1$$3, "__construct", NULL, 436, &_2$$3, &field, &_3$$3, &code);
>>>>>>> b3b083d3
		zephir_check_call_status();
		ZEPHIR_CALL_METHOD(NULL, validation, "appendmessage", NULL, 0, &_1$$3);
		zephir_check_call_status();
		RETURN_MM_BOOL(0);
	}
	RETURN_MM_BOOL(1);

}
<|MERGE_RESOLUTION|>--- conflicted
+++ resolved
@@ -103,11 +103,7 @@
 
 	ZEPHIR_CALL_METHOD(&value, validation, "getvalue", NULL, 0, &field);
 	zephir_check_call_status();
-<<<<<<< HEAD
-	ZEPHIR_CALL_FUNCTION(&_0, "ctype_alnum", NULL, 430, &value);
-=======
 	ZEPHIR_CALL_FUNCTION(&_0, "ctype_alnum", NULL, 438, &value);
->>>>>>> b3b083d3
 	zephir_check_call_status();
 	if (!(zephir_is_true(&_0))) {
 		ZEPHIR_CALL_METHOD(&label, this_ptr, "preparelabel", NULL, 0, validation, &field);
@@ -127,11 +123,7 @@
 		zephir_check_call_status();
 		ZEPHIR_INIT_VAR(&_3$$3);
 		ZVAL_STRING(&_3$$3, "Alnum");
-<<<<<<< HEAD
-		ZEPHIR_CALL_METHOD(NULL, &_1$$3, "__construct", NULL, 428, &_2$$3, &field, &_3$$3, &code);
-=======
 		ZEPHIR_CALL_METHOD(NULL, &_1$$3, "__construct", NULL, 436, &_2$$3, &field, &_3$$3, &code);
->>>>>>> b3b083d3
 		zephir_check_call_status();
 		ZEPHIR_CALL_METHOD(NULL, validation, "appendmessage", NULL, 0, &_1$$3);
 		zephir_check_call_status();
