--- conflicted
+++ resolved
@@ -91,11 +91,7 @@
 	zend_bool _1;
 	zend_long ZEPHIR_LAST_CALL_STATUS;
 	zval field;
-<<<<<<< HEAD
-	zval *validation, validation_sub, *field_param = NULL, isSetMin, isSetMax, value, length, message, minimum, maximum, label, replacePairs, code, _0, _2$$6, _3$$7, _4$$8, _5$$8, _6$$8, _9$$9, _10$$10, _11$$11, _12$$11, _13$$11;
-=======
 	zval *validation, validation_sub, *field_param = NULL, isSetMin, isSetMax, value, length, message, minimum, maximum, label, replacePairs, code, _0, _2$$6, _3$$7, _4$$8, _5$$8, _6$$8, _7$$9, _8$$10, _9$$11, _10$$11, _11$$11;
->>>>>>> b3b083d3
 	zval *this_ptr = getThis();
 
 	ZVAL_UNDEF(&validation_sub);
@@ -115,19 +111,11 @@
 	ZVAL_UNDEF(&_4$$8);
 	ZVAL_UNDEF(&_5$$8);
 	ZVAL_UNDEF(&_6$$8);
-<<<<<<< HEAD
-	ZVAL_UNDEF(&_9$$9);
-	ZVAL_UNDEF(&_10$$10);
-	ZVAL_UNDEF(&_11$$11);
-	ZVAL_UNDEF(&_12$$11);
-	ZVAL_UNDEF(&_13$$11);
-=======
 	ZVAL_UNDEF(&_7$$9);
 	ZVAL_UNDEF(&_8$$10);
 	ZVAL_UNDEF(&_9$$11);
 	ZVAL_UNDEF(&_10$$11);
 	ZVAL_UNDEF(&_11$$11);
->>>>>>> b3b083d3
 	ZVAL_UNDEF(&field);
 
 	ZEPHIR_MM_GROW();
@@ -168,11 +156,7 @@
 	ZEPHIR_CALL_METHOD(&code, this_ptr, "preparecode", NULL, 0, &field);
 	zephir_check_call_status();
 	if ((zephir_function_exists_ex(SL("mb_strlen") TSRMLS_CC) == SUCCESS)) {
-<<<<<<< HEAD
-		ZEPHIR_CALL_FUNCTION(&length, "mb_strlen", NULL, 354, &value);
-=======
 		ZEPHIR_CALL_FUNCTION(&length, "mb_strlen", NULL, 206, &value);
->>>>>>> b3b083d3
 		zephir_check_call_status();
 	} else {
 		ZEPHIR_INIT_NVAR(&length);
@@ -184,11 +168,7 @@
 		ZEPHIR_CALL_METHOD(&maximum, this_ptr, "getoption", NULL, 0, &_2$$6);
 		zephir_check_call_status();
 		if (Z_TYPE_P(&maximum) == IS_ARRAY) {
-<<<<<<< HEAD
-			zephir_array_fetch(&_3$$7, &maximum, &field, PH_NOISY | PH_READONLY, "phalcon/validation/validator/stringlength.zep", 113 TSRMLS_CC);
-=======
 			zephir_array_fetch(&_3$$7, &maximum, &field, PH_NOISY | PH_READONLY, "phalcon/validation/validator/stringlength.zep", 116 TSRMLS_CC);
->>>>>>> b3b083d3
 			ZEPHIR_CPY_WRT(&maximum, &_3$$7);
 		}
 		if (ZEPHIR_GT(&length, &maximum)) {
@@ -204,19 +184,11 @@
 			zephir_array_update_string(&replacePairs, SL(":max"), &maximum, PH_COPY | PH_SEPARATE);
 			ZEPHIR_INIT_NVAR(&_4$$8);
 			object_init_ex(&_4$$8, phalcon_validation_message_ce);
-<<<<<<< HEAD
-			ZEPHIR_CALL_FUNCTION(&_6$$8, "strtr", &_7, 22, &message, &replacePairs);
-			zephir_check_call_status();
-			ZEPHIR_INIT_NVAR(&_5$$8);
-			ZVAL_STRING(&_5$$8, "TooLong");
-			ZEPHIR_CALL_METHOD(NULL, &_4$$8, "__construct", &_8, 428, &_6$$8, &field, &_5$$8, &code);
-=======
 			ZEPHIR_CALL_FUNCTION(&_6$$8, "strtr", NULL, 22, &message, &replacePairs);
 			zephir_check_call_status();
 			ZEPHIR_INIT_NVAR(&_5$$8);
 			ZVAL_STRING(&_5$$8, "TooLong");
 			ZEPHIR_CALL_METHOD(NULL, &_4$$8, "__construct", NULL, 436, &_6$$8, &field, &_5$$8, &code);
->>>>>>> b3b083d3
 			zephir_check_call_status();
 			ZEPHIR_CALL_METHOD(NULL, validation, "appendmessage", NULL, 0, &_4$$8);
 			zephir_check_call_status();
@@ -224,22 +196,6 @@
 		}
 	}
 	if (zephir_is_true(&isSetMin)) {
-<<<<<<< HEAD
-		ZEPHIR_INIT_VAR(&_9$$9);
-		ZVAL_STRING(&_9$$9, "min");
-		ZEPHIR_CALL_METHOD(&minimum, this_ptr, "getoption", NULL, 0, &_9$$9);
-		zephir_check_call_status();
-		if (Z_TYPE_P(&minimum) == IS_ARRAY) {
-			zephir_array_fetch(&_10$$10, &minimum, &field, PH_NOISY | PH_READONLY, "phalcon/validation/validator/stringlength.zep", 139 TSRMLS_CC);
-			ZEPHIR_CPY_WRT(&minimum, &_10$$10);
-		}
-		if (ZEPHIR_LT(&length, &minimum)) {
-			ZEPHIR_INIT_VAR(&_11$$11);
-			ZVAL_STRING(&_11$$11, "TooShort");
-			ZEPHIR_INIT_VAR(&_12$$11);
-			ZVAL_STRING(&_12$$11, "messageMinimum");
-			ZEPHIR_CALL_METHOD(&message, this_ptr, "preparemessage", NULL, 0, validation, &field, &_11$$11, &_12$$11);
-=======
 		ZEPHIR_INIT_VAR(&_7$$9);
 		ZVAL_STRING(&_7$$9, "min");
 		ZEPHIR_CALL_METHOD(&minimum, this_ptr, "getoption", NULL, 0, &_7$$9);
@@ -254,23 +210,11 @@
 			ZEPHIR_INIT_VAR(&_10$$11);
 			ZVAL_STRING(&_10$$11, "messageMinimum");
 			ZEPHIR_CALL_METHOD(&message, this_ptr, "preparemessage", NULL, 0, validation, &field, &_9$$11, &_10$$11);
->>>>>>> b3b083d3
 			zephir_check_call_status();
 			ZEPHIR_INIT_NVAR(&replacePairs);
 			zephir_create_array(&replacePairs, 2, 0 TSRMLS_CC);
 			zephir_array_update_string(&replacePairs, SL(":field"), &label, PH_COPY | PH_SEPARATE);
 			zephir_array_update_string(&replacePairs, SL(":min"), &minimum, PH_COPY | PH_SEPARATE);
-<<<<<<< HEAD
-			ZEPHIR_INIT_NVAR(&_11$$11);
-			object_init_ex(&_11$$11, phalcon_validation_message_ce);
-			ZEPHIR_CALL_FUNCTION(&_13$$11, "strtr", &_7, 22, &message, &replacePairs);
-			zephir_check_call_status();
-			ZEPHIR_INIT_NVAR(&_12$$11);
-			ZVAL_STRING(&_12$$11, "TooShort");
-			ZEPHIR_CALL_METHOD(NULL, &_11$$11, "__construct", &_8, 428, &_13$$11, &field, &_12$$11, &code);
-			zephir_check_call_status();
-			ZEPHIR_CALL_METHOD(NULL, validation, "appendmessage", NULL, 0, &_11$$11);
-=======
 			ZEPHIR_INIT_NVAR(&_9$$11);
 			object_init_ex(&_9$$11, phalcon_validation_message_ce);
 			ZEPHIR_CALL_FUNCTION(&_11$$11, "strtr", NULL, 22, &message, &replacePairs);
@@ -280,7 +224,6 @@
 			ZEPHIR_CALL_METHOD(NULL, &_9$$11, "__construct", NULL, 436, &_11$$11, &field, &_10$$11, &code);
 			zephir_check_call_status();
 			ZEPHIR_CALL_METHOD(NULL, validation, "appendmessage", NULL, 0, &_9$$11);
->>>>>>> b3b083d3
 			zephir_check_call_status();
 			RETURN_MM_BOOL(0);
 		}
