--- conflicted
+++ resolved
@@ -152,11 +152,7 @@
 	ZEPHIR_CALL_METHOD(&code, this_ptr, "preparecode", NULL, 0, field);
 	zephir_check_call_status();
 	if ((zephir_function_exists_ex(SL("mb_strlen") TSRMLS_CC) == SUCCESS)) {
-<<<<<<< HEAD
-		ZEPHIR_CALL_FUNCTION(&length, "mb_strlen", NULL, 228, &value);
-=======
 		ZEPHIR_CALL_FUNCTION(&length, "mb_strlen", NULL, 215, &value);
->>>>>>> f8defde8
 		zephir_check_call_status();
 	} else {
 		ZEPHIR_INIT_NVAR(&length);
@@ -184,15 +180,11 @@
 			zephir_array_update_string(&replacePairs, SL(":max"), &maximum, PH_COPY | PH_SEPARATE);
 			ZEPHIR_INIT_NVAR(&_4$$8);
 			object_init_ex(&_4$$8, phalcon_messages_message_ce);
-			ZEPHIR_CALL_FUNCTION(&_6$$8, "strtr", NULL, 66, &message, &replacePairs);
+			ZEPHIR_CALL_FUNCTION(&_6$$8, "strtr", NULL, 50, &message, &replacePairs);
 			zephir_check_call_status();
 			ZEPHIR_INIT_NVAR(&_5$$8);
 			ZVAL_STRING(&_5$$8, "TooLong");
-<<<<<<< HEAD
-			ZEPHIR_CALL_METHOD(NULL, &_4$$8, "__construct", NULL, 346, &_6$$8, field, &_5$$8, &code);
-=======
 			ZEPHIR_CALL_METHOD(NULL, &_4$$8, "__construct", NULL, 302, &_6$$8, field, &_5$$8, &code);
->>>>>>> f8defde8
 			zephir_check_call_status();
 			ZEPHIR_CALL_METHOD(NULL, validation, "appendmessage", NULL, 0, &_4$$8);
 			zephir_check_call_status();
@@ -221,15 +213,11 @@
 			zephir_array_update_string(&replacePairs, SL(":min"), &minimum, PH_COPY | PH_SEPARATE);
 			ZEPHIR_INIT_NVAR(&_9$$11);
 			object_init_ex(&_9$$11, phalcon_messages_message_ce);
-			ZEPHIR_CALL_FUNCTION(&_11$$11, "strtr", NULL, 66, &message, &replacePairs);
+			ZEPHIR_CALL_FUNCTION(&_11$$11, "strtr", NULL, 50, &message, &replacePairs);
 			zephir_check_call_status();
 			ZEPHIR_INIT_NVAR(&_10$$11);
 			ZVAL_STRING(&_10$$11, "TooShort");
-<<<<<<< HEAD
-			ZEPHIR_CALL_METHOD(NULL, &_9$$11, "__construct", NULL, 346, &_11$$11, field, &_10$$11, &code);
-=======
 			ZEPHIR_CALL_METHOD(NULL, &_9$$11, "__construct", NULL, 302, &_11$$11, field, &_10$$11, &code);
->>>>>>> f8defde8
 			zephir_check_call_status();
 			ZEPHIR_CALL_METHOD(NULL, validation, "appendmessage", NULL, 0, &_9$$11);
 			zephir_check_call_status();
