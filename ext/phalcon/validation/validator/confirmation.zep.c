--- conflicted
+++ resolved
@@ -202,20 +202,12 @@
 		}
 		ZEPHIR_INIT_VAR(&_3$$3);
 		ZVAL_STRING(&_3$$3, "utf-8");
-<<<<<<< HEAD
-		ZEPHIR_CALL_FUNCTION(&_4$$3, "mb_strtolower", NULL, 477, &a, &_3$$3);
-=======
-		ZEPHIR_CALL_FUNCTION(&_4$$3, "mb_strtolower", NULL, 443, &a, &_3$$3);
->>>>>>> 03694d80
+		ZEPHIR_CALL_FUNCTION(&_4$$3, "mb_strtolower", NULL, 444, &a, &_3$$3);
 		zephir_check_call_status();
 		zephir_get_strval(&a, &_4$$3);
 		ZEPHIR_INIT_NVAR(&_3$$3);
 		ZVAL_STRING(&_3$$3, "utf-8");
-<<<<<<< HEAD
-		ZEPHIR_CALL_FUNCTION(&_5$$3, "mb_strtolower", NULL, 477, &b, &_3$$3);
-=======
-		ZEPHIR_CALL_FUNCTION(&_5$$3, "mb_strtolower", NULL, 443, &b, &_3$$3);
->>>>>>> 03694d80
+		ZEPHIR_CALL_FUNCTION(&_5$$3, "mb_strtolower", NULL, 444, &b, &_3$$3);
 		zephir_check_call_status();
 		zephir_get_strval(&b, &_5$$3);
 	}
