--- conflicted
+++ resolved
@@ -121,11 +121,7 @@
 	zephir_check_call_status();
 	ZEPHIR_CALL_METHOD(&valueWith, validation, "getvalue", NULL, 0, &fieldWith);
 	zephir_check_call_status();
-<<<<<<< HEAD
-	ZEPHIR_CALL_METHOD(&_2, this_ptr, "compare", NULL, 503, &value, &valueWith);
-=======
 	ZEPHIR_CALL_METHOD(&_2, this_ptr, "compare", NULL, 451, &value, &valueWith);
->>>>>>> da2b94a2
 	zephir_check_call_status();
 	if (!(zephir_is_true(&_2))) {
 		ZEPHIR_CALL_METHOD(&label, this_ptr, "preparelabel", NULL, 0, validation, field);
@@ -154,11 +150,11 @@
 		zephir_array_update_string(&replacePairs, SL(":with"), &labelWith, PH_COPY | PH_SEPARATE);
 		ZEPHIR_INIT_NVAR(&_3$$4);
 		object_init_ex(&_3$$4, phalcon_messages_message_ce);
-		ZEPHIR_CALL_FUNCTION(&_5$$4, "strtr", NULL, 66, &message, &replacePairs);
+		ZEPHIR_CALL_FUNCTION(&_5$$4, "strtr", NULL, 50, &message, &replacePairs);
 		zephir_check_call_status();
 		ZEPHIR_INIT_VAR(&_6$$4);
 		ZVAL_STRING(&_6$$4, "Confirmation");
-		ZEPHIR_CALL_METHOD(NULL, &_3$$4, "__construct", NULL, 346, &_5$$4, field, &_6$$4, &code);
+		ZEPHIR_CALL_METHOD(NULL, &_3$$4, "__construct", NULL, 301, &_5$$4, field, &_6$$4, &code);
 		zephir_check_call_status();
 		ZEPHIR_CALL_METHOD(NULL, validation, "appendmessage", NULL, 0, &_3$$4);
 		zephir_check_call_status();
@@ -206,20 +202,12 @@
 		}
 		ZEPHIR_INIT_VAR(&_3$$3);
 		ZVAL_STRING(&_3$$3, "utf-8");
-<<<<<<< HEAD
-		ZEPHIR_CALL_FUNCTION(&_4$$3, "mb_strtolower", NULL, 485, &a, &_3$$3);
-=======
 		ZEPHIR_CALL_FUNCTION(&_4$$3, "mb_strtolower", NULL, 433, &a, &_3$$3);
->>>>>>> da2b94a2
 		zephir_check_call_status();
 		zephir_get_strval(&a, &_4$$3);
 		ZEPHIR_INIT_NVAR(&_3$$3);
 		ZVAL_STRING(&_3$$3, "utf-8");
-<<<<<<< HEAD
-		ZEPHIR_CALL_FUNCTION(&_5$$3, "mb_strtolower", NULL, 485, &b, &_3$$3);
-=======
 		ZEPHIR_CALL_FUNCTION(&_5$$3, "mb_strtolower", NULL, 433, &b, &_3$$3);
->>>>>>> da2b94a2
 		zephir_check_call_status();
 		zephir_get_strval(&b, &_5$$3);
 	}
