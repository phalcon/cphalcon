--- conflicted
+++ resolved
@@ -76,11 +76,7 @@
 	zephir_check_call_status();
 	ZEPHIR_CALL_METHOD(&valueWith, validation, "getvalue", NULL, 0, fieldWith);
 	zephir_check_call_status();
-<<<<<<< HEAD
-	ZEPHIR_CALL_METHOD(&_1, this_ptr, "compare", NULL, 444, value, valueWith);
-=======
-	ZEPHIR_CALL_METHOD(&_1, this_ptr, "compare", NULL, 439, value, valueWith);
->>>>>>> 58cb694b
+	ZEPHIR_CALL_METHOD(&_1, this_ptr, "compare", NULL, 443, value, valueWith);
 	zephir_check_call_status();
 	if (!(zephir_is_true(_1))) {
 		ZEPHIR_INIT_NVAR(_0);
@@ -123,11 +119,7 @@
 		zephir_check_call_status();
 		ZEPHIR_INIT_VAR(_3);
 		ZVAL_STRING(_3, "Confirmation", ZEPHIR_TEMP_PARAM_COPY);
-<<<<<<< HEAD
-		ZEPHIR_CALL_METHOD(NULL, _0, "__construct", NULL, 441, _2, field, _3);
-=======
-		ZEPHIR_CALL_METHOD(NULL, _0, "__construct", NULL, 436, _2, field, _3);
->>>>>>> 58cb694b
+		ZEPHIR_CALL_METHOD(NULL, _0, "__construct", NULL, 440, _2, field, _3);
 		zephir_check_temp_parameter(_3);
 		zephir_check_call_status();
 		ZEPHIR_CALL_METHOD(NULL, validation, "appendmessage", NULL, 0, _0);
@@ -169,20 +161,12 @@
 		}
 		ZEPHIR_SINIT_VAR(_3);
 		ZVAL_STRING(&_3, "utf-8", 0);
-<<<<<<< HEAD
-		ZEPHIR_CALL_FUNCTION(&_4, "mb_strtolower", &_5, 194, a, &_3);
-=======
-		ZEPHIR_CALL_FUNCTION(&_4, "mb_strtolower", &_5, 195, a, &_3);
->>>>>>> 58cb694b
+		ZEPHIR_CALL_FUNCTION(&_4, "mb_strtolower", &_5, 193, a, &_3);
 		zephir_check_call_status();
 		zephir_get_strval(a, _4);
 		ZEPHIR_SINIT_NVAR(_3);
 		ZVAL_STRING(&_3, "utf-8", 0);
-<<<<<<< HEAD
-		ZEPHIR_CALL_FUNCTION(&_6, "mb_strtolower", &_5, 194, b, &_3);
-=======
-		ZEPHIR_CALL_FUNCTION(&_6, "mb_strtolower", &_5, 195, b, &_3);
->>>>>>> 58cb694b
+		ZEPHIR_CALL_FUNCTION(&_6, "mb_strtolower", &_5, 193, b, &_3);
 		zephir_check_call_status();
 		zephir_get_strval(b, _6);
 	}
