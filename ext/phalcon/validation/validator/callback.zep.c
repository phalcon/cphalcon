
#ifdef HAVE_CONFIG_H
#include "../../../ext_config.h"
#endif

#include <php.h>
#include "../../../php_ext.h"
#include "../../../ext.h"

#include <Zend/zend_operators.h>
#include <Zend/zend_exceptions.h>
#include <Zend/zend_interfaces.h>

#include "kernel/main.h"
#include "kernel/fcall.h"
#include "kernel/memory.h"
#include "kernel/operators.h"
#include "kernel/object.h"
#include "kernel/array.h"
#include "kernel/exception.h"
#include "ext/spl/spl_exceptions.h"


/**
 * Phalcon\Validation\Validator\Callback
 *
 * Calls user function for validation
 *
 * <code>
 * use Phalcon\Validation;
 * use Phalcon\Validation\Validator\Callback as CallbackValidator;
 * use Phalcon\Validation\Validator\Numericality as NumericalityValidator;
 *
 * $validator = new Validation();
 *
 * $validator->add(
 *     ["user", "admin"],
 *     new CallbackValidator(
 *         [
 *             "message" => "There must be only an user or admin set",
 *             "callback" => function($data) {
 *                 if (!empty($data->getUser()) && !empty($data->getAdmin())) {
 *                     return false;
 *                 }
 *
 *                 return true;
 *             }
 *         ]
 *     )
 * );
 *
 * $validator->add(
 *     "amount",
 *     new CallbackValidator(
 *         [
 *             "callback" => function($data) {
 *                 if (!empty($data->getProduct())) {
 *                     return new NumericalityValidator(
 *                         [
 *                             "message" => "Amount must be a number."
 *                         ]
 *                     );
 *                 }
 *             }
 *         ]
 *     )
 * );
 * </code>
 */
ZEPHIR_INIT_CLASS(Phalcon_Validation_Validator_Callback) {

	ZEPHIR_REGISTER_CLASS_EX(Phalcon\\Validation\\Validator, Callback, phalcon, validation_validator_callback, phalcon_validation_validator_ce, phalcon_validation_validator_callback_method_entry, 0);

	return SUCCESS;

}

/**
 * Executes the validation
 */
PHP_METHOD(Phalcon_Validation_Validator_Callback, validate) {

	zend_bool _1$$3;
	zend_long ZEPHIR_LAST_CALL_STATUS;
	zval field;
	zval *validation, validation_sub, *field_param = NULL, message, label, replacePairs, code, callback, returnedValue, data, _0, _2$$6, _3$$6, _4$$6;
	zval *this_ptr = getThis();

	ZVAL_UNDEF(&validation_sub);
	ZVAL_UNDEF(&message);
	ZVAL_UNDEF(&label);
	ZVAL_UNDEF(&replacePairs);
	ZVAL_UNDEF(&code);
	ZVAL_UNDEF(&callback);
	ZVAL_UNDEF(&returnedValue);
	ZVAL_UNDEF(&data);
	ZVAL_UNDEF(&_0);
	ZVAL_UNDEF(&_2$$6);
	ZVAL_UNDEF(&_3$$6);
	ZVAL_UNDEF(&_4$$6);
	ZVAL_UNDEF(&field);

	ZEPHIR_MM_GROW();
	zephir_fetch_params(1, 2, 0, &validation, &field_param);

	if (UNEXPECTED(Z_TYPE_P(field_param) != IS_STRING && Z_TYPE_P(field_param) != IS_NULL)) {
		zephir_throw_exception_string(spl_ce_InvalidArgumentException, SL("Parameter 'field' must be a string") TSRMLS_CC);
		RETURN_MM_NULL();
	}
	if (EXPECTED(Z_TYPE_P(field_param) == IS_STRING)) {
		zephir_get_strval(&field, field_param);
	} else {
		ZEPHIR_INIT_VAR(&field);
		ZVAL_EMPTY_STRING(&field);
	}


	ZEPHIR_INIT_VAR(&_0);
	ZVAL_STRING(&_0, "callback");
	ZEPHIR_CALL_METHOD(&callback, this_ptr, "getoption", NULL, 0, &_0);
	zephir_check_call_status();
	if (zephir_is_callable(&callback TSRMLS_CC)) {
		ZEPHIR_CALL_METHOD(&data, validation, "getentity", NULL, 0);
		zephir_check_call_status();
		if (ZEPHIR_IS_EMPTY(&data)) {
			ZEPHIR_CALL_METHOD(&data, validation, "getdata", NULL, 0);
			zephir_check_call_status();
		}
<<<<<<< HEAD
		ZEPHIR_CALL_FUNCTION(&returnedValue, "call_user_func", NULL, 370, &callback, &data);
=======
		ZEPHIR_CALL_FUNCTION(&returnedValue, "call_user_func", NULL, 278, &callback, &data);
>>>>>>> b3b083d3
		zephir_check_call_status();
		_1$$3 = Z_TYPE_P(&returnedValue) == IS_OBJECT;
		if (_1$$3) {
			_1$$3 = zephir_instance_of_ev(&returnedValue, phalcon_validation_validator_ce TSRMLS_CC);
		}
		if (((Z_TYPE_P(&returnedValue) == IS_TRUE || Z_TYPE_P(&returnedValue) == IS_FALSE) == 1)) {
			if (!(zephir_is_true(&returnedValue))) {
				ZEPHIR_CALL_METHOD(&label, this_ptr, "preparelabel", NULL, 0, validation, &field);
				zephir_check_call_status();
				ZEPHIR_INIT_VAR(&_2$$6);
				ZVAL_STRING(&_2$$6, "Callback");
				ZEPHIR_CALL_METHOD(&message, this_ptr, "preparemessage", NULL, 0, validation, &field, &_2$$6);
				zephir_check_call_status();
				ZEPHIR_CALL_METHOD(&code, this_ptr, "preparecode", NULL, 0, &field);
				zephir_check_call_status();
				ZEPHIR_INIT_VAR(&replacePairs);
				zephir_create_array(&replacePairs, 1, 0 TSRMLS_CC);
				zephir_array_update_string(&replacePairs, SL(":field"), &label, PH_COPY | PH_SEPARATE);
				ZEPHIR_INIT_NVAR(&_2$$6);
				object_init_ex(&_2$$6, phalcon_validation_message_ce);
				ZEPHIR_CALL_FUNCTION(&_3$$6, "strtr", NULL, 22, &message, &replacePairs);
				zephir_check_call_status();
				ZEPHIR_INIT_VAR(&_4$$6);
				ZVAL_STRING(&_4$$6, "Callback");
<<<<<<< HEAD
				ZEPHIR_CALL_METHOD(NULL, &_2$$6, "__construct", NULL, 428, &_3$$6, &field, &_4$$6, &code);
=======
				ZEPHIR_CALL_METHOD(NULL, &_2$$6, "__construct", NULL, 436, &_3$$6, &field, &_4$$6, &code);
>>>>>>> b3b083d3
				zephir_check_call_status();
				ZEPHIR_CALL_METHOD(NULL, validation, "appendmessage", NULL, 0, &_2$$6);
				zephir_check_call_status();
				RETURN_MM_BOOL(0);
			}
			RETURN_MM_BOOL(1);
		} else if (_1$$3) {
			ZEPHIR_RETURN_CALL_METHOD(&returnedValue, "validate", NULL, 0, validation, &field);
			zephir_check_call_status();
			RETURN_MM();
		}
		ZEPHIR_THROW_EXCEPTION_DEBUG_STR(phalcon_validation_validator_exception_ce, "Callback must return boolean or Phalcon\\Validation\\Validator object", "phalcon/validation/validator/callback.zep", 114);
		return;
	}
	RETURN_MM_BOOL(1);

}
<|MERGE_RESOLUTION|>--- conflicted
+++ resolved
@@ -126,11 +126,7 @@
 			ZEPHIR_CALL_METHOD(&data, validation, "getdata", NULL, 0);
 			zephir_check_call_status();
 		}
-<<<<<<< HEAD
-		ZEPHIR_CALL_FUNCTION(&returnedValue, "call_user_func", NULL, 370, &callback, &data);
-=======
 		ZEPHIR_CALL_FUNCTION(&returnedValue, "call_user_func", NULL, 278, &callback, &data);
->>>>>>> b3b083d3
 		zephir_check_call_status();
 		_1$$3 = Z_TYPE_P(&returnedValue) == IS_OBJECT;
 		if (_1$$3) {
@@ -155,11 +151,7 @@
 				zephir_check_call_status();
 				ZEPHIR_INIT_VAR(&_4$$6);
 				ZVAL_STRING(&_4$$6, "Callback");
-<<<<<<< HEAD
-				ZEPHIR_CALL_METHOD(NULL, &_2$$6, "__construct", NULL, 428, &_3$$6, &field, &_4$$6, &code);
-=======
 				ZEPHIR_CALL_METHOD(NULL, &_2$$6, "__construct", NULL, 436, &_3$$6, &field, &_4$$6, &code);
->>>>>>> b3b083d3
 				zephir_check_call_status();
 				ZEPHIR_CALL_METHOD(NULL, validation, "appendmessage", NULL, 0, &_2$$6);
 				zephir_check_call_status();
