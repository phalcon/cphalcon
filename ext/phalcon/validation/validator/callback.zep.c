
#ifdef HAVE_CONFIG_H
#include "../../../ext_config.h"
#endif

#include <php.h>
#include "../../../php_ext.h"
#include "../../../ext.h"

#include <Zend/zend_operators.h>
#include <Zend/zend_exceptions.h>
#include <Zend/zend_interfaces.h>

#include "kernel/main.h"
#include "kernel/fcall.h"
#include "kernel/memory.h"
#include "ext/spl/spl_exceptions.h"
#include "kernel/exception.h"
#include "kernel/object.h"
#include "kernel/operators.h"


/**
 * This file is part of the Phalcon Framework.
 *
 * (c) Phalcon Team <team@phalcon.io>
 *
 * For the full copyright and license information, please view the LICENSE.txt
 * file that was distributed with this source code.
 */
/**
 * Calls user function for validation
 *
 * ```php
 * use Phalcon\Validation;
 * use Phalcon\Validation\Validator\Callback as CallbackValidator;
 * use Phalcon\Validation\Validator\Numericality as NumericalityValidator;
 *
 * $validator = new Validation();
 *
 * $validator->add(
 *     ["user", "admin"],
 *     new CallbackValidator(
 *         [
 *             "message" => "There must be only an user or admin set",
 *             "callback" => function($data) {
 *                 if (!empty($data->getUser()) && !empty($data->getAdmin())) {
 *                     return false;
 *                 }
 *
 *                 return true;
 *             }
 *         ]
 *     )
 * );
 *
 * $validator->add(
 *     "amount",
 *     new CallbackValidator(
 *         [
 *             "callback" => function($data) {
 *                 if (!empty($data->getProduct())) {
 *                     return new NumericalityValidator(
 *                         [
 *                             "message" => "Amount must be a number."
 *                         ]
 *                     );
 *                 }
 *             }
 *         ]
 *     )
 * );
 * ```
 */
ZEPHIR_INIT_CLASS(Phalcon_Validation_Validator_Callback) {

	ZEPHIR_REGISTER_CLASS_EX(Phalcon\\Validation\\Validator, Callback, phalcon, validation_validator_callback, phalcon_validation_abstractvalidator_ce, phalcon_validation_validator_callback_method_entry, 0);

	zend_declare_property_string(phalcon_validation_validator_callback_ce, SL("template"), "Field :field must match the callback function", ZEND_ACC_PROTECTED);

	return SUCCESS;

}

/**
 * Constructor
 *
 * @param array options = [
 *     'message' => '',
 *     'template' => '',
 *     'callback' => null,
 *     'allowEmpty' => false
 * ]
 */
PHP_METHOD(Phalcon_Validation_Validator_Callback, __construct) {

	zephir_method_globals *ZEPHIR_METHOD_GLOBALS_PTR = NULL;
	zend_long ZEPHIR_LAST_CALL_STATUS;
	zephir_fcall_cache_entry *_0 = NULL;
	zval *options_param = NULL;
	zval options;
	zval *this_ptr = getThis();

	ZVAL_UNDEF(&options);

	ZEPHIR_MM_GROW();
	zephir_fetch_params(1, 0, 1, &options_param);

	if (!options_param) {
		ZEPHIR_INIT_VAR(&options);
		array_init(&options);
	} else {
	ZEPHIR_OBS_COPY_OR_DUP(&options, options_param);
	}


	ZEPHIR_CALL_PARENT(NULL, phalcon_validation_validator_callback_ce, getThis(), "__construct", &_0, 0, &options);
	zephir_check_call_status();
	ZEPHIR_MM_RESTORE();

}

/**
 * Executes the validation
 */
PHP_METHOD(Phalcon_Validation_Validator_Callback, validate) {

	zend_bool _1$$3;
	zephir_method_globals *ZEPHIR_METHOD_GLOBALS_PTR = NULL;
	zend_long ZEPHIR_LAST_CALL_STATUS;
	zval *validation, validation_sub, *field, field_sub, callback, returnedValue, data, _0, _2$$6;
	zval *this_ptr = getThis();

	ZVAL_UNDEF(&validation_sub);
	ZVAL_UNDEF(&field_sub);
	ZVAL_UNDEF(&callback);
	ZVAL_UNDEF(&returnedValue);
	ZVAL_UNDEF(&data);
	ZVAL_UNDEF(&_0);
	ZVAL_UNDEF(&_2$$6);

	ZEPHIR_MM_GROW();
	zephir_fetch_params(1, 2, 0, &validation, &field);



	ZEPHIR_INIT_VAR(&_0);
	ZVAL_STRING(&_0, "callback");
	ZEPHIR_CALL_METHOD(&callback, this_ptr, "getoption", NULL, 0, &_0);
	zephir_check_call_status();
	if (zephir_is_callable(&callback)) {
		ZEPHIR_CALL_METHOD(&data, validation, "getentity", NULL, 0);
		zephir_check_call_status();
		if (ZEPHIR_IS_EMPTY(&data)) {
			ZEPHIR_CALL_METHOD(&data, validation, "getdata", NULL, 0);
			zephir_check_call_status();
		}
<<<<<<< HEAD
		ZEPHIR_CALL_FUNCTION(&returnedValue, "call_user_func", NULL, 259, &callback, &data);
=======
		ZEPHIR_CALL_FUNCTION(&returnedValue, "call_user_func", NULL, 275, &callback, &data);
>>>>>>> f2a65a3d
		zephir_check_call_status();
		_1$$3 = Z_TYPE_P(&returnedValue) == IS_OBJECT;
		if (_1$$3) {
			_1$$3 = zephir_instance_of_ev(&returnedValue, phalcon_validation_validatorinterface_ce);
		}
		if (((Z_TYPE_P(&returnedValue) == IS_TRUE || Z_TYPE_P(&returnedValue) == IS_FALSE) == 1)) {
			if (!(zephir_is_true(&returnedValue))) {
				ZEPHIR_CALL_METHOD(&_2$$6, this_ptr, "messagefactory", NULL, 0, validation, field);
				zephir_check_call_status();
				ZEPHIR_CALL_METHOD(NULL, validation, "appendmessage", NULL, 0, &_2$$6);
				zephir_check_call_status();
				RETURN_MM_BOOL(0);
			}
			RETURN_MM_BOOL(1);
		} else if (_1$$3) {
			ZEPHIR_RETURN_CALL_METHOD(&returnedValue, "validate", NULL, 0, validation, field);
			zephir_check_call_status();
			RETURN_MM();
		}
		ZEPHIR_THROW_EXCEPTION_DEBUG_STR(phalcon_validation_validator_exception_ce, "Callback must return bool or Phalcon\\Validation\\Validator object", "phalcon/Validation/Validator/Callback.zep", 115);
		return;
	}
	RETURN_MM_BOOL(1);

}
<|MERGE_RESOLUTION|>--- conflicted
+++ resolved
@@ -155,11 +155,7 @@
 			ZEPHIR_CALL_METHOD(&data, validation, "getdata", NULL, 0);
 			zephir_check_call_status();
 		}
-<<<<<<< HEAD
-		ZEPHIR_CALL_FUNCTION(&returnedValue, "call_user_func", NULL, 259, &callback, &data);
-=======
 		ZEPHIR_CALL_FUNCTION(&returnedValue, "call_user_func", NULL, 275, &callback, &data);
->>>>>>> f2a65a3d
 		zephir_check_call_status();
 		_1$$3 = Z_TYPE_P(&returnedValue) == IS_OBJECT;
 		if (_1$$3) {
