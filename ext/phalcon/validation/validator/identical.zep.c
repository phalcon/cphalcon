--- conflicted
+++ resolved
@@ -158,15 +158,11 @@
 		zephir_array_update_string(&replacePairs, SL(":field"), &label, PH_COPY | PH_SEPARATE);
 		ZEPHIR_INIT_NVAR(&_8$$8);
 		object_init_ex(&_8$$8, phalcon_messages_message_ce);
-		ZEPHIR_CALL_FUNCTION(&_9$$8, "strtr", NULL, 66, &message, &replacePairs);
+		ZEPHIR_CALL_FUNCTION(&_9$$8, "strtr", NULL, 50, &message, &replacePairs);
 		zephir_check_call_status();
 		ZEPHIR_INIT_VAR(&_10$$8);
 		ZVAL_STRING(&_10$$8, "Identical");
-<<<<<<< HEAD
-		ZEPHIR_CALL_METHOD(NULL, &_8$$8, "__construct", NULL, 346, &_9$$8, field, &_10$$8, &code);
-=======
 		ZEPHIR_CALL_METHOD(NULL, &_8$$8, "__construct", NULL, 302, &_9$$8, field, &_10$$8, &code);
->>>>>>> f8defde8
 		zephir_check_call_status();
 		ZEPHIR_CALL_METHOD(NULL, validation, "appendmessage", NULL, 0, &_8$$8);
 		zephir_check_call_status();
