
#ifdef HAVE_CONFIG_H
#include "../../../ext_config.h"
#endif

#include <php.h>
#include "../../../php_ext.h"
#include "../../../ext.h"

#include <Zend/zend_operators.h>
#include <Zend/zend_exceptions.h>
#include <Zend/zend_interfaces.h>

#include "kernel/main.h"
#include "kernel/fcall.h"
#include "kernel/memory.h"
#include "kernel/operators.h"
#include "kernel/array.h"
#include "ext/spl/spl_exceptions.h"
#include "kernel/exception.h"


/**
 * Phalcon\Validation\Validator\Identical
 *
 * Checks if a value is identical to other
 *
 *<code>
 *use Phalcon\Validation\Validator\Identical;
 *
 *$validator->add('terms', new Identical(array(
 *   'accepted' => 'yes',
 *   'message' => 'Terms and conditions must be accepted'
 *)));
 *</code>
 *
 */
ZEPHIR_INIT_CLASS(Phalcon_Validation_Validator_Identical) {

	ZEPHIR_REGISTER_CLASS_EX(Phalcon\\Validation\\Validator, Identical, phalcon, validation_validator_identical, phalcon_validation_validator_ce, phalcon_validation_validator_identical_method_entry, 0);

	return SUCCESS;

}

/**
 * Executes the validation
 */
PHP_METHOD(Phalcon_Validation_Validator_Identical, validate) {

	int ZEPHIR_LAST_CALL_STATUS;
	zend_bool valid;
	zval *field = NULL;
	zval *validation, *field_param = NULL, *message = NULL, *label = NULL, *replacePairs, *value = NULL, *_0 = NULL, *_1 = NULL, *_2 = NULL, *_3 = NULL, *_4;

	ZEPHIR_MM_GROW();
	zephir_fetch_params(1, 2, 0, &validation, &field_param);

	if (unlikely(Z_TYPE_P(field_param) != IS_STRING && Z_TYPE_P(field_param) != IS_NULL)) {
		zephir_throw_exception_string(spl_ce_InvalidArgumentException, SL("Parameter 'field' must be a string") TSRMLS_CC);
		RETURN_MM_NULL();
	}
	if (likely(Z_TYPE_P(field_param) == IS_STRING)) {
		zephir_get_strval(field, field_param);
	} else {
		ZEPHIR_INIT_VAR(field);
		ZVAL_EMPTY_STRING(field);
	}


	ZEPHIR_CALL_METHOD(&value, validation, "getvalue", NULL, 0, field);
	zephir_check_call_status();
	ZEPHIR_INIT_VAR(_1);
	ZVAL_STRING(_1, "accepted", ZEPHIR_TEMP_PARAM_COPY);
	ZEPHIR_CALL_METHOD(&_0, this_ptr, "hasoption", NULL, 0, _1);
	zephir_check_temp_parameter(_1);
	zephir_check_call_status();
	if (zephir_is_true(_0)) {
		ZEPHIR_INIT_NVAR(_1);
		ZVAL_STRING(_1, "accepted", ZEPHIR_TEMP_PARAM_COPY);
		ZEPHIR_CALL_METHOD(&_2, this_ptr, "getoption", NULL, 0, _1);
		zephir_check_temp_parameter(_1);
		zephir_check_call_status();
		valid = ZEPHIR_IS_EQUAL(value, _2);
	} else {
		ZEPHIR_INIT_NVAR(_1);
		ZVAL_STRING(_1, "value", ZEPHIR_TEMP_PARAM_COPY);
		ZEPHIR_CALL_METHOD(&_2, this_ptr, "hasoption", NULL, 0, _1);
		zephir_check_temp_parameter(_1);
		zephir_check_call_status();
		if (zephir_is_true(_2)) {
			ZEPHIR_INIT_NVAR(_1);
			ZVAL_STRING(_1, "value", ZEPHIR_TEMP_PARAM_COPY);
			ZEPHIR_CALL_METHOD(&_3, this_ptr, "getoption", NULL, 0, _1);
			zephir_check_temp_parameter(_1);
			zephir_check_call_status();
			valid = ZEPHIR_IS_EQUAL(value, _3);
		}
	}
	if (!(valid)) {
		ZEPHIR_INIT_NVAR(_1);
		ZVAL_STRING(_1, "label", ZEPHIR_TEMP_PARAM_COPY);
		ZEPHIR_CALL_METHOD(&label, this_ptr, "getoption", NULL, 0, _1);
		zephir_check_temp_parameter(_1);
		zephir_check_call_status();
		if (ZEPHIR_IS_EMPTY(label)) {
			ZEPHIR_CALL_METHOD(&label, validation, "getlabel", NULL, 0, field);
			zephir_check_call_status();
		}
		ZEPHIR_INIT_NVAR(_1);
		ZVAL_STRING(_1, "message", ZEPHIR_TEMP_PARAM_COPY);
		ZEPHIR_CALL_METHOD(&message, this_ptr, "getoption", NULL, 0, _1);
		zephir_check_temp_parameter(_1);
		zephir_check_call_status();
		ZEPHIR_INIT_VAR(replacePairs);
		zephir_create_array(replacePairs, 1, 0 TSRMLS_CC);
		zephir_array_update_string(&replacePairs, SL(":field"), &label, PH_COPY | PH_SEPARATE);
		if (ZEPHIR_IS_EMPTY(message)) {
			ZEPHIR_INIT_NVAR(_1);
			ZVAL_STRING(_1, "Identical", ZEPHIR_TEMP_PARAM_COPY);
			ZEPHIR_CALL_METHOD(&message, validation, "getdefaultmessage", NULL, 0, _1);
			zephir_check_temp_parameter(_1);
			zephir_check_call_status();
		}
		ZEPHIR_INIT_NVAR(_1);
		object_init_ex(_1, phalcon_validation_message_ce);
		ZEPHIR_CALL_FUNCTION(&_2, "strtr", NULL, 54, message, replacePairs);
		zephir_check_call_status();
		ZEPHIR_INIT_VAR(_4);
		ZVAL_STRING(_4, "Identical", ZEPHIR_TEMP_PARAM_COPY);
<<<<<<< HEAD
		ZEPHIR_CALL_METHOD(NULL, _1, "__construct", NULL, 441, _2, field, _4);
=======
		ZEPHIR_CALL_METHOD(NULL, _1, "__construct", NULL, 436, _2, field, _4);
>>>>>>> 58cb694b
		zephir_check_temp_parameter(_4);
		zephir_check_call_status();
		ZEPHIR_CALL_METHOD(NULL, validation, "appendmessage", NULL, 0, _1);
		zephir_check_call_status();
		RETURN_MM_BOOL(0);
	}
	RETURN_MM_BOOL(1);

}
<|MERGE_RESOLUTION|>--- conflicted
+++ resolved
@@ -128,11 +128,7 @@
 		zephir_check_call_status();
 		ZEPHIR_INIT_VAR(_4);
 		ZVAL_STRING(_4, "Identical", ZEPHIR_TEMP_PARAM_COPY);
-<<<<<<< HEAD
-		ZEPHIR_CALL_METHOD(NULL, _1, "__construct", NULL, 441, _2, field, _4);
-=======
-		ZEPHIR_CALL_METHOD(NULL, _1, "__construct", NULL, 436, _2, field, _4);
->>>>>>> 58cb694b
+		ZEPHIR_CALL_METHOD(NULL, _1, "__construct", NULL, 440, _2, field, _4);
 		zephir_check_temp_parameter(_4);
 		zephir_check_call_status();
 		ZEPHIR_CALL_METHOD(NULL, validation, "appendmessage", NULL, 0, _1);
