--- conflicted
+++ resolved
@@ -119,11 +119,7 @@
 		ZEPHIR_INIT_NVAR(&format);
 		ZVAL_STRING(&format, "Y-m-d");
 	}
-<<<<<<< HEAD
-	ZEPHIR_CALL_METHOD(&_2, this_ptr, "checkdate", NULL, 506, &value, &format);
-=======
 	ZEPHIR_CALL_METHOD(&_2, this_ptr, "checkdate", NULL, 454, &value, &format);
->>>>>>> da2b94a2
 	zephir_check_call_status();
 	if (!(zephir_is_true(&_2))) {
 		ZEPHIR_CALL_METHOD(&label, this_ptr, "preparelabel", NULL, 0, validation, field);
@@ -139,11 +135,11 @@
 		zephir_array_update_string(&replacePairs, SL(":field"), &label, PH_COPY | PH_SEPARATE);
 		ZEPHIR_INIT_NVAR(&_3$$5);
 		object_init_ex(&_3$$5, phalcon_messages_message_ce);
-		ZEPHIR_CALL_FUNCTION(&_4$$5, "strtr", NULL, 66, &message, &replacePairs);
+		ZEPHIR_CALL_FUNCTION(&_4$$5, "strtr", NULL, 50, &message, &replacePairs);
 		zephir_check_call_status();
 		ZEPHIR_INIT_VAR(&_5$$5);
 		ZVAL_STRING(&_5$$5, "Date");
-		ZEPHIR_CALL_METHOD(NULL, &_3$$5, "__construct", NULL, 346, &_4$$5, field, &_5$$5, &code);
+		ZEPHIR_CALL_METHOD(NULL, &_3$$5, "__construct", NULL, 301, &_4$$5, field, &_5$$5, &code);
 		zephir_check_call_status();
 		ZEPHIR_CALL_METHOD(NULL, validation, "appendmessage", NULL, 0, &_3$$5);
 		zephir_check_call_status();
