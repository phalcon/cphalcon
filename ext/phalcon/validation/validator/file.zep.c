--- conflicted
+++ resolved
@@ -252,15 +252,11 @@
 		zephir_array_update_string(&replacePairs, SL(":field"), &label, PH_COPY | PH_SEPARATE);
 		ZEPHIR_INIT_NVAR(&_8$$3);
 		object_init_ex(&_8$$3, phalcon_messages_message_ce);
-		ZEPHIR_CALL_FUNCTION(&_10$$3, "strtr", NULL, 66, &message, &replacePairs);
+		ZEPHIR_CALL_FUNCTION(&_10$$3, "strtr", NULL, 50, &message, &replacePairs);
 		zephir_check_call_status();
 		ZEPHIR_INIT_NVAR(&_9$$3);
 		ZVAL_STRING(&_9$$3, "FileIniSize");
-<<<<<<< HEAD
-		ZEPHIR_CALL_METHOD(NULL, &_8$$3, "__construct", NULL, 346, &_10$$3, field, &_9$$3, &code);
-=======
 		ZEPHIR_CALL_METHOD(NULL, &_8$$3, "__construct", NULL, 302, &_10$$3, field, &_9$$3, &code);
->>>>>>> f8defde8
 		zephir_check_call_status();
 		ZEPHIR_CALL_METHOD(NULL, validation, "appendmessage", NULL, 0, &_8$$3);
 		zephir_check_call_status();
@@ -278,11 +274,7 @@
 	_14 = _12;
 	if (!(_14)) {
 		zephir_array_fetch_string(&_15, &value, SL("tmp_name"), PH_NOISY | PH_READONLY, "phalcon/validation/validator/file.zep", 119 TSRMLS_CC);
-<<<<<<< HEAD
-		ZEPHIR_CALL_FUNCTION(&_16, "is_uploaded_file", NULL, 278, &_15);
-=======
 		ZEPHIR_CALL_FUNCTION(&_16, "is_uploaded_file", NULL, 233, &_15);
->>>>>>> f8defde8
 		zephir_check_call_status();
 		_14 = !zephir_is_true(&_16);
 	}
@@ -298,15 +290,11 @@
 		zephir_array_update_string(&replacePairs, SL(":field"), &label, PH_COPY | PH_SEPARATE);
 		ZEPHIR_INIT_NVAR(&_17$$4);
 		object_init_ex(&_17$$4, phalcon_messages_message_ce);
-		ZEPHIR_CALL_FUNCTION(&_19$$4, "strtr", NULL, 66, &message, &replacePairs);
+		ZEPHIR_CALL_FUNCTION(&_19$$4, "strtr", NULL, 50, &message, &replacePairs);
 		zephir_check_call_status();
 		ZEPHIR_INIT_NVAR(&_18$$4);
 		ZVAL_STRING(&_18$$4, "FileEmpty");
-<<<<<<< HEAD
-		ZEPHIR_CALL_METHOD(NULL, &_17$$4, "__construct", NULL, 346, &_19$$4, field, &_18$$4, &code);
-=======
 		ZEPHIR_CALL_METHOD(NULL, &_17$$4, "__construct", NULL, 302, &_19$$4, field, &_18$$4, &code);
->>>>>>> f8defde8
 		zephir_check_call_status();
 		ZEPHIR_CALL_METHOD(NULL, validation, "appendmessage", NULL, 0, &_17$$4);
 		zephir_check_call_status();
@@ -332,15 +320,11 @@
 		zephir_array_update_string(&replacePairs, SL(":field"), &label, PH_COPY | PH_SEPARATE);
 		ZEPHIR_INIT_NVAR(&_22$$5);
 		object_init_ex(&_22$$5, phalcon_messages_message_ce);
-		ZEPHIR_CALL_FUNCTION(&_24$$5, "strtr", NULL, 66, &message, &replacePairs);
+		ZEPHIR_CALL_FUNCTION(&_24$$5, "strtr", NULL, 50, &message, &replacePairs);
 		zephir_check_call_status();
 		ZEPHIR_INIT_NVAR(&_23$$5);
 		ZVAL_STRING(&_23$$5, "FileValid");
-<<<<<<< HEAD
-		ZEPHIR_CALL_METHOD(NULL, &_22$$5, "__construct", NULL, 346, &_24$$5, field, &_23$$5, &code);
-=======
 		ZEPHIR_CALL_METHOD(NULL, &_22$$5, "__construct", NULL, 302, &_24$$5, field, &_23$$5, &code);
->>>>>>> f8defde8
 		zephir_check_call_status();
 		ZEPHIR_CALL_METHOD(NULL, validation, "appendmessage", NULL, 0, &_22$$5);
 		zephir_check_call_status();
@@ -387,11 +371,7 @@
 			zephir_array_fetch_long(&unit, &matches, 2, PH_NOISY, "phalcon/validation/validator/file.zep", 165 TSRMLS_CC);
 		}
 		zephir_array_fetch_long(&_32$$6, &matches, 1, PH_NOISY | PH_READONLY, "phalcon/validation/validator/file.zep", 168 TSRMLS_CC);
-<<<<<<< HEAD
-		ZEPHIR_CALL_FUNCTION(&_33$$6, "floatval", NULL, 370, &_32$$6);
-=======
 		ZEPHIR_CALL_FUNCTION(&_33$$6, "floatval", NULL, 326, &_32$$6);
->>>>>>> f8defde8
 		zephir_check_call_status();
 		ZEPHIR_INIT_VAR(&_34$$6);
 		zephir_array_fetch(&_35$$6, &byteUnits, &unit, PH_NOISY | PH_READONLY, "phalcon/validation/validator/file.zep", 168 TSRMLS_CC);
@@ -400,15 +380,9 @@
 		ZEPHIR_INIT_VAR(&bytes);
 		mul_function(&bytes, &_33$$6, &_34$$6 TSRMLS_CC);
 		zephir_array_fetch_string(&_37$$6, &value, SL("size"), PH_NOISY | PH_READONLY, "phalcon/validation/validator/file.zep", 170 TSRMLS_CC);
-<<<<<<< HEAD
-		ZEPHIR_CALL_FUNCTION(&_33$$6, "floatval", NULL, 370, &_37$$6);
-		zephir_check_call_status();
-		ZEPHIR_CALL_FUNCTION(&_38$$6, "floatval", NULL, 370, &bytes);
-=======
 		ZEPHIR_CALL_FUNCTION(&_33$$6, "floatval", NULL, 326, &_37$$6);
 		zephir_check_call_status();
 		ZEPHIR_CALL_FUNCTION(&_38$$6, "floatval", NULL, 326, &bytes);
->>>>>>> f8defde8
 		zephir_check_call_status();
 		if (ZEPHIR_GT(&_33$$6, &_38$$6)) {
 			ZEPHIR_INIT_VAR(&_39$$9);
@@ -423,15 +397,11 @@
 			zephir_array_update_string(&replacePairs, SL(":max"), &maxSize, PH_COPY | PH_SEPARATE);
 			ZEPHIR_INIT_NVAR(&_39$$9);
 			object_init_ex(&_39$$9, phalcon_messages_message_ce);
-			ZEPHIR_CALL_FUNCTION(&_41$$9, "strtr", NULL, 66, &message, &replacePairs);
+			ZEPHIR_CALL_FUNCTION(&_41$$9, "strtr", NULL, 50, &message, &replacePairs);
 			zephir_check_call_status();
 			ZEPHIR_INIT_NVAR(&_40$$9);
 			ZVAL_STRING(&_40$$9, "FileSize");
-<<<<<<< HEAD
-			ZEPHIR_CALL_METHOD(NULL, &_39$$9, "__construct", NULL, 346, &_41$$9, field, &_40$$9, &code);
-=======
 			ZEPHIR_CALL_METHOD(NULL, &_39$$9, "__construct", NULL, 302, &_41$$9, field, &_40$$9, &code);
->>>>>>> f8defde8
 			zephir_check_call_status();
 			ZEPHIR_CALL_METHOD(NULL, validation, "appendmessage", NULL, 0, &_39$$9);
 			zephir_check_call_status();
@@ -457,21 +427,12 @@
 		}
 		if ((zephir_function_exists_ex(SL("finfo_open") TSRMLS_CC) == SUCCESS)) {
 			ZVAL_LONG(&_44$$13, 16);
-<<<<<<< HEAD
-			ZEPHIR_CALL_FUNCTION(&tmp, "finfo_open", NULL, 275, &_44$$13);
-			zephir_check_call_status();
-			zephir_array_fetch_string(&_45$$13, &value, SL("tmp_name"), PH_NOISY | PH_READONLY, "phalcon/validation/validator/file.zep", 201 TSRMLS_CC);
-			ZEPHIR_CALL_FUNCTION(&mime, "finfo_file", NULL, 276, &tmp, &_45$$13);
-			zephir_check_call_status();
-			ZEPHIR_CALL_FUNCTION(NULL, "finfo_close", NULL, 277, &tmp);
-=======
 			ZEPHIR_CALL_FUNCTION(&tmp, "finfo_open", NULL, 230, &_44$$13);
 			zephir_check_call_status();
 			zephir_array_fetch_string(&_45$$13, &value, SL("tmp_name"), PH_NOISY | PH_READONLY, "phalcon/validation/validator/file.zep", 201 TSRMLS_CC);
 			ZEPHIR_CALL_FUNCTION(&mime, "finfo_file", NULL, 231, &tmp, &_45$$13);
 			zephir_check_call_status();
 			ZEPHIR_CALL_FUNCTION(NULL, "finfo_close", NULL, 232, &tmp);
->>>>>>> f8defde8
 			zephir_check_call_status();
 		} else {
 			ZEPHIR_OBS_NVAR(&mime);
@@ -492,15 +453,11 @@
 			zephir_array_update_string(&replacePairs, SL(":types"), &_46$$15, PH_COPY | PH_SEPARATE);
 			ZEPHIR_INIT_NVAR(&_46$$15);
 			object_init_ex(&_46$$15, phalcon_messages_message_ce);
-			ZEPHIR_CALL_FUNCTION(&_48$$15, "strtr", NULL, 66, &message, &replacePairs);
+			ZEPHIR_CALL_FUNCTION(&_48$$15, "strtr", NULL, 50, &message, &replacePairs);
 			zephir_check_call_status();
 			ZEPHIR_INIT_NVAR(&_47$$15);
 			ZVAL_STRING(&_47$$15, "FileType");
-<<<<<<< HEAD
-			ZEPHIR_CALL_METHOD(NULL, &_46$$15, "__construct", NULL, 346, &_48$$15, field, &_47$$15, &code);
-=======
 			ZEPHIR_CALL_METHOD(NULL, &_46$$15, "__construct", NULL, 302, &_48$$15, field, &_47$$15, &code);
->>>>>>> f8defde8
 			zephir_check_call_status();
 			ZEPHIR_CALL_METHOD(NULL, validation, "appendmessage", NULL, 0, &_46$$15);
 			zephir_check_call_status();
@@ -521,11 +478,7 @@
 	}
 	if (_50) {
 		zephir_array_fetch_string(&_52$$16, &value, SL("tmp_name"), PH_NOISY | PH_READONLY, "phalcon/validation/validator/file.zep", 226 TSRMLS_CC);
-<<<<<<< HEAD
-		ZEPHIR_CALL_FUNCTION(&tmp, "getimagesize", NULL, 287, &_52$$16);
-=======
 		ZEPHIR_CALL_FUNCTION(&tmp, "getimagesize", NULL, 242, &_52$$16);
->>>>>>> f8defde8
 		zephir_check_call_status();
 		ZEPHIR_OBS_VAR(&width);
 		zephir_array_fetch_long(&width, &tmp, 0, PH_NOISY, "phalcon/validation/validator/file.zep", 227 TSRMLS_CC);
@@ -573,15 +526,11 @@
 			zephir_array_update_string(&replacePairs, SL(":min"), &minResolution, PH_COPY | PH_SEPARATE);
 			ZEPHIR_INIT_NVAR(&_58$$20);
 			object_init_ex(&_58$$20, phalcon_messages_message_ce);
-			ZEPHIR_CALL_FUNCTION(&_60$$20, "strtr", NULL, 66, &message, &replacePairs);
+			ZEPHIR_CALL_FUNCTION(&_60$$20, "strtr", NULL, 50, &message, &replacePairs);
 			zephir_check_call_status();
 			ZEPHIR_INIT_NVAR(&_59$$20);
 			ZVAL_STRING(&_59$$20, "FileMinResolution");
-<<<<<<< HEAD
-			ZEPHIR_CALL_METHOD(NULL, &_58$$20, "__construct", NULL, 346, &_60$$20, field, &_59$$20, &code);
-=======
 			ZEPHIR_CALL_METHOD(NULL, &_58$$20, "__construct", NULL, 302, &_60$$20, field, &_59$$20, &code);
->>>>>>> f8defde8
 			zephir_check_call_status();
 			ZEPHIR_CALL_METHOD(NULL, validation, "appendmessage", NULL, 0, &_58$$20);
 			zephir_check_call_status();
@@ -623,15 +572,11 @@
 				zephir_array_update_string(&replacePairs, SL(":max"), &maxResolution, PH_COPY | PH_SEPARATE);
 				ZEPHIR_INIT_NVAR(&_65$$23);
 				object_init_ex(&_65$$23, phalcon_messages_message_ce);
-				ZEPHIR_CALL_FUNCTION(&_67$$23, "strtr", NULL, 66, &message, &replacePairs);
+				ZEPHIR_CALL_FUNCTION(&_67$$23, "strtr", NULL, 50, &message, &replacePairs);
 				zephir_check_call_status();
 				ZEPHIR_INIT_NVAR(&_66$$23);
 				ZVAL_STRING(&_66$$23, "FileMaxResolution");
-<<<<<<< HEAD
-				ZEPHIR_CALL_METHOD(NULL, &_65$$23, "__construct", NULL, 346, &_67$$23, field, &_66$$23, &code);
-=======
 				ZEPHIR_CALL_METHOD(NULL, &_65$$23, "__construct", NULL, 302, &_67$$23, field, &_66$$23, &code);
->>>>>>> f8defde8
 				zephir_check_call_status();
 				ZEPHIR_CALL_METHOD(NULL, validation, "appendmessage", NULL, 0, &_65$$23);
 				zephir_check_call_status();
