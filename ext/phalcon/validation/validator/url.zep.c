--- conflicted
+++ resolved
@@ -105,11 +105,7 @@
 	ZEPHIR_CALL_METHOD(&value, validation, "getvalue", NULL, 0, &field);
 	zephir_check_call_status();
 	ZVAL_LONG(&_0, 273);
-<<<<<<< HEAD
-	ZEPHIR_CALL_FUNCTION(&_1, "filter_var", NULL, 189, &value, &_0);
-=======
 	ZEPHIR_CALL_FUNCTION(&_1, "filter_var", NULL, 194, &value, &_0);
->>>>>>> b3b083d3
 	zephir_check_call_status();
 	if (!(zephir_is_true(&_1))) {
 		ZEPHIR_CALL_METHOD(&label, this_ptr, "preparelabel", NULL, 0, validation, &field);
@@ -129,11 +125,7 @@
 		zephir_check_call_status();
 		ZEPHIR_INIT_VAR(&_4$$3);
 		ZVAL_STRING(&_4$$3, "Url");
-<<<<<<< HEAD
-		ZEPHIR_CALL_METHOD(NULL, &_2$$3, "__construct", NULL, 428, &_3$$3, &field, &_4$$3, &code);
-=======
 		ZEPHIR_CALL_METHOD(NULL, &_2$$3, "__construct", NULL, 436, &_3$$3, &field, &_4$$3, &code);
->>>>>>> b3b083d3
 		zephir_check_call_status();
 		ZEPHIR_CALL_METHOD(NULL, validation, "appendmessage", NULL, 0, &_2$$3);
 		zephir_check_call_status();
