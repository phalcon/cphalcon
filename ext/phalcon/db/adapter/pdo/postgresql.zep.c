--- conflicted
+++ resolved
@@ -748,11 +748,7 @@
 				ZVAL_STRING(&_52$$38, "/^'|'?::[[:alnum:][:space:]]+$/");
 				ZEPHIR_INIT_NVAR(&_53$$38);
 				ZVAL_STRING(&_53$$38, "");
-<<<<<<< HEAD
-				ZEPHIR_CALL_FUNCTION(&_54$$38, "preg_replace", &_55, 49, &_52$$38, &_53$$38, &_51$$38);
-=======
 				ZEPHIR_CALL_FUNCTION(&_54$$38, "preg_replace", &_55, 50, &_52$$38, &_53$$38, &_51$$38);
->>>>>>> f2a65a3d
 				zephir_check_call_status();
 				zephir_array_update_string(&definition, SL("default"), &_54$$38, PH_COPY | PH_SEPARATE);
 				zephir_array_fetch_string(&_56$$38, &definition, SL("default"), PH_NOISY | PH_READONLY, "phalcon/Db/Adapter/Pdo/Postgresql.zep", 511);
@@ -767,11 +763,7 @@
 			zephir_array_fetch_long(&columnName, &field, 0, PH_NOISY | PH_READONLY, "phalcon/Db/Adapter/Pdo/Postgresql.zep", 519);
 			ZEPHIR_INIT_NVAR(&_59$$3);
 			object_init_ex(&_59$$3, phalcon_db_column_ce);
-<<<<<<< HEAD
-			ZEPHIR_CALL_METHOD(NULL, &_59$$3, "__construct", &_60, 197, &columnName, &definition);
-=======
 			ZEPHIR_CALL_METHOD(NULL, &_59$$3, "__construct", &_60, 212, &columnName, &definition);
->>>>>>> f2a65a3d
 			zephir_check_call_status();
 			zephir_array_append(&columns, &_59$$3, PH_SEPARATE, "phalcon/Db/Adapter/Pdo/Postgresql.zep", 520);
 			ZEPHIR_CPY_WRT(&oldColumn, &columnName);
@@ -1049,11 +1041,7 @@
 					ZVAL_STRING(&_109$$75, "/^'|'?::[[:alnum:][:space:]]+$/");
 					ZEPHIR_INIT_NVAR(&_110$$75);
 					ZVAL_STRING(&_110$$75, "");
-<<<<<<< HEAD
-					ZEPHIR_CALL_FUNCTION(&_111$$75, "preg_replace", &_55, 49, &_109$$75, &_110$$75, &_108$$75);
-=======
 					ZEPHIR_CALL_FUNCTION(&_111$$75, "preg_replace", &_55, 50, &_109$$75, &_110$$75, &_108$$75);
->>>>>>> f2a65a3d
 					zephir_check_call_status();
 					zephir_array_update_string(&definition, SL("default"), &_111$$75, PH_COPY | PH_SEPARATE);
 					zephir_array_fetch_string(&_112$$75, &definition, SL("default"), PH_NOISY | PH_READONLY, "phalcon/Db/Adapter/Pdo/Postgresql.zep", 511);
@@ -1069,11 +1057,7 @@
 				zephir_array_fetch_long(&columnName, &field, 0, PH_NOISY, "phalcon/Db/Adapter/Pdo/Postgresql.zep", 519);
 				ZEPHIR_INIT_NVAR(&_114$$40);
 				object_init_ex(&_114$$40, phalcon_db_column_ce);
-<<<<<<< HEAD
-				ZEPHIR_CALL_METHOD(NULL, &_114$$40, "__construct", &_60, 197, &columnName, &definition);
-=======
 				ZEPHIR_CALL_METHOD(NULL, &_114$$40, "__construct", &_60, 212, &columnName, &definition);
->>>>>>> f2a65a3d
 				zephir_check_call_status();
 				zephir_array_append(&columns, &_114$$40, PH_SEPARATE, "phalcon/Db/Adapter/Pdo/Postgresql.zep", 520);
 				ZEPHIR_CPY_WRT(&oldColumn, &columnName);
