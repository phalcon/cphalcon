
#ifdef HAVE_CONFIG_H
#include "../../../../ext_config.h"
#endif

#include <php.h>
#include "../../../../php_ext.h"
#include "../../../../ext.h"

#include <Zend/zend_operators.h>
#include <Zend/zend_exceptions.h>
#include <Zend/zend_interfaces.h>

#include "kernel/main.h"
#include "kernel/fcall.h"
#include "ext/spl/spl_exceptions.h"
#include "kernel/exception.h"
#include "kernel/memory.h"
#include "kernel/object.h"
#include "kernel/operators.h"
#include "kernel/array.h"
#include "kernel/concat.h"
#include "kernel/string.h"
#include "ext/pdo/php_pdo_driver.h"


/**
 * This file is part of the Phalcon.
 *
 * (c) Phalcon Team <team@phalcon.com>
 *
 * For the full copyright and license information, please view the LICENSE
 * file that was distributed with this source code.
 */
/**
 * Phalcon\Db\Adapter\Pdo is the Phalcon\Db that internally uses PDO to connect
 * to a database
 *
 * ```php
 * use Phalcon\Db\Adapter\Pdo\Mysql;
 *
 * $config = [
 *     "host"     => "localhost",
 *     "dbname"   => "blog",
 *     "port"     => 3306,
 *     "username" => "sigma",
 *     "password" => "secret",
 * ];
 *
 * $connection = new Mysql($config);
 *```
 */
ZEPHIR_INIT_CLASS(Phalcon_Db_Adapter_Pdo_AbstractPdo) {

	ZEPHIR_REGISTER_CLASS_EX(Phalcon\\Db\\Adapter\\Pdo, AbstractPdo, phalcon, db_adapter_pdo_abstractpdo, phalcon_db_adapter_abstractadapter_ce, phalcon_db_adapter_pdo_abstractpdo_method_entry, ZEND_ACC_EXPLICIT_ABSTRACT_CLASS);

	/**
	 * Last affected rows
	 */
	zend_declare_property_null(phalcon_db_adapter_pdo_abstractpdo_ce, SL("affectedRows"), ZEND_ACC_PROTECTED);

	/**
	 * PDO Handler
	 *
	 * @var \PDO
	 */
	zend_declare_property_null(phalcon_db_adapter_pdo_abstractpdo_ce, SL("pdo"), ZEND_ACC_PROTECTED);

	return SUCCESS;

}

/**
 * Constructor for Phalcon\Db\Adapter\Pdo
 *
 * @param array|\Phalcon\Config descriptor = [
 *     'host' => 'localhost',
 *     'port' => '3306',
 *     'dbname' => 'blog',
 *     'username' => 'sigma'
 *     'password' => 'secret'
 *     'dialectClass' => null,
 *     'options' => [],
 *     'dsn' => null,
 *     'charset' => 'utf8mb4'
 * ]
 */
PHP_METHOD(Phalcon_Db_Adapter_Pdo_AbstractPdo, __construct) {

	zephir_method_globals *ZEPHIR_METHOD_GLOBALS_PTR = NULL;
	zephir_fcall_cache_entry *_0 = NULL;
	zend_long ZEPHIR_LAST_CALL_STATUS;
	zval *descriptor_param = NULL;
	zval descriptor;
	zval *this_ptr = getThis();

	ZVAL_UNDEF(&descriptor);

	ZEPHIR_MM_GROW();
	zephir_fetch_params(1, 1, 0, &descriptor_param);

	ZEPHIR_OBS_COPY_OR_DUP(&descriptor, descriptor_param);


	ZEPHIR_CALL_METHOD(NULL, this_ptr, "connect", NULL, 0, &descriptor);
	zephir_check_call_status();
	ZEPHIR_CALL_PARENT(NULL, phalcon_db_adapter_pdo_abstractpdo_ce, getThis(), "__construct", &_0, 0, &descriptor);
	zephir_check_call_status();
	ZEPHIR_MM_RESTORE();

}

/**
 * Returns the number of affected rows by the latest INSERT/UPDATE/DELETE
 * executed in the database system
 *
 *```php
 * $connection->execute(
 *     "DELETE FROM robots"
 * );
 *
 * echo $connection->affectedRows(), " were deleted";
 *```
 */
PHP_METHOD(Phalcon_Db_Adapter_Pdo_AbstractPdo, affectedRows) {

	zval *this_ptr = getThis();


	RETURN_MEMBER(getThis(), "affectedRows");

}

/**
 * Starts a transaction in the connection
 */
PHP_METHOD(Phalcon_Db_Adapter_Pdo_AbstractPdo, begin) {

	zephir_method_globals *ZEPHIR_METHOD_GLOBALS_PTR = NULL;
	zend_long ZEPHIR_LAST_CALL_STATUS, transactionLevel = 0;
	zval *nesting_param = NULL, pdo, eventsManager, savepointName, _0, _1, _6, _2$$4, _3$$5, _7$$7;
	zend_bool nesting, _4, _5;
	zval *this_ptr = getThis();

	ZVAL_UNDEF(&pdo);
	ZVAL_UNDEF(&eventsManager);
	ZVAL_UNDEF(&savepointName);
	ZVAL_UNDEF(&_0);
	ZVAL_UNDEF(&_1);
	ZVAL_UNDEF(&_6);
	ZVAL_UNDEF(&_2$$4);
	ZVAL_UNDEF(&_3$$5);
	ZVAL_UNDEF(&_7$$7);

	ZEPHIR_MM_GROW();
	zephir_fetch_params(1, 0, 1, &nesting_param);

	if (!nesting_param) {
		nesting = 1;
	} else {
		nesting = zephir_get_boolval(nesting_param);
	}


	zephir_read_property(&_0, this_ptr, SL("pdo"), PH_NOISY_CC | PH_READONLY);
	ZEPHIR_CPY_WRT(&pdo, &_0);
	if (Z_TYPE_P(&pdo) != IS_OBJECT) {
		RETURN_MM_BOOL(0);
	}
	RETURN_ON_FAILURE(zephir_property_incr(this_ptr, SL("transactionLevel")));
	ZEPHIR_OBS_VAR(&_1);
	zephir_read_property(&_1, this_ptr, SL("transactionLevel"), PH_NOISY_CC);
	transactionLevel = zephir_get_intval(&_1);
	if (transactionLevel == 1) {
		zephir_read_property(&_2$$4, this_ptr, SL("eventsManager"), PH_NOISY_CC | PH_READONLY);
		ZEPHIR_CPY_WRT(&eventsManager, &_2$$4);
		if (Z_TYPE_P(&eventsManager) == IS_OBJECT) {
			ZEPHIR_INIT_VAR(&_3$$5);
			ZVAL_STRING(&_3$$5, "db:beginTransaction");
			ZEPHIR_CALL_METHOD(NULL, &eventsManager, "fire", NULL, 0, &_3$$5, this_ptr);
			zephir_check_call_status();
		}
		ZEPHIR_RETURN_CALL_METHOD(&pdo, "begintransaction", NULL, 0);
		zephir_check_call_status();
		RETURN_MM();
	}
	_4 = !transactionLevel;
	if (!(_4)) {
		_4 = !nesting;
	}
	_5 = _4;
	if (!(_5)) {
		ZEPHIR_CALL_METHOD(&_6, this_ptr, "isnestedtransactionswithsavepoints", NULL, 0);
		zephir_check_call_status();
		_5 = !zephir_is_true(&_6);
	}
	if (_5) {
		RETURN_MM_BOOL(0);
	}
	zephir_read_property(&_0, this_ptr, SL("eventsManager"), PH_NOISY_CC | PH_READONLY);
	ZEPHIR_CPY_WRT(&eventsManager, &_0);
	ZEPHIR_CALL_METHOD(&savepointName, this_ptr, "getnestedtransactionsavepointname", NULL, 0);
	zephir_check_call_status();
	if (Z_TYPE_P(&eventsManager) == IS_OBJECT) {
		ZEPHIR_INIT_VAR(&_7$$7);
		ZVAL_STRING(&_7$$7, "db:createSavepoint");
		ZEPHIR_CALL_METHOD(NULL, &eventsManager, "fire", NULL, 0, &_7$$7, this_ptr, &savepointName);
		zephir_check_call_status();
	}
	ZEPHIR_RETURN_CALL_METHOD(this_ptr, "createsavepoint", NULL, 0, &savepointName);
	zephir_check_call_status();
	RETURN_MM();

}

/**
 * Commits the active transaction in the connection
 */
PHP_METHOD(Phalcon_Db_Adapter_Pdo_AbstractPdo, commit) {

	zephir_method_globals *ZEPHIR_METHOD_GLOBALS_PTR = NULL;
	zend_long ZEPHIR_LAST_CALL_STATUS, transactionLevel = 0;
	zval *nesting_param = NULL, pdo, eventsManager, savepointName, _0, _1, _6, _2$$5, _3$$6, _7$$9;
	zend_bool nesting, _4, _5;
	zval *this_ptr = getThis();

	ZVAL_UNDEF(&pdo);
	ZVAL_UNDEF(&eventsManager);
	ZVAL_UNDEF(&savepointName);
	ZVAL_UNDEF(&_0);
	ZVAL_UNDEF(&_1);
	ZVAL_UNDEF(&_6);
	ZVAL_UNDEF(&_2$$5);
	ZVAL_UNDEF(&_3$$6);
	ZVAL_UNDEF(&_7$$9);

	ZEPHIR_MM_GROW();
	zephir_fetch_params(1, 0, 1, &nesting_param);

	if (!nesting_param) {
		nesting = 1;
	} else {
		nesting = zephir_get_boolval(nesting_param);
	}


	zephir_read_property(&_0, this_ptr, SL("pdo"), PH_NOISY_CC | PH_READONLY);
	ZEPHIR_CPY_WRT(&pdo, &_0);
	if (Z_TYPE_P(&pdo) != IS_OBJECT) {
		RETURN_MM_BOOL(0);
	}
	ZEPHIR_OBS_VAR(&_1);
	zephir_read_property(&_1, this_ptr, SL("transactionLevel"), PH_NOISY_CC);
	transactionLevel = zephir_get_intval(&_1);
	if (UNEXPECTED(!transactionLevel)) {
		ZEPHIR_THROW_EXCEPTION_DEBUG_STR(phalcon_db_exception_ce, "There is no active transaction", "phalcon/Db/Adapter/Pdo/AbstractPdo.zep", 162);
		return;
	}
	if (transactionLevel == 1) {
		zephir_read_property(&_2$$5, this_ptr, SL("eventsManager"), PH_NOISY_CC | PH_READONLY);
		ZEPHIR_CPY_WRT(&eventsManager, &_2$$5);
		if (Z_TYPE_P(&eventsManager) == IS_OBJECT) {
			ZEPHIR_INIT_VAR(&_3$$6);
			ZVAL_STRING(&_3$$6, "db:commitTransaction");
			ZEPHIR_CALL_METHOD(NULL, &eventsManager, "fire", NULL, 0, &_3$$6, this_ptr);
			zephir_check_call_status();
		}
		RETURN_ON_FAILURE(zephir_property_decr(this_ptr, SL("transactionLevel")));
		ZEPHIR_RETURN_CALL_METHOD(&pdo, "commit", NULL, 0);
		zephir_check_call_status();
		RETURN_MM();
	}
	_4 = !transactionLevel;
	if (!(_4)) {
		_4 = !nesting;
	}
	_5 = _4;
	if (!(_5)) {
		ZEPHIR_CALL_METHOD(&_6, this_ptr, "isnestedtransactionswithsavepoints", NULL, 0);
		zephir_check_call_status();
		_5 = !zephir_is_true(&_6);
	}
	if (_5) {
		if (transactionLevel > 0) {
			RETURN_ON_FAILURE(zephir_property_decr(this_ptr, SL("transactionLevel")));
		}
		RETURN_MM_BOOL(0);
	}
	zephir_read_property(&_0, this_ptr, SL("eventsManager"), PH_NOISY_CC | PH_READONLY);
	ZEPHIR_CPY_WRT(&eventsManager, &_0);
	ZEPHIR_CALL_METHOD(&savepointName, this_ptr, "getnestedtransactionsavepointname", NULL, 0);
	zephir_check_call_status();
	if (Z_TYPE_P(&eventsManager) == IS_OBJECT) {
		ZEPHIR_INIT_VAR(&_7$$9);
		ZVAL_STRING(&_7$$9, "db:releaseSavepoint");
		ZEPHIR_CALL_METHOD(NULL, &eventsManager, "fire", NULL, 0, &_7$$9, this_ptr, &savepointName);
		zephir_check_call_status();
	}
	RETURN_ON_FAILURE(zephir_property_decr(this_ptr, SL("transactionLevel")));
	ZEPHIR_RETURN_CALL_METHOD(this_ptr, "releasesavepoint", NULL, 0, &savepointName);
	zephir_check_call_status();
	RETURN_MM();

}

/**
 * Closes the active connection returning success. Phalcon automatically
 * closes and destroys active connections when the request ends
 */
PHP_METHOD(Phalcon_Db_Adapter_Pdo_AbstractPdo, close) {

	zval __$null;
	zval *this_ptr = getThis();

	ZVAL_NULL(&__$null);


	zephir_update_property_zval(this_ptr, SL("pdo"), &__$null);
	RETURN_BOOL(1);

}

/**
 * This method is automatically called in \Phalcon\Db\Adapter\Pdo
 * constructor.
 *
 * Call it when you need to restore a database connection.
 *
 *```php
 * use Phalcon\Db\Adapter\Pdo\Mysql;
 *
 * // Make a connection
 * $connection = new Mysql(
 *     [
 *         "host"     => "localhost",
 *         "username" => "sigma",
 *         "password" => "secret",
 *         "dbname"   => "blog",
 *         "port"     => 3306,
 *     ]
 * );
 *
 * // Reconnect
 * $connection->connect();
 * ```
 */
PHP_METHOD(Phalcon_Db_Adapter_Pdo_AbstractPdo, connect) {

	zend_string *_7;
	zend_ulong _6;
	zephir_method_globals *ZEPHIR_METHOD_GLOBALS_PTR = NULL;
	zend_long ZEPHIR_LAST_CALL_STATUS;
	zval *descriptor_param = NULL, username, password, dsnParts, dsnAttributes, dsnAttributesCustomRaw, dsnAttributesMap, options, key, value, _2, _3, *_4, _5, _10, _11, _12, _0$$3, _8$$10, _9$$11;
	zval descriptor, _1$$3;
	zval *this_ptr = getThis();

	ZVAL_UNDEF(&descriptor);
	ZVAL_UNDEF(&_1$$3);
	ZVAL_UNDEF(&username);
	ZVAL_UNDEF(&password);
	ZVAL_UNDEF(&dsnParts);
	ZVAL_UNDEF(&dsnAttributes);
	ZVAL_UNDEF(&dsnAttributesCustomRaw);
	ZVAL_UNDEF(&dsnAttributesMap);
	ZVAL_UNDEF(&options);
	ZVAL_UNDEF(&key);
	ZVAL_UNDEF(&value);
	ZVAL_UNDEF(&_2);
	ZVAL_UNDEF(&_3);
	ZVAL_UNDEF(&_5);
	ZVAL_UNDEF(&_10);
	ZVAL_UNDEF(&_11);
	ZVAL_UNDEF(&_12);
	ZVAL_UNDEF(&_0$$3);
	ZVAL_UNDEF(&_8$$10);
	ZVAL_UNDEF(&_9$$11);

	ZEPHIR_MM_GROW();
	zephir_fetch_params(1, 0, 1, &descriptor_param);

	if (!descriptor_param) {
		ZEPHIR_INIT_VAR(&descriptor);
		array_init(&descriptor);
	} else {
		zephir_get_arrval(&descriptor, descriptor_param);
	}


	if (ZEPHIR_IS_EMPTY(&descriptor)) {
		ZEPHIR_OBS_VAR(&_0$$3);
		zephir_read_property(&_0$$3, this_ptr, SL("descriptor"), PH_NOISY_CC);
		zephir_get_arrval(&_1$$3, &_0$$3);
		ZEPHIR_CPY_WRT(&descriptor, &_1$$3);
	}
	ZEPHIR_OBS_VAR(&username);
	if (zephir_array_isset_string_fetch(&username, &descriptor, SL("username"), 0)) {
		zephir_array_unset_string(&descriptor, SL("username"), PH_SEPARATE);
	}
	ZEPHIR_OBS_VAR(&password);
	if (zephir_array_isset_string_fetch(&password, &descriptor, SL("password"), 0)) {
		zephir_array_unset_string(&descriptor, SL("password"), PH_SEPARATE);
	}
	if (zephir_array_isset_string(&descriptor, SL("dialectClass"))) {
		zephir_array_unset_string(&descriptor, SL("dialectClass"), PH_SEPARATE);
	}
	ZEPHIR_OBS_VAR(&options);
	if (zephir_array_isset_string_fetch(&options, &descriptor, SL("options"), 0)) {
		zephir_array_unset_string(&descriptor, SL("options"), PH_SEPARATE);
	} else {
		ZEPHIR_INIT_NVAR(&options);
		array_init(&options);
	}
	ZEPHIR_INIT_VAR(&_2);
	ZVAL_LONG(&_2, 2);
	zephir_array_update_long(&options, 3, &_2, PH_COPY | PH_SEPARATE ZEPHIR_DEBUG_PARAMS_DUMMY);
	ZEPHIR_INIT_VAR(&dsnParts);
	array_init(&dsnParts);
	ZEPHIR_OBS_VAR(&dsnAttributesCustomRaw);
	if (zephir_array_isset_string_fetch(&dsnAttributesCustomRaw, &descriptor, SL("dsn"), 0)) {
		zephir_array_append(&dsnParts, &dsnAttributesCustomRaw, PH_SEPARATE, "phalcon/Db/Adapter/Pdo/AbstractPdo.zep", 291);
		zephir_array_unset_string(&descriptor, SL("dsn"), PH_SEPARATE);
	}
	ZEPHIR_CALL_METHOD(&_3, this_ptr, "getdsndefaults", NULL, 0);
	zephir_check_call_status();
	ZEPHIR_INIT_VAR(&dsnAttributesMap);
	zephir_fast_array_merge(&dsnAttributesMap, &_3, &descriptor);
	zephir_is_iterable(&dsnAttributesMap, 0, "phalcon/Db/Adapter/Pdo/AbstractPdo.zep", 311);
	if (Z_TYPE_P(&dsnAttributesMap) == IS_ARRAY) {
		ZEND_HASH_FOREACH_KEY_VAL(Z_ARRVAL_P(&dsnAttributesMap), _6, _7, _4)
		{
			ZEPHIR_INIT_NVAR(&key);
			if (_7 != NULL) { 
				ZVAL_STR_COPY(&key, _7);
			} else {
				ZVAL_LONG(&key, _6);
			}
			ZEPHIR_INIT_NVAR(&value);
			ZVAL_COPY(&value, _4);
			ZEPHIR_INIT_NVAR(&_8$$10);
			ZEPHIR_CONCAT_VSV(&_8$$10, &key, "=", &value);
			zephir_array_append(&dsnParts, &_8$$10, PH_SEPARATE, "phalcon/Db/Adapter/Pdo/AbstractPdo.zep", 307);
		} ZEND_HASH_FOREACH_END();
	} else {
		ZEPHIR_CALL_METHOD(NULL, &dsnAttributesMap, "rewind", NULL, 0);
		zephir_check_call_status();
		while (1) {
			ZEPHIR_CALL_METHOD(&_5, &dsnAttributesMap, "valid", NULL, 0);
			zephir_check_call_status();
			if (!zend_is_true(&_5)) {
				break;
			}
			ZEPHIR_CALL_METHOD(&key, &dsnAttributesMap, "key", NULL, 0);
			zephir_check_call_status();
			ZEPHIR_CALL_METHOD(&value, &dsnAttributesMap, "current", NULL, 0);
			zephir_check_call_status();
				ZEPHIR_INIT_NVAR(&_9$$11);
				ZEPHIR_CONCAT_VSV(&_9$$11, &key, "=", &value);
				zephir_array_append(&dsnParts, &_9$$11, PH_SEPARATE, "phalcon/Db/Adapter/Pdo/AbstractPdo.zep", 307);
			ZEPHIR_CALL_METHOD(NULL, &dsnAttributesMap, "next", NULL, 0);
			zephir_check_call_status();
		}
	}
	ZEPHIR_INIT_NVAR(&value);
	ZEPHIR_INIT_NVAR(&key);
	ZEPHIR_INIT_VAR(&dsnAttributes);
	zephir_fast_join_str(&dsnAttributes, SL(";"), &dsnParts);
	ZEPHIR_INIT_VAR(&_10);
	object_init_ex(&_10, php_pdo_get_dbh_ce());
	zephir_read_property(&_11, this_ptr, SL("type"), PH_NOISY_CC | PH_READONLY);
	ZEPHIR_INIT_VAR(&_12);
	ZEPHIR_CONCAT_VSV(&_12, &_11, ":", &dsnAttributes);
	ZEPHIR_CALL_METHOD(NULL, &_10, "__construct", NULL, 0, &_12, &username, &password, &options);
	zephir_check_call_status();
	zephir_update_property_zval(this_ptr, SL("pdo"), &_10);
	RETURN_MM_BOOL(1);

}

/**
 * Converts bound parameters such as :name: or ?1 into PDO bind params ?
 *
 *```php
 * print_r(
 *     $connection->convertBoundParams(
 *         "SELECT * FROM robots WHERE name = :name:",
 *         [
 *             "Bender",
 *         ]
 *     )
 * );
 *```
 */
PHP_METHOD(Phalcon_Db_Adapter_Pdo_AbstractPdo, convertBoundParams) {

	zephir_method_globals *ZEPHIR_METHOD_GLOBALS_PTR = NULL;
	zend_long ZEPHIR_LAST_CALL_STATUS, setOrder = 0;
	zval params;
	zval *sql_param = NULL, *params_param = NULL, boundSql, placeHolders, bindPattern, matches, placeMatch, value, _0, _1, _2, *_3$$3, _4$$3, _9$$3, _5$$4, _6$$5, _7$$8, _8$$9;
	zval sql;
	zval *this_ptr = getThis();

	ZVAL_UNDEF(&sql);
	ZVAL_UNDEF(&boundSql);
	ZVAL_UNDEF(&placeHolders);
	ZVAL_UNDEF(&bindPattern);
	ZVAL_UNDEF(&matches);
	ZVAL_UNDEF(&placeMatch);
	ZVAL_UNDEF(&value);
	ZVAL_UNDEF(&_0);
	ZVAL_UNDEF(&_1);
	ZVAL_UNDEF(&_2);
	ZVAL_UNDEF(&_4$$3);
	ZVAL_UNDEF(&_9$$3);
	ZVAL_UNDEF(&_5$$4);
	ZVAL_UNDEF(&_6$$5);
	ZVAL_UNDEF(&_7$$8);
	ZVAL_UNDEF(&_8$$9);
	ZVAL_UNDEF(&params);

	ZEPHIR_MM_GROW();
	zephir_fetch_params(1, 1, 1, &sql_param, &params_param);

	if (UNEXPECTED(Z_TYPE_P(sql_param) != IS_STRING && Z_TYPE_P(sql_param) != IS_NULL)) {
		zephir_throw_exception_string(spl_ce_InvalidArgumentException, SL("Parameter 'sql' must be of the type string"));
		RETURN_MM_NULL();
	}
	if (EXPECTED(Z_TYPE_P(sql_param) == IS_STRING)) {
		zephir_get_strval(&sql, sql_param);
	} else {
		ZEPHIR_INIT_VAR(&sql);
		ZVAL_EMPTY_STRING(&sql);
	}
	if (!params_param) {
		ZEPHIR_INIT_VAR(&params);
		array_init(&params);
	} else {
		zephir_get_arrval(&params, params_param);
	}


	ZEPHIR_INIT_VAR(&placeHolders);
	array_init(&placeHolders);
	ZEPHIR_INIT_VAR(&bindPattern);
	ZVAL_STRING(&bindPattern, "/\\?([0-9]+)|:([a-zA-Z0-9_]+):/");
	ZEPHIR_INIT_VAR(&matches);
	ZVAL_NULL(&matches);
	setOrder = 2;
	ZVAL_LONG(&_0, setOrder);
	ZEPHIR_INIT_VAR(&_1);
	ZVAL_LONG(&_2, setOrder);
	zephir_preg_match(&_1, &bindPattern, &sql, &matches, 1, zephir_get_intval(&_0) , 0 );
	if (zephir_is_true(&_1)) {
		zephir_is_iterable(&matches, 0, "phalcon/Db/Adapter/Pdo/AbstractPdo.zep", 367);
		if (Z_TYPE_P(&matches) == IS_ARRAY) {
			ZEND_HASH_FOREACH_VAL(Z_ARRVAL_P(&matches), _3$$3)
			{
				ZEPHIR_INIT_NVAR(&placeMatch);
				ZVAL_COPY(&placeMatch, _3$$3);
				ZEPHIR_OBS_NVAR(&value);
				zephir_array_fetch_long(&_5$$4, &placeMatch, 1, PH_READONLY, "phalcon/Db/Adapter/Pdo/AbstractPdo.zep", 350);
				if (!(zephir_array_isset_fetch(&value, &params, &_5$$4, 0))) {
					if (UNEXPECTED(!(zephir_array_isset_long(&placeMatch, 2)))) {
						ZEPHIR_THROW_EXCEPTION_DEBUG_STR(phalcon_db_exception_ce, "Matched parameter wasn't found in parameters list", "phalcon/Db/Adapter/Pdo/AbstractPdo.zep", 354);
						return;
					}
					ZEPHIR_OBS_NVAR(&value);
					zephir_array_fetch_long(&_6$$5, &placeMatch, 2, PH_READONLY, "phalcon/Db/Adapter/Pdo/AbstractPdo.zep", 357);
					if (UNEXPECTED(!(zephir_array_isset_fetch(&value, &params, &_6$$5, 0)))) {
						ZEPHIR_THROW_EXCEPTION_DEBUG_STR(phalcon_db_exception_ce, "Matched parameter wasn't found in parameters list", "phalcon/Db/Adapter/Pdo/AbstractPdo.zep", 360);
						return;
					}
				}
				zephir_array_append(&placeHolders, &value, PH_SEPARATE, "phalcon/Db/Adapter/Pdo/AbstractPdo.zep", 364);
			} ZEND_HASH_FOREACH_END();
		} else {
			ZEPHIR_CALL_METHOD(NULL, &matches, "rewind", NULL, 0);
			zephir_check_call_status();
			while (1) {
				ZEPHIR_CALL_METHOD(&_4$$3, &matches, "valid", NULL, 0);
				zephir_check_call_status();
				if (!zend_is_true(&_4$$3)) {
					break;
				}
				ZEPHIR_CALL_METHOD(&placeMatch, &matches, "current", NULL, 0);
				zephir_check_call_status();
					ZEPHIR_OBS_NVAR(&value);
					zephir_array_fetch_long(&_7$$8, &placeMatch, 1, PH_READONLY, "phalcon/Db/Adapter/Pdo/AbstractPdo.zep", 350);
					if (!(zephir_array_isset_fetch(&value, &params, &_7$$8, 0))) {
						if (UNEXPECTED(!(zephir_array_isset_long(&placeMatch, 2)))) {
							ZEPHIR_THROW_EXCEPTION_DEBUG_STR(phalcon_db_exception_ce, "Matched parameter wasn't found in parameters list", "phalcon/Db/Adapter/Pdo/AbstractPdo.zep", 354);
							return;
						}
						ZEPHIR_OBS_NVAR(&value);
						zephir_array_fetch_long(&_8$$9, &placeMatch, 2, PH_READONLY, "phalcon/Db/Adapter/Pdo/AbstractPdo.zep", 357);
						if (UNEXPECTED(!(zephir_array_isset_fetch(&value, &params, &_8$$9, 0)))) {
							ZEPHIR_THROW_EXCEPTION_DEBUG_STR(phalcon_db_exception_ce, "Matched parameter wasn't found in parameters list", "phalcon/Db/Adapter/Pdo/AbstractPdo.zep", 360);
							return;
						}
					}
					zephir_array_append(&placeHolders, &value, PH_SEPARATE, "phalcon/Db/Adapter/Pdo/AbstractPdo.zep", 364);
				ZEPHIR_CALL_METHOD(NULL, &matches, "next", NULL, 0);
				zephir_check_call_status();
			}
		}
		ZEPHIR_INIT_NVAR(&placeMatch);
		ZEPHIR_INIT_VAR(&_9$$3);
		ZVAL_STRING(&_9$$3, "?");
<<<<<<< HEAD
		ZEPHIR_CALL_FUNCTION(&boundSql, "preg_replace", NULL, 49, &bindPattern, &_9$$3, &sql);
=======
		ZEPHIR_CALL_FUNCTION(&boundSql, "preg_replace", NULL, 50, &bindPattern, &_9$$3, &sql);
>>>>>>> f2a65a3d
		zephir_check_call_status();
	} else {
		ZEPHIR_CPY_WRT(&boundSql, &sql);
	}
	zephir_create_array(return_value, 2, 0);
	zephir_array_update_string(return_value, SL("sql"), &boundSql, PH_COPY | PH_SEPARATE);
	zephir_array_update_string(return_value, SL("params"), &placeHolders, PH_COPY | PH_SEPARATE);
	RETURN_MM();

}

/**
 * Escapes a value to avoid SQL injections according to the active charset
 * in the connection
 *
 *```php
 * $escapedStr = $connection->escapeString("some dangerous value");
 *```
 */
PHP_METHOD(Phalcon_Db_Adapter_Pdo_AbstractPdo, escapeString) {

	zephir_method_globals *ZEPHIR_METHOD_GLOBALS_PTR = NULL;
	zend_long ZEPHIR_LAST_CALL_STATUS;
	zval *str_param = NULL, _0;
	zval str;
	zval *this_ptr = getThis();

	ZVAL_UNDEF(&str);
	ZVAL_UNDEF(&_0);

	ZEPHIR_MM_GROW();
	zephir_fetch_params(1, 1, 0, &str_param);

	zephir_get_strval(&str, str_param);


	zephir_read_property(&_0, this_ptr, SL("pdo"), PH_NOISY_CC | PH_READONLY);
	ZEPHIR_RETURN_CALL_METHOD(&_0, "quote", NULL, 0, &str);
	zephir_check_call_status();
	RETURN_MM();

}

/**
 * Sends SQL statements to the database server returning the success state.
 * Use this method only when the SQL statement sent to the server doesn't
 * return any rows
 *
 *```php
 * // Inserting data
 * $success = $connection->execute(
 *     "INSERT INTO robots VALUES (1, 'Astro Boy')"
 * );
 *
 * $success = $connection->execute(
 *     "INSERT INTO robots VALUES (?, ?)",
 *     [
 *         1,
 *         "Astro Boy",
 *     ]
 * );
 *```
 */
PHP_METHOD(Phalcon_Db_Adapter_Pdo_AbstractPdo, execute) {

	zephir_method_globals *ZEPHIR_METHOD_GLOBALS_PTR = NULL;
	zend_long ZEPHIR_LAST_CALL_STATUS;
	zval *sqlStatement_param = NULL, *bindParams = NULL, bindParams_sub, *bindTypes = NULL, bindTypes_sub, __$null, eventsManager, affectedRows, pdo, newStatement, statement, _0, _1$$3, _2$$3, _3$$9;
	zval sqlStatement;
	zval *this_ptr = getThis();

	ZVAL_UNDEF(&sqlStatement);
	ZVAL_UNDEF(&bindParams_sub);
	ZVAL_UNDEF(&bindTypes_sub);
	ZVAL_NULL(&__$null);
	ZVAL_UNDEF(&eventsManager);
	ZVAL_UNDEF(&affectedRows);
	ZVAL_UNDEF(&pdo);
	ZVAL_UNDEF(&newStatement);
	ZVAL_UNDEF(&statement);
	ZVAL_UNDEF(&_0);
	ZVAL_UNDEF(&_1$$3);
	ZVAL_UNDEF(&_2$$3);
	ZVAL_UNDEF(&_3$$9);

	ZEPHIR_MM_GROW();
	zephir_fetch_params(1, 1, 2, &sqlStatement_param, &bindParams, &bindTypes);

	if (UNEXPECTED(Z_TYPE_P(sqlStatement_param) != IS_STRING && Z_TYPE_P(sqlStatement_param) != IS_NULL)) {
		zephir_throw_exception_string(spl_ce_InvalidArgumentException, SL("Parameter 'sqlStatement' must be of the type string"));
		RETURN_MM_NULL();
	}
	if (EXPECTED(Z_TYPE_P(sqlStatement_param) == IS_STRING)) {
		zephir_get_strval(&sqlStatement, sqlStatement_param);
	} else {
		ZEPHIR_INIT_VAR(&sqlStatement);
		ZVAL_EMPTY_STRING(&sqlStatement);
	}
	if (!bindParams) {
		bindParams = &bindParams_sub;
		bindParams = &__$null;
	}
	if (!bindTypes) {
		bindTypes = &bindTypes_sub;
		bindTypes = &__$null;
	}


	zephir_read_property(&_0, this_ptr, SL("eventsManager"), PH_NOISY_CC | PH_READONLY);
	ZEPHIR_CPY_WRT(&eventsManager, &_0);
	if (Z_TYPE_P(&eventsManager) == IS_OBJECT) {
		zephir_update_property_zval(this_ptr, SL("sqlStatement"), &sqlStatement);
		zephir_update_property_zval(this_ptr, SL("sqlVariables"), bindParams);
		zephir_update_property_zval(this_ptr, SL("sqlBindTypes"), bindTypes);
		ZEPHIR_INIT_VAR(&_2$$3);
		ZVAL_STRING(&_2$$3, "db:beforeQuery");
		ZEPHIR_CALL_METHOD(&_1$$3, &eventsManager, "fire", NULL, 0, &_2$$3, this_ptr);
		zephir_check_call_status();
		if (ZEPHIR_IS_FALSE_IDENTICAL(&_1$$3)) {
			RETURN_MM_BOOL(0);
		}
	}
	ZEPHIR_INIT_VAR(&affectedRows);
	ZVAL_LONG(&affectedRows, 0);
	ZEPHIR_CALL_METHOD(NULL, this_ptr, "preparerealsql", NULL, 0, &sqlStatement, bindParams);
	zephir_check_call_status();
	zephir_read_property(&_0, this_ptr, SL("pdo"), PH_NOISY_CC | PH_READONLY);
	ZEPHIR_CPY_WRT(&pdo, &_0);
	if (Z_TYPE_P(bindParams) == IS_ARRAY) {
		ZEPHIR_CALL_METHOD(&statement, &pdo, "prepare", NULL, 0, &sqlStatement);
		zephir_check_call_status();
		if (Z_TYPE_P(&statement) == IS_OBJECT) {
			ZEPHIR_CALL_METHOD(&newStatement, this_ptr, "executeprepared", NULL, 0, &statement, bindParams, bindTypes);
			zephir_check_call_status();
			ZEPHIR_CALL_METHOD(&affectedRows, &newStatement, "rowcount", NULL, 0);
			zephir_check_call_status();
		}
	} else {
		ZEPHIR_CALL_METHOD(&affectedRows, &pdo, "exec", NULL, 0, &sqlStatement);
		zephir_check_call_status();
	}
	if (Z_TYPE_P(&affectedRows) == IS_LONG) {
		zephir_update_property_zval(this_ptr, SL("affectedRows"), &affectedRows);
		if (Z_TYPE_P(&eventsManager) == IS_OBJECT) {
			ZEPHIR_INIT_VAR(&_3$$9);
			ZVAL_STRING(&_3$$9, "db:afterQuery");
			ZEPHIR_CALL_METHOD(NULL, &eventsManager, "fire", NULL, 0, &_3$$9, this_ptr);
			zephir_check_call_status();
		}
	}
	RETURN_MM_BOOL(1);

}

/**
 * Executes a prepared statement binding. This function uses integer indexes
 * starting from zero
 *
 *```php
 * use Phalcon\Db\Column;
 *
 * $statement = $db->prepare(
 *     "SELECT * FROM robots WHERE name = :name"
 * );
 *
 * $result = $connection->executePrepared(
 *     $statement,
 *     [
 *         "name" => "Voltron",
 *     ],
 *     [
 *         "name" => Column::BIND_PARAM_INT,
 *     ]
 * );
 *```
 */
PHP_METHOD(Phalcon_Db_Adapter_Pdo_AbstractPdo, executePrepared) {

	zval _5$$8, _8$$13, _25$$39, _27$$44;
	zend_bool _4$$3, _24$$34;
	zend_string *_3, *_13$$22, *_21$$31, *_31$$53, *_39$$62;
	zend_ulong _2, _12$$22, _20$$31, _30$$53, _38$$62;
	zephir_method_globals *ZEPHIR_METHOD_GLOBALS_PTR = NULL;
	zephir_fcall_cache_entry *_7 = NULL, *_9 = NULL;
	zend_long ZEPHIR_LAST_CALL_STATUS;
	zval placeholders;
	zval *statement, statement_sub, *placeholders_param = NULL, *dataTypes, dataTypes_sub, wildcard, value, type, castValue, parameter, position, itemValue, *_0, _1, _6$$12, *_10$$22, _11$$22, _14$$24, _15$$25, _16$$27, _17$$28, *_18$$31, _19$$31, _22$$32, _23$$33, _26$$43, *_28$$53, _29$$53, _32$$55, _33$$56, _34$$58, _35$$59, *_36$$62, _37$$62, _40$$63, _41$$64;
	zval *this_ptr = getThis();

	ZVAL_UNDEF(&statement_sub);
	ZVAL_UNDEF(&dataTypes_sub);
	ZVAL_UNDEF(&wildcard);
	ZVAL_UNDEF(&value);
	ZVAL_UNDEF(&type);
	ZVAL_UNDEF(&castValue);
	ZVAL_UNDEF(&parameter);
	ZVAL_UNDEF(&position);
	ZVAL_UNDEF(&itemValue);
	ZVAL_UNDEF(&_1);
	ZVAL_UNDEF(&_6$$12);
	ZVAL_UNDEF(&_11$$22);
	ZVAL_UNDEF(&_14$$24);
	ZVAL_UNDEF(&_15$$25);
	ZVAL_UNDEF(&_16$$27);
	ZVAL_UNDEF(&_17$$28);
	ZVAL_UNDEF(&_19$$31);
	ZVAL_UNDEF(&_22$$32);
	ZVAL_UNDEF(&_23$$33);
	ZVAL_UNDEF(&_26$$43);
	ZVAL_UNDEF(&_29$$53);
	ZVAL_UNDEF(&_32$$55);
	ZVAL_UNDEF(&_33$$56);
	ZVAL_UNDEF(&_34$$58);
	ZVAL_UNDEF(&_35$$59);
	ZVAL_UNDEF(&_37$$62);
	ZVAL_UNDEF(&_40$$63);
	ZVAL_UNDEF(&_41$$64);
	ZVAL_UNDEF(&placeholders);
	ZVAL_UNDEF(&_5$$8);
	ZVAL_UNDEF(&_8$$13);
	ZVAL_UNDEF(&_25$$39);
	ZVAL_UNDEF(&_27$$44);

	ZEPHIR_MM_GROW();
	zephir_fetch_params(1, 3, 0, &statement, &placeholders_param, &dataTypes);

	ZEPHIR_OBS_COPY_OR_DUP(&placeholders, placeholders_param);


	zephir_is_iterable(&placeholders, 0, "phalcon/Db/Adapter/Pdo/AbstractPdo.zep", 580);
	if (Z_TYPE_P(&placeholders) == IS_ARRAY) {
		ZEND_HASH_FOREACH_KEY_VAL(Z_ARRVAL_P(&placeholders), _2, _3, _0)
		{
			ZEPHIR_INIT_NVAR(&wildcard);
			if (_3 != NULL) { 
				ZVAL_STR_COPY(&wildcard, _3);
			} else {
				ZVAL_LONG(&wildcard, _2);
			}
			ZEPHIR_INIT_NVAR(&value);
			ZVAL_COPY(&value, _0);
			if (Z_TYPE_P(&wildcard) == IS_LONG) {
				ZEPHIR_INIT_NVAR(&parameter);
				ZVAL_LONG(&parameter, (zephir_get_numberval(&wildcard) + 1));
			} else if (Z_TYPE_P(&wildcard) == IS_STRING) {
				ZEPHIR_CPY_WRT(&parameter, &wildcard);
			} else {
				ZEPHIR_THROW_EXCEPTION_DEBUG_STR(phalcon_db_exception_ce, "Invalid bind parameter (1)", "phalcon/Db/Adapter/Pdo/AbstractPdo.zep", 500);
				return;
			}
			_4$$3 = Z_TYPE_P(dataTypes) == IS_ARRAY;
			if (_4$$3) {
				ZEPHIR_OBS_NVAR(&type);
				_4$$3 = zephir_array_isset_fetch(&type, dataTypes, &wildcard, 0);
			}
			if (_4$$3) {
				if (ZEPHIR_IS_LONG(&type, 32)) {
					zephir_get_strval(&_5$$8, &value);
					ZEPHIR_CPY_WRT(&castValue, &_5$$8);
					ZEPHIR_INIT_NVAR(&type);
					ZVAL_LONG(&type, 1024);
				} else {
					if (ZEPHIR_GLOBAL(db).force_casting) {
						if (Z_TYPE_P(&value) != IS_ARRAY) {
							do {
								if (ZEPHIR_IS_LONG(&type, 1)) {
									ZVAL_LONG(&_6$$12, 10);
<<<<<<< HEAD
									ZEPHIR_CALL_FUNCTION(&castValue, "intval", &_7, 50, &value, &_6$$12);
=======
									ZEPHIR_CALL_FUNCTION(&castValue, "intval", &_7, 51, &value, &_6$$12);
>>>>>>> f2a65a3d
									zephir_check_call_status();
									break;
								}
								if (ZEPHIR_IS_LONG(&type, 2)) {
									zephir_get_strval(&_8$$13, &value);
									ZEPHIR_CPY_WRT(&castValue, &_8$$13);
									break;
								}
								if (ZEPHIR_IS_LONG(&type, 0)) {
									ZEPHIR_INIT_NVAR(&castValue);
									ZVAL_NULL(&castValue);
									break;
								}
								if (ZEPHIR_IS_LONG(&type, 5)) {
									ZEPHIR_INIT_NVAR(&castValue);
									ZVAL_BOOL(&castValue, zephir_get_boolval(&value));
									break;
								}
								ZEPHIR_CPY_WRT(&castValue, &value);
								break;
							} while(0);

						} else {
							ZEPHIR_CPY_WRT(&castValue, &value);
						}
					} else {
						ZEPHIR_CPY_WRT(&castValue, &value);
					}
				}
				if (Z_TYPE_P(&castValue) != IS_ARRAY) {
					if (ZEPHIR_IS_LONG(&type, 1024)) {
						ZEPHIR_CALL_METHOD(NULL, statement, "bindvalue", &_9, 0, &parameter, &castValue);
						zephir_check_call_status();
					} else {
						ZEPHIR_CALL_METHOD(NULL, statement, "bindvalue", &_9, 0, &parameter, &castValue, &type);
						zephir_check_call_status();
					}
				} else {
					zephir_is_iterable(&castValue, 0, "phalcon/Db/Adapter/Pdo/AbstractPdo.zep", 568);
					if (Z_TYPE_P(&castValue) == IS_ARRAY) {
						ZEND_HASH_FOREACH_KEY_VAL(Z_ARRVAL_P(&castValue), _12$$22, _13$$22, _10$$22)
						{
							ZEPHIR_INIT_NVAR(&position);
							if (_13$$22 != NULL) { 
								ZVAL_STR_COPY(&position, _13$$22);
							} else {
								ZVAL_LONG(&position, _12$$22);
							}
							ZEPHIR_INIT_NVAR(&itemValue);
							ZVAL_COPY(&itemValue, _10$$22);
							if (ZEPHIR_IS_LONG(&type, 1024)) {
								ZEPHIR_INIT_NVAR(&_14$$24);
								ZEPHIR_CONCAT_VV(&_14$$24, &parameter, &position);
								ZEPHIR_CALL_METHOD(NULL, statement, "bindvalue", &_9, 0, &_14$$24, &itemValue);
								zephir_check_call_status();
							} else {
								ZEPHIR_INIT_NVAR(&_15$$25);
								ZEPHIR_CONCAT_VV(&_15$$25, &parameter, &position);
								ZEPHIR_CALL_METHOD(NULL, statement, "bindvalue", &_9, 0, &_15$$25, &itemValue, &type);
								zephir_check_call_status();
							}
						} ZEND_HASH_FOREACH_END();
					} else {
						ZEPHIR_CALL_METHOD(NULL, &castValue, "rewind", NULL, 0);
						zephir_check_call_status();
						while (1) {
							ZEPHIR_CALL_METHOD(&_11$$22, &castValue, "valid", NULL, 0);
							zephir_check_call_status();
							if (!zend_is_true(&_11$$22)) {
								break;
							}
							ZEPHIR_CALL_METHOD(&position, &castValue, "key", NULL, 0);
							zephir_check_call_status();
							ZEPHIR_CALL_METHOD(&itemValue, &castValue, "current", NULL, 0);
							zephir_check_call_status();
								if (ZEPHIR_IS_LONG(&type, 1024)) {
									ZEPHIR_INIT_NVAR(&_16$$27);
									ZEPHIR_CONCAT_VV(&_16$$27, &parameter, &position);
									ZEPHIR_CALL_METHOD(NULL, statement, "bindvalue", &_9, 0, &_16$$27, &itemValue);
									zephir_check_call_status();
								} else {
									ZEPHIR_INIT_NVAR(&_17$$28);
									ZEPHIR_CONCAT_VV(&_17$$28, &parameter, &position);
									ZEPHIR_CALL_METHOD(NULL, statement, "bindvalue", &_9, 0, &_17$$28, &itemValue, &type);
									zephir_check_call_status();
								}
							ZEPHIR_CALL_METHOD(NULL, &castValue, "next", NULL, 0);
							zephir_check_call_status();
						}
					}
					ZEPHIR_INIT_NVAR(&itemValue);
					ZEPHIR_INIT_NVAR(&position);
				}
			} else {
				if (Z_TYPE_P(&value) != IS_ARRAY) {
					ZEPHIR_CALL_METHOD(NULL, statement, "bindvalue", &_9, 0, &parameter, &value);
					zephir_check_call_status();
				} else {
					zephir_is_iterable(&value, 0, "phalcon/Db/Adapter/Pdo/AbstractPdo.zep", 576);
					if (Z_TYPE_P(&value) == IS_ARRAY) {
						ZEND_HASH_FOREACH_KEY_VAL(Z_ARRVAL_P(&value), _20$$31, _21$$31, _18$$31)
						{
							ZEPHIR_INIT_NVAR(&position);
							if (_21$$31 != NULL) { 
								ZVAL_STR_COPY(&position, _21$$31);
							} else {
								ZVAL_LONG(&position, _20$$31);
							}
							ZEPHIR_INIT_NVAR(&itemValue);
							ZVAL_COPY(&itemValue, _18$$31);
							ZEPHIR_INIT_NVAR(&_22$$32);
							ZEPHIR_CONCAT_VV(&_22$$32, &parameter, &position);
							ZEPHIR_CALL_METHOD(NULL, statement, "bindvalue", &_9, 0, &_22$$32, &itemValue);
							zephir_check_call_status();
						} ZEND_HASH_FOREACH_END();
					} else {
						ZEPHIR_CALL_METHOD(NULL, &value, "rewind", NULL, 0);
						zephir_check_call_status();
						while (1) {
							ZEPHIR_CALL_METHOD(&_19$$31, &value, "valid", NULL, 0);
							zephir_check_call_status();
							if (!zend_is_true(&_19$$31)) {
								break;
							}
							ZEPHIR_CALL_METHOD(&position, &value, "key", NULL, 0);
							zephir_check_call_status();
							ZEPHIR_CALL_METHOD(&itemValue, &value, "current", NULL, 0);
							zephir_check_call_status();
								ZEPHIR_INIT_NVAR(&_23$$33);
								ZEPHIR_CONCAT_VV(&_23$$33, &parameter, &position);
								ZEPHIR_CALL_METHOD(NULL, statement, "bindvalue", &_9, 0, &_23$$33, &itemValue);
								zephir_check_call_status();
							ZEPHIR_CALL_METHOD(NULL, &value, "next", NULL, 0);
							zephir_check_call_status();
						}
					}
					ZEPHIR_INIT_NVAR(&itemValue);
					ZEPHIR_INIT_NVAR(&position);
				}
			}
		} ZEND_HASH_FOREACH_END();
	} else {
		ZEPHIR_CALL_METHOD(NULL, &placeholders, "rewind", NULL, 0);
		zephir_check_call_status();
		while (1) {
			ZEPHIR_CALL_METHOD(&_1, &placeholders, "valid", NULL, 0);
			zephir_check_call_status();
			if (!zend_is_true(&_1)) {
				break;
			}
			ZEPHIR_CALL_METHOD(&wildcard, &placeholders, "key", NULL, 0);
			zephir_check_call_status();
			ZEPHIR_CALL_METHOD(&value, &placeholders, "current", NULL, 0);
			zephir_check_call_status();
				if (Z_TYPE_P(&wildcard) == IS_LONG) {
					ZEPHIR_INIT_NVAR(&parameter);
					ZVAL_LONG(&parameter, (zephir_get_numberval(&wildcard) + 1));
				} else if (Z_TYPE_P(&wildcard) == IS_STRING) {
					ZEPHIR_CPY_WRT(&parameter, &wildcard);
				} else {
					ZEPHIR_THROW_EXCEPTION_DEBUG_STR(phalcon_db_exception_ce, "Invalid bind parameter (1)", "phalcon/Db/Adapter/Pdo/AbstractPdo.zep", 500);
					return;
				}
				_24$$34 = Z_TYPE_P(dataTypes) == IS_ARRAY;
				if (_24$$34) {
					ZEPHIR_OBS_NVAR(&type);
					_24$$34 = zephir_array_isset_fetch(&type, dataTypes, &wildcard, 0);
				}
				if (_24$$34) {
					if (ZEPHIR_IS_LONG(&type, 32)) {
						zephir_get_strval(&_25$$39, &value);
						ZEPHIR_CPY_WRT(&castValue, &_25$$39);
						ZEPHIR_INIT_NVAR(&type);
						ZVAL_LONG(&type, 1024);
					} else {
						if (ZEPHIR_GLOBAL(db).force_casting) {
							if (Z_TYPE_P(&value) != IS_ARRAY) {
								do {
									if (ZEPHIR_IS_LONG(&type, 1)) {
										ZVAL_LONG(&_26$$43, 10);
<<<<<<< HEAD
										ZEPHIR_CALL_FUNCTION(&castValue, "intval", &_7, 50, &value, &_26$$43);
=======
										ZEPHIR_CALL_FUNCTION(&castValue, "intval", &_7, 51, &value, &_26$$43);
>>>>>>> f2a65a3d
										zephir_check_call_status();
										break;
									}
									if (ZEPHIR_IS_LONG(&type, 2)) {
										zephir_get_strval(&_27$$44, &value);
										ZEPHIR_CPY_WRT(&castValue, &_27$$44);
										break;
									}
									if (ZEPHIR_IS_LONG(&type, 0)) {
										ZEPHIR_INIT_NVAR(&castValue);
										ZVAL_NULL(&castValue);
										break;
									}
									if (ZEPHIR_IS_LONG(&type, 5)) {
										ZEPHIR_INIT_NVAR(&castValue);
										ZVAL_BOOL(&castValue, zephir_get_boolval(&value));
										break;
									}
									ZEPHIR_CPY_WRT(&castValue, &value);
									break;
								} while(0);

							} else {
								ZEPHIR_CPY_WRT(&castValue, &value);
							}
						} else {
							ZEPHIR_CPY_WRT(&castValue, &value);
						}
					}
					if (Z_TYPE_P(&castValue) != IS_ARRAY) {
						if (ZEPHIR_IS_LONG(&type, 1024)) {
							ZEPHIR_CALL_METHOD(NULL, statement, "bindvalue", &_9, 0, &parameter, &castValue);
							zephir_check_call_status();
						} else {
							ZEPHIR_CALL_METHOD(NULL, statement, "bindvalue", &_9, 0, &parameter, &castValue, &type);
							zephir_check_call_status();
						}
					} else {
						zephir_is_iterable(&castValue, 0, "phalcon/Db/Adapter/Pdo/AbstractPdo.zep", 568);
						if (Z_TYPE_P(&castValue) == IS_ARRAY) {
							ZEND_HASH_FOREACH_KEY_VAL(Z_ARRVAL_P(&castValue), _30$$53, _31$$53, _28$$53)
							{
								ZEPHIR_INIT_NVAR(&position);
								if (_31$$53 != NULL) { 
									ZVAL_STR_COPY(&position, _31$$53);
								} else {
									ZVAL_LONG(&position, _30$$53);
								}
								ZEPHIR_INIT_NVAR(&itemValue);
								ZVAL_COPY(&itemValue, _28$$53);
								if (ZEPHIR_IS_LONG(&type, 1024)) {
									ZEPHIR_INIT_NVAR(&_32$$55);
									ZEPHIR_CONCAT_VV(&_32$$55, &parameter, &position);
									ZEPHIR_CALL_METHOD(NULL, statement, "bindvalue", &_9, 0, &_32$$55, &itemValue);
									zephir_check_call_status();
								} else {
									ZEPHIR_INIT_NVAR(&_33$$56);
									ZEPHIR_CONCAT_VV(&_33$$56, &parameter, &position);
									ZEPHIR_CALL_METHOD(NULL, statement, "bindvalue", &_9, 0, &_33$$56, &itemValue, &type);
									zephir_check_call_status();
								}
							} ZEND_HASH_FOREACH_END();
						} else {
							ZEPHIR_CALL_METHOD(NULL, &castValue, "rewind", NULL, 0);
							zephir_check_call_status();
							while (1) {
								ZEPHIR_CALL_METHOD(&_29$$53, &castValue, "valid", NULL, 0);
								zephir_check_call_status();
								if (!zend_is_true(&_29$$53)) {
									break;
								}
								ZEPHIR_CALL_METHOD(&position, &castValue, "key", NULL, 0);
								zephir_check_call_status();
								ZEPHIR_CALL_METHOD(&itemValue, &castValue, "current", NULL, 0);
								zephir_check_call_status();
									if (ZEPHIR_IS_LONG(&type, 1024)) {
										ZEPHIR_INIT_NVAR(&_34$$58);
										ZEPHIR_CONCAT_VV(&_34$$58, &parameter, &position);
										ZEPHIR_CALL_METHOD(NULL, statement, "bindvalue", &_9, 0, &_34$$58, &itemValue);
										zephir_check_call_status();
									} else {
										ZEPHIR_INIT_NVAR(&_35$$59);
										ZEPHIR_CONCAT_VV(&_35$$59, &parameter, &position);
										ZEPHIR_CALL_METHOD(NULL, statement, "bindvalue", &_9, 0, &_35$$59, &itemValue, &type);
										zephir_check_call_status();
									}
								ZEPHIR_CALL_METHOD(NULL, &castValue, "next", NULL, 0);
								zephir_check_call_status();
							}
						}
						ZEPHIR_INIT_NVAR(&itemValue);
						ZEPHIR_INIT_NVAR(&position);
					}
				} else {
					if (Z_TYPE_P(&value) != IS_ARRAY) {
						ZEPHIR_CALL_METHOD(NULL, statement, "bindvalue", &_9, 0, &parameter, &value);
						zephir_check_call_status();
					} else {
						zephir_is_iterable(&value, 0, "phalcon/Db/Adapter/Pdo/AbstractPdo.zep", 576);
						if (Z_TYPE_P(&value) == IS_ARRAY) {
							ZEND_HASH_FOREACH_KEY_VAL(Z_ARRVAL_P(&value), _38$$62, _39$$62, _36$$62)
							{
								ZEPHIR_INIT_NVAR(&position);
								if (_39$$62 != NULL) { 
									ZVAL_STR_COPY(&position, _39$$62);
								} else {
									ZVAL_LONG(&position, _38$$62);
								}
								ZEPHIR_INIT_NVAR(&itemValue);
								ZVAL_COPY(&itemValue, _36$$62);
								ZEPHIR_INIT_NVAR(&_40$$63);
								ZEPHIR_CONCAT_VV(&_40$$63, &parameter, &position);
								ZEPHIR_CALL_METHOD(NULL, statement, "bindvalue", &_9, 0, &_40$$63, &itemValue);
								zephir_check_call_status();
							} ZEND_HASH_FOREACH_END();
						} else {
							ZEPHIR_CALL_METHOD(NULL, &value, "rewind", NULL, 0);
							zephir_check_call_status();
							while (1) {
								ZEPHIR_CALL_METHOD(&_37$$62, &value, "valid", NULL, 0);
								zephir_check_call_status();
								if (!zend_is_true(&_37$$62)) {
									break;
								}
								ZEPHIR_CALL_METHOD(&position, &value, "key", NULL, 0);
								zephir_check_call_status();
								ZEPHIR_CALL_METHOD(&itemValue, &value, "current", NULL, 0);
								zephir_check_call_status();
									ZEPHIR_INIT_NVAR(&_41$$64);
									ZEPHIR_CONCAT_VV(&_41$$64, &parameter, &position);
									ZEPHIR_CALL_METHOD(NULL, statement, "bindvalue", &_9, 0, &_41$$64, &itemValue);
									zephir_check_call_status();
								ZEPHIR_CALL_METHOD(NULL, &value, "next", NULL, 0);
								zephir_check_call_status();
							}
						}
						ZEPHIR_INIT_NVAR(&itemValue);
						ZEPHIR_INIT_NVAR(&position);
					}
				}
			ZEPHIR_CALL_METHOD(NULL, &placeholders, "next", NULL, 0);
			zephir_check_call_status();
		}
	}
	ZEPHIR_INIT_NVAR(&value);
	ZEPHIR_INIT_NVAR(&wildcard);
	ZEPHIR_CALL_METHOD(NULL, statement, "execute", NULL, 0);
	zephir_check_call_status();
	RETVAL_ZVAL(statement, 1, 0);
	RETURN_MM();

}

/**
 * Return the error info, if any
 */
PHP_METHOD(Phalcon_Db_Adapter_Pdo_AbstractPdo, getErrorInfo) {

	zval _0;
	zephir_method_globals *ZEPHIR_METHOD_GLOBALS_PTR = NULL;
	zend_long ZEPHIR_LAST_CALL_STATUS;
	zval *this_ptr = getThis();

	ZVAL_UNDEF(&_0);

	ZEPHIR_MM_GROW();

	zephir_read_property(&_0, this_ptr, SL("pdo"), PH_NOISY_CC | PH_READONLY);
	ZEPHIR_RETURN_CALL_METHOD(&_0, "errorinfo", NULL, 0);
	zephir_check_call_status();
	RETURN_MM();

}

/**
 * Return internal PDO handler
 */
PHP_METHOD(Phalcon_Db_Adapter_Pdo_AbstractPdo, getInternalHandler) {

	zval *this_ptr = getThis();


	RETURN_MEMBER(getThis(), "pdo");

}

/**
 * Returns the current transaction nesting level
 */
PHP_METHOD(Phalcon_Db_Adapter_Pdo_AbstractPdo, getTransactionLevel) {

	zval *this_ptr = getThis();


	RETURN_MEMBER(getThis(), "transactionLevel");

}

/**
 * Checks whether the connection is under a transaction
 *
 *```php
 * $connection->begin();
 *
 * // true
 * var_dump(
 *     $connection->isUnderTransaction()
 * );
 *```
 */
PHP_METHOD(Phalcon_Db_Adapter_Pdo_AbstractPdo, isUnderTransaction) {

	zval pdo, _0;
	zephir_method_globals *ZEPHIR_METHOD_GLOBALS_PTR = NULL;
	zend_long ZEPHIR_LAST_CALL_STATUS;
	zval *this_ptr = getThis();

	ZVAL_UNDEF(&pdo);
	ZVAL_UNDEF(&_0);

	ZEPHIR_MM_GROW();

	zephir_read_property(&_0, this_ptr, SL("pdo"), PH_NOISY_CC | PH_READONLY);
	ZEPHIR_CPY_WRT(&pdo, &_0);
	if (Z_TYPE_P(&pdo) != IS_OBJECT) {
		RETURN_MM_BOOL(0);
	}
	ZEPHIR_RETURN_CALL_METHOD(&pdo, "intransaction", NULL, 0);
	zephir_check_call_status();
	RETURN_MM();

}

/**
 * Returns the insert id for the auto_increment/serial column inserted in
 * the latest executed SQL statement
 *
 *```php
 * // Inserting a new robot
 * $success = $connection->insert(
 *     "robots",
 *     [
 *         "Astro Boy",
 *         1952,
 *     ],
 *     [
 *         "name",
 *         "year",
 *     ]
 * );
 *
 * // Getting the generated id
 * $id = $connection->lastInsertId();
 *```
 */
PHP_METHOD(Phalcon_Db_Adapter_Pdo_AbstractPdo, lastInsertId) {

	zephir_method_globals *ZEPHIR_METHOD_GLOBALS_PTR = NULL;
	zend_long ZEPHIR_LAST_CALL_STATUS;
	zval *sequenceName = NULL, sequenceName_sub, __$null, pdo, _0;
	zval *this_ptr = getThis();

	ZVAL_UNDEF(&sequenceName_sub);
	ZVAL_NULL(&__$null);
	ZVAL_UNDEF(&pdo);
	ZVAL_UNDEF(&_0);

	ZEPHIR_MM_GROW();
	zephir_fetch_params(1, 0, 1, &sequenceName);

	if (!sequenceName) {
		sequenceName = &sequenceName_sub;
		sequenceName = &__$null;
	}


	zephir_read_property(&_0, this_ptr, SL("pdo"), PH_NOISY_CC | PH_READONLY);
	ZEPHIR_CPY_WRT(&pdo, &_0);
	if (Z_TYPE_P(&pdo) != IS_OBJECT) {
		RETURN_MM_BOOL(0);
	}
	ZEPHIR_RETURN_CALL_METHOD(&pdo, "lastinsertid", NULL, 0, sequenceName);
	zephir_check_call_status();
	RETURN_MM();

}

/**
 * Returns a PDO prepared statement to be executed with 'executePrepared'
 *
 *```php
 * use Phalcon\Db\Column;
 *
 * $statement = $db->prepare(
 *     "SELECT * FROM robots WHERE name = :name"
 * );
 *
 * $result = $connection->executePrepared(
 *     $statement,
 *     [
 *         "name" => "Voltron",
 *     ],
 *     [
 *         "name" => Column::BIND_PARAM_INT,
 *     ]
 * );
 *```
 */
PHP_METHOD(Phalcon_Db_Adapter_Pdo_AbstractPdo, prepare) {

	zephir_method_globals *ZEPHIR_METHOD_GLOBALS_PTR = NULL;
	zend_long ZEPHIR_LAST_CALL_STATUS;
	zval *sqlStatement_param = NULL, _0;
	zval sqlStatement;
	zval *this_ptr = getThis();

	ZVAL_UNDEF(&sqlStatement);
	ZVAL_UNDEF(&_0);

	ZEPHIR_MM_GROW();
	zephir_fetch_params(1, 1, 0, &sqlStatement_param);

	if (UNEXPECTED(Z_TYPE_P(sqlStatement_param) != IS_STRING && Z_TYPE_P(sqlStatement_param) != IS_NULL)) {
		zephir_throw_exception_string(spl_ce_InvalidArgumentException, SL("Parameter 'sqlStatement' must be of the type string"));
		RETURN_MM_NULL();
	}
	if (EXPECTED(Z_TYPE_P(sqlStatement_param) == IS_STRING)) {
		zephir_get_strval(&sqlStatement, sqlStatement_param);
	} else {
		ZEPHIR_INIT_VAR(&sqlStatement);
		ZVAL_EMPTY_STRING(&sqlStatement);
	}


	zephir_read_property(&_0, this_ptr, SL("pdo"), PH_NOISY_CC | PH_READONLY);
	ZEPHIR_RETURN_CALL_METHOD(&_0, "prepare", NULL, 0, &sqlStatement);
	zephir_check_call_status();
	RETURN_MM();

}

/**
 * Sends SQL statements to the database server returning the success state.
 * Use this method only when the SQL statement sent to the server is
 * returning rows
 *
 *```php
 * // Querying data
 * $resultset = $connection->query(
 *     "SELECT * FROM robots WHERE type = 'mechanical'"
 * );
 *
 * $resultset = $connection->query(
 *     "SELECT * FROM robots WHERE type = ?",
 *     [
 *         "mechanical",
 *     ]
 * );
 *```
 */
PHP_METHOD(Phalcon_Db_Adapter_Pdo_AbstractPdo, query) {

	zephir_method_globals *ZEPHIR_METHOD_GLOBALS_PTR = NULL;
	zend_long ZEPHIR_LAST_CALL_STATUS;
	zval *sqlStatement_param = NULL, *bindParams = NULL, bindParams_sub, *bindTypes = NULL, bindTypes_sub, __$null, eventsManager, pdo, statement, params, types, _0, _3, _1$$3, _2$$3, _4$$9;
	zval sqlStatement;
	zval *this_ptr = getThis();

	ZVAL_UNDEF(&sqlStatement);
	ZVAL_UNDEF(&bindParams_sub);
	ZVAL_UNDEF(&bindTypes_sub);
	ZVAL_NULL(&__$null);
	ZVAL_UNDEF(&eventsManager);
	ZVAL_UNDEF(&pdo);
	ZVAL_UNDEF(&statement);
	ZVAL_UNDEF(&params);
	ZVAL_UNDEF(&types);
	ZVAL_UNDEF(&_0);
	ZVAL_UNDEF(&_3);
	ZVAL_UNDEF(&_1$$3);
	ZVAL_UNDEF(&_2$$3);
	ZVAL_UNDEF(&_4$$9);

	ZEPHIR_MM_GROW();
	zephir_fetch_params(1, 1, 2, &sqlStatement_param, &bindParams, &bindTypes);

	if (UNEXPECTED(Z_TYPE_P(sqlStatement_param) != IS_STRING && Z_TYPE_P(sqlStatement_param) != IS_NULL)) {
		zephir_throw_exception_string(spl_ce_InvalidArgumentException, SL("Parameter 'sqlStatement' must be of the type string"));
		RETURN_MM_NULL();
	}
	if (EXPECTED(Z_TYPE_P(sqlStatement_param) == IS_STRING)) {
		zephir_get_strval(&sqlStatement, sqlStatement_param);
	} else {
		ZEPHIR_INIT_VAR(&sqlStatement);
		ZVAL_EMPTY_STRING(&sqlStatement);
	}
	if (!bindParams) {
		bindParams = &bindParams_sub;
		bindParams = &__$null;
	}
	if (!bindTypes) {
		bindTypes = &bindTypes_sub;
		bindTypes = &__$null;
	}


	zephir_read_property(&_0, this_ptr, SL("eventsManager"), PH_NOISY_CC | PH_READONLY);
	ZEPHIR_CPY_WRT(&eventsManager, &_0);
	if (Z_TYPE_P(&eventsManager) == IS_OBJECT) {
		zephir_update_property_zval(this_ptr, SL("sqlStatement"), &sqlStatement);
		zephir_update_property_zval(this_ptr, SL("sqlVariables"), bindParams);
		zephir_update_property_zval(this_ptr, SL("sqlBindTypes"), bindTypes);
		ZEPHIR_INIT_VAR(&_2$$3);
		ZVAL_STRING(&_2$$3, "db:beforeQuery");
		ZEPHIR_CALL_METHOD(&_1$$3, &eventsManager, "fire", NULL, 0, &_2$$3, this_ptr);
		zephir_check_call_status();
		if (ZEPHIR_IS_FALSE_IDENTICAL(&_1$$3)) {
			RETURN_MM_BOOL(0);
		}
	}
	zephir_read_property(&_0, this_ptr, SL("pdo"), PH_NOISY_CC | PH_READONLY);
	ZEPHIR_CPY_WRT(&pdo, &_0);
	if (Z_TYPE_P(bindParams) == IS_ARRAY) {
		ZEPHIR_CPY_WRT(&params, bindParams);
		ZEPHIR_CPY_WRT(&types, bindTypes);
	} else {
		ZEPHIR_INIT_NVAR(&params);
		array_init(&params);
		ZEPHIR_INIT_NVAR(&types);
		array_init(&types);
	}
	ZEPHIR_CALL_METHOD(&statement, &pdo, "prepare", NULL, 0, &sqlStatement);
	zephir_check_call_status();
	if (UNEXPECTED(Z_TYPE_P(&statement) != IS_OBJECT)) {
		ZEPHIR_THROW_EXCEPTION_DEBUG_STR(phalcon_db_exception_ce, "Cannot prepare statement", "phalcon/Db/Adapter/Pdo/AbstractPdo.zep", 743);
		return;
	}
	ZEPHIR_CALL_METHOD(NULL, this_ptr, "preparerealsql", NULL, 0, &sqlStatement, bindParams);
	zephir_check_call_status();
	ZEPHIR_CALL_METHOD(&_3, this_ptr, "executeprepared", NULL, 0, &statement, &params, &types);
	zephir_check_call_status();
	ZEPHIR_CPY_WRT(&statement, &_3);
	if (Z_TYPE_P(&statement) == IS_OBJECT) {
		if (Z_TYPE_P(&eventsManager) == IS_OBJECT) {
			ZEPHIR_INIT_VAR(&_4$$9);
			ZVAL_STRING(&_4$$9, "db:afterQuery");
			ZEPHIR_CALL_METHOD(NULL, &eventsManager, "fire", NULL, 0, &_4$$9, this_ptr);
			zephir_check_call_status();
		}
		object_init_ex(return_value, phalcon_db_result_pdo_ce);
<<<<<<< HEAD
		ZEPHIR_CALL_METHOD(NULL, return_value, "__construct", NULL, 51, this_ptr, &statement, &sqlStatement, bindParams, bindTypes);
=======
		ZEPHIR_CALL_METHOD(NULL, return_value, "__construct", NULL, 52, this_ptr, &statement, &sqlStatement, bindParams, bindTypes);
>>>>>>> f2a65a3d
		zephir_check_call_status();
		RETURN_MM();
	}
	RETURN_CCTOR(&statement);

}

/**
 * Rollbacks the active transaction in the connection
 */
PHP_METHOD(Phalcon_Db_Adapter_Pdo_AbstractPdo, rollback) {

	zephir_method_globals *ZEPHIR_METHOD_GLOBALS_PTR = NULL;
	zend_long ZEPHIR_LAST_CALL_STATUS, transactionLevel = 0;
	zval *nesting_param = NULL, pdo, eventsManager, savepointName, _0, _1, _6, _2$$5, _3$$6, _7$$9;
	zend_bool nesting, _4, _5;
	zval *this_ptr = getThis();

	ZVAL_UNDEF(&pdo);
	ZVAL_UNDEF(&eventsManager);
	ZVAL_UNDEF(&savepointName);
	ZVAL_UNDEF(&_0);
	ZVAL_UNDEF(&_1);
	ZVAL_UNDEF(&_6);
	ZVAL_UNDEF(&_2$$5);
	ZVAL_UNDEF(&_3$$6);
	ZVAL_UNDEF(&_7$$9);

	ZEPHIR_MM_GROW();
	zephir_fetch_params(1, 0, 1, &nesting_param);

	if (!nesting_param) {
		nesting = 1;
	} else {
		nesting = zephir_get_boolval(nesting_param);
	}


	zephir_read_property(&_0, this_ptr, SL("pdo"), PH_NOISY_CC | PH_READONLY);
	ZEPHIR_CPY_WRT(&pdo, &_0);
	if (Z_TYPE_P(&pdo) != IS_OBJECT) {
		RETURN_MM_BOOL(0);
	}
	ZEPHIR_OBS_VAR(&_1);
	zephir_read_property(&_1, this_ptr, SL("transactionLevel"), PH_NOISY_CC);
	transactionLevel = zephir_get_intval(&_1);
	if (UNEXPECTED(!transactionLevel)) {
		ZEPHIR_THROW_EXCEPTION_DEBUG_STR(phalcon_db_exception_ce, "There is no active transaction", "phalcon/Db/Adapter/Pdo/AbstractPdo.zep", 787);
		return;
	}
	if (transactionLevel == 1) {
		zephir_read_property(&_2$$5, this_ptr, SL("eventsManager"), PH_NOISY_CC | PH_READONLY);
		ZEPHIR_CPY_WRT(&eventsManager, &_2$$5);
		if (Z_TYPE_P(&eventsManager) == IS_OBJECT) {
			ZEPHIR_INIT_VAR(&_3$$6);
			ZVAL_STRING(&_3$$6, "db:rollbackTransaction");
			ZEPHIR_CALL_METHOD(NULL, &eventsManager, "fire", NULL, 0, &_3$$6, this_ptr);
			zephir_check_call_status();
		}
		RETURN_ON_FAILURE(zephir_property_decr(this_ptr, SL("transactionLevel")));
		ZEPHIR_RETURN_CALL_METHOD(&pdo, "rollback", NULL, 0);
		zephir_check_call_status();
		RETURN_MM();
	}
	_4 = !transactionLevel;
	if (!(_4)) {
		_4 = !nesting;
	}
	_5 = _4;
	if (!(_5)) {
		ZEPHIR_CALL_METHOD(&_6, this_ptr, "isnestedtransactionswithsavepoints", NULL, 0);
		zephir_check_call_status();
		_5 = !zephir_is_true(&_6);
	}
	if (_5) {
		if (transactionLevel > 0) {
			RETURN_ON_FAILURE(zephir_property_decr(this_ptr, SL("transactionLevel")));
		}
		RETURN_MM_BOOL(0);
	}
	ZEPHIR_CALL_METHOD(&savepointName, this_ptr, "getnestedtransactionsavepointname", NULL, 0);
	zephir_check_call_status();
	zephir_read_property(&_0, this_ptr, SL("eventsManager"), PH_NOISY_CC | PH_READONLY);
	ZEPHIR_CPY_WRT(&eventsManager, &_0);
	if (Z_TYPE_P(&eventsManager) == IS_OBJECT) {
		ZEPHIR_INIT_VAR(&_7$$9);
		ZVAL_STRING(&_7$$9, "db:rollbackSavepoint");
		ZEPHIR_CALL_METHOD(NULL, &eventsManager, "fire", NULL, 0, &_7$$9, this_ptr, &savepointName);
		zephir_check_call_status();
	}
	RETURN_ON_FAILURE(zephir_property_decr(this_ptr, SL("transactionLevel")));
	ZEPHIR_RETURN_CALL_METHOD(this_ptr, "rollbacksavepoint", NULL, 0, &savepointName);
	zephir_check_call_status();
	RETURN_MM();

}

/**
 * Returns PDO adapter DSN defaults as a key-value map.
 */
PHP_METHOD(Phalcon_Db_Adapter_Pdo_AbstractPdo, getDsnDefaults) {

}

/**
 * Constructs the SQL statement (with parameters)
 *
 * @see https://stackoverflow.com/a/8403150
 */
PHP_METHOD(Phalcon_Db_Adapter_Pdo_AbstractPdo, prepareRealSql) {

	zend_string *_3$$3;
	zend_ulong _2$$3;
	zephir_method_globals *ZEPHIR_METHOD_GLOBALS_PTR = NULL;
	zend_long ZEPHIR_LAST_CALL_STATUS;
	zval parameters, keys, values;
	zval *statement_param = NULL, *parameters_param = NULL, key, result, value, *_0$$3, _1$$3, _16$$3, _4$$5, _5$$6, _6$$7, _7$$8, _8$$8, _9$$9, _10$$11, _11$$12, _12$$13, _13$$14, _14$$14, _15$$15;
	zval statement;
	zval *this_ptr = getThis();

	ZVAL_UNDEF(&statement);
	ZVAL_UNDEF(&key);
	ZVAL_UNDEF(&result);
	ZVAL_UNDEF(&value);
	ZVAL_UNDEF(&_1$$3);
	ZVAL_UNDEF(&_16$$3);
	ZVAL_UNDEF(&_4$$5);
	ZVAL_UNDEF(&_5$$6);
	ZVAL_UNDEF(&_6$$7);
	ZVAL_UNDEF(&_7$$8);
	ZVAL_UNDEF(&_8$$8);
	ZVAL_UNDEF(&_9$$9);
	ZVAL_UNDEF(&_10$$11);
	ZVAL_UNDEF(&_11$$12);
	ZVAL_UNDEF(&_12$$13);
	ZVAL_UNDEF(&_13$$14);
	ZVAL_UNDEF(&_14$$14);
	ZVAL_UNDEF(&_15$$15);
	ZVAL_UNDEF(&parameters);
	ZVAL_UNDEF(&keys);
	ZVAL_UNDEF(&values);

	ZEPHIR_MM_GROW();
	zephir_fetch_params(1, 2, 0, &statement_param, &parameters_param);

	zephir_get_strval(&statement, statement_param);
	zephir_get_arrval(&parameters, parameters_param);


	ZEPHIR_CPY_WRT(&result, &statement);
	ZEPHIR_CPY_WRT(&values, &parameters);
	if (!(ZEPHIR_IS_EMPTY(&parameters))) {
		ZEPHIR_INIT_VAR(&keys);
		array_init(&keys);
		zephir_is_iterable(&parameters, 0, "phalcon/Db/Adapter/Pdo/AbstractPdo.zep", 875);
		if (Z_TYPE_P(&parameters) == IS_ARRAY) {
			ZEND_HASH_FOREACH_KEY_VAL(Z_ARRVAL_P(&parameters), _2$$3, _3$$3, _0$$3)
			{
				ZEPHIR_INIT_NVAR(&key);
				if (_3$$3 != NULL) { 
					ZVAL_STR_COPY(&key, _3$$3);
				} else {
					ZVAL_LONG(&key, _2$$3);
				}
				ZEPHIR_INIT_NVAR(&value);
				ZVAL_COPY(&value, _0$$3);
				if (Z_TYPE_P(&key) == IS_STRING) {
					ZEPHIR_INIT_NVAR(&_4$$5);
					ZEPHIR_CONCAT_SVS(&_4$$5, "/:", &key, "/");
					zephir_array_append(&keys, &_4$$5, PH_SEPARATE, "phalcon/Db/Adapter/Pdo/AbstractPdo.zep", 861);
				} else {
					ZEPHIR_INIT_NVAR(&_5$$6);
					ZVAL_STRING(&_5$$6, "/[?]/");
					zephir_array_append(&keys, &_5$$6, PH_SEPARATE, "phalcon/Db/Adapter/Pdo/AbstractPdo.zep", 863);
				}
				if (Z_TYPE_P(&value) == IS_STRING) {
					ZEPHIR_INIT_NVAR(&_6$$7);
					ZEPHIR_CONCAT_SVS(&_6$$7, "'", &value, "'");
					zephir_array_update_zval(&values, &key, &_6$$7, PH_COPY | PH_SEPARATE);
				} else if (Z_TYPE_P(&value) == IS_ARRAY) {
					ZEPHIR_INIT_NVAR(&_7$$8);
					zephir_fast_join_str(&_7$$8, SL("','"), &value);
					ZEPHIR_INIT_NVAR(&_8$$8);
					ZEPHIR_CONCAT_SVS(&_8$$8, "'", &_7$$8, "'");
					zephir_array_update_zval(&values, &key, &_8$$8, PH_COPY | PH_SEPARATE);
				} else if (Z_TYPE_P(&value) == IS_NULL) {
					ZEPHIR_INIT_NVAR(&_9$$9);
					ZVAL_STRING(&_9$$9, "NULL");
					zephir_array_update_zval(&values, &key, &_9$$9, PH_COPY | PH_SEPARATE);
				}
			} ZEND_HASH_FOREACH_END();
		} else {
			ZEPHIR_CALL_METHOD(NULL, &parameters, "rewind", NULL, 0);
			zephir_check_call_status();
			while (1) {
				ZEPHIR_CALL_METHOD(&_1$$3, &parameters, "valid", NULL, 0);
				zephir_check_call_status();
				if (!zend_is_true(&_1$$3)) {
					break;
				}
				ZEPHIR_CALL_METHOD(&key, &parameters, "key", NULL, 0);
				zephir_check_call_status();
				ZEPHIR_CALL_METHOD(&value, &parameters, "current", NULL, 0);
				zephir_check_call_status();
					if (Z_TYPE_P(&key) == IS_STRING) {
						ZEPHIR_INIT_NVAR(&_10$$11);
						ZEPHIR_CONCAT_SVS(&_10$$11, "/:", &key, "/");
						zephir_array_append(&keys, &_10$$11, PH_SEPARATE, "phalcon/Db/Adapter/Pdo/AbstractPdo.zep", 861);
					} else {
						ZEPHIR_INIT_NVAR(&_11$$12);
						ZVAL_STRING(&_11$$12, "/[?]/");
						zephir_array_append(&keys, &_11$$12, PH_SEPARATE, "phalcon/Db/Adapter/Pdo/AbstractPdo.zep", 863);
					}
					if (Z_TYPE_P(&value) == IS_STRING) {
						ZEPHIR_INIT_NVAR(&_12$$13);
						ZEPHIR_CONCAT_SVS(&_12$$13, "'", &value, "'");
						zephir_array_update_zval(&values, &key, &_12$$13, PH_COPY | PH_SEPARATE);
					} else if (Z_TYPE_P(&value) == IS_ARRAY) {
						ZEPHIR_INIT_NVAR(&_13$$14);
						zephir_fast_join_str(&_13$$14, SL("','"), &value);
						ZEPHIR_INIT_NVAR(&_14$$14);
						ZEPHIR_CONCAT_SVS(&_14$$14, "'", &_13$$14, "'");
						zephir_array_update_zval(&values, &key, &_14$$14, PH_COPY | PH_SEPARATE);
					} else if (Z_TYPE_P(&value) == IS_NULL) {
						ZEPHIR_INIT_NVAR(&_15$$15);
						ZVAL_STRING(&_15$$15, "NULL");
						zephir_array_update_zval(&values, &key, &_15$$15, PH_COPY | PH_SEPARATE);
					}
				ZEPHIR_CALL_METHOD(NULL, &parameters, "next", NULL, 0);
				zephir_check_call_status();
			}
		}
		ZEPHIR_INIT_NVAR(&value);
		ZEPHIR_INIT_NVAR(&key);
		ZVAL_LONG(&_16$$3, 1);
<<<<<<< HEAD
		ZEPHIR_CALL_FUNCTION(&result, "preg_replace", NULL, 49, &keys, &values, &statement, &_16$$3);
=======
		ZEPHIR_CALL_FUNCTION(&result, "preg_replace", NULL, 50, &keys, &values, &statement, &_16$$3);
>>>>>>> f2a65a3d
		zephir_check_call_status();
	}
	zephir_update_property_zval(this_ptr, SL("realSqlStatement"), &result);
	ZEPHIR_MM_RESTORE();

}
<|MERGE_RESOLUTION|>--- conflicted
+++ resolved
@@ -605,11 +605,7 @@
 		ZEPHIR_INIT_NVAR(&placeMatch);
 		ZEPHIR_INIT_VAR(&_9$$3);
 		ZVAL_STRING(&_9$$3, "?");
-<<<<<<< HEAD
-		ZEPHIR_CALL_FUNCTION(&boundSql, "preg_replace", NULL, 49, &bindPattern, &_9$$3, &sql);
-=======
 		ZEPHIR_CALL_FUNCTION(&boundSql, "preg_replace", NULL, 50, &bindPattern, &_9$$3, &sql);
->>>>>>> f2a65a3d
 		zephir_check_call_status();
 	} else {
 		ZEPHIR_CPY_WRT(&boundSql, &sql);
@@ -877,11 +873,7 @@
 							do {
 								if (ZEPHIR_IS_LONG(&type, 1)) {
 									ZVAL_LONG(&_6$$12, 10);
-<<<<<<< HEAD
-									ZEPHIR_CALL_FUNCTION(&castValue, "intval", &_7, 50, &value, &_6$$12);
-=======
 									ZEPHIR_CALL_FUNCTION(&castValue, "intval", &_7, 51, &value, &_6$$12);
->>>>>>> f2a65a3d
 									zephir_check_call_status();
 									break;
 								}
@@ -1062,11 +1054,7 @@
 								do {
 									if (ZEPHIR_IS_LONG(&type, 1)) {
 										ZVAL_LONG(&_26$$43, 10);
-<<<<<<< HEAD
-										ZEPHIR_CALL_FUNCTION(&castValue, "intval", &_7, 50, &value, &_26$$43);
-=======
 										ZEPHIR_CALL_FUNCTION(&castValue, "intval", &_7, 51, &value, &_26$$43);
->>>>>>> f2a65a3d
 										zephir_check_call_status();
 										break;
 									}
@@ -1517,11 +1505,7 @@
 			zephir_check_call_status();
 		}
 		object_init_ex(return_value, phalcon_db_result_pdo_ce);
-<<<<<<< HEAD
-		ZEPHIR_CALL_METHOD(NULL, return_value, "__construct", NULL, 51, this_ptr, &statement, &sqlStatement, bindParams, bindTypes);
-=======
 		ZEPHIR_CALL_METHOD(NULL, return_value, "__construct", NULL, 52, this_ptr, &statement, &sqlStatement, bindParams, bindTypes);
->>>>>>> f2a65a3d
 		zephir_check_call_status();
 		RETURN_MM();
 	}
@@ -1757,11 +1741,7 @@
 		ZEPHIR_INIT_NVAR(&value);
 		ZEPHIR_INIT_NVAR(&key);
 		ZVAL_LONG(&_16$$3, 1);
-<<<<<<< HEAD
-		ZEPHIR_CALL_FUNCTION(&result, "preg_replace", NULL, 49, &keys, &values, &statement, &_16$$3);
-=======
 		ZEPHIR_CALL_FUNCTION(&result, "preg_replace", NULL, 50, &keys, &values, &statement, &_16$$3);
->>>>>>> f2a65a3d
 		zephir_check_call_status();
 	}
 	zephir_update_property_zval(this_ptr, SL("realSqlStatement"), &result);
