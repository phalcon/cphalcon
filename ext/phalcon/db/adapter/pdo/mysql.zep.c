--- conflicted
+++ resolved
@@ -148,11 +148,7 @@
 	zephir_method_globals *ZEPHIR_METHOD_GLOBALS_PTR = NULL;
 	zephir_fcall_cache_entry *_60 = NULL;
 	zend_long ZEPHIR_LAST_CALL_STATUS;
-<<<<<<< HEAD
-	zval *table_param = NULL, *schema_param = NULL, __$true, __$false, columns, columnType, fields, field, oldColumn, sizePattern, matches, matchOne, matchTwo, columnName, _0, _1, _2, *_3, _4, _47$$3, _48$$3, _49$$3, _50$$3, _52$$3, _6$$4, _7$$4, _8$$5, _9$$5, _10$$6, _11$$6, _12$$7, _13$$7, _14$$8, _15$$8, _16$$9, _17$$9, _18$$10, _19$$11, _20$$12, _21$$13, _22$$14, _23$$14, _24$$15, _25$$15, _26$$16, _27$$17, _28$$18, _29$$19, _30$$20, _31$$21, _32$$22, _33$$23, _34$$24, _35$$25, _36$$26, _37$$27, _38$$28, _39$$29, _40$$30, _41$$30, _42$$31, _43$$31, _44$$31, _45$$33, _46$$34, _51$$41, _54$$42, _97$$42, _98$$42, _99$$42, _100$$42, _102$$42, _56$$43, _57$$43, _58$$44, _59$$44, _60$$45, _61$$45, _62$$46, _63$$46, _64$$47, _65$$47, _66$$48, _67$$48, _68$$49, _69$$50, _70$$51, _71$$52, _72$$53, _73$$53, _74$$54, _75$$54, _76$$55, _77$$56, _78$$57, _79$$58, _80$$59, _81$$60, _82$$61, _83$$62, _84$$63, _85$$64, _86$$65, _87$$66, _88$$67, _89$$68, _90$$69, _91$$69, _92$$70, _93$$70, _94$$70, _95$$72, _96$$73, _101$$80;
-=======
 	zval *table_param = NULL, *schema_param = NULL, __$true, __$false, columns, columnType, fields, field, oldColumn, sizePattern, matches, matchOne, matchTwo, columnName, _0, _1, _2, *_3, _4, _47$$3, _48$$3, _49$$3, _50$$3, _59$$3, _6$$4, _7$$4, _8$$5, _9$$5, _10$$6, _11$$6, _12$$7, _13$$7, _14$$8, _15$$8, _16$$9, _17$$9, _18$$10, _19$$11, _20$$12, _21$$13, _22$$14, _23$$14, _24$$15, _25$$15, _26$$16, _27$$17, _28$$18, _29$$19, _30$$20, _31$$21, _32$$22, _33$$23, _34$$24, _35$$25, _36$$26, _37$$27, _38$$28, _39$$29, _40$$30, _41$$30, _42$$31, _43$$31, _44$$31, _45$$33, _46$$34, _51$$41, _52$$42, _53$$42, _54$$42, _55$$43, _56$$44, _57$$45, _58$$45, _61$$46, _104$$46, _105$$46, _106$$46, _107$$46, _116$$46, _63$$47, _64$$47, _65$$48, _66$$48, _67$$49, _68$$49, _69$$50, _70$$50, _71$$51, _72$$51, _73$$52, _74$$52, _75$$53, _76$$54, _77$$55, _78$$56, _79$$57, _80$$57, _81$$58, _82$$58, _83$$59, _84$$60, _85$$61, _86$$62, _87$$63, _88$$64, _89$$65, _90$$66, _91$$67, _92$$68, _93$$69, _94$$70, _95$$71, _96$$72, _97$$73, _98$$73, _99$$74, _100$$74, _101$$74, _102$$76, _103$$77, _108$$84, _109$$85, _110$$85, _111$$85, _112$$86, _113$$87, _114$$88, _115$$88;
->>>>>>> 9c5d0d84
 	zval table, schema;
 	zval *this_ptr = getThis();
 
@@ -579,17 +575,10 @@
 					zephir_array_update_string(&definition, SL("default"), &_58$$45, PH_COPY | PH_SEPARATE);
 				}
 			}
-<<<<<<< HEAD
-			zephir_array_fetch_long(&columnName, &field, 0, PH_NOISY | PH_READONLY, "phalcon/Db/Adapter/Pdo/Mysql.zep", 432);
-			ZEPHIR_INIT_NVAR(&_52$$3);
-			object_init_ex(&_52$$3, phalcon_db_column_ce);
-			ZEPHIR_CALL_METHOD(NULL, &_52$$3, "__construct", &_53, 212, &columnName, &definition);
-=======
 			zephir_array_fetch_long(&columnName, &field, 0, PH_NOISY | PH_READONLY, "phalcon/Db/Adapter/Pdo/Mysql.zep", 440);
 			ZEPHIR_INIT_NVAR(&_59$$3);
 			object_init_ex(&_59$$3, phalcon_db_column_ce);
 			ZEPHIR_CALL_METHOD(NULL, &_59$$3, "__construct", &_60, 212, &columnName, &definition);
->>>>>>> 9c5d0d84
 			zephir_check_call_status();
 			zephir_array_append(&columns, &_59$$3, PH_SEPARATE, "phalcon/Db/Adapter/Pdo/Mysql.zep", 441);
 			ZEPHIR_CPY_WRT(&oldColumn, &columnName);
@@ -840,13 +829,8 @@
 				if (ZEPHIR_IS_STRING(&_104$$46, "PRI")) {
 					zephir_array_update_string(&definition, SL("primary"), &__$true, PH_COPY | PH_SEPARATE);
 				}
-<<<<<<< HEAD
-				zephir_array_fetch_long(&_98$$42, &field, 2, PH_NOISY | PH_READONLY, "phalcon/Db/Adapter/Pdo/Mysql.zep", 411);
-				if (ZEPHIR_IS_STRING(&_98$$42, "YES")) {
-=======
 				zephir_array_fetch_long(&_105$$46, &field, 2, PH_NOISY | PH_READONLY, "phalcon/Db/Adapter/Pdo/Mysql.zep", 411);
 				if (ZEPHIR_IS_STRING(&_105$$46, "YES")) {
->>>>>>> 9c5d0d84
 					zephir_array_update_string(&definition, SL("notNull"), &__$false, PH_COPY | PH_SEPARATE);
 				}
 				zephir_array_fetch_long(&_106$$46, &field, 5, PH_NOISY | PH_READONLY, "phalcon/Db/Adapter/Pdo/Mysql.zep", 418);
@@ -876,17 +860,10 @@
 					}
 				}
 				ZEPHIR_OBS_NVAR(&columnName);
-<<<<<<< HEAD
-				zephir_array_fetch_long(&columnName, &field, 0, PH_NOISY, "phalcon/Db/Adapter/Pdo/Mysql.zep", 432);
-				ZEPHIR_INIT_NVAR(&_102$$42);
-				object_init_ex(&_102$$42, phalcon_db_column_ce);
-				ZEPHIR_CALL_METHOD(NULL, &_102$$42, "__construct", &_53, 212, &columnName, &definition);
-=======
 				zephir_array_fetch_long(&columnName, &field, 0, PH_NOISY, "phalcon/Db/Adapter/Pdo/Mysql.zep", 440);
 				ZEPHIR_INIT_NVAR(&_116$$46);
 				object_init_ex(&_116$$46, phalcon_db_column_ce);
 				ZEPHIR_CALL_METHOD(NULL, &_116$$46, "__construct", &_60, 212, &columnName, &definition);
->>>>>>> 9c5d0d84
 				zephir_check_call_status();
 				zephir_array_append(&columns, &_116$$46, PH_SEPARATE, "phalcon/Db/Adapter/Pdo/Mysql.zep", 441);
 				ZEPHIR_CPY_WRT(&oldColumn, &columnName);
@@ -1107,13 +1084,8 @@
 			ZVAL_COPY(&index, _22);
 			ZEPHIR_INIT_NVAR(&_26$$19);
 			object_init_ex(&_26$$19, phalcon_db_index_ce);
-<<<<<<< HEAD
-			zephir_array_fetch_string(&_27$$19, &index, SL("columns"), PH_NOISY | PH_READONLY, "phalcon/Db/Adapter/Pdo/Mysql.zep", 488);
-			zephir_array_fetch_string(&_28$$19, &index, SL("type"), PH_NOISY | PH_READONLY, "phalcon/Db/Adapter/Pdo/Mysql.zep", 490);
-=======
 			zephir_array_fetch_string(&_27$$19, &index, SL("columns"), PH_NOISY | PH_READONLY, "phalcon/Db/Adapter/Pdo/Mysql.zep", 496);
 			zephir_array_fetch_string(&_28$$19, &index, SL("type"), PH_NOISY | PH_READONLY, "phalcon/Db/Adapter/Pdo/Mysql.zep", 498);
->>>>>>> 9c5d0d84
 			ZEPHIR_CALL_METHOD(NULL, &_26$$19, "__construct", &_29, 32, &name, &_27$$19, &_28$$19);
 			zephir_check_call_status();
 			zephir_array_update_zval(&indexObjects, &name, &_26$$19, PH_COPY | PH_SEPARATE);
@@ -1133,13 +1105,8 @@
 			zephir_check_call_status();
 				ZEPHIR_INIT_NVAR(&_30$$20);
 				object_init_ex(&_30$$20, phalcon_db_index_ce);
-<<<<<<< HEAD
-				zephir_array_fetch_string(&_31$$20, &index, SL("columns"), PH_NOISY | PH_READONLY, "phalcon/Db/Adapter/Pdo/Mysql.zep", 488);
-				zephir_array_fetch_string(&_32$$20, &index, SL("type"), PH_NOISY | PH_READONLY, "phalcon/Db/Adapter/Pdo/Mysql.zep", 490);
-=======
 				zephir_array_fetch_string(&_31$$20, &index, SL("columns"), PH_NOISY | PH_READONLY, "phalcon/Db/Adapter/Pdo/Mysql.zep", 496);
 				zephir_array_fetch_string(&_32$$20, &index, SL("type"), PH_NOISY | PH_READONLY, "phalcon/Db/Adapter/Pdo/Mysql.zep", 498);
->>>>>>> 9c5d0d84
 				ZEPHIR_CALL_METHOD(NULL, &_30$$20, "__construct", &_29, 32, &name, &_31$$20, &_32$$20);
 				zephir_check_call_status();
 				zephir_array_update_zval(&indexObjects, &name, &_30$$20, PH_COPY | PH_SEPARATE);
