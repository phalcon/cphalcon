--- conflicted
+++ resolved
@@ -115,19 +115,12 @@
  */
 PHP_METHOD(Phalcon_Db_Adapter_Pdo, connect) {
 
-<<<<<<< HEAD
-	zend_string *_4$$13;
-	zend_ulong _3$$13;
-	zend_long ZEPHIR_LAST_CALL_STATUS;
-	zval *descriptor_param = NULL, __$true, username, password, dsnParts, dsnAttributes, persistent, options, key, value, _6, _7, _8, _9, _0$$3, *_2$$13, _5$$14;
-=======
 	zend_bool _5$$10;
 	zend_string *_4, *_16$$15;
 	zend_ulong _3, _15$$15;
 	zephir_fcall_cache_entry *_9 = NULL, *_13 = NULL;
 	zend_long ZEPHIR_LAST_CALL_STATUS;
 	zval *descriptor_param = NULL, __$true, username, password, dsnParts, dsnAttributes, persistent, options, key, value, *_2, _18, _19, _20, _21, _0$$3, _6$$10, _7$$10, _8$$10, _10$$11, _11$$11, _12$$11, *_14$$15, _17$$16;
->>>>>>> b3b083d3
 	zval descriptor, _1$$3;
 	zval *this_ptr = getThis();
 
@@ -142,14 +135,6 @@
 	ZVAL_UNDEF(&options);
 	ZVAL_UNDEF(&key);
 	ZVAL_UNDEF(&value);
-<<<<<<< HEAD
-	ZVAL_UNDEF(&_6);
-	ZVAL_UNDEF(&_7);
-	ZVAL_UNDEF(&_8);
-	ZVAL_UNDEF(&_9);
-	ZVAL_UNDEF(&_0$$3);
-	ZVAL_UNDEF(&_5$$14);
-=======
 	ZVAL_UNDEF(&_18);
 	ZVAL_UNDEF(&_19);
 	ZVAL_UNDEF(&_20);
@@ -162,7 +147,6 @@
 	ZVAL_UNDEF(&_11$$11);
 	ZVAL_UNDEF(&_12$$11);
 	ZVAL_UNDEF(&_17$$16);
->>>>>>> b3b083d3
 
 	ZEPHIR_MM_GROW();
 	zephir_fetch_params(1, 0, 1, &descriptor_param);
@@ -202,8 +186,6 @@
 		ZEPHIR_INIT_NVAR(&options);
 		array_init(&options);
 	}
-<<<<<<< HEAD
-=======
 	zephir_is_iterable(&options, 1, "phalcon/db/adapter/pdo.zep", 144);
 	ZEND_HASH_FOREACH_KEY_VAL(Z_ARRVAL_P(&options), _3, _4, _2)
 	{
@@ -238,7 +220,6 @@
 	} ZEND_HASH_FOREACH_END();
 	ZEPHIR_INIT_NVAR(&value);
 	ZEPHIR_INIT_NVAR(&key);
->>>>>>> b3b083d3
 	ZEPHIR_OBS_VAR(&persistent);
 	if (zephir_array_isset_string_fetch(&persistent, &descriptor, SL("persistent"), 0)) {
 		if (zephir_is_true(&persistent)) {
@@ -253,22 +234,6 @@
 	if (!(zephir_array_isset_string_fetch(&dsnAttributes, &descriptor, SL("dsn"), 0))) {
 		ZEPHIR_INIT_VAR(&dsnParts);
 		array_init(&dsnParts);
-<<<<<<< HEAD
-		zephir_is_iterable(&descriptor, 0, "phalcon/db/adapter/pdo.zep", 156);
-		ZEND_HASH_FOREACH_KEY_VAL(Z_ARRVAL_P(&descriptor), _3$$13, _4$$13, _2$$13)
-		{
-			ZEPHIR_INIT_NVAR(&key);
-			if (_4$$13 != NULL) { 
-				ZVAL_STR_COPY(&key, _4$$13);
-			} else {
-				ZVAL_LONG(&key, _3$$13);
-			}
-			ZEPHIR_INIT_NVAR(&value);
-			ZVAL_COPY(&value, _2$$13);
-			ZEPHIR_INIT_LNVAR(_5$$14);
-			ZEPHIR_CONCAT_VSV(&_5$$14, &key, "=", &value);
-			zephir_array_append(&dsnParts, &_5$$14, PH_SEPARATE, "phalcon/db/adapter/pdo.zep", 154);
-=======
 		zephir_is_iterable(&descriptor, 0, "phalcon/db/adapter/pdo.zep", 166);
 		ZEND_HASH_FOREACH_KEY_VAL(Z_ARRVAL_P(&descriptor), _15$$15, _16$$15, _14$$15)
 		{
@@ -283,26 +248,12 @@
 			ZEPHIR_INIT_LNVAR(_17$$16);
 			ZEPHIR_CONCAT_VSV(&_17$$16, &key, "=", &value);
 			zephir_array_append(&dsnParts, &_17$$16, PH_SEPARATE, "phalcon/db/adapter/pdo.zep", 164);
->>>>>>> b3b083d3
 		} ZEND_HASH_FOREACH_END();
 		ZEPHIR_INIT_NVAR(&value);
 		ZEPHIR_INIT_NVAR(&key);
 		ZEPHIR_INIT_NVAR(&dsnAttributes);
 		zephir_fast_join_str(&dsnAttributes, SL(";"), &dsnParts TSRMLS_CC);
 	}
-<<<<<<< HEAD
-	ZEPHIR_INIT_VAR(&_6);
-	ZVAL_LONG(&_6, 2);
-	zephir_array_update_long(&options, 3, &_6, PH_COPY | PH_SEPARATE ZEPHIR_DEBUG_PARAMS_DUMMY);
-	ZEPHIR_INIT_VAR(&_7);
-	object_init_ex(&_7, php_pdo_get_dbh_ce());
-	zephir_read_property(&_8, this_ptr, SL("_type"), PH_NOISY_CC | PH_READONLY);
-	ZEPHIR_INIT_VAR(&_9);
-	ZEPHIR_CONCAT_VSV(&_9, &_8, ":", &dsnAttributes);
-	ZEPHIR_CALL_METHOD(NULL, &_7, "__construct", NULL, 0, &_9, &username, &password, &options);
-	zephir_check_call_status();
-	zephir_update_property_zval(this_ptr, SL("_pdo"), &_7);
-=======
 	ZEPHIR_INIT_VAR(&_18);
 	ZVAL_LONG(&_18, 2);
 	zephir_array_update_long(&options, 3, &_18, PH_COPY | PH_SEPARATE ZEPHIR_DEBUG_PARAMS_DUMMY);
@@ -314,7 +265,6 @@
 	ZEPHIR_CALL_METHOD(NULL, &_19, "__construct", NULL, 0, &_21, &username, &password, &options);
 	zephir_check_call_status();
 	zephir_update_property_zval(this_ptr, SL("_pdo"), &_19);
->>>>>>> b3b083d3
 	RETURN_MM_BOOL(1);
 
 }
@@ -429,30 +379,12 @@
 	ZEPHIR_OBS_COPY_OR_DUP(&placeholders, placeholders_param);
 
 
-<<<<<<< HEAD
-	zephir_is_iterable(&placeholders, 0, "phalcon/db/adapter/pdo.zep", 303);
-=======
 	zephir_is_iterable(&placeholders, 0, "phalcon/db/adapter/pdo.zep", 313);
->>>>>>> b3b083d3
 	ZEND_HASH_FOREACH_KEY_VAL(Z_ARRVAL_P(&placeholders), _1, _2, _0)
 	{
 		ZEPHIR_INIT_NVAR(&wildcard);
 		if (_2 != NULL) { 
 			ZVAL_STR_COPY(&wildcard, _2);
-<<<<<<< HEAD
-		} else {
-			ZVAL_LONG(&wildcard, _1);
-		}
-		ZEPHIR_INIT_NVAR(&value);
-		ZVAL_COPY(&value, _0);
-		if (Z_TYPE_P(&wildcard) == IS_LONG) {
-			ZEPHIR_INIT_NVAR(&parameter);
-			ZVAL_LONG(&parameter, (zephir_get_numberval(&wildcard) + 1));
-		} else if (Z_TYPE_P(&wildcard) == IS_STRING) {
-			ZEPHIR_CPY_WRT(&parameter, &wildcard);
-		} else {
-			ZEPHIR_THROW_EXCEPTION_DEBUG_STR(phalcon_db_exception_ce, "Invalid bind parameter (1)", "phalcon/db/adapter/pdo.zep", 230);
-=======
 		} else {
 			ZVAL_LONG(&wildcard, _1);
 		}
@@ -465,7 +397,6 @@
 			ZEPHIR_CPY_WRT(&parameter, &wildcard);
 		} else {
 			ZEPHIR_THROW_EXCEPTION_DEBUG_STR(phalcon_db_exception_ce, "Invalid bind parameter (1)", "phalcon/db/adapter/pdo.zep", 240);
->>>>>>> b3b083d3
 			return;
 		}
 		_3$$3 = Z_TYPE_P(dataTypes) == IS_ARRAY;
@@ -485,11 +416,7 @@
 						do {
 							if (ZEPHIR_IS_LONG(&type, 1)) {
 								ZVAL_LONG(&_4$$12, 10);
-<<<<<<< HEAD
-								ZEPHIR_CALL_FUNCTION(&castValue, "intval", &_5, 31, &value, &_4$$12);
-=======
 								ZEPHIR_CALL_FUNCTION(&castValue, "intval", &_5, 33, &value, &_4$$12);
->>>>>>> b3b083d3
 								zephir_check_call_status();
 								break;
 							}
@@ -528,11 +455,7 @@
 					zephir_check_call_status();
 				}
 			} else {
-<<<<<<< HEAD
-				zephir_is_iterable(&castValue, 0, "phalcon/db/adapter/pdo.zep", 291);
-=======
 				zephir_is_iterable(&castValue, 0, "phalcon/db/adapter/pdo.zep", 301);
->>>>>>> b3b083d3
 				ZEND_HASH_FOREACH_KEY_VAL(Z_ARRVAL_P(&castValue), _9$$22, _10$$22, _8$$22)
 				{
 					ZEPHIR_INIT_NVAR(&position);
@@ -563,11 +486,7 @@
 				ZEPHIR_CALL_METHOD(NULL, statement, "bindvalue", &_7, 0, &parameter, &value);
 				zephir_check_call_status();
 			} else {
-<<<<<<< HEAD
-				zephir_is_iterable(&value, 0, "phalcon/db/adapter/pdo.zep", 299);
-=======
 				zephir_is_iterable(&value, 0, "phalcon/db/adapter/pdo.zep", 309);
->>>>>>> b3b083d3
 				ZEND_HASH_FOREACH_KEY_VAL(Z_ARRVAL_P(&value), _14$$28, _15$$28, _13$$28)
 				{
 					ZEPHIR_INIT_NVAR(&position);
@@ -694,11 +613,7 @@
 			zephir_check_call_status();
 		}
 		object_init_ex(return_value, phalcon_db_result_pdo_ce);
-<<<<<<< HEAD
-		ZEPHIR_CALL_METHOD(NULL, return_value, "__construct", NULL, 32, this_ptr, &statement, &sqlStatement, bindParams, bindTypes);
-=======
 		ZEPHIR_CALL_METHOD(NULL, return_value, "__construct", NULL, 34, this_ptr, &statement, &sqlStatement, bindParams, bindTypes);
->>>>>>> b3b083d3
 		zephir_check_call_status();
 		RETURN_MM();
 	}
@@ -841,20 +756,11 @@
 
 	zval __$null, pdo;
 	zval *this_ptr = getThis();
-<<<<<<< HEAD
 
 	ZVAL_NULL(&__$null);
 	ZVAL_UNDEF(&pdo);
-=======
->>>>>>> b3b083d3
-
-	ZVAL_NULL(&__$null);
-	ZVAL_UNDEF(&pdo);
-
-<<<<<<< HEAD
-=======
-
->>>>>>> b3b083d3
+
+
 	zephir_read_property(&pdo, this_ptr, SL("_pdo"), PH_NOISY_CC | PH_READONLY);
 	if (Z_TYPE_P(&pdo) == IS_OBJECT) {
 		zephir_update_property_zval(this_ptr, SL("_pdo"), &__$null);
@@ -959,41 +865,16 @@
 	setOrder = 2;
 	ZVAL_LONG(&_0, setOrder);
 	ZEPHIR_MAKE_REF(&matches);
-<<<<<<< HEAD
-	ZEPHIR_CALL_FUNCTION(&_1, "preg_match_all", NULL, 33, &bindPattern, &sql, &matches, &_0);
-	ZEPHIR_UNREF(&matches);
-	zephir_check_call_status();
-	if (zephir_is_true(&_1)) {
-		zephir_is_iterable(&matches, 0, "phalcon/db/adapter/pdo.zep", 512);
-=======
 	ZEPHIR_CALL_FUNCTION(&_1, "preg_match_all", NULL, 35, &bindPattern, &sql, &matches, &_0);
 	ZEPHIR_UNREF(&matches);
 	zephir_check_call_status();
 	if (zephir_is_true(&_1)) {
 		zephir_is_iterable(&matches, 0, "phalcon/db/adapter/pdo.zep", 522);
->>>>>>> b3b083d3
 		ZEND_HASH_FOREACH_VAL(Z_ARRVAL_P(&matches), _2$$3)
 		{
 			ZEPHIR_INIT_NVAR(&placeMatch);
 			ZVAL_COPY(&placeMatch, _2$$3);
 			ZEPHIR_OBS_NVAR(&value);
-<<<<<<< HEAD
-			zephir_array_fetch_long(&_3$$4, &placeMatch, 1, PH_READONLY, "phalcon/db/adapter/pdo.zep", 499 TSRMLS_CC);
-			if (!(zephir_array_isset_fetch(&value, &params, &_3$$4, 0 TSRMLS_CC))) {
-				if (zephir_array_isset_long(&placeMatch, 2)) {
-					ZEPHIR_OBS_NVAR(&value);
-					zephir_array_fetch_long(&_4$$6, &placeMatch, 2, PH_READONLY, "phalcon/db/adapter/pdo.zep", 501 TSRMLS_CC);
-					if (!(zephir_array_isset_fetch(&value, &params, &_4$$6, 0 TSRMLS_CC))) {
-						ZEPHIR_THROW_EXCEPTION_DEBUG_STR(phalcon_db_exception_ce, "Matched parameter wasn't found in parameters list", "phalcon/db/adapter/pdo.zep", 502);
-						return;
-					}
-				} else {
-					ZEPHIR_THROW_EXCEPTION_DEBUG_STR(phalcon_db_exception_ce, "Matched parameter wasn't found in parameters list", "phalcon/db/adapter/pdo.zep", 505);
-					return;
-				}
-			}
-			zephir_array_append(&placeHolders, &value, PH_SEPARATE, "phalcon/db/adapter/pdo.zep", 509);
-=======
 			zephir_array_fetch_long(&_3$$4, &placeMatch, 1, PH_READONLY, "phalcon/db/adapter/pdo.zep", 509 TSRMLS_CC);
 			if (!(zephir_array_isset_fetch(&value, &params, &_3$$4, 0 TSRMLS_CC))) {
 				if (zephir_array_isset_long(&placeMatch, 2)) {
@@ -1009,16 +890,11 @@
 				}
 			}
 			zephir_array_append(&placeHolders, &value, PH_SEPARATE, "phalcon/db/adapter/pdo.zep", 519);
->>>>>>> b3b083d3
 		} ZEND_HASH_FOREACH_END();
 		ZEPHIR_INIT_NVAR(&placeMatch);
 		ZEPHIR_INIT_VAR(&_5$$3);
 		ZVAL_STRING(&_5$$3, "?");
-<<<<<<< HEAD
-		ZEPHIR_CALL_FUNCTION(&boundSql, "preg_replace", NULL, 34, &bindPattern, &_5$$3, &sql);
-=======
 		ZEPHIR_CALL_FUNCTION(&boundSql, "preg_replace", NULL, 36, &bindPattern, &_5$$3, &sql);
->>>>>>> b3b083d3
 		zephir_check_call_status();
 	} else {
 		ZEPHIR_CPY_WRT(&boundSql, &sql);
@@ -1204,11 +1080,7 @@
 	zephir_read_property(&_0, this_ptr, SL("_transactionLevel"), PH_NOISY_CC);
 	transactionLevel = zephir_get_intval(&_0);
 	if (!(transactionLevel)) {
-<<<<<<< HEAD
-		ZEPHIR_THROW_EXCEPTION_DEBUG_STR(phalcon_db_exception_ce, "There is no active transaction", "phalcon/db/adapter/pdo.zep", 631);
-=======
 		ZEPHIR_THROW_EXCEPTION_DEBUG_STR(phalcon_db_exception_ce, "There is no active transaction", "phalcon/db/adapter/pdo.zep", 641);
->>>>>>> b3b083d3
 		return;
 	}
 	if (transactionLevel == 1) {
@@ -1298,11 +1170,7 @@
 	zephir_read_property(&_0, this_ptr, SL("_transactionLevel"), PH_NOISY_CC);
 	transactionLevel = zephir_get_intval(&_0);
 	if (!(transactionLevel)) {
-<<<<<<< HEAD
-		ZEPHIR_THROW_EXCEPTION_DEBUG_STR(phalcon_db_exception_ce, "There is no active transaction", "phalcon/db/adapter/pdo.zep", 704);
-=======
 		ZEPHIR_THROW_EXCEPTION_DEBUG_STR(phalcon_db_exception_ce, "There is no active transaction", "phalcon/db/adapter/pdo.zep", 714);
->>>>>>> b3b083d3
 		return;
 	}
 	if (transactionLevel == 1) {
