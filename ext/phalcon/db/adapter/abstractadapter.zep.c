--- conflicted
+++ resolved
@@ -2056,11 +2056,7 @@
 		ZEPHIR_CONCAT_SVS(&_1$$3, "Unable to insert into ", &table, " without data");
 		ZEPHIR_CALL_METHOD(NULL, &_0$$3, "__construct", NULL, 8, &_1$$3);
 		zephir_check_call_status();
-<<<<<<< HEAD
-		zephir_throw_exception_debug(&_0$$3, "phalcon/Db/Adapter/AbstractAdapter.zep", 779);
-=======
 		zephir_throw_exception_debug(&_0$$3, "phalcon/Db/Adapter/AbstractAdapter.zep", 783);
->>>>>>> f2a65a3d
 		ZEPHIR_MM_RESTORE();
 		return;
 	}
@@ -2070,11 +2066,7 @@
 	array_init(&insertValues);
 	ZEPHIR_INIT_VAR(&bindDataTypes);
 	array_init(&bindDataTypes);
-<<<<<<< HEAD
-	zephir_is_iterable(&values, 0, "phalcon/Db/Adapter/AbstractAdapter.zep", 817);
-=======
 	zephir_is_iterable(&values, 0, "phalcon/Db/Adapter/AbstractAdapter.zep", 821);
->>>>>>> f2a65a3d
 	if (Z_TYPE_P(&values) == IS_ARRAY) {
 		ZEND_HASH_FOREACH_KEY_VAL(Z_ARRVAL_P(&values), _4, _5, _2)
 		{
@@ -2092,11 +2084,7 @@
 			}
 			if (_6$$4) {
 				zephir_get_strval(&_7$$5, &value);
-<<<<<<< HEAD
-				zephir_array_append(&placeholders, &_7$$5, PH_SEPARATE, "phalcon/Db/Adapter/AbstractAdapter.zep", 792);
-=======
 				zephir_array_append(&placeholders, &_7$$5, PH_SEPARATE, "phalcon/Db/Adapter/AbstractAdapter.zep", 796);
->>>>>>> f2a65a3d
 			} else {
 				if (Z_TYPE_P(&value) == IS_OBJECT) {
 					zephir_get_strval(&_8$$7, &value);
@@ -2105,21 +2093,6 @@
 				if (Z_TYPE_P(&value) == IS_NULL) {
 					ZEPHIR_INIT_NVAR(&_9$$8);
 					ZVAL_STRING(&_9$$8, "null");
-<<<<<<< HEAD
-					zephir_array_append(&placeholders, &_9$$8, PH_SEPARATE, "phalcon/Db/Adapter/AbstractAdapter.zep", 799);
-				} else {
-					ZEPHIR_INIT_NVAR(&_10$$9);
-					ZVAL_STRING(&_10$$9, "?");
-					zephir_array_append(&placeholders, &_10$$9, PH_SEPARATE, "phalcon/Db/Adapter/AbstractAdapter.zep", 801);
-					zephir_array_append(&insertValues, &value, PH_SEPARATE, "phalcon/Db/Adapter/AbstractAdapter.zep", 802);
-					if (Z_TYPE_P(dataTypes) == IS_ARRAY) {
-						ZEPHIR_OBS_NVAR(&bindType);
-						if (UNEXPECTED(!(zephir_array_isset_fetch(&bindType, dataTypes, &position, 0)))) {
-							ZEPHIR_THROW_EXCEPTION_DEBUG_STR(phalcon_db_exception_ce, "Incomplete number of bind types", "phalcon/Db/Adapter/AbstractAdapter.zep", 808);
-							return;
-						}
-						zephir_array_append(&bindDataTypes, &bindType, PH_SEPARATE, "phalcon/Db/Adapter/AbstractAdapter.zep", 811);
-=======
 					zephir_array_append(&placeholders, &_9$$8, PH_SEPARATE, "phalcon/Db/Adapter/AbstractAdapter.zep", 803);
 				} else {
 					ZEPHIR_INIT_NVAR(&_10$$9);
@@ -2133,7 +2106,6 @@
 							return;
 						}
 						zephir_array_append(&bindDataTypes, &bindType, PH_SEPARATE, "phalcon/Db/Adapter/AbstractAdapter.zep", 815);
->>>>>>> f2a65a3d
 					}
 				}
 			}
@@ -2157,11 +2129,7 @@
 				}
 				if (_11$$12) {
 					zephir_get_strval(&_12$$13, &value);
-<<<<<<< HEAD
-					zephir_array_append(&placeholders, &_12$$13, PH_SEPARATE, "phalcon/Db/Adapter/AbstractAdapter.zep", 792);
-=======
 					zephir_array_append(&placeholders, &_12$$13, PH_SEPARATE, "phalcon/Db/Adapter/AbstractAdapter.zep", 796);
->>>>>>> f2a65a3d
 				} else {
 					if (Z_TYPE_P(&value) == IS_OBJECT) {
 						zephir_get_strval(&_13$$15, &value);
@@ -2170,21 +2138,6 @@
 					if (Z_TYPE_P(&value) == IS_NULL) {
 						ZEPHIR_INIT_NVAR(&_14$$16);
 						ZVAL_STRING(&_14$$16, "null");
-<<<<<<< HEAD
-						zephir_array_append(&placeholders, &_14$$16, PH_SEPARATE, "phalcon/Db/Adapter/AbstractAdapter.zep", 799);
-					} else {
-						ZEPHIR_INIT_NVAR(&_15$$17);
-						ZVAL_STRING(&_15$$17, "?");
-						zephir_array_append(&placeholders, &_15$$17, PH_SEPARATE, "phalcon/Db/Adapter/AbstractAdapter.zep", 801);
-						zephir_array_append(&insertValues, &value, PH_SEPARATE, "phalcon/Db/Adapter/AbstractAdapter.zep", 802);
-						if (Z_TYPE_P(dataTypes) == IS_ARRAY) {
-							ZEPHIR_OBS_NVAR(&bindType);
-							if (UNEXPECTED(!(zephir_array_isset_fetch(&bindType, dataTypes, &position, 0)))) {
-								ZEPHIR_THROW_EXCEPTION_DEBUG_STR(phalcon_db_exception_ce, "Incomplete number of bind types", "phalcon/Db/Adapter/AbstractAdapter.zep", 808);
-								return;
-							}
-							zephir_array_append(&bindDataTypes, &bindType, PH_SEPARATE, "phalcon/Db/Adapter/AbstractAdapter.zep", 811);
-=======
 						zephir_array_append(&placeholders, &_14$$16, PH_SEPARATE, "phalcon/Db/Adapter/AbstractAdapter.zep", 803);
 					} else {
 						ZEPHIR_INIT_NVAR(&_15$$17);
@@ -2198,7 +2151,6 @@
 								return;
 							}
 							zephir_array_append(&bindDataTypes, &bindType, PH_SEPARATE, "phalcon/Db/Adapter/AbstractAdapter.zep", 815);
->>>>>>> f2a65a3d
 						}
 					}
 				}
@@ -2226,11 +2178,7 @@
 	if (Z_TYPE_P(fields) == IS_ARRAY) {
 		ZEPHIR_INIT_VAR(&escapedFields);
 		array_init(&escapedFields);
-<<<<<<< HEAD
-		zephir_is_iterable(fields, 0, "phalcon/Db/Adapter/AbstractAdapter.zep", 837);
-=======
 		zephir_is_iterable(fields, 0, "phalcon/Db/Adapter/AbstractAdapter.zep", 841);
->>>>>>> f2a65a3d
 		if (Z_TYPE_P(fields) == IS_ARRAY) {
 			ZEND_HASH_FOREACH_VAL(Z_ARRVAL_P(fields), _18$$22)
 			{
@@ -2238,11 +2186,7 @@
 				ZVAL_COPY(&field, _18$$22);
 				ZEPHIR_CALL_METHOD(&_20$$23, this_ptr, "escapeidentifier", NULL, 0, &field);
 				zephir_check_call_status();
-<<<<<<< HEAD
-				zephir_array_append(&escapedFields, &_20$$23, PH_SEPARATE, "phalcon/Db/Adapter/AbstractAdapter.zep", 834);
-=======
 				zephir_array_append(&escapedFields, &_20$$23, PH_SEPARATE, "phalcon/Db/Adapter/AbstractAdapter.zep", 838);
->>>>>>> f2a65a3d
 			} ZEND_HASH_FOREACH_END();
 		} else {
 			ZEPHIR_CALL_METHOD(NULL, fields, "rewind", NULL, 0);
@@ -2257,11 +2201,7 @@
 				zephir_check_call_status();
 					ZEPHIR_CALL_METHOD(&_21$$24, this_ptr, "escapeidentifier", NULL, 0, &field);
 					zephir_check_call_status();
-<<<<<<< HEAD
-					zephir_array_append(&escapedFields, &_21$$24, PH_SEPARATE, "phalcon/Db/Adapter/AbstractAdapter.zep", 834);
-=======
 					zephir_array_append(&escapedFields, &_21$$24, PH_SEPARATE, "phalcon/Db/Adapter/AbstractAdapter.zep", 838);
->>>>>>> f2a65a3d
 				ZEPHIR_CALL_METHOD(NULL, fields, "next", NULL, 0);
 				zephir_check_call_status();
 			}
@@ -2343,11 +2283,7 @@
 	if (_0) {
 		RETURN_MM_BOOL(0);
 	}
-<<<<<<< HEAD
-	zephir_is_iterable(data, 0, "phalcon/Db/Adapter/AbstractAdapter.zep", 883);
-=======
 	zephir_is_iterable(data, 0, "phalcon/Db/Adapter/AbstractAdapter.zep", 887);
->>>>>>> f2a65a3d
 	if (Z_TYPE_P(data) == IS_ARRAY) {
 		ZEND_HASH_FOREACH_KEY_VAL(Z_ARRVAL_P(data), _3, _4, _1)
 		{
@@ -2359,13 +2295,8 @@
 			}
 			ZEPHIR_INIT_NVAR(&value);
 			ZVAL_COPY(&value, _1);
-<<<<<<< HEAD
-			zephir_array_append(&fields, &field, PH_SEPARATE, "phalcon/Db/Adapter/AbstractAdapter.zep", 879);
-			zephir_array_append(&values, &value, PH_SEPARATE, "phalcon/Db/Adapter/AbstractAdapter.zep", 880);
-=======
 			zephir_array_append(&fields, &field, PH_SEPARATE, "phalcon/Db/Adapter/AbstractAdapter.zep", 883);
 			zephir_array_append(&values, &value, PH_SEPARATE, "phalcon/Db/Adapter/AbstractAdapter.zep", 884);
->>>>>>> f2a65a3d
 		} ZEND_HASH_FOREACH_END();
 	} else {
 		ZEPHIR_CALL_METHOD(NULL, data, "rewind", NULL, 0);
@@ -2380,13 +2311,8 @@
 			zephir_check_call_status();
 			ZEPHIR_CALL_METHOD(&value, data, "current", NULL, 0);
 			zephir_check_call_status();
-<<<<<<< HEAD
-				zephir_array_append(&fields, &field, PH_SEPARATE, "phalcon/Db/Adapter/AbstractAdapter.zep", 879);
-				zephir_array_append(&values, &value, PH_SEPARATE, "phalcon/Db/Adapter/AbstractAdapter.zep", 880);
-=======
 				zephir_array_append(&fields, &field, PH_SEPARATE, "phalcon/Db/Adapter/AbstractAdapter.zep", 883);
 				zephir_array_append(&values, &value, PH_SEPARATE, "phalcon/Db/Adapter/AbstractAdapter.zep", 884);
->>>>>>> f2a65a3d
 			ZEPHIR_CALL_METHOD(NULL, data, "next", NULL, 0);
 			zephir_check_call_status();
 		}
@@ -2510,23 +2436,14 @@
 	ZVAL_LONG(&_2, 3);
 	ZEPHIR_CALL_METHOD(&tables, this_ptr, "fetchall", NULL, 0, &_1, &_2);
 	zephir_check_call_status();
-<<<<<<< HEAD
-	zephir_is_iterable(&tables, 0, "phalcon/Db/Adapter/AbstractAdapter.zep", 930);
-=======
 	zephir_is_iterable(&tables, 0, "phalcon/Db/Adapter/AbstractAdapter.zep", 934);
->>>>>>> f2a65a3d
 	if (Z_TYPE_P(&tables) == IS_ARRAY) {
 		ZEND_HASH_FOREACH_VAL(Z_ARRVAL_P(&tables), _3)
 		{
 			ZEPHIR_INIT_NVAR(&table);
 			ZVAL_COPY(&table, _3);
-<<<<<<< HEAD
-			zephir_array_fetch_long(&_5$$3, &table, 0, PH_NOISY | PH_READONLY, "phalcon/Db/Adapter/AbstractAdapter.zep", 927);
-			zephir_array_append(&allTables, &_5$$3, PH_SEPARATE, "phalcon/Db/Adapter/AbstractAdapter.zep", 927);
-=======
 			zephir_array_fetch_long(&_5$$3, &table, 0, PH_NOISY | PH_READONLY, "phalcon/Db/Adapter/AbstractAdapter.zep", 931);
 			zephir_array_append(&allTables, &_5$$3, PH_SEPARATE, "phalcon/Db/Adapter/AbstractAdapter.zep", 931);
->>>>>>> f2a65a3d
 		} ZEND_HASH_FOREACH_END();
 	} else {
 		ZEPHIR_CALL_METHOD(NULL, &tables, "rewind", NULL, 0);
@@ -2539,13 +2456,8 @@
 			}
 			ZEPHIR_CALL_METHOD(&table, &tables, "current", NULL, 0);
 			zephir_check_call_status();
-<<<<<<< HEAD
-				zephir_array_fetch_long(&_6$$4, &table, 0, PH_NOISY | PH_READONLY, "phalcon/Db/Adapter/AbstractAdapter.zep", 927);
-				zephir_array_append(&allTables, &_6$$4, PH_SEPARATE, "phalcon/Db/Adapter/AbstractAdapter.zep", 927);
-=======
 				zephir_array_fetch_long(&_6$$4, &table, 0, PH_NOISY | PH_READONLY, "phalcon/Db/Adapter/AbstractAdapter.zep", 931);
 				zephir_array_append(&allTables, &_6$$4, PH_SEPARATE, "phalcon/Db/Adapter/AbstractAdapter.zep", 931);
->>>>>>> f2a65a3d
 			ZEPHIR_CALL_METHOD(NULL, &tables, "next", NULL, 0);
 			zephir_check_call_status();
 		}
@@ -2611,23 +2523,14 @@
 	ZVAL_LONG(&_2, 3);
 	ZEPHIR_CALL_METHOD(&tables, this_ptr, "fetchall", NULL, 0, &_1, &_2);
 	zephir_check_call_status();
-<<<<<<< HEAD
-	zephir_is_iterable(&tables, 0, "phalcon/Db/Adapter/AbstractAdapter.zep", 957);
-=======
 	zephir_is_iterable(&tables, 0, "phalcon/Db/Adapter/AbstractAdapter.zep", 961);
->>>>>>> f2a65a3d
 	if (Z_TYPE_P(&tables) == IS_ARRAY) {
 		ZEND_HASH_FOREACH_VAL(Z_ARRVAL_P(&tables), _3)
 		{
 			ZEPHIR_INIT_NVAR(&table);
 			ZVAL_COPY(&table, _3);
-<<<<<<< HEAD
-			zephir_array_fetch_long(&_5$$3, &table, 0, PH_NOISY | PH_READONLY, "phalcon/Db/Adapter/AbstractAdapter.zep", 954);
-			zephir_array_append(&allTables, &_5$$3, PH_SEPARATE, "phalcon/Db/Adapter/AbstractAdapter.zep", 954);
-=======
 			zephir_array_fetch_long(&_5$$3, &table, 0, PH_NOISY | PH_READONLY, "phalcon/Db/Adapter/AbstractAdapter.zep", 958);
 			zephir_array_append(&allTables, &_5$$3, PH_SEPARATE, "phalcon/Db/Adapter/AbstractAdapter.zep", 958);
->>>>>>> f2a65a3d
 		} ZEND_HASH_FOREACH_END();
 	} else {
 		ZEPHIR_CALL_METHOD(NULL, &tables, "rewind", NULL, 0);
@@ -2640,13 +2543,8 @@
 			}
 			ZEPHIR_CALL_METHOD(&table, &tables, "current", NULL, 0);
 			zephir_check_call_status();
-<<<<<<< HEAD
-				zephir_array_fetch_long(&_6$$4, &table, 0, PH_NOISY | PH_READONLY, "phalcon/Db/Adapter/AbstractAdapter.zep", 954);
-				zephir_array_append(&allTables, &_6$$4, PH_SEPARATE, "phalcon/Db/Adapter/AbstractAdapter.zep", 954);
-=======
 				zephir_array_fetch_long(&_6$$4, &table, 0, PH_NOISY | PH_READONLY, "phalcon/Db/Adapter/AbstractAdapter.zep", 958);
 				zephir_array_append(&allTables, &_6$$4, PH_SEPARATE, "phalcon/Db/Adapter/AbstractAdapter.zep", 958);
->>>>>>> f2a65a3d
 			ZEPHIR_CALL_METHOD(NULL, &tables, "next", NULL, 0);
 			zephir_check_call_status();
 		}
@@ -2751,11 +2649,7 @@
 	ZEPHIR_CALL_METHOD(&_1, &dialect, "supportssavepoints", NULL, 0);
 	zephir_check_call_status();
 	if (UNEXPECTED(!zephir_is_true(&_1))) {
-<<<<<<< HEAD
-		ZEPHIR_THROW_EXCEPTION_DEBUG_STR(phalcon_db_exception_ce, "Savepoints are not supported by this database adapter", "phalcon/Db/Adapter/AbstractAdapter.zep", 987);
-=======
 		ZEPHIR_THROW_EXCEPTION_DEBUG_STR(phalcon_db_exception_ce, "Savepoints are not supported by this database adapter", "phalcon/Db/Adapter/AbstractAdapter.zep", 991);
->>>>>>> f2a65a3d
 		return;
 	}
 	ZEPHIR_CALL_METHOD(&_2, &dialect, "supportsreleasesavepoints", NULL, 0);
@@ -2808,11 +2702,7 @@
 	ZEPHIR_CALL_METHOD(&_1, &dialect, "supportssavepoints", NULL, 0);
 	zephir_check_call_status();
 	if (UNEXPECTED(!zephir_is_true(&_1))) {
-<<<<<<< HEAD
-		ZEPHIR_THROW_EXCEPTION_DEBUG_STR(phalcon_db_exception_ce, "Savepoints are not supported by this database adapter", "phalcon/Db/Adapter/AbstractAdapter.zep", 1011);
-=======
 		ZEPHIR_THROW_EXCEPTION_DEBUG_STR(phalcon_db_exception_ce, "Savepoints are not supported by this database adapter", "phalcon/Db/Adapter/AbstractAdapter.zep", 1015);
->>>>>>> f2a65a3d
 		return;
 	}
 	ZEPHIR_CALL_METHOD(&_2, &dialect, "rollbacksavepoint", NULL, 0, &name);
@@ -2884,22 +2774,14 @@
 
 	zephir_read_property(&_0, this_ptr, SL("transactionLevel"), PH_NOISY_CC | PH_READONLY);
 	if (UNEXPECTED(ZEPHIR_GT_LONG(&_0, 0))) {
-<<<<<<< HEAD
-		ZEPHIR_THROW_EXCEPTION_DEBUG_STR(phalcon_db_exception_ce, "Nested transaction with savepoints behavior cannot be changed while a transaction is open", "phalcon/Db/Adapter/AbstractAdapter.zep", 1043);
-=======
 		ZEPHIR_THROW_EXCEPTION_DEBUG_STR(phalcon_db_exception_ce, "Nested transaction with savepoints behavior cannot be changed while a transaction is open", "phalcon/Db/Adapter/AbstractAdapter.zep", 1047);
->>>>>>> f2a65a3d
 		return;
 	}
 	zephir_read_property(&_1, this_ptr, SL("dialect"), PH_NOISY_CC | PH_READONLY);
 	ZEPHIR_CALL_METHOD(&_2, &_1, "supportssavepoints", NULL, 0);
 	zephir_check_call_status();
 	if (UNEXPECTED(!zephir_is_true(&_2))) {
-<<<<<<< HEAD
-		ZEPHIR_THROW_EXCEPTION_DEBUG_STR(phalcon_db_exception_ce, "Savepoints are not supported by this database adapter", "phalcon/Db/Adapter/AbstractAdapter.zep", 1049);
-=======
 		ZEPHIR_THROW_EXCEPTION_DEBUG_STR(phalcon_db_exception_ce, "Savepoints are not supported by this database adapter", "phalcon/Db/Adapter/AbstractAdapter.zep", 1053);
->>>>>>> f2a65a3d
 		return;
 	}
 	if (nestedTransactionsWithSavepoints) {
@@ -3021,11 +2903,7 @@
 	ZVAL_LONG(&_3, 3);
 	ZEPHIR_CALL_METHOD(&_0, this_ptr, "fetchone", NULL, 0, &_2, &_3);
 	zephir_check_call_status();
-<<<<<<< HEAD
-	zephir_array_fetch_long(&_4, &_0, 0, PH_NOISY | PH_READONLY, "phalcon/Db/Adapter/AbstractAdapter.zep", 1085);
-=======
 	zephir_array_fetch_long(&_4, &_0, 0, PH_NOISY | PH_READONLY, "phalcon/Db/Adapter/AbstractAdapter.zep", 1089);
->>>>>>> f2a65a3d
 	RETURN_MM_BOOL(ZEPHIR_GT_LONG(&_4, 0));
 
 }
@@ -3086,11 +2964,7 @@
 	ZVAL_LONG(&_2, 2);
 	ZEPHIR_CALL_METHOD(&_1, this_ptr, "fetchall", NULL, 0, &sql, &_2);
 	zephir_check_call_status();
-<<<<<<< HEAD
-	zephir_array_fetch_long(&_3, &_1, 0, PH_NOISY | PH_READONLY, "phalcon/Db/Adapter/AbstractAdapter.zep", 1107);
-=======
 	zephir_array_fetch_long(&_3, &_1, 0, PH_NOISY | PH_READONLY, "phalcon/Db/Adapter/AbstractAdapter.zep", 1111);
->>>>>>> f2a65a3d
 	RETURN_CTOR(&_3);
 
 }
@@ -3196,11 +3070,7 @@
 	array_init(&updateValues);
 	ZEPHIR_INIT_VAR(&bindDataTypes);
 	array_init(&bindDataTypes);
-<<<<<<< HEAD
-	zephir_is_iterable(values, 0, "phalcon/Db/Adapter/AbstractAdapter.zep", 1197);
-=======
 	zephir_is_iterable(values, 0, "phalcon/Db/Adapter/AbstractAdapter.zep", 1201);
->>>>>>> f2a65a3d
 	if (Z_TYPE_P(values) == IS_ARRAY) {
 		ZEND_HASH_FOREACH_KEY_VAL(Z_ARRVAL_P(values), _2, _3, _0)
 		{
@@ -3214,11 +3084,7 @@
 			ZVAL_COPY(&value, _0);
 			ZEPHIR_OBS_NVAR(&field);
 			if (UNEXPECTED(!(zephir_array_isset_fetch(&field, fields, &position, 0)))) {
-<<<<<<< HEAD
-				ZEPHIR_THROW_EXCEPTION_DEBUG_STR(phalcon_db_exception_ce, "The number of values in the update is not the same as fields", "phalcon/Db/Adapter/AbstractAdapter.zep", 1162);
-=======
 				ZEPHIR_THROW_EXCEPTION_DEBUG_STR(phalcon_db_exception_ce, "The number of values in the update is not the same as fields", "phalcon/Db/Adapter/AbstractAdapter.zep", 1166);
->>>>>>> f2a65a3d
 				return;
 			}
 			ZEPHIR_CALL_METHOD(&escapedField, this_ptr, "escapeidentifier", &_4, 0, &field);
@@ -3231,11 +3097,7 @@
 				zephir_get_strval(&_6$$5, &value);
 				ZEPHIR_INIT_NVAR(&_7$$5);
 				ZEPHIR_CONCAT_VSV(&_7$$5, &escapedField, " = ", &_6$$5);
-<<<<<<< HEAD
-				zephir_array_append(&placeholders, &_7$$5, PH_SEPARATE, "phalcon/Db/Adapter/AbstractAdapter.zep", 1168);
-=======
 				zephir_array_append(&placeholders, &_7$$5, PH_SEPARATE, "phalcon/Db/Adapter/AbstractAdapter.zep", 1172);
->>>>>>> f2a65a3d
 			} else {
 				if (Z_TYPE_P(&value) == IS_OBJECT) {
 					zephir_get_strval(&_8$$7, &value);
@@ -3244,22 +3106,6 @@
 				if (Z_TYPE_P(&value) == IS_NULL) {
 					ZEPHIR_INIT_NVAR(&_9$$8);
 					ZEPHIR_CONCAT_VS(&_9$$8, &escapedField, " = null");
-<<<<<<< HEAD
-					zephir_array_append(&placeholders, &_9$$8, PH_SEPARATE, "phalcon/Db/Adapter/AbstractAdapter.zep", 1175);
-				} else {
-					zephir_array_append(&updateValues, &value, PH_SEPARATE, "phalcon/Db/Adapter/AbstractAdapter.zep", 1177);
-					if (Z_TYPE_P(dataTypes) == IS_ARRAY) {
-						ZEPHIR_OBS_NVAR(&bindType);
-						if (UNEXPECTED(!(zephir_array_isset_fetch(&bindType, dataTypes, &position, 0)))) {
-							ZEPHIR_THROW_EXCEPTION_DEBUG_STR(phalcon_db_exception_ce, "Incomplete number of bind types", "phalcon/Db/Adapter/AbstractAdapter.zep", 1183);
-							return;
-						}
-						zephir_array_append(&bindDataTypes, &bindType, PH_SEPARATE, "phalcon/Db/Adapter/AbstractAdapter.zep", 1186);
-					}
-					ZEPHIR_INIT_NVAR(&_10$$9);
-					ZEPHIR_CONCAT_VS(&_10$$9, &escapedField, " = ?");
-					zephir_array_append(&placeholders, &_10$$9, PH_SEPARATE, "phalcon/Db/Adapter/AbstractAdapter.zep", 1189);
-=======
 					zephir_array_append(&placeholders, &_9$$8, PH_SEPARATE, "phalcon/Db/Adapter/AbstractAdapter.zep", 1179);
 				} else {
 					zephir_array_append(&updateValues, &value, PH_SEPARATE, "phalcon/Db/Adapter/AbstractAdapter.zep", 1181);
@@ -3274,7 +3120,6 @@
 					ZEPHIR_INIT_NVAR(&_10$$9);
 					ZEPHIR_CONCAT_VS(&_10$$9, &escapedField, " = ?");
 					zephir_array_append(&placeholders, &_10$$9, PH_SEPARATE, "phalcon/Db/Adapter/AbstractAdapter.zep", 1193);
->>>>>>> f2a65a3d
 				}
 			}
 		} ZEND_HASH_FOREACH_END();
@@ -3293,11 +3138,7 @@
 			zephir_check_call_status();
 				ZEPHIR_OBS_NVAR(&field);
 				if (UNEXPECTED(!(zephir_array_isset_fetch(&field, fields, &position, 0)))) {
-<<<<<<< HEAD
-					ZEPHIR_THROW_EXCEPTION_DEBUG_STR(phalcon_db_exception_ce, "The number of values in the update is not the same as fields", "phalcon/Db/Adapter/AbstractAdapter.zep", 1162);
-=======
 					ZEPHIR_THROW_EXCEPTION_DEBUG_STR(phalcon_db_exception_ce, "The number of values in the update is not the same as fields", "phalcon/Db/Adapter/AbstractAdapter.zep", 1166);
->>>>>>> f2a65a3d
 					return;
 				}
 				ZEPHIR_CALL_METHOD(&escapedField, this_ptr, "escapeidentifier", &_4, 0, &field);
@@ -3310,11 +3151,7 @@
 					zephir_get_strval(&_12$$14, &value);
 					ZEPHIR_INIT_NVAR(&_13$$14);
 					ZEPHIR_CONCAT_VSV(&_13$$14, &escapedField, " = ", &_12$$14);
-<<<<<<< HEAD
-					zephir_array_append(&placeholders, &_13$$14, PH_SEPARATE, "phalcon/Db/Adapter/AbstractAdapter.zep", 1168);
-=======
 					zephir_array_append(&placeholders, &_13$$14, PH_SEPARATE, "phalcon/Db/Adapter/AbstractAdapter.zep", 1172);
->>>>>>> f2a65a3d
 				} else {
 					if (Z_TYPE_P(&value) == IS_OBJECT) {
 						zephir_get_strval(&_14$$16, &value);
@@ -3323,22 +3160,6 @@
 					if (Z_TYPE_P(&value) == IS_NULL) {
 						ZEPHIR_INIT_NVAR(&_15$$17);
 						ZEPHIR_CONCAT_VS(&_15$$17, &escapedField, " = null");
-<<<<<<< HEAD
-						zephir_array_append(&placeholders, &_15$$17, PH_SEPARATE, "phalcon/Db/Adapter/AbstractAdapter.zep", 1175);
-					} else {
-						zephir_array_append(&updateValues, &value, PH_SEPARATE, "phalcon/Db/Adapter/AbstractAdapter.zep", 1177);
-						if (Z_TYPE_P(dataTypes) == IS_ARRAY) {
-							ZEPHIR_OBS_NVAR(&bindType);
-							if (UNEXPECTED(!(zephir_array_isset_fetch(&bindType, dataTypes, &position, 0)))) {
-								ZEPHIR_THROW_EXCEPTION_DEBUG_STR(phalcon_db_exception_ce, "Incomplete number of bind types", "phalcon/Db/Adapter/AbstractAdapter.zep", 1183);
-								return;
-							}
-							zephir_array_append(&bindDataTypes, &bindType, PH_SEPARATE, "phalcon/Db/Adapter/AbstractAdapter.zep", 1186);
-						}
-						ZEPHIR_INIT_NVAR(&_16$$18);
-						ZEPHIR_CONCAT_VS(&_16$$18, &escapedField, " = ?");
-						zephir_array_append(&placeholders, &_16$$18, PH_SEPARATE, "phalcon/Db/Adapter/AbstractAdapter.zep", 1189);
-=======
 						zephir_array_append(&placeholders, &_15$$17, PH_SEPARATE, "phalcon/Db/Adapter/AbstractAdapter.zep", 1179);
 					} else {
 						zephir_array_append(&updateValues, &value, PH_SEPARATE, "phalcon/Db/Adapter/AbstractAdapter.zep", 1181);
@@ -3353,7 +3174,6 @@
 						ZEPHIR_INIT_NVAR(&_16$$18);
 						ZEPHIR_CONCAT_VS(&_16$$18, &escapedField, " = ?");
 						zephir_array_append(&placeholders, &_16$$18, PH_SEPARATE, "phalcon/Db/Adapter/AbstractAdapter.zep", 1193);
->>>>>>> f2a65a3d
 					}
 				}
 			ZEPHIR_CALL_METHOD(NULL, values, "next", NULL, 0);
@@ -3383,11 +3203,7 @@
 			zephir_concat_self(&updateSql, whereCondition);
 		} else {
 			if (UNEXPECTED(Z_TYPE_P(whereCondition) != IS_ARRAY)) {
-<<<<<<< HEAD
-				ZEPHIR_THROW_EXCEPTION_DEBUG_STR(phalcon_db_exception_ce, "Invalid WHERE clause conditions", "phalcon/Db/Adapter/AbstractAdapter.zep", 1220);
-=======
 				ZEPHIR_THROW_EXCEPTION_DEBUG_STR(phalcon_db_exception_ce, "Invalid WHERE clause conditions", "phalcon/Db/Adapter/AbstractAdapter.zep", 1224);
->>>>>>> f2a65a3d
 				return;
 			}
 			ZEPHIR_OBS_VAR(&conditions);
@@ -3482,11 +3298,7 @@
 	if (_0) {
 		RETURN_MM_BOOL(0);
 	}
-<<<<<<< HEAD
-	zephir_is_iterable(data, 0, "phalcon/Db/Adapter/AbstractAdapter.zep", 1293);
-=======
 	zephir_is_iterable(data, 0, "phalcon/Db/Adapter/AbstractAdapter.zep", 1297);
->>>>>>> f2a65a3d
 	if (Z_TYPE_P(data) == IS_ARRAY) {
 		ZEND_HASH_FOREACH_KEY_VAL(Z_ARRVAL_P(data), _3, _4, _1)
 		{
@@ -3498,13 +3310,8 @@
 			}
 			ZEPHIR_INIT_NVAR(&value);
 			ZVAL_COPY(&value, _1);
-<<<<<<< HEAD
-			zephir_array_append(&fields, &field, PH_SEPARATE, "phalcon/Db/Adapter/AbstractAdapter.zep", 1289);
-			zephir_array_append(&values, &value, PH_SEPARATE, "phalcon/Db/Adapter/AbstractAdapter.zep", 1290);
-=======
 			zephir_array_append(&fields, &field, PH_SEPARATE, "phalcon/Db/Adapter/AbstractAdapter.zep", 1293);
 			zephir_array_append(&values, &value, PH_SEPARATE, "phalcon/Db/Adapter/AbstractAdapter.zep", 1294);
->>>>>>> f2a65a3d
 		} ZEND_HASH_FOREACH_END();
 	} else {
 		ZEPHIR_CALL_METHOD(NULL, data, "rewind", NULL, 0);
@@ -3519,13 +3326,8 @@
 			zephir_check_call_status();
 			ZEPHIR_CALL_METHOD(&value, data, "current", NULL, 0);
 			zephir_check_call_status();
-<<<<<<< HEAD
-				zephir_array_append(&fields, &field, PH_SEPARATE, "phalcon/Db/Adapter/AbstractAdapter.zep", 1289);
-				zephir_array_append(&values, &value, PH_SEPARATE, "phalcon/Db/Adapter/AbstractAdapter.zep", 1290);
-=======
 				zephir_array_append(&fields, &field, PH_SEPARATE, "phalcon/Db/Adapter/AbstractAdapter.zep", 1293);
 				zephir_array_append(&values, &value, PH_SEPARATE, "phalcon/Db/Adapter/AbstractAdapter.zep", 1294);
->>>>>>> f2a65a3d
 			ZEPHIR_CALL_METHOD(NULL, data, "next", NULL, 0);
 			zephir_check_call_status();
 		}
@@ -3612,11 +3414,7 @@
 	ZVAL_LONG(&_3, 3);
 	ZEPHIR_CALL_METHOD(&_0, this_ptr, "fetchone", NULL, 0, &_2, &_3);
 	zephir_check_call_status();
-<<<<<<< HEAD
-	zephir_array_fetch_long(&_4, &_0, 0, PH_NOISY | PH_READONLY, "phalcon/Db/Adapter/AbstractAdapter.zep", 1316);
-=======
 	zephir_array_fetch_long(&_4, &_0, 0, PH_NOISY | PH_READONLY, "phalcon/Db/Adapter/AbstractAdapter.zep", 1320);
->>>>>>> f2a65a3d
 	RETURN_MM_BOOL(ZEPHIR_GT_LONG(&_4, 0));
 
 }
