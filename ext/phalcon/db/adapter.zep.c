
#ifdef HAVE_CONFIG_H
#include "../../ext_config.h"
#endif

#include <php.h>
#include "../../php_ext.h"
#include "../../ext.h"

#include <Zend/zend_operators.h>
#include <Zend/zend_exceptions.h>
#include <Zend/zend_interfaces.h>

#include "kernel/main.h"
#include "kernel/object.h"
#include "kernel/memory.h"
#include "kernel/operators.h"
#include "kernel/array.h"
#include "kernel/concat.h"
#include "kernel/fcall.h"
#include "ext/spl/spl_exceptions.h"
#include "kernel/exception.h"
#include "kernel/string.h"


/**
 * Phalcon\Db\Adapter
 *
 * Base class for Phalcon\Db adapters
 */
ZEPHIR_INIT_CLASS(Phalcon_Db_Adapter) {

	ZEPHIR_REGISTER_CLASS(Phalcon\\Db, Adapter, phalcon, db_adapter, phalcon_db_adapter_method_entry, ZEND_ACC_EXPLICIT_ABSTRACT_CLASS);

	/**
	 * Event Manager
	 *
	 * @var Phalcon\Events\Manager
	 */
	zend_declare_property_null(phalcon_db_adapter_ce, SL("_eventsManager"), ZEND_ACC_PROTECTED TSRMLS_CC);

	/**
	 * Descriptor used to connect to a database
	 */
	zend_declare_property_null(phalcon_db_adapter_ce, SL("_descriptor"), ZEND_ACC_PROTECTED TSRMLS_CC);

	/**
	 * Name of the dialect used
	 */
	zend_declare_property_null(phalcon_db_adapter_ce, SL("_dialectType"), ZEND_ACC_PROTECTED TSRMLS_CC);

	/**
	 * Type of database system the adapter is used for
	 */
	zend_declare_property_null(phalcon_db_adapter_ce, SL("_type"), ZEND_ACC_PROTECTED TSRMLS_CC);

	/**
	 * Dialect instance
	 */
	zend_declare_property_null(phalcon_db_adapter_ce, SL("_dialect"), ZEND_ACC_PROTECTED TSRMLS_CC);

	/**
	 * Active connection ID
	 *
	 * @var long
	 */
	zend_declare_property_null(phalcon_db_adapter_ce, SL("_connectionId"), ZEND_ACC_PROTECTED TSRMLS_CC);

	/**
	 * Active SQL Statement
	 *
	 * @var string
	 */
	zend_declare_property_null(phalcon_db_adapter_ce, SL("_sqlStatement"), ZEND_ACC_PROTECTED TSRMLS_CC);

	/**
	 * Active SQL bound parameter variables
	 *
	 * @var array
	 */
	zend_declare_property_null(phalcon_db_adapter_ce, SL("_sqlVariables"), ZEND_ACC_PROTECTED TSRMLS_CC);

	/**
	 * Active SQL Bind Types
	 *
	 * @var array
	 */
	zend_declare_property_null(phalcon_db_adapter_ce, SL("_sqlBindTypes"), ZEND_ACC_PROTECTED TSRMLS_CC);

	/**
	 * Current transaction level
	 */
	zend_declare_property_long(phalcon_db_adapter_ce, SL("_transactionLevel"), 0, ZEND_ACC_PROTECTED TSRMLS_CC);

	/**
	 * Whether the database supports transactions with save points
	 */
	zend_declare_property_bool(phalcon_db_adapter_ce, SL("_transactionsWithSavepoints"), 0, ZEND_ACC_PROTECTED TSRMLS_CC);

	/**
	 * Connection ID
	 */
	zend_declare_property_long(phalcon_db_adapter_ce, SL("_connectionConsecutive"), 0, ZEND_ACC_PROTECTED|ZEND_ACC_STATIC TSRMLS_CC);

	phalcon_db_adapter_ce->create_object = zephir_init_properties_Phalcon_Db_Adapter;

	zend_class_implements(phalcon_db_adapter_ce TSRMLS_CC, 1, phalcon_db_adapterinterface_ce);
	zend_class_implements(phalcon_db_adapter_ce TSRMLS_CC, 1, phalcon_events_eventsawareinterface_ce);
	return SUCCESS;

}

/**
 * Name of the dialect used
 */
PHP_METHOD(Phalcon_Db_Adapter, getDialectType) {

	zval *this_ptr = getThis();


	RETURN_MEMBER(getThis(), "_dialectType");

}

/**
 * Type of database system the adapter is used for
 */
PHP_METHOD(Phalcon_Db_Adapter, getType) {

	zval *this_ptr = getThis();


	RETURN_MEMBER(getThis(), "_type");

}

/**
 * Active SQL bound parameter variables
 */
PHP_METHOD(Phalcon_Db_Adapter, getSqlVariables) {

	zval *this_ptr = getThis();


	RETURN_MEMBER(getThis(), "_sqlVariables");

}

/**
 * Phalcon\Db\Adapter constructor
 */
PHP_METHOD(Phalcon_Db_Adapter, __construct) {

	zend_class_entry *_4$$4;
	zend_long ZEPHIR_LAST_CALL_STATUS;
	zval *descriptor_param = NULL, dialectClass, connectionId, _0, _1$$3, _2$$4, _3$$4;
	zval descriptor;
	zval *this_ptr = getThis();

	ZVAL_UNDEF(&descriptor);
	ZVAL_UNDEF(&dialectClass);
	ZVAL_UNDEF(&connectionId);
	ZVAL_UNDEF(&_0);
	ZVAL_UNDEF(&_1$$3);
	ZVAL_UNDEF(&_2$$4);
	ZVAL_UNDEF(&_3$$4);

	ZEPHIR_MM_GROW();
	zephir_fetch_params(1, 1, 0, &descriptor_param);

	ZEPHIR_OBS_COPY_OR_DUP(&descriptor, descriptor_param);


	ZEPHIR_OBS_VAR(&connectionId);
	zephir_read_static_property_ce(&connectionId, phalcon_db_adapter_ce, SL("_connectionConsecutive"), PH_NOISY_CC);
	zephir_update_property_zval(this_ptr, SL("_connectionId"), &connectionId);
	ZEPHIR_INIT_ZVAL_NREF(_0);
	ZVAL_LONG(&_0, (zephir_get_numberval(&connectionId) + 1));
	zend_update_static_property(phalcon_db_adapter_ce, ZEND_STRL("_connectionConsecutive"), &_0);
	ZEPHIR_OBS_VAR(&dialectClass);
	if (!(zephir_array_isset_string_fetch(&dialectClass, &descriptor, SL("dialectClass"), 0))) {
		zephir_read_property(&_1$$3, this_ptr, SL("_dialectType"), PH_NOISY_CC | PH_READONLY);
		ZEPHIR_INIT_NVAR(&dialectClass);
		ZEPHIR_CONCAT_SV(&dialectClass, "phalcon\\db\\dialect\\", &_1$$3);
	}
	if (Z_TYPE_P(&dialectClass) == IS_STRING) {
		ZEPHIR_INIT_VAR(&_2$$4);
		zephir_fetch_safe_class(&_3$$4, &dialectClass);
		_4$$4 = zephir_fetch_class_str_ex(Z_STRVAL_P(&_3$$4), Z_STRLEN_P(&_3$$4), ZEND_FETCH_CLASS_AUTO);
		object_init_ex(&_2$$4, _4$$4);
		if (zephir_has_constructor(&_2$$4 TSRMLS_CC)) {
			ZEPHIR_CALL_METHOD(NULL, &_2$$4, "__construct", NULL, 0);
			zephir_check_call_status();
		}
		zephir_update_property_zval(this_ptr, SL("_dialect"), &_2$$4);
	} else {
		if (Z_TYPE_P(&dialectClass) == IS_OBJECT) {
			zephir_update_property_zval(this_ptr, SL("_dialect"), &dialectClass);
		}
	}
	zephir_update_property_zval(this_ptr, SL("_descriptor"), &descriptor);
	ZEPHIR_MM_RESTORE();

}

/**
 * Sets the event manager
 */
PHP_METHOD(Phalcon_Db_Adapter, setEventsManager) {

	zval *eventsManager, eventsManager_sub;
	zval *this_ptr = getThis();

	ZVAL_UNDEF(&eventsManager_sub);

	zephir_fetch_params(0, 1, 0, &eventsManager);



	zephir_update_property_zval(this_ptr, SL("_eventsManager"), eventsManager);

}

/**
 * Returns the internal event manager
 */
PHP_METHOD(Phalcon_Db_Adapter, getEventsManager) {

	zval *this_ptr = getThis();


	RETURN_MEMBER(getThis(), "_eventsManager");

}

/**
 * Sets the dialect used to produce the SQL
 */
PHP_METHOD(Phalcon_Db_Adapter, setDialect) {

	zval *dialect, dialect_sub;
	zval *this_ptr = getThis();

	ZVAL_UNDEF(&dialect_sub);

	zephir_fetch_params(0, 1, 0, &dialect);



	zephir_update_property_zval(this_ptr, SL("_dialect"), dialect);

}

/**
 * Returns internal dialect instance
 */
PHP_METHOD(Phalcon_Db_Adapter, getDialect) {

	zval *this_ptr = getThis();


	RETURN_MEMBER(getThis(), "_dialect");

}

/**
 * Returns the first row in a SQL query result
 *
 *<code>
 * // Getting first robot
 * $robot = $connection->fetchOne("SELECT * FROM robots");
 * print_r($robot);
 *
 * // Getting first robot with associative indexes only
 * $robot = $connection->fetchOne("SELECT * FROM robots", \Phalcon\Db::FETCH_ASSOC);
 * print_r($robot);
 *</code>
 */
PHP_METHOD(Phalcon_Db_Adapter, fetchOne) {

	zend_long ZEPHIR_LAST_CALL_STATUS;
	zval *sqlQuery_param = NULL, *fetchMode = NULL, fetchMode_sub, *bindParams = NULL, bindParams_sub, *bindTypes = NULL, bindTypes_sub, __$null, result;
	zval sqlQuery;
	zval *this_ptr = getThis();

	ZVAL_UNDEF(&sqlQuery);
	ZVAL_UNDEF(&fetchMode_sub);
	ZVAL_UNDEF(&bindParams_sub);
	ZVAL_UNDEF(&bindTypes_sub);
	ZVAL_NULL(&__$null);
	ZVAL_UNDEF(&result);

	ZEPHIR_MM_GROW();
	zephir_fetch_params(1, 1, 3, &sqlQuery_param, &fetchMode, &bindParams, &bindTypes);

	if (UNEXPECTED(Z_TYPE_P(sqlQuery_param) != IS_STRING && Z_TYPE_P(sqlQuery_param) != IS_NULL)) {
		zephir_throw_exception_string(spl_ce_InvalidArgumentException, SL("Parameter 'sqlQuery' must be a string") TSRMLS_CC);
		RETURN_MM_NULL();
	}
	if (EXPECTED(Z_TYPE_P(sqlQuery_param) == IS_STRING)) {
		zephir_get_strval(&sqlQuery, sqlQuery_param);
	} else {
		ZEPHIR_INIT_VAR(&sqlQuery);
		ZVAL_EMPTY_STRING(&sqlQuery);
	}
	if (!fetchMode) {
		fetchMode = &fetchMode_sub;
		ZEPHIR_INIT_VAR(fetchMode);
		ZVAL_LONG(fetchMode, 2);
	}
	if (!bindParams) {
		bindParams = &bindParams_sub;
		bindParams = &__$null;
	}
	if (!bindTypes) {
		bindTypes = &bindTypes_sub;
		bindTypes = &__$null;
	}


	ZEPHIR_CALL_METHOD(&result, this_ptr, "query", NULL, 0, &sqlQuery, bindParams, bindTypes);
	zephir_check_call_status();
	if (Z_TYPE_P(&result) == IS_OBJECT) {
		if (Z_TYPE_P(fetchMode) != IS_NULL) {
			ZEPHIR_CALL_METHOD(NULL, &result, "setfetchmode", NULL, 0, fetchMode);
			zephir_check_call_status();
		}
		ZEPHIR_RETURN_CALL_METHOD(&result, "fetch", NULL, 0);
		zephir_check_call_status();
		RETURN_MM();
	}
	array_init(return_value);
	RETURN_MM();

}

/**
 * Dumps the complete result of a query into an array
 *
 *<code>
 * // Getting all robots with associative indexes only
 * $robots = $connection->fetchAll(
 *     "SELECT * FROM robots",
 *     \Phalcon\Db::FETCH_ASSOC
 * );
 *
 * foreach ($robots as $robot) {
 *     print_r($robot);
 * }
 *
 *  // Getting all robots that contains word "robot" withing the name
 * $robots = $connection->fetchAll(
 *     "SELECT * FROM robots WHERE name LIKE :name",
 *     \Phalcon\Db::FETCH_ASSOC,
 *     [
 *         "name" => "%robot%",
 *     ]
 * );
 * foreach($robots as $robot) {
 *     print_r($robot);
 * }
 *</code>
 *
 * @param array bindParams
 * @param array bindTypes
 */
PHP_METHOD(Phalcon_Db_Adapter, fetchAll) {

	zephir_fcall_cache_entry *_1 = NULL;
	zend_long fetchMode, ZEPHIR_LAST_CALL_STATUS;
	zval *sqlQuery_param = NULL, *fetchMode_param = NULL, *bindParams = NULL, bindParams_sub, *bindTypes = NULL, bindTypes_sub, __$null, results, result, row, _0$$3;
	zval sqlQuery;
	zval *this_ptr = getThis();

	ZVAL_UNDEF(&sqlQuery);
	ZVAL_UNDEF(&bindParams_sub);
	ZVAL_UNDEF(&bindTypes_sub);
	ZVAL_NULL(&__$null);
	ZVAL_UNDEF(&results);
	ZVAL_UNDEF(&result);
	ZVAL_UNDEF(&row);
	ZVAL_UNDEF(&_0$$3);

	ZEPHIR_MM_GROW();
	zephir_fetch_params(1, 1, 3, &sqlQuery_param, &fetchMode_param, &bindParams, &bindTypes);

	zephir_get_strval(&sqlQuery, sqlQuery_param);
	if (!fetchMode_param) {
		fetchMode = 2;
	} else {
		fetchMode = zephir_get_intval(fetchMode_param);
	}
	if (!bindParams) {
		bindParams = &bindParams_sub;
		bindParams = &__$null;
	}
	if (!bindTypes) {
		bindTypes = &bindTypes_sub;
		bindTypes = &__$null;
	}


	ZEPHIR_INIT_VAR(&results);
	array_init(&results);
	ZEPHIR_CALL_METHOD(&result, this_ptr, "query", NULL, 0, &sqlQuery, bindParams, bindTypes);
	zephir_check_call_status();
	if (Z_TYPE_P(&result) == IS_OBJECT) {
		ZVAL_LONG(&_0$$3, fetchMode);
		ZEPHIR_CALL_METHOD(NULL, &result, "setfetchmode", NULL, 0, &_0$$3);
		zephir_check_call_status();
		while (1) {
			ZEPHIR_CALL_METHOD(&row, &result, "fetch", &_1, 0);
			zephir_check_call_status();
			if (!(zephir_is_true(&row))) {
				break;
			}
			zephir_array_append(&results, &row, PH_SEPARATE, "phalcon/db/adapter.zep", 242);
		}
	}
	RETURN_CCTOR(&results);

}

/**
 * Returns the n'th field of first row in a SQL query result
 *
 *<code>
 * // Getting count of robots
 * $robotsCount = $connection->fetchColumn("SELECT count(*) FROM robots");
 * print_r($robotsCount);
 *
 * // Getting name of last edited robot
 * $robot = $connection->fetchColumn(
 *     "SELECT id, name FROM robots order by modified desc",
 *     1
 * );
 * print_r($robot);
 *</code>
 *
 * @param  int|string column
 */
PHP_METHOD(Phalcon_Db_Adapter, fetchColumn) {

	zend_bool _1;
	zend_long ZEPHIR_LAST_CALL_STATUS;
	zval placeholders;
	zval *sqlQuery_param = NULL, *placeholders_param = NULL, *column = NULL, column_sub, row, columnValue, _0;
	zval sqlQuery;
	zval *this_ptr = getThis();

	ZVAL_UNDEF(&sqlQuery);
	ZVAL_UNDEF(&column_sub);
	ZVAL_UNDEF(&row);
	ZVAL_UNDEF(&columnValue);
	ZVAL_UNDEF(&_0);
	ZVAL_UNDEF(&placeholders);

	ZEPHIR_MM_GROW();
	zephir_fetch_params(1, 1, 2, &sqlQuery_param, &placeholders_param, &column);

	zephir_get_strval(&sqlQuery, sqlQuery_param);
	if (!placeholders_param) {
		ZEPHIR_INIT_VAR(&placeholders);
		array_init(&placeholders);
	} else {
		zephir_get_arrval(&placeholders, placeholders_param);
	}
	if (!column) {
		column = &column_sub;
		ZEPHIR_INIT_VAR(column);
		ZVAL_LONG(column, 0);
	}


	ZVAL_LONG(&_0, 4);
	ZEPHIR_CALL_METHOD(&row, this_ptr, "fetchone", NULL, 0, &sqlQuery, &_0, &placeholders);
	zephir_check_call_status();
	_1 = !(ZEPHIR_IS_EMPTY(&row));
	if (_1) {
		_1 = zephir_array_isset_fetch(&columnValue, &row, column, 1 TSRMLS_CC);
	}
	if (_1) {
		RETURN_CTOR(&columnValue);
	}
	RETURN_MM_BOOL(0);

}

/**
 * Inserts data into a table using custom RDBMS SQL syntax
 *
 * <code>
 * // Inserting a new robot
 * $success = $connection->insert(
 *     "robots",
 *     ["Astro Boy", 1952],
 *     ["name", "year"]
 * );
 *
 * // Next SQL sentence is sent to the database system
 * INSERT INTO `robots` (`name`, `year`) VALUES ("Astro boy", 1952);
 * </code>
 *
 * @param 	array fields
 * @param 	array dataTypes
 */
PHP_METHOD(Phalcon_Db_Adapter, insert) {

	zend_string *_4;
	zend_ulong _3;
<<<<<<< HEAD
	zephir_fcall_cache_entry *_8 = NULL;
	zend_long ZEPHIR_LAST_CALL_STATUS;
	zval values;
	zval *table_param = NULL, *values_param = NULL, *fields = NULL, fields_sub, *dataTypes = NULL, dataTypes_sub, __$null, placeholders, insertValues, bindDataTypes, bindType, position, value, escapedTable, joinedValues, escapedFields, field, insertSql, *_2, _0$$3, _6$$7, _7$$8, *_9$$11, _11$$11, _10$$12;
=======
	zend_long ZEPHIR_LAST_CALL_STATUS;
	zval values;
	zval *table_param = NULL, *values_param = NULL, *fields = NULL, fields_sub, *dataTypes = NULL, dataTypes_sub, __$null, placeholders, insertValues, bindDataTypes, bindType, position, value, escapedTable, joinedValues, escapedFields, field, insertSql, *_2, _0$$3, _6$$7, _7$$8, *_8$$11, _10$$11, _9$$12;
>>>>>>> b3b083d3
	zval table, _1$$3, _5$$5;
	zval *this_ptr = getThis();

	ZVAL_UNDEF(&table);
	ZVAL_UNDEF(&_1$$3);
	ZVAL_UNDEF(&_5$$5);
	ZVAL_UNDEF(&fields_sub);
	ZVAL_UNDEF(&dataTypes_sub);
	ZVAL_NULL(&__$null);
	ZVAL_UNDEF(&placeholders);
	ZVAL_UNDEF(&insertValues);
	ZVAL_UNDEF(&bindDataTypes);
	ZVAL_UNDEF(&bindType);
	ZVAL_UNDEF(&position);
	ZVAL_UNDEF(&value);
	ZVAL_UNDEF(&escapedTable);
	ZVAL_UNDEF(&joinedValues);
	ZVAL_UNDEF(&escapedFields);
	ZVAL_UNDEF(&field);
	ZVAL_UNDEF(&insertSql);
	ZVAL_UNDEF(&_0$$3);
	ZVAL_UNDEF(&_6$$7);
	ZVAL_UNDEF(&_7$$8);
<<<<<<< HEAD
	ZVAL_UNDEF(&_11$$11);
	ZVAL_UNDEF(&_10$$12);
=======
	ZVAL_UNDEF(&_10$$11);
	ZVAL_UNDEF(&_9$$12);
>>>>>>> b3b083d3
	ZVAL_UNDEF(&values);

	ZEPHIR_MM_GROW();
	zephir_fetch_params(1, 2, 2, &table_param, &values_param, &fields, &dataTypes);

	zephir_get_strval(&table, table_param);
	ZEPHIR_OBS_COPY_OR_DUP(&values, values_param);
	if (!fields) {
		fields = &fields_sub;
		fields = &__$null;
	}
	if (!dataTypes) {
		dataTypes = &dataTypes_sub;
		dataTypes = &__$null;
	}


	if (!(zephir_fast_count_int(&values TSRMLS_CC))) {
		ZEPHIR_INIT_VAR(&_0$$3);
		object_init_ex(&_0$$3, phalcon_db_exception_ce);
		ZEPHIR_INIT_VAR(&_1$$3);
		ZEPHIR_CONCAT_SVS(&_1$$3, "Unable to insert into ", &table, " without data");
		ZEPHIR_CALL_METHOD(NULL, &_0$$3, "__construct", NULL, 4, &_1$$3);
		zephir_check_call_status();
		zephir_throw_exception_debug(&_0$$3, "phalcon/db/adapter.zep", 308 TSRMLS_CC);
		ZEPHIR_MM_RESTORE();
		return;
	}
	ZEPHIR_INIT_VAR(&placeholders);
	array_init(&placeholders);
	ZEPHIR_INIT_VAR(&insertValues);
	array_init(&insertValues);
	ZEPHIR_INIT_VAR(&bindDataTypes);
	array_init(&bindDataTypes);
	zephir_is_iterable(&values, 0, "phalcon/db/adapter.zep", 338);
	ZEND_HASH_FOREACH_KEY_VAL(Z_ARRVAL_P(&values), _3, _4, _2)
	{
		ZEPHIR_INIT_NVAR(&position);
		if (_4 != NULL) { 
			ZVAL_STR_COPY(&position, _4);
		} else {
			ZVAL_LONG(&position, _3);
		}
		ZEPHIR_INIT_NVAR(&value);
		ZVAL_COPY(&value, _2);
		if (Z_TYPE_P(&value) == IS_OBJECT) {
			zephir_get_strval(&_5$$5, &value);
			zephir_array_append(&placeholders, &_5$$5, PH_SEPARATE, "phalcon/db/adapter.zep", 321);
		} else {
			if (Z_TYPE_P(&value) == IS_NULL) {
				ZEPHIR_INIT_NVAR(&_6$$7);
				ZVAL_STRING(&_6$$7, "null");
				zephir_array_append(&placeholders, &_6$$7, PH_SEPARATE, "phalcon/db/adapter.zep", 324);
			} else {
				ZEPHIR_INIT_NVAR(&_7$$8);
				ZVAL_STRING(&_7$$8, "?");
				zephir_array_append(&placeholders, &_7$$8, PH_SEPARATE, "phalcon/db/adapter.zep", 326);
				zephir_array_append(&insertValues, &value, PH_SEPARATE, "phalcon/db/adapter.zep", 327);
				if (Z_TYPE_P(dataTypes) == IS_ARRAY) {
					ZEPHIR_OBS_NVAR(&bindType);
					if (!(zephir_array_isset_fetch(&bindType, dataTypes, &position, 0 TSRMLS_CC))) {
						ZEPHIR_THROW_EXCEPTION_DEBUG_STR(phalcon_db_exception_ce, "Incomplete number of bind types", "phalcon/db/adapter.zep", 330);
						return;
					}
					zephir_array_append(&bindDataTypes, &bindType, PH_SEPARATE, "phalcon/db/adapter.zep", 332);
				}
			}
		}
	} ZEND_HASH_FOREACH_END();
	ZEPHIR_INIT_NVAR(&value);
	ZEPHIR_INIT_NVAR(&position);
<<<<<<< HEAD
	ZEPHIR_CALL_METHOD(&escapedTable, this_ptr, "escapeidentifier", &_8, 0, &table);
=======
	ZEPHIR_CALL_METHOD(&escapedTable, this_ptr, "escapeidentifier", NULL, 0, &table);
>>>>>>> b3b083d3
	zephir_check_call_status();
	ZEPHIR_INIT_VAR(&joinedValues);
	zephir_fast_join_str(&joinedValues, SL(", "), &placeholders TSRMLS_CC);
	ZEPHIR_INIT_VAR(&insertSql);
	if (Z_TYPE_P(fields) == IS_ARRAY) {
		ZEPHIR_INIT_VAR(&escapedFields);
		array_init(&escapedFields);
		zephir_is_iterable(fields, 0, "phalcon/db/adapter.zep", 350);
<<<<<<< HEAD
		ZEND_HASH_FOREACH_VAL(Z_ARRVAL_P(fields), _9$$11)
		{
			ZEPHIR_INIT_NVAR(&field);
			ZVAL_COPY(&field, _9$$11);
			ZEPHIR_CALL_METHOD(&_10$$12, this_ptr, "escapeidentifier", &_8, 0, &field);
			zephir_check_call_status();
			zephir_array_append(&escapedFields, &_10$$12, PH_SEPARATE, "phalcon/db/adapter.zep", 347);
		} ZEND_HASH_FOREACH_END();
		ZEPHIR_INIT_NVAR(&field);
		ZEPHIR_INIT_VAR(&_11$$11);
		zephir_fast_join_str(&_11$$11, SL(", "), &escapedFields TSRMLS_CC);
		ZEPHIR_CONCAT_SVSVSVS(&insertSql, "INSERT INTO ", &escapedTable, " (", &_11$$11, ") VALUES (", &joinedValues, ")");
=======
		ZEND_HASH_FOREACH_VAL(Z_ARRVAL_P(fields), _8$$11)
		{
			ZEPHIR_INIT_NVAR(&field);
			ZVAL_COPY(&field, _8$$11);
			ZEPHIR_CALL_METHOD(&_9$$12, this_ptr, "escapeidentifier", NULL, 0, &field);
			zephir_check_call_status();
			zephir_array_append(&escapedFields, &_9$$12, PH_SEPARATE, "phalcon/db/adapter.zep", 347);
		} ZEND_HASH_FOREACH_END();
		ZEPHIR_INIT_NVAR(&field);
		ZEPHIR_INIT_VAR(&_10$$11);
		zephir_fast_join_str(&_10$$11, SL(", "), &escapedFields TSRMLS_CC);
		ZEPHIR_CONCAT_SVSVSVS(&insertSql, "INSERT INTO ", &escapedTable, " (", &_10$$11, ") VALUES (", &joinedValues, ")");
>>>>>>> b3b083d3
	} else {
		ZEPHIR_CONCAT_SVSVS(&insertSql, "INSERT INTO ", &escapedTable, " VALUES (", &joinedValues, ")");
	}
	if (!(zephir_fast_count_int(&bindDataTypes TSRMLS_CC))) {
		ZEPHIR_RETURN_CALL_METHOD(this_ptr, "execute", NULL, 0, &insertSql, &insertValues);
		zephir_check_call_status();
		RETURN_MM();
	}
	ZEPHIR_RETURN_CALL_METHOD(this_ptr, "execute", NULL, 0, &insertSql, &insertValues, &bindDataTypes);
	zephir_check_call_status();
	RETURN_MM();

}

/**
 * Inserts data into a table using custom RBDM SQL syntax
 *
 * <code>
 * // Inserting a new robot
 * $success = $connection->insertAsDict(
 *     "robots",
 *     [
 *         "name" => "Astro Boy",
 *         "year" => 1952,
 *     ]
 * );
 *
 * // Next SQL sentence is sent to the database system
 * INSERT INTO `robots` (`name`, `year`) VALUES ("Astro boy", 1952);
 * </code>
 *
 * @param 	array data
 * @param 	array dataTypes
 */
PHP_METHOD(Phalcon_Db_Adapter, insertAsDict) {

	zend_string *_3;
	zend_ulong _2;
	zend_bool _0;
	zend_long ZEPHIR_LAST_CALL_STATUS;
	zval *table_param = NULL, *data, data_sub, *dataTypes = NULL, dataTypes_sub, __$null, values, fields, field, value, *_1;
	zval table;
	zval *this_ptr = getThis();

	ZVAL_UNDEF(&table);
	ZVAL_UNDEF(&data_sub);
	ZVAL_UNDEF(&dataTypes_sub);
	ZVAL_NULL(&__$null);
	ZVAL_UNDEF(&values);
	ZVAL_UNDEF(&fields);
	ZVAL_UNDEF(&field);
	ZVAL_UNDEF(&value);

	ZEPHIR_MM_GROW();
	zephir_fetch_params(1, 2, 1, &table_param, &data, &dataTypes);

	zephir_get_strval(&table, table_param);
	if (!dataTypes) {
		dataTypes = &dataTypes_sub;
		dataTypes = &__$null;
	}


	ZEPHIR_INIT_VAR(&values);
	array_init(&values);
	ZEPHIR_INIT_VAR(&fields);
	array_init(&fields);
	_0 = Z_TYPE_P(data) != IS_ARRAY;
	if (!(_0)) {
		_0 = ZEPHIR_IS_EMPTY(data);
	}
	if (_0) {
		RETURN_MM_BOOL(0);
	}
	zephir_is_iterable(data, 0, "phalcon/db/adapter.zep", 399);
	ZEND_HASH_FOREACH_KEY_VAL(Z_ARRVAL_P(data), _2, _3, _1)
	{
		ZEPHIR_INIT_NVAR(&field);
		if (_3 != NULL) { 
			ZVAL_STR_COPY(&field, _3);
		} else {
			ZVAL_LONG(&field, _2);
		}
		ZEPHIR_INIT_NVAR(&value);
		ZVAL_COPY(&value, _1);
		zephir_array_append(&fields, &field, PH_SEPARATE, "phalcon/db/adapter.zep", 395);
		zephir_array_append(&values, &value, PH_SEPARATE, "phalcon/db/adapter.zep", 396);
	} ZEND_HASH_FOREACH_END();
	ZEPHIR_INIT_NVAR(&value);
	ZEPHIR_INIT_NVAR(&field);
	ZEPHIR_RETURN_CALL_METHOD(this_ptr, "insert", NULL, 0, &table, &values, &fields, dataTypes);
	zephir_check_call_status();
	RETURN_MM();

}

/**
 * Updates data on a table using custom RBDM SQL syntax
 *
 * <code>
 * // Updating existing robot
 * $success = $connection->update(
 *     "robots",
 *     ["name"],
 *     ["New Astro Boy"],
 *     "id = 101"
 * );
 *
 * // Next SQL sentence is sent to the database system
 * UPDATE `robots` SET `name` = "Astro boy" WHERE id = 101
 *
 * // Updating existing robot with array condition and $dataTypes
 * $success = $connection->update(
 *     "robots",
 *     ["name"],
 *     ["New Astro Boy"],
 *     [
 *         "conditions" => "id = ?",
 *         "bind"       => [$some_unsafe_id],
 *         "bindTypes"  => [PDO::PARAM_INT], // use only if you use $dataTypes param
 *     ],
 *     [
 *         PDO::PARAM_STR
 *     ]
 * );
 *
 * </code>
 *
 * Warning! If $whereCondition is string it not escaped.
 *
 * @param 	array fields
 * @param 	array values
 * @param 	string|array whereCondition
 * @param 	array dataTypes
 */
PHP_METHOD(Phalcon_Db_Adapter, update) {

	zend_string *_2;
	zend_ulong _1;
	zephir_fcall_cache_entry *_3 = NULL;
	zend_long ZEPHIR_LAST_CALL_STATUS;
	zval *table_param = NULL, *fields, fields_sub, *values, values_sub, *whereCondition = NULL, whereCondition_sub, *dataTypes = NULL, dataTypes_sub, __$null, placeholders, updateValues, position, value, field, bindDataTypes, escapedField, bindType, escapedTable, setClause, updateSql, conditions, whereBind, whereTypes, *_0, _4$$5, _5$$7, _6$$8;
	zval table;
	zval *this_ptr = getThis();

	ZVAL_UNDEF(&table);
	ZVAL_UNDEF(&fields_sub);
	ZVAL_UNDEF(&values_sub);
	ZVAL_UNDEF(&whereCondition_sub);
	ZVAL_UNDEF(&dataTypes_sub);
	ZVAL_NULL(&__$null);
	ZVAL_UNDEF(&placeholders);
	ZVAL_UNDEF(&updateValues);
	ZVAL_UNDEF(&position);
	ZVAL_UNDEF(&value);
	ZVAL_UNDEF(&field);
	ZVAL_UNDEF(&bindDataTypes);
	ZVAL_UNDEF(&escapedField);
	ZVAL_UNDEF(&bindType);
	ZVAL_UNDEF(&escapedTable);
	ZVAL_UNDEF(&setClause);
	ZVAL_UNDEF(&updateSql);
	ZVAL_UNDEF(&conditions);
	ZVAL_UNDEF(&whereBind);
	ZVAL_UNDEF(&whereTypes);
	ZVAL_UNDEF(&_4$$5);
	ZVAL_UNDEF(&_5$$7);
	ZVAL_UNDEF(&_6$$8);

	ZEPHIR_MM_GROW();
	zephir_fetch_params(1, 3, 2, &table_param, &fields, &values, &whereCondition, &dataTypes);

	zephir_get_strval(&table, table_param);
	if (!whereCondition) {
		whereCondition = &whereCondition_sub;
		whereCondition = &__$null;
	}
	if (!dataTypes) {
		dataTypes = &dataTypes_sub;
		dataTypes = &__$null;
	}


	ZEPHIR_INIT_VAR(&placeholders);
	array_init(&placeholders);
	ZEPHIR_INIT_VAR(&updateValues);
	array_init(&updateValues);
	ZEPHIR_INIT_VAR(&bindDataTypes);
	array_init(&bindDataTypes);
	zephir_is_iterable(values, 0, "phalcon/db/adapter.zep", 481);
	ZEND_HASH_FOREACH_KEY_VAL(Z_ARRVAL_P(values), _1, _2, _0)
	{
		ZEPHIR_INIT_NVAR(&position);
		if (_2 != NULL) { 
			ZVAL_STR_COPY(&position, _2);
		} else {
			ZVAL_LONG(&position, _1);
		}
		ZEPHIR_INIT_NVAR(&value);
		ZVAL_COPY(&value, _0);
		ZEPHIR_OBS_NVAR(&field);
		if (!(zephir_array_isset_fetch(&field, fields, &position, 0 TSRMLS_CC))) {
			ZEPHIR_THROW_EXCEPTION_DEBUG_STR(phalcon_db_exception_ce, "The number of values in the update is not the same as fields", "phalcon/db/adapter.zep", 458);
			return;
		}
		ZEPHIR_CALL_METHOD(&escapedField, this_ptr, "escapeidentifier", &_3, 0, &field);
		zephir_check_call_status();
		if (Z_TYPE_P(&value) == IS_OBJECT) {
			ZEPHIR_INIT_LNVAR(_4$$5);
			ZEPHIR_CONCAT_VSV(&_4$$5, &escapedField, " = ", &value);
			zephir_array_append(&placeholders, &_4$$5, PH_SEPARATE, "phalcon/db/adapter.zep", 464);
		} else {
			if (Z_TYPE_P(&value) == IS_NULL) {
				ZEPHIR_INIT_LNVAR(_5$$7);
				ZEPHIR_CONCAT_VS(&_5$$7, &escapedField, " = null");
				zephir_array_append(&placeholders, &_5$$7, PH_SEPARATE, "phalcon/db/adapter.zep", 467);
			} else {
				zephir_array_append(&updateValues, &value, PH_SEPARATE, "phalcon/db/adapter.zep", 469);
				if (Z_TYPE_P(dataTypes) == IS_ARRAY) {
					ZEPHIR_OBS_NVAR(&bindType);
					if (!(zephir_array_isset_fetch(&bindType, dataTypes, &position, 0 TSRMLS_CC))) {
						ZEPHIR_THROW_EXCEPTION_DEBUG_STR(phalcon_db_exception_ce, "Incomplete number of bind types", "phalcon/db/adapter.zep", 472);
						return;
					}
					zephir_array_append(&bindDataTypes, &bindType, PH_SEPARATE, "phalcon/db/adapter.zep", 474);
				}
				ZEPHIR_INIT_LNVAR(_6$$8);
				ZEPHIR_CONCAT_VS(&_6$$8, &escapedField, " = ?");
				zephir_array_append(&placeholders, &_6$$8, PH_SEPARATE, "phalcon/db/adapter.zep", 476);
			}
		}
	} ZEND_HASH_FOREACH_END();
	ZEPHIR_INIT_NVAR(&value);
	ZEPHIR_INIT_NVAR(&position);
	ZEPHIR_CALL_METHOD(&escapedTable, this_ptr, "escapeidentifier", &_3, 0, &table);
	zephir_check_call_status();
	ZEPHIR_INIT_VAR(&setClause);
	zephir_fast_join_str(&setClause, SL(", "), &placeholders TSRMLS_CC);
	ZEPHIR_INIT_VAR(&updateSql);
	if (Z_TYPE_P(whereCondition) != IS_NULL) {
		ZEPHIR_CONCAT_SVSVS(&updateSql, "UPDATE ", &escapedTable, " SET ", &setClause, " WHERE ");
		if (Z_TYPE_P(whereCondition) == IS_STRING) {
			zephir_concat_self(&updateSql, whereCondition TSRMLS_CC);
		} else {
			if (Z_TYPE_P(whereCondition) != IS_ARRAY) {
				ZEPHIR_THROW_EXCEPTION_DEBUG_STR(phalcon_db_exception_ce, "Invalid WHERE clause conditions", "phalcon/db/adapter.zep", 500);
				return;
			}
			ZEPHIR_OBS_VAR(&conditions);
			if (zephir_array_isset_string_fetch(&conditions, whereCondition, SL("conditions"), 0)) {
				zephir_concat_self(&updateSql, &conditions TSRMLS_CC);
			}
			ZEPHIR_OBS_VAR(&whereBind);
			if (zephir_array_isset_string_fetch(&whereBind, whereCondition, SL("bind"), 0)) {
				zephir_merge_append(&updateValues, &whereBind);
			}
			ZEPHIR_OBS_VAR(&whereTypes);
			if (zephir_array_isset_string_fetch(&whereTypes, whereCondition, SL("bindTypes"), 0)) {
				zephir_merge_append(&bindDataTypes, &whereTypes);
			}
		}
	} else {
		ZEPHIR_CONCAT_SVSV(&updateSql, "UPDATE ", &escapedTable, " SET ", &setClause);
	}
	if (!(zephir_fast_count_int(&bindDataTypes TSRMLS_CC))) {
		ZEPHIR_RETURN_CALL_METHOD(this_ptr, "execute", NULL, 0, &updateSql, &updateValues);
		zephir_check_call_status();
		RETURN_MM();
	}
	ZEPHIR_RETURN_CALL_METHOD(this_ptr, "execute", NULL, 0, &updateSql, &updateValues, &bindDataTypes);
	zephir_check_call_status();
	RETURN_MM();

}

/**
 * Updates data on a table using custom RBDM SQL syntax
 * Another, more convenient syntax
 *
 * <code>
 * // Updating existing robot
 * $success = $connection->updateAsDict(
 *     "robots",
 *     [
 *         "name" => "New Astro Boy",
 *     ],
 *     "id = 101"
 * );
 *
 * // Next SQL sentence is sent to the database system
 * UPDATE `robots` SET `name` = "Astro boy" WHERE id = 101
 * </code>
 *
 * @param 	array data
 * @param 	string whereCondition
 * @param 	array dataTypes
 */
PHP_METHOD(Phalcon_Db_Adapter, updateAsDict) {

	zend_string *_3;
	zend_ulong _2;
	zend_bool _0;
	zend_long ZEPHIR_LAST_CALL_STATUS;
	zval *table_param = NULL, *data, data_sub, *whereCondition = NULL, whereCondition_sub, *dataTypes = NULL, dataTypes_sub, __$null, values, fields, field, value, *_1;
	zval table;
	zval *this_ptr = getThis();

	ZVAL_UNDEF(&table);
	ZVAL_UNDEF(&data_sub);
	ZVAL_UNDEF(&whereCondition_sub);
	ZVAL_UNDEF(&dataTypes_sub);
	ZVAL_NULL(&__$null);
	ZVAL_UNDEF(&values);
	ZVAL_UNDEF(&fields);
	ZVAL_UNDEF(&field);
	ZVAL_UNDEF(&value);

	ZEPHIR_MM_GROW();
	zephir_fetch_params(1, 2, 2, &table_param, &data, &whereCondition, &dataTypes);

	zephir_get_strval(&table, table_param);
	if (!whereCondition) {
		whereCondition = &whereCondition_sub;
		whereCondition = &__$null;
	}
	if (!dataTypes) {
		dataTypes = &dataTypes_sub;
		dataTypes = &__$null;
	}


	ZEPHIR_INIT_VAR(&values);
	array_init(&values);
	ZEPHIR_INIT_VAR(&fields);
	array_init(&fields);
	_0 = Z_TYPE_P(data) != IS_ARRAY;
	if (!(_0)) {
		_0 = ZEPHIR_IS_EMPTY(data);
	}
	if (_0) {
		RETURN_MM_BOOL(0);
	}
	zephir_is_iterable(data, 0, "phalcon/db/adapter.zep", 574);
	ZEND_HASH_FOREACH_KEY_VAL(Z_ARRVAL_P(data), _2, _3, _1)
	{
		ZEPHIR_INIT_NVAR(&field);
		if (_3 != NULL) { 
			ZVAL_STR_COPY(&field, _3);
		} else {
			ZVAL_LONG(&field, _2);
		}
		ZEPHIR_INIT_NVAR(&value);
		ZVAL_COPY(&value, _1);
		zephir_array_append(&fields, &field, PH_SEPARATE, "phalcon/db/adapter.zep", 570);
		zephir_array_append(&values, &value, PH_SEPARATE, "phalcon/db/adapter.zep", 571);
	} ZEND_HASH_FOREACH_END();
	ZEPHIR_INIT_NVAR(&value);
	ZEPHIR_INIT_NVAR(&field);
	ZEPHIR_RETURN_CALL_METHOD(this_ptr, "update", NULL, 0, &table, &fields, &values, whereCondition, dataTypes);
	zephir_check_call_status();
	RETURN_MM();

}

/**
 * Deletes data from a table using custom RBDM SQL syntax
 *
 * <code>
 * // Deleting existing robot
 * $success = $connection->delete(
 *     "robots",
 *     "id = 101"
 * );
 *
 * // Next SQL sentence is generated
 * DELETE FROM `robots` WHERE `id` = 101
 * </code>
 *
 * @param  string whereCondition
 * @param  array placeholders
 * @param  array dataTypes
 */
PHP_METHOD(Phalcon_Db_Adapter, delete) {

	zend_long ZEPHIR_LAST_CALL_STATUS;
	zval *table_param = NULL, *whereCondition = NULL, whereCondition_sub, *placeholders = NULL, placeholders_sub, *dataTypes = NULL, dataTypes_sub, __$null, sql, escapedTable;
	zval table;
	zval *this_ptr = getThis();

	ZVAL_UNDEF(&table);
	ZVAL_UNDEF(&whereCondition_sub);
	ZVAL_UNDEF(&placeholders_sub);
	ZVAL_UNDEF(&dataTypes_sub);
	ZVAL_NULL(&__$null);
	ZVAL_UNDEF(&sql);
	ZVAL_UNDEF(&escapedTable);

	ZEPHIR_MM_GROW();
	zephir_fetch_params(1, 1, 3, &table_param, &whereCondition, &placeholders, &dataTypes);

	zephir_get_strval(&table, table_param);
	if (!whereCondition) {
		whereCondition = &whereCondition_sub;
		whereCondition = &__$null;
	}
	if (!placeholders) {
		placeholders = &placeholders_sub;
		placeholders = &__$null;
	}
	if (!dataTypes) {
		dataTypes = &dataTypes_sub;
		dataTypes = &__$null;
	}


	ZEPHIR_CALL_METHOD(&escapedTable, this_ptr, "escapeidentifier", NULL, 0, &table);
	zephir_check_call_status();
	ZEPHIR_INIT_VAR(&sql);
	if (!(ZEPHIR_IS_EMPTY(whereCondition))) {
		ZEPHIR_CONCAT_SVSV(&sql, "DELETE FROM ", &escapedTable, " WHERE ", whereCondition);
	} else {
		ZEPHIR_CONCAT_SV(&sql, "DELETE FROM ", &escapedTable);
	}
	ZEPHIR_RETURN_CALL_METHOD(this_ptr, "execute", NULL, 0, &sql, placeholders, dataTypes);
	zephir_check_call_status();
	RETURN_MM();

}

/**
 * Escapes a column/table/schema name
 *
 *<code>
 * $escapedTable = $connection->escapeIdentifier(
 *     "robots"
 * );
 *
 * $escapedTable = $connection->escapeIdentifier(
 *     [
 *         "store",
 *         "robots",
 *     ]
 * );
 *</code>
 *
 * @param array|string identifier
 */
PHP_METHOD(Phalcon_Db_Adapter, escapeIdentifier) {

	zend_long ZEPHIR_LAST_CALL_STATUS;
	zval *identifier, identifier_sub, _0$$3, _1$$3, _2$$3, _3$$3, _4$$3, _5$$3, _6;
	zval *this_ptr = getThis();

	ZVAL_UNDEF(&identifier_sub);
	ZVAL_UNDEF(&_0$$3);
	ZVAL_UNDEF(&_1$$3);
	ZVAL_UNDEF(&_2$$3);
	ZVAL_UNDEF(&_3$$3);
	ZVAL_UNDEF(&_4$$3);
	ZVAL_UNDEF(&_5$$3);
	ZVAL_UNDEF(&_6);

	ZEPHIR_MM_GROW();
	zephir_fetch_params(1, 1, 0, &identifier);



	if (Z_TYPE_P(identifier) == IS_ARRAY) {
		zephir_read_property(&_0$$3, this_ptr, SL("_dialect"), PH_NOISY_CC | PH_READONLY);
		zephir_array_fetch_long(&_2$$3, identifier, 0, PH_NOISY | PH_READONLY, "phalcon/db/adapter.zep", 634 TSRMLS_CC);
		ZEPHIR_CALL_METHOD(&_1$$3, &_0$$3, "escape", NULL, 0, &_2$$3);
		zephir_check_call_status();
		zephir_read_property(&_3$$3, this_ptr, SL("_dialect"), PH_NOISY_CC | PH_READONLY);
		zephir_array_fetch_long(&_5$$3, identifier, 1, PH_NOISY | PH_READONLY, "phalcon/db/adapter.zep", 634 TSRMLS_CC);
		ZEPHIR_CALL_METHOD(&_4$$3, &_3$$3, "escape", NULL, 0, &_5$$3);
		zephir_check_call_status();
		ZEPHIR_CONCAT_VSV(return_value, &_1$$3, ".", &_4$$3);
		RETURN_MM();
	}
	zephir_read_property(&_6, this_ptr, SL("_dialect"), PH_NOISY_CC | PH_READONLY);
	ZEPHIR_RETURN_CALL_METHOD(&_6, "escape", NULL, 0, identifier);
	zephir_check_call_status();
	RETURN_MM();

}

/**
 * Gets a list of columns
 *
 * @param	array columnList
 */
PHP_METHOD(Phalcon_Db_Adapter, getColumnList) {

	zend_long ZEPHIR_LAST_CALL_STATUS;
	zval *columnList, columnList_sub, _0;
	zval *this_ptr = getThis();

	ZVAL_UNDEF(&columnList_sub);
	ZVAL_UNDEF(&_0);

	ZEPHIR_MM_GROW();
	zephir_fetch_params(1, 1, 0, &columnList);



	zephir_read_property(&_0, this_ptr, SL("_dialect"), PH_NOISY_CC | PH_READONLY);
	ZEPHIR_RETURN_CALL_METHOD(&_0, "getcolumnlist", NULL, 0, columnList);
	zephir_check_call_status();
	RETURN_MM();

}

/**
 * Appends a LIMIT clause to $sqlQuery argument
 *
 * <code>
 * echo $connection->limit("SELECT * FROM robots", 5);
 * </code>
 */
PHP_METHOD(Phalcon_Db_Adapter, limit) {

	zend_long number, ZEPHIR_LAST_CALL_STATUS;
	zval *sqlQuery_param = NULL, *number_param = NULL, _0, _1;
	zval sqlQuery;
	zval *this_ptr = getThis();

	ZVAL_UNDEF(&sqlQuery);
	ZVAL_UNDEF(&_0);
	ZVAL_UNDEF(&_1);

	ZEPHIR_MM_GROW();
	zephir_fetch_params(1, 2, 0, &sqlQuery_param, &number_param);

	if (UNEXPECTED(Z_TYPE_P(sqlQuery_param) != IS_STRING && Z_TYPE_P(sqlQuery_param) != IS_NULL)) {
		zephir_throw_exception_string(spl_ce_InvalidArgumentException, SL("Parameter 'sqlQuery' must be a string") TSRMLS_CC);
		RETURN_MM_NULL();
	}
	if (EXPECTED(Z_TYPE_P(sqlQuery_param) == IS_STRING)) {
		zephir_get_strval(&sqlQuery, sqlQuery_param);
	} else {
		ZEPHIR_INIT_VAR(&sqlQuery);
		ZVAL_EMPTY_STRING(&sqlQuery);
	}
	number = zephir_get_intval(number_param);


	zephir_read_property(&_0, this_ptr, SL("_dialect"), PH_NOISY_CC | PH_READONLY);
	ZVAL_LONG(&_1, number);
	ZEPHIR_RETURN_CALL_METHOD(&_0, "limit", NULL, 0, &sqlQuery, &_1);
	zephir_check_call_status();
	RETURN_MM();

}

/**
 * Generates SQL checking for the existence of a schema.table
 *
 *<code>
 * var_dump(
 *     $connection->tableExists("blog", "posts")
 * );
 *</code>
 */
PHP_METHOD(Phalcon_Db_Adapter, tableExists) {

	zend_long ZEPHIR_LAST_CALL_STATUS;
	zval *tableName_param = NULL, *schemaName_param = NULL, _0, _1, _2, _3, _4;
	zval tableName, schemaName;
	zval *this_ptr = getThis();

	ZVAL_UNDEF(&tableName);
	ZVAL_UNDEF(&schemaName);
	ZVAL_UNDEF(&_0);
	ZVAL_UNDEF(&_1);
	ZVAL_UNDEF(&_2);
	ZVAL_UNDEF(&_3);
	ZVAL_UNDEF(&_4);

	ZEPHIR_MM_GROW();
	zephir_fetch_params(1, 1, 1, &tableName_param, &schemaName_param);

	if (UNEXPECTED(Z_TYPE_P(tableName_param) != IS_STRING && Z_TYPE_P(tableName_param) != IS_NULL)) {
		zephir_throw_exception_string(spl_ce_InvalidArgumentException, SL("Parameter 'tableName' must be a string") TSRMLS_CC);
		RETURN_MM_NULL();
	}
	if (EXPECTED(Z_TYPE_P(tableName_param) == IS_STRING)) {
		zephir_get_strval(&tableName, tableName_param);
	} else {
		ZEPHIR_INIT_VAR(&tableName);
		ZVAL_EMPTY_STRING(&tableName);
	}
	if (!schemaName_param) {
		ZEPHIR_INIT_VAR(&schemaName);
		ZVAL_STRING(&schemaName, "");
	} else {
	if (UNEXPECTED(Z_TYPE_P(schemaName_param) != IS_STRING && Z_TYPE_P(schemaName_param) != IS_NULL)) {
		zephir_throw_exception_string(spl_ce_InvalidArgumentException, SL("Parameter 'schemaName' must be a string") TSRMLS_CC);
		RETURN_MM_NULL();
	}
	if (EXPECTED(Z_TYPE_P(schemaName_param) == IS_STRING)) {
		zephir_get_strval(&schemaName, schemaName_param);
	} else {
		ZEPHIR_INIT_VAR(&schemaName);
		ZVAL_EMPTY_STRING(&schemaName);
	}
	}


	zephir_read_property(&_1, this_ptr, SL("_dialect"), PH_NOISY_CC | PH_READONLY);
	ZEPHIR_CALL_METHOD(&_2, &_1, "tableexists", NULL, 0, &tableName, &schemaName);
	zephir_check_call_status();
	ZVAL_LONG(&_3, 3);
	ZEPHIR_CALL_METHOD(&_0, this_ptr, "fetchone", NULL, 0, &_2, &_3);
	zephir_check_call_status();
	zephir_array_fetch_long(&_4, &_0, 0, PH_NOISY | PH_READONLY, "phalcon/db/adapter.zep", 673 TSRMLS_CC);
	RETURN_MM_BOOL(ZEPHIR_GT_LONG(&_4, 0));

}

/**
 * Generates SQL checking for the existence of a schema.view
 *
 *<code>
 * var_dump(
 *     $connection->viewExists("active_users", "posts")
 * );
 *</code>
 */
PHP_METHOD(Phalcon_Db_Adapter, viewExists) {

	zend_long ZEPHIR_LAST_CALL_STATUS;
	zval *viewName_param = NULL, *schemaName_param = NULL, _0, _1, _2, _3, _4;
	zval viewName, schemaName;
	zval *this_ptr = getThis();

	ZVAL_UNDEF(&viewName);
	ZVAL_UNDEF(&schemaName);
	ZVAL_UNDEF(&_0);
	ZVAL_UNDEF(&_1);
	ZVAL_UNDEF(&_2);
	ZVAL_UNDEF(&_3);
	ZVAL_UNDEF(&_4);

	ZEPHIR_MM_GROW();
	zephir_fetch_params(1, 1, 1, &viewName_param, &schemaName_param);

	if (UNEXPECTED(Z_TYPE_P(viewName_param) != IS_STRING && Z_TYPE_P(viewName_param) != IS_NULL)) {
		zephir_throw_exception_string(spl_ce_InvalidArgumentException, SL("Parameter 'viewName' must be a string") TSRMLS_CC);
		RETURN_MM_NULL();
	}
	if (EXPECTED(Z_TYPE_P(viewName_param) == IS_STRING)) {
		zephir_get_strval(&viewName, viewName_param);
	} else {
		ZEPHIR_INIT_VAR(&viewName);
		ZVAL_EMPTY_STRING(&viewName);
	}
	if (!schemaName_param) {
		ZEPHIR_INIT_VAR(&schemaName);
		ZVAL_STRING(&schemaName, "");
	} else {
	if (UNEXPECTED(Z_TYPE_P(schemaName_param) != IS_STRING && Z_TYPE_P(schemaName_param) != IS_NULL)) {
		zephir_throw_exception_string(spl_ce_InvalidArgumentException, SL("Parameter 'schemaName' must be a string") TSRMLS_CC);
		RETURN_MM_NULL();
	}
	if (EXPECTED(Z_TYPE_P(schemaName_param) == IS_STRING)) {
		zephir_get_strval(&schemaName, schemaName_param);
	} else {
		ZEPHIR_INIT_VAR(&schemaName);
		ZVAL_EMPTY_STRING(&schemaName);
	}
	}


	zephir_read_property(&_1, this_ptr, SL("_dialect"), PH_NOISY_CC | PH_READONLY);
	ZEPHIR_CALL_METHOD(&_2, &_1, "viewexists", NULL, 0, &viewName, &schemaName);
	zephir_check_call_status();
	ZVAL_LONG(&_3, 3);
	ZEPHIR_CALL_METHOD(&_0, this_ptr, "fetchone", NULL, 0, &_2, &_3);
	zephir_check_call_status();
	zephir_array_fetch_long(&_4, &_0, 0, PH_NOISY | PH_READONLY, "phalcon/db/adapter.zep", 687 TSRMLS_CC);
	RETURN_MM_BOOL(ZEPHIR_GT_LONG(&_4, 0));

}

/**
 * Returns a SQL modified with a FOR UPDATE clause
 */
PHP_METHOD(Phalcon_Db_Adapter, forUpdate) {

	zend_long ZEPHIR_LAST_CALL_STATUS;
	zval *sqlQuery_param = NULL, _0;
	zval sqlQuery;
	zval *this_ptr = getThis();

	ZVAL_UNDEF(&sqlQuery);
	ZVAL_UNDEF(&_0);

	ZEPHIR_MM_GROW();
	zephir_fetch_params(1, 1, 0, &sqlQuery_param);

	if (UNEXPECTED(Z_TYPE_P(sqlQuery_param) != IS_STRING && Z_TYPE_P(sqlQuery_param) != IS_NULL)) {
		zephir_throw_exception_string(spl_ce_InvalidArgumentException, SL("Parameter 'sqlQuery' must be a string") TSRMLS_CC);
		RETURN_MM_NULL();
	}
	if (EXPECTED(Z_TYPE_P(sqlQuery_param) == IS_STRING)) {
		zephir_get_strval(&sqlQuery, sqlQuery_param);
	} else {
		ZEPHIR_INIT_VAR(&sqlQuery);
		ZVAL_EMPTY_STRING(&sqlQuery);
	}


	zephir_read_property(&_0, this_ptr, SL("_dialect"), PH_NOISY_CC | PH_READONLY);
	ZEPHIR_RETURN_CALL_METHOD(&_0, "forupdate", NULL, 0, &sqlQuery);
	zephir_check_call_status();
	RETURN_MM();

}

/**
 * Returns a SQL modified with a LOCK IN SHARE MODE clause
 */
PHP_METHOD(Phalcon_Db_Adapter, sharedLock) {

	zend_long ZEPHIR_LAST_CALL_STATUS;
	zval *sqlQuery_param = NULL, _0;
	zval sqlQuery;
	zval *this_ptr = getThis();

	ZVAL_UNDEF(&sqlQuery);
	ZVAL_UNDEF(&_0);

	ZEPHIR_MM_GROW();
	zephir_fetch_params(1, 1, 0, &sqlQuery_param);

	if (UNEXPECTED(Z_TYPE_P(sqlQuery_param) != IS_STRING && Z_TYPE_P(sqlQuery_param) != IS_NULL)) {
		zephir_throw_exception_string(spl_ce_InvalidArgumentException, SL("Parameter 'sqlQuery' must be a string") TSRMLS_CC);
		RETURN_MM_NULL();
	}
	if (EXPECTED(Z_TYPE_P(sqlQuery_param) == IS_STRING)) {
		zephir_get_strval(&sqlQuery, sqlQuery_param);
	} else {
		ZEPHIR_INIT_VAR(&sqlQuery);
		ZVAL_EMPTY_STRING(&sqlQuery);
	}


	zephir_read_property(&_0, this_ptr, SL("_dialect"), PH_NOISY_CC | PH_READONLY);
	ZEPHIR_RETURN_CALL_METHOD(&_0, "sharedlock", NULL, 0, &sqlQuery);
	zephir_check_call_status();
	RETURN_MM();

}

/**
 * Creates a table
 */
PHP_METHOD(Phalcon_Db_Adapter, createTable) {

	zend_long ZEPHIR_LAST_CALL_STATUS;
	zval definition;
	zval *tableName_param = NULL, *schemaName_param = NULL, *definition_param = NULL, columns, _0, _1;
	zval tableName, schemaName;
	zval *this_ptr = getThis();

	ZVAL_UNDEF(&tableName);
	ZVAL_UNDEF(&schemaName);
	ZVAL_UNDEF(&columns);
	ZVAL_UNDEF(&_0);
	ZVAL_UNDEF(&_1);
	ZVAL_UNDEF(&definition);

	ZEPHIR_MM_GROW();
	zephir_fetch_params(1, 3, 0, &tableName_param, &schemaName_param, &definition_param);

	if (UNEXPECTED(Z_TYPE_P(tableName_param) != IS_STRING && Z_TYPE_P(tableName_param) != IS_NULL)) {
		zephir_throw_exception_string(spl_ce_InvalidArgumentException, SL("Parameter 'tableName' must be a string") TSRMLS_CC);
		RETURN_MM_NULL();
	}
	if (EXPECTED(Z_TYPE_P(tableName_param) == IS_STRING)) {
		zephir_get_strval(&tableName, tableName_param);
	} else {
		ZEPHIR_INIT_VAR(&tableName);
		ZVAL_EMPTY_STRING(&tableName);
	}
	if (UNEXPECTED(Z_TYPE_P(schemaName_param) != IS_STRING && Z_TYPE_P(schemaName_param) != IS_NULL)) {
		zephir_throw_exception_string(spl_ce_InvalidArgumentException, SL("Parameter 'schemaName' must be a string") TSRMLS_CC);
		RETURN_MM_NULL();
	}
	if (EXPECTED(Z_TYPE_P(schemaName_param) == IS_STRING)) {
		zephir_get_strval(&schemaName, schemaName_param);
	} else {
		ZEPHIR_INIT_VAR(&schemaName);
		ZVAL_EMPTY_STRING(&schemaName);
	}
	ZEPHIR_OBS_COPY_OR_DUP(&definition, definition_param);


	ZEPHIR_OBS_VAR(&columns);
	if (!(zephir_array_isset_string_fetch(&columns, &definition, SL("columns"), 0))) {
		ZEPHIR_THROW_EXCEPTION_DEBUG_STR(phalcon_db_exception_ce, "The table must contain at least one column", "phalcon/db/adapter.zep", 714);
		return;
	}
	if (!(zephir_fast_count_int(&columns TSRMLS_CC))) {
		ZEPHIR_THROW_EXCEPTION_DEBUG_STR(phalcon_db_exception_ce, "The table must contain at least one column", "phalcon/db/adapter.zep", 718);
		return;
	}
	zephir_read_property(&_0, this_ptr, SL("_dialect"), PH_NOISY_CC | PH_READONLY);
	ZEPHIR_CALL_METHOD(&_1, &_0, "createtable", NULL, 0, &tableName, &schemaName, &definition);
	zephir_check_call_status();
	ZEPHIR_RETURN_CALL_METHOD(this_ptr, "execute", NULL, 0, &_1);
	zephir_check_call_status();
	RETURN_MM();

}

/**
 * Drops a table from a schema/database
 */
PHP_METHOD(Phalcon_Db_Adapter, dropTable) {

	zend_long ZEPHIR_LAST_CALL_STATUS;
	zend_bool ifExists;
	zval *tableName_param = NULL, *schemaName_param = NULL, *ifExists_param = NULL, _0, _1, _2;
	zval tableName, schemaName;
	zval *this_ptr = getThis();

	ZVAL_UNDEF(&tableName);
	ZVAL_UNDEF(&schemaName);
	ZVAL_UNDEF(&_0);
	ZVAL_UNDEF(&_1);
	ZVAL_UNDEF(&_2);

	ZEPHIR_MM_GROW();
	zephir_fetch_params(1, 1, 2, &tableName_param, &schemaName_param, &ifExists_param);

	if (UNEXPECTED(Z_TYPE_P(tableName_param) != IS_STRING && Z_TYPE_P(tableName_param) != IS_NULL)) {
		zephir_throw_exception_string(spl_ce_InvalidArgumentException, SL("Parameter 'tableName' must be a string") TSRMLS_CC);
		RETURN_MM_NULL();
	}
	if (EXPECTED(Z_TYPE_P(tableName_param) == IS_STRING)) {
		zephir_get_strval(&tableName, tableName_param);
	} else {
		ZEPHIR_INIT_VAR(&tableName);
		ZVAL_EMPTY_STRING(&tableName);
	}
	if (!schemaName_param) {
		ZEPHIR_INIT_VAR(&schemaName);
		ZVAL_STRING(&schemaName, "");
	} else {
	if (UNEXPECTED(Z_TYPE_P(schemaName_param) != IS_STRING && Z_TYPE_P(schemaName_param) != IS_NULL)) {
		zephir_throw_exception_string(spl_ce_InvalidArgumentException, SL("Parameter 'schemaName' must be a string") TSRMLS_CC);
		RETURN_MM_NULL();
	}
	if (EXPECTED(Z_TYPE_P(schemaName_param) == IS_STRING)) {
		zephir_get_strval(&schemaName, schemaName_param);
	} else {
		ZEPHIR_INIT_VAR(&schemaName);
		ZVAL_EMPTY_STRING(&schemaName);
	}
	}
	if (!ifExists_param) {
		ifExists = 1;
	} else {
		ifExists = zephir_get_boolval(ifExists_param);
	}


	zephir_read_property(&_0, this_ptr, SL("_dialect"), PH_NOISY_CC | PH_READONLY);
	if (ifExists) {
		ZVAL_BOOL(&_2, 1);
	} else {
		ZVAL_BOOL(&_2, 0);
	}
	ZEPHIR_CALL_METHOD(&_1, &_0, "droptable", NULL, 0, &tableName, &schemaName, &_2);
	zephir_check_call_status();
	ZEPHIR_RETURN_CALL_METHOD(this_ptr, "execute", NULL, 0, &_1);
	zephir_check_call_status();
	RETURN_MM();

}

/**
 * Creates a view
 */
PHP_METHOD(Phalcon_Db_Adapter, createView) {

	zend_long ZEPHIR_LAST_CALL_STATUS;
	zval definition;
	zval *viewName_param = NULL, *definition_param = NULL, *schemaName = NULL, schemaName_sub, __$null, _0, _1;
	zval viewName;
	zval *this_ptr = getThis();

	ZVAL_UNDEF(&viewName);
	ZVAL_UNDEF(&schemaName_sub);
	ZVAL_NULL(&__$null);
	ZVAL_UNDEF(&_0);
	ZVAL_UNDEF(&_1);
	ZVAL_UNDEF(&definition);

	ZEPHIR_MM_GROW();
	zephir_fetch_params(1, 2, 1, &viewName_param, &definition_param, &schemaName);

	if (UNEXPECTED(Z_TYPE_P(viewName_param) != IS_STRING && Z_TYPE_P(viewName_param) != IS_NULL)) {
		zephir_throw_exception_string(spl_ce_InvalidArgumentException, SL("Parameter 'viewName' must be a string") TSRMLS_CC);
		RETURN_MM_NULL();
	}
	if (EXPECTED(Z_TYPE_P(viewName_param) == IS_STRING)) {
		zephir_get_strval(&viewName, viewName_param);
	} else {
		ZEPHIR_INIT_VAR(&viewName);
		ZVAL_EMPTY_STRING(&viewName);
	}
	ZEPHIR_OBS_COPY_OR_DUP(&definition, definition_param);
	if (!schemaName) {
		schemaName = &schemaName_sub;
		schemaName = &__$null;
	}


	if (!(zephir_array_isset_string(&definition, SL("sql")))) {
		ZEPHIR_THROW_EXCEPTION_DEBUG_STR(phalcon_db_exception_ce, "The table must contain at least one column", "phalcon/db/adapter.zep", 738);
		return;
	}
	zephir_read_property(&_0, this_ptr, SL("_dialect"), PH_NOISY_CC | PH_READONLY);
	ZEPHIR_CALL_METHOD(&_1, &_0, "createview", NULL, 0, &viewName, &definition, schemaName);
	zephir_check_call_status();
	ZEPHIR_RETURN_CALL_METHOD(this_ptr, "execute", NULL, 0, &_1);
	zephir_check_call_status();
	RETURN_MM();

}

/**
 * Drops a view
 */
PHP_METHOD(Phalcon_Db_Adapter, dropView) {

	zend_long ZEPHIR_LAST_CALL_STATUS;
	zend_bool ifExists;
	zval *viewName_param = NULL, *schemaName_param = NULL, *ifExists_param = NULL, _0, _1, _2;
	zval viewName, schemaName;
	zval *this_ptr = getThis();

	ZVAL_UNDEF(&viewName);
	ZVAL_UNDEF(&schemaName);
	ZVAL_UNDEF(&_0);
	ZVAL_UNDEF(&_1);
	ZVAL_UNDEF(&_2);

	ZEPHIR_MM_GROW();
	zephir_fetch_params(1, 1, 2, &viewName_param, &schemaName_param, &ifExists_param);

	if (UNEXPECTED(Z_TYPE_P(viewName_param) != IS_STRING && Z_TYPE_P(viewName_param) != IS_NULL)) {
		zephir_throw_exception_string(spl_ce_InvalidArgumentException, SL("Parameter 'viewName' must be a string") TSRMLS_CC);
		RETURN_MM_NULL();
	}
	if (EXPECTED(Z_TYPE_P(viewName_param) == IS_STRING)) {
		zephir_get_strval(&viewName, viewName_param);
	} else {
		ZEPHIR_INIT_VAR(&viewName);
		ZVAL_EMPTY_STRING(&viewName);
	}
	if (!schemaName_param) {
		ZEPHIR_INIT_VAR(&schemaName);
		ZVAL_STRING(&schemaName, "");
	} else {
	if (UNEXPECTED(Z_TYPE_P(schemaName_param) != IS_STRING && Z_TYPE_P(schemaName_param) != IS_NULL)) {
		zephir_throw_exception_string(spl_ce_InvalidArgumentException, SL("Parameter 'schemaName' must be a string") TSRMLS_CC);
		RETURN_MM_NULL();
	}
	if (EXPECTED(Z_TYPE_P(schemaName_param) == IS_STRING)) {
		zephir_get_strval(&schemaName, schemaName_param);
	} else {
		ZEPHIR_INIT_VAR(&schemaName);
		ZVAL_EMPTY_STRING(&schemaName);
	}
	}
	if (!ifExists_param) {
		ifExists = 1;
	} else {
		ifExists = zephir_get_boolval(ifExists_param);
	}


	zephir_read_property(&_0, this_ptr, SL("_dialect"), PH_NOISY_CC | PH_READONLY);
	if (ifExists) {
		ZVAL_BOOL(&_2, 1);
	} else {
		ZVAL_BOOL(&_2, 0);
	}
	ZEPHIR_CALL_METHOD(&_1, &_0, "dropview", NULL, 0, &viewName, &schemaName, &_2);
	zephir_check_call_status();
	ZEPHIR_RETURN_CALL_METHOD(this_ptr, "execute", NULL, 0, &_1);
	zephir_check_call_status();
	RETURN_MM();

}

/**
 * Adds a column to a table
 */
PHP_METHOD(Phalcon_Db_Adapter, addColumn) {

	zend_long ZEPHIR_LAST_CALL_STATUS;
	zval *tableName_param = NULL, *schemaName_param = NULL, *column, column_sub, _0, _1;
	zval tableName, schemaName;
	zval *this_ptr = getThis();

	ZVAL_UNDEF(&tableName);
	ZVAL_UNDEF(&schemaName);
	ZVAL_UNDEF(&column_sub);
	ZVAL_UNDEF(&_0);
	ZVAL_UNDEF(&_1);

	ZEPHIR_MM_GROW();
	zephir_fetch_params(1, 3, 0, &tableName_param, &schemaName_param, &column);

	if (UNEXPECTED(Z_TYPE_P(tableName_param) != IS_STRING && Z_TYPE_P(tableName_param) != IS_NULL)) {
		zephir_throw_exception_string(spl_ce_InvalidArgumentException, SL("Parameter 'tableName' must be a string") TSRMLS_CC);
		RETURN_MM_NULL();
	}
	if (EXPECTED(Z_TYPE_P(tableName_param) == IS_STRING)) {
		zephir_get_strval(&tableName, tableName_param);
	} else {
		ZEPHIR_INIT_VAR(&tableName);
		ZVAL_EMPTY_STRING(&tableName);
	}
	if (UNEXPECTED(Z_TYPE_P(schemaName_param) != IS_STRING && Z_TYPE_P(schemaName_param) != IS_NULL)) {
		zephir_throw_exception_string(spl_ce_InvalidArgumentException, SL("Parameter 'schemaName' must be a string") TSRMLS_CC);
		RETURN_MM_NULL();
	}
	if (EXPECTED(Z_TYPE_P(schemaName_param) == IS_STRING)) {
		zephir_get_strval(&schemaName, schemaName_param);
	} else {
		ZEPHIR_INIT_VAR(&schemaName);
		ZVAL_EMPTY_STRING(&schemaName);
	}


	zephir_read_property(&_0, this_ptr, SL("_dialect"), PH_NOISY_CC | PH_READONLY);
	ZEPHIR_CALL_METHOD(&_1, &_0, "addcolumn", NULL, 0, &tableName, &schemaName, column);
	zephir_check_call_status();
	ZEPHIR_RETURN_CALL_METHOD(this_ptr, "execute", NULL, 0, &_1);
	zephir_check_call_status();
	RETURN_MM();

}

/**
 * Modifies a table column based on a definition
 */
PHP_METHOD(Phalcon_Db_Adapter, modifyColumn) {

	zend_long ZEPHIR_LAST_CALL_STATUS;
	zval *tableName_param = NULL, *schemaName_param = NULL, *column, column_sub, *currentColumn = NULL, currentColumn_sub, __$null, _0, _1;
	zval tableName, schemaName;
	zval *this_ptr = getThis();

	ZVAL_UNDEF(&tableName);
	ZVAL_UNDEF(&schemaName);
	ZVAL_UNDEF(&column_sub);
	ZVAL_UNDEF(&currentColumn_sub);
	ZVAL_NULL(&__$null);
	ZVAL_UNDEF(&_0);
	ZVAL_UNDEF(&_1);

	ZEPHIR_MM_GROW();
	zephir_fetch_params(1, 3, 1, &tableName_param, &schemaName_param, &column, &currentColumn);

	if (UNEXPECTED(Z_TYPE_P(tableName_param) != IS_STRING && Z_TYPE_P(tableName_param) != IS_NULL)) {
		zephir_throw_exception_string(spl_ce_InvalidArgumentException, SL("Parameter 'tableName' must be a string") TSRMLS_CC);
		RETURN_MM_NULL();
	}
	if (EXPECTED(Z_TYPE_P(tableName_param) == IS_STRING)) {
		zephir_get_strval(&tableName, tableName_param);
	} else {
		ZEPHIR_INIT_VAR(&tableName);
		ZVAL_EMPTY_STRING(&tableName);
	}
	if (UNEXPECTED(Z_TYPE_P(schemaName_param) != IS_STRING && Z_TYPE_P(schemaName_param) != IS_NULL)) {
		zephir_throw_exception_string(spl_ce_InvalidArgumentException, SL("Parameter 'schemaName' must be a string") TSRMLS_CC);
		RETURN_MM_NULL();
	}
	if (EXPECTED(Z_TYPE_P(schemaName_param) == IS_STRING)) {
		zephir_get_strval(&schemaName, schemaName_param);
	} else {
		ZEPHIR_INIT_VAR(&schemaName);
		ZVAL_EMPTY_STRING(&schemaName);
	}
	if (!currentColumn) {
		currentColumn = &currentColumn_sub;
		currentColumn = &__$null;
	}


	zephir_read_property(&_0, this_ptr, SL("_dialect"), PH_NOISY_CC | PH_READONLY);
	ZEPHIR_CALL_METHOD(&_1, &_0, "modifycolumn", NULL, 0, &tableName, &schemaName, column, currentColumn);
	zephir_check_call_status();
	ZEPHIR_RETURN_CALL_METHOD(this_ptr, "execute", NULL, 0, &_1);
	zephir_check_call_status();
	RETURN_MM();

}

/**
 * Drops a column from a table
 */
PHP_METHOD(Phalcon_Db_Adapter, dropColumn) {

	zend_long ZEPHIR_LAST_CALL_STATUS;
	zval *tableName_param = NULL, *schemaName_param = NULL, *columnName_param = NULL, _0, _1;
	zval tableName, schemaName, columnName;
	zval *this_ptr = getThis();

	ZVAL_UNDEF(&tableName);
	ZVAL_UNDEF(&schemaName);
	ZVAL_UNDEF(&columnName);
	ZVAL_UNDEF(&_0);
	ZVAL_UNDEF(&_1);

	ZEPHIR_MM_GROW();
	zephir_fetch_params(1, 3, 0, &tableName_param, &schemaName_param, &columnName_param);

	if (UNEXPECTED(Z_TYPE_P(tableName_param) != IS_STRING && Z_TYPE_P(tableName_param) != IS_NULL)) {
		zephir_throw_exception_string(spl_ce_InvalidArgumentException, SL("Parameter 'tableName' must be a string") TSRMLS_CC);
		RETURN_MM_NULL();
	}
	if (EXPECTED(Z_TYPE_P(tableName_param) == IS_STRING)) {
		zephir_get_strval(&tableName, tableName_param);
	} else {
		ZEPHIR_INIT_VAR(&tableName);
		ZVAL_EMPTY_STRING(&tableName);
	}
	if (UNEXPECTED(Z_TYPE_P(schemaName_param) != IS_STRING && Z_TYPE_P(schemaName_param) != IS_NULL)) {
		zephir_throw_exception_string(spl_ce_InvalidArgumentException, SL("Parameter 'schemaName' must be a string") TSRMLS_CC);
		RETURN_MM_NULL();
	}
	if (EXPECTED(Z_TYPE_P(schemaName_param) == IS_STRING)) {
		zephir_get_strval(&schemaName, schemaName_param);
	} else {
		ZEPHIR_INIT_VAR(&schemaName);
		ZVAL_EMPTY_STRING(&schemaName);
	}
	zephir_get_strval(&columnName, columnName_param);


	zephir_read_property(&_0, this_ptr, SL("_dialect"), PH_NOISY_CC | PH_READONLY);
	ZEPHIR_CALL_METHOD(&_1, &_0, "dropcolumn", NULL, 0, &tableName, &schemaName, &columnName);
	zephir_check_call_status();
	ZEPHIR_RETURN_CALL_METHOD(this_ptr, "execute", NULL, 0, &_1);
	zephir_check_call_status();
	RETURN_MM();

}

/**
 * Adds an index to a table
 */
PHP_METHOD(Phalcon_Db_Adapter, addIndex) {

	zend_long ZEPHIR_LAST_CALL_STATUS;
	zval *tableName_param = NULL, *schemaName_param = NULL, *index, index_sub, _0, _1;
	zval tableName, schemaName;
	zval *this_ptr = getThis();

	ZVAL_UNDEF(&tableName);
	ZVAL_UNDEF(&schemaName);
	ZVAL_UNDEF(&index_sub);
	ZVAL_UNDEF(&_0);
	ZVAL_UNDEF(&_1);

	ZEPHIR_MM_GROW();
	zephir_fetch_params(1, 3, 0, &tableName_param, &schemaName_param, &index);

	if (UNEXPECTED(Z_TYPE_P(tableName_param) != IS_STRING && Z_TYPE_P(tableName_param) != IS_NULL)) {
		zephir_throw_exception_string(spl_ce_InvalidArgumentException, SL("Parameter 'tableName' must be a string") TSRMLS_CC);
		RETURN_MM_NULL();
	}
	if (EXPECTED(Z_TYPE_P(tableName_param) == IS_STRING)) {
		zephir_get_strval(&tableName, tableName_param);
	} else {
		ZEPHIR_INIT_VAR(&tableName);
		ZVAL_EMPTY_STRING(&tableName);
	}
	if (UNEXPECTED(Z_TYPE_P(schemaName_param) != IS_STRING && Z_TYPE_P(schemaName_param) != IS_NULL)) {
		zephir_throw_exception_string(spl_ce_InvalidArgumentException, SL("Parameter 'schemaName' must be a string") TSRMLS_CC);
		RETURN_MM_NULL();
	}
	if (EXPECTED(Z_TYPE_P(schemaName_param) == IS_STRING)) {
		zephir_get_strval(&schemaName, schemaName_param);
	} else {
		ZEPHIR_INIT_VAR(&schemaName);
		ZVAL_EMPTY_STRING(&schemaName);
	}


	zephir_read_property(&_0, this_ptr, SL("_dialect"), PH_NOISY_CC | PH_READONLY);
	ZEPHIR_CALL_METHOD(&_1, &_0, "addindex", NULL, 0, &tableName, &schemaName, index);
	zephir_check_call_status();
	ZEPHIR_RETURN_CALL_METHOD(this_ptr, "execute", NULL, 0, &_1);
	zephir_check_call_status();
	RETURN_MM();

}

/**
 * Drop an index from a table
 */
PHP_METHOD(Phalcon_Db_Adapter, dropIndex) {

	zend_long ZEPHIR_LAST_CALL_STATUS;
	zval *tableName_param = NULL, *schemaName_param = NULL, *indexName, indexName_sub, _0, _1;
	zval tableName, schemaName;
	zval *this_ptr = getThis();

	ZVAL_UNDEF(&tableName);
	ZVAL_UNDEF(&schemaName);
	ZVAL_UNDEF(&indexName_sub);
	ZVAL_UNDEF(&_0);
	ZVAL_UNDEF(&_1);

	ZEPHIR_MM_GROW();
	zephir_fetch_params(1, 3, 0, &tableName_param, &schemaName_param, &indexName);

	if (UNEXPECTED(Z_TYPE_P(tableName_param) != IS_STRING && Z_TYPE_P(tableName_param) != IS_NULL)) {
		zephir_throw_exception_string(spl_ce_InvalidArgumentException, SL("Parameter 'tableName' must be a string") TSRMLS_CC);
		RETURN_MM_NULL();
	}
	if (EXPECTED(Z_TYPE_P(tableName_param) == IS_STRING)) {
		zephir_get_strval(&tableName, tableName_param);
	} else {
		ZEPHIR_INIT_VAR(&tableName);
		ZVAL_EMPTY_STRING(&tableName);
	}
	if (UNEXPECTED(Z_TYPE_P(schemaName_param) != IS_STRING && Z_TYPE_P(schemaName_param) != IS_NULL)) {
		zephir_throw_exception_string(spl_ce_InvalidArgumentException, SL("Parameter 'schemaName' must be a string") TSRMLS_CC);
		RETURN_MM_NULL();
	}
	if (EXPECTED(Z_TYPE_P(schemaName_param) == IS_STRING)) {
		zephir_get_strval(&schemaName, schemaName_param);
	} else {
		ZEPHIR_INIT_VAR(&schemaName);
		ZVAL_EMPTY_STRING(&schemaName);
	}


	zephir_read_property(&_0, this_ptr, SL("_dialect"), PH_NOISY_CC | PH_READONLY);
	ZEPHIR_CALL_METHOD(&_1, &_0, "dropindex", NULL, 0, &tableName, &schemaName, indexName);
	zephir_check_call_status();
	ZEPHIR_RETURN_CALL_METHOD(this_ptr, "execute", NULL, 0, &_1);
	zephir_check_call_status();
	RETURN_MM();

}

/**
 * Adds a primary key to a table
 */
PHP_METHOD(Phalcon_Db_Adapter, addPrimaryKey) {

	zend_long ZEPHIR_LAST_CALL_STATUS;
	zval *tableName_param = NULL, *schemaName_param = NULL, *index, index_sub, _0, _1;
	zval tableName, schemaName;
	zval *this_ptr = getThis();

	ZVAL_UNDEF(&tableName);
	ZVAL_UNDEF(&schemaName);
	ZVAL_UNDEF(&index_sub);
	ZVAL_UNDEF(&_0);
	ZVAL_UNDEF(&_1);

	ZEPHIR_MM_GROW();
	zephir_fetch_params(1, 3, 0, &tableName_param, &schemaName_param, &index);

	if (UNEXPECTED(Z_TYPE_P(tableName_param) != IS_STRING && Z_TYPE_P(tableName_param) != IS_NULL)) {
		zephir_throw_exception_string(spl_ce_InvalidArgumentException, SL("Parameter 'tableName' must be a string") TSRMLS_CC);
		RETURN_MM_NULL();
	}
	if (EXPECTED(Z_TYPE_P(tableName_param) == IS_STRING)) {
		zephir_get_strval(&tableName, tableName_param);
	} else {
		ZEPHIR_INIT_VAR(&tableName);
		ZVAL_EMPTY_STRING(&tableName);
	}
	if (UNEXPECTED(Z_TYPE_P(schemaName_param) != IS_STRING && Z_TYPE_P(schemaName_param) != IS_NULL)) {
		zephir_throw_exception_string(spl_ce_InvalidArgumentException, SL("Parameter 'schemaName' must be a string") TSRMLS_CC);
		RETURN_MM_NULL();
	}
	if (EXPECTED(Z_TYPE_P(schemaName_param) == IS_STRING)) {
		zephir_get_strval(&schemaName, schemaName_param);
	} else {
		ZEPHIR_INIT_VAR(&schemaName);
		ZVAL_EMPTY_STRING(&schemaName);
	}


	zephir_read_property(&_0, this_ptr, SL("_dialect"), PH_NOISY_CC | PH_READONLY);
	ZEPHIR_CALL_METHOD(&_1, &_0, "addprimarykey", NULL, 0, &tableName, &schemaName, index);
	zephir_check_call_status();
	ZEPHIR_RETURN_CALL_METHOD(this_ptr, "execute", NULL, 0, &_1);
	zephir_check_call_status();
	RETURN_MM();

}

/**
 * Drops a table's primary key
 */
PHP_METHOD(Phalcon_Db_Adapter, dropPrimaryKey) {

	zend_long ZEPHIR_LAST_CALL_STATUS;
	zval *tableName_param = NULL, *schemaName_param = NULL, _0, _1;
	zval tableName, schemaName;
	zval *this_ptr = getThis();

	ZVAL_UNDEF(&tableName);
	ZVAL_UNDEF(&schemaName);
	ZVAL_UNDEF(&_0);
	ZVAL_UNDEF(&_1);

	ZEPHIR_MM_GROW();
	zephir_fetch_params(1, 2, 0, &tableName_param, &schemaName_param);

	if (UNEXPECTED(Z_TYPE_P(tableName_param) != IS_STRING && Z_TYPE_P(tableName_param) != IS_NULL)) {
		zephir_throw_exception_string(spl_ce_InvalidArgumentException, SL("Parameter 'tableName' must be a string") TSRMLS_CC);
		RETURN_MM_NULL();
	}
	if (EXPECTED(Z_TYPE_P(tableName_param) == IS_STRING)) {
		zephir_get_strval(&tableName, tableName_param);
	} else {
		ZEPHIR_INIT_VAR(&tableName);
		ZVAL_EMPTY_STRING(&tableName);
	}
	if (UNEXPECTED(Z_TYPE_P(schemaName_param) != IS_STRING && Z_TYPE_P(schemaName_param) != IS_NULL)) {
		zephir_throw_exception_string(spl_ce_InvalidArgumentException, SL("Parameter 'schemaName' must be a string") TSRMLS_CC);
		RETURN_MM_NULL();
	}
	if (EXPECTED(Z_TYPE_P(schemaName_param) == IS_STRING)) {
		zephir_get_strval(&schemaName, schemaName_param);
	} else {
		ZEPHIR_INIT_VAR(&schemaName);
		ZVAL_EMPTY_STRING(&schemaName);
	}


	zephir_read_property(&_0, this_ptr, SL("_dialect"), PH_NOISY_CC | PH_READONLY);
	ZEPHIR_CALL_METHOD(&_1, &_0, "dropprimarykey", NULL, 0, &tableName, &schemaName);
	zephir_check_call_status();
	ZEPHIR_RETURN_CALL_METHOD(this_ptr, "execute", NULL, 0, &_1);
	zephir_check_call_status();
	RETURN_MM();

}

/**
 * Adds a foreign key to a table
 */
PHP_METHOD(Phalcon_Db_Adapter, addForeignKey) {

	zend_long ZEPHIR_LAST_CALL_STATUS;
	zval *tableName_param = NULL, *schemaName_param = NULL, *reference, reference_sub, _0, _1;
	zval tableName, schemaName;
	zval *this_ptr = getThis();

	ZVAL_UNDEF(&tableName);
	ZVAL_UNDEF(&schemaName);
	ZVAL_UNDEF(&reference_sub);
	ZVAL_UNDEF(&_0);
	ZVAL_UNDEF(&_1);

	ZEPHIR_MM_GROW();
	zephir_fetch_params(1, 3, 0, &tableName_param, &schemaName_param, &reference);

	if (UNEXPECTED(Z_TYPE_P(tableName_param) != IS_STRING && Z_TYPE_P(tableName_param) != IS_NULL)) {
		zephir_throw_exception_string(spl_ce_InvalidArgumentException, SL("Parameter 'tableName' must be a string") TSRMLS_CC);
		RETURN_MM_NULL();
	}
	if (EXPECTED(Z_TYPE_P(tableName_param) == IS_STRING)) {
		zephir_get_strval(&tableName, tableName_param);
	} else {
		ZEPHIR_INIT_VAR(&tableName);
		ZVAL_EMPTY_STRING(&tableName);
	}
	if (UNEXPECTED(Z_TYPE_P(schemaName_param) != IS_STRING && Z_TYPE_P(schemaName_param) != IS_NULL)) {
		zephir_throw_exception_string(spl_ce_InvalidArgumentException, SL("Parameter 'schemaName' must be a string") TSRMLS_CC);
		RETURN_MM_NULL();
	}
	if (EXPECTED(Z_TYPE_P(schemaName_param) == IS_STRING)) {
		zephir_get_strval(&schemaName, schemaName_param);
	} else {
		ZEPHIR_INIT_VAR(&schemaName);
		ZVAL_EMPTY_STRING(&schemaName);
	}


	zephir_read_property(&_0, this_ptr, SL("_dialect"), PH_NOISY_CC | PH_READONLY);
	ZEPHIR_CALL_METHOD(&_1, &_0, "addforeignkey", NULL, 0, &tableName, &schemaName, reference);
	zephir_check_call_status();
	ZEPHIR_RETURN_CALL_METHOD(this_ptr, "execute", NULL, 0, &_1);
	zephir_check_call_status();
	RETURN_MM();

}

/**
 * Drops a foreign key from a table
 */
PHP_METHOD(Phalcon_Db_Adapter, dropForeignKey) {

	zend_long ZEPHIR_LAST_CALL_STATUS;
	zval *tableName_param = NULL, *schemaName_param = NULL, *referenceName_param = NULL, _0, _1;
	zval tableName, schemaName, referenceName;
	zval *this_ptr = getThis();

	ZVAL_UNDEF(&tableName);
	ZVAL_UNDEF(&schemaName);
	ZVAL_UNDEF(&referenceName);
	ZVAL_UNDEF(&_0);
	ZVAL_UNDEF(&_1);

	ZEPHIR_MM_GROW();
	zephir_fetch_params(1, 3, 0, &tableName_param, &schemaName_param, &referenceName_param);

	if (UNEXPECTED(Z_TYPE_P(tableName_param) != IS_STRING && Z_TYPE_P(tableName_param) != IS_NULL)) {
		zephir_throw_exception_string(spl_ce_InvalidArgumentException, SL("Parameter 'tableName' must be a string") TSRMLS_CC);
		RETURN_MM_NULL();
	}
	if (EXPECTED(Z_TYPE_P(tableName_param) == IS_STRING)) {
		zephir_get_strval(&tableName, tableName_param);
	} else {
		ZEPHIR_INIT_VAR(&tableName);
		ZVAL_EMPTY_STRING(&tableName);
	}
	if (UNEXPECTED(Z_TYPE_P(schemaName_param) != IS_STRING && Z_TYPE_P(schemaName_param) != IS_NULL)) {
		zephir_throw_exception_string(spl_ce_InvalidArgumentException, SL("Parameter 'schemaName' must be a string") TSRMLS_CC);
		RETURN_MM_NULL();
	}
	if (EXPECTED(Z_TYPE_P(schemaName_param) == IS_STRING)) {
		zephir_get_strval(&schemaName, schemaName_param);
	} else {
		ZEPHIR_INIT_VAR(&schemaName);
		ZVAL_EMPTY_STRING(&schemaName);
	}
	if (UNEXPECTED(Z_TYPE_P(referenceName_param) != IS_STRING && Z_TYPE_P(referenceName_param) != IS_NULL)) {
		zephir_throw_exception_string(spl_ce_InvalidArgumentException, SL("Parameter 'referenceName' must be a string") TSRMLS_CC);
		RETURN_MM_NULL();
	}
	if (EXPECTED(Z_TYPE_P(referenceName_param) == IS_STRING)) {
		zephir_get_strval(&referenceName, referenceName_param);
	} else {
		ZEPHIR_INIT_VAR(&referenceName);
		ZVAL_EMPTY_STRING(&referenceName);
	}


	zephir_read_property(&_0, this_ptr, SL("_dialect"), PH_NOISY_CC | PH_READONLY);
	ZEPHIR_CALL_METHOD(&_1, &_0, "dropforeignkey", NULL, 0, &tableName, &schemaName, &referenceName);
	zephir_check_call_status();
	ZEPHIR_RETURN_CALL_METHOD(this_ptr, "execute", NULL, 0, &_1);
	zephir_check_call_status();
	RETURN_MM();

}

/**
 * Returns the SQL column definition from a column
 */
PHP_METHOD(Phalcon_Db_Adapter, getColumnDefinition) {

	zend_long ZEPHIR_LAST_CALL_STATUS;
	zval *column, column_sub, _0;
	zval *this_ptr = getThis();

	ZVAL_UNDEF(&column_sub);
	ZVAL_UNDEF(&_0);

	ZEPHIR_MM_GROW();
	zephir_fetch_params(1, 1, 0, &column);



	zephir_read_property(&_0, this_ptr, SL("_dialect"), PH_NOISY_CC | PH_READONLY);
	ZEPHIR_RETURN_CALL_METHOD(&_0, "getcolumndefinition", NULL, 0, column);
	zephir_check_call_status();
	RETURN_MM();

}

/**
 * List all tables on a database
 *
 *<code>
 * print_r(
 *     $connection->listTables("blog")
 * );
 *</code>
 */
PHP_METHOD(Phalcon_Db_Adapter, listTables) {

	zend_long ZEPHIR_LAST_CALL_STATUS;
	zval *schemaName_param = NULL, table, allTables, _0, _1, _2, _3, *_4, _5$$3;
	zval schemaName;
	zval *this_ptr = getThis();

	ZVAL_UNDEF(&schemaName);
	ZVAL_UNDEF(&table);
	ZVAL_UNDEF(&allTables);
	ZVAL_UNDEF(&_0);
	ZVAL_UNDEF(&_1);
	ZVAL_UNDEF(&_2);
	ZVAL_UNDEF(&_3);
	ZVAL_UNDEF(&_5$$3);

	ZEPHIR_MM_GROW();
	zephir_fetch_params(1, 0, 1, &schemaName_param);

	if (!schemaName_param) {
		ZEPHIR_INIT_VAR(&schemaName);
		ZVAL_STRING(&schemaName, "");
	} else {
	if (UNEXPECTED(Z_TYPE_P(schemaName_param) != IS_STRING && Z_TYPE_P(schemaName_param) != IS_NULL)) {
		zephir_throw_exception_string(spl_ce_InvalidArgumentException, SL("Parameter 'schemaName' must be a string") TSRMLS_CC);
		RETURN_MM_NULL();
	}
	if (EXPECTED(Z_TYPE_P(schemaName_param) == IS_STRING)) {
		zephir_get_strval(&schemaName, schemaName_param);
	} else {
		ZEPHIR_INIT_VAR(&schemaName);
		ZVAL_EMPTY_STRING(&schemaName);
	}
	}


	ZEPHIR_INIT_VAR(&allTables);
	array_init(&allTables);
	zephir_read_property(&_1, this_ptr, SL("_dialect"), PH_NOISY_CC | PH_READONLY);
	ZEPHIR_CALL_METHOD(&_2, &_1, "listtables", NULL, 0, &schemaName);
	zephir_check_call_status();
	ZVAL_LONG(&_3, 3);
	ZEPHIR_CALL_METHOD(&_0, this_ptr, "fetchall", NULL, 0, &_2, &_3);
	zephir_check_call_status();
	zephir_is_iterable(&_0, 0, "phalcon/db/adapter.zep", 849);
	ZEND_HASH_FOREACH_VAL(Z_ARRVAL_P(&_0), _4)
	{
		ZEPHIR_INIT_NVAR(&table);
		ZVAL_COPY(&table, _4);
		zephir_array_fetch_long(&_5$$3, &table, 0, PH_NOISY | PH_READONLY, "phalcon/db/adapter.zep", 847 TSRMLS_CC);
		zephir_array_append(&allTables, &_5$$3, PH_SEPARATE, "phalcon/db/adapter.zep", 847);
	} ZEND_HASH_FOREACH_END();
	ZEPHIR_INIT_NVAR(&table);
	RETURN_CCTOR(&allTables);

}

/**
 * List all views on a database
 *
 *<code>
 * print_r(
 *     $connection->listViews("blog")
 * );
 *</code>
 */
PHP_METHOD(Phalcon_Db_Adapter, listViews) {

	zend_long ZEPHIR_LAST_CALL_STATUS;
	zval *schemaName_param = NULL, table, allTables, _0, _1, _2, _3, *_4, _5$$3;
	zval schemaName;
	zval *this_ptr = getThis();

	ZVAL_UNDEF(&schemaName);
	ZVAL_UNDEF(&table);
	ZVAL_UNDEF(&allTables);
	ZVAL_UNDEF(&_0);
	ZVAL_UNDEF(&_1);
	ZVAL_UNDEF(&_2);
	ZVAL_UNDEF(&_3);
	ZVAL_UNDEF(&_5$$3);

	ZEPHIR_MM_GROW();
	zephir_fetch_params(1, 0, 1, &schemaName_param);

	if (!schemaName_param) {
		ZEPHIR_INIT_VAR(&schemaName);
		ZVAL_STRING(&schemaName, "");
	} else {
	if (UNEXPECTED(Z_TYPE_P(schemaName_param) != IS_STRING && Z_TYPE_P(schemaName_param) != IS_NULL)) {
		zephir_throw_exception_string(spl_ce_InvalidArgumentException, SL("Parameter 'schemaName' must be a string") TSRMLS_CC);
		RETURN_MM_NULL();
	}
	if (EXPECTED(Z_TYPE_P(schemaName_param) == IS_STRING)) {
		zephir_get_strval(&schemaName, schemaName_param);
	} else {
		ZEPHIR_INIT_VAR(&schemaName);
		ZVAL_EMPTY_STRING(&schemaName);
	}
	}


	ZEPHIR_INIT_VAR(&allTables);
	array_init(&allTables);
	zephir_read_property(&_1, this_ptr, SL("_dialect"), PH_NOISY_CC | PH_READONLY);
	ZEPHIR_CALL_METHOD(&_2, &_1, "listviews", NULL, 0, &schemaName);
	zephir_check_call_status();
	ZVAL_LONG(&_3, 3);
	ZEPHIR_CALL_METHOD(&_0, this_ptr, "fetchall", NULL, 0, &_2, &_3);
	zephir_check_call_status();
	zephir_is_iterable(&_0, 0, "phalcon/db/adapter.zep", 869);
	ZEND_HASH_FOREACH_VAL(Z_ARRVAL_P(&_0), _4)
	{
		ZEPHIR_INIT_NVAR(&table);
		ZVAL_COPY(&table, _4);
		zephir_array_fetch_long(&_5$$3, &table, 0, PH_NOISY | PH_READONLY, "phalcon/db/adapter.zep", 867 TSRMLS_CC);
		zephir_array_append(&allTables, &_5$$3, PH_SEPARATE, "phalcon/db/adapter.zep", 867);
	} ZEND_HASH_FOREACH_END();
	ZEPHIR_INIT_NVAR(&table);
	RETURN_CCTOR(&allTables);

}

/**
 * Lists table indexes
 *
 *<code>
 * print_r(
 *     $connection->describeIndexes("robots_parts")
 * );
 *</code>
 *
 * @param	string schema
 */
PHP_METHOD(Phalcon_Db_Adapter, describeIndexes) {

	zend_string *_8;
	zend_ulong _7;
	zephir_fcall_cache_entry *_10 = NULL;
	zend_long ZEPHIR_LAST_CALL_STATUS;
	zval *table_param = NULL, *schema = NULL, schema_sub, __$null, indexes, index, keyName, indexObjects, name, indexColumns, columns, _0, _1, _2, _3, *_4, *_6, _5$$3, _9$$6;
	zval table;
	zval *this_ptr = getThis();

	ZVAL_UNDEF(&table);
	ZVAL_UNDEF(&schema_sub);
	ZVAL_NULL(&__$null);
	ZVAL_UNDEF(&indexes);
	ZVAL_UNDEF(&index);
	ZVAL_UNDEF(&keyName);
	ZVAL_UNDEF(&indexObjects);
	ZVAL_UNDEF(&name);
	ZVAL_UNDEF(&indexColumns);
	ZVAL_UNDEF(&columns);
	ZVAL_UNDEF(&_0);
	ZVAL_UNDEF(&_1);
	ZVAL_UNDEF(&_2);
	ZVAL_UNDEF(&_3);
	ZVAL_UNDEF(&_5$$3);
	ZVAL_UNDEF(&_9$$6);

	ZEPHIR_MM_GROW();
	zephir_fetch_params(1, 1, 1, &table_param, &schema);

	if (UNEXPECTED(Z_TYPE_P(table_param) != IS_STRING && Z_TYPE_P(table_param) != IS_NULL)) {
		zephir_throw_exception_string(spl_ce_InvalidArgumentException, SL("Parameter 'table' must be a string") TSRMLS_CC);
		RETURN_MM_NULL();
	}
	if (EXPECTED(Z_TYPE_P(table_param) == IS_STRING)) {
		zephir_get_strval(&table, table_param);
	} else {
		ZEPHIR_INIT_VAR(&table);
		ZVAL_EMPTY_STRING(&table);
	}
	if (!schema) {
		schema = &schema_sub;
		schema = &__$null;
	}


	ZEPHIR_INIT_VAR(&indexes);
	array_init(&indexes);
	zephir_read_property(&_1, this_ptr, SL("_dialect"), PH_NOISY_CC | PH_READONLY);
	ZEPHIR_CALL_METHOD(&_2, &_1, "describeindexes", NULL, 0, &table, schema);
	zephir_check_call_status();
	ZVAL_LONG(&_3, 3);
	ZEPHIR_CALL_METHOD(&_0, this_ptr, "fetchall", NULL, 0, &_2, &_3);
	zephir_check_call_status();
	zephir_is_iterable(&_0, 0, "phalcon/db/adapter.zep", 901);
	ZEND_HASH_FOREACH_VAL(Z_ARRVAL_P(&_0), _4)
	{
		ZEPHIR_INIT_NVAR(&index);
		ZVAL_COPY(&index, _4);
		zephir_array_fetch_long(&keyName, &index, 2, PH_NOISY | PH_READONLY, "phalcon/db/adapter.zep", 890 TSRMLS_CC);
		if (!(zephir_array_isset(&indexes, &keyName))) {
			ZEPHIR_INIT_NVAR(&columns);
			array_init(&columns);
		} else {
			ZEPHIR_OBS_NVAR(&columns);
			zephir_array_fetch(&columns, &indexes, &keyName, PH_NOISY, "phalcon/db/adapter.zep", 894 TSRMLS_CC);
		}
		zephir_array_fetch_long(&_5$$3, &index, 4, PH_NOISY | PH_READONLY, "phalcon/db/adapter.zep", 897 TSRMLS_CC);
		zephir_array_append(&columns, &_5$$3, PH_SEPARATE, "phalcon/db/adapter.zep", 897);
		zephir_array_update_zval(&indexes, &keyName, &columns, PH_COPY | PH_SEPARATE);
	} ZEND_HASH_FOREACH_END();
	ZEPHIR_INIT_NVAR(&index);
	ZEPHIR_INIT_VAR(&indexObjects);
	array_init(&indexObjects);
	zephir_is_iterable(&indexes, 0, "phalcon/db/adapter.zep", 910);
	ZEND_HASH_FOREACH_KEY_VAL(Z_ARRVAL_P(&indexes), _7, _8, _6)
	{
		ZEPHIR_INIT_NVAR(&name);
		if (_8 != NULL) { 
			ZVAL_STR_COPY(&name, _8);
		} else {
			ZVAL_LONG(&name, _7);
		}
		ZEPHIR_INIT_NVAR(&indexColumns);
		ZVAL_COPY(&indexColumns, _6);
		ZEPHIR_INIT_NVAR(&_9$$6);
		object_init_ex(&_9$$6, phalcon_db_index_ce);
<<<<<<< HEAD
		ZEPHIR_CALL_METHOD(NULL, &_9$$6, "__construct", &_10, 18, &name, &indexColumns);
=======
		ZEPHIR_CALL_METHOD(NULL, &_9$$6, "__construct", &_10, 19, &name, &indexColumns);
>>>>>>> b3b083d3
		zephir_check_call_status();
		zephir_array_update_zval(&indexObjects, &name, &_9$$6, PH_COPY | PH_SEPARATE);
	} ZEND_HASH_FOREACH_END();
	ZEPHIR_INIT_NVAR(&indexColumns);
	ZEPHIR_INIT_NVAR(&name);
	RETURN_CCTOR(&indexObjects);

}

/**
 * Lists table references
 *
 *<code>
 * print_r(
 *     $connection->describeReferences("robots_parts")
 * );
 *</code>
 */
PHP_METHOD(Phalcon_Db_Adapter, describeReferences) {

	zval _11$$3, _16$$6;
	zend_string *_14;
	zend_ulong _13;
	zephir_fcall_cache_entry *_18 = NULL;
	zend_long ZEPHIR_LAST_CALL_STATUS;
	zval *table_param = NULL, *schema_param = NULL, references, reference, arrayReference, constraintName, referenceObjects, name, referencedSchema, referencedTable, columns, referencedColumns, _0, _1, _2, _3, *_4, *_12, _5$$5, _6$$5, _7$$5, _8$$5, _9$$3, _10$$3, _15$$6, _17$$6;
	zval table, schema;
	zval *this_ptr = getThis();

	ZVAL_UNDEF(&table);
	ZVAL_UNDEF(&schema);
	ZVAL_UNDEF(&references);
	ZVAL_UNDEF(&reference);
	ZVAL_UNDEF(&arrayReference);
	ZVAL_UNDEF(&constraintName);
	ZVAL_UNDEF(&referenceObjects);
	ZVAL_UNDEF(&name);
	ZVAL_UNDEF(&referencedSchema);
	ZVAL_UNDEF(&referencedTable);
	ZVAL_UNDEF(&columns);
	ZVAL_UNDEF(&referencedColumns);
	ZVAL_UNDEF(&_0);
	ZVAL_UNDEF(&_1);
	ZVAL_UNDEF(&_2);
	ZVAL_UNDEF(&_3);
	ZVAL_UNDEF(&_5$$5);
	ZVAL_UNDEF(&_6$$5);
	ZVAL_UNDEF(&_7$$5);
	ZVAL_UNDEF(&_8$$5);
	ZVAL_UNDEF(&_9$$3);
	ZVAL_UNDEF(&_10$$3);
	ZVAL_UNDEF(&_15$$6);
	ZVAL_UNDEF(&_17$$6);
	ZVAL_UNDEF(&_11$$3);
	ZVAL_UNDEF(&_16$$6);

	ZEPHIR_MM_GROW();
	zephir_fetch_params(1, 1, 1, &table_param, &schema_param);

	if (UNEXPECTED(Z_TYPE_P(table_param) != IS_STRING && Z_TYPE_P(table_param) != IS_NULL)) {
		zephir_throw_exception_string(spl_ce_InvalidArgumentException, SL("Parameter 'table' must be a string") TSRMLS_CC);
		RETURN_MM_NULL();
	}
	if (EXPECTED(Z_TYPE_P(table_param) == IS_STRING)) {
		zephir_get_strval(&table, table_param);
	} else {
		ZEPHIR_INIT_VAR(&table);
		ZVAL_EMPTY_STRING(&table);
	}
	if (!schema_param) {
		ZEPHIR_INIT_VAR(&schema);
		ZVAL_STRING(&schema, "");
	} else {
	if (UNEXPECTED(Z_TYPE_P(schema_param) != IS_STRING && Z_TYPE_P(schema_param) != IS_NULL)) {
		zephir_throw_exception_string(spl_ce_InvalidArgumentException, SL("Parameter 'schema' must be a string") TSRMLS_CC);
		RETURN_MM_NULL();
	}
	if (EXPECTED(Z_TYPE_P(schema_param) == IS_STRING)) {
		zephir_get_strval(&schema, schema_param);
	} else {
		ZEPHIR_INIT_VAR(&schema);
		ZVAL_EMPTY_STRING(&schema);
	}
	}


	ZEPHIR_INIT_VAR(&references);
	array_init(&references);
	zephir_read_property(&_1, this_ptr, SL("_dialect"), PH_NOISY_CC | PH_READONLY);
	ZEPHIR_CALL_METHOD(&_2, &_1, "describereferences", NULL, 0, &table, &schema);
	zephir_check_call_status();
	ZVAL_LONG(&_3, 3);
	ZEPHIR_CALL_METHOD(&_0, this_ptr, "fetchall", NULL, 0, &_2, &_3);
	zephir_check_call_status();
	zephir_is_iterable(&_0, 0, "phalcon/db/adapter.zep", 956);
	ZEND_HASH_FOREACH_VAL(Z_ARRVAL_P(&_0), _4)
	{
		ZEPHIR_INIT_NVAR(&reference);
		ZVAL_COPY(&reference, _4);
		zephir_array_fetch_long(&constraintName, &reference, 2, PH_NOISY | PH_READONLY, "phalcon/db/adapter.zep", 932 TSRMLS_CC);
		if (!(zephir_array_isset(&references, &constraintName))) {
			ZEPHIR_OBS_NVAR(&referencedSchema);
			zephir_array_fetch_long(&referencedSchema, &reference, 3, PH_NOISY, "phalcon/db/adapter.zep", 934 TSRMLS_CC);
			ZEPHIR_OBS_NVAR(&referencedTable);
			zephir_array_fetch_long(&referencedTable, &reference, 4, PH_NOISY, "phalcon/db/adapter.zep", 935 TSRMLS_CC);
			ZEPHIR_INIT_NVAR(&columns);
			array_init(&columns);
			ZEPHIR_INIT_NVAR(&referencedColumns);
			array_init(&referencedColumns);
		} else {
			zephir_array_fetch(&_5$$5, &references, &constraintName, PH_NOISY | PH_READONLY, "phalcon/db/adapter.zep", 939 TSRMLS_CC);
			ZEPHIR_OBS_NVAR(&referencedSchema);
			zephir_array_fetch_string(&referencedSchema, &_5$$5, SL("referencedSchema"), PH_NOISY, "phalcon/db/adapter.zep", 939 TSRMLS_CC);
			zephir_array_fetch(&_6$$5, &references, &constraintName, PH_NOISY | PH_READONLY, "phalcon/db/adapter.zep", 940 TSRMLS_CC);
			ZEPHIR_OBS_NVAR(&referencedTable);
			zephir_array_fetch_string(&referencedTable, &_6$$5, SL("referencedTable"), PH_NOISY, "phalcon/db/adapter.zep", 940 TSRMLS_CC);
			zephir_array_fetch(&_7$$5, &references, &constraintName, PH_NOISY | PH_READONLY, "phalcon/db/adapter.zep", 941 TSRMLS_CC);
			ZEPHIR_OBS_NVAR(&columns);
			zephir_array_fetch_string(&columns, &_7$$5, SL("columns"), PH_NOISY, "phalcon/db/adapter.zep", 941 TSRMLS_CC);
			zephir_array_fetch(&_8$$5, &references, &constraintName, PH_NOISY | PH_READONLY, "phalcon/db/adapter.zep", 942 TSRMLS_CC);
			ZEPHIR_OBS_NVAR(&referencedColumns);
			zephir_array_fetch_string(&referencedColumns, &_8$$5, SL("referencedColumns"), PH_NOISY, "phalcon/db/adapter.zep", 942 TSRMLS_CC);
		}
		zephir_array_fetch_long(&_9$$3, &reference, 1, PH_NOISY | PH_READONLY, "phalcon/db/adapter.zep", 945 TSRMLS_CC);
		zephir_array_append(&columns, &_9$$3, PH_SEPARATE, "phalcon/db/adapter.zep", 945);
		zephir_array_fetch_long(&_10$$3, &reference, 5, PH_NOISY | PH_READONLY, "phalcon/db/adapter.zep", 946 TSRMLS_CC);
		zephir_array_append(&referencedColumns, &_10$$3, PH_SEPARATE, "phalcon/db/adapter.zep", 946);
		ZEPHIR_INIT_NVAR(&_11$$3);
		zephir_create_array(&_11$$3, 4, 0 TSRMLS_CC);
		zephir_array_update_string(&_11$$3, SL("referencedSchema"), &referencedSchema, PH_COPY | PH_SEPARATE);
		zephir_array_update_string(&_11$$3, SL("referencedTable"), &referencedTable, PH_COPY | PH_SEPARATE);
		zephir_array_update_string(&_11$$3, SL("columns"), &columns, PH_COPY | PH_SEPARATE);
		zephir_array_update_string(&_11$$3, SL("referencedColumns"), &referencedColumns, PH_COPY | PH_SEPARATE);
		zephir_array_update_zval(&references, &constraintName, &_11$$3, PH_COPY | PH_SEPARATE);
	} ZEND_HASH_FOREACH_END();
	ZEPHIR_INIT_NVAR(&reference);
	ZEPHIR_INIT_VAR(&referenceObjects);
	array_init(&referenceObjects);
	zephir_is_iterable(&references, 0, "phalcon/db/adapter.zep", 966);
	ZEND_HASH_FOREACH_KEY_VAL(Z_ARRVAL_P(&references), _13, _14, _12)
	{
		ZEPHIR_INIT_NVAR(&name);
		if (_14 != NULL) { 
			ZVAL_STR_COPY(&name, _14);
		} else {
			ZVAL_LONG(&name, _13);
		}
		ZEPHIR_INIT_NVAR(&arrayReference);
		ZVAL_COPY(&arrayReference, _12);
		ZEPHIR_INIT_NVAR(&_15$$6);
		object_init_ex(&_15$$6, phalcon_db_reference_ce);
		ZEPHIR_INIT_NVAR(&_16$$6);
		zephir_create_array(&_16$$6, 4, 0 TSRMLS_CC);
		ZEPHIR_OBS_NVAR(&_17$$6);
		zephir_array_fetch_string(&_17$$6, &arrayReference, SL("referencedSchema"), PH_NOISY, "phalcon/db/adapter.zep", 959 TSRMLS_CC);
		zephir_array_update_string(&_16$$6, SL("referencedSchema"), &_17$$6, PH_COPY | PH_SEPARATE);
		ZEPHIR_OBS_NVAR(&_17$$6);
		zephir_array_fetch_string(&_17$$6, &arrayReference, SL("referencedTable"), PH_NOISY, "phalcon/db/adapter.zep", 960 TSRMLS_CC);
		zephir_array_update_string(&_16$$6, SL("referencedTable"), &_17$$6, PH_COPY | PH_SEPARATE);
		ZEPHIR_OBS_NVAR(&_17$$6);
		zephir_array_fetch_string(&_17$$6, &arrayReference, SL("columns"), PH_NOISY, "phalcon/db/adapter.zep", 961 TSRMLS_CC);
		zephir_array_update_string(&_16$$6, SL("columns"), &_17$$6, PH_COPY | PH_SEPARATE);
		ZEPHIR_OBS_NVAR(&_17$$6);
		zephir_array_fetch_string(&_17$$6, &arrayReference, SL("referencedColumns"), PH_NOISY, "phalcon/db/adapter.zep", 963 TSRMLS_CC);
		zephir_array_update_string(&_16$$6, SL("referencedColumns"), &_17$$6, PH_COPY | PH_SEPARATE);
<<<<<<< HEAD
		ZEPHIR_CALL_METHOD(NULL, &_15$$6, "__construct", &_18, 19, &name, &_16$$6);
=======
		ZEPHIR_CALL_METHOD(NULL, &_15$$6, "__construct", &_18, 20, &name, &_16$$6);
>>>>>>> b3b083d3
		zephir_check_call_status();
		zephir_array_update_zval(&referenceObjects, &name, &_15$$6, PH_COPY | PH_SEPARATE);
	} ZEND_HASH_FOREACH_END();
	ZEPHIR_INIT_NVAR(&arrayReference);
	ZEPHIR_INIT_NVAR(&name);
	RETURN_CCTOR(&referenceObjects);

}

/**
 * Gets creation options from a table
 *
 *<code>
 * print_r(
 *     $connection->tableOptions("robots")
 * );
 *</code>
 */
PHP_METHOD(Phalcon_Db_Adapter, tableOptions) {

	zend_long ZEPHIR_LAST_CALL_STATUS;
	zval *tableName_param = NULL, *schemaName_param = NULL, sql, _0, _1$$3, _2$$3, _3$$3;
	zval tableName, schemaName;
	zval *this_ptr = getThis();

	ZVAL_UNDEF(&tableName);
	ZVAL_UNDEF(&schemaName);
	ZVAL_UNDEF(&sql);
	ZVAL_UNDEF(&_0);
	ZVAL_UNDEF(&_1$$3);
	ZVAL_UNDEF(&_2$$3);
	ZVAL_UNDEF(&_3$$3);

	ZEPHIR_MM_GROW();
	zephir_fetch_params(1, 1, 1, &tableName_param, &schemaName_param);

	if (UNEXPECTED(Z_TYPE_P(tableName_param) != IS_STRING && Z_TYPE_P(tableName_param) != IS_NULL)) {
		zephir_throw_exception_string(spl_ce_InvalidArgumentException, SL("Parameter 'tableName' must be a string") TSRMLS_CC);
		RETURN_MM_NULL();
	}
	if (EXPECTED(Z_TYPE_P(tableName_param) == IS_STRING)) {
		zephir_get_strval(&tableName, tableName_param);
	} else {
		ZEPHIR_INIT_VAR(&tableName);
		ZVAL_EMPTY_STRING(&tableName);
	}
	if (!schemaName_param) {
		ZEPHIR_INIT_VAR(&schemaName);
		ZVAL_STRING(&schemaName, "");
	} else {
		zephir_get_strval(&schemaName, schemaName_param);
	}


	zephir_read_property(&_0, this_ptr, SL("_dialect"), PH_NOISY_CC | PH_READONLY);
	ZEPHIR_CALL_METHOD(&sql, &_0, "tableoptions", NULL, 0, &tableName, &schemaName);
	zephir_check_call_status();
	if (zephir_is_true(&sql)) {
		ZVAL_LONG(&_2$$3, 2);
		ZEPHIR_CALL_METHOD(&_1$$3, this_ptr, "fetchall", NULL, 0, &sql, &_2$$3);
		zephir_check_call_status();
		zephir_array_fetch_long(&_3$$3, &_1$$3, 0, PH_NOISY | PH_READONLY, "phalcon/db/adapter.zep", 984 TSRMLS_CC);
		RETURN_CTOR(&_3$$3);
	}
	array_init(return_value);
	RETURN_MM();

}

/**
 * Creates a new savepoint
 */
PHP_METHOD(Phalcon_Db_Adapter, createSavepoint) {

	zend_long ZEPHIR_LAST_CALL_STATUS;
	zval *name_param = NULL, dialect, _0, _1;
	zval name;
	zval *this_ptr = getThis();

	ZVAL_UNDEF(&name);
	ZVAL_UNDEF(&dialect);
	ZVAL_UNDEF(&_0);
	ZVAL_UNDEF(&_1);

	ZEPHIR_MM_GROW();
	zephir_fetch_params(1, 1, 0, &name_param);

	if (UNEXPECTED(Z_TYPE_P(name_param) != IS_STRING && Z_TYPE_P(name_param) != IS_NULL)) {
		zephir_throw_exception_string(spl_ce_InvalidArgumentException, SL("Parameter 'name' must be a string") TSRMLS_CC);
		RETURN_MM_NULL();
	}
	if (EXPECTED(Z_TYPE_P(name_param) == IS_STRING)) {
		zephir_get_strval(&name, name_param);
	} else {
		ZEPHIR_INIT_VAR(&name);
		ZVAL_EMPTY_STRING(&name);
	}


	ZEPHIR_OBS_VAR(&dialect);
	zephir_read_property(&dialect, this_ptr, SL("_dialect"), PH_NOISY_CC);
	ZEPHIR_CALL_METHOD(&_0, &dialect, "supportssavepoints", NULL, 0);
	zephir_check_call_status();
	if (!(zephir_is_true(&_0))) {
		ZEPHIR_THROW_EXCEPTION_DEBUG_STR(phalcon_db_exception_ce, "Savepoints are not supported by this database adapter.", "phalcon/db/adapter.zep", 999);
		return;
	}
	ZEPHIR_CALL_METHOD(&_1, &dialect, "createsavepoint", NULL, 0, &name);
	zephir_check_call_status();
	ZEPHIR_RETURN_CALL_METHOD(this_ptr, "execute", NULL, 0, &_1);
	zephir_check_call_status();
	RETURN_MM();

}

/**
 * Releases given savepoint
 */
PHP_METHOD(Phalcon_Db_Adapter, releaseSavepoint) {

	zend_long ZEPHIR_LAST_CALL_STATUS;
	zval *name_param = NULL, dialect, _0, _1, _2;
	zval name;
	zval *this_ptr = getThis();

	ZVAL_UNDEF(&name);
	ZVAL_UNDEF(&dialect);
	ZVAL_UNDEF(&_0);
	ZVAL_UNDEF(&_1);
	ZVAL_UNDEF(&_2);

	ZEPHIR_MM_GROW();
	zephir_fetch_params(1, 1, 0, &name_param);

	if (UNEXPECTED(Z_TYPE_P(name_param) != IS_STRING && Z_TYPE_P(name_param) != IS_NULL)) {
		zephir_throw_exception_string(spl_ce_InvalidArgumentException, SL("Parameter 'name' must be a string") TSRMLS_CC);
		RETURN_MM_NULL();
	}
	if (EXPECTED(Z_TYPE_P(name_param) == IS_STRING)) {
		zephir_get_strval(&name, name_param);
	} else {
		ZEPHIR_INIT_VAR(&name);
		ZVAL_EMPTY_STRING(&name);
	}


	ZEPHIR_OBS_VAR(&dialect);
	zephir_read_property(&dialect, this_ptr, SL("_dialect"), PH_NOISY_CC);
	ZEPHIR_CALL_METHOD(&_0, &dialect, "supportssavepoints", NULL, 0);
	zephir_check_call_status();
	if (!(zephir_is_true(&_0))) {
		ZEPHIR_THROW_EXCEPTION_DEBUG_STR(phalcon_db_exception_ce, "Savepoints are not supported by this database adapter", "phalcon/db/adapter.zep", 1015);
		return;
	}
	ZEPHIR_CALL_METHOD(&_1, &dialect, "supportsreleasesavepoints", NULL, 0);
	zephir_check_call_status();
	if (!(zephir_is_true(&_1))) {
		RETURN_MM_BOOL(0);
	}
	ZEPHIR_CALL_METHOD(&_2, &dialect, "releasesavepoint", NULL, 0, &name);
	zephir_check_call_status();
	ZEPHIR_RETURN_CALL_METHOD(this_ptr, "execute", NULL, 0, &_2);
	zephir_check_call_status();
	RETURN_MM();

}

/**
 * Rollbacks given savepoint
 */
PHP_METHOD(Phalcon_Db_Adapter, rollbackSavepoint) {

	zend_long ZEPHIR_LAST_CALL_STATUS;
	zval *name_param = NULL, dialect, _0, _1;
	zval name;
	zval *this_ptr = getThis();

	ZVAL_UNDEF(&name);
	ZVAL_UNDEF(&dialect);
	ZVAL_UNDEF(&_0);
	ZVAL_UNDEF(&_1);

	ZEPHIR_MM_GROW();
	zephir_fetch_params(1, 1, 0, &name_param);

	if (UNEXPECTED(Z_TYPE_P(name_param) != IS_STRING && Z_TYPE_P(name_param) != IS_NULL)) {
		zephir_throw_exception_string(spl_ce_InvalidArgumentException, SL("Parameter 'name' must be a string") TSRMLS_CC);
		RETURN_MM_NULL();
	}
	if (EXPECTED(Z_TYPE_P(name_param) == IS_STRING)) {
		zephir_get_strval(&name, name_param);
	} else {
		ZEPHIR_INIT_VAR(&name);
		ZVAL_EMPTY_STRING(&name);
	}


	ZEPHIR_OBS_VAR(&dialect);
	zephir_read_property(&dialect, this_ptr, SL("_dialect"), PH_NOISY_CC);
	ZEPHIR_CALL_METHOD(&_0, &dialect, "supportssavepoints", NULL, 0);
	zephir_check_call_status();
	if (!(zephir_is_true(&_0))) {
		ZEPHIR_THROW_EXCEPTION_DEBUG_STR(phalcon_db_exception_ce, "Savepoints are not supported by this database adapter", "phalcon/db/adapter.zep", 1035);
		return;
	}
	ZEPHIR_CALL_METHOD(&_1, &dialect, "rollbacksavepoint", NULL, 0, &name);
	zephir_check_call_status();
	ZEPHIR_RETURN_CALL_METHOD(this_ptr, "execute", NULL, 0, &_1);
	zephir_check_call_status();
	RETURN_MM();

}

/**
 * Set if nested transactions should use savepoints
 */
PHP_METHOD(Phalcon_Db_Adapter, setNestedTransactionsWithSavepoints) {

	zend_long ZEPHIR_LAST_CALL_STATUS;
	zval *nestedTransactionsWithSavepoints_param = NULL, __$true, __$false, _0, _1, _2;
	zend_bool nestedTransactionsWithSavepoints;
	zval *this_ptr = getThis();

	ZVAL_BOOL(&__$true, 1);
	ZVAL_BOOL(&__$false, 0);
	ZVAL_UNDEF(&_0);
	ZVAL_UNDEF(&_1);
	ZVAL_UNDEF(&_2);

	ZEPHIR_MM_GROW();
	zephir_fetch_params(1, 1, 0, &nestedTransactionsWithSavepoints_param);

	nestedTransactionsWithSavepoints = zephir_get_boolval(nestedTransactionsWithSavepoints_param);


	zephir_read_property(&_0, this_ptr, SL("_transactionLevel"), PH_NOISY_CC | PH_READONLY);
	if (ZEPHIR_GT_LONG(&_0, 0)) {
		ZEPHIR_THROW_EXCEPTION_DEBUG_STR(phalcon_db_exception_ce, "Nested transaction with savepoints behavior cannot be changed while a transaction is open", "phalcon/db/adapter.zep", 1048);
		return;
	}
	zephir_read_property(&_1, this_ptr, SL("_dialect"), PH_NOISY_CC | PH_READONLY);
	ZEPHIR_CALL_METHOD(&_2, &_1, "supportssavepoints", NULL, 0);
	zephir_check_call_status();
	if (!(zephir_is_true(&_2))) {
		ZEPHIR_THROW_EXCEPTION_DEBUG_STR(phalcon_db_exception_ce, "Savepoints are not supported by this database adapter", "phalcon/db/adapter.zep", 1052);
		return;
	}
	if (nestedTransactionsWithSavepoints) {
		zephir_update_property_zval(this_ptr, SL("_transactionsWithSavepoints"), &__$true);
	} else {
		zephir_update_property_zval(this_ptr, SL("_transactionsWithSavepoints"), &__$false);
	}
	RETURN_THIS();

}

/**
 * Returns if nested transactions should use savepoints
 */
PHP_METHOD(Phalcon_Db_Adapter, isNestedTransactionsWithSavepoints) {

	zval *this_ptr = getThis();


	RETURN_MEMBER(getThis(), "_transactionsWithSavepoints");

}

/**
 * Returns the savepoint name to use for nested transactions
 */
PHP_METHOD(Phalcon_Db_Adapter, getNestedTransactionSavepointName) {

	zval _0;
	zval *this_ptr = getThis();

	ZVAL_UNDEF(&_0);


	zephir_read_property(&_0, this_ptr, SL("_transactionLevel"), PH_NOISY_CC | PH_READONLY);
	ZEPHIR_CONCAT_SV(return_value, "PHALCON_SAVEPOINT_", &_0);
	return;

}

/**
 * Returns the default identity value to be inserted in an identity column
 *
 *<code>
 * // Inserting a new robot with a valid default value for the column 'id'
 * $success = $connection->insert(
 *     "robots",
 *     [
 *         $connection->getDefaultIdValue(),
 *         "Astro Boy",
 *         1952,
 *     ],
 *     [
 *         "id",
 *         "name",
 *         "year",
 *     ]
 * );
 *</code>
 */
PHP_METHOD(Phalcon_Db_Adapter, getDefaultIdValue) {

	zval _0;
	zend_long ZEPHIR_LAST_CALL_STATUS;
	zval *this_ptr = getThis();

	ZVAL_UNDEF(&_0);

	ZEPHIR_MM_GROW();

	object_init_ex(return_value, phalcon_db_rawvalue_ce);
	ZEPHIR_INIT_VAR(&_0);
	ZVAL_STRING(&_0, "null");
<<<<<<< HEAD
	ZEPHIR_CALL_METHOD(NULL, return_value, "__construct", NULL, 20, &_0);
=======
	ZEPHIR_CALL_METHOD(NULL, return_value, "__construct", NULL, 21, &_0);
>>>>>>> b3b083d3
	zephir_check_call_status();
	RETURN_MM();

}

/**
 * Returns the default value to make the RBDM use the default value declared in the table definition
 *
 *<code>
 * // Inserting a new robot with a valid default value for the column 'year'
 * $success = $connection->insert(
 *     "robots",
 *     [
 *         "Astro Boy",
 *         $connection->getDefaultValue()
 *     ],
 *     [
 *         "name",
 *         "year",
 *     ]
 * );
 *</code>
 */
PHP_METHOD(Phalcon_Db_Adapter, getDefaultValue) {

	zval _0;
	zend_long ZEPHIR_LAST_CALL_STATUS;
	zval *this_ptr = getThis();

	ZVAL_UNDEF(&_0);

	ZEPHIR_MM_GROW();

	object_init_ex(return_value, phalcon_db_rawvalue_ce);
	ZEPHIR_INIT_VAR(&_0);
	ZVAL_STRING(&_0, "DEFAULT");
<<<<<<< HEAD
	ZEPHIR_CALL_METHOD(NULL, return_value, "__construct", NULL, 20, &_0);
=======
	ZEPHIR_CALL_METHOD(NULL, return_value, "__construct", NULL, 21, &_0);
>>>>>>> b3b083d3
	zephir_check_call_status();
	RETURN_MM();

}

/**
 * Check whether the database system requires a sequence to produce auto-numeric values
 */
PHP_METHOD(Phalcon_Db_Adapter, supportSequences) {

	zval *this_ptr = getThis();


	RETURN_BOOL(0);

}

/**
 * Check whether the database system requires an explicit value for identity columns
 */
PHP_METHOD(Phalcon_Db_Adapter, useExplicitIdValue) {

	zval *this_ptr = getThis();


	RETURN_BOOL(0);

}

/**
 * Return descriptor used to connect to the active database
 */
PHP_METHOD(Phalcon_Db_Adapter, getDescriptor) {

	zval *this_ptr = getThis();


	RETURN_MEMBER(getThis(), "_descriptor");

}

/**
 * Gets the active connection unique identifier
 */
PHP_METHOD(Phalcon_Db_Adapter, getConnectionId) {

	zval *this_ptr = getThis();


	RETURN_MEMBER(getThis(), "_connectionId");

}

/**
 * Active SQL statement in the object
 */
PHP_METHOD(Phalcon_Db_Adapter, getSQLStatement) {

	zval *this_ptr = getThis();


	RETURN_MEMBER(getThis(), "_sqlStatement");

}

/**
 * Active SQL statement in the object without replace bound parameters
 */
PHP_METHOD(Phalcon_Db_Adapter, getRealSQLStatement) {

	zval *this_ptr = getThis();


	RETURN_MEMBER(getThis(), "_sqlStatement");

}

/**
 * Active SQL statement in the object
 */
PHP_METHOD(Phalcon_Db_Adapter, getSQLBindTypes) {

	zval *this_ptr = getThis();


	RETURN_MEMBER(getThis(), "_sqlBindTypes");

}

zend_object *zephir_init_properties_Phalcon_Db_Adapter(zend_class_entry *class_type TSRMLS_DC) {

		zval _0, _1$$3;
		ZVAL_UNDEF(&_0);
	ZVAL_UNDEF(&_1$$3);

		ZEPHIR_MM_GROW();
	
	{
		zval local_this_ptr, *this_ptr = &local_this_ptr;
		ZEPHIR_CREATE_OBJECT(this_ptr, class_type);
		zephir_read_property(&_0, this_ptr, SL("_descriptor"), PH_NOISY_CC | PH_READONLY);
		if (Z_TYPE_P(&_0) == IS_NULL) {
			ZEPHIR_INIT_VAR(&_1$$3);
			array_init(&_1$$3);
			zephir_update_property_zval(this_ptr, SL("_descriptor"), &_1$$3);
		}
		ZEPHIR_MM_RESTORE();
		return Z_OBJ_P(this_ptr);
	}

}
<|MERGE_RESOLUTION|>--- conflicted
+++ resolved
@@ -508,16 +508,9 @@
 
 	zend_string *_4;
 	zend_ulong _3;
-<<<<<<< HEAD
-	zephir_fcall_cache_entry *_8 = NULL;
-	zend_long ZEPHIR_LAST_CALL_STATUS;
-	zval values;
-	zval *table_param = NULL, *values_param = NULL, *fields = NULL, fields_sub, *dataTypes = NULL, dataTypes_sub, __$null, placeholders, insertValues, bindDataTypes, bindType, position, value, escapedTable, joinedValues, escapedFields, field, insertSql, *_2, _0$$3, _6$$7, _7$$8, *_9$$11, _11$$11, _10$$12;
-=======
 	zend_long ZEPHIR_LAST_CALL_STATUS;
 	zval values;
 	zval *table_param = NULL, *values_param = NULL, *fields = NULL, fields_sub, *dataTypes = NULL, dataTypes_sub, __$null, placeholders, insertValues, bindDataTypes, bindType, position, value, escapedTable, joinedValues, escapedFields, field, insertSql, *_2, _0$$3, _6$$7, _7$$8, *_8$$11, _10$$11, _9$$12;
->>>>>>> b3b083d3
 	zval table, _1$$3, _5$$5;
 	zval *this_ptr = getThis();
 
@@ -541,13 +534,8 @@
 	ZVAL_UNDEF(&_0$$3);
 	ZVAL_UNDEF(&_6$$7);
 	ZVAL_UNDEF(&_7$$8);
-<<<<<<< HEAD
-	ZVAL_UNDEF(&_11$$11);
-	ZVAL_UNDEF(&_10$$12);
-=======
 	ZVAL_UNDEF(&_10$$11);
 	ZVAL_UNDEF(&_9$$12);
->>>>>>> b3b083d3
 	ZVAL_UNDEF(&values);
 
 	ZEPHIR_MM_GROW();
@@ -619,11 +607,7 @@
 	} ZEND_HASH_FOREACH_END();
 	ZEPHIR_INIT_NVAR(&value);
 	ZEPHIR_INIT_NVAR(&position);
-<<<<<<< HEAD
-	ZEPHIR_CALL_METHOD(&escapedTable, this_ptr, "escapeidentifier", &_8, 0, &table);
-=======
 	ZEPHIR_CALL_METHOD(&escapedTable, this_ptr, "escapeidentifier", NULL, 0, &table);
->>>>>>> b3b083d3
 	zephir_check_call_status();
 	ZEPHIR_INIT_VAR(&joinedValues);
 	zephir_fast_join_str(&joinedValues, SL(", "), &placeholders TSRMLS_CC);
@@ -632,20 +616,6 @@
 		ZEPHIR_INIT_VAR(&escapedFields);
 		array_init(&escapedFields);
 		zephir_is_iterable(fields, 0, "phalcon/db/adapter.zep", 350);
-<<<<<<< HEAD
-		ZEND_HASH_FOREACH_VAL(Z_ARRVAL_P(fields), _9$$11)
-		{
-			ZEPHIR_INIT_NVAR(&field);
-			ZVAL_COPY(&field, _9$$11);
-			ZEPHIR_CALL_METHOD(&_10$$12, this_ptr, "escapeidentifier", &_8, 0, &field);
-			zephir_check_call_status();
-			zephir_array_append(&escapedFields, &_10$$12, PH_SEPARATE, "phalcon/db/adapter.zep", 347);
-		} ZEND_HASH_FOREACH_END();
-		ZEPHIR_INIT_NVAR(&field);
-		ZEPHIR_INIT_VAR(&_11$$11);
-		zephir_fast_join_str(&_11$$11, SL(", "), &escapedFields TSRMLS_CC);
-		ZEPHIR_CONCAT_SVSVSVS(&insertSql, "INSERT INTO ", &escapedTable, " (", &_11$$11, ") VALUES (", &joinedValues, ")");
-=======
 		ZEND_HASH_FOREACH_VAL(Z_ARRVAL_P(fields), _8$$11)
 		{
 			ZEPHIR_INIT_NVAR(&field);
@@ -658,7 +628,6 @@
 		ZEPHIR_INIT_VAR(&_10$$11);
 		zephir_fast_join_str(&_10$$11, SL(", "), &escapedFields TSRMLS_CC);
 		ZEPHIR_CONCAT_SVSVSVS(&insertSql, "INSERT INTO ", &escapedTable, " (", &_10$$11, ") VALUES (", &joinedValues, ")");
->>>>>>> b3b083d3
 	} else {
 		ZEPHIR_CONCAT_SVSVS(&insertSql, "INSERT INTO ", &escapedTable, " VALUES (", &joinedValues, ")");
 	}
@@ -2378,11 +2347,7 @@
 		ZVAL_COPY(&indexColumns, _6);
 		ZEPHIR_INIT_NVAR(&_9$$6);
 		object_init_ex(&_9$$6, phalcon_db_index_ce);
-<<<<<<< HEAD
-		ZEPHIR_CALL_METHOD(NULL, &_9$$6, "__construct", &_10, 18, &name, &indexColumns);
-=======
 		ZEPHIR_CALL_METHOD(NULL, &_9$$6, "__construct", &_10, 19, &name, &indexColumns);
->>>>>>> b3b083d3
 		zephir_check_call_status();
 		zephir_array_update_zval(&indexObjects, &name, &_9$$6, PH_COPY | PH_SEPARATE);
 	} ZEND_HASH_FOREACH_END();
@@ -2548,11 +2513,7 @@
 		ZEPHIR_OBS_NVAR(&_17$$6);
 		zephir_array_fetch_string(&_17$$6, &arrayReference, SL("referencedColumns"), PH_NOISY, "phalcon/db/adapter.zep", 963 TSRMLS_CC);
 		zephir_array_update_string(&_16$$6, SL("referencedColumns"), &_17$$6, PH_COPY | PH_SEPARATE);
-<<<<<<< HEAD
-		ZEPHIR_CALL_METHOD(NULL, &_15$$6, "__construct", &_18, 19, &name, &_16$$6);
-=======
 		ZEPHIR_CALL_METHOD(NULL, &_15$$6, "__construct", &_18, 20, &name, &_16$$6);
->>>>>>> b3b083d3
 		zephir_check_call_status();
 		zephir_array_update_zval(&referenceObjects, &name, &_15$$6, PH_COPY | PH_SEPARATE);
 	} ZEND_HASH_FOREACH_END();
@@ -2871,11 +2832,7 @@
 	object_init_ex(return_value, phalcon_db_rawvalue_ce);
 	ZEPHIR_INIT_VAR(&_0);
 	ZVAL_STRING(&_0, "null");
-<<<<<<< HEAD
-	ZEPHIR_CALL_METHOD(NULL, return_value, "__construct", NULL, 20, &_0);
-=======
 	ZEPHIR_CALL_METHOD(NULL, return_value, "__construct", NULL, 21, &_0);
->>>>>>> b3b083d3
 	zephir_check_call_status();
 	RETURN_MM();
 
@@ -2912,11 +2869,7 @@
 	object_init_ex(return_value, phalcon_db_rawvalue_ce);
 	ZEPHIR_INIT_VAR(&_0);
 	ZVAL_STRING(&_0, "DEFAULT");
-<<<<<<< HEAD
-	ZEPHIR_CALL_METHOD(NULL, return_value, "__construct", NULL, 20, &_0);
-=======
 	ZEPHIR_CALL_METHOD(NULL, return_value, "__construct", NULL, 21, &_0);
->>>>>>> b3b083d3
 	zephir_check_call_status();
 	RETURN_MM();
 
