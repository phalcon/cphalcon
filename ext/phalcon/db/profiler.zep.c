--- conflicted
+++ resolved
@@ -139,16 +139,6 @@
 		ZEPHIR_CALL_METHOD(NULL, &activeProfile, "__construct", NULL, 0);
 		zephir_check_call_status();
 	}
-<<<<<<< HEAD
-	ZEPHIR_CALL_METHOD(NULL, &activeProfile, "setsqlstatement", NULL, 147, &sqlStatement);
-	zephir_check_call_status();
-	if (Z_TYPE_P(sqlVariables) == IS_ARRAY) {
-		ZEPHIR_CALL_METHOD(NULL, &activeProfile, "setsqlvariables", NULL, 148, sqlVariables);
-		zephir_check_call_status();
-	}
-	if (Z_TYPE_P(sqlBindTypes) == IS_ARRAY) {
-		ZEPHIR_CALL_METHOD(NULL, &activeProfile, "setsqlbindtypes", NULL, 149, sqlBindTypes);
-=======
 	ZEPHIR_CALL_METHOD(NULL, &activeProfile, "setsqlstatement", NULL, 156, &sqlStatement);
 	zephir_check_call_status();
 	if (Z_TYPE_P(sqlVariables) == IS_ARRAY) {
@@ -157,16 +147,11 @@
 	}
 	if (Z_TYPE_P(sqlBindTypes) == IS_ARRAY) {
 		ZEPHIR_CALL_METHOD(NULL, &activeProfile, "setsqlbindtypes", NULL, 158, sqlBindTypes);
->>>>>>> b3b083d3
 		zephir_check_call_status();
 	}
 	ZEPHIR_INIT_VAR(&_0);
 	zephir_microtime(&_0, &__$true TSRMLS_CC);
-<<<<<<< HEAD
-	ZEPHIR_CALL_METHOD(NULL, &activeProfile, "setinitialtime", NULL, 150, &_0);
-=======
 	ZEPHIR_CALL_METHOD(NULL, &activeProfile, "setinitialtime", NULL, 159, &_0);
->>>>>>> b3b083d3
 	zephir_check_call_status();
 	if ((zephir_method_exists_ex(this_ptr, SL("beforestartprofile") TSRMLS_CC) == SUCCESS)) {
 		ZEPHIR_CALL_METHOD(NULL, this_ptr, "beforestartprofile", NULL, 0, &activeProfile);
@@ -226,18 +211,10 @@
 
 	zval _0;
 	zval *this_ptr = getThis();
-<<<<<<< HEAD
-=======
-
-	ZVAL_UNDEF(&_0);
->>>>>>> b3b083d3
-
-	ZVAL_UNDEF(&_0);
-
-<<<<<<< HEAD
-
-=======
->>>>>>> b3b083d3
+
+	ZVAL_UNDEF(&_0);
+
+
 	zephir_read_property(&_0, this_ptr, SL("_allProfiles"), PH_NOISY_CC | PH_READONLY);
 	RETURN_LONG(zephir_fast_count_int(&_0 TSRMLS_CC));
 
