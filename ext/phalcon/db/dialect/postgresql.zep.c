--- conflicted
+++ resolved
@@ -201,21 +201,13 @@
 	}
 	ZEPHIR_CALL_METHOD(&_6, reference, "getcolumns", NULL, 0);
 	zephir_check_call_status();
-<<<<<<< HEAD
-	ZEPHIR_CALL_METHOD(&_5, this_ptr, "getcolumnlist", NULL, 66, &_6);
-=======
 	ZEPHIR_CALL_METHOD(&_5, this_ptr, "getcolumnlist", NULL, 67, &_6);
->>>>>>> f2a65a3d
 	zephir_check_call_status();
 	ZEPHIR_CALL_METHOD(&_7, reference, "getreferencedtable", NULL, 0);
 	zephir_check_call_status();
 	ZEPHIR_CALL_METHOD(&_9, reference, "getreferencedcolumns", NULL, 0);
 	zephir_check_call_status();
-<<<<<<< HEAD
-	ZEPHIR_CALL_METHOD(&_8, this_ptr, "getcolumnlist", NULL, 66, &_9);
-=======
 	ZEPHIR_CALL_METHOD(&_8, this_ptr, "getcolumnlist", NULL, 67, &_9);
->>>>>>> f2a65a3d
 	zephir_check_call_status();
 	ZEPHIR_INIT_VAR(&_10);
 	ZEPHIR_CONCAT_SVSSVSVS(&_10, " FOREIGN KEY (", &_5, ")", " REFERENCES \"", &_7, "\" (", &_8, ")");
@@ -313,11 +305,7 @@
 	zephir_concat_self(&sql, &_4);
 	ZEPHIR_CALL_METHOD(&_6, index, "getcolumns", NULL, 0);
 	zephir_check_call_status();
-<<<<<<< HEAD
-	ZEPHIR_CALL_METHOD(&_5, this_ptr, "getcolumnlist", NULL, 66, &_6);
-=======
 	ZEPHIR_CALL_METHOD(&_5, this_ptr, "getcolumnlist", NULL, 67, &_6);
->>>>>>> f2a65a3d
 	zephir_check_call_status();
 	ZEPHIR_INIT_VAR(&_7);
 	ZEPHIR_CONCAT_SVS(&_7, " (", &_5, ")");
@@ -373,11 +361,7 @@
 	zephir_check_call_status();
 	ZEPHIR_CALL_METHOD(&_2, index, "getcolumns", NULL, 0);
 	zephir_check_call_status();
-<<<<<<< HEAD
-	ZEPHIR_CALL_METHOD(&_1, this_ptr, "getcolumnlist", NULL, 66, &_2);
-=======
 	ZEPHIR_CALL_METHOD(&_1, this_ptr, "getcolumnlist", NULL, 67, &_2);
->>>>>>> f2a65a3d
 	zephir_check_call_status();
 	ZEPHIR_CONCAT_SVSVSVS(return_value, "ALTER TABLE ", &_0, " ADD CONSTRAINT \"", &tableName, "_PRIMARY\" PRIMARY KEY (", &_1, ")");
 	RETURN_MM();
@@ -635,11 +619,7 @@
 	}
 	ZEPHIR_INIT_NVAR(&column);
 	if (!(ZEPHIR_IS_EMPTY(&primaryColumns))) {
-<<<<<<< HEAD
-		ZEPHIR_CALL_METHOD(&_22$$15, this_ptr, "getcolumnlist", NULL, 66, &primaryColumns);
-=======
 		ZEPHIR_CALL_METHOD(&_22$$17, this_ptr, "getcolumnlist", NULL, 67, &primaryColumns);
->>>>>>> f2a65a3d
 		zephir_check_call_status();
 		ZEPHIR_INIT_VAR(&_23$$17);
 		ZEPHIR_CONCAT_SVS(&_23$$17, "PRIMARY KEY (", &_22$$17, ")");
@@ -664,11 +644,7 @@
 				if (ZEPHIR_IS_STRING(&indexName, "PRIMARY")) {
 					ZEPHIR_CALL_METHOD(&_27$$20, &index, "getcolumns", NULL, 0);
 					zephir_check_call_status();
-<<<<<<< HEAD
-					ZEPHIR_CALL_METHOD(&_26$$18, this_ptr, "getcolumnlist", NULL, 66, &_27$$18);
-=======
 					ZEPHIR_CALL_METHOD(&_26$$20, this_ptr, "getcolumnlist", NULL, 67, &_27$$20);
->>>>>>> f2a65a3d
 					zephir_check_call_status();
 					ZEPHIR_INIT_NVAR(&_28$$20);
 					ZEPHIR_CONCAT_SVS(&_28$$20, "CONSTRAINT \"PRIMARY\" PRIMARY KEY (", &_26$$20, ")");
@@ -677,11 +653,7 @@
 					if (!(ZEPHIR_IS_EMPTY(&indexType))) {
 						ZEPHIR_CALL_METHOD(&_30$$22, &index, "getcolumns", NULL, 0);
 						zephir_check_call_status();
-<<<<<<< HEAD
-						ZEPHIR_CALL_METHOD(&_29$$20, this_ptr, "getcolumnlist", NULL, 66, &_30$$20);
-=======
 						ZEPHIR_CALL_METHOD(&_29$$22, this_ptr, "getcolumnlist", NULL, 67, &_30$$22);
->>>>>>> f2a65a3d
 						zephir_check_call_status();
 						ZEPHIR_INIT_NVAR(&_31$$22);
 						ZEPHIR_CONCAT_SVSVSVS(&_31$$22, "CONSTRAINT \"", &indexName, "\" ", &indexType, " (", &_29$$22, ")");
@@ -696,11 +668,7 @@
 						zephir_concat_self(&indexSqlAfterCreate, &_34$$23);
 						ZEPHIR_CALL_METHOD(&_36$$23, &index, "getcolumns", NULL, 0);
 						zephir_check_call_status();
-<<<<<<< HEAD
-						ZEPHIR_CALL_METHOD(&_35$$21, this_ptr, "getcolumnlist", NULL, 66, &_36$$21);
-=======
 						ZEPHIR_CALL_METHOD(&_35$$23, this_ptr, "getcolumnlist", NULL, 67, &_36$$23);
->>>>>>> f2a65a3d
 						zephir_check_call_status();
 						ZEPHIR_INIT_NVAR(&_37$$23);
 						ZEPHIR_CONCAT_SVS(&_37$$23, " (", &_35$$23, ");");
@@ -731,11 +699,7 @@
 					if (ZEPHIR_IS_STRING(&indexName, "PRIMARY")) {
 						ZEPHIR_CALL_METHOD(&_39$$26, &index, "getcolumns", NULL, 0);
 						zephir_check_call_status();
-<<<<<<< HEAD
-						ZEPHIR_CALL_METHOD(&_38$$24, this_ptr, "getcolumnlist", NULL, 66, &_39$$24);
-=======
 						ZEPHIR_CALL_METHOD(&_38$$26, this_ptr, "getcolumnlist", NULL, 67, &_39$$26);
->>>>>>> f2a65a3d
 						zephir_check_call_status();
 						ZEPHIR_INIT_NVAR(&_40$$26);
 						ZEPHIR_CONCAT_SVS(&_40$$26, "CONSTRAINT \"PRIMARY\" PRIMARY KEY (", &_38$$26, ")");
@@ -744,11 +708,7 @@
 						if (!(ZEPHIR_IS_EMPTY(&indexType))) {
 							ZEPHIR_CALL_METHOD(&_42$$28, &index, "getcolumns", NULL, 0);
 							zephir_check_call_status();
-<<<<<<< HEAD
-							ZEPHIR_CALL_METHOD(&_41$$26, this_ptr, "getcolumnlist", NULL, 66, &_42$$26);
-=======
 							ZEPHIR_CALL_METHOD(&_41$$28, this_ptr, "getcolumnlist", NULL, 67, &_42$$28);
->>>>>>> f2a65a3d
 							zephir_check_call_status();
 							ZEPHIR_INIT_NVAR(&_43$$28);
 							ZEPHIR_CONCAT_SVSVSVS(&_43$$28, "CONSTRAINT \"", &indexName, "\" ", &indexType, " (", &_41$$28, ")");
@@ -763,11 +723,7 @@
 							zephir_concat_self(&indexSqlAfterCreate, &_46$$29);
 							ZEPHIR_CALL_METHOD(&_48$$29, &index, "getcolumns", NULL, 0);
 							zephir_check_call_status();
-<<<<<<< HEAD
-							ZEPHIR_CALL_METHOD(&_47$$27, this_ptr, "getcolumnlist", NULL, 66, &_48$$27);
-=======
 							ZEPHIR_CALL_METHOD(&_47$$29, this_ptr, "getcolumnlist", NULL, 67, &_48$$29);
->>>>>>> f2a65a3d
 							zephir_check_call_status();
 							ZEPHIR_INIT_NVAR(&_49$$29);
 							ZEPHIR_CONCAT_SVS(&_49$$29, " (", &_47$$29, ");");
@@ -795,11 +751,7 @@
 				zephir_check_call_status();
 				ZEPHIR_CALL_METHOD(&_54$$32, &reference, "getcolumns", NULL, 0);
 				zephir_check_call_status();
-<<<<<<< HEAD
-				ZEPHIR_CALL_METHOD(&_53$$30, this_ptr, "getcolumnlist", NULL, 66, &_54$$30);
-=======
 				ZEPHIR_CALL_METHOD(&_53$$32, this_ptr, "getcolumnlist", NULL, 67, &_54$$32);
->>>>>>> f2a65a3d
 				zephir_check_call_status();
 				ZEPHIR_INIT_NVAR(&_55$$32);
 				ZEPHIR_CONCAT_SVSVS(&_55$$32, "CONSTRAINT \"", &_52$$32, "\" FOREIGN KEY (", &_53$$32, ") REFERENCES ");
@@ -811,11 +763,7 @@
 				zephir_concat_self(&referenceSql, &_56$$32);
 				ZEPHIR_CALL_METHOD(&_59$$32, &reference, "getreferencedcolumns", NULL, 0);
 				zephir_check_call_status();
-<<<<<<< HEAD
-				ZEPHIR_CALL_METHOD(&_58$$30, this_ptr, "getcolumnlist", NULL, 66, &_59$$30);
-=======
 				ZEPHIR_CALL_METHOD(&_58$$32, this_ptr, "getcolumnlist", NULL, 67, &_59$$32);
->>>>>>> f2a65a3d
 				zephir_check_call_status();
 				ZEPHIR_INIT_NVAR(&_60$$32);
 				ZEPHIR_CONCAT_SVS(&_60$$32, " (", &_58$$32, ")");
@@ -851,11 +799,7 @@
 					zephir_check_call_status();
 					ZEPHIR_CALL_METHOD(&_65$$35, &reference, "getcolumns", NULL, 0);
 					zephir_check_call_status();
-<<<<<<< HEAD
-					ZEPHIR_CALL_METHOD(&_64$$33, this_ptr, "getcolumnlist", NULL, 66, &_65$$33);
-=======
 					ZEPHIR_CALL_METHOD(&_64$$35, this_ptr, "getcolumnlist", NULL, 67, &_65$$35);
->>>>>>> f2a65a3d
 					zephir_check_call_status();
 					ZEPHIR_INIT_NVAR(&_66$$35);
 					ZEPHIR_CONCAT_SVSVS(&_66$$35, "CONSTRAINT \"", &_63$$35, "\" FOREIGN KEY (", &_64$$35, ") REFERENCES ");
@@ -867,11 +811,7 @@
 					zephir_concat_self(&referenceSql, &_67$$35);
 					ZEPHIR_CALL_METHOD(&_70$$35, &reference, "getreferencedcolumns", NULL, 0);
 					zephir_check_call_status();
-<<<<<<< HEAD
-					ZEPHIR_CALL_METHOD(&_69$$33, this_ptr, "getcolumnlist", NULL, 66, &_70$$33);
-=======
 					ZEPHIR_CALL_METHOD(&_69$$35, this_ptr, "getcolumnlist", NULL, 67, &_70$$35);
->>>>>>> f2a65a3d
 					zephir_check_call_status();
 					ZEPHIR_INIT_NVAR(&_71$$35);
 					ZEPHIR_CONCAT_SVS(&_71$$35, " (", &_69$$35, ")");
@@ -1607,11 +1547,7 @@
 						ZVAL_COPY(&value$$36, _8$$36);
 						ZEPHIR_INIT_NVAR(&_10$$37);
 						ZVAL_STRING(&_10$$37, "\\'");
-<<<<<<< HEAD
-						ZEPHIR_CALL_FUNCTION(&_11$$37, "addcslashes", &_12, 198, &value$$36, &_10$$37);
-=======
 						ZEPHIR_CALL_FUNCTION(&_11$$37, "addcslashes", &_12, 214, &value$$36, &_10$$37);
->>>>>>> f2a65a3d
 						zephir_check_call_status();
 						ZEPHIR_INIT_NVAR(&_13$$37);
 						ZEPHIR_CONCAT_SVS(&_13$$37, "'", &_11$$37, "', ");
@@ -1630,11 +1566,7 @@
 						zephir_check_call_status();
 							ZEPHIR_INIT_NVAR(&_14$$38);
 							ZVAL_STRING(&_14$$38, "\\'");
-<<<<<<< HEAD
-							ZEPHIR_CALL_FUNCTION(&_15$$38, "addcslashes", &_12, 198, &value$$36, &_14$$38);
-=======
 							ZEPHIR_CALL_FUNCTION(&_15$$38, "addcslashes", &_12, 214, &value$$36, &_14$$38);
->>>>>>> f2a65a3d
 							zephir_check_call_status();
 							ZEPHIR_INIT_NVAR(&_16$$38);
 							ZEPHIR_CONCAT_SVS(&_16$$38, "'", &_15$$38, "', ");
@@ -1654,11 +1586,7 @@
 			} else {
 				ZEPHIR_INIT_VAR(&_21$$39);
 				ZVAL_STRING(&_21$$39, "\\'");
-<<<<<<< HEAD
-				ZEPHIR_CALL_FUNCTION(&_22$$39, "addcslashes", &_12, 198, &typeValues, &_21$$39);
-=======
 				ZEPHIR_CALL_FUNCTION(&_22$$39, "addcslashes", &_12, 214, &typeValues, &_21$$39);
->>>>>>> f2a65a3d
 				zephir_check_call_status();
 				ZEPHIR_INIT_VAR(&_23$$39);
 				ZEPHIR_CONCAT_SVS(&_23$$39, "('", &_22$$39, "')");
@@ -2205,11 +2133,7 @@
 	} else {
 		ZEPHIR_INIT_VAR(&_7$$6);
 		ZVAL_STRING(&_7$$6, "\\'");
-<<<<<<< HEAD
-		ZEPHIR_CALL_FUNCTION(&_8$$6, "addcslashes", NULL, 198, &defaultValue, &_7$$6);
-=======
 		ZEPHIR_CALL_FUNCTION(&_8$$6, "addcslashes", NULL, 214, &defaultValue, &_7$$6);
->>>>>>> f2a65a3d
 		zephir_check_call_status();
 		ZEPHIR_INIT_VAR(&_9$$6);
 		ZEPHIR_CONCAT_SVS(&_9$$6, "'", &_8$$6, "'");
