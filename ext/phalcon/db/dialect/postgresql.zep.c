
#ifdef HAVE_CONFIG_H
#include "../../../ext_config.h"
#endif

#include <php.h>
#include "../../../php_ext.h"
#include "../../../ext.h"

#include <Zend/zend_operators.h>
#include <Zend/zend_exceptions.h>
#include <Zend/zend_interfaces.h>

#include "kernel/main.h"
#include "kernel/fcall.h"
#include "kernel/concat.h"
#include "kernel/memory.h"
#include "kernel/operators.h"
#include "ext/spl/spl_exceptions.h"
#include "kernel/exception.h"
#include "kernel/object.h"
#include "kernel/array.h"
#include "kernel/string.h"


/**
 * This file is part of the Phalcon Framework.
 *
 * (c) Phalcon Team <team@phalcon.io>
 *
 * For the full copyright and license information, please view the LICENSE.txt
 * file that was distributed with this source code.
 */
/**
 * Generates database specific SQL for the PostgreSQL RDBMS
 */
ZEPHIR_INIT_CLASS(Phalcon_Db_Dialect_Postgresql) {

	ZEPHIR_REGISTER_CLASS_EX(Phalcon\\Db\\Dialect, Postgresql, phalcon, db_dialect_postgresql, phalcon_db_dialect_ce, phalcon_db_dialect_postgresql_method_entry, 0);

	/**
	 * @var string
	 */
	zend_declare_property_string(phalcon_db_dialect_postgresql_ce, SL("escapeChar"), "\"", ZEND_ACC_PROTECTED);

	return SUCCESS;

}

/**
 * Generates SQL to add a column to a table
 */
PHP_METHOD(Phalcon_Db_Dialect_Postgresql, addColumn) {

	zephir_method_globals *ZEPHIR_METHOD_GLOBALS_PTR = NULL;
	zend_long ZEPHIR_LAST_CALL_STATUS;
	zval *tableName_param = NULL, *schemaName_param = NULL, *column, column_sub, columnDefinition, _0, _1, _2, _3, _4, _7, _5$$3, _6$$3;
	zval tableName, schemaName, sql;
	zval *this_ptr = getThis();

	ZVAL_UNDEF(&tableName);
	ZVAL_UNDEF(&schemaName);
	ZVAL_UNDEF(&sql);
	ZVAL_UNDEF(&column_sub);
	ZVAL_UNDEF(&columnDefinition);
	ZVAL_UNDEF(&_0);
	ZVAL_UNDEF(&_1);
	ZVAL_UNDEF(&_2);
	ZVAL_UNDEF(&_3);
	ZVAL_UNDEF(&_4);
	ZVAL_UNDEF(&_7);
	ZVAL_UNDEF(&_5$$3);
	ZVAL_UNDEF(&_6$$3);

	ZEPHIR_MM_GROW();
	zephir_fetch_params(1, 3, 0, &tableName_param, &schemaName_param, &column);

	if (UNEXPECTED(Z_TYPE_P(tableName_param) != IS_STRING && Z_TYPE_P(tableName_param) != IS_NULL)) {
		zephir_throw_exception_string(spl_ce_InvalidArgumentException, SL("Parameter 'tableName' must be of the type string"));
		RETURN_MM_NULL();
	}
	if (EXPECTED(Z_TYPE_P(tableName_param) == IS_STRING)) {
		zephir_get_strval(&tableName, tableName_param);
	} else {
		ZEPHIR_INIT_VAR(&tableName);
		ZVAL_EMPTY_STRING(&tableName);
	}
	if (UNEXPECTED(Z_TYPE_P(schemaName_param) != IS_STRING && Z_TYPE_P(schemaName_param) != IS_NULL)) {
		zephir_throw_exception_string(spl_ce_InvalidArgumentException, SL("Parameter 'schemaName' must be of the type string"));
		RETURN_MM_NULL();
	}
	if (EXPECTED(Z_TYPE_P(schemaName_param) == IS_STRING)) {
		zephir_get_strval(&schemaName, schemaName_param);
	} else {
		ZEPHIR_INIT_VAR(&schemaName);
		ZVAL_EMPTY_STRING(&schemaName);
	}


	ZEPHIR_CALL_METHOD(&columnDefinition, this_ptr, "getcolumndefinition", NULL, 0, column);
	zephir_check_call_status();
	ZEPHIR_CALL_METHOD(&_0, this_ptr, "preparetable", NULL, 0, &tableName, &schemaName);
	zephir_check_call_status();
	ZEPHIR_INIT_VAR(&_1);
	ZEPHIR_CONCAT_SVS(&_1, "ALTER TABLE ", &_0, " ADD COLUMN ");
	zephir_get_strval(&sql, &_1);
	ZEPHIR_CALL_METHOD(&_2, column, "getname", NULL, 0);
	zephir_check_call_status();
	ZEPHIR_INIT_VAR(&_3);
	ZEPHIR_CONCAT_SVSV(&_3, "\"", &_2, "\" ", &columnDefinition);
	zephir_concat_self(&sql, &_3);
	ZEPHIR_CALL_METHOD(&_4, column, "hasdefault", NULL, 0);
	zephir_check_call_status();
	if (zephir_is_true(&_4)) {
		ZEPHIR_CALL_METHOD(&_5$$3, this_ptr, "castdefault", NULL, 0, column);
		zephir_check_call_status();
		ZEPHIR_INIT_VAR(&_6$$3);
		ZEPHIR_CONCAT_SV(&_6$$3, " DEFAULT ", &_5$$3);
		zephir_concat_self(&sql, &_6$$3);
	}
	ZEPHIR_CALL_METHOD(&_7, column, "isnotnull", NULL, 0);
	zephir_check_call_status();
	if (zephir_is_true(&_7)) {
		zephir_concat_self_str(&sql, " NOT NULL", sizeof(" NOT NULL") - 1);
	} else {
		zephir_concat_self_str(&sql, " NULL", sizeof(" NULL") - 1);
	}
	RETURN_CTOR(&sql);

}

/**
 * Generates SQL to add an index to a table
 */
PHP_METHOD(Phalcon_Db_Dialect_Postgresql, addForeignKey) {

	zephir_method_globals *ZEPHIR_METHOD_GLOBALS_PTR = NULL;
	zend_long ZEPHIR_LAST_CALL_STATUS;
	zval *tableName_param = NULL, *schemaName_param = NULL, *reference, reference_sub, onDelete, onUpdate, _0, _1, _2, _5, _6, _7, _8, _9, _10, _3$$3, _4$$3, _11$$4, _12$$5;
	zval tableName, schemaName, sql;
	zval *this_ptr = getThis();

	ZVAL_UNDEF(&tableName);
	ZVAL_UNDEF(&schemaName);
	ZVAL_UNDEF(&sql);
	ZVAL_UNDEF(&reference_sub);
	ZVAL_UNDEF(&onDelete);
	ZVAL_UNDEF(&onUpdate);
	ZVAL_UNDEF(&_0);
	ZVAL_UNDEF(&_1);
	ZVAL_UNDEF(&_2);
	ZVAL_UNDEF(&_5);
	ZVAL_UNDEF(&_6);
	ZVAL_UNDEF(&_7);
	ZVAL_UNDEF(&_8);
	ZVAL_UNDEF(&_9);
	ZVAL_UNDEF(&_10);
	ZVAL_UNDEF(&_3$$3);
	ZVAL_UNDEF(&_4$$3);
	ZVAL_UNDEF(&_11$$4);
	ZVAL_UNDEF(&_12$$5);

	ZEPHIR_MM_GROW();
	zephir_fetch_params(1, 3, 0, &tableName_param, &schemaName_param, &reference);

	if (UNEXPECTED(Z_TYPE_P(tableName_param) != IS_STRING && Z_TYPE_P(tableName_param) != IS_NULL)) {
		zephir_throw_exception_string(spl_ce_InvalidArgumentException, SL("Parameter 'tableName' must be of the type string"));
		RETURN_MM_NULL();
	}
	if (EXPECTED(Z_TYPE_P(tableName_param) == IS_STRING)) {
		zephir_get_strval(&tableName, tableName_param);
	} else {
		ZEPHIR_INIT_VAR(&tableName);
		ZVAL_EMPTY_STRING(&tableName);
	}
	if (UNEXPECTED(Z_TYPE_P(schemaName_param) != IS_STRING && Z_TYPE_P(schemaName_param) != IS_NULL)) {
		zephir_throw_exception_string(spl_ce_InvalidArgumentException, SL("Parameter 'schemaName' must be of the type string"));
		RETURN_MM_NULL();
	}
	if (EXPECTED(Z_TYPE_P(schemaName_param) == IS_STRING)) {
		zephir_get_strval(&schemaName, schemaName_param);
	} else {
		ZEPHIR_INIT_VAR(&schemaName);
		ZVAL_EMPTY_STRING(&schemaName);
	}


	ZEPHIR_CALL_METHOD(&_0, this_ptr, "preparetable", NULL, 0, &tableName, &schemaName);
	zephir_check_call_status();
	ZEPHIR_INIT_VAR(&_1);
	ZEPHIR_CONCAT_SVS(&_1, "ALTER TABLE ", &_0, " ADD");
	zephir_get_strval(&sql, &_1);
	ZEPHIR_CALL_METHOD(&_2, reference, "getname", NULL, 0);
	zephir_check_call_status();
	if (zephir_is_true(&_2)) {
		ZEPHIR_CALL_METHOD(&_3$$3, reference, "getname", NULL, 0);
		zephir_check_call_status();
		ZEPHIR_INIT_VAR(&_4$$3);
		ZEPHIR_CONCAT_SVS(&_4$$3, " CONSTRAINT \"", &_3$$3, "\"");
		zephir_concat_self(&sql, &_4$$3);
	}
	ZEPHIR_CALL_METHOD(&_6, reference, "getcolumns", NULL, 0);
	zephir_check_call_status();
	ZEPHIR_CALL_METHOD(&_5, this_ptr, "getcolumnlist", NULL, 67, &_6);
	zephir_check_call_status();
	ZEPHIR_CALL_METHOD(&_7, reference, "getreferencedtable", NULL, 0);
	zephir_check_call_status();
	ZEPHIR_CALL_METHOD(&_9, reference, "getreferencedcolumns", NULL, 0);
	zephir_check_call_status();
	ZEPHIR_CALL_METHOD(&_8, this_ptr, "getcolumnlist", NULL, 67, &_9);
	zephir_check_call_status();
	ZEPHIR_INIT_VAR(&_10);
	ZEPHIR_CONCAT_SVSSVSVS(&_10, " FOREIGN KEY (", &_5, ")", " REFERENCES \"", &_7, "\" (", &_8, ")");
	zephir_concat_self(&sql, &_10);
	ZEPHIR_CALL_METHOD(&onDelete, reference, "getondelete", NULL, 0);
	zephir_check_call_status();
	if (!(ZEPHIR_IS_EMPTY(&onDelete))) {
		ZEPHIR_INIT_VAR(&_11$$4);
		ZEPHIR_CONCAT_SV(&_11$$4, " ON DELETE ", &onDelete);
		zephir_concat_self(&sql, &_11$$4);
	}
	ZEPHIR_CALL_METHOD(&onUpdate, reference, "getonupdate", NULL, 0);
	zephir_check_call_status();
	if (!(ZEPHIR_IS_EMPTY(&onUpdate))) {
		ZEPHIR_INIT_VAR(&_12$$5);
		ZEPHIR_CONCAT_SV(&_12$$5, " ON UPDATE ", &onUpdate);
		zephir_concat_self(&sql, &_12$$5);
	}
	RETURN_CTOR(&sql);

}

/**
 * Generates SQL to add an index to a table
 */
PHP_METHOD(Phalcon_Db_Dialect_Postgresql, addIndex) {

	zephir_method_globals *ZEPHIR_METHOD_GLOBALS_PTR = NULL;
	zend_long ZEPHIR_LAST_CALL_STATUS;
	zval *tableName_param = NULL, *schemaName_param = NULL, *index, index_sub, indexType, _0, _2, _3, _4, _5, _6, _7, _1$$4;
	zval tableName, schemaName, sql;
	zval *this_ptr = getThis();

	ZVAL_UNDEF(&tableName);
	ZVAL_UNDEF(&schemaName);
	ZVAL_UNDEF(&sql);
	ZVAL_UNDEF(&index_sub);
	ZVAL_UNDEF(&indexType);
	ZVAL_UNDEF(&_0);
	ZVAL_UNDEF(&_2);
	ZVAL_UNDEF(&_3);
	ZVAL_UNDEF(&_4);
	ZVAL_UNDEF(&_5);
	ZVAL_UNDEF(&_6);
	ZVAL_UNDEF(&_7);
	ZVAL_UNDEF(&_1$$4);

	ZEPHIR_MM_GROW();
	zephir_fetch_params(1, 3, 0, &tableName_param, &schemaName_param, &index);

	if (UNEXPECTED(Z_TYPE_P(tableName_param) != IS_STRING && Z_TYPE_P(tableName_param) != IS_NULL)) {
		zephir_throw_exception_string(spl_ce_InvalidArgumentException, SL("Parameter 'tableName' must be of the type string"));
		RETURN_MM_NULL();
	}
	if (EXPECTED(Z_TYPE_P(tableName_param) == IS_STRING)) {
		zephir_get_strval(&tableName, tableName_param);
	} else {
		ZEPHIR_INIT_VAR(&tableName);
		ZVAL_EMPTY_STRING(&tableName);
	}
	if (UNEXPECTED(Z_TYPE_P(schemaName_param) != IS_STRING && Z_TYPE_P(schemaName_param) != IS_NULL)) {
		zephir_throw_exception_string(spl_ce_InvalidArgumentException, SL("Parameter 'schemaName' must be of the type string"));
		RETURN_MM_NULL();
	}
	if (EXPECTED(Z_TYPE_P(schemaName_param) == IS_STRING)) {
		zephir_get_strval(&schemaName, schemaName_param);
	} else {
		ZEPHIR_INIT_VAR(&schemaName);
		ZVAL_EMPTY_STRING(&schemaName);
	}


	ZEPHIR_CALL_METHOD(&_0, index, "getname", NULL, 0);
	zephir_check_call_status();
	if (ZEPHIR_IS_STRING_IDENTICAL(&_0, "PRIMARY")) {
		ZEPHIR_RETURN_CALL_METHOD(this_ptr, "addprimarykey", NULL, 0, &tableName, &schemaName, index);
		zephir_check_call_status();
		RETURN_MM();
	}
	ZEPHIR_INIT_VAR(&sql);
	ZVAL_STRING(&sql, "CREATE");
	ZEPHIR_CALL_METHOD(&indexType, index, "gettype", NULL, 0);
	zephir_check_call_status();
	if (!(ZEPHIR_IS_EMPTY(&indexType))) {
		ZEPHIR_INIT_VAR(&_1$$4);
		ZEPHIR_CONCAT_SV(&_1$$4, " ", &indexType);
		zephir_concat_self(&sql, &_1$$4);
	}
	ZEPHIR_CALL_METHOD(&_2, index, "getname", NULL, 0);
	zephir_check_call_status();
	ZEPHIR_CALL_METHOD(&_3, this_ptr, "preparetable", NULL, 0, &tableName, &schemaName);
	zephir_check_call_status();
	ZEPHIR_INIT_VAR(&_4);
	ZEPHIR_CONCAT_SVSV(&_4, " INDEX \"", &_2, "\" ON ", &_3);
	zephir_concat_self(&sql, &_4);
	ZEPHIR_CALL_METHOD(&_6, index, "getcolumns", NULL, 0);
	zephir_check_call_status();
	ZEPHIR_CALL_METHOD(&_5, this_ptr, "getcolumnlist", NULL, 67, &_6);
	zephir_check_call_status();
	ZEPHIR_INIT_VAR(&_7);
	ZEPHIR_CONCAT_SVS(&_7, " (", &_5, ")");
	zephir_concat_self(&sql, &_7);
	RETURN_CTOR(&sql);

}

/**
 * Generates SQL to add the primary key to a table
 */
PHP_METHOD(Phalcon_Db_Dialect_Postgresql, addPrimaryKey) {

	zephir_method_globals *ZEPHIR_METHOD_GLOBALS_PTR = NULL;
	zend_long ZEPHIR_LAST_CALL_STATUS;
	zval *tableName_param = NULL, *schemaName_param = NULL, *index, index_sub, _0, _1, _2;
	zval tableName, schemaName;
	zval *this_ptr = getThis();

	ZVAL_UNDEF(&tableName);
	ZVAL_UNDEF(&schemaName);
	ZVAL_UNDEF(&index_sub);
	ZVAL_UNDEF(&_0);
	ZVAL_UNDEF(&_1);
	ZVAL_UNDEF(&_2);

	ZEPHIR_MM_GROW();
	zephir_fetch_params(1, 3, 0, &tableName_param, &schemaName_param, &index);

	if (UNEXPECTED(Z_TYPE_P(tableName_param) != IS_STRING && Z_TYPE_P(tableName_param) != IS_NULL)) {
		zephir_throw_exception_string(spl_ce_InvalidArgumentException, SL("Parameter 'tableName' must be of the type string"));
		RETURN_MM_NULL();
	}
	if (EXPECTED(Z_TYPE_P(tableName_param) == IS_STRING)) {
		zephir_get_strval(&tableName, tableName_param);
	} else {
		ZEPHIR_INIT_VAR(&tableName);
		ZVAL_EMPTY_STRING(&tableName);
	}
	if (UNEXPECTED(Z_TYPE_P(schemaName_param) != IS_STRING && Z_TYPE_P(schemaName_param) != IS_NULL)) {
		zephir_throw_exception_string(spl_ce_InvalidArgumentException, SL("Parameter 'schemaName' must be of the type string"));
		RETURN_MM_NULL();
	}
	if (EXPECTED(Z_TYPE_P(schemaName_param) == IS_STRING)) {
		zephir_get_strval(&schemaName, schemaName_param);
	} else {
		ZEPHIR_INIT_VAR(&schemaName);
		ZVAL_EMPTY_STRING(&schemaName);
	}


	ZEPHIR_CALL_METHOD(&_0, this_ptr, "preparetable", NULL, 0, &tableName, &schemaName);
	zephir_check_call_status();
	ZEPHIR_CALL_METHOD(&_2, index, "getcolumns", NULL, 0);
	zephir_check_call_status();
	ZEPHIR_CALL_METHOD(&_1, this_ptr, "getcolumnlist", NULL, 67, &_2);
	zephir_check_call_status();
	ZEPHIR_CONCAT_SVSVSVS(return_value, "ALTER TABLE ", &_0, " ADD CONSTRAINT \"", &tableName, "_PRIMARY\" PRIMARY KEY (", &_1, ")");
	RETURN_MM();

}

/**
 * Generates SQL to create a table
 */
PHP_METHOD(Phalcon_Db_Dialect_Postgresql, createTable) {

	zephir_method_globals *ZEPHIR_METHOD_GLOBALS_PTR = NULL;
	zephir_fcall_cache_entry *_4 = NULL, *_9 = NULL;
	zend_long ZEPHIR_LAST_CALL_STATUS;
	zval definition, createLines, primaryColumns;
	zval *tableName_param = NULL, *schemaName_param = NULL, *definition_param = NULL, temporary, options, table, columns, column, indexes, index, reference, references, indexName, indexType, onDelete, onUpdate, columnDefinition, *_2, _3, _74, _75, _0$$5, _1$$6, _5$$7, _6$$7, _7$$7, _11$$7, _12$$7, _8$$8, _10$$8, _13$$11, _14$$12, _15$$12, _16$$12, _19$$12, _20$$12, _17$$13, _18$$13, _21$$16, _22$$17, _23$$17, *_24$$18, _25$$18, _26$$20, _27$$20, _28$$20, _29$$22, _30$$22, _31$$22, _32$$23, _33$$23, _34$$23, _35$$23, _36$$23, _37$$23, _38$$26, _39$$26, _40$$26, _41$$28, _42$$28, _43$$28, _44$$29, _45$$29, _46$$29, _47$$29, _48$$29, _49$$29, *_50$$31, _51$$31, _52$$32, _53$$32, _54$$32, _55$$32, _56$$32, _57$$32, _58$$32, _59$$32, _60$$32, _61$$33, _62$$34, _63$$35, _64$$35, _65$$35, _66$$35, _67$$35, _68$$35, _69$$35, _70$$35, _71$$35, _72$$36, _73$$37, _76$$38, _77$$38;
	zval tableName, schemaName, indexSql, indexSqlAfterCreate, columnLine, referenceSql, sql, _78;
	zval *this_ptr = getThis();

	ZVAL_UNDEF(&tableName);
	ZVAL_UNDEF(&schemaName);
	ZVAL_UNDEF(&indexSql);
	ZVAL_UNDEF(&indexSqlAfterCreate);
	ZVAL_UNDEF(&columnLine);
	ZVAL_UNDEF(&referenceSql);
	ZVAL_UNDEF(&sql);
	ZVAL_UNDEF(&_78);
	ZVAL_UNDEF(&temporary);
	ZVAL_UNDEF(&options);
	ZVAL_UNDEF(&table);
	ZVAL_UNDEF(&columns);
	ZVAL_UNDEF(&column);
	ZVAL_UNDEF(&indexes);
	ZVAL_UNDEF(&index);
	ZVAL_UNDEF(&reference);
	ZVAL_UNDEF(&references);
	ZVAL_UNDEF(&indexName);
	ZVAL_UNDEF(&indexType);
	ZVAL_UNDEF(&onDelete);
	ZVAL_UNDEF(&onUpdate);
	ZVAL_UNDEF(&columnDefinition);
	ZVAL_UNDEF(&_3);
	ZVAL_UNDEF(&_74);
	ZVAL_UNDEF(&_75);
	ZVAL_UNDEF(&_0$$5);
	ZVAL_UNDEF(&_1$$6);
	ZVAL_UNDEF(&_5$$7);
	ZVAL_UNDEF(&_6$$7);
	ZVAL_UNDEF(&_7$$7);
	ZVAL_UNDEF(&_11$$7);
	ZVAL_UNDEF(&_12$$7);
	ZVAL_UNDEF(&_8$$8);
	ZVAL_UNDEF(&_10$$8);
	ZVAL_UNDEF(&_13$$11);
	ZVAL_UNDEF(&_14$$12);
	ZVAL_UNDEF(&_15$$12);
	ZVAL_UNDEF(&_16$$12);
	ZVAL_UNDEF(&_19$$12);
	ZVAL_UNDEF(&_20$$12);
	ZVAL_UNDEF(&_17$$13);
	ZVAL_UNDEF(&_18$$13);
	ZVAL_UNDEF(&_21$$16);
	ZVAL_UNDEF(&_22$$17);
	ZVAL_UNDEF(&_23$$17);
	ZVAL_UNDEF(&_25$$18);
	ZVAL_UNDEF(&_26$$20);
	ZVAL_UNDEF(&_27$$20);
	ZVAL_UNDEF(&_28$$20);
	ZVAL_UNDEF(&_29$$22);
	ZVAL_UNDEF(&_30$$22);
	ZVAL_UNDEF(&_31$$22);
	ZVAL_UNDEF(&_32$$23);
	ZVAL_UNDEF(&_33$$23);
	ZVAL_UNDEF(&_34$$23);
	ZVAL_UNDEF(&_35$$23);
	ZVAL_UNDEF(&_36$$23);
	ZVAL_UNDEF(&_37$$23);
	ZVAL_UNDEF(&_38$$26);
	ZVAL_UNDEF(&_39$$26);
	ZVAL_UNDEF(&_40$$26);
	ZVAL_UNDEF(&_41$$28);
	ZVAL_UNDEF(&_42$$28);
	ZVAL_UNDEF(&_43$$28);
	ZVAL_UNDEF(&_44$$29);
	ZVAL_UNDEF(&_45$$29);
	ZVAL_UNDEF(&_46$$29);
	ZVAL_UNDEF(&_47$$29);
	ZVAL_UNDEF(&_48$$29);
	ZVAL_UNDEF(&_49$$29);
	ZVAL_UNDEF(&_51$$31);
	ZVAL_UNDEF(&_52$$32);
	ZVAL_UNDEF(&_53$$32);
	ZVAL_UNDEF(&_54$$32);
	ZVAL_UNDEF(&_55$$32);
	ZVAL_UNDEF(&_56$$32);
	ZVAL_UNDEF(&_57$$32);
	ZVAL_UNDEF(&_58$$32);
	ZVAL_UNDEF(&_59$$32);
	ZVAL_UNDEF(&_60$$32);
	ZVAL_UNDEF(&_61$$33);
	ZVAL_UNDEF(&_62$$34);
	ZVAL_UNDEF(&_63$$35);
	ZVAL_UNDEF(&_64$$35);
	ZVAL_UNDEF(&_65$$35);
	ZVAL_UNDEF(&_66$$35);
	ZVAL_UNDEF(&_67$$35);
	ZVAL_UNDEF(&_68$$35);
	ZVAL_UNDEF(&_69$$35);
	ZVAL_UNDEF(&_70$$35);
	ZVAL_UNDEF(&_71$$35);
	ZVAL_UNDEF(&_72$$36);
	ZVAL_UNDEF(&_73$$37);
	ZVAL_UNDEF(&_76$$38);
	ZVAL_UNDEF(&_77$$38);
	ZVAL_UNDEF(&definition);
	ZVAL_UNDEF(&createLines);
	ZVAL_UNDEF(&primaryColumns);

	ZEPHIR_MM_GROW();
	zephir_fetch_params(1, 3, 0, &tableName_param, &schemaName_param, &definition_param);

	if (UNEXPECTED(Z_TYPE_P(tableName_param) != IS_STRING && Z_TYPE_P(tableName_param) != IS_NULL)) {
		zephir_throw_exception_string(spl_ce_InvalidArgumentException, SL("Parameter 'tableName' must be of the type string"));
		RETURN_MM_NULL();
	}
	if (EXPECTED(Z_TYPE_P(tableName_param) == IS_STRING)) {
		zephir_get_strval(&tableName, tableName_param);
	} else {
		ZEPHIR_INIT_VAR(&tableName);
		ZVAL_EMPTY_STRING(&tableName);
	}
	if (UNEXPECTED(Z_TYPE_P(schemaName_param) != IS_STRING && Z_TYPE_P(schemaName_param) != IS_NULL)) {
		zephir_throw_exception_string(spl_ce_InvalidArgumentException, SL("Parameter 'schemaName' must be of the type string"));
		RETURN_MM_NULL();
	}
	if (EXPECTED(Z_TYPE_P(schemaName_param) == IS_STRING)) {
		zephir_get_strval(&schemaName, schemaName_param);
	} else {
		ZEPHIR_INIT_VAR(&schemaName);
		ZVAL_EMPTY_STRING(&schemaName);
	}
	ZEPHIR_OBS_COPY_OR_DUP(&definition, definition_param);


	ZEPHIR_OBS_VAR(&columns);
	if (UNEXPECTED(!(zephir_array_isset_string_fetch(&columns, &definition, SL("columns"), 0)))) {
		ZEPHIR_THROW_EXCEPTION_DEBUG_STR(phalcon_db_exception_ce, "The index 'columns' is required in the definition array", "phalcon/Db/Dialect/Postgresql.zep", 134);
		return;
	}
	ZEPHIR_CALL_METHOD(&table, this_ptr, "preparetable", NULL, 0, &tableName, &schemaName);
	zephir_check_call_status();
	ZEPHIR_INIT_VAR(&temporary);
	ZVAL_BOOL(&temporary, 0);
	ZEPHIR_OBS_VAR(&options);
	if (zephir_array_isset_string_fetch(&options, &definition, SL("options"), 0)) {
		ZEPHIR_OBS_NVAR(&temporary);
		zephir_array_isset_string_fetch(&temporary, &options, SL("temporary"), 0);
	}
	if (zephir_is_true(&temporary)) {
		ZEPHIR_INIT_VAR(&_0$$5);
		ZEPHIR_CONCAT_SVS(&_0$$5, "CREATE TEMPORARY TABLE ", &table, " (\n\t");
		zephir_get_strval(&sql, &_0$$5);
	} else {
		ZEPHIR_INIT_VAR(&_1$$6);
		ZEPHIR_CONCAT_SVS(&_1$$6, "CREATE TABLE ", &table, " (\n\t");
		zephir_get_strval(&sql, &_1$$6);
	}
	ZEPHIR_INIT_VAR(&createLines);
	array_init(&createLines);
	ZEPHIR_INIT_VAR(&primaryColumns);
	array_init(&primaryColumns);
	zephir_is_iterable(&columns, 0, "phalcon/Db/Dialect/Postgresql.zep", 186);
	if (Z_TYPE_P(&columns) == IS_ARRAY) {
		ZEND_HASH_FOREACH_VAL(Z_ARRVAL_P(&columns), _2)
		{
			ZEPHIR_INIT_NVAR(&column);
			ZVAL_COPY(&column, _2);
			ZEPHIR_CALL_METHOD(&columnDefinition, this_ptr, "getcolumndefinition", &_4, 0, &column);
			zephir_check_call_status();
			ZEPHIR_CALL_METHOD(&_5$$7, &column, "getname", NULL, 0);
			zephir_check_call_status();
			ZEPHIR_INIT_NVAR(&_6$$7);
			ZEPHIR_CONCAT_SVSV(&_6$$7, "\"", &_5$$7, "\" ", &columnDefinition);
			zephir_get_strval(&columnLine, &_6$$7);
			ZEPHIR_CALL_METHOD(&_7$$7, &column, "hasdefault", NULL, 0);
			zephir_check_call_status();
			if (zephir_is_true(&_7$$7)) {
				ZEPHIR_CALL_METHOD(&_8$$8, this_ptr, "castdefault", &_9, 0, &column);
				zephir_check_call_status();
				ZEPHIR_INIT_NVAR(&_10$$8);
				ZEPHIR_CONCAT_SV(&_10$$8, " DEFAULT ", &_8$$8);
				zephir_concat_self(&columnLine, &_10$$8);
			}
			ZEPHIR_CALL_METHOD(&_11$$7, &column, "isnotnull", NULL, 0);
			zephir_check_call_status();
			if (zephir_is_true(&_11$$7)) {
				zephir_concat_self_str(&columnLine, " NOT NULL", sizeof(" NOT NULL") - 1);
			} else {
				zephir_concat_self_str(&columnLine, " NULL", sizeof(" NULL") - 1);
			}
			ZEPHIR_CALL_METHOD(&_12$$7, &column, "isprimary", NULL, 0);
			zephir_check_call_status();
			if (zephir_is_true(&_12$$7)) {
				ZEPHIR_CALL_METHOD(&_13$$11, &column, "getname", NULL, 0);
				zephir_check_call_status();
				zephir_array_append(&primaryColumns, &_13$$11, PH_SEPARATE, "phalcon/Db/Dialect/Postgresql.zep", 180);
			}
			zephir_array_append(&createLines, &columnLine, PH_SEPARATE, "phalcon/Db/Dialect/Postgresql.zep", 183);
		} ZEND_HASH_FOREACH_END();
	} else {
		ZEPHIR_CALL_METHOD(NULL, &columns, "rewind", NULL, 0);
		zephir_check_call_status();
		while (1) {
			ZEPHIR_CALL_METHOD(&_3, &columns, "valid", NULL, 0);
			zephir_check_call_status();
			if (!zend_is_true(&_3)) {
				break;
			}
			ZEPHIR_CALL_METHOD(&column, &columns, "current", NULL, 0);
			zephir_check_call_status();
				ZEPHIR_CALL_METHOD(&columnDefinition, this_ptr, "getcolumndefinition", &_4, 0, &column);
				zephir_check_call_status();
				ZEPHIR_CALL_METHOD(&_14$$12, &column, "getname", NULL, 0);
				zephir_check_call_status();
				ZEPHIR_INIT_NVAR(&_15$$12);
				ZEPHIR_CONCAT_SVSV(&_15$$12, "\"", &_14$$12, "\" ", &columnDefinition);
				zephir_get_strval(&columnLine, &_15$$12);
				ZEPHIR_CALL_METHOD(&_16$$12, &column, "hasdefault", NULL, 0);
				zephir_check_call_status();
				if (zephir_is_true(&_16$$12)) {
					ZEPHIR_CALL_METHOD(&_17$$13, this_ptr, "castdefault", &_9, 0, &column);
					zephir_check_call_status();
					ZEPHIR_INIT_NVAR(&_18$$13);
					ZEPHIR_CONCAT_SV(&_18$$13, " DEFAULT ", &_17$$13);
					zephir_concat_self(&columnLine, &_18$$13);
				}
				ZEPHIR_CALL_METHOD(&_19$$12, &column, "isnotnull", NULL, 0);
				zephir_check_call_status();
				if (zephir_is_true(&_19$$12)) {
					zephir_concat_self_str(&columnLine, " NOT NULL", sizeof(" NOT NULL") - 1);
				} else {
					zephir_concat_self_str(&columnLine, " NULL", sizeof(" NULL") - 1);
				}
				ZEPHIR_CALL_METHOD(&_20$$12, &column, "isprimary", NULL, 0);
				zephir_check_call_status();
				if (zephir_is_true(&_20$$12)) {
					ZEPHIR_CALL_METHOD(&_21$$16, &column, "getname", NULL, 0);
					zephir_check_call_status();
					zephir_array_append(&primaryColumns, &_21$$16, PH_SEPARATE, "phalcon/Db/Dialect/Postgresql.zep", 180);
				}
				zephir_array_append(&createLines, &columnLine, PH_SEPARATE, "phalcon/Db/Dialect/Postgresql.zep", 183);
			ZEPHIR_CALL_METHOD(NULL, &columns, "next", NULL, 0);
			zephir_check_call_status();
		}
	}
	ZEPHIR_INIT_NVAR(&column);
	if (!(ZEPHIR_IS_EMPTY(&primaryColumns))) {
		ZEPHIR_CALL_METHOD(&_22$$17, this_ptr, "getcolumnlist", NULL, 67, &primaryColumns);
		zephir_check_call_status();
		ZEPHIR_INIT_VAR(&_23$$17);
		ZEPHIR_CONCAT_SVS(&_23$$17, "PRIMARY KEY (", &_22$$17, ")");
		zephir_array_append(&createLines, &_23$$17, PH_SEPARATE, "phalcon/Db/Dialect/Postgresql.zep", 187);
	}
	ZEPHIR_INIT_VAR(&indexSqlAfterCreate);
	ZVAL_STRING(&indexSqlAfterCreate, "");
	ZEPHIR_OBS_VAR(&indexes);
	if (zephir_array_isset_string_fetch(&indexes, &definition, SL("indexes"), 0)) {
		zephir_is_iterable(&indexes, 0, "phalcon/Db/Dialect/Postgresql.zep", 220);
		if (Z_TYPE_P(&indexes) == IS_ARRAY) {
			ZEND_HASH_FOREACH_VAL(Z_ARRVAL_P(&indexes), _24$$18)
			{
				ZEPHIR_INIT_NVAR(&index);
				ZVAL_COPY(&index, _24$$18);
				ZEPHIR_CALL_METHOD(&indexName, &index, "getname", NULL, 0);
				zephir_check_call_status();
				ZEPHIR_CALL_METHOD(&indexType, &index, "gettype", NULL, 0);
				zephir_check_call_status();
				ZEPHIR_INIT_NVAR(&indexSql);
				ZVAL_STRING(&indexSql, "");
				if (ZEPHIR_IS_STRING(&indexName, "PRIMARY")) {
					ZEPHIR_CALL_METHOD(&_27$$20, &index, "getcolumns", NULL, 0);
					zephir_check_call_status();
					ZEPHIR_CALL_METHOD(&_26$$20, this_ptr, "getcolumnlist", NULL, 67, &_27$$20);
					zephir_check_call_status();
					ZEPHIR_INIT_NVAR(&_28$$20);
					ZEPHIR_CONCAT_SVS(&_28$$20, "CONSTRAINT \"PRIMARY\" PRIMARY KEY (", &_26$$20, ")");
					zephir_get_strval(&indexSql, &_28$$20);
				} else {
					if (!(ZEPHIR_IS_EMPTY(&indexType))) {
						ZEPHIR_CALL_METHOD(&_30$$22, &index, "getcolumns", NULL, 0);
						zephir_check_call_status();
						ZEPHIR_CALL_METHOD(&_29$$22, this_ptr, "getcolumnlist", NULL, 67, &_30$$22);
						zephir_check_call_status();
						ZEPHIR_INIT_NVAR(&_31$$22);
						ZEPHIR_CONCAT_SVSVSVS(&_31$$22, "CONSTRAINT \"", &indexName, "\" ", &indexType, " (", &_29$$22, ")");
						zephir_get_strval(&indexSql, &_31$$22);
					} else {
						ZEPHIR_CALL_METHOD(&_32$$23, &index, "getname", NULL, 0);
						zephir_check_call_status();
						ZEPHIR_CALL_METHOD(&_33$$23, this_ptr, "preparetable", NULL, 0, &tableName, &schemaName);
						zephir_check_call_status();
						ZEPHIR_INIT_NVAR(&_34$$23);
						ZEPHIR_CONCAT_SVSV(&_34$$23, "CREATE INDEX \"", &_32$$23, "\" ON ", &_33$$23);
						zephir_concat_self(&indexSqlAfterCreate, &_34$$23);
						ZEPHIR_CALL_METHOD(&_36$$23, &index, "getcolumns", NULL, 0);
						zephir_check_call_status();
						ZEPHIR_CALL_METHOD(&_35$$23, this_ptr, "getcolumnlist", NULL, 67, &_36$$23);
						zephir_check_call_status();
						ZEPHIR_INIT_NVAR(&_37$$23);
						ZEPHIR_CONCAT_SVS(&_37$$23, " (", &_35$$23, ");");
						zephir_concat_self(&indexSqlAfterCreate, &_37$$23);
					}
				}
				if (!(ZEPHIR_IS_EMPTY(&indexSql))) {
					zephir_array_append(&createLines, &indexSql, PH_SEPARATE, "phalcon/Db/Dialect/Postgresql.zep", 217);
				}
			} ZEND_HASH_FOREACH_END();
		} else {
			ZEPHIR_CALL_METHOD(NULL, &indexes, "rewind", NULL, 0);
			zephir_check_call_status();
			while (1) {
				ZEPHIR_CALL_METHOD(&_25$$18, &indexes, "valid", NULL, 0);
				zephir_check_call_status();
				if (!zend_is_true(&_25$$18)) {
					break;
				}
				ZEPHIR_CALL_METHOD(&index, &indexes, "current", NULL, 0);
				zephir_check_call_status();
					ZEPHIR_CALL_METHOD(&indexName, &index, "getname", NULL, 0);
					zephir_check_call_status();
					ZEPHIR_CALL_METHOD(&indexType, &index, "gettype", NULL, 0);
					zephir_check_call_status();
					ZEPHIR_INIT_NVAR(&indexSql);
					ZVAL_STRING(&indexSql, "");
					if (ZEPHIR_IS_STRING(&indexName, "PRIMARY")) {
						ZEPHIR_CALL_METHOD(&_39$$26, &index, "getcolumns", NULL, 0);
						zephir_check_call_status();
						ZEPHIR_CALL_METHOD(&_38$$26, this_ptr, "getcolumnlist", NULL, 67, &_39$$26);
						zephir_check_call_status();
						ZEPHIR_INIT_NVAR(&_40$$26);
						ZEPHIR_CONCAT_SVS(&_40$$26, "CONSTRAINT \"PRIMARY\" PRIMARY KEY (", &_38$$26, ")");
						zephir_get_strval(&indexSql, &_40$$26);
					} else {
						if (!(ZEPHIR_IS_EMPTY(&indexType))) {
							ZEPHIR_CALL_METHOD(&_42$$28, &index, "getcolumns", NULL, 0);
							zephir_check_call_status();
							ZEPHIR_CALL_METHOD(&_41$$28, this_ptr, "getcolumnlist", NULL, 67, &_42$$28);
							zephir_check_call_status();
							ZEPHIR_INIT_NVAR(&_43$$28);
							ZEPHIR_CONCAT_SVSVSVS(&_43$$28, "CONSTRAINT \"", &indexName, "\" ", &indexType, " (", &_41$$28, ")");
							zephir_get_strval(&indexSql, &_43$$28);
						} else {
							ZEPHIR_CALL_METHOD(&_44$$29, &index, "getname", NULL, 0);
							zephir_check_call_status();
							ZEPHIR_CALL_METHOD(&_45$$29, this_ptr, "preparetable", NULL, 0, &tableName, &schemaName);
							zephir_check_call_status();
							ZEPHIR_INIT_NVAR(&_46$$29);
							ZEPHIR_CONCAT_SVSV(&_46$$29, "CREATE INDEX \"", &_44$$29, "\" ON ", &_45$$29);
							zephir_concat_self(&indexSqlAfterCreate, &_46$$29);
							ZEPHIR_CALL_METHOD(&_48$$29, &index, "getcolumns", NULL, 0);
							zephir_check_call_status();
							ZEPHIR_CALL_METHOD(&_47$$29, this_ptr, "getcolumnlist", NULL, 67, &_48$$29);
							zephir_check_call_status();
							ZEPHIR_INIT_NVAR(&_49$$29);
							ZEPHIR_CONCAT_SVS(&_49$$29, " (", &_47$$29, ");");
							zephir_concat_self(&indexSqlAfterCreate, &_49$$29);
						}
					}
					if (!(ZEPHIR_IS_EMPTY(&indexSql))) {
						zephir_array_append(&createLines, &indexSql, PH_SEPARATE, "phalcon/Db/Dialect/Postgresql.zep", 217);
					}
				ZEPHIR_CALL_METHOD(NULL, &indexes, "next", NULL, 0);
				zephir_check_call_status();
			}
		}
		ZEPHIR_INIT_NVAR(&index);
	}
	ZEPHIR_OBS_VAR(&references);
	if (zephir_array_isset_string_fetch(&references, &definition, SL("references"), 0)) {
		zephir_is_iterable(&references, 0, "phalcon/Db/Dialect/Postgresql.zep", 248);
		if (Z_TYPE_P(&references) == IS_ARRAY) {
			ZEND_HASH_FOREACH_VAL(Z_ARRVAL_P(&references), _50$$31)
			{
				ZEPHIR_INIT_NVAR(&reference);
				ZVAL_COPY(&reference, _50$$31);
				ZEPHIR_CALL_METHOD(&_52$$32, &reference, "getname", NULL, 0);
				zephir_check_call_status();
				ZEPHIR_CALL_METHOD(&_54$$32, &reference, "getcolumns", NULL, 0);
				zephir_check_call_status();
				ZEPHIR_CALL_METHOD(&_53$$32, this_ptr, "getcolumnlist", NULL, 67, &_54$$32);
				zephir_check_call_status();
				ZEPHIR_INIT_NVAR(&_55$$32);
				ZEPHIR_CONCAT_SVSVS(&_55$$32, "CONSTRAINT \"", &_52$$32, "\" FOREIGN KEY (", &_53$$32, ") REFERENCES ");
				zephir_get_strval(&referenceSql, &_55$$32);
				ZEPHIR_CALL_METHOD(&_57$$32, &reference, "getreferencedtable", NULL, 0);
				zephir_check_call_status();
				ZEPHIR_CALL_METHOD(&_56$$32, this_ptr, "preparetable", NULL, 0, &_57$$32, &schemaName);
				zephir_check_call_status();
				zephir_concat_self(&referenceSql, &_56$$32);
				ZEPHIR_CALL_METHOD(&_59$$32, &reference, "getreferencedcolumns", NULL, 0);
				zephir_check_call_status();
				ZEPHIR_CALL_METHOD(&_58$$32, this_ptr, "getcolumnlist", NULL, 67, &_59$$32);
				zephir_check_call_status();
				ZEPHIR_INIT_NVAR(&_60$$32);
				ZEPHIR_CONCAT_SVS(&_60$$32, " (", &_58$$32, ")");
				zephir_concat_self(&referenceSql, &_60$$32);
				ZEPHIR_CALL_METHOD(&onDelete, &reference, "getondelete", NULL, 0);
				zephir_check_call_status();
				if (!(ZEPHIR_IS_EMPTY(&onDelete))) {
					ZEPHIR_INIT_NVAR(&_61$$33);
					ZEPHIR_CONCAT_SV(&_61$$33, " ON DELETE ", &onDelete);
					zephir_concat_self(&referenceSql, &_61$$33);
				}
				ZEPHIR_CALL_METHOD(&onUpdate, &reference, "getonupdate", NULL, 0);
				zephir_check_call_status();
				if (!(ZEPHIR_IS_EMPTY(&onUpdate))) {
					ZEPHIR_INIT_NVAR(&_62$$34);
					ZEPHIR_CONCAT_SV(&_62$$34, " ON UPDATE ", &onUpdate);
					zephir_concat_self(&referenceSql, &_62$$34);
				}
				zephir_array_append(&createLines, &referenceSql, PH_SEPARATE, "phalcon/Db/Dialect/Postgresql.zep", 246);
			} ZEND_HASH_FOREACH_END();
		} else {
			ZEPHIR_CALL_METHOD(NULL, &references, "rewind", NULL, 0);
			zephir_check_call_status();
			while (1) {
				ZEPHIR_CALL_METHOD(&_51$$31, &references, "valid", NULL, 0);
				zephir_check_call_status();
				if (!zend_is_true(&_51$$31)) {
					break;
				}
				ZEPHIR_CALL_METHOD(&reference, &references, "current", NULL, 0);
				zephir_check_call_status();
					ZEPHIR_CALL_METHOD(&_63$$35, &reference, "getname", NULL, 0);
					zephir_check_call_status();
					ZEPHIR_CALL_METHOD(&_65$$35, &reference, "getcolumns", NULL, 0);
					zephir_check_call_status();
					ZEPHIR_CALL_METHOD(&_64$$35, this_ptr, "getcolumnlist", NULL, 67, &_65$$35);
					zephir_check_call_status();
					ZEPHIR_INIT_NVAR(&_66$$35);
					ZEPHIR_CONCAT_SVSVS(&_66$$35, "CONSTRAINT \"", &_63$$35, "\" FOREIGN KEY (", &_64$$35, ") REFERENCES ");
					zephir_get_strval(&referenceSql, &_66$$35);
					ZEPHIR_CALL_METHOD(&_68$$35, &reference, "getreferencedtable", NULL, 0);
					zephir_check_call_status();
					ZEPHIR_CALL_METHOD(&_67$$35, this_ptr, "preparetable", NULL, 0, &_68$$35, &schemaName);
					zephir_check_call_status();
					zephir_concat_self(&referenceSql, &_67$$35);
					ZEPHIR_CALL_METHOD(&_70$$35, &reference, "getreferencedcolumns", NULL, 0);
					zephir_check_call_status();
					ZEPHIR_CALL_METHOD(&_69$$35, this_ptr, "getcolumnlist", NULL, 67, &_70$$35);
					zephir_check_call_status();
					ZEPHIR_INIT_NVAR(&_71$$35);
					ZEPHIR_CONCAT_SVS(&_71$$35, " (", &_69$$35, ")");
					zephir_concat_self(&referenceSql, &_71$$35);
					ZEPHIR_CALL_METHOD(&onDelete, &reference, "getondelete", NULL, 0);
					zephir_check_call_status();
					if (!(ZEPHIR_IS_EMPTY(&onDelete))) {
						ZEPHIR_INIT_NVAR(&_72$$36);
						ZEPHIR_CONCAT_SV(&_72$$36, " ON DELETE ", &onDelete);
						zephir_concat_self(&referenceSql, &_72$$36);
					}
					ZEPHIR_CALL_METHOD(&onUpdate, &reference, "getonupdate", NULL, 0);
					zephir_check_call_status();
					if (!(ZEPHIR_IS_EMPTY(&onUpdate))) {
						ZEPHIR_INIT_NVAR(&_73$$37);
						ZEPHIR_CONCAT_SV(&_73$$37, " ON UPDATE ", &onUpdate);
						zephir_concat_self(&referenceSql, &_73$$37);
					}
					zephir_array_append(&createLines, &referenceSql, PH_SEPARATE, "phalcon/Db/Dialect/Postgresql.zep", 246);
				ZEPHIR_CALL_METHOD(NULL, &references, "next", NULL, 0);
				zephir_check_call_status();
			}
		}
		ZEPHIR_INIT_NVAR(&reference);
	}
	ZEPHIR_INIT_VAR(&_74);
	zephir_fast_join_str(&_74, SL(",\n\t"), &createLines);
	ZEPHIR_INIT_VAR(&_75);
	ZEPHIR_CONCAT_VS(&_75, &_74, "\n)");
	zephir_concat_self(&sql, &_75);
	if (zephir_array_isset_string(&definition, SL("options"))) {
		ZEPHIR_CALL_METHOD(&_76$$38, this_ptr, "gettableoptions", NULL, 0, &definition);
		zephir_check_call_status();
		ZEPHIR_INIT_VAR(&_77$$38);
		ZEPHIR_CONCAT_SV(&_77$$38, " ", &_76$$38);
		zephir_concat_self(&sql, &_77$$38);
	}
	ZEPHIR_INIT_VAR(&_78);
	ZEPHIR_CONCAT_SV(&_78, ";", &indexSqlAfterCreate);
	zephir_concat_self(&sql, &_78);
	RETURN_CTOR(&sql);

}

/**
 * Generates SQL to create a view
 */
PHP_METHOD(Phalcon_Db_Dialect_Postgresql, createView) {

	zephir_method_globals *ZEPHIR_METHOD_GLOBALS_PTR = NULL;
	zend_long ZEPHIR_LAST_CALL_STATUS;
	zval definition;
	zval *viewName_param = NULL, *definition_param = NULL, *schemaName_param = NULL, viewSql, _0;
	zval viewName, schemaName;
	zval *this_ptr = getThis();

	ZVAL_UNDEF(&viewName);
	ZVAL_UNDEF(&schemaName);
	ZVAL_UNDEF(&viewSql);
	ZVAL_UNDEF(&_0);
	ZVAL_UNDEF(&definition);

	ZEPHIR_MM_GROW();
	zephir_fetch_params(1, 2, 1, &viewName_param, &definition_param, &schemaName_param);

	if (UNEXPECTED(Z_TYPE_P(viewName_param) != IS_STRING && Z_TYPE_P(viewName_param) != IS_NULL)) {
		zephir_throw_exception_string(spl_ce_InvalidArgumentException, SL("Parameter 'viewName' must be of the type string"));
		RETURN_MM_NULL();
	}
	if (EXPECTED(Z_TYPE_P(viewName_param) == IS_STRING)) {
		zephir_get_strval(&viewName, viewName_param);
	} else {
		ZEPHIR_INIT_VAR(&viewName);
		ZVAL_EMPTY_STRING(&viewName);
	}
	ZEPHIR_OBS_COPY_OR_DUP(&definition, definition_param);
	if (!schemaName_param) {
		ZEPHIR_INIT_VAR(&schemaName);
		ZVAL_STRING(&schemaName, "");
	} else {
		zephir_get_strval(&schemaName, schemaName_param);
	}


	ZEPHIR_OBS_VAR(&viewSql);
	if (UNEXPECTED(!(zephir_array_isset_string_fetch(&viewSql, &definition, SL("sql"), 0)))) {
		ZEPHIR_THROW_EXCEPTION_DEBUG_STR(phalcon_db_exception_ce, "The index 'sql' is required in the definition array", "phalcon/Db/Dialect/Postgresql.zep", 269);
		return;
	}
	ZEPHIR_CALL_METHOD(&_0, this_ptr, "preparetable", NULL, 0, &viewName, &schemaName);
	zephir_check_call_status();
	ZEPHIR_CONCAT_SVSV(return_value, "CREATE VIEW ", &_0, " AS ", &viewSql);
	RETURN_MM();

}

/**
 * Generates SQL describing a table
 *
 * ```php
 * print_r(
 *     $dialect->describeColumns("posts")
 * );
 * ```
 */
PHP_METHOD(Phalcon_Db_Dialect_Postgresql, describeColumns) {

	zephir_method_globals *ZEPHIR_METHOD_GLOBALS_PTR = NULL;
	zval *table_param = NULL, *schema_param = NULL;
	zval table, schema;
	zval *this_ptr = getThis();

	ZVAL_UNDEF(&table);
	ZVAL_UNDEF(&schema);

	ZEPHIR_MM_GROW();
	zephir_fetch_params(1, 1, 1, &table_param, &schema_param);

	if (UNEXPECTED(Z_TYPE_P(table_param) != IS_STRING && Z_TYPE_P(table_param) != IS_NULL)) {
		zephir_throw_exception_string(spl_ce_InvalidArgumentException, SL("Parameter 'table' must be of the type string"));
		RETURN_MM_NULL();
	}
	if (EXPECTED(Z_TYPE_P(table_param) == IS_STRING)) {
		zephir_get_strval(&table, table_param);
	} else {
		ZEPHIR_INIT_VAR(&table);
		ZVAL_EMPTY_STRING(&table);
	}
	if (!schema_param) {
		ZEPHIR_INIT_VAR(&schema);
		ZVAL_STRING(&schema, "");
	} else {
		zephir_get_strval(&schema, schema_param);
	}


	if (ZEPHIR_IS_STRING_IDENTICAL(&schema, "")) {
		ZEPHIR_INIT_NVAR(&schema);
		ZVAL_STRING(&schema, "public");
	}
	ZEPHIR_CONCAT_SVSVS(return_value, "SELECT DISTINCT c.column_name AS Field, c.data_type AS Type, c.character_maximum_length AS Size, c.numeric_precision AS NumericSize, c.numeric_scale AS NumericScale, c.is_nullable AS Null, CASE WHEN pkc.column_name NOTNULL THEN 'PRI' ELSE '' END AS Key, CASE WHEN c.data_type LIKE '%int%' AND c.column_default LIKE '%nextval%' THEN 'auto_increment' ELSE '' END AS Extra, c.ordinal_position AS Position, c.column_default FROM information_schema.columns c LEFT JOIN ( SELECT kcu.column_name, kcu.table_name, kcu.table_schema FROM information_schema.table_constraints tc INNER JOIN information_schema.key_column_usage kcu on (kcu.constraint_name = tc.constraint_name and kcu.table_name=tc.table_name and kcu.table_schema=tc.table_schema) WHERE tc.constraint_type='PRIMARY KEY') pkc ON (c.column_name=pkc.column_name AND c.table_schema = pkc.table_schema AND c.table_name=pkc.table_name) WHERE c.table_schema='", &schema, "' AND c.table_name='", &table, "' ORDER BY c.ordinal_position");
	RETURN_MM();

}

/**
 * Generates SQL to query indexes on a table
 */
PHP_METHOD(Phalcon_Db_Dialect_Postgresql, describeIndexes) {

	zephir_method_globals *ZEPHIR_METHOD_GLOBALS_PTR = NULL;
	zval *table_param = NULL, *schema_param = NULL;
	zval table, schema;
	zval *this_ptr = getThis();

	ZVAL_UNDEF(&table);
	ZVAL_UNDEF(&schema);

	ZEPHIR_MM_GROW();
	zephir_fetch_params(1, 1, 1, &table_param, &schema_param);

	if (UNEXPECTED(Z_TYPE_P(table_param) != IS_STRING && Z_TYPE_P(table_param) != IS_NULL)) {
		zephir_throw_exception_string(spl_ce_InvalidArgumentException, SL("Parameter 'table' must be of the type string"));
		RETURN_MM_NULL();
	}
	if (EXPECTED(Z_TYPE_P(table_param) == IS_STRING)) {
		zephir_get_strval(&table, table_param);
	} else {
		ZEPHIR_INIT_VAR(&table);
		ZVAL_EMPTY_STRING(&table);
	}
	if (!schema_param) {
		ZEPHIR_INIT_VAR(&schema);
		ZVAL_STRING(&schema, "");
	} else {
		zephir_get_strval(&schema, schema_param);
	}


	ZEPHIR_CONCAT_SVS(return_value, "SELECT 0 as c0, t.relname as table_name, i.relname as key_name, 3 as c3, a.attname as column_name FROM pg_class t, pg_class i, pg_index ix, pg_attribute a WHERE t.oid = ix.indrelid AND i.oid = ix.indexrelid AND a.attrelid = t.oid AND a.attnum = ANY(ix.indkey) AND t.relkind = 'r' AND t.relname = '", &table, "' ORDER BY t.relname, i.relname;");
	RETURN_MM();

}

/**
 * Generates SQL to query foreign keys on a table
 */
PHP_METHOD(Phalcon_Db_Dialect_Postgresql, describeReferences) {

	zephir_method_globals *ZEPHIR_METHOD_GLOBALS_PTR = NULL;
	zval *table_param = NULL, *schema_param = NULL;
	zval table, schema;
	zval *this_ptr = getThis();

	ZVAL_UNDEF(&table);
	ZVAL_UNDEF(&schema);

	ZEPHIR_MM_GROW();
	zephir_fetch_params(1, 1, 1, &table_param, &schema_param);

	if (UNEXPECTED(Z_TYPE_P(table_param) != IS_STRING && Z_TYPE_P(table_param) != IS_NULL)) {
		zephir_throw_exception_string(spl_ce_InvalidArgumentException, SL("Parameter 'table' must be of the type string"));
		RETURN_MM_NULL();
	}
	if (EXPECTED(Z_TYPE_P(table_param) == IS_STRING)) {
		zephir_get_strval(&table, table_param);
	} else {
		ZEPHIR_INIT_VAR(&table);
		ZVAL_EMPTY_STRING(&table);
	}
	if (!schema_param) {
		ZEPHIR_INIT_VAR(&schema);
		ZVAL_STRING(&schema, "");
	} else {
		zephir_get_strval(&schema, schema_param);
	}


	if (ZEPHIR_IS_STRING_IDENTICAL(&schema, "")) {
		ZEPHIR_INIT_NVAR(&schema);
		ZVAL_STRING(&schema, "public");
	}
	ZEPHIR_CONCAT_SVSVS(return_value, "SELECT DISTINCT tc.table_name AS TABLE_NAME, kcu.column_name AS COLUMN_NAME, tc.constraint_name AS CONSTRAINT_NAME, tc.table_catalog AS REFERENCED_TABLE_SCHEMA, ccu.table_name AS REFERENCED_TABLE_NAME, ccu.column_name AS REFERENCED_COLUMN_NAME, rc.update_rule AS UPDATE_RULE, rc.delete_rule AS DELETE_RULE FROM information_schema.table_constraints AS tc JOIN information_schema.key_column_usage AS kcu ON tc.constraint_name = kcu.constraint_name JOIN information_schema.constraint_column_usage AS ccu ON ccu.constraint_name = tc.constraint_name JOIN information_schema.referential_constraints rc ON tc.constraint_catalog = rc.constraint_catalog AND tc.constraint_schema = rc.constraint_schema AND tc.constraint_name = rc.constraint_name AND tc.constraint_type = 'FOREIGN KEY' WHERE constraint_type = 'FOREIGN KEY' AND tc.table_schema = '", &schema, "' AND tc.table_name='", &table, "'");
	RETURN_MM();

}

/**
 * Generates SQL to delete a column from a table
 */
PHP_METHOD(Phalcon_Db_Dialect_Postgresql, dropColumn) {

	zephir_method_globals *ZEPHIR_METHOD_GLOBALS_PTR = NULL;
	zend_long ZEPHIR_LAST_CALL_STATUS;
	zval *tableName_param = NULL, *schemaName_param = NULL, *columnName_param = NULL, _0;
	zval tableName, schemaName, columnName;
	zval *this_ptr = getThis();

	ZVAL_UNDEF(&tableName);
	ZVAL_UNDEF(&schemaName);
	ZVAL_UNDEF(&columnName);
	ZVAL_UNDEF(&_0);

	ZEPHIR_MM_GROW();
	zephir_fetch_params(1, 3, 0, &tableName_param, &schemaName_param, &columnName_param);

	if (UNEXPECTED(Z_TYPE_P(tableName_param) != IS_STRING && Z_TYPE_P(tableName_param) != IS_NULL)) {
		zephir_throw_exception_string(spl_ce_InvalidArgumentException, SL("Parameter 'tableName' must be of the type string"));
		RETURN_MM_NULL();
	}
	if (EXPECTED(Z_TYPE_P(tableName_param) == IS_STRING)) {
		zephir_get_strval(&tableName, tableName_param);
	} else {
		ZEPHIR_INIT_VAR(&tableName);
		ZVAL_EMPTY_STRING(&tableName);
	}
	if (UNEXPECTED(Z_TYPE_P(schemaName_param) != IS_STRING && Z_TYPE_P(schemaName_param) != IS_NULL)) {
		zephir_throw_exception_string(spl_ce_InvalidArgumentException, SL("Parameter 'schemaName' must be of the type string"));
		RETURN_MM_NULL();
	}
	if (EXPECTED(Z_TYPE_P(schemaName_param) == IS_STRING)) {
		zephir_get_strval(&schemaName, schemaName_param);
	} else {
		ZEPHIR_INIT_VAR(&schemaName);
		ZVAL_EMPTY_STRING(&schemaName);
	}
	if (UNEXPECTED(Z_TYPE_P(columnName_param) != IS_STRING && Z_TYPE_P(columnName_param) != IS_NULL)) {
		zephir_throw_exception_string(spl_ce_InvalidArgumentException, SL("Parameter 'columnName' must be of the type string"));
		RETURN_MM_NULL();
	}
	if (EXPECTED(Z_TYPE_P(columnName_param) == IS_STRING)) {
		zephir_get_strval(&columnName, columnName_param);
	} else {
		ZEPHIR_INIT_VAR(&columnName);
		ZVAL_EMPTY_STRING(&columnName);
	}


	ZEPHIR_CALL_METHOD(&_0, this_ptr, "preparetable", NULL, 0, &tableName, &schemaName);
	zephir_check_call_status();
	ZEPHIR_CONCAT_SVSVS(return_value, "ALTER TABLE ", &_0, " DROP COLUMN \"", &columnName, "\"");
	RETURN_MM();

}

/**
 * Generates SQL to delete a foreign key from a table
 */
PHP_METHOD(Phalcon_Db_Dialect_Postgresql, dropForeignKey) {

	zephir_method_globals *ZEPHIR_METHOD_GLOBALS_PTR = NULL;
	zend_long ZEPHIR_LAST_CALL_STATUS;
	zval *tableName_param = NULL, *schemaName_param = NULL, *referenceName_param = NULL, _0;
	zval tableName, schemaName, referenceName;
	zval *this_ptr = getThis();

	ZVAL_UNDEF(&tableName);
	ZVAL_UNDEF(&schemaName);
	ZVAL_UNDEF(&referenceName);
	ZVAL_UNDEF(&_0);

	ZEPHIR_MM_GROW();
	zephir_fetch_params(1, 3, 0, &tableName_param, &schemaName_param, &referenceName_param);

	if (UNEXPECTED(Z_TYPE_P(tableName_param) != IS_STRING && Z_TYPE_P(tableName_param) != IS_NULL)) {
		zephir_throw_exception_string(spl_ce_InvalidArgumentException, SL("Parameter 'tableName' must be of the type string"));
		RETURN_MM_NULL();
	}
	if (EXPECTED(Z_TYPE_P(tableName_param) == IS_STRING)) {
		zephir_get_strval(&tableName, tableName_param);
	} else {
		ZEPHIR_INIT_VAR(&tableName);
		ZVAL_EMPTY_STRING(&tableName);
	}
	if (UNEXPECTED(Z_TYPE_P(schemaName_param) != IS_STRING && Z_TYPE_P(schemaName_param) != IS_NULL)) {
		zephir_throw_exception_string(spl_ce_InvalidArgumentException, SL("Parameter 'schemaName' must be of the type string"));
		RETURN_MM_NULL();
	}
	if (EXPECTED(Z_TYPE_P(schemaName_param) == IS_STRING)) {
		zephir_get_strval(&schemaName, schemaName_param);
	} else {
		ZEPHIR_INIT_VAR(&schemaName);
		ZVAL_EMPTY_STRING(&schemaName);
	}
	if (UNEXPECTED(Z_TYPE_P(referenceName_param) != IS_STRING && Z_TYPE_P(referenceName_param) != IS_NULL)) {
		zephir_throw_exception_string(spl_ce_InvalidArgumentException, SL("Parameter 'referenceName' must be of the type string"));
		RETURN_MM_NULL();
	}
	if (EXPECTED(Z_TYPE_P(referenceName_param) == IS_STRING)) {
		zephir_get_strval(&referenceName, referenceName_param);
	} else {
		ZEPHIR_INIT_VAR(&referenceName);
		ZVAL_EMPTY_STRING(&referenceName);
	}


	ZEPHIR_CALL_METHOD(&_0, this_ptr, "preparetable", NULL, 0, &tableName, &schemaName);
	zephir_check_call_status();
	ZEPHIR_CONCAT_SVSVS(return_value, "ALTER TABLE ", &_0, " DROP CONSTRAINT \"", &referenceName, "\"");
	RETURN_MM();

}

/**
 * Generates SQL to delete an index from a table
 */
PHP_METHOD(Phalcon_Db_Dialect_Postgresql, dropIndex) {

	zephir_method_globals *ZEPHIR_METHOD_GLOBALS_PTR = NULL;
	zval *tableName_param = NULL, *schemaName_param = NULL, *indexName_param = NULL;
	zval tableName, schemaName, indexName;
	zval *this_ptr = getThis();

	ZVAL_UNDEF(&tableName);
	ZVAL_UNDEF(&schemaName);
	ZVAL_UNDEF(&indexName);

	ZEPHIR_MM_GROW();
	zephir_fetch_params(1, 3, 0, &tableName_param, &schemaName_param, &indexName_param);

	if (UNEXPECTED(Z_TYPE_P(tableName_param) != IS_STRING && Z_TYPE_P(tableName_param) != IS_NULL)) {
		zephir_throw_exception_string(spl_ce_InvalidArgumentException, SL("Parameter 'tableName' must be of the type string"));
		RETURN_MM_NULL();
	}
	if (EXPECTED(Z_TYPE_P(tableName_param) == IS_STRING)) {
		zephir_get_strval(&tableName, tableName_param);
	} else {
		ZEPHIR_INIT_VAR(&tableName);
		ZVAL_EMPTY_STRING(&tableName);
	}
	if (UNEXPECTED(Z_TYPE_P(schemaName_param) != IS_STRING && Z_TYPE_P(schemaName_param) != IS_NULL)) {
		zephir_throw_exception_string(spl_ce_InvalidArgumentException, SL("Parameter 'schemaName' must be of the type string"));
		RETURN_MM_NULL();
	}
	if (EXPECTED(Z_TYPE_P(schemaName_param) == IS_STRING)) {
		zephir_get_strval(&schemaName, schemaName_param);
	} else {
		ZEPHIR_INIT_VAR(&schemaName);
		ZVAL_EMPTY_STRING(&schemaName);
	}
	if (UNEXPECTED(Z_TYPE_P(indexName_param) != IS_STRING && Z_TYPE_P(indexName_param) != IS_NULL)) {
		zephir_throw_exception_string(spl_ce_InvalidArgumentException, SL("Parameter 'indexName' must be of the type string"));
		RETURN_MM_NULL();
	}
	if (EXPECTED(Z_TYPE_P(indexName_param) == IS_STRING)) {
		zephir_get_strval(&indexName, indexName_param);
	} else {
		ZEPHIR_INIT_VAR(&indexName);
		ZVAL_EMPTY_STRING(&indexName);
	}


	ZEPHIR_CONCAT_SVS(return_value, "DROP INDEX \"", &indexName, "\"");
	RETURN_MM();

}

/**
 * Generates SQL to delete primary key from a table
 */
PHP_METHOD(Phalcon_Db_Dialect_Postgresql, dropPrimaryKey) {

	zephir_method_globals *ZEPHIR_METHOD_GLOBALS_PTR = NULL;
	zend_long ZEPHIR_LAST_CALL_STATUS;
	zval *tableName_param = NULL, *schemaName_param = NULL, _0;
	zval tableName, schemaName;
	zval *this_ptr = getThis();

	ZVAL_UNDEF(&tableName);
	ZVAL_UNDEF(&schemaName);
	ZVAL_UNDEF(&_0);

	ZEPHIR_MM_GROW();
	zephir_fetch_params(1, 2, 0, &tableName_param, &schemaName_param);

	if (UNEXPECTED(Z_TYPE_P(tableName_param) != IS_STRING && Z_TYPE_P(tableName_param) != IS_NULL)) {
		zephir_throw_exception_string(spl_ce_InvalidArgumentException, SL("Parameter 'tableName' must be of the type string"));
		RETURN_MM_NULL();
	}
	if (EXPECTED(Z_TYPE_P(tableName_param) == IS_STRING)) {
		zephir_get_strval(&tableName, tableName_param);
	} else {
		ZEPHIR_INIT_VAR(&tableName);
		ZVAL_EMPTY_STRING(&tableName);
	}
	if (UNEXPECTED(Z_TYPE_P(schemaName_param) != IS_STRING && Z_TYPE_P(schemaName_param) != IS_NULL)) {
		zephir_throw_exception_string(spl_ce_InvalidArgumentException, SL("Parameter 'schemaName' must be of the type string"));
		RETURN_MM_NULL();
	}
	if (EXPECTED(Z_TYPE_P(schemaName_param) == IS_STRING)) {
		zephir_get_strval(&schemaName, schemaName_param);
	} else {
		ZEPHIR_INIT_VAR(&schemaName);
		ZVAL_EMPTY_STRING(&schemaName);
	}


	ZEPHIR_CALL_METHOD(&_0, this_ptr, "preparetable", NULL, 0, &tableName, &schemaName);
	zephir_check_call_status();
	ZEPHIR_CONCAT_SVSVS(return_value, "ALTER TABLE ", &_0, " DROP CONSTRAINT \"", &tableName, "_PRIMARY\"");
	RETURN_MM();

}

/**
 * Generates SQL to drop a table
 */
PHP_METHOD(Phalcon_Db_Dialect_Postgresql, dropTable) {

	zephir_method_globals *ZEPHIR_METHOD_GLOBALS_PTR = NULL;
	zend_long ZEPHIR_LAST_CALL_STATUS;
	zend_bool ifExists;
	zval *tableName_param = NULL, *schemaName_param = NULL, *ifExists_param = NULL, table;
	zval tableName, schemaName;
	zval *this_ptr = getThis();

	ZVAL_UNDEF(&tableName);
	ZVAL_UNDEF(&schemaName);
	ZVAL_UNDEF(&table);

	ZEPHIR_MM_GROW();
	zephir_fetch_params(1, 1, 2, &tableName_param, &schemaName_param, &ifExists_param);

	if (UNEXPECTED(Z_TYPE_P(tableName_param) != IS_STRING && Z_TYPE_P(tableName_param) != IS_NULL)) {
		zephir_throw_exception_string(spl_ce_InvalidArgumentException, SL("Parameter 'tableName' must be of the type string"));
		RETURN_MM_NULL();
	}
	if (EXPECTED(Z_TYPE_P(tableName_param) == IS_STRING)) {
		zephir_get_strval(&tableName, tableName_param);
	} else {
		ZEPHIR_INIT_VAR(&tableName);
		ZVAL_EMPTY_STRING(&tableName);
	}
	if (!schemaName_param) {
		ZEPHIR_INIT_VAR(&schemaName);
		ZVAL_STRING(&schemaName, "");
	} else {
		zephir_get_strval(&schemaName, schemaName_param);
	}
	if (!ifExists_param) {
		ifExists = 1;
	} else {
	if (UNEXPECTED(Z_TYPE_P(ifExists_param) != IS_TRUE && Z_TYPE_P(ifExists_param) != IS_FALSE)) {
		zephir_throw_exception_string(spl_ce_InvalidArgumentException, SL("Parameter 'ifExists' must be of the type bool"));
		RETURN_MM_NULL();
	}
	ifExists = (Z_TYPE_P(ifExists_param) == IS_TRUE);
	}


	ZEPHIR_CALL_METHOD(&table, this_ptr, "preparetable", NULL, 0, &tableName, &schemaName);
	zephir_check_call_status();
	if (ifExists) {
		ZEPHIR_CONCAT_SV(return_value, "DROP TABLE IF EXISTS ", &table);
		RETURN_MM();
	}
	ZEPHIR_CONCAT_SV(return_value, "DROP TABLE ", &table);
	RETURN_MM();

}

/**
 * Generates SQL to drop a view
 */
PHP_METHOD(Phalcon_Db_Dialect_Postgresql, dropView) {

	zephir_method_globals *ZEPHIR_METHOD_GLOBALS_PTR = NULL;
	zend_long ZEPHIR_LAST_CALL_STATUS;
	zend_bool ifExists;
	zval *viewName_param = NULL, *schemaName_param = NULL, *ifExists_param = NULL, view;
	zval viewName, schemaName;
	zval *this_ptr = getThis();

	ZVAL_UNDEF(&viewName);
	ZVAL_UNDEF(&schemaName);
	ZVAL_UNDEF(&view);

	ZEPHIR_MM_GROW();
	zephir_fetch_params(1, 1, 2, &viewName_param, &schemaName_param, &ifExists_param);

	if (UNEXPECTED(Z_TYPE_P(viewName_param) != IS_STRING && Z_TYPE_P(viewName_param) != IS_NULL)) {
		zephir_throw_exception_string(spl_ce_InvalidArgumentException, SL("Parameter 'viewName' must be of the type string"));
		RETURN_MM_NULL();
	}
	if (EXPECTED(Z_TYPE_P(viewName_param) == IS_STRING)) {
		zephir_get_strval(&viewName, viewName_param);
	} else {
		ZEPHIR_INIT_VAR(&viewName);
		ZVAL_EMPTY_STRING(&viewName);
	}
	if (!schemaName_param) {
		ZEPHIR_INIT_VAR(&schemaName);
		ZVAL_STRING(&schemaName, "");
	} else {
		zephir_get_strval(&schemaName, schemaName_param);
	}
	if (!ifExists_param) {
		ifExists = 1;
	} else {
	if (UNEXPECTED(Z_TYPE_P(ifExists_param) != IS_TRUE && Z_TYPE_P(ifExists_param) != IS_FALSE)) {
		zephir_throw_exception_string(spl_ce_InvalidArgumentException, SL("Parameter 'ifExists' must be of the type bool"));
		RETURN_MM_NULL();
	}
	ifExists = (Z_TYPE_P(ifExists_param) == IS_TRUE);
	}


	ZEPHIR_CALL_METHOD(&view, this_ptr, "preparetable", NULL, 0, &viewName, &schemaName);
	zephir_check_call_status();
	if (ifExists) {
		ZEPHIR_CONCAT_SV(return_value, "DROP VIEW IF EXISTS ", &view);
		RETURN_MM();
	}
	ZEPHIR_CONCAT_SV(return_value, "DROP VIEW ", &view);
	RETURN_MM();

}

/**
 * Gets the column name in PostgreSQL
 */
PHP_METHOD(Phalcon_Db_Dialect_Postgresql, getColumnDefinition) {

	zval valueSql$$36;
	zephir_method_globals *ZEPHIR_METHOD_GLOBALS_PTR = NULL;
	zephir_fcall_cache_entry *_12 = NULL;
	zend_long ZEPHIR_LAST_CALL_STATUS;
	zval *column, column_sub, columnType, columnSql, typeValues, _0$$4, _1$$9, _2$$15, _3$$20, _4$$31, _5$$34, _6$$34, _7$$34, value$$36, *_8$$36, _9$$36, _17$$36, _18$$36, _19$$36, _20$$36, _10$$37, _11$$37, _13$$37, _14$$38, _15$$38, _16$$38, _21$$39, _22$$39, _23$$39;
	zval *this_ptr = getThis();

	ZVAL_UNDEF(&column_sub);
	ZVAL_UNDEF(&columnType);
	ZVAL_UNDEF(&columnSql);
	ZVAL_UNDEF(&typeValues);
	ZVAL_UNDEF(&_0$$4);
	ZVAL_UNDEF(&_1$$9);
	ZVAL_UNDEF(&_2$$15);
	ZVAL_UNDEF(&_3$$20);
	ZVAL_UNDEF(&_4$$31);
	ZVAL_UNDEF(&_5$$34);
	ZVAL_UNDEF(&_6$$34);
	ZVAL_UNDEF(&_7$$34);
	ZVAL_UNDEF(&value$$36);
	ZVAL_UNDEF(&_9$$36);
	ZVAL_UNDEF(&_17$$36);
	ZVAL_UNDEF(&_18$$36);
	ZVAL_UNDEF(&_19$$36);
	ZVAL_UNDEF(&_20$$36);
	ZVAL_UNDEF(&_10$$37);
	ZVAL_UNDEF(&_11$$37);
	ZVAL_UNDEF(&_13$$37);
	ZVAL_UNDEF(&_14$$38);
	ZVAL_UNDEF(&_15$$38);
	ZVAL_UNDEF(&_16$$38);
	ZVAL_UNDEF(&_21$$39);
	ZVAL_UNDEF(&_22$$39);
	ZVAL_UNDEF(&_23$$39);
	ZVAL_UNDEF(&valueSql$$36);

	ZEPHIR_MM_GROW();
	zephir_fetch_params(1, 1, 0, &column);



	ZEPHIR_CALL_METHOD(&columnSql, this_ptr, "checkcolumntypesql", NULL, 0, column);
	zephir_check_call_status();
	ZEPHIR_CALL_METHOD(&columnType, this_ptr, "checkcolumntype", NULL, 0, column);
	zephir_check_call_status();
	do {
		if (ZEPHIR_IS_LONG(&columnType, 14)) {
			if (ZEPHIR_IS_EMPTY(&columnSql)) {
				ZEPHIR_CALL_METHOD(&_0$$4, column, "isautoincrement", NULL, 0);
				zephir_check_call_status();
				if (zephir_is_true(&_0$$4)) {
					zephir_concat_self_str(&columnSql, SL("BIGSERIAL"));
				} else {
					zephir_concat_self_str(&columnSql, SL("BIGINT"));
				}
			}
			break;
		}
		if (ZEPHIR_IS_LONG(&columnType, 8)) {
			if (ZEPHIR_IS_EMPTY(&columnSql)) {
				zephir_concat_self_str(&columnSql, SL("BOOLEAN"));
			}
			break;
		}
		if (ZEPHIR_IS_LONG(&columnType, 5)) {
			if (ZEPHIR_IS_EMPTY(&columnSql)) {
				zephir_concat_self_str(&columnSql, SL("CHARACTER"));
			}
			ZEPHIR_CALL_METHOD(&_1$$9, this_ptr, "getcolumnsize", NULL, 0, column);
			zephir_check_call_status();
			zephir_concat_self(&columnSql, &_1$$9);
			break;
		}
		if (ZEPHIR_IS_LONG(&columnType, 1)) {
			if (ZEPHIR_IS_EMPTY(&columnSql)) {
				zephir_concat_self_str(&columnSql, SL("DATE"));
			}
			break;
		}
		if (ZEPHIR_IS_LONG(&columnType, 4)) {
			if (ZEPHIR_IS_EMPTY(&columnSql)) {
				zephir_concat_self_str(&columnSql, SL("TIMESTAMP"));
			}
			break;
		}
		if (ZEPHIR_IS_LONG(&columnType, 3)) {
			if (ZEPHIR_IS_EMPTY(&columnSql)) {
				zephir_concat_self_str(&columnSql, SL("NUMERIC"));
			}
			ZEPHIR_CALL_METHOD(&_2$$15, this_ptr, "getcolumnsizeandscale", NULL, 0, column);
			zephir_check_call_status();
			zephir_concat_self(&columnSql, &_2$$15);
			break;
		}
		if (ZEPHIR_IS_LONG(&columnType, 7)) {
			if (ZEPHIR_IS_EMPTY(&columnSql)) {
				zephir_concat_self_str(&columnSql, SL("FLOAT"));
			}
			break;
		}
		if (ZEPHIR_IS_LONG(&columnType, 0)) {
			if (ZEPHIR_IS_EMPTY(&columnSql)) {
				ZEPHIR_CALL_METHOD(&_3$$20, column, "isautoincrement", NULL, 0);
				zephir_check_call_status();
				if (zephir_is_true(&_3$$20)) {
					zephir_concat_self_str(&columnSql, SL("SERIAL"));
				} else {
					zephir_concat_self_str(&columnSql, SL("INT"));
				}
			}
			break;
		}
		if (ZEPHIR_IS_LONG(&columnType, 15)) {
			if (ZEPHIR_IS_EMPTY(&columnSql)) {
				zephir_concat_self_str(&columnSql, SL("JSON"));
			}
			break;
		}
		if (ZEPHIR_IS_LONG(&columnType, 16)) {
			if (ZEPHIR_IS_EMPTY(&columnSql)) {
				zephir_concat_self_str(&columnSql, SL("JSONB"));
			}
			break;
		}
		if (ZEPHIR_IS_LONG(&columnType, 17)) {
			if (ZEPHIR_IS_EMPTY(&columnSql)) {
				zephir_concat_self_str(&columnSql, SL("TIMESTAMP"));
			}
			break;
		}
		if (ZEPHIR_IS_LONG(&columnType, 6)) {
			if (ZEPHIR_IS_EMPTY(&columnSql)) {
				zephir_concat_self_str(&columnSql, SL("TEXT"));
			}
			break;
		}
		if (ZEPHIR_IS_LONG(&columnType, 2)) {
			if (ZEPHIR_IS_EMPTY(&columnSql)) {
				zephir_concat_self_str(&columnSql, SL("CHARACTER VARYING"));
			}
			ZEPHIR_CALL_METHOD(&_4$$31, this_ptr, "getcolumnsize", NULL, 0, column);
			zephir_check_call_status();
			zephir_concat_self(&columnSql, &_4$$31);
			break;
		}
		if (UNEXPECTED(ZEPHIR_IS_EMPTY(&columnSql))) {
			ZEPHIR_INIT_VAR(&_5$$34);
			object_init_ex(&_5$$34, phalcon_db_exception_ce);
			ZEPHIR_CALL_METHOD(&_6$$34, column, "getname", NULL, 0);
			zephir_check_call_status();
			ZEPHIR_INIT_VAR(&_7$$34);
			ZEPHIR_CONCAT_SV(&_7$$34, "Unrecognized PostgreSQL data type at column ", &_6$$34);
			ZEPHIR_CALL_METHOD(NULL, &_5$$34, "__construct", NULL, 8, &_7$$34);
			zephir_check_call_status();
			zephir_throw_exception_debug(&_5$$34, "phalcon/Db/Dialect/Postgresql.zep", 497);
			ZEPHIR_MM_RESTORE();
			return;
		}
		ZEPHIR_CALL_METHOD(&typeValues, column, "gettypevalues", NULL, 0);
		zephir_check_call_status();
		if (!(ZEPHIR_IS_EMPTY(&typeValues))) {
			if (Z_TYPE_P(&typeValues) == IS_ARRAY) {
				ZEPHIR_INIT_VAR(&valueSql$$36);
				ZVAL_STRING(&valueSql$$36, "");
				zephir_is_iterable(&typeValues, 0, "phalcon/Db/Dialect/Postgresql.zep", 512);
				if (Z_TYPE_P(&typeValues) == IS_ARRAY) {
					ZEND_HASH_FOREACH_VAL(Z_ARRVAL_P(&typeValues), _8$$36)
					{
						ZEPHIR_INIT_NVAR(&value$$36);
						ZVAL_COPY(&value$$36, _8$$36);
						ZEPHIR_INIT_NVAR(&_10$$37);
						ZVAL_STRING(&_10$$37, "\\'");
<<<<<<< HEAD
						ZEPHIR_CALL_FUNCTION(&_11$$37, "addcslashes", &_12, 213, &value$$36, &_10$$37);
=======
						ZEPHIR_CALL_FUNCTION(&_11$$37, "addcslashes", &_12, 214, &value$$36, &_10$$37);
>>>>>>> 9c5d0d84
						zephir_check_call_status();
						ZEPHIR_INIT_NVAR(&_13$$37);
						ZEPHIR_CONCAT_SVS(&_13$$37, "'", &_11$$37, "', ");
						zephir_concat_self(&valueSql$$36, &_13$$37);
					} ZEND_HASH_FOREACH_END();
				} else {
					ZEPHIR_CALL_METHOD(NULL, &typeValues, "rewind", NULL, 0);
					zephir_check_call_status();
					while (1) {
						ZEPHIR_CALL_METHOD(&_9$$36, &typeValues, "valid", NULL, 0);
						zephir_check_call_status();
						if (!zend_is_true(&_9$$36)) {
							break;
						}
						ZEPHIR_CALL_METHOD(&value$$36, &typeValues, "current", NULL, 0);
						zephir_check_call_status();
							ZEPHIR_INIT_NVAR(&_14$$38);
							ZVAL_STRING(&_14$$38, "\\'");
<<<<<<< HEAD
							ZEPHIR_CALL_FUNCTION(&_15$$38, "addcslashes", &_12, 213, &value$$36, &_14$$38);
=======
							ZEPHIR_CALL_FUNCTION(&_15$$38, "addcslashes", &_12, 214, &value$$36, &_14$$38);
>>>>>>> 9c5d0d84
							zephir_check_call_status();
							ZEPHIR_INIT_NVAR(&_16$$38);
							ZEPHIR_CONCAT_SVS(&_16$$38, "'", &_15$$38, "', ");
							zephir_concat_self(&valueSql$$36, &_16$$38);
						ZEPHIR_CALL_METHOD(NULL, &typeValues, "next", NULL, 0);
						zephir_check_call_status();
					}
				}
				ZEPHIR_INIT_NVAR(&value$$36);
				ZVAL_LONG(&_17$$36, 0);
				ZVAL_LONG(&_18$$36, -2);
				ZEPHIR_INIT_VAR(&_19$$36);
				zephir_substr(&_19$$36, &valueSql$$36, 0 , -2 , 0);
				ZEPHIR_INIT_VAR(&_20$$36);
				ZEPHIR_CONCAT_SVS(&_20$$36, "(", &_19$$36, ")");
				zephir_concat_self(&columnSql, &_20$$36);
			} else {
				ZEPHIR_INIT_VAR(&_21$$39);
				ZVAL_STRING(&_21$$39, "\\'");
<<<<<<< HEAD
				ZEPHIR_CALL_FUNCTION(&_22$$39, "addcslashes", &_12, 213, &typeValues, &_21$$39);
=======
				ZEPHIR_CALL_FUNCTION(&_22$$39, "addcslashes", &_12, 214, &typeValues, &_21$$39);
>>>>>>> 9c5d0d84
				zephir_check_call_status();
				ZEPHIR_INIT_VAR(&_23$$39);
				ZEPHIR_CONCAT_SVS(&_23$$39, "('", &_22$$39, "')");
				zephir_concat_self(&columnSql, &_23$$39);
			}
		}
	} while(0);

	RETURN_CCTOR(&columnSql);

}

/**
 * List all tables in database
 *
 * ```php
 * print_r(
 *     $dialect->listTables("blog")
 * );
 * ```
 */
PHP_METHOD(Phalcon_Db_Dialect_Postgresql, listTables) {

	zephir_method_globals *ZEPHIR_METHOD_GLOBALS_PTR = NULL;
	zval *schemaName_param = NULL;
	zval schemaName;
	zval *this_ptr = getThis();

	ZVAL_UNDEF(&schemaName);

	ZEPHIR_MM_GROW();
	zephir_fetch_params(1, 0, 1, &schemaName_param);

	if (!schemaName_param) {
		ZEPHIR_INIT_VAR(&schemaName);
		ZVAL_STRING(&schemaName, "");
	} else {
		zephir_get_strval(&schemaName, schemaName_param);
	}


	if (ZEPHIR_IS_STRING_IDENTICAL(&schemaName, "")) {
		ZEPHIR_INIT_NVAR(&schemaName);
		ZVAL_STRING(&schemaName, "public");
	}
	ZEPHIR_CONCAT_SVS(return_value, "SELECT table_name FROM information_schema.tables WHERE table_schema = '", &schemaName, "' ORDER BY table_name");
	RETURN_MM();

}

/**
 * Generates the SQL to list all views of a schema or user
 */
PHP_METHOD(Phalcon_Db_Dialect_Postgresql, listViews) {

	zephir_method_globals *ZEPHIR_METHOD_GLOBALS_PTR = NULL;
	zval *schemaName_param = NULL;
	zval schemaName;
	zval *this_ptr = getThis();

	ZVAL_UNDEF(&schemaName);

	ZEPHIR_MM_GROW();
	zephir_fetch_params(1, 0, 1, &schemaName_param);

	if (!schemaName_param) {
		ZEPHIR_INIT_VAR(&schemaName);
		ZVAL_STRING(&schemaName, "");
	} else {
		zephir_get_strval(&schemaName, schemaName_param);
	}


	if (ZEPHIR_IS_STRING_IDENTICAL(&schemaName, "")) {
		ZEPHIR_INIT_NVAR(&schemaName);
		ZVAL_STRING(&schemaName, "public");
	}
	ZEPHIR_CONCAT_SVS(return_value, "SELECT viewname AS view_name FROM pg_views WHERE schemaname = '", &schemaName, "' ORDER BY view_name");
	RETURN_MM();

}

/**
 * Generates SQL to modify a column in a table
 */
PHP_METHOD(Phalcon_Db_Dialect_Postgresql, modifyColumn) {

	zend_bool _21$$9;
	zephir_method_globals *ZEPHIR_METHOD_GLOBALS_PTR = NULL;
	zend_long ZEPHIR_LAST_CALL_STATUS;
	zval *tableName_param = NULL, *schemaName_param = NULL, *column, column_sub, *currentColumn = NULL, currentColumn_sub, __$null, defaultValue, columnDefinition, _0, _1, _2, _3, _7, _8, _11, _12, _18, _19, _4$$4, _5$$4, _6$$4, _9$$5, _10$$5, _13$$6, _14$$7, _15$$7, _16$$8, _17$$8, _20$$9, _22$$9, _25$$9, _23$$10, _24$$10, _26$$11, _27$$12, _28$$12, _29$$13, _30$$13;
	zval tableName, schemaName, sql, sqlAlterTable;
	zval *this_ptr = getThis();

	ZVAL_UNDEF(&tableName);
	ZVAL_UNDEF(&schemaName);
	ZVAL_UNDEF(&sql);
	ZVAL_UNDEF(&sqlAlterTable);
	ZVAL_UNDEF(&column_sub);
	ZVAL_UNDEF(&currentColumn_sub);
	ZVAL_NULL(&__$null);
	ZVAL_UNDEF(&defaultValue);
	ZVAL_UNDEF(&columnDefinition);
	ZVAL_UNDEF(&_0);
	ZVAL_UNDEF(&_1);
	ZVAL_UNDEF(&_2);
	ZVAL_UNDEF(&_3);
	ZVAL_UNDEF(&_7);
	ZVAL_UNDEF(&_8);
	ZVAL_UNDEF(&_11);
	ZVAL_UNDEF(&_12);
	ZVAL_UNDEF(&_18);
	ZVAL_UNDEF(&_19);
	ZVAL_UNDEF(&_4$$4);
	ZVAL_UNDEF(&_5$$4);
	ZVAL_UNDEF(&_6$$4);
	ZVAL_UNDEF(&_9$$5);
	ZVAL_UNDEF(&_10$$5);
	ZVAL_UNDEF(&_13$$6);
	ZVAL_UNDEF(&_14$$7);
	ZVAL_UNDEF(&_15$$7);
	ZVAL_UNDEF(&_16$$8);
	ZVAL_UNDEF(&_17$$8);
	ZVAL_UNDEF(&_20$$9);
	ZVAL_UNDEF(&_22$$9);
	ZVAL_UNDEF(&_25$$9);
	ZVAL_UNDEF(&_23$$10);
	ZVAL_UNDEF(&_24$$10);
	ZVAL_UNDEF(&_26$$11);
	ZVAL_UNDEF(&_27$$12);
	ZVAL_UNDEF(&_28$$12);
	ZVAL_UNDEF(&_29$$13);
	ZVAL_UNDEF(&_30$$13);

	ZEPHIR_MM_GROW();
	zephir_fetch_params(1, 3, 1, &tableName_param, &schemaName_param, &column, &currentColumn);

	if (UNEXPECTED(Z_TYPE_P(tableName_param) != IS_STRING && Z_TYPE_P(tableName_param) != IS_NULL)) {
		zephir_throw_exception_string(spl_ce_InvalidArgumentException, SL("Parameter 'tableName' must be of the type string"));
		RETURN_MM_NULL();
	}
	if (EXPECTED(Z_TYPE_P(tableName_param) == IS_STRING)) {
		zephir_get_strval(&tableName, tableName_param);
	} else {
		ZEPHIR_INIT_VAR(&tableName);
		ZVAL_EMPTY_STRING(&tableName);
	}
	if (UNEXPECTED(Z_TYPE_P(schemaName_param) != IS_STRING && Z_TYPE_P(schemaName_param) != IS_NULL)) {
		zephir_throw_exception_string(spl_ce_InvalidArgumentException, SL("Parameter 'schemaName' must be of the type string"));
		RETURN_MM_NULL();
	}
	if (EXPECTED(Z_TYPE_P(schemaName_param) == IS_STRING)) {
		zephir_get_strval(&schemaName, schemaName_param);
	} else {
		ZEPHIR_INIT_VAR(&schemaName);
		ZVAL_EMPTY_STRING(&schemaName);
	}
	if (!currentColumn) {
		currentColumn = &currentColumn_sub;
		ZEPHIR_CPY_WRT(currentColumn, &__$null);
	} else {
		ZEPHIR_SEPARATE_PARAM(currentColumn);
	}


	ZEPHIR_INIT_VAR(&sql);
	ZVAL_STRING(&sql, "");
	ZEPHIR_CALL_METHOD(&columnDefinition, this_ptr, "getcolumndefinition", NULL, 0, column);
	zephir_check_call_status();
	ZEPHIR_CALL_METHOD(&_0, this_ptr, "preparetable", NULL, 0, &tableName, &schemaName);
	zephir_check_call_status();
	ZEPHIR_INIT_VAR(&_1);
	ZEPHIR_CONCAT_SV(&_1, "ALTER TABLE ", &_0);
	zephir_get_strval(&sqlAlterTable, &_1);
	if (Z_TYPE_P(currentColumn) != IS_OBJECT) {
		ZEPHIR_CPY_WRT(currentColumn, column);
	}
	ZEPHIR_CALL_METHOD(&_2, column, "getname", NULL, 0);
	zephir_check_call_status();
	ZEPHIR_CALL_METHOD(&_3, currentColumn, "getname", NULL, 0);
	zephir_check_call_status();
	if (!ZEPHIR_IS_IDENTICAL(&_2, &_3)) {
		ZEPHIR_CALL_METHOD(&_4$$4, currentColumn, "getname", NULL, 0);
		zephir_check_call_status();
		ZEPHIR_CALL_METHOD(&_5$$4, column, "getname", NULL, 0);
		zephir_check_call_status();
		ZEPHIR_INIT_VAR(&_6$$4);
		ZEPHIR_CONCAT_VSVSVS(&_6$$4, &sqlAlterTable, " RENAME COLUMN \"", &_4$$4, "\" TO \"", &_5$$4, "\";");
		zephir_concat_self(&sql, &_6$$4);
	}
	ZEPHIR_CALL_METHOD(&_7, column, "gettype", NULL, 0);
	zephir_check_call_status();
	ZEPHIR_CALL_METHOD(&_8, currentColumn, "gettype", NULL, 0);
	zephir_check_call_status();
	if (!ZEPHIR_IS_IDENTICAL(&_7, &_8)) {
		ZEPHIR_CALL_METHOD(&_9$$5, column, "getname", NULL, 0);
		zephir_check_call_status();
		ZEPHIR_INIT_VAR(&_10$$5);
		ZEPHIR_CONCAT_VSVSVS(&_10$$5, &sqlAlterTable, " ALTER COLUMN \"", &_9$$5, "\" TYPE ", &columnDefinition, ";");
		zephir_concat_self(&sql, &_10$$5);
	}
	ZEPHIR_CALL_METHOD(&_11, column, "isnotnull", NULL, 0);
	zephir_check_call_status();
	ZEPHIR_CALL_METHOD(&_12, currentColumn, "isnotnull", NULL, 0);
	zephir_check_call_status();
	if (!ZEPHIR_IS_IDENTICAL(&_11, &_12)) {
		ZEPHIR_CALL_METHOD(&_13$$6, column, "isnotnull", NULL, 0);
		zephir_check_call_status();
		if (zephir_is_true(&_13$$6)) {
			ZEPHIR_CALL_METHOD(&_14$$7, column, "getname", NULL, 0);
			zephir_check_call_status();
			ZEPHIR_INIT_VAR(&_15$$7);
			ZEPHIR_CONCAT_VSVS(&_15$$7, &sqlAlterTable, " ALTER COLUMN \"", &_14$$7, "\" SET NOT NULL;");
			zephir_concat_self(&sql, &_15$$7);
		} else {
			ZEPHIR_CALL_METHOD(&_16$$8, column, "getname", NULL, 0);
			zephir_check_call_status();
			ZEPHIR_INIT_VAR(&_17$$8);
			ZEPHIR_CONCAT_VSVS(&_17$$8, &sqlAlterTable, " ALTER COLUMN \"", &_16$$8, "\" DROP NOT NULL;");
			zephir_concat_self(&sql, &_17$$8);
		}
	}
	ZEPHIR_CALL_METHOD(&_18, column, "getdefault", NULL, 0);
	zephir_check_call_status();
	ZEPHIR_CALL_METHOD(&_19, currentColumn, "getdefault", NULL, 0);
	zephir_check_call_status();
	if (!ZEPHIR_IS_IDENTICAL(&_18, &_19)) {
		ZEPHIR_CALL_METHOD(&_20$$9, column, "getdefault", NULL, 0);
		zephir_check_call_status();
		_21$$9 = ZEPHIR_IS_EMPTY(&_20$$9);
		if (_21$$9) {
			ZEPHIR_CALL_METHOD(&_22$$9, currentColumn, "getdefault", NULL, 0);
			zephir_check_call_status();
			_21$$9 = !(ZEPHIR_IS_EMPTY(&_22$$9));
		}
		if (_21$$9) {
			ZEPHIR_CALL_METHOD(&_23$$10, column, "getname", NULL, 0);
			zephir_check_call_status();
			ZEPHIR_INIT_VAR(&_24$$10);
			ZEPHIR_CONCAT_VSVS(&_24$$10, &sqlAlterTable, " ALTER COLUMN \"", &_23$$10, "\" DROP DEFAULT;");
			zephir_concat_self(&sql, &_24$$10);
		}
		ZEPHIR_CALL_METHOD(&_25$$9, column, "hasdefault", NULL, 0);
		zephir_check_call_status();
		if (zephir_is_true(&_25$$9)) {
			ZEPHIR_CALL_METHOD(&defaultValue, this_ptr, "castdefault", NULL, 0, column);
			zephir_check_call_status();
			ZEPHIR_INIT_VAR(&_26$$11);
			zephir_fast_strtoupper(&_26$$11, &columnDefinition);
			if (zephir_memnstr_str(&_26$$11, SL("BOOLEAN"), "phalcon/Db/Dialect/Postgresql.zep", 595)) {
				ZEPHIR_CALL_METHOD(&_27$$12, column, "getname", NULL, 0);
				zephir_check_call_status();
				ZEPHIR_INIT_VAR(&_28$$12);
				ZEPHIR_CONCAT_SVSV(&_28$$12, " ALTER COLUMN \"", &_27$$12, "\" SET DEFAULT ", &defaultValue);
				zephir_concat_self(&sql, &_28$$12);
			} else {
				ZEPHIR_CALL_METHOD(&_29$$13, column, "getname", NULL, 0);
				zephir_check_call_status();
				ZEPHIR_INIT_VAR(&_30$$13);
				ZEPHIR_CONCAT_VSVSV(&_30$$13, &sqlAlterTable, " ALTER COLUMN \"", &_29$$13, "\" SET DEFAULT ", &defaultValue);
				zephir_concat_self(&sql, &_30$$13);
			}
		}
	}
	RETURN_CTOR(&sql);

}

/**
 * Returns a SQL modified a shared lock statement. For now this method
 * returns the original query
 */
PHP_METHOD(Phalcon_Db_Dialect_Postgresql, sharedLock) {

	zephir_method_globals *ZEPHIR_METHOD_GLOBALS_PTR = NULL;
	zval *sqlQuery_param = NULL;
	zval sqlQuery;
	zval *this_ptr = getThis();

	ZVAL_UNDEF(&sqlQuery);

	ZEPHIR_MM_GROW();
	zephir_fetch_params(1, 1, 0, &sqlQuery_param);

	if (UNEXPECTED(Z_TYPE_P(sqlQuery_param) != IS_STRING && Z_TYPE_P(sqlQuery_param) != IS_NULL)) {
		zephir_throw_exception_string(spl_ce_InvalidArgumentException, SL("Parameter 'sqlQuery' must be of the type string"));
		RETURN_MM_NULL();
	}
	if (EXPECTED(Z_TYPE_P(sqlQuery_param) == IS_STRING)) {
		zephir_get_strval(&sqlQuery, sqlQuery_param);
	} else {
		ZEPHIR_INIT_VAR(&sqlQuery);
		ZVAL_EMPTY_STRING(&sqlQuery);
	}


	RETURN_CTOR(&sqlQuery);

}

/**
 * Generates SQL checking for the existence of a schema.table
 *
 * ```php
 * echo $dialect->tableExists("posts", "blog");
 *
 * echo $dialect->tableExists("posts");
 * ```
 */
PHP_METHOD(Phalcon_Db_Dialect_Postgresql, tableExists) {

	zephir_method_globals *ZEPHIR_METHOD_GLOBALS_PTR = NULL;
	zval *tableName_param = NULL, *schemaName_param = NULL;
	zval tableName, schemaName;
	zval *this_ptr = getThis();

	ZVAL_UNDEF(&tableName);
	ZVAL_UNDEF(&schemaName);

	ZEPHIR_MM_GROW();
	zephir_fetch_params(1, 1, 1, &tableName_param, &schemaName_param);

	if (UNEXPECTED(Z_TYPE_P(tableName_param) != IS_STRING && Z_TYPE_P(tableName_param) != IS_NULL)) {
		zephir_throw_exception_string(spl_ce_InvalidArgumentException, SL("Parameter 'tableName' must be of the type string"));
		RETURN_MM_NULL();
	}
	if (EXPECTED(Z_TYPE_P(tableName_param) == IS_STRING)) {
		zephir_get_strval(&tableName, tableName_param);
	} else {
		ZEPHIR_INIT_VAR(&tableName);
		ZVAL_EMPTY_STRING(&tableName);
	}
	if (!schemaName_param) {
		ZEPHIR_INIT_VAR(&schemaName);
		ZVAL_STRING(&schemaName, "");
	} else {
		zephir_get_strval(&schemaName, schemaName_param);
	}


	if (ZEPHIR_IS_STRING_IDENTICAL(&schemaName, "")) {
		ZEPHIR_INIT_NVAR(&schemaName);
		ZVAL_STRING(&schemaName, "public");
	}
	ZEPHIR_CONCAT_SVSVS(return_value, "SELECT CASE WHEN COUNT(*) > 0 THEN 1 ELSE 0 END FROM information_schema.tables WHERE table_schema = '", &schemaName, "' AND table_name='", &tableName, "'");
	RETURN_MM();

}

/**
 * Generates the SQL to describe the table creation options
 */
PHP_METHOD(Phalcon_Db_Dialect_Postgresql, tableOptions) {

	zephir_method_globals *ZEPHIR_METHOD_GLOBALS_PTR = NULL;
	zval *table_param = NULL, *schema_param = NULL;
	zval table, schema;
	zval *this_ptr = getThis();

	ZVAL_UNDEF(&table);
	ZVAL_UNDEF(&schema);

	ZEPHIR_MM_GROW();
	zephir_fetch_params(1, 1, 1, &table_param, &schema_param);

	if (UNEXPECTED(Z_TYPE_P(table_param) != IS_STRING && Z_TYPE_P(table_param) != IS_NULL)) {
		zephir_throw_exception_string(spl_ce_InvalidArgumentException, SL("Parameter 'table' must be of the type string"));
		RETURN_MM_NULL();
	}
	if (EXPECTED(Z_TYPE_P(table_param) == IS_STRING)) {
		zephir_get_strval(&table, table_param);
	} else {
		ZEPHIR_INIT_VAR(&table);
		ZVAL_EMPTY_STRING(&table);
	}
	if (!schema_param) {
		ZEPHIR_INIT_VAR(&schema);
		ZVAL_STRING(&schema, "");
	} else {
		zephir_get_strval(&schema, schema_param);
	}


	RETURN_MM_STRING("");

}

/**
 * Generates SQL to truncate a table
 */
PHP_METHOD(Phalcon_Db_Dialect_Postgresql, truncateTable) {

	zephir_method_globals *ZEPHIR_METHOD_GLOBALS_PTR = NULL;
	zend_long ZEPHIR_LAST_CALL_STATUS;
	zval *tableName_param = NULL, *schemaName_param = NULL, table;
	zval tableName, schemaName;
	zval *this_ptr = getThis();

	ZVAL_UNDEF(&tableName);
	ZVAL_UNDEF(&schemaName);
	ZVAL_UNDEF(&table);

	ZEPHIR_MM_GROW();
	zephir_fetch_params(1, 2, 0, &tableName_param, &schemaName_param);

	if (UNEXPECTED(Z_TYPE_P(tableName_param) != IS_STRING && Z_TYPE_P(tableName_param) != IS_NULL)) {
		zephir_throw_exception_string(spl_ce_InvalidArgumentException, SL("Parameter 'tableName' must be of the type string"));
		RETURN_MM_NULL();
	}
	if (EXPECTED(Z_TYPE_P(tableName_param) == IS_STRING)) {
		zephir_get_strval(&tableName, tableName_param);
	} else {
		ZEPHIR_INIT_VAR(&tableName);
		ZVAL_EMPTY_STRING(&tableName);
	}
	if (UNEXPECTED(Z_TYPE_P(schemaName_param) != IS_STRING && Z_TYPE_P(schemaName_param) != IS_NULL)) {
		zephir_throw_exception_string(spl_ce_InvalidArgumentException, SL("Parameter 'schemaName' must be of the type string"));
		RETURN_MM_NULL();
	}
	if (EXPECTED(Z_TYPE_P(schemaName_param) == IS_STRING)) {
		zephir_get_strval(&schemaName, schemaName_param);
	} else {
		ZEPHIR_INIT_VAR(&schemaName);
		ZVAL_EMPTY_STRING(&schemaName);
	}


	if (!(Z_TYPE_P(&schemaName) == IS_UNDEF) && Z_STRLEN_P(&schemaName)) {
		ZEPHIR_CALL_METHOD(&table, this_ptr, "preparetable", NULL, 0, &tableName, &schemaName);
		zephir_check_call_status();
	} else {
		ZEPHIR_CALL_METHOD(&table, this_ptr, "preparetable", NULL, 0, &tableName);
		zephir_check_call_status();
	}
	ZEPHIR_CONCAT_SV(return_value, "TRUNCATE TABLE ", &table);
	RETURN_MM();

}

/**
 * Generates SQL checking for the existence of a schema.view
 */
PHP_METHOD(Phalcon_Db_Dialect_Postgresql, viewExists) {

	zephir_method_globals *ZEPHIR_METHOD_GLOBALS_PTR = NULL;
	zval *viewName_param = NULL, *schemaName_param = NULL;
	zval viewName, schemaName;
	zval *this_ptr = getThis();

	ZVAL_UNDEF(&viewName);
	ZVAL_UNDEF(&schemaName);

	ZEPHIR_MM_GROW();
	zephir_fetch_params(1, 1, 1, &viewName_param, &schemaName_param);

	if (UNEXPECTED(Z_TYPE_P(viewName_param) != IS_STRING && Z_TYPE_P(viewName_param) != IS_NULL)) {
		zephir_throw_exception_string(spl_ce_InvalidArgumentException, SL("Parameter 'viewName' must be of the type string"));
		RETURN_MM_NULL();
	}
	if (EXPECTED(Z_TYPE_P(viewName_param) == IS_STRING)) {
		zephir_get_strval(&viewName, viewName_param);
	} else {
		ZEPHIR_INIT_VAR(&viewName);
		ZVAL_EMPTY_STRING(&viewName);
	}
	if (!schemaName_param) {
		ZEPHIR_INIT_VAR(&schemaName);
		ZVAL_STRING(&schemaName, "");
	} else {
		zephir_get_strval(&schemaName, schemaName_param);
	}


	if (ZEPHIR_IS_STRING_IDENTICAL(&schemaName, "")) {
		ZEPHIR_INIT_NVAR(&schemaName);
		ZVAL_STRING(&schemaName, "public");
	}
	ZEPHIR_CONCAT_SVSVS(return_value, "SELECT CASE WHEN COUNT(*) > 0 THEN 1 ELSE 0 END FROM pg_views WHERE viewname='", &viewName, "' AND schemaname='", &schemaName, "'");
	RETURN_MM();

}

PHP_METHOD(Phalcon_Db_Dialect_Postgresql, castDefault) {

	zend_bool _2, _3, _4, _5;
	zval preparedValue, _6$$5;
	zephir_method_globals *ZEPHIR_METHOD_GLOBALS_PTR = NULL;
	zend_long ZEPHIR_LAST_CALL_STATUS;
	zval *column, column_sub, defaultValue, columnDefinition, columnType, _0, _1, _7$$6, _8$$6, _9$$6;
	zval *this_ptr = getThis();

	ZVAL_UNDEF(&column_sub);
	ZVAL_UNDEF(&defaultValue);
	ZVAL_UNDEF(&columnDefinition);
	ZVAL_UNDEF(&columnType);
	ZVAL_UNDEF(&_0);
	ZVAL_UNDEF(&_1);
	ZVAL_UNDEF(&_7$$6);
	ZVAL_UNDEF(&_8$$6);
	ZVAL_UNDEF(&_9$$6);
	ZVAL_UNDEF(&preparedValue);
	ZVAL_UNDEF(&_6$$5);

	ZEPHIR_MM_GROW();
	zephir_fetch_params(1, 1, 0, &column);



	ZEPHIR_CALL_METHOD(&defaultValue, column, "getdefault", NULL, 0);
	zephir_check_call_status();
	ZEPHIR_CALL_METHOD(&columnDefinition, this_ptr, "getcolumndefinition", NULL, 0, column);
	zephir_check_call_status();
	ZEPHIR_CALL_METHOD(&columnType, column, "gettype", NULL, 0);
	zephir_check_call_status();
	ZEPHIR_INIT_VAR(&_0);
	zephir_fast_strtoupper(&_0, &columnDefinition);
	if (zephir_memnstr_str(&_0, SL("BOOLEAN"), "phalcon/Db/Dialect/Postgresql.zep", 678)) {
		RETURN_CCTOR(&defaultValue);
	}
	ZEPHIR_INIT_VAR(&_1);
	zephir_fast_strtoupper(&_1, &defaultValue);
	if (zephir_memnstr_str(&_1, SL("CURRENT_TIMESTAMP"), "phalcon/Db/Dialect/Postgresql.zep", 682)) {
		RETURN_MM_STRING("CURRENT_TIMESTAMP");
	}
	_2 = ZEPHIR_IS_LONG_IDENTICAL(&columnType, 0);
	if (!(_2)) {
		_2 = ZEPHIR_IS_LONG_IDENTICAL(&columnType, 14);
	}
	_3 = _2;
	if (!(_3)) {
		_3 = ZEPHIR_IS_LONG_IDENTICAL(&columnType, 3);
	}
	_4 = _3;
	if (!(_4)) {
		_4 = ZEPHIR_IS_LONG_IDENTICAL(&columnType, 7);
	}
	_5 = _4;
	if (!(_5)) {
		_5 = ZEPHIR_IS_LONG_IDENTICAL(&columnType, 9);
	}
	if (_5) {
		zephir_get_strval(&_6$$5, &defaultValue);
		ZEPHIR_CPY_WRT(&preparedValue, &_6$$5);
	} else {
		ZEPHIR_INIT_VAR(&_7$$6);
		ZVAL_STRING(&_7$$6, "\\'");
<<<<<<< HEAD
		ZEPHIR_CALL_FUNCTION(&_8$$6, "addcslashes", NULL, 213, &defaultValue, &_7$$6);
=======
		ZEPHIR_CALL_FUNCTION(&_8$$6, "addcslashes", NULL, 214, &defaultValue, &_7$$6);
>>>>>>> 9c5d0d84
		zephir_check_call_status();
		ZEPHIR_INIT_VAR(&_9$$6);
		ZEPHIR_CONCAT_SVS(&_9$$6, "'", &_8$$6, "'");
		zephir_get_strval(&preparedValue, &_9$$6);
	}
	RETURN_CTOR(&preparedValue);

}

PHP_METHOD(Phalcon_Db_Dialect_Postgresql, getTableOptions) {

	zephir_method_globals *ZEPHIR_METHOD_GLOBALS_PTR = NULL;
	zval *definition_param = NULL;
	zval definition;
	zval *this_ptr = getThis();

	ZVAL_UNDEF(&definition);

	ZEPHIR_MM_GROW();
	zephir_fetch_params(1, 1, 0, &definition_param);

	ZEPHIR_OBS_COPY_OR_DUP(&definition, definition_param);


	RETURN_MM_STRING("");

}
<|MERGE_RESOLUTION|>--- conflicted
+++ resolved
@@ -1547,11 +1547,7 @@
 						ZVAL_COPY(&value$$36, _8$$36);
 						ZEPHIR_INIT_NVAR(&_10$$37);
 						ZVAL_STRING(&_10$$37, "\\'");
-<<<<<<< HEAD
-						ZEPHIR_CALL_FUNCTION(&_11$$37, "addcslashes", &_12, 213, &value$$36, &_10$$37);
-=======
 						ZEPHIR_CALL_FUNCTION(&_11$$37, "addcslashes", &_12, 214, &value$$36, &_10$$37);
->>>>>>> 9c5d0d84
 						zephir_check_call_status();
 						ZEPHIR_INIT_NVAR(&_13$$37);
 						ZEPHIR_CONCAT_SVS(&_13$$37, "'", &_11$$37, "', ");
@@ -1570,11 +1566,7 @@
 						zephir_check_call_status();
 							ZEPHIR_INIT_NVAR(&_14$$38);
 							ZVAL_STRING(&_14$$38, "\\'");
-<<<<<<< HEAD
-							ZEPHIR_CALL_FUNCTION(&_15$$38, "addcslashes", &_12, 213, &value$$36, &_14$$38);
-=======
 							ZEPHIR_CALL_FUNCTION(&_15$$38, "addcslashes", &_12, 214, &value$$36, &_14$$38);
->>>>>>> 9c5d0d84
 							zephir_check_call_status();
 							ZEPHIR_INIT_NVAR(&_16$$38);
 							ZEPHIR_CONCAT_SVS(&_16$$38, "'", &_15$$38, "', ");
@@ -1594,11 +1586,7 @@
 			} else {
 				ZEPHIR_INIT_VAR(&_21$$39);
 				ZVAL_STRING(&_21$$39, "\\'");
-<<<<<<< HEAD
-				ZEPHIR_CALL_FUNCTION(&_22$$39, "addcslashes", &_12, 213, &typeValues, &_21$$39);
-=======
 				ZEPHIR_CALL_FUNCTION(&_22$$39, "addcslashes", &_12, 214, &typeValues, &_21$$39);
->>>>>>> 9c5d0d84
 				zephir_check_call_status();
 				ZEPHIR_INIT_VAR(&_23$$39);
 				ZEPHIR_CONCAT_SVS(&_23$$39, "('", &_22$$39, "')");
@@ -2145,11 +2133,7 @@
 	} else {
 		ZEPHIR_INIT_VAR(&_7$$6);
 		ZVAL_STRING(&_7$$6, "\\'");
-<<<<<<< HEAD
-		ZEPHIR_CALL_FUNCTION(&_8$$6, "addcslashes", NULL, 213, &defaultValue, &_7$$6);
-=======
 		ZEPHIR_CALL_FUNCTION(&_8$$6, "addcslashes", NULL, 214, &defaultValue, &_7$$6);
->>>>>>> 9c5d0d84
 		zephir_check_call_status();
 		ZEPHIR_INIT_VAR(&_9$$6);
 		ZEPHIR_CONCAT_SVS(&_9$$6, "'", &_8$$6, "'");
