--- conflicted
+++ resolved
@@ -137,15 +137,9 @@
 			ZEPHIR_CONCAT_SV(&_9$$4, " DEFAULT ", &defaultValue);
 			zephir_concat_self(&sql, &_9$$4);
 		} else {
-<<<<<<< HEAD
-			ZEPHIR_INIT_VAR(&_6$$5);
-			ZVAL_STRING(&_6$$5, "\"");
-			ZEPHIR_CALL_FUNCTION(&_7$$5, "addcslashes", NULL, 198, &defaultValue, &_6$$5);
-=======
 			ZEPHIR_INIT_VAR(&_10$$5);
 			ZVAL_STRING(&_10$$5, "\"");
 			ZEPHIR_CALL_FUNCTION(&_11$$5, "addcslashes", NULL, 214, &defaultValue, &_10$$5);
->>>>>>> f2a65a3d
 			zephir_check_call_status();
 			ZEPHIR_INIT_VAR(&_12$$5);
 			ZEPHIR_CONCAT_SVS(&_12$$5, " DEFAULT \"", &_11$$5, "\"");
@@ -253,11 +247,7 @@
 	}
 	ZEPHIR_CALL_METHOD(&_6, reference, "getcolumns", NULL, 0);
 	zephir_check_call_status();
-<<<<<<< HEAD
-	ZEPHIR_CALL_METHOD(&_5, this_ptr, "getcolumnlist", NULL, 66, &_6);
-=======
 	ZEPHIR_CALL_METHOD(&_5, this_ptr, "getcolumnlist", NULL, 67, &_6);
->>>>>>> f2a65a3d
 	zephir_check_call_status();
 	ZEPHIR_CALL_METHOD(&_8, reference, "getreferencedtable", NULL, 0);
 	zephir_check_call_status();
@@ -267,11 +257,7 @@
 	zephir_check_call_status();
 	ZEPHIR_CALL_METHOD(&_11, reference, "getreferencedcolumns", NULL, 0);
 	zephir_check_call_status();
-<<<<<<< HEAD
-	ZEPHIR_CALL_METHOD(&_10, this_ptr, "getcolumnlist", NULL, 66, &_11);
-=======
 	ZEPHIR_CALL_METHOD(&_10, this_ptr, "getcolumnlist", NULL, 67, &_11);
->>>>>>> f2a65a3d
 	zephir_check_call_status();
 	ZEPHIR_INIT_VAR(&_12);
 	ZEPHIR_CONCAT_SVSVSVS(&_12, " FOREIGN KEY (", &_5, ") REFERENCES ", &_7, "(", &_10, ")");
@@ -361,11 +347,7 @@
 	zephir_check_call_status();
 	ZEPHIR_CALL_METHOD(&_5, index, "getcolumns", NULL, 0);
 	zephir_check_call_status();
-<<<<<<< HEAD
-	ZEPHIR_CALL_METHOD(&_4, this_ptr, "getcolumnlist", NULL, 66, &_5);
-=======
 	ZEPHIR_CALL_METHOD(&_4, this_ptr, "getcolumnlist", NULL, 67, &_5);
->>>>>>> f2a65a3d
 	zephir_check_call_status();
 	ZEPHIR_INIT_VAR(&_6);
 	ZEPHIR_CONCAT_SVSVS(&_6, "`", &_3, "` (", &_4, ")");
@@ -421,11 +403,7 @@
 	zephir_check_call_status();
 	ZEPHIR_CALL_METHOD(&_2, index, "getcolumns", NULL, 0);
 	zephir_check_call_status();
-<<<<<<< HEAD
-	ZEPHIR_CALL_METHOD(&_1, this_ptr, "getcolumnlist", NULL, 66, &_2);
-=======
 	ZEPHIR_CALL_METHOD(&_1, this_ptr, "getcolumnlist", NULL, 67, &_2);
->>>>>>> f2a65a3d
 	zephir_check_call_status();
 	ZEPHIR_CONCAT_SVSVS(return_value, "ALTER TABLE ", &_0, " ADD PRIMARY KEY (", &_1, ")");
 	RETURN_MM();
@@ -439,17 +417,10 @@
 
 	zend_bool _9$$10, _10$$10, _25$$19, _26$$19;
 	zephir_method_globals *ZEPHIR_METHOD_GLOBALS_PTR = NULL;
-<<<<<<< HEAD
-	zephir_fcall_cache_entry *_6 = NULL, *_12 = NULL, *_32 = NULL;
-	zend_long ZEPHIR_LAST_CALL_STATUS;
-	zval definition, createLines;
-	zval *tableName_param = NULL, *schemaName_param = NULL, *definition_param = NULL, temporary, options, table, columns, column, indexes, index, reference, references, indexName, columnLine, indexType, onDelete, onUpdate, defaultValue, *_2, _3, _73, _74, _0$$5, _1$$6, _4$$7, _5$$7, _7$$7, _14$$7, _15$$7, _16$$7, _8$$8, _9$$9, _10$$10, _11$$10, _13$$10, _17$$14, _18$$14, _19$$14, _25$$14, _26$$14, _27$$14, _20$$15, _21$$16, _22$$17, _23$$17, _24$$17, *_28$$21, _29$$21, _30$$23, _31$$23, _33$$23, _34$$25, _35$$25, _36$$25, _37$$26, _38$$26, _39$$26, _40$$28, _41$$28, _42$$28, _43$$30, _44$$30, _45$$30, _46$$31, _47$$31, _48$$31, *_49$$32, _50$$32, _51$$33, _52$$33, _53$$33, _54$$33, _55$$33, _56$$33, _57$$33, _58$$33, _59$$33, _60$$34, _61$$35, _62$$36, _63$$36, _64$$36, _65$$36, _66$$36, _67$$36, _68$$36, _69$$36, _70$$36, _71$$37, _72$$38, _75$$39, _76$$39;
-=======
 	zephir_fcall_cache_entry *_6 = NULL, *_12 = NULL, *_16 = NULL, *_39 = NULL;
 	zend_long ZEPHIR_LAST_CALL_STATUS;
 	zval definition, createLines;
 	zval *tableName_param = NULL, *schemaName_param = NULL, *definition_param = NULL, temporary, options, table, columns, column, indexes, index, reference, references, indexName, columnLine, indexType, onDelete, onUpdate, defaultValue, *_2, _3, _80, _81, _0$$5, _1$$6, _4$$7, _5$$7, _7$$7, _18$$7, _19$$7, _20$$7, _8$$10, _11$$10, _13$$11, _14$$12, _15$$12, _17$$12, _21$$16, _22$$16, _23$$16, _32$$16, _33$$16, _34$$16, _24$$19, _27$$19, _28$$20, _29$$21, _30$$21, _31$$21, *_35$$25, _36$$25, _37$$27, _38$$27, _40$$27, _41$$29, _42$$29, _43$$29, _44$$30, _45$$30, _46$$30, _47$$32, _48$$32, _49$$32, _50$$34, _51$$34, _52$$34, _53$$35, _54$$35, _55$$35, *_56$$36, _57$$36, _58$$37, _59$$37, _60$$37, _61$$37, _62$$37, _63$$37, _64$$37, _65$$37, _66$$37, _67$$38, _68$$39, _69$$40, _70$$40, _71$$40, _72$$40, _73$$40, _74$$40, _75$$40, _76$$40, _77$$40, _78$$41, _79$$42, _82$$43, _83$$43;
->>>>>>> f2a65a3d
 	zval tableName, schemaName, indexSql, referenceSql, sql;
 	zval *this_ptr = getThis();
 
@@ -474,83 +445,13 @@
 	ZVAL_UNDEF(&onUpdate);
 	ZVAL_UNDEF(&defaultValue);
 	ZVAL_UNDEF(&_3);
-<<<<<<< HEAD
-	ZVAL_UNDEF(&_73);
-	ZVAL_UNDEF(&_74);
-=======
 	ZVAL_UNDEF(&_80);
 	ZVAL_UNDEF(&_81);
->>>>>>> f2a65a3d
 	ZVAL_UNDEF(&_0$$5);
 	ZVAL_UNDEF(&_1$$6);
 	ZVAL_UNDEF(&_4$$7);
 	ZVAL_UNDEF(&_5$$7);
 	ZVAL_UNDEF(&_7$$7);
-<<<<<<< HEAD
-	ZVAL_UNDEF(&_14$$7);
-	ZVAL_UNDEF(&_15$$7);
-	ZVAL_UNDEF(&_16$$7);
-	ZVAL_UNDEF(&_8$$8);
-	ZVAL_UNDEF(&_9$$9);
-	ZVAL_UNDEF(&_10$$10);
-	ZVAL_UNDEF(&_11$$10);
-	ZVAL_UNDEF(&_13$$10);
-	ZVAL_UNDEF(&_17$$14);
-	ZVAL_UNDEF(&_18$$14);
-	ZVAL_UNDEF(&_19$$14);
-	ZVAL_UNDEF(&_25$$14);
-	ZVAL_UNDEF(&_26$$14);
-	ZVAL_UNDEF(&_27$$14);
-	ZVAL_UNDEF(&_20$$15);
-	ZVAL_UNDEF(&_21$$16);
-	ZVAL_UNDEF(&_22$$17);
-	ZVAL_UNDEF(&_23$$17);
-	ZVAL_UNDEF(&_24$$17);
-	ZVAL_UNDEF(&_29$$21);
-	ZVAL_UNDEF(&_30$$23);
-	ZVAL_UNDEF(&_31$$23);
-	ZVAL_UNDEF(&_33$$23);
-	ZVAL_UNDEF(&_34$$25);
-	ZVAL_UNDEF(&_35$$25);
-	ZVAL_UNDEF(&_36$$25);
-	ZVAL_UNDEF(&_37$$26);
-	ZVAL_UNDEF(&_38$$26);
-	ZVAL_UNDEF(&_39$$26);
-	ZVAL_UNDEF(&_40$$28);
-	ZVAL_UNDEF(&_41$$28);
-	ZVAL_UNDEF(&_42$$28);
-	ZVAL_UNDEF(&_43$$30);
-	ZVAL_UNDEF(&_44$$30);
-	ZVAL_UNDEF(&_45$$30);
-	ZVAL_UNDEF(&_46$$31);
-	ZVAL_UNDEF(&_47$$31);
-	ZVAL_UNDEF(&_48$$31);
-	ZVAL_UNDEF(&_50$$32);
-	ZVAL_UNDEF(&_51$$33);
-	ZVAL_UNDEF(&_52$$33);
-	ZVAL_UNDEF(&_53$$33);
-	ZVAL_UNDEF(&_54$$33);
-	ZVAL_UNDEF(&_55$$33);
-	ZVAL_UNDEF(&_56$$33);
-	ZVAL_UNDEF(&_57$$33);
-	ZVAL_UNDEF(&_58$$33);
-	ZVAL_UNDEF(&_59$$33);
-	ZVAL_UNDEF(&_60$$34);
-	ZVAL_UNDEF(&_61$$35);
-	ZVAL_UNDEF(&_62$$36);
-	ZVAL_UNDEF(&_63$$36);
-	ZVAL_UNDEF(&_64$$36);
-	ZVAL_UNDEF(&_65$$36);
-	ZVAL_UNDEF(&_66$$36);
-	ZVAL_UNDEF(&_67$$36);
-	ZVAL_UNDEF(&_68$$36);
-	ZVAL_UNDEF(&_69$$36);
-	ZVAL_UNDEF(&_70$$36);
-	ZVAL_UNDEF(&_71$$37);
-	ZVAL_UNDEF(&_72$$38);
-	ZVAL_UNDEF(&_75$$39);
-	ZVAL_UNDEF(&_76$$39);
-=======
 	ZVAL_UNDEF(&_18$$7);
 	ZVAL_UNDEF(&_19$$7);
 	ZVAL_UNDEF(&_20$$7);
@@ -616,7 +517,6 @@
 	ZVAL_UNDEF(&_79$$42);
 	ZVAL_UNDEF(&_82$$43);
 	ZVAL_UNDEF(&_83$$43);
->>>>>>> f2a65a3d
 	ZVAL_UNDEF(&definition);
 	ZVAL_UNDEF(&createLines);
 
@@ -688,37 +588,6 @@
 			if (zephir_is_true(&_7$$7)) {
 				ZEPHIR_CALL_METHOD(&defaultValue, &column, "getdefault", NULL, 0);
 				zephir_check_call_status();
-<<<<<<< HEAD
-				ZEPHIR_INIT_NVAR(&_8$$8);
-				zephir_fast_strtoupper(&_8$$8, &defaultValue);
-				if (zephir_memnstr_str(&_8$$8, SL("CURRENT_TIMESTAMP"), "phalcon/Db/Dialect/Mysql.zep", 175)) {
-					ZEPHIR_INIT_NVAR(&_9$$9);
-					ZEPHIR_CONCAT_SV(&_9$$9, " DEFAULT ", &defaultValue);
-					zephir_concat_self(&columnLine, &_9$$9);
-				} else {
-					ZEPHIR_INIT_NVAR(&_10$$10);
-					ZVAL_STRING(&_10$$10, "\"");
-					ZEPHIR_CALL_FUNCTION(&_11$$10, "addcslashes", &_12, 198, &defaultValue, &_10$$10);
-					zephir_check_call_status();
-					ZEPHIR_INIT_NVAR(&_13$$10);
-					ZEPHIR_CONCAT_SVS(&_13$$10, " DEFAULT \"", &_11$$10, "\"");
-					zephir_concat_self(&columnLine, &_13$$10);
-				}
-			}
-			ZEPHIR_CALL_METHOD(&_14$$7, &column, "isnotnull", NULL, 0);
-			zephir_check_call_status();
-			if (zephir_is_true(&_14$$7)) {
-				zephir_concat_self_str(&columnLine, SL(" NOT NULL"));
-			}
-			ZEPHIR_CALL_METHOD(&_15$$7, &column, "isautoincrement", NULL, 0);
-			zephir_check_call_status();
-			if (zephir_is_true(&_15$$7)) {
-				zephir_concat_self_str(&columnLine, SL(" AUTO_INCREMENT"));
-			}
-			ZEPHIR_CALL_METHOD(&_16$$7, &column, "isprimary", NULL, 0);
-			zephir_check_call_status();
-			if (zephir_is_true(&_16$$7)) {
-=======
 				if (Z_TYPE_P(&defaultValue) == IS_NULL) {
 					zephir_concat_self_str(&columnLine, SL(" DEFAULT NULL"));
 				} else {
@@ -762,7 +631,6 @@
 			ZEPHIR_CALL_METHOD(&_20$$7, &column, "isprimary", NULL, 0);
 			zephir_check_call_status();
 			if (zephir_is_true(&_20$$7)) {
->>>>>>> f2a65a3d
 				zephir_concat_self_str(&columnLine, SL(" PRIMARY KEY"));
 			}
 			zephir_array_append(&createLines, &columnLine, PH_SEPARATE, "phalcon/Db/Dialect/Mysql.zep", 207);
@@ -778,48 +646,6 @@
 			}
 			ZEPHIR_CALL_METHOD(&column, &columns, "current", NULL, 0);
 			zephir_check_call_status();
-<<<<<<< HEAD
-				ZEPHIR_CALL_METHOD(&_17$$14, &column, "getname", NULL, 0);
-				zephir_check_call_status();
-				ZEPHIR_CALL_METHOD(&_18$$14, this_ptr, "getcolumndefinition", &_6, 0, &column);
-				zephir_check_call_status();
-				ZEPHIR_INIT_NVAR(&columnLine);
-				ZEPHIR_CONCAT_SVSV(&columnLine, "`", &_17$$14, "` ", &_18$$14);
-				ZEPHIR_CALL_METHOD(&_19$$14, &column, "hasdefault", NULL, 0);
-				zephir_check_call_status();
-				if (zephir_is_true(&_19$$14)) {
-					ZEPHIR_CALL_METHOD(&defaultValue, &column, "getdefault", NULL, 0);
-					zephir_check_call_status();
-					ZEPHIR_INIT_NVAR(&_20$$15);
-					zephir_fast_strtoupper(&_20$$15, &defaultValue);
-					if (zephir_memnstr_str(&_20$$15, SL("CURRENT_TIMESTAMP"), "phalcon/Db/Dialect/Mysql.zep", 175)) {
-						ZEPHIR_INIT_NVAR(&_21$$16);
-						ZEPHIR_CONCAT_SV(&_21$$16, " DEFAULT ", &defaultValue);
-						zephir_concat_self(&columnLine, &_21$$16);
-					} else {
-						ZEPHIR_INIT_NVAR(&_22$$17);
-						ZVAL_STRING(&_22$$17, "\"");
-						ZEPHIR_CALL_FUNCTION(&_23$$17, "addcslashes", &_12, 198, &defaultValue, &_22$$17);
-						zephir_check_call_status();
-						ZEPHIR_INIT_NVAR(&_24$$17);
-						ZEPHIR_CONCAT_SVS(&_24$$17, " DEFAULT \"", &_23$$17, "\"");
-						zephir_concat_self(&columnLine, &_24$$17);
-					}
-				}
-				ZEPHIR_CALL_METHOD(&_25$$14, &column, "isnotnull", NULL, 0);
-				zephir_check_call_status();
-				if (zephir_is_true(&_25$$14)) {
-					zephir_concat_self_str(&columnLine, SL(" NOT NULL"));
-				}
-				ZEPHIR_CALL_METHOD(&_26$$14, &column, "isautoincrement", NULL, 0);
-				zephir_check_call_status();
-				if (zephir_is_true(&_26$$14)) {
-					zephir_concat_self_str(&columnLine, SL(" AUTO_INCREMENT"));
-				}
-				ZEPHIR_CALL_METHOD(&_27$$14, &column, "isprimary", NULL, 0);
-				zephir_check_call_status();
-				if (zephir_is_true(&_27$$14)) {
-=======
 				ZEPHIR_CALL_METHOD(&_21$$16, &column, "getname", NULL, 0);
 				zephir_check_call_status();
 				ZEPHIR_CALL_METHOD(&_22$$16, this_ptr, "getcolumndefinition", &_6, 0, &column);
@@ -874,7 +700,6 @@
 				ZEPHIR_CALL_METHOD(&_34$$16, &column, "isprimary", NULL, 0);
 				zephir_check_call_status();
 				if (zephir_is_true(&_34$$16)) {
->>>>>>> f2a65a3d
 					zephir_concat_self_str(&columnLine, SL(" PRIMARY KEY"));
 				}
 				zephir_array_append(&createLines, &columnLine, PH_SEPARATE, "phalcon/Db/Dialect/Mysql.zep", 207);
@@ -887,48 +712,15 @@
 	if (zephir_array_isset_string_fetch(&indexes, &definition, SL("indexes"), 0)) {
 		zephir_is_iterable(&indexes, 0, "phalcon/Db/Dialect/Mysql.zep", 233);
 		if (Z_TYPE_P(&indexes) == IS_ARRAY) {
-<<<<<<< HEAD
-			ZEND_HASH_FOREACH_VAL(Z_ARRVAL_P(&indexes), _28$$21)
-			{
-				ZEPHIR_INIT_NVAR(&index);
-				ZVAL_COPY(&index, _28$$21);
-=======
 			ZEND_HASH_FOREACH_VAL(Z_ARRVAL_P(&indexes), _35$$25)
 			{
 				ZEPHIR_INIT_NVAR(&index);
 				ZVAL_COPY(&index, _35$$25);
->>>>>>> f2a65a3d
 				ZEPHIR_CALL_METHOD(&indexName, &index, "getname", NULL, 0);
 				zephir_check_call_status();
 				ZEPHIR_CALL_METHOD(&indexType, &index, "gettype", NULL, 0);
 				zephir_check_call_status();
 				if (ZEPHIR_IS_STRING(&indexName, "PRIMARY")) {
-<<<<<<< HEAD
-					ZEPHIR_CALL_METHOD(&_31$$23, &index, "getcolumns", NULL, 0);
-					zephir_check_call_status();
-					ZEPHIR_CALL_METHOD(&_30$$23, this_ptr, "getcolumnlist", &_32, 66, &_31$$23);
-					zephir_check_call_status();
-					ZEPHIR_INIT_NVAR(&_33$$23);
-					ZEPHIR_CONCAT_SVS(&_33$$23, "PRIMARY KEY (", &_30$$23, ")");
-					zephir_get_strval(&indexSql, &_33$$23);
-				} else {
-					if (!(ZEPHIR_IS_EMPTY(&indexType))) {
-						ZEPHIR_CALL_METHOD(&_35$$25, &index, "getcolumns", NULL, 0);
-						zephir_check_call_status();
-						ZEPHIR_CALL_METHOD(&_34$$25, this_ptr, "getcolumnlist", &_32, 66, &_35$$25);
-						zephir_check_call_status();
-						ZEPHIR_INIT_NVAR(&_36$$25);
-						ZEPHIR_CONCAT_VSVSVS(&_36$$25, &indexType, " KEY `", &indexName, "` (", &_34$$25, ")");
-						zephir_get_strval(&indexSql, &_36$$25);
-					} else {
-						ZEPHIR_CALL_METHOD(&_38$$26, &index, "getcolumns", NULL, 0);
-						zephir_check_call_status();
-						ZEPHIR_CALL_METHOD(&_37$$26, this_ptr, "getcolumnlist", &_32, 66, &_38$$26);
-						zephir_check_call_status();
-						ZEPHIR_INIT_NVAR(&_39$$26);
-						ZEPHIR_CONCAT_SVSVS(&_39$$26, "KEY `", &indexName, "` (", &_37$$26, ")");
-						zephir_get_strval(&indexSql, &_39$$26);
-=======
 					ZEPHIR_CALL_METHOD(&_38$$27, &index, "getcolumns", NULL, 0);
 					zephir_check_call_status();
 					ZEPHIR_CALL_METHOD(&_37$$27, this_ptr, "getcolumnlist", &_39, 67, &_38$$27);
@@ -953,7 +745,6 @@
 						ZEPHIR_INIT_NVAR(&_46$$30);
 						ZEPHIR_CONCAT_SVSVS(&_46$$30, "KEY `", &indexName, "` (", &_44$$30, ")");
 						zephir_get_strval(&indexSql, &_46$$30);
->>>>>>> f2a65a3d
 					}
 				}
 				zephir_array_append(&createLines, &indexSql, PH_SEPARATE, "phalcon/Db/Dialect/Mysql.zep", 231);
@@ -962,15 +753,9 @@
 			ZEPHIR_CALL_METHOD(NULL, &indexes, "rewind", NULL, 0);
 			zephir_check_call_status();
 			while (1) {
-<<<<<<< HEAD
-				ZEPHIR_CALL_METHOD(&_29$$21, &indexes, "valid", NULL, 0);
-				zephir_check_call_status();
-				if (!zend_is_true(&_29$$21)) {
-=======
 				ZEPHIR_CALL_METHOD(&_36$$25, &indexes, "valid", NULL, 0);
 				zephir_check_call_status();
 				if (!zend_is_true(&_36$$25)) {
->>>>>>> f2a65a3d
 					break;
 				}
 				ZEPHIR_CALL_METHOD(&index, &indexes, "current", NULL, 0);
@@ -980,32 +765,6 @@
 					ZEPHIR_CALL_METHOD(&indexType, &index, "gettype", NULL, 0);
 					zephir_check_call_status();
 					if (ZEPHIR_IS_STRING(&indexName, "PRIMARY")) {
-<<<<<<< HEAD
-						ZEPHIR_CALL_METHOD(&_41$$28, &index, "getcolumns", NULL, 0);
-						zephir_check_call_status();
-						ZEPHIR_CALL_METHOD(&_40$$28, this_ptr, "getcolumnlist", &_32, 66, &_41$$28);
-						zephir_check_call_status();
-						ZEPHIR_INIT_NVAR(&_42$$28);
-						ZEPHIR_CONCAT_SVS(&_42$$28, "PRIMARY KEY (", &_40$$28, ")");
-						zephir_get_strval(&indexSql, &_42$$28);
-					} else {
-						if (!(ZEPHIR_IS_EMPTY(&indexType))) {
-							ZEPHIR_CALL_METHOD(&_44$$30, &index, "getcolumns", NULL, 0);
-							zephir_check_call_status();
-							ZEPHIR_CALL_METHOD(&_43$$30, this_ptr, "getcolumnlist", &_32, 66, &_44$$30);
-							zephir_check_call_status();
-							ZEPHIR_INIT_NVAR(&_45$$30);
-							ZEPHIR_CONCAT_VSVSVS(&_45$$30, &indexType, " KEY `", &indexName, "` (", &_43$$30, ")");
-							zephir_get_strval(&indexSql, &_45$$30);
-						} else {
-							ZEPHIR_CALL_METHOD(&_47$$31, &index, "getcolumns", NULL, 0);
-							zephir_check_call_status();
-							ZEPHIR_CALL_METHOD(&_46$$31, this_ptr, "getcolumnlist", &_32, 66, &_47$$31);
-							zephir_check_call_status();
-							ZEPHIR_INIT_NVAR(&_48$$31);
-							ZEPHIR_CONCAT_SVSVS(&_48$$31, "KEY `", &indexName, "` (", &_46$$31, ")");
-							zephir_get_strval(&indexSql, &_48$$31);
-=======
 						ZEPHIR_CALL_METHOD(&_48$$32, &index, "getcolumns", NULL, 0);
 						zephir_check_call_status();
 						ZEPHIR_CALL_METHOD(&_47$$32, this_ptr, "getcolumnlist", &_39, 67, &_48$$32);
@@ -1030,7 +789,6 @@
 							ZEPHIR_INIT_NVAR(&_55$$35);
 							ZEPHIR_CONCAT_SVSVS(&_55$$35, "KEY `", &indexName, "` (", &_53$$35, ")");
 							zephir_get_strval(&indexSql, &_55$$35);
->>>>>>> f2a65a3d
 						}
 					}
 					zephir_array_append(&createLines, &indexSql, PH_SEPARATE, "phalcon/Db/Dialect/Mysql.zep", 231);
@@ -1044,37 +802,6 @@
 	if (zephir_array_isset_string_fetch(&references, &definition, SL("references"), 0)) {
 		zephir_is_iterable(&references, 0, "phalcon/Db/Dialect/Mysql.zep", 255);
 		if (Z_TYPE_P(&references) == IS_ARRAY) {
-<<<<<<< HEAD
-			ZEND_HASH_FOREACH_VAL(Z_ARRVAL_P(&references), _49$$32)
-			{
-				ZEPHIR_INIT_NVAR(&reference);
-				ZVAL_COPY(&reference, _49$$32);
-				ZEPHIR_CALL_METHOD(&_51$$33, &reference, "getname", NULL, 0);
-				zephir_check_call_status();
-				ZEPHIR_CALL_METHOD(&_53$$33, &reference, "getcolumns", NULL, 0);
-				zephir_check_call_status();
-				ZEPHIR_CALL_METHOD(&_52$$33, this_ptr, "getcolumnlist", &_32, 66, &_53$$33);
-				zephir_check_call_status();
-				ZEPHIR_CALL_METHOD(&_55$$33, &reference, "getreferencedtable", NULL, 0);
-				zephir_check_call_status();
-				ZEPHIR_CALL_METHOD(&_56$$33, &reference, "getreferencedschema", NULL, 0);
-				zephir_check_call_status();
-				ZEPHIR_CALL_METHOD(&_54$$33, this_ptr, "preparetable", NULL, 0, &_55$$33, &_56$$33);
-				zephir_check_call_status();
-				ZEPHIR_CALL_METHOD(&_58$$33, &reference, "getreferencedcolumns", NULL, 0);
-				zephir_check_call_status();
-				ZEPHIR_CALL_METHOD(&_57$$33, this_ptr, "getcolumnlist", &_32, 66, &_58$$33);
-				zephir_check_call_status();
-				ZEPHIR_INIT_NVAR(&_59$$33);
-				ZEPHIR_CONCAT_SVSVSSVSVS(&_59$$33, "CONSTRAINT `", &_51$$33, "` FOREIGN KEY (", &_52$$33, ")", " REFERENCES ", &_54$$33, " (", &_57$$33, ")");
-				zephir_get_strval(&referenceSql, &_59$$33);
-				ZEPHIR_CALL_METHOD(&onDelete, &reference, "getondelete", NULL, 0);
-				zephir_check_call_status();
-				if (!(ZEPHIR_IS_EMPTY(&onDelete))) {
-					ZEPHIR_INIT_NVAR(&_60$$34);
-					ZEPHIR_CONCAT_SV(&_60$$34, " ON DELETE ", &onDelete);
-					zephir_concat_self(&referenceSql, &_60$$34);
-=======
 			ZEND_HASH_FOREACH_VAL(Z_ARRVAL_P(&references), _56$$36)
 			{
 				ZEPHIR_INIT_NVAR(&reference);
@@ -1104,20 +831,13 @@
 					ZEPHIR_INIT_NVAR(&_67$$38);
 					ZEPHIR_CONCAT_SV(&_67$$38, " ON DELETE ", &onDelete);
 					zephir_concat_self(&referenceSql, &_67$$38);
->>>>>>> f2a65a3d
 				}
 				ZEPHIR_CALL_METHOD(&onUpdate, &reference, "getonupdate", NULL, 0);
 				zephir_check_call_status();
 				if (!(ZEPHIR_IS_EMPTY(&onUpdate))) {
-<<<<<<< HEAD
-					ZEPHIR_INIT_NVAR(&_61$$35);
-					ZEPHIR_CONCAT_SV(&_61$$35, " ON UPDATE ", &onUpdate);
-					zephir_concat_self(&referenceSql, &_61$$35);
-=======
 					ZEPHIR_INIT_NVAR(&_68$$39);
 					ZEPHIR_CONCAT_SV(&_68$$39, " ON UPDATE ", &onUpdate);
 					zephir_concat_self(&referenceSql, &_68$$39);
->>>>>>> f2a65a3d
 				}
 				zephir_array_append(&createLines, &referenceSql, PH_SEPARATE, "phalcon/Db/Dialect/Mysql.zep", 253);
 			} ZEND_HASH_FOREACH_END();
@@ -1125,46 +845,13 @@
 			ZEPHIR_CALL_METHOD(NULL, &references, "rewind", NULL, 0);
 			zephir_check_call_status();
 			while (1) {
-<<<<<<< HEAD
-				ZEPHIR_CALL_METHOD(&_50$$32, &references, "valid", NULL, 0);
-				zephir_check_call_status();
-				if (!zend_is_true(&_50$$32)) {
-=======
 				ZEPHIR_CALL_METHOD(&_57$$36, &references, "valid", NULL, 0);
 				zephir_check_call_status();
 				if (!zend_is_true(&_57$$36)) {
->>>>>>> f2a65a3d
 					break;
 				}
 				ZEPHIR_CALL_METHOD(&reference, &references, "current", NULL, 0);
 				zephir_check_call_status();
-<<<<<<< HEAD
-					ZEPHIR_CALL_METHOD(&_62$$36, &reference, "getname", NULL, 0);
-					zephir_check_call_status();
-					ZEPHIR_CALL_METHOD(&_64$$36, &reference, "getcolumns", NULL, 0);
-					zephir_check_call_status();
-					ZEPHIR_CALL_METHOD(&_63$$36, this_ptr, "getcolumnlist", &_32, 66, &_64$$36);
-					zephir_check_call_status();
-					ZEPHIR_CALL_METHOD(&_66$$36, &reference, "getreferencedtable", NULL, 0);
-					zephir_check_call_status();
-					ZEPHIR_CALL_METHOD(&_67$$36, &reference, "getreferencedschema", NULL, 0);
-					zephir_check_call_status();
-					ZEPHIR_CALL_METHOD(&_65$$36, this_ptr, "preparetable", NULL, 0, &_66$$36, &_67$$36);
-					zephir_check_call_status();
-					ZEPHIR_CALL_METHOD(&_69$$36, &reference, "getreferencedcolumns", NULL, 0);
-					zephir_check_call_status();
-					ZEPHIR_CALL_METHOD(&_68$$36, this_ptr, "getcolumnlist", &_32, 66, &_69$$36);
-					zephir_check_call_status();
-					ZEPHIR_INIT_NVAR(&_70$$36);
-					ZEPHIR_CONCAT_SVSVSSVSVS(&_70$$36, "CONSTRAINT `", &_62$$36, "` FOREIGN KEY (", &_63$$36, ")", " REFERENCES ", &_65$$36, " (", &_68$$36, ")");
-					zephir_get_strval(&referenceSql, &_70$$36);
-					ZEPHIR_CALL_METHOD(&onDelete, &reference, "getondelete", NULL, 0);
-					zephir_check_call_status();
-					if (!(ZEPHIR_IS_EMPTY(&onDelete))) {
-						ZEPHIR_INIT_NVAR(&_71$$37);
-						ZEPHIR_CONCAT_SV(&_71$$37, " ON DELETE ", &onDelete);
-						zephir_concat_self(&referenceSql, &_71$$37);
-=======
 					ZEPHIR_CALL_METHOD(&_69$$40, &reference, "getname", NULL, 0);
 					zephir_check_call_status();
 					ZEPHIR_CALL_METHOD(&_71$$40, &reference, "getcolumns", NULL, 0);
@@ -1190,20 +877,13 @@
 						ZEPHIR_INIT_NVAR(&_78$$41);
 						ZEPHIR_CONCAT_SV(&_78$$41, " ON DELETE ", &onDelete);
 						zephir_concat_self(&referenceSql, &_78$$41);
->>>>>>> f2a65a3d
 					}
 					ZEPHIR_CALL_METHOD(&onUpdate, &reference, "getonupdate", NULL, 0);
 					zephir_check_call_status();
 					if (!(ZEPHIR_IS_EMPTY(&onUpdate))) {
-<<<<<<< HEAD
-						ZEPHIR_INIT_NVAR(&_72$$38);
-						ZEPHIR_CONCAT_SV(&_72$$38, " ON UPDATE ", &onUpdate);
-						zephir_concat_self(&referenceSql, &_72$$38);
-=======
 						ZEPHIR_INIT_NVAR(&_79$$42);
 						ZEPHIR_CONCAT_SV(&_79$$42, " ON UPDATE ", &onUpdate);
 						zephir_concat_self(&referenceSql, &_79$$42);
->>>>>>> f2a65a3d
 					}
 					zephir_array_append(&createLines, &referenceSql, PH_SEPARATE, "phalcon/Db/Dialect/Mysql.zep", 253);
 				ZEPHIR_CALL_METHOD(NULL, &references, "next", NULL, 0);
@@ -1212,19 +892,6 @@
 		}
 		ZEPHIR_INIT_NVAR(&reference);
 	}
-<<<<<<< HEAD
-	ZEPHIR_INIT_VAR(&_73);
-	zephir_fast_join_str(&_73, SL(",\n\t"), &createLines);
-	ZEPHIR_INIT_VAR(&_74);
-	ZEPHIR_CONCAT_VS(&_74, &_73, "\n)");
-	zephir_concat_self(&sql, &_74);
-	if (zephir_array_isset_string(&definition, SL("options"))) {
-		ZEPHIR_CALL_METHOD(&_75$$39, this_ptr, "gettableoptions", NULL, 0, &definition);
-		zephir_check_call_status();
-		ZEPHIR_INIT_VAR(&_76$$39);
-		ZEPHIR_CONCAT_SV(&_76$$39, " ", &_75$$39);
-		zephir_concat_self(&sql, &_76$$39);
-=======
 	ZEPHIR_INIT_VAR(&_80);
 	zephir_fast_join_str(&_80, SL(",\n\t"), &createLines);
 	ZEPHIR_INIT_VAR(&_81);
@@ -1236,7 +903,6 @@
 		ZEPHIR_INIT_VAR(&_83$$43);
 		ZEPHIR_CONCAT_SV(&_83$$43, " ", &_82$$43);
 		zephir_concat_self(&sql, &_83$$43);
->>>>>>> f2a65a3d
 	}
 	RETURN_CTOR(&sql);
 
@@ -1858,11 +1524,7 @@
 			}
 			ZEPHIR_CALL_METHOD(&_0$$3, this_ptr, "getcolumnsize", NULL, 0, column);
 			zephir_check_call_status();
-<<<<<<< HEAD
-			ZEPHIR_CALL_METHOD(&_1$$3, this_ptr, "checkcolumnunsigned", NULL, 199, column);
-=======
 			ZEPHIR_CALL_METHOD(&_1$$3, this_ptr, "checkcolumnunsigned", NULL, 215, column);
->>>>>>> f2a65a3d
 			zephir_check_call_status();
 			ZEPHIR_INIT_VAR(&_2$$3);
 			ZEPHIR_CONCAT_VV(&_2$$3, &_0$$3, &_1$$3);
@@ -1924,11 +1586,7 @@
 			}
 			ZEPHIR_CALL_METHOD(&_7$$18, this_ptr, "getcolumnsizeandscale", NULL, 0, column);
 			zephir_check_call_status();
-<<<<<<< HEAD
-			ZEPHIR_CALL_METHOD(&_8$$18, this_ptr, "checkcolumnunsigned", NULL, 199, column);
-=======
 			ZEPHIR_CALL_METHOD(&_8$$18, this_ptr, "checkcolumnunsigned", NULL, 215, column);
->>>>>>> f2a65a3d
 			zephir_check_call_status();
 			ZEPHIR_INIT_VAR(&_9$$18);
 			ZEPHIR_CONCAT_VV(&_9$$18, &_7$$18, &_8$$18);
@@ -1939,15 +1597,9 @@
 			if (ZEPHIR_IS_EMPTY(&columnSql)) {
 				zephir_concat_self_str(&columnSql, SL("DOUBLE"));
 			}
-<<<<<<< HEAD
-			ZEPHIR_CALL_METHOD(&_10$$20, this_ptr, "checkcolumnsizeandscale", NULL, 200, column);
-			zephir_check_call_status();
-			ZEPHIR_CALL_METHOD(&_11$$20, this_ptr, "checkcolumnunsigned", NULL, 199, column);
-=======
 			ZEPHIR_CALL_METHOD(&_10$$20, this_ptr, "checkcolumnsizeandscale", NULL, 216, column);
 			zephir_check_call_status();
 			ZEPHIR_CALL_METHOD(&_11$$20, this_ptr, "checkcolumnunsigned", NULL, 215, column);
->>>>>>> f2a65a3d
 			zephir_check_call_status();
 			ZEPHIR_INIT_VAR(&_12$$20);
 			ZEPHIR_CONCAT_VV(&_12$$20, &_10$$20, &_11$$20);
@@ -1967,15 +1619,9 @@
 			if (ZEPHIR_IS_EMPTY(&columnSql)) {
 				zephir_concat_self_str(&columnSql, SL("FLOAT"));
 			}
-<<<<<<< HEAD
-			ZEPHIR_CALL_METHOD(&_14$$24, this_ptr, "checkcolumnsizeandscale", NULL, 200, column);
-			zephir_check_call_status();
-			ZEPHIR_CALL_METHOD(&_15$$24, this_ptr, "checkcolumnunsigned", NULL, 199, column);
-=======
 			ZEPHIR_CALL_METHOD(&_14$$24, this_ptr, "checkcolumnsizeandscale", NULL, 216, column);
 			zephir_check_call_status();
 			ZEPHIR_CALL_METHOD(&_15$$24, this_ptr, "checkcolumnunsigned", NULL, 215, column);
->>>>>>> f2a65a3d
 			zephir_check_call_status();
 			ZEPHIR_INIT_VAR(&_16$$24);
 			ZEPHIR_CONCAT_VV(&_16$$24, &_14$$24, &_15$$24);
@@ -1988,11 +1634,7 @@
 			}
 			ZEPHIR_CALL_METHOD(&_17$$26, this_ptr, "getcolumnsize", NULL, 0, column);
 			zephir_check_call_status();
-<<<<<<< HEAD
-			ZEPHIR_CALL_METHOD(&_18$$26, this_ptr, "checkcolumnunsigned", NULL, 199, column);
-=======
 			ZEPHIR_CALL_METHOD(&_18$$26, this_ptr, "checkcolumnunsigned", NULL, 215, column);
->>>>>>> f2a65a3d
 			zephir_check_call_status();
 			ZEPHIR_INIT_VAR(&_19$$26);
 			ZEPHIR_CONCAT_VV(&_19$$26, &_17$$26, &_18$$26);
@@ -2029,11 +1671,7 @@
 			}
 			ZEPHIR_CALL_METHOD(&_20$$36, this_ptr, "getcolumnsize", NULL, 0, column);
 			zephir_check_call_status();
-<<<<<<< HEAD
-			ZEPHIR_CALL_METHOD(&_21$$36, this_ptr, "checkcolumnunsigned", NULL, 199, column);
-=======
 			ZEPHIR_CALL_METHOD(&_21$$36, this_ptr, "checkcolumnunsigned", NULL, 215, column);
->>>>>>> f2a65a3d
 			zephir_check_call_status();
 			ZEPHIR_INIT_VAR(&_22$$36);
 			ZEPHIR_CONCAT_VV(&_22$$36, &_20$$36, &_21$$36);
@@ -2052,11 +1690,7 @@
 			}
 			ZEPHIR_CALL_METHOD(&_23$$40, this_ptr, "getcolumnsize", NULL, 0, column);
 			zephir_check_call_status();
-<<<<<<< HEAD
-			ZEPHIR_CALL_METHOD(&_24$$40, this_ptr, "checkcolumnunsigned", NULL, 199, column);
-=======
 			ZEPHIR_CALL_METHOD(&_24$$40, this_ptr, "checkcolumnunsigned", NULL, 215, column);
->>>>>>> f2a65a3d
 			zephir_check_call_status();
 			ZEPHIR_INIT_VAR(&_25$$40);
 			ZEPHIR_CONCAT_VV(&_25$$40, &_23$$40, &_24$$40);
@@ -2107,11 +1741,7 @@
 			}
 			ZEPHIR_CALL_METHOD(&_30$$52, this_ptr, "getcolumnsize", NULL, 0, column);
 			zephir_check_call_status();
-<<<<<<< HEAD
-			ZEPHIR_CALL_METHOD(&_31$$52, this_ptr, "checkcolumnunsigned", NULL, 199, column);
-=======
 			ZEPHIR_CALL_METHOD(&_31$$52, this_ptr, "checkcolumnunsigned", NULL, 215, column);
->>>>>>> f2a65a3d
 			zephir_check_call_status();
 			ZEPHIR_INIT_VAR(&_32$$52);
 			ZEPHIR_CONCAT_VV(&_32$$52, &_30$$52, &_31$$52);
@@ -2142,11 +1772,7 @@
 			ZEPHIR_CONCAT_SV(&_36$$59, "Unrecognized MySQL data type at column ", &_35$$59);
 			ZEPHIR_CALL_METHOD(NULL, &_34$$59, "__construct", NULL, 8, &_36$$59);
 			zephir_check_call_status();
-<<<<<<< HEAD
-			zephir_throw_exception_debug(&_34$$59, "phalcon/Db/Dialect/Mysql.zep", 616);
-=======
 			zephir_throw_exception_debug(&_34$$59, "phalcon/Db/Dialect/Mysql.zep", 620);
->>>>>>> f2a65a3d
 			ZEPHIR_MM_RESTORE();
 			return;
 		}
@@ -2156,11 +1782,7 @@
 			if (Z_TYPE_P(&typeValues) == IS_ARRAY) {
 				ZEPHIR_INIT_VAR(&valueSql$$61);
 				ZVAL_STRING(&valueSql$$61, "");
-<<<<<<< HEAD
-				zephir_is_iterable(&typeValues, 0, "phalcon/Db/Dialect/Mysql.zep", 630);
-=======
 				zephir_is_iterable(&typeValues, 0, "phalcon/Db/Dialect/Mysql.zep", 634);
->>>>>>> f2a65a3d
 				if (Z_TYPE_P(&typeValues) == IS_ARRAY) {
 					ZEND_HASH_FOREACH_VAL(Z_ARRVAL_P(&typeValues), _37$$61)
 					{
@@ -2168,11 +1790,7 @@
 						ZVAL_COPY(&value$$61, _37$$61);
 						ZEPHIR_INIT_NVAR(&_39$$62);
 						ZVAL_STRING(&_39$$62, "\"");
-<<<<<<< HEAD
-						ZEPHIR_CALL_FUNCTION(&_40$$62, "addcslashes", &_41, 198, &value$$61, &_39$$62);
-=======
 						ZEPHIR_CALL_FUNCTION(&_40$$62, "addcslashes", &_41, 214, &value$$61, &_39$$62);
->>>>>>> f2a65a3d
 						zephir_check_call_status();
 						ZEPHIR_INIT_NVAR(&_42$$62);
 						ZEPHIR_CONCAT_SVS(&_42$$62, "\"", &_40$$62, "\", ");
@@ -2191,11 +1809,7 @@
 						zephir_check_call_status();
 							ZEPHIR_INIT_NVAR(&_43$$63);
 							ZVAL_STRING(&_43$$63, "\"");
-<<<<<<< HEAD
-							ZEPHIR_CALL_FUNCTION(&_44$$63, "addcslashes", &_41, 198, &value$$61, &_43$$63);
-=======
 							ZEPHIR_CALL_FUNCTION(&_44$$63, "addcslashes", &_41, 214, &value$$61, &_43$$63);
->>>>>>> f2a65a3d
 							zephir_check_call_status();
 							ZEPHIR_INIT_NVAR(&_45$$63);
 							ZEPHIR_CONCAT_SVS(&_45$$63, "\"", &_44$$63, "\", ");
@@ -2215,11 +1829,7 @@
 			} else {
 				ZEPHIR_INIT_VAR(&_50$$64);
 				ZVAL_STRING(&_50$$64, "\"");
-<<<<<<< HEAD
-				ZEPHIR_CALL_FUNCTION(&_51$$64, "addcslashes", &_41, 198, &typeValues, &_50$$64);
-=======
 				ZEPHIR_CALL_FUNCTION(&_51$$64, "addcslashes", &_41, 214, &typeValues, &_50$$64);
->>>>>>> f2a65a3d
 				zephir_check_call_status();
 				ZEPHIR_INIT_VAR(&_52$$64);
 				ZEPHIR_CONCAT_SVS(&_52$$64, "(\"", &_51$$64, "\")");
@@ -2430,14 +2040,6 @@
 		zephir_check_call_status();
 		ZEPHIR_INIT_VAR(&_10$$6);
 		zephir_fast_strtoupper(&_10$$6, &defaultValue);
-<<<<<<< HEAD
-		if (zephir_memnstr_str(&_10$$6, SL("CURRENT_TIMESTAMP"), "phalcon/Db/Dialect/Mysql.zep", 702)) {
-			zephir_concat_self_str(&sql, " DEFAULT CURRENT_TIMESTAMP", sizeof(" DEFAULT CURRENT_TIMESTAMP") - 1);
-		} else {
-			ZEPHIR_INIT_VAR(&_11$$8);
-			ZVAL_STRING(&_11$$8, "\"");
-			ZEPHIR_CALL_FUNCTION(&_12$$8, "addcslashes", NULL, 198, &defaultValue, &_11$$8);
-=======
 		_11$$6 = zephir_memnstr_str(&_10$$6, SL("CURRENT_TIMESTAMP"), "phalcon/Db/Dialect/Mysql.zep", 706);
 		if (!(_11$$6)) {
 			_11$$6 = Z_TYPE_P(&defaultValue) == IS_LONG;
@@ -2456,7 +2058,6 @@
 			ZEPHIR_INIT_VAR(&_15$$8);
 			ZVAL_STRING(&_15$$8, "\"");
 			ZEPHIR_CALL_FUNCTION(&_16$$8, "addcslashes", NULL, 214, &defaultValue, &_15$$8);
->>>>>>> f2a65a3d
 			zephir_check_call_status();
 			ZEPHIR_INIT_VAR(&_17$$8);
 			ZEPHIR_CONCAT_SVS(&_17$$8, " DEFAULT \"", &_16$$8, "\"");
@@ -2757,11 +2358,7 @@
 		if (zephir_is_true(&engine)) {
 			ZEPHIR_INIT_VAR(&_0$$5);
 			ZEPHIR_CONCAT_SV(&_0$$5, "ENGINE=", &engine);
-<<<<<<< HEAD
-			zephir_array_append(&tableOptions, &_0$$5, PH_SEPARATE, "phalcon/Db/Dialect/Mysql.zep", 825);
-=======
 			zephir_array_append(&tableOptions, &_0$$5, PH_SEPARATE, "phalcon/Db/Dialect/Mysql.zep", 829);
->>>>>>> f2a65a3d
 		}
 	}
 	ZEPHIR_OBS_VAR(&autoIncrement);
@@ -2769,11 +2366,7 @@
 		if (zephir_is_true(&autoIncrement)) {
 			ZEPHIR_INIT_VAR(&_1$$7);
 			ZEPHIR_CONCAT_SV(&_1$$7, "AUTO_INCREMENT=", &autoIncrement);
-<<<<<<< HEAD
-			zephir_array_append(&tableOptions, &_1$$7, PH_SEPARATE, "phalcon/Db/Dialect/Mysql.zep", 834);
-=======
 			zephir_array_append(&tableOptions, &_1$$7, PH_SEPARATE, "phalcon/Db/Dialect/Mysql.zep", 838);
->>>>>>> f2a65a3d
 		}
 	}
 	ZEPHIR_OBS_VAR(&tableCollation);
@@ -2781,15 +2374,6 @@
 		if (zephir_is_true(&tableCollation)) {
 			ZEPHIR_INIT_VAR(&collationParts);
 			zephir_fast_explode_str(&collationParts, SL("_"), &tableCollation, LONG_MAX);
-<<<<<<< HEAD
-			zephir_array_fetch_long(&_2$$9, &collationParts, 0, PH_NOISY | PH_READONLY, "phalcon/Db/Dialect/Mysql.zep", 844);
-			ZEPHIR_INIT_VAR(&_3$$9);
-			ZEPHIR_CONCAT_SV(&_3$$9, "DEFAULT CHARSET=", &_2$$9);
-			zephir_array_append(&tableOptions, &_3$$9, PH_SEPARATE, "phalcon/Db/Dialect/Mysql.zep", 844);
-			ZEPHIR_INIT_VAR(&_4$$9);
-			ZEPHIR_CONCAT_SV(&_4$$9, "COLLATE=", &tableCollation);
-			zephir_array_append(&tableOptions, &_4$$9, PH_SEPARATE, "phalcon/Db/Dialect/Mysql.zep", 845);
-=======
 			zephir_array_fetch_long(&_2$$9, &collationParts, 0, PH_NOISY | PH_READONLY, "phalcon/Db/Dialect/Mysql.zep", 848);
 			ZEPHIR_INIT_VAR(&_3$$9);
 			ZEPHIR_CONCAT_SV(&_3$$9, "DEFAULT CHARSET=", &_2$$9);
@@ -2797,7 +2381,6 @@
 			ZEPHIR_INIT_VAR(&_4$$9);
 			ZEPHIR_CONCAT_SV(&_4$$9, "COLLATE=", &tableCollation);
 			zephir_array_append(&tableOptions, &_4$$9, PH_SEPARATE, "phalcon/Db/Dialect/Mysql.zep", 849);
->>>>>>> f2a65a3d
 		}
 	}
 	zephir_fast_join_str(return_value, SL(" "), &tableOptions);
