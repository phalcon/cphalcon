
#ifdef HAVE_CONFIG_H
#include "../../../ext_config.h"
#endif

#include <php.h>
#include "../../../php_ext.h"
#include "../../../ext.h"

#include <Zend/zend_operators.h>
#include <Zend/zend_exceptions.h>
#include <Zend/zend_interfaces.h>

#include "kernel/main.h"
#include "kernel/memory.h"
#include "kernel/fcall.h"
#include "kernel/operators.h"
#include "kernel/concat.h"
#include "kernel/exception.h"
#include "kernel/string.h"
#include "ext/spl/spl_exceptions.h"
#include "kernel/array.h"


/**
 * Phalcon\Db\Dialect\Mysql
 *
 * Generates database specific SQL for the MySQL RDBMS
 */
ZEPHIR_INIT_CLASS(Phalcon_Db_Dialect_Mysql) {

	ZEPHIR_REGISTER_CLASS_EX(Phalcon\\Db\\Dialect, Mysql, phalcon, db_dialect_mysql, phalcon_db_dialect_ce, phalcon_db_dialect_mysql_method_entry, 0);

	zend_declare_property_string(phalcon_db_dialect_mysql_ce, SL("_escapeChar"), "`", ZEND_ACC_PROTECTED TSRMLS_CC);

	return SUCCESS;

}

/**
 * Gets the column name in MySQL
 */
PHP_METHOD(Phalcon_Db_Dialect_Mysql, getColumnDefinition) {

	zephir_fcall_cache_entry *_26 = NULL;
	zend_long ZEPHIR_LAST_CALL_STATUS;
	zval *column, column_sub, columnSql, size, scale, type, typeValues, _0$$4, _1$$4, _2$$4, _3$$9, _4$$9, _5$$11, _6$$11, _7$$11, _8$$11, _9$$18, _10$$18, _11$$27, _12$$28, _13$$24, _14$$32, _15$$33, _16$$30, _17$$38, _18$$38, _19$$36, _20$$49, _21$$49, _22$$49, value$$51, valueSql$$51, *_23$$51, _28$$51, _29$$51, _30$$51, _31$$51, _24$$52, _25$$52, _27$$52, _32$$53, _33$$53, _34$$53;
	zval *this_ptr = getThis();

	ZVAL_UNDEF(&column_sub);
	ZVAL_UNDEF(&columnSql);
	ZVAL_UNDEF(&size);
	ZVAL_UNDEF(&scale);
	ZVAL_UNDEF(&type);
	ZVAL_UNDEF(&typeValues);
	ZVAL_UNDEF(&_0$$4);
	ZVAL_UNDEF(&_1$$4);
	ZVAL_UNDEF(&_2$$4);
	ZVAL_UNDEF(&_3$$9);
	ZVAL_UNDEF(&_4$$9);
	ZVAL_UNDEF(&_5$$11);
	ZVAL_UNDEF(&_6$$11);
	ZVAL_UNDEF(&_7$$11);
	ZVAL_UNDEF(&_8$$11);
	ZVAL_UNDEF(&_9$$18);
	ZVAL_UNDEF(&_10$$18);
	ZVAL_UNDEF(&_11$$27);
	ZVAL_UNDEF(&_12$$28);
	ZVAL_UNDEF(&_13$$24);
	ZVAL_UNDEF(&_14$$32);
	ZVAL_UNDEF(&_15$$33);
	ZVAL_UNDEF(&_16$$30);
	ZVAL_UNDEF(&_17$$38);
	ZVAL_UNDEF(&_18$$38);
	ZVAL_UNDEF(&_19$$36);
	ZVAL_UNDEF(&_20$$49);
	ZVAL_UNDEF(&_21$$49);
	ZVAL_UNDEF(&_22$$49);
	ZVAL_UNDEF(&value$$51);
	ZVAL_UNDEF(&valueSql$$51);
	ZVAL_UNDEF(&_28$$51);
	ZVAL_UNDEF(&_29$$51);
	ZVAL_UNDEF(&_30$$51);
	ZVAL_UNDEF(&_31$$51);
	ZVAL_UNDEF(&_24$$52);
	ZVAL_UNDEF(&_25$$52);
	ZVAL_UNDEF(&_27$$52);
	ZVAL_UNDEF(&_32$$53);
	ZVAL_UNDEF(&_33$$53);
	ZVAL_UNDEF(&_34$$53);

	ZEPHIR_MM_GROW();
	zephir_fetch_params(1, 1, 0, &column);



	ZEPHIR_INIT_VAR(&columnSql);
	ZVAL_STRING(&columnSql, "");
	ZEPHIR_CALL_METHOD(&type, column, "gettype", NULL, 0);
	zephir_check_call_status();
	if (Z_TYPE_P(&type) == IS_STRING) {
		zephir_concat_self(&columnSql, &type TSRMLS_CC);
		ZEPHIR_CALL_METHOD(&type, column, "gettypereference", NULL, 0);
		zephir_check_call_status();
	}
	do {
		if (ZEPHIR_IS_LONG(&type, 0)) {
			if (ZEPHIR_IS_EMPTY(&columnSql)) {
				zephir_concat_self_str(&columnSql, SL("INT") TSRMLS_CC);
			}
			ZEPHIR_CALL_METHOD(&_0$$4, column, "getsize", NULL, 0);
			zephir_check_call_status();
			ZEPHIR_INIT_VAR(&_1$$4);
			ZEPHIR_CONCAT_SVS(&_1$$4, "(", &_0$$4, ")");
			zephir_concat_self(&columnSql, &_1$$4 TSRMLS_CC);
			ZEPHIR_CALL_METHOD(&_2$$4, column, "isunsigned", NULL, 0);
			zephir_check_call_status();
			if (zephir_is_true(&_2$$4)) {
				zephir_concat_self_str(&columnSql, SL(" UNSIGNED") TSRMLS_CC);
			}
			break;
		}
		if (ZEPHIR_IS_LONG(&type, 1)) {
			if (ZEPHIR_IS_EMPTY(&columnSql)) {
				zephir_concat_self_str(&columnSql, SL("DATE") TSRMLS_CC);
			}
			break;
		}
		if (ZEPHIR_IS_LONG(&type, 2)) {
			if (ZEPHIR_IS_EMPTY(&columnSql)) {
				zephir_concat_self_str(&columnSql, SL("VARCHAR") TSRMLS_CC);
			}
			ZEPHIR_CALL_METHOD(&_3$$9, column, "getsize", NULL, 0);
			zephir_check_call_status();
			ZEPHIR_INIT_VAR(&_4$$9);
			ZEPHIR_CONCAT_SVS(&_4$$9, "(", &_3$$9, ")");
			zephir_concat_self(&columnSql, &_4$$9 TSRMLS_CC);
			break;
		}
		if (ZEPHIR_IS_LONG(&type, 3)) {
			if (ZEPHIR_IS_EMPTY(&columnSql)) {
				zephir_concat_self_str(&columnSql, SL("DECIMAL") TSRMLS_CC);
			}
			ZEPHIR_CALL_METHOD(&_5$$11, column, "getsize", NULL, 0);
			zephir_check_call_status();
			ZEPHIR_CALL_METHOD(&_6$$11, column, "getscale", NULL, 0);
			zephir_check_call_status();
			ZEPHIR_INIT_VAR(&_7$$11);
			ZEPHIR_CONCAT_SVSVS(&_7$$11, "(", &_5$$11, ",", &_6$$11, ")");
			zephir_concat_self(&columnSql, &_7$$11 TSRMLS_CC);
			ZEPHIR_CALL_METHOD(&_8$$11, column, "isunsigned", NULL, 0);
			zephir_check_call_status();
			if (zephir_is_true(&_8$$11)) {
				zephir_concat_self_str(&columnSql, SL(" UNSIGNED") TSRMLS_CC);
			}
			break;
		}
		if (ZEPHIR_IS_LONG(&type, 4)) {
			if (ZEPHIR_IS_EMPTY(&columnSql)) {
				zephir_concat_self_str(&columnSql, SL("DATETIME") TSRMLS_CC);
			}
			break;
		}
		if (ZEPHIR_IS_LONG(&type, 17)) {
			if (ZEPHIR_IS_EMPTY(&columnSql)) {
				zephir_concat_self_str(&columnSql, SL("TIMESTAMP") TSRMLS_CC);
			}
			break;
		}
		if (ZEPHIR_IS_LONG(&type, 5)) {
			if (ZEPHIR_IS_EMPTY(&columnSql)) {
				zephir_concat_self_str(&columnSql, SL("CHAR") TSRMLS_CC);
			}
			ZEPHIR_CALL_METHOD(&_9$$18, column, "getsize", NULL, 0);
			zephir_check_call_status();
			ZEPHIR_INIT_VAR(&_10$$18);
			ZEPHIR_CONCAT_SVS(&_10$$18, "(", &_9$$18, ")");
			zephir_concat_self(&columnSql, &_10$$18 TSRMLS_CC);
			break;
		}
		if (ZEPHIR_IS_LONG(&type, 6)) {
			if (ZEPHIR_IS_EMPTY(&columnSql)) {
				zephir_concat_self_str(&columnSql, SL("TEXT") TSRMLS_CC);
			}
			break;
		}
		if (ZEPHIR_IS_LONG(&type, 8)) {
			if (ZEPHIR_IS_EMPTY(&columnSql)) {
				zephir_concat_self_str(&columnSql, SL("TINYINT(1)") TSRMLS_CC);
			}
			break;
		}
		if (ZEPHIR_IS_LONG(&type, 7)) {
			if (ZEPHIR_IS_EMPTY(&columnSql)) {
				zephir_concat_self_str(&columnSql, SL("FLOAT") TSRMLS_CC);
			}
			ZEPHIR_CALL_METHOD(&size, column, "getsize", NULL, 0);
			zephir_check_call_status();
			if (zephir_is_true(&size)) {
				ZEPHIR_CALL_METHOD(&scale, column, "getscale", NULL, 0);
				zephir_check_call_status();
				if (zephir_is_true(&scale)) {
					ZEPHIR_INIT_VAR(&_11$$27);
					ZEPHIR_CONCAT_SVSVS(&_11$$27, "(", &size, ",", &scale, ")");
					zephir_concat_self(&columnSql, &_11$$27 TSRMLS_CC);
				} else {
					ZEPHIR_INIT_VAR(&_12$$28);
					ZEPHIR_CONCAT_SVS(&_12$$28, "(", &size, ")");
					zephir_concat_self(&columnSql, &_12$$28 TSRMLS_CC);
				}
			}
			ZEPHIR_CALL_METHOD(&_13$$24, column, "isunsigned", NULL, 0);
			zephir_check_call_status();
			if (zephir_is_true(&_13$$24)) {
				zephir_concat_self_str(&columnSql, SL(" UNSIGNED") TSRMLS_CC);
			}
			break;
		}
		if (ZEPHIR_IS_LONG(&type, 9)) {
			if (ZEPHIR_IS_EMPTY(&columnSql)) {
				zephir_concat_self_str(&columnSql, SL("DOUBLE") TSRMLS_CC);
			}
			ZEPHIR_CALL_METHOD(&size, column, "getsize", NULL, 0);
			zephir_check_call_status();
			if (zephir_is_true(&size)) {
				ZEPHIR_CALL_METHOD(&scale, column, "getscale", NULL, 0);
				zephir_check_call_status();
				ZEPHIR_INIT_VAR(&_14$$32);
				ZEPHIR_CONCAT_SV(&_14$$32, "(", &size);
				zephir_concat_self(&columnSql, &_14$$32 TSRMLS_CC);
				if (zephir_is_true(&scale)) {
					ZEPHIR_INIT_VAR(&_15$$33);
					ZEPHIR_CONCAT_SVS(&_15$$33, ",", &scale, ")");
					zephir_concat_self(&columnSql, &_15$$33 TSRMLS_CC);
				} else {
					zephir_concat_self_str(&columnSql, SL(")") TSRMLS_CC);
				}
			}
			ZEPHIR_CALL_METHOD(&_16$$30, column, "isunsigned", NULL, 0);
			zephir_check_call_status();
			if (zephir_is_true(&_16$$30)) {
				zephir_concat_self_str(&columnSql, SL(" UNSIGNED") TSRMLS_CC);
			}
			break;
		}
		if (ZEPHIR_IS_LONG(&type, 14)) {
			if (ZEPHIR_IS_EMPTY(&columnSql)) {
				zephir_concat_self_str(&columnSql, SL("BIGINT") TSRMLS_CC);
			}
			ZEPHIR_CALL_METHOD(&scale, column, "getsize", NULL, 0);
			zephir_check_call_status();
			if (zephir_is_true(&scale)) {
				ZEPHIR_CALL_METHOD(&_17$$38, column, "getsize", NULL, 0);
				zephir_check_call_status();
				ZEPHIR_INIT_VAR(&_18$$38);
				ZEPHIR_CONCAT_SVS(&_18$$38, "(", &_17$$38, ")");
				zephir_concat_self(&columnSql, &_18$$38 TSRMLS_CC);
			}
			ZEPHIR_CALL_METHOD(&_19$$36, column, "isunsigned", NULL, 0);
			zephir_check_call_status();
			if (zephir_is_true(&_19$$36)) {
				zephir_concat_self_str(&columnSql, SL(" UNSIGNED") TSRMLS_CC);
			}
			break;
		}
		if (ZEPHIR_IS_LONG(&type, 10)) {
			if (ZEPHIR_IS_EMPTY(&columnSql)) {
				zephir_concat_self_str(&columnSql, SL("TINYBLOB") TSRMLS_CC);
			}
			break;
		}
		if (ZEPHIR_IS_LONG(&type, 11)) {
			if (ZEPHIR_IS_EMPTY(&columnSql)) {
				zephir_concat_self_str(&columnSql, SL("BLOB") TSRMLS_CC);
			}
			break;
		}
		if (ZEPHIR_IS_LONG(&type, 12)) {
			if (ZEPHIR_IS_EMPTY(&columnSql)) {
				zephir_concat_self_str(&columnSql, SL("MEDIUMBLOB") TSRMLS_CC);
			}
			break;
		}
		if (ZEPHIR_IS_LONG(&type, 13)) {
			if (ZEPHIR_IS_EMPTY(&columnSql)) {
				zephir_concat_self_str(&columnSql, SL("LONGBLOB") TSRMLS_CC);
			}
			break;
		}
		if (ZEPHIR_IS_EMPTY(&columnSql)) {
			ZEPHIR_INIT_VAR(&_20$$49);
			object_init_ex(&_20$$49, phalcon_db_exception_ce);
			ZEPHIR_CALL_METHOD(&_21$$49, column, "getname", NULL, 0);
			zephir_check_call_status();
			ZEPHIR_INIT_VAR(&_22$$49);
			ZEPHIR_CONCAT_SV(&_22$$49, "Unrecognized MySQL data type at column ", &_21$$49);
			ZEPHIR_CALL_METHOD(NULL, &_20$$49, "__construct", NULL, 4, &_22$$49);
			zephir_check_call_status();
			zephir_throw_exception_debug(&_20$$49, "phalcon/db/dialect/mysql.zep", 197 TSRMLS_CC);
			ZEPHIR_MM_RESTORE();
			return;
		}
		ZEPHIR_CALL_METHOD(&typeValues, column, "gettypevalues", NULL, 0);
		zephir_check_call_status();
		if (!(ZEPHIR_IS_EMPTY(&typeValues))) {
			if (Z_TYPE_P(&typeValues) == IS_ARRAY) {
				ZEPHIR_INIT_VAR(&valueSql$$51);
				ZVAL_STRING(&valueSql$$51, "");
				zephir_is_iterable(&typeValues, 0, "phalcon/db/dialect/mysql.zep", 208);
				ZEND_HASH_FOREACH_VAL(Z_ARRVAL_P(&typeValues), _23$$51)
				{
					ZEPHIR_INIT_NVAR(&value$$51);
					ZVAL_COPY(&value$$51, _23$$51);
					ZEPHIR_INIT_NVAR(&_24$$52);
					ZVAL_STRING(&_24$$52, "\"");
<<<<<<< HEAD
					ZEPHIR_CALL_FUNCTION(&_25$$52, "addcslashes", &_26, 146, &value$$51, &_24$$52);
=======
					ZEPHIR_CALL_FUNCTION(&_25$$52, "addcslashes", &_26, 155, &value$$51, &_24$$52);
>>>>>>> b3b083d3
					zephir_check_call_status();
					ZEPHIR_INIT_LNVAR(_27$$52);
					ZEPHIR_CONCAT_SVS(&_27$$52, "\"", &_25$$52, "\", ");
					zephir_concat_self(&valueSql$$51, &_27$$52 TSRMLS_CC);
				} ZEND_HASH_FOREACH_END();
				ZEPHIR_INIT_NVAR(&value$$51);
				ZVAL_LONG(&_28$$51, 0);
				ZVAL_LONG(&_29$$51, -2);
				ZEPHIR_INIT_VAR(&_30$$51);
				zephir_substr(&_30$$51, &valueSql$$51, 0 , -2 , 0);
				ZEPHIR_INIT_VAR(&_31$$51);
				ZEPHIR_CONCAT_SVS(&_31$$51, "(", &_30$$51, ")");
				zephir_concat_self(&columnSql, &_31$$51 TSRMLS_CC);
			} else {
				ZEPHIR_INIT_VAR(&_32$$53);
				ZVAL_STRING(&_32$$53, "\"");
<<<<<<< HEAD
				ZEPHIR_CALL_FUNCTION(&_33$$53, "addcslashes", &_26, 146, &typeValues, &_32$$53);
=======
				ZEPHIR_CALL_FUNCTION(&_33$$53, "addcslashes", &_26, 155, &typeValues, &_32$$53);
>>>>>>> b3b083d3
				zephir_check_call_status();
				ZEPHIR_INIT_VAR(&_34$$53);
				ZEPHIR_CONCAT_SVS(&_34$$53, "(\"", &_33$$53, "\")");
				zephir_concat_self(&columnSql, &_34$$53 TSRMLS_CC);
			}
		}
	} while(0);

	RETURN_CCTOR(&columnSql);

}

/**
 * Generates SQL to add a column to a table
 */
PHP_METHOD(Phalcon_Db_Dialect_Mysql, addColumn) {

	zend_long ZEPHIR_LAST_CALL_STATUS;
	zval *tableName_param = NULL, *schemaName_param = NULL, *column, column_sub, afterPosition, sql, defaultValue, _0, _1, _2, _3, _8, _9, _10, _4$$3, _5$$5, _6$$5, _7$$5, _11$$10;
	zval tableName, schemaName;
	zval *this_ptr = getThis();

	ZVAL_UNDEF(&tableName);
	ZVAL_UNDEF(&schemaName);
	ZVAL_UNDEF(&column_sub);
	ZVAL_UNDEF(&afterPosition);
	ZVAL_UNDEF(&sql);
	ZVAL_UNDEF(&defaultValue);
	ZVAL_UNDEF(&_0);
	ZVAL_UNDEF(&_1);
	ZVAL_UNDEF(&_2);
	ZVAL_UNDEF(&_3);
	ZVAL_UNDEF(&_8);
	ZVAL_UNDEF(&_9);
	ZVAL_UNDEF(&_10);
	ZVAL_UNDEF(&_4$$3);
	ZVAL_UNDEF(&_5$$5);
	ZVAL_UNDEF(&_6$$5);
	ZVAL_UNDEF(&_7$$5);
	ZVAL_UNDEF(&_11$$10);

	ZEPHIR_MM_GROW();
	zephir_fetch_params(1, 3, 0, &tableName_param, &schemaName_param, &column);

	if (UNEXPECTED(Z_TYPE_P(tableName_param) != IS_STRING && Z_TYPE_P(tableName_param) != IS_NULL)) {
		zephir_throw_exception_string(spl_ce_InvalidArgumentException, SL("Parameter 'tableName' must be a string") TSRMLS_CC);
		RETURN_MM_NULL();
	}
	if (EXPECTED(Z_TYPE_P(tableName_param) == IS_STRING)) {
		zephir_get_strval(&tableName, tableName_param);
	} else {
		ZEPHIR_INIT_VAR(&tableName);
		ZVAL_EMPTY_STRING(&tableName);
	}
	if (UNEXPECTED(Z_TYPE_P(schemaName_param) != IS_STRING && Z_TYPE_P(schemaName_param) != IS_NULL)) {
		zephir_throw_exception_string(spl_ce_InvalidArgumentException, SL("Parameter 'schemaName' must be a string") TSRMLS_CC);
		RETURN_MM_NULL();
	}
	if (EXPECTED(Z_TYPE_P(schemaName_param) == IS_STRING)) {
		zephir_get_strval(&schemaName, schemaName_param);
	} else {
		ZEPHIR_INIT_VAR(&schemaName);
		ZVAL_EMPTY_STRING(&schemaName);
	}


	ZEPHIR_CALL_METHOD(&_0, this_ptr, "preparetable", NULL, 0, &tableName, &schemaName);
	zephir_check_call_status();
	ZEPHIR_CALL_METHOD(&_1, column, "getname", NULL, 0);
	zephir_check_call_status();
	ZEPHIR_CALL_METHOD(&_2, this_ptr, "getcolumndefinition", NULL, 0, column);
	zephir_check_call_status();
	ZEPHIR_INIT_VAR(&sql);
	ZEPHIR_CONCAT_SVSVSV(&sql, "ALTER TABLE ", &_0, " ADD `", &_1, "` ", &_2);
	ZEPHIR_CALL_METHOD(&_3, column, "hasdefault", NULL, 0);
	zephir_check_call_status();
	if (zephir_is_true(&_3)) {
		ZEPHIR_CALL_METHOD(&defaultValue, column, "getdefault", NULL, 0);
		zephir_check_call_status();
		ZEPHIR_INIT_VAR(&_4$$3);
		zephir_fast_strtoupper(&_4$$3, &defaultValue);
		if (zephir_memnstr_str(&_4$$3, SL("CURRENT_TIMESTAMP"), "phalcon/db/dialect/mysql.zep", 229)) {
			zephir_concat_self_str(&sql, SL(" DEFAULT CURRENT_TIMESTAMP") TSRMLS_CC);
		} else {
			ZEPHIR_INIT_VAR(&_5$$5);
			ZVAL_STRING(&_5$$5, "\"");
<<<<<<< HEAD
			ZEPHIR_CALL_FUNCTION(&_6$$5, "addcslashes", NULL, 146, &defaultValue, &_5$$5);
=======
			ZEPHIR_CALL_FUNCTION(&_6$$5, "addcslashes", NULL, 155, &defaultValue, &_5$$5);
>>>>>>> b3b083d3
			zephir_check_call_status();
			ZEPHIR_INIT_VAR(&_7$$5);
			ZEPHIR_CONCAT_SVS(&_7$$5, " DEFAULT \"", &_6$$5, "\"");
			zephir_concat_self(&sql, &_7$$5 TSRMLS_CC);
		}
	}
	ZEPHIR_CALL_METHOD(&_8, column, "isnotnull", NULL, 0);
	zephir_check_call_status();
	if (zephir_is_true(&_8)) {
		zephir_concat_self_str(&sql, SL(" NOT NULL") TSRMLS_CC);
	}
	ZEPHIR_CALL_METHOD(&_9, column, "isautoincrement", NULL, 0);
	zephir_check_call_status();
	if (zephir_is_true(&_9)) {
		zephir_concat_self_str(&sql, SL(" AUTO_INCREMENT") TSRMLS_CC);
	}
	ZEPHIR_CALL_METHOD(&_10, column, "isfirst", NULL, 0);
	zephir_check_call_status();
	if (zephir_is_true(&_10)) {
		zephir_concat_self_str(&sql, SL(" FIRST") TSRMLS_CC);
	} else {
		ZEPHIR_CALL_METHOD(&afterPosition, column, "getafterposition", NULL, 0);
		zephir_check_call_status();
		if (zephir_is_true(&afterPosition)) {
			ZEPHIR_INIT_VAR(&_11$$10);
			ZEPHIR_CONCAT_SVS(&_11$$10, " AFTER `", &afterPosition, "`");
			zephir_concat_self(&sql, &_11$$10 TSRMLS_CC);
		}
	}
	RETURN_CCTOR(&sql);

}

/**
 * Generates SQL to modify a column in a table
 */
PHP_METHOD(Phalcon_Db_Dialect_Mysql, modifyColumn) {

	zend_long ZEPHIR_LAST_CALL_STATUS;
<<<<<<< HEAD
	zval *tableName_param = NULL, *schemaName_param = NULL, *column, column_sub, *currentColumn = NULL, currentColumn_sub, __$null, afterPosition, sql, defaultValue, _0, _1, _2, _3, _8, _9, _10, _4$$3, _5$$5, _6$$5, _7$$5, _11$$10;
=======
	zval *tableName_param = NULL, *schemaName_param = NULL, *column, column_sub, *currentColumn = NULL, currentColumn_sub, __$null, afterPosition, sql, defaultValue, columnDefinition, _0, _1, _2, _8, _13, _14, _15, _3$$4, _4$$4, _5$$4, _6$$5, _7$$5, _9$$6, _10$$8, _11$$8, _12$$8, _16$$13;
>>>>>>> b3b083d3
	zval tableName, schemaName;
	zval *this_ptr = getThis();

	ZVAL_UNDEF(&tableName);
	ZVAL_UNDEF(&schemaName);
	ZVAL_UNDEF(&column_sub);
	ZVAL_UNDEF(&currentColumn_sub);
	ZVAL_NULL(&__$null);
	ZVAL_UNDEF(&afterPosition);
	ZVAL_UNDEF(&sql);
	ZVAL_UNDEF(&defaultValue);
<<<<<<< HEAD
	ZVAL_UNDEF(&_0);
	ZVAL_UNDEF(&_1);
	ZVAL_UNDEF(&_2);
	ZVAL_UNDEF(&_3);
	ZVAL_UNDEF(&_8);
	ZVAL_UNDEF(&_9);
	ZVAL_UNDEF(&_10);
	ZVAL_UNDEF(&_4$$3);
	ZVAL_UNDEF(&_5$$5);
	ZVAL_UNDEF(&_6$$5);
	ZVAL_UNDEF(&_7$$5);
	ZVAL_UNDEF(&_11$$10);
=======
	ZVAL_UNDEF(&columnDefinition);
	ZVAL_UNDEF(&_0);
	ZVAL_UNDEF(&_1);
	ZVAL_UNDEF(&_2);
	ZVAL_UNDEF(&_8);
	ZVAL_UNDEF(&_13);
	ZVAL_UNDEF(&_14);
	ZVAL_UNDEF(&_15);
	ZVAL_UNDEF(&_3$$4);
	ZVAL_UNDEF(&_4$$4);
	ZVAL_UNDEF(&_5$$4);
	ZVAL_UNDEF(&_6$$5);
	ZVAL_UNDEF(&_7$$5);
	ZVAL_UNDEF(&_9$$6);
	ZVAL_UNDEF(&_10$$8);
	ZVAL_UNDEF(&_11$$8);
	ZVAL_UNDEF(&_12$$8);
	ZVAL_UNDEF(&_16$$13);
>>>>>>> b3b083d3

	ZEPHIR_MM_GROW();
	zephir_fetch_params(1, 3, 1, &tableName_param, &schemaName_param, &column, &currentColumn);

	if (UNEXPECTED(Z_TYPE_P(tableName_param) != IS_STRING && Z_TYPE_P(tableName_param) != IS_NULL)) {
		zephir_throw_exception_string(spl_ce_InvalidArgumentException, SL("Parameter 'tableName' must be a string") TSRMLS_CC);
		RETURN_MM_NULL();
	}
	if (EXPECTED(Z_TYPE_P(tableName_param) == IS_STRING)) {
		zephir_get_strval(&tableName, tableName_param);
	} else {
		ZEPHIR_INIT_VAR(&tableName);
		ZVAL_EMPTY_STRING(&tableName);
	}
	if (UNEXPECTED(Z_TYPE_P(schemaName_param) != IS_STRING && Z_TYPE_P(schemaName_param) != IS_NULL)) {
		zephir_throw_exception_string(spl_ce_InvalidArgumentException, SL("Parameter 'schemaName' must be a string") TSRMLS_CC);
		RETURN_MM_NULL();
	}
	if (EXPECTED(Z_TYPE_P(schemaName_param) == IS_STRING)) {
		zephir_get_strval(&schemaName, schemaName_param);
	} else {
		ZEPHIR_INIT_VAR(&schemaName);
		ZVAL_EMPTY_STRING(&schemaName);
	}
	if (!currentColumn) {
		currentColumn = &currentColumn_sub;
<<<<<<< HEAD
		currentColumn = &__$null;
	}


=======
		ZEPHIR_CPY_WRT(currentColumn, &__$null);
	} else {
		ZEPHIR_SEPARATE_PARAM(currentColumn);
	}


	ZEPHIR_CALL_METHOD(&columnDefinition, this_ptr, "getcolumndefinition", NULL, 0, column);
	zephir_check_call_status();
>>>>>>> b3b083d3
	ZEPHIR_CALL_METHOD(&_0, this_ptr, "preparetable", NULL, 0, &tableName, &schemaName);
	zephir_check_call_status();
	ZEPHIR_INIT_VAR(&sql);
	ZEPHIR_CONCAT_SV(&sql, "ALTER TABLE ", &_0);
	if (Z_TYPE_P(currentColumn) != IS_OBJECT) {
		ZEPHIR_CPY_WRT(currentColumn, column);
	}
	ZEPHIR_CALL_METHOD(&_1, column, "getname", NULL, 0);
	zephir_check_call_status();
	ZEPHIR_CALL_METHOD(&_2, currentColumn, "getname", NULL, 0);
	zephir_check_call_status();
<<<<<<< HEAD
	ZEPHIR_INIT_VAR(&sql);
	ZEPHIR_CONCAT_SVSVSV(&sql, "ALTER TABLE ", &_0, " MODIFY `", &_1, "` ", &_2);
	ZEPHIR_CALL_METHOD(&_3, column, "hasdefault", NULL, 0);
	zephir_check_call_status();
	if (zephir_is_true(&_3)) {
		ZEPHIR_CALL_METHOD(&defaultValue, column, "getdefault", NULL, 0);
		zephir_check_call_status();
		ZEPHIR_INIT_VAR(&_4$$3);
		zephir_fast_strtoupper(&_4$$3, &defaultValue);
		if (zephir_memnstr_str(&_4$$3, SL("CURRENT_TIMESTAMP"), "phalcon/db/dialect/mysql.zep", 266)) {
			zephir_concat_self_str(&sql, SL(" DEFAULT CURRENT_TIMESTAMP") TSRMLS_CC);
		} else {
			ZEPHIR_INIT_VAR(&_5$$5);
			ZVAL_STRING(&_5$$5, "\"");
			ZEPHIR_CALL_FUNCTION(&_6$$5, "addcslashes", NULL, 146, &defaultValue, &_5$$5);
			zephir_check_call_status();
			ZEPHIR_INIT_VAR(&_7$$5);
			ZEPHIR_CONCAT_SVS(&_7$$5, " DEFAULT \"", &_6$$5, "\"");
			zephir_concat_self(&sql, &_7$$5 TSRMLS_CC);
=======
	if (!ZEPHIR_IS_IDENTICAL(&_1, &_2)) {
		ZEPHIR_CALL_METHOD(&_3$$4, currentColumn, "getname", NULL, 0);
		zephir_check_call_status();
		ZEPHIR_CALL_METHOD(&_4$$4, column, "getname", NULL, 0);
		zephir_check_call_status();
		ZEPHIR_INIT_VAR(&_5$$4);
		ZEPHIR_CONCAT_SVSVSV(&_5$$4, " CHANGE COLUMN `", &_3$$4, "` `", &_4$$4, "` ", &columnDefinition);
		zephir_concat_self(&sql, &_5$$4 TSRMLS_CC);
	} else {
		ZEPHIR_CALL_METHOD(&_6$$5, column, "getname", NULL, 0);
		zephir_check_call_status();
		ZEPHIR_INIT_VAR(&_7$$5);
		ZEPHIR_CONCAT_SVSV(&_7$$5, " MODIFY `", &_6$$5, "` ", &columnDefinition);
		zephir_concat_self(&sql, &_7$$5 TSRMLS_CC);
	}
	ZEPHIR_CALL_METHOD(&_8, column, "hasdefault", NULL, 0);
	zephir_check_call_status();
	if (zephir_is_true(&_8)) {
		ZEPHIR_CALL_METHOD(&defaultValue, column, "getdefault", NULL, 0);
		zephir_check_call_status();
		ZEPHIR_INIT_VAR(&_9$$6);
		zephir_fast_strtoupper(&_9$$6, &defaultValue);
		if (zephir_memnstr_str(&_9$$6, SL("CURRENT_TIMESTAMP"), "phalcon/db/dialect/mysql.zep", 277)) {
			zephir_concat_self_str(&sql, SL(" DEFAULT CURRENT_TIMESTAMP") TSRMLS_CC);
		} else {
			ZEPHIR_INIT_VAR(&_10$$8);
			ZVAL_STRING(&_10$$8, "\"");
			ZEPHIR_CALL_FUNCTION(&_11$$8, "addcslashes", NULL, 155, &defaultValue, &_10$$8);
			zephir_check_call_status();
			ZEPHIR_INIT_VAR(&_12$$8);
			ZEPHIR_CONCAT_SVS(&_12$$8, " DEFAULT \"", &_11$$8, "\"");
			zephir_concat_self(&sql, &_12$$8 TSRMLS_CC);
>>>>>>> b3b083d3
		}
	}
	ZEPHIR_CALL_METHOD(&_13, column, "isnotnull", NULL, 0);
	zephir_check_call_status();
<<<<<<< HEAD
	if (zephir_is_true(&_8)) {
=======
	if (zephir_is_true(&_13)) {
>>>>>>> b3b083d3
		zephir_concat_self_str(&sql, SL(" NOT NULL") TSRMLS_CC);
	}
	ZEPHIR_CALL_METHOD(&_14, column, "isautoincrement", NULL, 0);
	zephir_check_call_status();
<<<<<<< HEAD
	if (zephir_is_true(&_9)) {
=======
	if (zephir_is_true(&_14)) {
>>>>>>> b3b083d3
		zephir_concat_self_str(&sql, SL(" AUTO_INCREMENT") TSRMLS_CC);
	}
	ZEPHIR_CALL_METHOD(&_15, column, "isfirst", NULL, 0);
	zephir_check_call_status();
<<<<<<< HEAD
	if (zephir_is_true(&_10)) {
=======
	if (zephir_is_true(&_15)) {
>>>>>>> b3b083d3
		zephir_concat_self_str(&sql, SL(" FIRST") TSRMLS_CC);
	} else {
		ZEPHIR_CALL_METHOD(&afterPosition, column, "getafterposition", NULL, 0);
		zephir_check_call_status();
		if (zephir_is_true(&afterPosition)) {
<<<<<<< HEAD
			ZEPHIR_INIT_VAR(&_11$$10);
			ZEPHIR_CONCAT_SVS(&_11$$10, " AFTER `", &afterPosition, "`");
			zephir_concat_self(&sql, &_11$$10 TSRMLS_CC);
=======
			ZEPHIR_INIT_VAR(&_16$$13);
			ZEPHIR_CONCAT_SVS(&_16$$13, " AFTER `", &afterPosition, "`");
			zephir_concat_self(&sql, &_16$$13 TSRMLS_CC);
>>>>>>> b3b083d3
		}
	}
	RETURN_CCTOR(&sql);

}

/**
 * Generates SQL to delete a column from a table
 */
PHP_METHOD(Phalcon_Db_Dialect_Mysql, dropColumn) {

	zend_long ZEPHIR_LAST_CALL_STATUS;
	zval *tableName_param = NULL, *schemaName_param = NULL, *columnName_param = NULL, _0;
	zval tableName, schemaName, columnName;
	zval *this_ptr = getThis();

	ZVAL_UNDEF(&tableName);
	ZVAL_UNDEF(&schemaName);
	ZVAL_UNDEF(&columnName);
	ZVAL_UNDEF(&_0);

	ZEPHIR_MM_GROW();
	zephir_fetch_params(1, 3, 0, &tableName_param, &schemaName_param, &columnName_param);

	if (UNEXPECTED(Z_TYPE_P(tableName_param) != IS_STRING && Z_TYPE_P(tableName_param) != IS_NULL)) {
		zephir_throw_exception_string(spl_ce_InvalidArgumentException, SL("Parameter 'tableName' must be a string") TSRMLS_CC);
		RETURN_MM_NULL();
	}
	if (EXPECTED(Z_TYPE_P(tableName_param) == IS_STRING)) {
		zephir_get_strval(&tableName, tableName_param);
	} else {
		ZEPHIR_INIT_VAR(&tableName);
		ZVAL_EMPTY_STRING(&tableName);
	}
	if (UNEXPECTED(Z_TYPE_P(schemaName_param) != IS_STRING && Z_TYPE_P(schemaName_param) != IS_NULL)) {
		zephir_throw_exception_string(spl_ce_InvalidArgumentException, SL("Parameter 'schemaName' must be a string") TSRMLS_CC);
		RETURN_MM_NULL();
	}
	if (EXPECTED(Z_TYPE_P(schemaName_param) == IS_STRING)) {
		zephir_get_strval(&schemaName, schemaName_param);
	} else {
		ZEPHIR_INIT_VAR(&schemaName);
		ZVAL_EMPTY_STRING(&schemaName);
	}
	if (UNEXPECTED(Z_TYPE_P(columnName_param) != IS_STRING && Z_TYPE_P(columnName_param) != IS_NULL)) {
		zephir_throw_exception_string(spl_ce_InvalidArgumentException, SL("Parameter 'columnName' must be a string") TSRMLS_CC);
		RETURN_MM_NULL();
	}
	if (EXPECTED(Z_TYPE_P(columnName_param) == IS_STRING)) {
		zephir_get_strval(&columnName, columnName_param);
	} else {
		ZEPHIR_INIT_VAR(&columnName);
		ZVAL_EMPTY_STRING(&columnName);
	}


	ZEPHIR_CALL_METHOD(&_0, this_ptr, "preparetable", NULL, 0, &tableName, &schemaName);
	zephir_check_call_status();
	ZEPHIR_CONCAT_SVSVS(return_value, "ALTER TABLE ", &_0, " DROP COLUMN `", &columnName, "`");
	RETURN_MM();

}

/**
 * Generates SQL to add an index to a table
 */
PHP_METHOD(Phalcon_Db_Dialect_Mysql, addIndex) {

	zend_long ZEPHIR_LAST_CALL_STATUS;
	zval *tableName_param = NULL, *schemaName_param = NULL, *index, index_sub, sql, indexType, _0, _2, _3, _4, _5, _1$$3;
	zval tableName, schemaName;
	zval *this_ptr = getThis();

	ZVAL_UNDEF(&tableName);
	ZVAL_UNDEF(&schemaName);
	ZVAL_UNDEF(&index_sub);
	ZVAL_UNDEF(&sql);
	ZVAL_UNDEF(&indexType);
	ZVAL_UNDEF(&_0);
	ZVAL_UNDEF(&_2);
	ZVAL_UNDEF(&_3);
	ZVAL_UNDEF(&_4);
	ZVAL_UNDEF(&_5);
	ZVAL_UNDEF(&_1$$3);

	ZEPHIR_MM_GROW();
	zephir_fetch_params(1, 3, 0, &tableName_param, &schemaName_param, &index);

	if (UNEXPECTED(Z_TYPE_P(tableName_param) != IS_STRING && Z_TYPE_P(tableName_param) != IS_NULL)) {
		zephir_throw_exception_string(spl_ce_InvalidArgumentException, SL("Parameter 'tableName' must be a string") TSRMLS_CC);
		RETURN_MM_NULL();
	}
	if (EXPECTED(Z_TYPE_P(tableName_param) == IS_STRING)) {
		zephir_get_strval(&tableName, tableName_param);
	} else {
		ZEPHIR_INIT_VAR(&tableName);
		ZVAL_EMPTY_STRING(&tableName);
	}
	if (UNEXPECTED(Z_TYPE_P(schemaName_param) != IS_STRING && Z_TYPE_P(schemaName_param) != IS_NULL)) {
		zephir_throw_exception_string(spl_ce_InvalidArgumentException, SL("Parameter 'schemaName' must be a string") TSRMLS_CC);
		RETURN_MM_NULL();
	}
	if (EXPECTED(Z_TYPE_P(schemaName_param) == IS_STRING)) {
		zephir_get_strval(&schemaName, schemaName_param);
	} else {
		ZEPHIR_INIT_VAR(&schemaName);
		ZVAL_EMPTY_STRING(&schemaName);
	}


	ZEPHIR_CALL_METHOD(&_0, this_ptr, "preparetable", NULL, 0, &tableName, &schemaName);
	zephir_check_call_status();
	ZEPHIR_INIT_VAR(&sql);
	ZEPHIR_CONCAT_SV(&sql, "ALTER TABLE ", &_0);
	ZEPHIR_CALL_METHOD(&indexType, index, "gettype", NULL, 0);
	zephir_check_call_status();
	if (!(ZEPHIR_IS_EMPTY(&indexType))) {
		ZEPHIR_INIT_VAR(&_1$$3);
		ZEPHIR_CONCAT_SVS(&_1$$3, " ADD ", &indexType, " INDEX ");
		zephir_concat_self(&sql, &_1$$3 TSRMLS_CC);
	} else {
		zephir_concat_self_str(&sql, SL(" ADD INDEX ") TSRMLS_CC);
	}
	ZEPHIR_CALL_METHOD(&_2, index, "getname", NULL, 0);
	zephir_check_call_status();
	ZEPHIR_CALL_METHOD(&_4, index, "getcolumns", NULL, 0);
	zephir_check_call_status();
<<<<<<< HEAD
	ZEPHIR_CALL_METHOD(&_3, this_ptr, "getcolumnlist", NULL, 49, &_4);
=======
	ZEPHIR_CALL_METHOD(&_3, this_ptr, "getcolumnlist", NULL, 51, &_4);
>>>>>>> b3b083d3
	zephir_check_call_status();
	ZEPHIR_INIT_VAR(&_5);
	ZEPHIR_CONCAT_SVSVS(&_5, "`", &_2, "` (", &_3, ")");
	zephir_concat_self(&sql, &_5 TSRMLS_CC);
	RETURN_CCTOR(&sql);

}

/**
 * Generates SQL to delete an index from a table
 */
PHP_METHOD(Phalcon_Db_Dialect_Mysql, dropIndex) {

	zend_long ZEPHIR_LAST_CALL_STATUS;
	zval *tableName_param = NULL, *schemaName_param = NULL, *indexName_param = NULL, _0;
	zval tableName, schemaName, indexName;
	zval *this_ptr = getThis();

	ZVAL_UNDEF(&tableName);
	ZVAL_UNDEF(&schemaName);
	ZVAL_UNDEF(&indexName);
	ZVAL_UNDEF(&_0);

	ZEPHIR_MM_GROW();
	zephir_fetch_params(1, 3, 0, &tableName_param, &schemaName_param, &indexName_param);

	if (UNEXPECTED(Z_TYPE_P(tableName_param) != IS_STRING && Z_TYPE_P(tableName_param) != IS_NULL)) {
		zephir_throw_exception_string(spl_ce_InvalidArgumentException, SL("Parameter 'tableName' must be a string") TSRMLS_CC);
		RETURN_MM_NULL();
	}
	if (EXPECTED(Z_TYPE_P(tableName_param) == IS_STRING)) {
		zephir_get_strval(&tableName, tableName_param);
	} else {
		ZEPHIR_INIT_VAR(&tableName);
		ZVAL_EMPTY_STRING(&tableName);
	}
	if (UNEXPECTED(Z_TYPE_P(schemaName_param) != IS_STRING && Z_TYPE_P(schemaName_param) != IS_NULL)) {
		zephir_throw_exception_string(spl_ce_InvalidArgumentException, SL("Parameter 'schemaName' must be a string") TSRMLS_CC);
		RETURN_MM_NULL();
	}
	if (EXPECTED(Z_TYPE_P(schemaName_param) == IS_STRING)) {
		zephir_get_strval(&schemaName, schemaName_param);
	} else {
		ZEPHIR_INIT_VAR(&schemaName);
		ZVAL_EMPTY_STRING(&schemaName);
	}
	if (UNEXPECTED(Z_TYPE_P(indexName_param) != IS_STRING && Z_TYPE_P(indexName_param) != IS_NULL)) {
		zephir_throw_exception_string(spl_ce_InvalidArgumentException, SL("Parameter 'indexName' must be a string") TSRMLS_CC);
		RETURN_MM_NULL();
	}
	if (EXPECTED(Z_TYPE_P(indexName_param) == IS_STRING)) {
		zephir_get_strval(&indexName, indexName_param);
	} else {
		ZEPHIR_INIT_VAR(&indexName);
		ZVAL_EMPTY_STRING(&indexName);
	}


	ZEPHIR_CALL_METHOD(&_0, this_ptr, "preparetable", NULL, 0, &tableName, &schemaName);
	zephir_check_call_status();
	ZEPHIR_CONCAT_SVSVS(return_value, "ALTER TABLE ", &_0, " DROP INDEX `", &indexName, "`");
	RETURN_MM();

}

/**
 * Generates SQL to add the primary key to a table
 */
PHP_METHOD(Phalcon_Db_Dialect_Mysql, addPrimaryKey) {

	zend_long ZEPHIR_LAST_CALL_STATUS;
	zval *tableName_param = NULL, *schemaName_param = NULL, *index, index_sub, _0, _1, _2;
	zval tableName, schemaName;
	zval *this_ptr = getThis();

	ZVAL_UNDEF(&tableName);
	ZVAL_UNDEF(&schemaName);
	ZVAL_UNDEF(&index_sub);
	ZVAL_UNDEF(&_0);
	ZVAL_UNDEF(&_1);
	ZVAL_UNDEF(&_2);

	ZEPHIR_MM_GROW();
	zephir_fetch_params(1, 3, 0, &tableName_param, &schemaName_param, &index);

	if (UNEXPECTED(Z_TYPE_P(tableName_param) != IS_STRING && Z_TYPE_P(tableName_param) != IS_NULL)) {
		zephir_throw_exception_string(spl_ce_InvalidArgumentException, SL("Parameter 'tableName' must be a string") TSRMLS_CC);
		RETURN_MM_NULL();
	}
	if (EXPECTED(Z_TYPE_P(tableName_param) == IS_STRING)) {
		zephir_get_strval(&tableName, tableName_param);
	} else {
		ZEPHIR_INIT_VAR(&tableName);
		ZVAL_EMPTY_STRING(&tableName);
	}
	if (UNEXPECTED(Z_TYPE_P(schemaName_param) != IS_STRING && Z_TYPE_P(schemaName_param) != IS_NULL)) {
		zephir_throw_exception_string(spl_ce_InvalidArgumentException, SL("Parameter 'schemaName' must be a string") TSRMLS_CC);
		RETURN_MM_NULL();
	}
	if (EXPECTED(Z_TYPE_P(schemaName_param) == IS_STRING)) {
		zephir_get_strval(&schemaName, schemaName_param);
	} else {
		ZEPHIR_INIT_VAR(&schemaName);
		ZVAL_EMPTY_STRING(&schemaName);
	}


	ZEPHIR_CALL_METHOD(&_0, this_ptr, "preparetable", NULL, 0, &tableName, &schemaName);
	zephir_check_call_status();
	ZEPHIR_CALL_METHOD(&_2, index, "getcolumns", NULL, 0);
	zephir_check_call_status();
<<<<<<< HEAD
	ZEPHIR_CALL_METHOD(&_1, this_ptr, "getcolumnlist", NULL, 49, &_2);
=======
	ZEPHIR_CALL_METHOD(&_1, this_ptr, "getcolumnlist", NULL, 51, &_2);
>>>>>>> b3b083d3
	zephir_check_call_status();
	ZEPHIR_CONCAT_SVSVS(return_value, "ALTER TABLE ", &_0, " ADD PRIMARY KEY (", &_1, ")");
	RETURN_MM();

}

/**
 * Generates SQL to delete primary key from a table
 */
PHP_METHOD(Phalcon_Db_Dialect_Mysql, dropPrimaryKey) {

	zend_long ZEPHIR_LAST_CALL_STATUS;
	zval *tableName_param = NULL, *schemaName_param = NULL, _0;
	zval tableName, schemaName;
	zval *this_ptr = getThis();

	ZVAL_UNDEF(&tableName);
	ZVAL_UNDEF(&schemaName);
	ZVAL_UNDEF(&_0);

	ZEPHIR_MM_GROW();
	zephir_fetch_params(1, 2, 0, &tableName_param, &schemaName_param);

	if (UNEXPECTED(Z_TYPE_P(tableName_param) != IS_STRING && Z_TYPE_P(tableName_param) != IS_NULL)) {
		zephir_throw_exception_string(spl_ce_InvalidArgumentException, SL("Parameter 'tableName' must be a string") TSRMLS_CC);
		RETURN_MM_NULL();
	}
	if (EXPECTED(Z_TYPE_P(tableName_param) == IS_STRING)) {
		zephir_get_strval(&tableName, tableName_param);
	} else {
		ZEPHIR_INIT_VAR(&tableName);
		ZVAL_EMPTY_STRING(&tableName);
	}
	if (UNEXPECTED(Z_TYPE_P(schemaName_param) != IS_STRING && Z_TYPE_P(schemaName_param) != IS_NULL)) {
		zephir_throw_exception_string(spl_ce_InvalidArgumentException, SL("Parameter 'schemaName' must be a string") TSRMLS_CC);
		RETURN_MM_NULL();
	}
	if (EXPECTED(Z_TYPE_P(schemaName_param) == IS_STRING)) {
		zephir_get_strval(&schemaName, schemaName_param);
	} else {
		ZEPHIR_INIT_VAR(&schemaName);
		ZVAL_EMPTY_STRING(&schemaName);
	}


	ZEPHIR_CALL_METHOD(&_0, this_ptr, "preparetable", NULL, 0, &tableName, &schemaName);
	zephir_check_call_status();
	ZEPHIR_CONCAT_SVS(return_value, "ALTER TABLE ", &_0, " DROP PRIMARY KEY");
	RETURN_MM();

}

/**
 * Generates SQL to add an index to a table
 */
PHP_METHOD(Phalcon_Db_Dialect_Mysql, addForeignKey) {

	zend_long ZEPHIR_LAST_CALL_STATUS;
	zval *tableName_param = NULL, *schemaName_param = NULL, *reference, reference_sub, sql, onDelete, onUpdate, _0, _1, _4, _5, _6, _7, _8, _9, _10, _11, _2$$3, _3$$3, _12$$4, _13$$5;
	zval tableName, schemaName;
	zval *this_ptr = getThis();

	ZVAL_UNDEF(&tableName);
	ZVAL_UNDEF(&schemaName);
	ZVAL_UNDEF(&reference_sub);
	ZVAL_UNDEF(&sql);
	ZVAL_UNDEF(&onDelete);
	ZVAL_UNDEF(&onUpdate);
	ZVAL_UNDEF(&_0);
	ZVAL_UNDEF(&_1);
	ZVAL_UNDEF(&_4);
	ZVAL_UNDEF(&_5);
	ZVAL_UNDEF(&_6);
	ZVAL_UNDEF(&_7);
	ZVAL_UNDEF(&_8);
	ZVAL_UNDEF(&_9);
	ZVAL_UNDEF(&_10);
	ZVAL_UNDEF(&_11);
	ZVAL_UNDEF(&_2$$3);
	ZVAL_UNDEF(&_3$$3);
	ZVAL_UNDEF(&_12$$4);
	ZVAL_UNDEF(&_13$$5);

	ZEPHIR_MM_GROW();
	zephir_fetch_params(1, 3, 0, &tableName_param, &schemaName_param, &reference);

	if (UNEXPECTED(Z_TYPE_P(tableName_param) != IS_STRING && Z_TYPE_P(tableName_param) != IS_NULL)) {
		zephir_throw_exception_string(spl_ce_InvalidArgumentException, SL("Parameter 'tableName' must be a string") TSRMLS_CC);
		RETURN_MM_NULL();
	}
	if (EXPECTED(Z_TYPE_P(tableName_param) == IS_STRING)) {
		zephir_get_strval(&tableName, tableName_param);
	} else {
		ZEPHIR_INIT_VAR(&tableName);
		ZVAL_EMPTY_STRING(&tableName);
	}
	if (UNEXPECTED(Z_TYPE_P(schemaName_param) != IS_STRING && Z_TYPE_P(schemaName_param) != IS_NULL)) {
		zephir_throw_exception_string(spl_ce_InvalidArgumentException, SL("Parameter 'schemaName' must be a string") TSRMLS_CC);
		RETURN_MM_NULL();
	}
	if (EXPECTED(Z_TYPE_P(schemaName_param) == IS_STRING)) {
		zephir_get_strval(&schemaName, schemaName_param);
	} else {
		ZEPHIR_INIT_VAR(&schemaName);
		ZVAL_EMPTY_STRING(&schemaName);
	}


	ZEPHIR_CALL_METHOD(&_0, this_ptr, "preparetable", NULL, 0, &tableName, &schemaName);
	zephir_check_call_status();
	ZEPHIR_INIT_VAR(&sql);
	ZEPHIR_CONCAT_SVS(&sql, "ALTER TABLE ", &_0, " ADD");
	ZEPHIR_CALL_METHOD(&_1, reference, "getname", NULL, 0);
	zephir_check_call_status();
	if (zephir_is_true(&_1)) {
		ZEPHIR_CALL_METHOD(&_2$$3, reference, "getname", NULL, 0);
		zephir_check_call_status();
		ZEPHIR_INIT_VAR(&_3$$3);
		ZEPHIR_CONCAT_SVS(&_3$$3, " CONSTRAINT `", &_2$$3, "`");
		zephir_concat_self(&sql, &_3$$3 TSRMLS_CC);
	}
	ZEPHIR_CALL_METHOD(&_5, reference, "getcolumns", NULL, 0);
	zephir_check_call_status();
<<<<<<< HEAD
	ZEPHIR_CALL_METHOD(&_4, this_ptr, "getcolumnlist", NULL, 49, &_5);
=======
	ZEPHIR_CALL_METHOD(&_4, this_ptr, "getcolumnlist", NULL, 51, &_5);
>>>>>>> b3b083d3
	zephir_check_call_status();
	ZEPHIR_CALL_METHOD(&_7, reference, "getreferencedtable", NULL, 0);
	zephir_check_call_status();
	ZEPHIR_CALL_METHOD(&_8, reference, "getreferencedschema", NULL, 0);
	zephir_check_call_status();
	ZEPHIR_CALL_METHOD(&_6, this_ptr, "preparetable", NULL, 0, &_7, &_8);
	zephir_check_call_status();
	ZEPHIR_CALL_METHOD(&_10, reference, "getreferencedcolumns", NULL, 0);
	zephir_check_call_status();
<<<<<<< HEAD
	ZEPHIR_CALL_METHOD(&_9, this_ptr, "getcolumnlist", NULL, 49, &_10);
=======
	ZEPHIR_CALL_METHOD(&_9, this_ptr, "getcolumnlist", NULL, 51, &_10);
>>>>>>> b3b083d3
	zephir_check_call_status();
	ZEPHIR_INIT_VAR(&_11);
	ZEPHIR_CONCAT_SVSVSVS(&_11, " FOREIGN KEY (", &_4, ") REFERENCES ", &_6, "(", &_9, ")");
	zephir_concat_self(&sql, &_11 TSRMLS_CC);
	ZEPHIR_CALL_METHOD(&onDelete, reference, "getondelete", NULL, 0);
	zephir_check_call_status();
	if (!(ZEPHIR_IS_EMPTY(&onDelete))) {
		ZEPHIR_INIT_VAR(&_12$$4);
		ZEPHIR_CONCAT_SV(&_12$$4, " ON DELETE ", &onDelete);
		zephir_concat_self(&sql, &_12$$4 TSRMLS_CC);
	}
	ZEPHIR_CALL_METHOD(&onUpdate, reference, "getonupdate", NULL, 0);
	zephir_check_call_status();
	if (!(ZEPHIR_IS_EMPTY(&onUpdate))) {
		ZEPHIR_INIT_VAR(&_13$$5);
		ZEPHIR_CONCAT_SV(&_13$$5, " ON UPDATE ", &onUpdate);
		zephir_concat_self(&sql, &_13$$5 TSRMLS_CC);
	}
	RETURN_CCTOR(&sql);

}

/**
 * Generates SQL to delete a foreign key from a table
 */
PHP_METHOD(Phalcon_Db_Dialect_Mysql, dropForeignKey) {

	zend_long ZEPHIR_LAST_CALL_STATUS;
	zval *tableName_param = NULL, *schemaName_param = NULL, *referenceName_param = NULL, _0;
	zval tableName, schemaName, referenceName;
	zval *this_ptr = getThis();

	ZVAL_UNDEF(&tableName);
	ZVAL_UNDEF(&schemaName);
	ZVAL_UNDEF(&referenceName);
	ZVAL_UNDEF(&_0);

	ZEPHIR_MM_GROW();
	zephir_fetch_params(1, 3, 0, &tableName_param, &schemaName_param, &referenceName_param);

	if (UNEXPECTED(Z_TYPE_P(tableName_param) != IS_STRING && Z_TYPE_P(tableName_param) != IS_NULL)) {
		zephir_throw_exception_string(spl_ce_InvalidArgumentException, SL("Parameter 'tableName' must be a string") TSRMLS_CC);
		RETURN_MM_NULL();
	}
	if (EXPECTED(Z_TYPE_P(tableName_param) == IS_STRING)) {
		zephir_get_strval(&tableName, tableName_param);
	} else {
		ZEPHIR_INIT_VAR(&tableName);
		ZVAL_EMPTY_STRING(&tableName);
	}
	if (UNEXPECTED(Z_TYPE_P(schemaName_param) != IS_STRING && Z_TYPE_P(schemaName_param) != IS_NULL)) {
		zephir_throw_exception_string(spl_ce_InvalidArgumentException, SL("Parameter 'schemaName' must be a string") TSRMLS_CC);
		RETURN_MM_NULL();
	}
	if (EXPECTED(Z_TYPE_P(schemaName_param) == IS_STRING)) {
		zephir_get_strval(&schemaName, schemaName_param);
	} else {
		ZEPHIR_INIT_VAR(&schemaName);
		ZVAL_EMPTY_STRING(&schemaName);
	}
	if (UNEXPECTED(Z_TYPE_P(referenceName_param) != IS_STRING && Z_TYPE_P(referenceName_param) != IS_NULL)) {
		zephir_throw_exception_string(spl_ce_InvalidArgumentException, SL("Parameter 'referenceName' must be a string") TSRMLS_CC);
		RETURN_MM_NULL();
	}
	if (EXPECTED(Z_TYPE_P(referenceName_param) == IS_STRING)) {
		zephir_get_strval(&referenceName, referenceName_param);
	} else {
		ZEPHIR_INIT_VAR(&referenceName);
		ZVAL_EMPTY_STRING(&referenceName);
	}


	ZEPHIR_CALL_METHOD(&_0, this_ptr, "preparetable", NULL, 0, &tableName, &schemaName);
	zephir_check_call_status();
	ZEPHIR_CONCAT_SVSVS(return_value, "ALTER TABLE ", &_0, " DROP FOREIGN KEY `", &referenceName, "`");
	RETURN_MM();

}

/**
 * Generates SQL to create a table
 */
PHP_METHOD(Phalcon_Db_Dialect_Mysql, createTable) {

	zephir_fcall_cache_entry *_3 = NULL, *_8 = NULL, *_16 = NULL;
	zend_long ZEPHIR_LAST_CALL_STATUS;
	zval definition;
	zval *tableName_param = NULL, *schemaName_param = NULL, *definition_param = NULL, temporary, options, table, createLines, columns, column, indexes, index, reference, references, indexName, indexSql, sql, columnLine, indexType, referenceSql, onDelete, onUpdate, defaultValue, *_0, _30, _31, _1$$7, _2$$7, _4$$7, _10$$7, _11$$7, _12$$7, _5$$8, _6$$10, _7$$10, _9$$10, *_13$$14, _14$$16, _15$$16, _17$$18, _18$$18, _19$$19, _20$$19, *_21$$20, _22$$21, _23$$21, _24$$21, _25$$21, _26$$21, _27$$21, _28$$22, _29$$23, _32$$24, _33$$24;
	zval tableName, schemaName;
	zval *this_ptr = getThis();

	ZVAL_UNDEF(&tableName);
	ZVAL_UNDEF(&schemaName);
	ZVAL_UNDEF(&temporary);
	ZVAL_UNDEF(&options);
	ZVAL_UNDEF(&table);
	ZVAL_UNDEF(&createLines);
	ZVAL_UNDEF(&columns);
	ZVAL_UNDEF(&column);
	ZVAL_UNDEF(&indexes);
	ZVAL_UNDEF(&index);
	ZVAL_UNDEF(&reference);
	ZVAL_UNDEF(&references);
	ZVAL_UNDEF(&indexName);
	ZVAL_UNDEF(&indexSql);
	ZVAL_UNDEF(&sql);
	ZVAL_UNDEF(&columnLine);
	ZVAL_UNDEF(&indexType);
	ZVAL_UNDEF(&referenceSql);
	ZVAL_UNDEF(&onDelete);
	ZVAL_UNDEF(&onUpdate);
	ZVAL_UNDEF(&defaultValue);
	ZVAL_UNDEF(&_30);
	ZVAL_UNDEF(&_31);
	ZVAL_UNDEF(&_1$$7);
	ZVAL_UNDEF(&_2$$7);
	ZVAL_UNDEF(&_4$$7);
	ZVAL_UNDEF(&_10$$7);
	ZVAL_UNDEF(&_11$$7);
	ZVAL_UNDEF(&_12$$7);
	ZVAL_UNDEF(&_5$$8);
	ZVAL_UNDEF(&_6$$10);
	ZVAL_UNDEF(&_7$$10);
	ZVAL_UNDEF(&_9$$10);
	ZVAL_UNDEF(&_14$$16);
	ZVAL_UNDEF(&_15$$16);
	ZVAL_UNDEF(&_17$$18);
	ZVAL_UNDEF(&_18$$18);
	ZVAL_UNDEF(&_19$$19);
	ZVAL_UNDEF(&_20$$19);
	ZVAL_UNDEF(&_22$$21);
	ZVAL_UNDEF(&_23$$21);
	ZVAL_UNDEF(&_24$$21);
	ZVAL_UNDEF(&_25$$21);
	ZVAL_UNDEF(&_26$$21);
	ZVAL_UNDEF(&_27$$21);
	ZVAL_UNDEF(&_28$$22);
	ZVAL_UNDEF(&_29$$23);
	ZVAL_UNDEF(&_32$$24);
	ZVAL_UNDEF(&_33$$24);
	ZVAL_UNDEF(&definition);

	ZEPHIR_MM_GROW();
	zephir_fetch_params(1, 3, 0, &tableName_param, &schemaName_param, &definition_param);

	if (UNEXPECTED(Z_TYPE_P(tableName_param) != IS_STRING && Z_TYPE_P(tableName_param) != IS_NULL)) {
		zephir_throw_exception_string(spl_ce_InvalidArgumentException, SL("Parameter 'tableName' must be a string") TSRMLS_CC);
		RETURN_MM_NULL();
	}
	if (EXPECTED(Z_TYPE_P(tableName_param) == IS_STRING)) {
		zephir_get_strval(&tableName, tableName_param);
	} else {
		ZEPHIR_INIT_VAR(&tableName);
		ZVAL_EMPTY_STRING(&tableName);
	}
	if (UNEXPECTED(Z_TYPE_P(schemaName_param) != IS_STRING && Z_TYPE_P(schemaName_param) != IS_NULL)) {
		zephir_throw_exception_string(spl_ce_InvalidArgumentException, SL("Parameter 'schemaName' must be a string") TSRMLS_CC);
		RETURN_MM_NULL();
	}
	if (EXPECTED(Z_TYPE_P(schemaName_param) == IS_STRING)) {
		zephir_get_strval(&schemaName, schemaName_param);
	} else {
		ZEPHIR_INIT_VAR(&schemaName);
		ZVAL_EMPTY_STRING(&schemaName);
	}
	ZEPHIR_OBS_COPY_OR_DUP(&definition, definition_param);


	ZEPHIR_OBS_VAR(&columns);
	if (!(zephir_array_isset_string_fetch(&columns, &definition, SL("columns"), 0))) {
<<<<<<< HEAD
		ZEPHIR_THROW_EXCEPTION_DEBUG_STR(phalcon_db_exception_ce, "The index 'columns' is required in the definition array", "phalcon/db/dialect/mysql.zep", 389);
=======
		ZEPHIR_THROW_EXCEPTION_DEBUG_STR(phalcon_db_exception_ce, "The index 'columns' is required in the definition array", "phalcon/db/dialect/mysql.zep", 400);
>>>>>>> b3b083d3
		return;
	}
	ZEPHIR_CALL_METHOD(&table, this_ptr, "preparetable", NULL, 0, &tableName, &schemaName);
	zephir_check_call_status();
	ZEPHIR_INIT_VAR(&temporary);
	ZVAL_BOOL(&temporary, 0);
	ZEPHIR_OBS_VAR(&options);
	if (zephir_array_isset_string_fetch(&options, &definition, SL("options"), 0)) {
		ZEPHIR_OBS_NVAR(&temporary);
		zephir_array_isset_string_fetch(&temporary, &options, SL("temporary"), 0);
	}
	ZEPHIR_INIT_VAR(&sql);
	if (zephir_is_true(&temporary)) {
		ZEPHIR_CONCAT_SVS(&sql, "CREATE TEMPORARY TABLE ", &table, " (\n\t");
	} else {
		ZEPHIR_CONCAT_SVS(&sql, "CREATE TABLE ", &table, " (\n\t");
	}
	ZEPHIR_INIT_VAR(&createLines);
	array_init(&createLines);
<<<<<<< HEAD
	zephir_is_iterable(&columns, 0, "phalcon/db/dialect/mysql.zep", 452);
=======
	zephir_is_iterable(&columns, 0, "phalcon/db/dialect/mysql.zep", 463);
>>>>>>> b3b083d3
	ZEND_HASH_FOREACH_VAL(Z_ARRVAL_P(&columns), _0)
	{
		ZEPHIR_INIT_NVAR(&column);
		ZVAL_COPY(&column, _0);
		ZEPHIR_CALL_METHOD(&_1$$7, &column, "getname", NULL, 0);
		zephir_check_call_status();
		ZEPHIR_CALL_METHOD(&_2$$7, this_ptr, "getcolumndefinition", &_3, 0, &column);
		zephir_check_call_status();
		ZEPHIR_INIT_NVAR(&columnLine);
		ZEPHIR_CONCAT_SVSV(&columnLine, "`", &_1$$7, "` ", &_2$$7);
		ZEPHIR_CALL_METHOD(&_4$$7, &column, "hasdefault", NULL, 0);
		zephir_check_call_status();
		if (zephir_is_true(&_4$$7)) {
			ZEPHIR_CALL_METHOD(&defaultValue, &column, "getdefault", NULL, 0);
			zephir_check_call_status();
			ZEPHIR_INIT_NVAR(&_5$$8);
			zephir_fast_strtoupper(&_5$$8, &defaultValue);
<<<<<<< HEAD
			if (zephir_memnstr_str(&_5$$8, SL("CURRENT_TIMESTAMP"), "phalcon/db/dialect/mysql.zep", 418)) {
=======
			if (zephir_memnstr_str(&_5$$8, SL("CURRENT_TIMESTAMP"), "phalcon/db/dialect/mysql.zep", 429)) {
>>>>>>> b3b083d3
				zephir_concat_self_str(&columnLine, SL(" DEFAULT CURRENT_TIMESTAMP") TSRMLS_CC);
			} else {
				ZEPHIR_INIT_NVAR(&_6$$10);
				ZVAL_STRING(&_6$$10, "\"");
<<<<<<< HEAD
				ZEPHIR_CALL_FUNCTION(&_7$$10, "addcslashes", &_8, 146, &defaultValue, &_6$$10);
=======
				ZEPHIR_CALL_FUNCTION(&_7$$10, "addcslashes", &_8, 155, &defaultValue, &_6$$10);
>>>>>>> b3b083d3
				zephir_check_call_status();
				ZEPHIR_INIT_LNVAR(_9$$10);
				ZEPHIR_CONCAT_SVS(&_9$$10, " DEFAULT \"", &_7$$10, "\"");
				zephir_concat_self(&columnLine, &_9$$10 TSRMLS_CC);
			}
		}
		ZEPHIR_CALL_METHOD(&_10$$7, &column, "isnotnull", NULL, 0);
		zephir_check_call_status();
		if (zephir_is_true(&_10$$7)) {
			zephir_concat_self_str(&columnLine, SL(" NOT NULL") TSRMLS_CC);
		}
		ZEPHIR_CALL_METHOD(&_11$$7, &column, "isautoincrement", NULL, 0);
		zephir_check_call_status();
		if (zephir_is_true(&_11$$7)) {
			zephir_concat_self_str(&columnLine, SL(" AUTO_INCREMENT") TSRMLS_CC);
		}
		ZEPHIR_CALL_METHOD(&_12$$7, &column, "isprimary", NULL, 0);
		zephir_check_call_status();
		if (zephir_is_true(&_12$$7)) {
			zephir_concat_self_str(&columnLine, SL(" PRIMARY KEY") TSRMLS_CC);
		}
<<<<<<< HEAD
		zephir_array_append(&createLines, &columnLine, PH_SEPARATE, "phalcon/db/dialect/mysql.zep", 446);
=======
		zephir_array_append(&createLines, &columnLine, PH_SEPARATE, "phalcon/db/dialect/mysql.zep", 457);
>>>>>>> b3b083d3
	} ZEND_HASH_FOREACH_END();
	ZEPHIR_INIT_NVAR(&column);
	ZEPHIR_OBS_VAR(&indexes);
	if (zephir_array_isset_string_fetch(&indexes, &definition, SL("indexes"), 0)) {
<<<<<<< HEAD
		zephir_is_iterable(&indexes, 0, "phalcon/db/dialect/mysql.zep", 474);
=======
		zephir_is_iterable(&indexes, 0, "phalcon/db/dialect/mysql.zep", 485);
>>>>>>> b3b083d3
		ZEND_HASH_FOREACH_VAL(Z_ARRVAL_P(&indexes), _13$$14)
		{
			ZEPHIR_INIT_NVAR(&index);
			ZVAL_COPY(&index, _13$$14);
			ZEPHIR_CALL_METHOD(&indexName, &index, "getname", NULL, 0);
			zephir_check_call_status();
			ZEPHIR_CALL_METHOD(&indexType, &index, "gettype", NULL, 0);
			zephir_check_call_status();
			if (ZEPHIR_IS_STRING(&indexName, "PRIMARY")) {
				ZEPHIR_CALL_METHOD(&_15$$16, &index, "getcolumns", NULL, 0);
				zephir_check_call_status();
<<<<<<< HEAD
				ZEPHIR_CALL_METHOD(&_14$$16, this_ptr, "getcolumnlist", &_16, 49, &_15$$16);
=======
				ZEPHIR_CALL_METHOD(&_14$$16, this_ptr, "getcolumnlist", &_16, 51, &_15$$16);
>>>>>>> b3b083d3
				zephir_check_call_status();
				ZEPHIR_INIT_NVAR(&indexSql);
				ZEPHIR_CONCAT_SVS(&indexSql, "PRIMARY KEY (", &_14$$16, ")");
			} else {
				ZEPHIR_INIT_NVAR(&indexSql);
				if (!(ZEPHIR_IS_EMPTY(&indexType))) {
					ZEPHIR_CALL_METHOD(&_18$$18, &index, "getcolumns", NULL, 0);
					zephir_check_call_status();
<<<<<<< HEAD
					ZEPHIR_CALL_METHOD(&_17$$18, this_ptr, "getcolumnlist", &_16, 49, &_18$$18);
=======
					ZEPHIR_CALL_METHOD(&_17$$18, this_ptr, "getcolumnlist", &_16, 51, &_18$$18);
>>>>>>> b3b083d3
					zephir_check_call_status();
					ZEPHIR_CONCAT_VSVSVS(&indexSql, &indexType, " KEY `", &indexName, "` (", &_17$$18, ")");
				} else {
					ZEPHIR_CALL_METHOD(&_20$$19, &index, "getcolumns", NULL, 0);
					zephir_check_call_status();
<<<<<<< HEAD
					ZEPHIR_CALL_METHOD(&_19$$19, this_ptr, "getcolumnlist", &_16, 49, &_20$$19);
=======
					ZEPHIR_CALL_METHOD(&_19$$19, this_ptr, "getcolumnlist", &_16, 51, &_20$$19);
>>>>>>> b3b083d3
					zephir_check_call_status();
					ZEPHIR_CONCAT_SVSVS(&indexSql, "KEY `", &indexName, "` (", &_19$$19, ")");
				}
			}
<<<<<<< HEAD
			zephir_array_append(&createLines, &indexSql, PH_SEPARATE, "phalcon/db/dialect/mysql.zep", 472);
=======
			zephir_array_append(&createLines, &indexSql, PH_SEPARATE, "phalcon/db/dialect/mysql.zep", 483);
>>>>>>> b3b083d3
		} ZEND_HASH_FOREACH_END();
		ZEPHIR_INIT_NVAR(&index);
	}
	ZEPHIR_OBS_VAR(&references);
	if (zephir_array_isset_string_fetch(&references, &definition, SL("references"), 0)) {
<<<<<<< HEAD
		zephir_is_iterable(&references, 0, "phalcon/db/dialect/mysql.zep", 496);
=======
		zephir_is_iterable(&references, 0, "phalcon/db/dialect/mysql.zep", 507);
>>>>>>> b3b083d3
		ZEND_HASH_FOREACH_VAL(Z_ARRVAL_P(&references), _21$$20)
		{
			ZEPHIR_INIT_NVAR(&reference);
			ZVAL_COPY(&reference, _21$$20);
			ZEPHIR_CALL_METHOD(&_22$$21, &reference, "getname", NULL, 0);
			zephir_check_call_status();
			ZEPHIR_CALL_METHOD(&_24$$21, &reference, "getcolumns", NULL, 0);
			zephir_check_call_status();
<<<<<<< HEAD
			ZEPHIR_CALL_METHOD(&_23$$21, this_ptr, "getcolumnlist", &_16, 49, &_24$$21);
=======
			ZEPHIR_CALL_METHOD(&_23$$21, this_ptr, "getcolumnlist", &_16, 51, &_24$$21);
>>>>>>> b3b083d3
			zephir_check_call_status();
			ZEPHIR_CALL_METHOD(&_25$$21, &reference, "getreferencedtable", NULL, 0);
			zephir_check_call_status();
			ZEPHIR_CALL_METHOD(&_27$$21, &reference, "getreferencedcolumns", NULL, 0);
			zephir_check_call_status();
<<<<<<< HEAD
			ZEPHIR_CALL_METHOD(&_26$$21, this_ptr, "getcolumnlist", &_16, 49, &_27$$21);
=======
			ZEPHIR_CALL_METHOD(&_26$$21, this_ptr, "getcolumnlist", &_16, 51, &_27$$21);
>>>>>>> b3b083d3
			zephir_check_call_status();
			ZEPHIR_INIT_NVAR(&referenceSql);
			ZEPHIR_CONCAT_SVSVSSVSVS(&referenceSql, "CONSTRAINT `", &_22$$21, "` FOREIGN KEY (", &_23$$21, ")", " REFERENCES `", &_25$$21, "`(", &_26$$21, ")");
			ZEPHIR_CALL_METHOD(&onDelete, &reference, "getondelete", NULL, 0);
			zephir_check_call_status();
			if (!(ZEPHIR_IS_EMPTY(&onDelete))) {
				ZEPHIR_INIT_LNVAR(_28$$22);
				ZEPHIR_CONCAT_SV(&_28$$22, " ON DELETE ", &onDelete);
				zephir_concat_self(&referenceSql, &_28$$22 TSRMLS_CC);
			}
			ZEPHIR_CALL_METHOD(&onUpdate, &reference, "getonupdate", NULL, 0);
			zephir_check_call_status();
			if (!(ZEPHIR_IS_EMPTY(&onUpdate))) {
				ZEPHIR_INIT_LNVAR(_29$$23);
				ZEPHIR_CONCAT_SV(&_29$$23, " ON UPDATE ", &onUpdate);
				zephir_concat_self(&referenceSql, &_29$$23 TSRMLS_CC);
			}
<<<<<<< HEAD
			zephir_array_append(&createLines, &referenceSql, PH_SEPARATE, "phalcon/db/dialect/mysql.zep", 494);
=======
			zephir_array_append(&createLines, &referenceSql, PH_SEPARATE, "phalcon/db/dialect/mysql.zep", 505);
>>>>>>> b3b083d3
		} ZEND_HASH_FOREACH_END();
		ZEPHIR_INIT_NVAR(&reference);
	}
	ZEPHIR_INIT_VAR(&_30);
	zephir_fast_join_str(&_30, SL(",\n\t"), &createLines TSRMLS_CC);
	ZEPHIR_INIT_VAR(&_31);
	ZEPHIR_CONCAT_VS(&_31, &_30, "\n)");
	zephir_concat_self(&sql, &_31 TSRMLS_CC);
	if (zephir_array_isset_string(&definition, SL("options"))) {
		ZEPHIR_CALL_METHOD(&_32$$24, this_ptr, "_gettableoptions", NULL, 0, &definition);
		zephir_check_call_status();
		ZEPHIR_INIT_VAR(&_33$$24);
		ZEPHIR_CONCAT_SV(&_33$$24, " ", &_32$$24);
		zephir_concat_self(&sql, &_33$$24 TSRMLS_CC);
	}
	RETURN_CCTOR(&sql);

}

/**
 * Generates SQL to truncate a table
 */
PHP_METHOD(Phalcon_Db_Dialect_Mysql, truncateTable) {

	zval *tableName_param = NULL, *schemaName_param = NULL, sql, table;
	zval tableName, schemaName, _0$$3, _1$$4;
	zval *this_ptr = getThis();

	ZVAL_UNDEF(&tableName);
	ZVAL_UNDEF(&schemaName);
	ZVAL_UNDEF(&_0$$3);
	ZVAL_UNDEF(&_1$$4);
	ZVAL_UNDEF(&sql);
	ZVAL_UNDEF(&table);

	ZEPHIR_MM_GROW();
	zephir_fetch_params(1, 2, 0, &tableName_param, &schemaName_param);

	if (UNEXPECTED(Z_TYPE_P(tableName_param) != IS_STRING && Z_TYPE_P(tableName_param) != IS_NULL)) {
		zephir_throw_exception_string(spl_ce_InvalidArgumentException, SL("Parameter 'tableName' must be a string") TSRMLS_CC);
		RETURN_MM_NULL();
	}
	if (EXPECTED(Z_TYPE_P(tableName_param) == IS_STRING)) {
		zephir_get_strval(&tableName, tableName_param);
	} else {
		ZEPHIR_INIT_VAR(&tableName);
		ZVAL_EMPTY_STRING(&tableName);
	}
	if (UNEXPECTED(Z_TYPE_P(schemaName_param) != IS_STRING && Z_TYPE_P(schemaName_param) != IS_NULL)) {
		zephir_throw_exception_string(spl_ce_InvalidArgumentException, SL("Parameter 'schemaName' must be a string") TSRMLS_CC);
		RETURN_MM_NULL();
	}
	if (EXPECTED(Z_TYPE_P(schemaName_param) == IS_STRING)) {
		zephir_get_strval(&schemaName, schemaName_param);
	} else {
		ZEPHIR_INIT_VAR(&schemaName);
		ZVAL_EMPTY_STRING(&schemaName);
	}


	ZEPHIR_INIT_VAR(&table);
	if (!(Z_TYPE_P(&schemaName) == IS_UNDEF) && Z_STRLEN_P(&schemaName)) {
		ZEPHIR_INIT_VAR(&_0$$3);
		ZEPHIR_CONCAT_SVSVS(&_0$$3, "`", &schemaName, "`.`", &tableName, "`");
		ZEPHIR_CPY_WRT(&table, &_0$$3);
	} else {
		ZEPHIR_INIT_VAR(&_1$$4);
		ZEPHIR_CONCAT_SVS(&_1$$4, "`", &tableName, "`");
		ZEPHIR_CPY_WRT(&table, &_1$$4);
	}
	ZEPHIR_INIT_VAR(&sql);
	ZEPHIR_CONCAT_SV(&sql, "TRUNCATE TABLE ", &table);
	RETURN_CCTOR(&sql);

}

/**
 * Generates SQL to drop a table
 */
PHP_METHOD(Phalcon_Db_Dialect_Mysql, dropTable) {

	zend_long ZEPHIR_LAST_CALL_STATUS;
	zend_bool ifExists;
	zval *tableName_param = NULL, *schemaName_param = NULL, *ifExists_param = NULL, sql, table;
	zval tableName, schemaName;
	zval *this_ptr = getThis();

	ZVAL_UNDEF(&tableName);
	ZVAL_UNDEF(&schemaName);
	ZVAL_UNDEF(&sql);
	ZVAL_UNDEF(&table);

	ZEPHIR_MM_GROW();
	zephir_fetch_params(1, 1, 2, &tableName_param, &schemaName_param, &ifExists_param);

	if (UNEXPECTED(Z_TYPE_P(tableName_param) != IS_STRING && Z_TYPE_P(tableName_param) != IS_NULL)) {
		zephir_throw_exception_string(spl_ce_InvalidArgumentException, SL("Parameter 'tableName' must be a string") TSRMLS_CC);
		RETURN_MM_NULL();
	}
	if (EXPECTED(Z_TYPE_P(tableName_param) == IS_STRING)) {
		zephir_get_strval(&tableName, tableName_param);
	} else {
		ZEPHIR_INIT_VAR(&tableName);
		ZVAL_EMPTY_STRING(&tableName);
	}
	if (!schemaName_param) {
		ZEPHIR_INIT_VAR(&schemaName);
		ZVAL_STRING(&schemaName, "");
	} else {
		zephir_get_strval(&schemaName, schemaName_param);
	}
	if (!ifExists_param) {
		ifExists = 1;
	} else {
	if (UNEXPECTED(Z_TYPE_P(ifExists_param) != IS_TRUE && Z_TYPE_P(ifExists_param) != IS_FALSE)) {
		zephir_throw_exception_string(spl_ce_InvalidArgumentException, SL("Parameter 'ifExists' must be a bool") TSRMLS_CC);
		RETURN_MM_NULL();
	}
	ifExists = (Z_TYPE_P(ifExists_param) == IS_TRUE);
	}


	ZEPHIR_CALL_METHOD(&table, this_ptr, "preparetable", NULL, 0, &tableName, &schemaName);
	zephir_check_call_status();
	ZEPHIR_INIT_VAR(&sql);
	if (ifExists) {
		ZEPHIR_CONCAT_SV(&sql, "DROP TABLE IF EXISTS ", &table);
	} else {
		ZEPHIR_CONCAT_SV(&sql, "DROP TABLE ", &table);
	}
	RETURN_CCTOR(&sql);

}

/**
 * Generates SQL to create a view
 */
PHP_METHOD(Phalcon_Db_Dialect_Mysql, createView) {

	zend_long ZEPHIR_LAST_CALL_STATUS;
	zval definition;
	zval *viewName_param = NULL, *definition_param = NULL, *schemaName_param = NULL, viewSql, _0;
	zval viewName, schemaName;
	zval *this_ptr = getThis();

	ZVAL_UNDEF(&viewName);
	ZVAL_UNDEF(&schemaName);
	ZVAL_UNDEF(&viewSql);
	ZVAL_UNDEF(&_0);
	ZVAL_UNDEF(&definition);

	ZEPHIR_MM_GROW();
	zephir_fetch_params(1, 2, 1, &viewName_param, &definition_param, &schemaName_param);

	if (UNEXPECTED(Z_TYPE_P(viewName_param) != IS_STRING && Z_TYPE_P(viewName_param) != IS_NULL)) {
		zephir_throw_exception_string(spl_ce_InvalidArgumentException, SL("Parameter 'viewName' must be a string") TSRMLS_CC);
		RETURN_MM_NULL();
	}
	if (EXPECTED(Z_TYPE_P(viewName_param) == IS_STRING)) {
		zephir_get_strval(&viewName, viewName_param);
	} else {
		ZEPHIR_INIT_VAR(&viewName);
		ZVAL_EMPTY_STRING(&viewName);
	}
	ZEPHIR_OBS_COPY_OR_DUP(&definition, definition_param);
	if (!schemaName_param) {
		ZEPHIR_INIT_VAR(&schemaName);
		ZVAL_STRING(&schemaName, "");
	} else {
		zephir_get_strval(&schemaName, schemaName_param);
	}


	ZEPHIR_OBS_VAR(&viewSql);
	if (!(zephir_array_isset_string_fetch(&viewSql, &definition, SL("sql"), 0))) {
<<<<<<< HEAD
		ZEPHIR_THROW_EXCEPTION_DEBUG_STR(phalcon_db_exception_ce, "The index 'sql' is required in the definition array", "phalcon/db/dialect/mysql.zep", 550);
=======
		ZEPHIR_THROW_EXCEPTION_DEBUG_STR(phalcon_db_exception_ce, "The index 'sql' is required in the definition array", "phalcon/db/dialect/mysql.zep", 561);
>>>>>>> b3b083d3
		return;
	}
	ZEPHIR_CALL_METHOD(&_0, this_ptr, "preparetable", NULL, 0, &viewName, &schemaName);
	zephir_check_call_status();
	ZEPHIR_CONCAT_SVSV(return_value, "CREATE VIEW ", &_0, " AS ", &viewSql);
	RETURN_MM();

}

/**
 * Generates SQL to drop a view
 */
PHP_METHOD(Phalcon_Db_Dialect_Mysql, dropView) {

	zend_long ZEPHIR_LAST_CALL_STATUS;
	zend_bool ifExists;
	zval *viewName_param = NULL, *schemaName_param = NULL, *ifExists_param = NULL, sql, view;
	zval viewName, schemaName;
	zval *this_ptr = getThis();

	ZVAL_UNDEF(&viewName);
	ZVAL_UNDEF(&schemaName);
	ZVAL_UNDEF(&sql);
	ZVAL_UNDEF(&view);

	ZEPHIR_MM_GROW();
	zephir_fetch_params(1, 1, 2, &viewName_param, &schemaName_param, &ifExists_param);

	if (UNEXPECTED(Z_TYPE_P(viewName_param) != IS_STRING && Z_TYPE_P(viewName_param) != IS_NULL)) {
		zephir_throw_exception_string(spl_ce_InvalidArgumentException, SL("Parameter 'viewName' must be a string") TSRMLS_CC);
		RETURN_MM_NULL();
	}
	if (EXPECTED(Z_TYPE_P(viewName_param) == IS_STRING)) {
		zephir_get_strval(&viewName, viewName_param);
	} else {
		ZEPHIR_INIT_VAR(&viewName);
		ZVAL_EMPTY_STRING(&viewName);
	}
	if (!schemaName_param) {
		ZEPHIR_INIT_VAR(&schemaName);
		ZVAL_STRING(&schemaName, "");
	} else {
		zephir_get_strval(&schemaName, schemaName_param);
	}
	if (!ifExists_param) {
		ifExists = 1;
	} else {
	if (UNEXPECTED(Z_TYPE_P(ifExists_param) != IS_TRUE && Z_TYPE_P(ifExists_param) != IS_FALSE)) {
		zephir_throw_exception_string(spl_ce_InvalidArgumentException, SL("Parameter 'ifExists' must be a bool") TSRMLS_CC);
		RETURN_MM_NULL();
	}
	ifExists = (Z_TYPE_P(ifExists_param) == IS_TRUE);
	}


	ZEPHIR_CALL_METHOD(&view, this_ptr, "preparetable", NULL, 0, &viewName, &schemaName);
	zephir_check_call_status();
	ZEPHIR_INIT_VAR(&sql);
	if (ifExists) {
		ZEPHIR_CONCAT_SV(&sql, "DROP VIEW IF EXISTS ", &view);
	} else {
		ZEPHIR_CONCAT_SV(&sql, "DROP VIEW ", &view);
	}
	RETURN_CCTOR(&sql);

}

/**
 * Generates SQL checking for the existence of a schema.table
 *
 * <code>
 * echo $dialect->tableExists("posts", "blog");
 *
 * echo $dialect->tableExists("posts");
 * </code>
 */
PHP_METHOD(Phalcon_Db_Dialect_Mysql, tableExists) {

	zval *tableName_param = NULL, *schemaName_param = NULL;
	zval tableName, schemaName;
	zval *this_ptr = getThis();

	ZVAL_UNDEF(&tableName);
	ZVAL_UNDEF(&schemaName);

	ZEPHIR_MM_GROW();
	zephir_fetch_params(1, 1, 1, &tableName_param, &schemaName_param);

	if (UNEXPECTED(Z_TYPE_P(tableName_param) != IS_STRING && Z_TYPE_P(tableName_param) != IS_NULL)) {
		zephir_throw_exception_string(spl_ce_InvalidArgumentException, SL("Parameter 'tableName' must be a string") TSRMLS_CC);
		RETURN_MM_NULL();
	}
	if (EXPECTED(Z_TYPE_P(tableName_param) == IS_STRING)) {
		zephir_get_strval(&tableName, tableName_param);
	} else {
		ZEPHIR_INIT_VAR(&tableName);
		ZVAL_EMPTY_STRING(&tableName);
	}
	if (!schemaName_param) {
		ZEPHIR_INIT_VAR(&schemaName);
		ZVAL_STRING(&schemaName, "");
	} else {
		zephir_get_strval(&schemaName, schemaName_param);
	}


	if (!(Z_TYPE_P(&schemaName) == IS_UNDEF) && Z_STRLEN_P(&schemaName)) {
		ZEPHIR_CONCAT_SVSVS(return_value, "SELECT IF(COUNT(*) > 0, 1, 0) FROM `INFORMATION_SCHEMA`.`TABLES` WHERE `TABLE_NAME`= '", &tableName, "' AND `TABLE_SCHEMA` = '", &schemaName, "'");
		RETURN_MM();
	}
	ZEPHIR_CONCAT_SVS(return_value, "SELECT IF(COUNT(*) > 0, 1, 0) FROM `INFORMATION_SCHEMA`.`TABLES` WHERE `TABLE_NAME` = '", &tableName, "' AND `TABLE_SCHEMA` = DATABASE()");
	RETURN_MM();

}

/**
 * Generates SQL checking for the existence of a schema.view
 */
PHP_METHOD(Phalcon_Db_Dialect_Mysql, viewExists) {

	zval *viewName_param = NULL, *schemaName_param = NULL;
	zval viewName, schemaName;
	zval *this_ptr = getThis();

	ZVAL_UNDEF(&viewName);
	ZVAL_UNDEF(&schemaName);

	ZEPHIR_MM_GROW();
	zephir_fetch_params(1, 1, 1, &viewName_param, &schemaName_param);

	if (UNEXPECTED(Z_TYPE_P(viewName_param) != IS_STRING && Z_TYPE_P(viewName_param) != IS_NULL)) {
		zephir_throw_exception_string(spl_ce_InvalidArgumentException, SL("Parameter 'viewName' must be a string") TSRMLS_CC);
		RETURN_MM_NULL();
	}
	if (EXPECTED(Z_TYPE_P(viewName_param) == IS_STRING)) {
		zephir_get_strval(&viewName, viewName_param);
	} else {
		ZEPHIR_INIT_VAR(&viewName);
		ZVAL_EMPTY_STRING(&viewName);
	}
	if (!schemaName_param) {
		ZEPHIR_INIT_VAR(&schemaName);
		ZVAL_STRING(&schemaName, "");
	} else {
		zephir_get_strval(&schemaName, schemaName_param);
	}


	if (!(Z_TYPE_P(&schemaName) == IS_UNDEF) && Z_STRLEN_P(&schemaName)) {
		ZEPHIR_CONCAT_SVSVS(return_value, "SELECT IF(COUNT(*) > 0, 1, 0) FROM `INFORMATION_SCHEMA`.`VIEWS` WHERE `TABLE_NAME`= '", &viewName, "' AND `TABLE_SCHEMA`='", &schemaName, "'");
		RETURN_MM();
	}
	ZEPHIR_CONCAT_SVS(return_value, "SELECT IF(COUNT(*) > 0, 1, 0) FROM `INFORMATION_SCHEMA`.`VIEWS` WHERE `TABLE_NAME`='", &viewName, "' AND `TABLE_SCHEMA` = DATABASE()");
	RETURN_MM();

}

/**
 * Generates SQL describing a table
 *
 * <code>
 * print_r(
 *     $dialect->describeColumns("posts")
 * );
 * </code>
 */
PHP_METHOD(Phalcon_Db_Dialect_Mysql, describeColumns) {

	zend_long ZEPHIR_LAST_CALL_STATUS;
	zval *table_param = NULL, *schema_param = NULL, _0;
	zval table, schema;
	zval *this_ptr = getThis();

	ZVAL_UNDEF(&table);
	ZVAL_UNDEF(&schema);
	ZVAL_UNDEF(&_0);

	ZEPHIR_MM_GROW();
	zephir_fetch_params(1, 1, 1, &table_param, &schema_param);

	if (UNEXPECTED(Z_TYPE_P(table_param) != IS_STRING && Z_TYPE_P(table_param) != IS_NULL)) {
		zephir_throw_exception_string(spl_ce_InvalidArgumentException, SL("Parameter 'table' must be a string") TSRMLS_CC);
		RETURN_MM_NULL();
	}
	if (EXPECTED(Z_TYPE_P(table_param) == IS_STRING)) {
		zephir_get_strval(&table, table_param);
	} else {
		ZEPHIR_INIT_VAR(&table);
		ZVAL_EMPTY_STRING(&table);
	}
	if (!schema_param) {
		ZEPHIR_INIT_VAR(&schema);
		ZVAL_STRING(&schema, "");
	} else {
		zephir_get_strval(&schema, schema_param);
	}


	ZEPHIR_CALL_METHOD(&_0, this_ptr, "preparetable", NULL, 0, &table, &schema);
	zephir_check_call_status();
	ZEPHIR_CONCAT_SV(return_value, "DESCRIBE ", &_0);
	RETURN_MM();

}

/**
 * List all tables in database
 *
 * <code>
 * print_r(
 *     $dialect->listTables("blog")
 * );
 * </code>
 */
PHP_METHOD(Phalcon_Db_Dialect_Mysql, listTables) {

	zval *schemaName_param = NULL;
	zval schemaName;
	zval *this_ptr = getThis();

	ZVAL_UNDEF(&schemaName);

	ZEPHIR_MM_GROW();
	zephir_fetch_params(1, 0, 1, &schemaName_param);

	if (!schemaName_param) {
		ZEPHIR_INIT_VAR(&schemaName);
		ZVAL_STRING(&schemaName, "");
	} else {
		zephir_get_strval(&schemaName, schemaName_param);
	}


	if (!(Z_TYPE_P(&schemaName) == IS_UNDEF) && Z_STRLEN_P(&schemaName)) {
		ZEPHIR_CONCAT_SVS(return_value, "SHOW TABLES FROM `", &schemaName, "`");
		RETURN_MM();
	}
	RETURN_MM_STRING("SHOW TABLES");

}

/**
 * Generates the SQL to list all views of a schema or user
 */
PHP_METHOD(Phalcon_Db_Dialect_Mysql, listViews) {

	zval *schemaName_param = NULL;
	zval schemaName;
	zval *this_ptr = getThis();

	ZVAL_UNDEF(&schemaName);

	ZEPHIR_MM_GROW();
	zephir_fetch_params(1, 0, 1, &schemaName_param);

	if (!schemaName_param) {
		ZEPHIR_INIT_VAR(&schemaName);
		ZVAL_STRING(&schemaName, "");
	} else {
	if (UNEXPECTED(Z_TYPE_P(schemaName_param) != IS_STRING && Z_TYPE_P(schemaName_param) != IS_NULL)) {
		zephir_throw_exception_string(spl_ce_InvalidArgumentException, SL("Parameter 'schemaName' must be a string") TSRMLS_CC);
		RETURN_MM_NULL();
	}
	if (EXPECTED(Z_TYPE_P(schemaName_param) == IS_STRING)) {
		zephir_get_strval(&schemaName, schemaName_param);
	} else {
		ZEPHIR_INIT_VAR(&schemaName);
		ZVAL_EMPTY_STRING(&schemaName);
	}
	}


	if (!(Z_TYPE_P(&schemaName) == IS_UNDEF) && Z_STRLEN_P(&schemaName)) {
		ZEPHIR_CONCAT_SVS(return_value, "SELECT `TABLE_NAME` AS view_name FROM `INFORMATION_SCHEMA`.`VIEWS` WHERE `TABLE_SCHEMA` = '", &schemaName, "' ORDER BY view_name");
		RETURN_MM();
	}
	RETURN_MM_STRING("SELECT `TABLE_NAME` AS view_name FROM `INFORMATION_SCHEMA`.`VIEWS` WHERE `TABLE_SCHEMA` = DATABASE() ORDER BY view_name");

}

/**
 * Generates SQL to query indexes on a table
 */
PHP_METHOD(Phalcon_Db_Dialect_Mysql, describeIndexes) {

	zend_long ZEPHIR_LAST_CALL_STATUS;
	zval *table_param = NULL, *schema_param = NULL, _0;
	zval table, schema;
	zval *this_ptr = getThis();

	ZVAL_UNDEF(&table);
	ZVAL_UNDEF(&schema);
	ZVAL_UNDEF(&_0);

	ZEPHIR_MM_GROW();
	zephir_fetch_params(1, 1, 1, &table_param, &schema_param);

	if (UNEXPECTED(Z_TYPE_P(table_param) != IS_STRING && Z_TYPE_P(table_param) != IS_NULL)) {
		zephir_throw_exception_string(spl_ce_InvalidArgumentException, SL("Parameter 'table' must be a string") TSRMLS_CC);
		RETURN_MM_NULL();
	}
	if (EXPECTED(Z_TYPE_P(table_param) == IS_STRING)) {
		zephir_get_strval(&table, table_param);
	} else {
		ZEPHIR_INIT_VAR(&table);
		ZVAL_EMPTY_STRING(&table);
	}
	if (!schema_param) {
		ZEPHIR_INIT_VAR(&schema);
		ZVAL_STRING(&schema, "");
	} else {
		zephir_get_strval(&schema, schema_param);
	}


	ZEPHIR_CALL_METHOD(&_0, this_ptr, "preparetable", NULL, 0, &table, &schema);
	zephir_check_call_status();
	ZEPHIR_CONCAT_SV(return_value, "SHOW INDEXES FROM ", &_0);
	RETURN_MM();

}

/**
 * Generates SQL to query foreign keys on a table
 */
PHP_METHOD(Phalcon_Db_Dialect_Mysql, describeReferences) {

	zval *table_param = NULL, *schema_param = NULL, sql;
	zval table, schema, _0$$3, _1$$4;
	zval *this_ptr = getThis();

	ZVAL_UNDEF(&table);
	ZVAL_UNDEF(&schema);
	ZVAL_UNDEF(&_0$$3);
	ZVAL_UNDEF(&_1$$4);
	ZVAL_UNDEF(&sql);

	ZEPHIR_MM_GROW();
	zephir_fetch_params(1, 1, 1, &table_param, &schema_param);

	if (UNEXPECTED(Z_TYPE_P(table_param) != IS_STRING && Z_TYPE_P(table_param) != IS_NULL)) {
		zephir_throw_exception_string(spl_ce_InvalidArgumentException, SL("Parameter 'table' must be a string") TSRMLS_CC);
		RETURN_MM_NULL();
	}
	if (EXPECTED(Z_TYPE_P(table_param) == IS_STRING)) {
		zephir_get_strval(&table, table_param);
	} else {
		ZEPHIR_INIT_VAR(&table);
		ZVAL_EMPTY_STRING(&table);
	}
	if (!schema_param) {
		ZEPHIR_INIT_VAR(&schema);
		ZVAL_STRING(&schema, "");
	} else {
		zephir_get_strval(&schema, schema_param);
	}


	ZEPHIR_INIT_VAR(&sql);
	ZVAL_STRING(&sql, "SELECT DISTINCT KCU.TABLE_NAME, KCU.COLUMN_NAME, KCU.CONSTRAINT_NAME, KCU.REFERENCED_TABLE_SCHEMA, KCU.REFERENCED_TABLE_NAME, KCU.REFERENCED_COLUMN_NAME, RC.UPDATE_RULE, RC.DELETE_RULE FROM INFORMATION_SCHEMA.KEY_COLUMN_USAGE AS KCU LEFT JOIN INFORMATION_SCHEMA.REFERENTIAL_CONSTRAINTS AS RC ON RC.CONSTRAINT_NAME = KCU.CONSTRAINT_NAME AND RC.CONSTRAINT_SCHEMA = KCU.CONSTRAINT_SCHEMA WHERE KCU.REFERENCED_TABLE_NAME IS NOT NULL AND ");
	if (!(Z_TYPE_P(&schema) == IS_UNDEF) && Z_STRLEN_P(&schema)) {
		ZEPHIR_INIT_VAR(&_0$$3);
		ZEPHIR_CONCAT_SVSVS(&_0$$3, "KCU.CONSTRAINT_SCHEMA = '", &schema, "' AND KCU.TABLE_NAME = '", &table, "'");
		zephir_concat_self(&sql, &_0$$3 TSRMLS_CC);
	} else {
		ZEPHIR_INIT_VAR(&_1$$4);
		ZEPHIR_CONCAT_SVS(&_1$$4, "KCU.CONSTRAINT_SCHEMA = DATABASE() AND KCU.TABLE_NAME = '", &table, "'");
		zephir_concat_self(&sql, &_1$$4 TSRMLS_CC);
	}
	RETURN_CCTOR(&sql);

}

/**
 * Generates the SQL to describe the table creation options
 */
PHP_METHOD(Phalcon_Db_Dialect_Mysql, tableOptions) {

	zval *table_param = NULL, *schema_param = NULL, sql;
	zval table, schema;
	zval *this_ptr = getThis();

	ZVAL_UNDEF(&table);
	ZVAL_UNDEF(&schema);
	ZVAL_UNDEF(&sql);

	ZEPHIR_MM_GROW();
	zephir_fetch_params(1, 1, 1, &table_param, &schema_param);

	if (UNEXPECTED(Z_TYPE_P(table_param) != IS_STRING && Z_TYPE_P(table_param) != IS_NULL)) {
		zephir_throw_exception_string(spl_ce_InvalidArgumentException, SL("Parameter 'table' must be a string") TSRMLS_CC);
		RETURN_MM_NULL();
	}
	if (EXPECTED(Z_TYPE_P(table_param) == IS_STRING)) {
		zephir_get_strval(&table, table_param);
	} else {
		ZEPHIR_INIT_VAR(&table);
		ZVAL_EMPTY_STRING(&table);
	}
	if (!schema_param) {
		ZEPHIR_INIT_VAR(&schema);
		ZVAL_STRING(&schema, "");
	} else {
		zephir_get_strval(&schema, schema_param);
	}


	ZEPHIR_INIT_VAR(&sql);
	ZVAL_STRING(&sql, "SELECT TABLES.TABLE_TYPE AS table_type,TABLES.AUTO_INCREMENT AS auto_increment,TABLES.ENGINE AS engine,TABLES.TABLE_COLLATION AS table_collation FROM INFORMATION_SCHEMA.TABLES WHERE ");
	if (!(Z_TYPE_P(&schema) == IS_UNDEF) && Z_STRLEN_P(&schema)) {
		ZEPHIR_CONCAT_VSVSVS(return_value, &sql, "TABLES.TABLE_SCHEMA = '", &schema, "' AND TABLES.TABLE_NAME = '", &table, "'");
		RETURN_MM();
	}
	ZEPHIR_CONCAT_VSVS(return_value, &sql, "TABLES.TABLE_SCHEMA = DATABASE() AND TABLES.TABLE_NAME = '", &table, "'");
	RETURN_MM();

}

/**
 * Generates SQL to add the table creation options
 */
PHP_METHOD(Phalcon_Db_Dialect_Mysql, _getTableOptions) {

	zval *definition_param = NULL, options, engine, autoIncrement, tableCollation, collationParts, tableOptions, _0$$5, _1$$7, _2$$9, _3$$9, _4$$9;
	zval definition;
	zval *this_ptr = getThis();

	ZVAL_UNDEF(&definition);
	ZVAL_UNDEF(&options);
	ZVAL_UNDEF(&engine);
	ZVAL_UNDEF(&autoIncrement);
	ZVAL_UNDEF(&tableCollation);
	ZVAL_UNDEF(&collationParts);
	ZVAL_UNDEF(&tableOptions);
	ZVAL_UNDEF(&_0$$5);
	ZVAL_UNDEF(&_1$$7);
	ZVAL_UNDEF(&_2$$9);
	ZVAL_UNDEF(&_3$$9);
	ZVAL_UNDEF(&_4$$9);

	ZEPHIR_MM_GROW();
	zephir_fetch_params(1, 1, 0, &definition_param);

	ZEPHIR_OBS_COPY_OR_DUP(&definition, definition_param);


	ZEPHIR_OBS_VAR(&options);
	if (zephir_array_isset_string_fetch(&options, &definition, SL("options"), 0)) {
		ZEPHIR_INIT_VAR(&tableOptions);
		array_init(&tableOptions);
		ZEPHIR_OBS_VAR(&engine);
		if (zephir_array_isset_string_fetch(&engine, &options, SL("ENGINE"), 0)) {
			if (zephir_is_true(&engine)) {
				ZEPHIR_INIT_VAR(&_0$$5);
				ZEPHIR_CONCAT_SV(&_0$$5, "ENGINE=", &engine);
<<<<<<< HEAD
				zephir_array_append(&tableOptions, &_0$$5, PH_SEPARATE, "phalcon/db/dialect/mysql.zep", 695);
=======
				zephir_array_append(&tableOptions, &_0$$5, PH_SEPARATE, "phalcon/db/dialect/mysql.zep", 706);
>>>>>>> b3b083d3
			}
		}
		ZEPHIR_OBS_VAR(&autoIncrement);
		if (zephir_array_isset_string_fetch(&autoIncrement, &options, SL("AUTO_INCREMENT"), 0)) {
			if (zephir_is_true(&autoIncrement)) {
				ZEPHIR_INIT_VAR(&_1$$7);
				ZEPHIR_CONCAT_SV(&_1$$7, "AUTO_INCREMENT=", &autoIncrement);
<<<<<<< HEAD
				zephir_array_append(&tableOptions, &_1$$7, PH_SEPARATE, "phalcon/db/dialect/mysql.zep", 704);
=======
				zephir_array_append(&tableOptions, &_1$$7, PH_SEPARATE, "phalcon/db/dialect/mysql.zep", 715);
>>>>>>> b3b083d3
			}
		}
		ZEPHIR_OBS_VAR(&tableCollation);
		if (zephir_array_isset_string_fetch(&tableCollation, &options, SL("TABLE_COLLATION"), 0)) {
			if (zephir_is_true(&tableCollation)) {
				ZEPHIR_INIT_VAR(&collationParts);
				zephir_fast_explode_str(&collationParts, SL("_"), &tableCollation, LONG_MAX TSRMLS_CC);
<<<<<<< HEAD
				zephir_array_fetch_long(&_2$$9, &collationParts, 0, PH_NOISY | PH_READONLY, "phalcon/db/dialect/mysql.zep", 714 TSRMLS_CC);
				ZEPHIR_INIT_VAR(&_3$$9);
				ZEPHIR_CONCAT_SV(&_3$$9, "DEFAULT CHARSET=", &_2$$9);
				zephir_array_append(&tableOptions, &_3$$9, PH_SEPARATE, "phalcon/db/dialect/mysql.zep", 714);
				ZEPHIR_INIT_VAR(&_4$$9);
				ZEPHIR_CONCAT_SV(&_4$$9, "COLLATE=", &tableCollation);
				zephir_array_append(&tableOptions, &_4$$9, PH_SEPARATE, "phalcon/db/dialect/mysql.zep", 715);
=======
				zephir_array_fetch_long(&_2$$9, &collationParts, 0, PH_NOISY | PH_READONLY, "phalcon/db/dialect/mysql.zep", 725 TSRMLS_CC);
				ZEPHIR_INIT_VAR(&_3$$9);
				ZEPHIR_CONCAT_SV(&_3$$9, "DEFAULT CHARSET=", &_2$$9);
				zephir_array_append(&tableOptions, &_3$$9, PH_SEPARATE, "phalcon/db/dialect/mysql.zep", 725);
				ZEPHIR_INIT_VAR(&_4$$9);
				ZEPHIR_CONCAT_SV(&_4$$9, "COLLATE=", &tableCollation);
				zephir_array_append(&tableOptions, &_4$$9, PH_SEPARATE, "phalcon/db/dialect/mysql.zep", 726);
>>>>>>> b3b083d3
			}
		}
		if (zephir_fast_count_int(&tableOptions TSRMLS_CC)) {
			zephir_fast_join_str(return_value, SL(" "), &tableOptions TSRMLS_CC);
			RETURN_MM();
		}
	}
	RETURN_MM_STRING("");

}

/**
 * Generates SQL to check DB parameter FOREIGN_KEY_CHECKS.
 */
PHP_METHOD(Phalcon_Db_Dialect_Mysql, getForeignKeyChecks) {

	zval sql;
	zval *this_ptr = getThis();

	ZVAL_UNDEF(&sql);

	ZEPHIR_MM_GROW();

	ZEPHIR_INIT_VAR(&sql);
	ZVAL_STRING(&sql, "SELECT @@foreign_key_checks");
	RETURN_CCTOR(&sql);

}
<|MERGE_RESOLUTION|>--- conflicted
+++ resolved
@@ -313,11 +313,7 @@
 					ZVAL_COPY(&value$$51, _23$$51);
 					ZEPHIR_INIT_NVAR(&_24$$52);
 					ZVAL_STRING(&_24$$52, "\"");
-<<<<<<< HEAD
-					ZEPHIR_CALL_FUNCTION(&_25$$52, "addcslashes", &_26, 146, &value$$51, &_24$$52);
-=======
 					ZEPHIR_CALL_FUNCTION(&_25$$52, "addcslashes", &_26, 155, &value$$51, &_24$$52);
->>>>>>> b3b083d3
 					zephir_check_call_status();
 					ZEPHIR_INIT_LNVAR(_27$$52);
 					ZEPHIR_CONCAT_SVS(&_27$$52, "\"", &_25$$52, "\", ");
@@ -334,11 +330,7 @@
 			} else {
 				ZEPHIR_INIT_VAR(&_32$$53);
 				ZVAL_STRING(&_32$$53, "\"");
-<<<<<<< HEAD
-				ZEPHIR_CALL_FUNCTION(&_33$$53, "addcslashes", &_26, 146, &typeValues, &_32$$53);
-=======
 				ZEPHIR_CALL_FUNCTION(&_33$$53, "addcslashes", &_26, 155, &typeValues, &_32$$53);
->>>>>>> b3b083d3
 				zephir_check_call_status();
 				ZEPHIR_INIT_VAR(&_34$$53);
 				ZEPHIR_CONCAT_SVS(&_34$$53, "(\"", &_33$$53, "\")");
@@ -425,11 +417,7 @@
 		} else {
 			ZEPHIR_INIT_VAR(&_5$$5);
 			ZVAL_STRING(&_5$$5, "\"");
-<<<<<<< HEAD
-			ZEPHIR_CALL_FUNCTION(&_6$$5, "addcslashes", NULL, 146, &defaultValue, &_5$$5);
-=======
 			ZEPHIR_CALL_FUNCTION(&_6$$5, "addcslashes", NULL, 155, &defaultValue, &_5$$5);
->>>>>>> b3b083d3
 			zephir_check_call_status();
 			ZEPHIR_INIT_VAR(&_7$$5);
 			ZEPHIR_CONCAT_SVS(&_7$$5, " DEFAULT \"", &_6$$5, "\"");
@@ -469,11 +457,7 @@
 PHP_METHOD(Phalcon_Db_Dialect_Mysql, modifyColumn) {
 
 	zend_long ZEPHIR_LAST_CALL_STATUS;
-<<<<<<< HEAD
-	zval *tableName_param = NULL, *schemaName_param = NULL, *column, column_sub, *currentColumn = NULL, currentColumn_sub, __$null, afterPosition, sql, defaultValue, _0, _1, _2, _3, _8, _9, _10, _4$$3, _5$$5, _6$$5, _7$$5, _11$$10;
-=======
 	zval *tableName_param = NULL, *schemaName_param = NULL, *column, column_sub, *currentColumn = NULL, currentColumn_sub, __$null, afterPosition, sql, defaultValue, columnDefinition, _0, _1, _2, _8, _13, _14, _15, _3$$4, _4$$4, _5$$4, _6$$5, _7$$5, _9$$6, _10$$8, _11$$8, _12$$8, _16$$13;
->>>>>>> b3b083d3
 	zval tableName, schemaName;
 	zval *this_ptr = getThis();
 
@@ -485,20 +469,6 @@
 	ZVAL_UNDEF(&afterPosition);
 	ZVAL_UNDEF(&sql);
 	ZVAL_UNDEF(&defaultValue);
-<<<<<<< HEAD
-	ZVAL_UNDEF(&_0);
-	ZVAL_UNDEF(&_1);
-	ZVAL_UNDEF(&_2);
-	ZVAL_UNDEF(&_3);
-	ZVAL_UNDEF(&_8);
-	ZVAL_UNDEF(&_9);
-	ZVAL_UNDEF(&_10);
-	ZVAL_UNDEF(&_4$$3);
-	ZVAL_UNDEF(&_5$$5);
-	ZVAL_UNDEF(&_6$$5);
-	ZVAL_UNDEF(&_7$$5);
-	ZVAL_UNDEF(&_11$$10);
-=======
 	ZVAL_UNDEF(&columnDefinition);
 	ZVAL_UNDEF(&_0);
 	ZVAL_UNDEF(&_1);
@@ -517,7 +487,6 @@
 	ZVAL_UNDEF(&_11$$8);
 	ZVAL_UNDEF(&_12$$8);
 	ZVAL_UNDEF(&_16$$13);
->>>>>>> b3b083d3
 
 	ZEPHIR_MM_GROW();
 	zephir_fetch_params(1, 3, 1, &tableName_param, &schemaName_param, &column, &currentColumn);
@@ -544,12 +513,6 @@
 	}
 	if (!currentColumn) {
 		currentColumn = &currentColumn_sub;
-<<<<<<< HEAD
-		currentColumn = &__$null;
-	}
-
-
-=======
 		ZEPHIR_CPY_WRT(currentColumn, &__$null);
 	} else {
 		ZEPHIR_SEPARATE_PARAM(currentColumn);
@@ -558,7 +521,6 @@
 
 	ZEPHIR_CALL_METHOD(&columnDefinition, this_ptr, "getcolumndefinition", NULL, 0, column);
 	zephir_check_call_status();
->>>>>>> b3b083d3
 	ZEPHIR_CALL_METHOD(&_0, this_ptr, "preparetable", NULL, 0, &tableName, &schemaName);
 	zephir_check_call_status();
 	ZEPHIR_INIT_VAR(&sql);
@@ -570,27 +532,6 @@
 	zephir_check_call_status();
 	ZEPHIR_CALL_METHOD(&_2, currentColumn, "getname", NULL, 0);
 	zephir_check_call_status();
-<<<<<<< HEAD
-	ZEPHIR_INIT_VAR(&sql);
-	ZEPHIR_CONCAT_SVSVSV(&sql, "ALTER TABLE ", &_0, " MODIFY `", &_1, "` ", &_2);
-	ZEPHIR_CALL_METHOD(&_3, column, "hasdefault", NULL, 0);
-	zephir_check_call_status();
-	if (zephir_is_true(&_3)) {
-		ZEPHIR_CALL_METHOD(&defaultValue, column, "getdefault", NULL, 0);
-		zephir_check_call_status();
-		ZEPHIR_INIT_VAR(&_4$$3);
-		zephir_fast_strtoupper(&_4$$3, &defaultValue);
-		if (zephir_memnstr_str(&_4$$3, SL("CURRENT_TIMESTAMP"), "phalcon/db/dialect/mysql.zep", 266)) {
-			zephir_concat_self_str(&sql, SL(" DEFAULT CURRENT_TIMESTAMP") TSRMLS_CC);
-		} else {
-			ZEPHIR_INIT_VAR(&_5$$5);
-			ZVAL_STRING(&_5$$5, "\"");
-			ZEPHIR_CALL_FUNCTION(&_6$$5, "addcslashes", NULL, 146, &defaultValue, &_5$$5);
-			zephir_check_call_status();
-			ZEPHIR_INIT_VAR(&_7$$5);
-			ZEPHIR_CONCAT_SVS(&_7$$5, " DEFAULT \"", &_6$$5, "\"");
-			zephir_concat_self(&sql, &_7$$5 TSRMLS_CC);
-=======
 	if (!ZEPHIR_IS_IDENTICAL(&_1, &_2)) {
 		ZEPHIR_CALL_METHOD(&_3$$4, currentColumn, "getname", NULL, 0);
 		zephir_check_call_status();
@@ -623,48 +564,29 @@
 			ZEPHIR_INIT_VAR(&_12$$8);
 			ZEPHIR_CONCAT_SVS(&_12$$8, " DEFAULT \"", &_11$$8, "\"");
 			zephir_concat_self(&sql, &_12$$8 TSRMLS_CC);
->>>>>>> b3b083d3
 		}
 	}
 	ZEPHIR_CALL_METHOD(&_13, column, "isnotnull", NULL, 0);
 	zephir_check_call_status();
-<<<<<<< HEAD
-	if (zephir_is_true(&_8)) {
-=======
 	if (zephir_is_true(&_13)) {
->>>>>>> b3b083d3
 		zephir_concat_self_str(&sql, SL(" NOT NULL") TSRMLS_CC);
 	}
 	ZEPHIR_CALL_METHOD(&_14, column, "isautoincrement", NULL, 0);
 	zephir_check_call_status();
-<<<<<<< HEAD
-	if (zephir_is_true(&_9)) {
-=======
 	if (zephir_is_true(&_14)) {
->>>>>>> b3b083d3
 		zephir_concat_self_str(&sql, SL(" AUTO_INCREMENT") TSRMLS_CC);
 	}
 	ZEPHIR_CALL_METHOD(&_15, column, "isfirst", NULL, 0);
 	zephir_check_call_status();
-<<<<<<< HEAD
-	if (zephir_is_true(&_10)) {
-=======
 	if (zephir_is_true(&_15)) {
->>>>>>> b3b083d3
 		zephir_concat_self_str(&sql, SL(" FIRST") TSRMLS_CC);
 	} else {
 		ZEPHIR_CALL_METHOD(&afterPosition, column, "getafterposition", NULL, 0);
 		zephir_check_call_status();
 		if (zephir_is_true(&afterPosition)) {
-<<<<<<< HEAD
-			ZEPHIR_INIT_VAR(&_11$$10);
-			ZEPHIR_CONCAT_SVS(&_11$$10, " AFTER `", &afterPosition, "`");
-			zephir_concat_self(&sql, &_11$$10 TSRMLS_CC);
-=======
 			ZEPHIR_INIT_VAR(&_16$$13);
 			ZEPHIR_CONCAT_SVS(&_16$$13, " AFTER `", &afterPosition, "`");
 			zephir_concat_self(&sql, &_16$$13 TSRMLS_CC);
->>>>>>> b3b083d3
 		}
 	}
 	RETURN_CCTOR(&sql);
@@ -792,11 +714,7 @@
 	zephir_check_call_status();
 	ZEPHIR_CALL_METHOD(&_4, index, "getcolumns", NULL, 0);
 	zephir_check_call_status();
-<<<<<<< HEAD
-	ZEPHIR_CALL_METHOD(&_3, this_ptr, "getcolumnlist", NULL, 49, &_4);
-=======
 	ZEPHIR_CALL_METHOD(&_3, this_ptr, "getcolumnlist", NULL, 51, &_4);
->>>>>>> b3b083d3
 	zephir_check_call_status();
 	ZEPHIR_INIT_VAR(&_5);
 	ZEPHIR_CONCAT_SVSVS(&_5, "`", &_2, "` (", &_3, ")");
@@ -908,11 +826,7 @@
 	zephir_check_call_status();
 	ZEPHIR_CALL_METHOD(&_2, index, "getcolumns", NULL, 0);
 	zephir_check_call_status();
-<<<<<<< HEAD
-	ZEPHIR_CALL_METHOD(&_1, this_ptr, "getcolumnlist", NULL, 49, &_2);
-=======
 	ZEPHIR_CALL_METHOD(&_1, this_ptr, "getcolumnlist", NULL, 51, &_2);
->>>>>>> b3b083d3
 	zephir_check_call_status();
 	ZEPHIR_CONCAT_SVSVS(return_value, "ALTER TABLE ", &_0, " ADD PRIMARY KEY (", &_1, ")");
 	RETURN_MM();
@@ -1036,11 +950,7 @@
 	}
 	ZEPHIR_CALL_METHOD(&_5, reference, "getcolumns", NULL, 0);
 	zephir_check_call_status();
-<<<<<<< HEAD
-	ZEPHIR_CALL_METHOD(&_4, this_ptr, "getcolumnlist", NULL, 49, &_5);
-=======
 	ZEPHIR_CALL_METHOD(&_4, this_ptr, "getcolumnlist", NULL, 51, &_5);
->>>>>>> b3b083d3
 	zephir_check_call_status();
 	ZEPHIR_CALL_METHOD(&_7, reference, "getreferencedtable", NULL, 0);
 	zephir_check_call_status();
@@ -1050,11 +960,7 @@
 	zephir_check_call_status();
 	ZEPHIR_CALL_METHOD(&_10, reference, "getreferencedcolumns", NULL, 0);
 	zephir_check_call_status();
-<<<<<<< HEAD
-	ZEPHIR_CALL_METHOD(&_9, this_ptr, "getcolumnlist", NULL, 49, &_10);
-=======
 	ZEPHIR_CALL_METHOD(&_9, this_ptr, "getcolumnlist", NULL, 51, &_10);
->>>>>>> b3b083d3
 	zephir_check_call_status();
 	ZEPHIR_INIT_VAR(&_11);
 	ZEPHIR_CONCAT_SVSVSVS(&_11, " FOREIGN KEY (", &_4, ") REFERENCES ", &_6, "(", &_9, ")");
@@ -1225,11 +1131,7 @@
 
 	ZEPHIR_OBS_VAR(&columns);
 	if (!(zephir_array_isset_string_fetch(&columns, &definition, SL("columns"), 0))) {
-<<<<<<< HEAD
-		ZEPHIR_THROW_EXCEPTION_DEBUG_STR(phalcon_db_exception_ce, "The index 'columns' is required in the definition array", "phalcon/db/dialect/mysql.zep", 389);
-=======
 		ZEPHIR_THROW_EXCEPTION_DEBUG_STR(phalcon_db_exception_ce, "The index 'columns' is required in the definition array", "phalcon/db/dialect/mysql.zep", 400);
->>>>>>> b3b083d3
 		return;
 	}
 	ZEPHIR_CALL_METHOD(&table, this_ptr, "preparetable", NULL, 0, &tableName, &schemaName);
@@ -1249,11 +1151,7 @@
 	}
 	ZEPHIR_INIT_VAR(&createLines);
 	array_init(&createLines);
-<<<<<<< HEAD
-	zephir_is_iterable(&columns, 0, "phalcon/db/dialect/mysql.zep", 452);
-=======
 	zephir_is_iterable(&columns, 0, "phalcon/db/dialect/mysql.zep", 463);
->>>>>>> b3b083d3
 	ZEND_HASH_FOREACH_VAL(Z_ARRVAL_P(&columns), _0)
 	{
 		ZEPHIR_INIT_NVAR(&column);
@@ -1271,20 +1169,12 @@
 			zephir_check_call_status();
 			ZEPHIR_INIT_NVAR(&_5$$8);
 			zephir_fast_strtoupper(&_5$$8, &defaultValue);
-<<<<<<< HEAD
-			if (zephir_memnstr_str(&_5$$8, SL("CURRENT_TIMESTAMP"), "phalcon/db/dialect/mysql.zep", 418)) {
-=======
 			if (zephir_memnstr_str(&_5$$8, SL("CURRENT_TIMESTAMP"), "phalcon/db/dialect/mysql.zep", 429)) {
->>>>>>> b3b083d3
 				zephir_concat_self_str(&columnLine, SL(" DEFAULT CURRENT_TIMESTAMP") TSRMLS_CC);
 			} else {
 				ZEPHIR_INIT_NVAR(&_6$$10);
 				ZVAL_STRING(&_6$$10, "\"");
-<<<<<<< HEAD
-				ZEPHIR_CALL_FUNCTION(&_7$$10, "addcslashes", &_8, 146, &defaultValue, &_6$$10);
-=======
 				ZEPHIR_CALL_FUNCTION(&_7$$10, "addcslashes", &_8, 155, &defaultValue, &_6$$10);
->>>>>>> b3b083d3
 				zephir_check_call_status();
 				ZEPHIR_INIT_LNVAR(_9$$10);
 				ZEPHIR_CONCAT_SVS(&_9$$10, " DEFAULT \"", &_7$$10, "\"");
@@ -1306,20 +1196,12 @@
 		if (zephir_is_true(&_12$$7)) {
 			zephir_concat_self_str(&columnLine, SL(" PRIMARY KEY") TSRMLS_CC);
 		}
-<<<<<<< HEAD
-		zephir_array_append(&createLines, &columnLine, PH_SEPARATE, "phalcon/db/dialect/mysql.zep", 446);
-=======
 		zephir_array_append(&createLines, &columnLine, PH_SEPARATE, "phalcon/db/dialect/mysql.zep", 457);
->>>>>>> b3b083d3
 	} ZEND_HASH_FOREACH_END();
 	ZEPHIR_INIT_NVAR(&column);
 	ZEPHIR_OBS_VAR(&indexes);
 	if (zephir_array_isset_string_fetch(&indexes, &definition, SL("indexes"), 0)) {
-<<<<<<< HEAD
-		zephir_is_iterable(&indexes, 0, "phalcon/db/dialect/mysql.zep", 474);
-=======
 		zephir_is_iterable(&indexes, 0, "phalcon/db/dialect/mysql.zep", 485);
->>>>>>> b3b083d3
 		ZEND_HASH_FOREACH_VAL(Z_ARRVAL_P(&indexes), _13$$14)
 		{
 			ZEPHIR_INIT_NVAR(&index);
@@ -1331,11 +1213,7 @@
 			if (ZEPHIR_IS_STRING(&indexName, "PRIMARY")) {
 				ZEPHIR_CALL_METHOD(&_15$$16, &index, "getcolumns", NULL, 0);
 				zephir_check_call_status();
-<<<<<<< HEAD
-				ZEPHIR_CALL_METHOD(&_14$$16, this_ptr, "getcolumnlist", &_16, 49, &_15$$16);
-=======
 				ZEPHIR_CALL_METHOD(&_14$$16, this_ptr, "getcolumnlist", &_16, 51, &_15$$16);
->>>>>>> b3b083d3
 				zephir_check_call_status();
 				ZEPHIR_INIT_NVAR(&indexSql);
 				ZEPHIR_CONCAT_SVS(&indexSql, "PRIMARY KEY (", &_14$$16, ")");
@@ -1344,40 +1222,24 @@
 				if (!(ZEPHIR_IS_EMPTY(&indexType))) {
 					ZEPHIR_CALL_METHOD(&_18$$18, &index, "getcolumns", NULL, 0);
 					zephir_check_call_status();
-<<<<<<< HEAD
-					ZEPHIR_CALL_METHOD(&_17$$18, this_ptr, "getcolumnlist", &_16, 49, &_18$$18);
-=======
 					ZEPHIR_CALL_METHOD(&_17$$18, this_ptr, "getcolumnlist", &_16, 51, &_18$$18);
->>>>>>> b3b083d3
 					zephir_check_call_status();
 					ZEPHIR_CONCAT_VSVSVS(&indexSql, &indexType, " KEY `", &indexName, "` (", &_17$$18, ")");
 				} else {
 					ZEPHIR_CALL_METHOD(&_20$$19, &index, "getcolumns", NULL, 0);
 					zephir_check_call_status();
-<<<<<<< HEAD
-					ZEPHIR_CALL_METHOD(&_19$$19, this_ptr, "getcolumnlist", &_16, 49, &_20$$19);
-=======
 					ZEPHIR_CALL_METHOD(&_19$$19, this_ptr, "getcolumnlist", &_16, 51, &_20$$19);
->>>>>>> b3b083d3
 					zephir_check_call_status();
 					ZEPHIR_CONCAT_SVSVS(&indexSql, "KEY `", &indexName, "` (", &_19$$19, ")");
 				}
 			}
-<<<<<<< HEAD
-			zephir_array_append(&createLines, &indexSql, PH_SEPARATE, "phalcon/db/dialect/mysql.zep", 472);
-=======
 			zephir_array_append(&createLines, &indexSql, PH_SEPARATE, "phalcon/db/dialect/mysql.zep", 483);
->>>>>>> b3b083d3
 		} ZEND_HASH_FOREACH_END();
 		ZEPHIR_INIT_NVAR(&index);
 	}
 	ZEPHIR_OBS_VAR(&references);
 	if (zephir_array_isset_string_fetch(&references, &definition, SL("references"), 0)) {
-<<<<<<< HEAD
-		zephir_is_iterable(&references, 0, "phalcon/db/dialect/mysql.zep", 496);
-=======
 		zephir_is_iterable(&references, 0, "phalcon/db/dialect/mysql.zep", 507);
->>>>>>> b3b083d3
 		ZEND_HASH_FOREACH_VAL(Z_ARRVAL_P(&references), _21$$20)
 		{
 			ZEPHIR_INIT_NVAR(&reference);
@@ -1386,21 +1248,13 @@
 			zephir_check_call_status();
 			ZEPHIR_CALL_METHOD(&_24$$21, &reference, "getcolumns", NULL, 0);
 			zephir_check_call_status();
-<<<<<<< HEAD
-			ZEPHIR_CALL_METHOD(&_23$$21, this_ptr, "getcolumnlist", &_16, 49, &_24$$21);
-=======
 			ZEPHIR_CALL_METHOD(&_23$$21, this_ptr, "getcolumnlist", &_16, 51, &_24$$21);
->>>>>>> b3b083d3
 			zephir_check_call_status();
 			ZEPHIR_CALL_METHOD(&_25$$21, &reference, "getreferencedtable", NULL, 0);
 			zephir_check_call_status();
 			ZEPHIR_CALL_METHOD(&_27$$21, &reference, "getreferencedcolumns", NULL, 0);
 			zephir_check_call_status();
-<<<<<<< HEAD
-			ZEPHIR_CALL_METHOD(&_26$$21, this_ptr, "getcolumnlist", &_16, 49, &_27$$21);
-=======
 			ZEPHIR_CALL_METHOD(&_26$$21, this_ptr, "getcolumnlist", &_16, 51, &_27$$21);
->>>>>>> b3b083d3
 			zephir_check_call_status();
 			ZEPHIR_INIT_NVAR(&referenceSql);
 			ZEPHIR_CONCAT_SVSVSSVSVS(&referenceSql, "CONSTRAINT `", &_22$$21, "` FOREIGN KEY (", &_23$$21, ")", " REFERENCES `", &_25$$21, "`(", &_26$$21, ")");
@@ -1418,11 +1272,7 @@
 				ZEPHIR_CONCAT_SV(&_29$$23, " ON UPDATE ", &onUpdate);
 				zephir_concat_self(&referenceSql, &_29$$23 TSRMLS_CC);
 			}
-<<<<<<< HEAD
-			zephir_array_append(&createLines, &referenceSql, PH_SEPARATE, "phalcon/db/dialect/mysql.zep", 494);
-=======
 			zephir_array_append(&createLines, &referenceSql, PH_SEPARATE, "phalcon/db/dialect/mysql.zep", 505);
->>>>>>> b3b083d3
 		} ZEND_HASH_FOREACH_END();
 		ZEPHIR_INIT_NVAR(&reference);
 	}
@@ -1598,11 +1448,7 @@
 
 	ZEPHIR_OBS_VAR(&viewSql);
 	if (!(zephir_array_isset_string_fetch(&viewSql, &definition, SL("sql"), 0))) {
-<<<<<<< HEAD
-		ZEPHIR_THROW_EXCEPTION_DEBUG_STR(phalcon_db_exception_ce, "The index 'sql' is required in the definition array", "phalcon/db/dialect/mysql.zep", 550);
-=======
 		ZEPHIR_THROW_EXCEPTION_DEBUG_STR(phalcon_db_exception_ce, "The index 'sql' is required in the definition array", "phalcon/db/dialect/mysql.zep", 561);
->>>>>>> b3b083d3
 		return;
 	}
 	ZEPHIR_CALL_METHOD(&_0, this_ptr, "preparetable", NULL, 0, &viewName, &schemaName);
@@ -2058,11 +1904,7 @@
 			if (zephir_is_true(&engine)) {
 				ZEPHIR_INIT_VAR(&_0$$5);
 				ZEPHIR_CONCAT_SV(&_0$$5, "ENGINE=", &engine);
-<<<<<<< HEAD
-				zephir_array_append(&tableOptions, &_0$$5, PH_SEPARATE, "phalcon/db/dialect/mysql.zep", 695);
-=======
 				zephir_array_append(&tableOptions, &_0$$5, PH_SEPARATE, "phalcon/db/dialect/mysql.zep", 706);
->>>>>>> b3b083d3
 			}
 		}
 		ZEPHIR_OBS_VAR(&autoIncrement);
@@ -2070,11 +1912,7 @@
 			if (zephir_is_true(&autoIncrement)) {
 				ZEPHIR_INIT_VAR(&_1$$7);
 				ZEPHIR_CONCAT_SV(&_1$$7, "AUTO_INCREMENT=", &autoIncrement);
-<<<<<<< HEAD
-				zephir_array_append(&tableOptions, &_1$$7, PH_SEPARATE, "phalcon/db/dialect/mysql.zep", 704);
-=======
 				zephir_array_append(&tableOptions, &_1$$7, PH_SEPARATE, "phalcon/db/dialect/mysql.zep", 715);
->>>>>>> b3b083d3
 			}
 		}
 		ZEPHIR_OBS_VAR(&tableCollation);
@@ -2082,15 +1920,6 @@
 			if (zephir_is_true(&tableCollation)) {
 				ZEPHIR_INIT_VAR(&collationParts);
 				zephir_fast_explode_str(&collationParts, SL("_"), &tableCollation, LONG_MAX TSRMLS_CC);
-<<<<<<< HEAD
-				zephir_array_fetch_long(&_2$$9, &collationParts, 0, PH_NOISY | PH_READONLY, "phalcon/db/dialect/mysql.zep", 714 TSRMLS_CC);
-				ZEPHIR_INIT_VAR(&_3$$9);
-				ZEPHIR_CONCAT_SV(&_3$$9, "DEFAULT CHARSET=", &_2$$9);
-				zephir_array_append(&tableOptions, &_3$$9, PH_SEPARATE, "phalcon/db/dialect/mysql.zep", 714);
-				ZEPHIR_INIT_VAR(&_4$$9);
-				ZEPHIR_CONCAT_SV(&_4$$9, "COLLATE=", &tableCollation);
-				zephir_array_append(&tableOptions, &_4$$9, PH_SEPARATE, "phalcon/db/dialect/mysql.zep", 715);
-=======
 				zephir_array_fetch_long(&_2$$9, &collationParts, 0, PH_NOISY | PH_READONLY, "phalcon/db/dialect/mysql.zep", 725 TSRMLS_CC);
 				ZEPHIR_INIT_VAR(&_3$$9);
 				ZEPHIR_CONCAT_SV(&_3$$9, "DEFAULT CHARSET=", &_2$$9);
@@ -2098,7 +1927,6 @@
 				ZEPHIR_INIT_VAR(&_4$$9);
 				ZEPHIR_CONCAT_SV(&_4$$9, "COLLATE=", &tableCollation);
 				zephir_array_append(&tableOptions, &_4$$9, PH_SEPARATE, "phalcon/db/dialect/mysql.zep", 726);
->>>>>>> b3b083d3
 			}
 		}
 		if (zephir_fast_count_int(&tableOptions TSRMLS_CC)) {
