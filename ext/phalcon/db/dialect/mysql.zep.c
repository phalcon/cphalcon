--- conflicted
+++ resolved
@@ -55,11 +55,7 @@
 	zend_bool _6$$3, _7$$3;
 	zephir_method_globals *ZEPHIR_METHOD_GLOBALS_PTR = NULL;
 	zend_long ZEPHIR_LAST_CALL_STATUS;
-<<<<<<< HEAD
-	zval *tableName_param = NULL, *schemaName_param = NULL, *column, column_sub, afterPosition, defaultValue, _0, _1, _2, _3, _4, _9, _10, _11, _5$$3, _6$$5, _7$$5, _8$$5, _12$$11;
-=======
 	zval *tableName_param = NULL, *schemaName_param = NULL, *column, column_sub, afterPosition, defaultValue, _0, _1, _2, _3, _4, _13, _14, _15, _5$$3, _8$$3, _9$$4, _10$$5, _11$$5, _12$$5, _16$$10;
->>>>>>> 9c5d0d84
 	zval tableName, schemaName, sql;
 	zval *this_ptr = getThis();
 
@@ -78,19 +74,12 @@
 	ZVAL_UNDEF(&_14);
 	ZVAL_UNDEF(&_15);
 	ZVAL_UNDEF(&_5$$3);
-<<<<<<< HEAD
-	ZVAL_UNDEF(&_6$$5);
-	ZVAL_UNDEF(&_7$$5);
-	ZVAL_UNDEF(&_8$$5);
-	ZVAL_UNDEF(&_12$$11);
-=======
 	ZVAL_UNDEF(&_8$$3);
 	ZVAL_UNDEF(&_9$$4);
 	ZVAL_UNDEF(&_10$$5);
 	ZVAL_UNDEF(&_11$$5);
 	ZVAL_UNDEF(&_12$$5);
 	ZVAL_UNDEF(&_16$$10);
->>>>>>> 9c5d0d84
 
 	ZEPHIR_MM_GROW();
 	zephir_fetch_params(1, 3, 0, &tableName_param, &schemaName_param, &column);
@@ -148,15 +137,9 @@
 			ZEPHIR_CONCAT_SV(&_9$$4, " DEFAULT ", &defaultValue);
 			zephir_concat_self(&sql, &_9$$4);
 		} else {
-<<<<<<< HEAD
-			ZEPHIR_INIT_VAR(&_6$$5);
-			ZVAL_STRING(&_6$$5, "\"");
-			ZEPHIR_CALL_FUNCTION(&_7$$5, "addcslashes", NULL, 213, &defaultValue, &_6$$5);
-=======
 			ZEPHIR_INIT_VAR(&_10$$5);
 			ZVAL_STRING(&_10$$5, "\"");
 			ZEPHIR_CALL_FUNCTION(&_11$$5, "addcslashes", NULL, 214, &defaultValue, &_10$$5);
->>>>>>> 9c5d0d84
 			zephir_check_call_status();
 			ZEPHIR_INIT_VAR(&_12$$5);
 			ZEPHIR_CONCAT_SVS(&_12$$5, " DEFAULT \"", &_11$$5, "\"");
@@ -167,8 +150,6 @@
 	zephir_check_call_status();
 	if (zephir_is_true(&_13)) {
 		zephir_concat_self_str(&sql, " NOT NULL", sizeof(" NOT NULL") - 1);
-	} else {
-		zephir_concat_self_str(&sql, " NULL", sizeof(" NULL") - 1);
 	}
 	ZEPHIR_CALL_METHOD(&_14, column, "isautoincrement", NULL, 0);
 	zephir_check_call_status();
@@ -183,15 +164,9 @@
 		ZEPHIR_CALL_METHOD(&afterPosition, column, "getafterposition", NULL, 0);
 		zephir_check_call_status();
 		if (zephir_is_true(&afterPosition)) {
-<<<<<<< HEAD
-			ZEPHIR_INIT_VAR(&_12$$11);
-			ZEPHIR_CONCAT_SVS(&_12$$11, " AFTER `", &afterPosition, "`");
-			zephir_concat_self(&sql, &_12$$11);
-=======
 			ZEPHIR_INIT_VAR(&_16$$10);
 			ZEPHIR_CONCAT_SVS(&_16$$10, " AFTER `", &afterPosition, "`");
 			zephir_concat_self(&sql, &_16$$10);
->>>>>>> 9c5d0d84
 		}
 	}
 	RETURN_CTOR(&sql);
@@ -442,17 +417,10 @@
 
 	zend_bool _9$$10, _10$$10, _25$$19, _26$$19;
 	zephir_method_globals *ZEPHIR_METHOD_GLOBALS_PTR = NULL;
-<<<<<<< HEAD
-	zephir_fcall_cache_entry *_6 = NULL, *_12 = NULL, *_32 = NULL;
-	zend_long ZEPHIR_LAST_CALL_STATUS;
-	zval definition, createLines;
-	zval *tableName_param = NULL, *schemaName_param = NULL, *definition_param = NULL, temporary, options, table, columns, column, indexes, index, reference, references, indexName, columnLine, indexType, onDelete, onUpdate, defaultValue, *_2, _3, _73, _74, _0$$5, _1$$6, _4$$7, _5$$7, _7$$7, _14$$7, _15$$7, _16$$7, _8$$10, _9$$11, _10$$12, _11$$12, _13$$12, _17$$17, _18$$17, _19$$17, _25$$17, _26$$17, _27$$17, _20$$20, _21$$21, _22$$22, _23$$22, _24$$22, *_28$$27, _29$$27, _30$$29, _31$$29, _33$$29, _34$$31, _35$$31, _36$$31, _37$$32, _38$$32, _39$$32, _40$$34, _41$$34, _42$$34, _43$$36, _44$$36, _45$$36, _46$$37, _47$$37, _48$$37, *_49$$38, _50$$38, _51$$39, _52$$39, _53$$39, _54$$39, _55$$39, _56$$39, _57$$39, _58$$39, _59$$39, _60$$40, _61$$41, _62$$42, _63$$42, _64$$42, _65$$42, _66$$42, _67$$42, _68$$42, _69$$42, _70$$42, _71$$43, _72$$44, _75$$45, _76$$45;
-=======
 	zephir_fcall_cache_entry *_6 = NULL, *_12 = NULL, *_16 = NULL, *_39 = NULL;
 	zend_long ZEPHIR_LAST_CALL_STATUS;
 	zval definition, createLines;
 	zval *tableName_param = NULL, *schemaName_param = NULL, *definition_param = NULL, temporary, options, table, columns, column, indexes, index, reference, references, indexName, columnLine, indexType, onDelete, onUpdate, defaultValue, *_2, _3, _80, _81, _0$$5, _1$$6, _4$$7, _5$$7, _7$$7, _18$$7, _19$$7, _20$$7, _8$$10, _11$$10, _13$$11, _14$$12, _15$$12, _17$$12, _21$$16, _22$$16, _23$$16, _32$$16, _33$$16, _34$$16, _24$$19, _27$$19, _28$$20, _29$$21, _30$$21, _31$$21, *_35$$25, _36$$25, _37$$27, _38$$27, _40$$27, _41$$29, _42$$29, _43$$29, _44$$30, _45$$30, _46$$30, _47$$32, _48$$32, _49$$32, _50$$34, _51$$34, _52$$34, _53$$35, _54$$35, _55$$35, *_56$$36, _57$$36, _58$$37, _59$$37, _60$$37, _61$$37, _62$$37, _63$$37, _64$$37, _65$$37, _66$$37, _67$$38, _68$$39, _69$$40, _70$$40, _71$$40, _72$$40, _73$$40, _74$$40, _75$$40, _76$$40, _77$$40, _78$$41, _79$$42, _82$$43, _83$$43;
->>>>>>> 9c5d0d84
 	zval tableName, schemaName, indexSql, referenceSql, sql;
 	zval *this_ptr = getThis();
 
@@ -477,83 +445,13 @@
 	ZVAL_UNDEF(&onUpdate);
 	ZVAL_UNDEF(&defaultValue);
 	ZVAL_UNDEF(&_3);
-<<<<<<< HEAD
-	ZVAL_UNDEF(&_73);
-	ZVAL_UNDEF(&_74);
-=======
 	ZVAL_UNDEF(&_80);
 	ZVAL_UNDEF(&_81);
->>>>>>> 9c5d0d84
 	ZVAL_UNDEF(&_0$$5);
 	ZVAL_UNDEF(&_1$$6);
 	ZVAL_UNDEF(&_4$$7);
 	ZVAL_UNDEF(&_5$$7);
 	ZVAL_UNDEF(&_7$$7);
-<<<<<<< HEAD
-	ZVAL_UNDEF(&_14$$7);
-	ZVAL_UNDEF(&_15$$7);
-	ZVAL_UNDEF(&_16$$7);
-	ZVAL_UNDEF(&_8$$10);
-	ZVAL_UNDEF(&_9$$11);
-	ZVAL_UNDEF(&_10$$12);
-	ZVAL_UNDEF(&_11$$12);
-	ZVAL_UNDEF(&_13$$12);
-	ZVAL_UNDEF(&_17$$17);
-	ZVAL_UNDEF(&_18$$17);
-	ZVAL_UNDEF(&_19$$17);
-	ZVAL_UNDEF(&_25$$17);
-	ZVAL_UNDEF(&_26$$17);
-	ZVAL_UNDEF(&_27$$17);
-	ZVAL_UNDEF(&_20$$20);
-	ZVAL_UNDEF(&_21$$21);
-	ZVAL_UNDEF(&_22$$22);
-	ZVAL_UNDEF(&_23$$22);
-	ZVAL_UNDEF(&_24$$22);
-	ZVAL_UNDEF(&_29$$27);
-	ZVAL_UNDEF(&_30$$29);
-	ZVAL_UNDEF(&_31$$29);
-	ZVAL_UNDEF(&_33$$29);
-	ZVAL_UNDEF(&_34$$31);
-	ZVAL_UNDEF(&_35$$31);
-	ZVAL_UNDEF(&_36$$31);
-	ZVAL_UNDEF(&_37$$32);
-	ZVAL_UNDEF(&_38$$32);
-	ZVAL_UNDEF(&_39$$32);
-	ZVAL_UNDEF(&_40$$34);
-	ZVAL_UNDEF(&_41$$34);
-	ZVAL_UNDEF(&_42$$34);
-	ZVAL_UNDEF(&_43$$36);
-	ZVAL_UNDEF(&_44$$36);
-	ZVAL_UNDEF(&_45$$36);
-	ZVAL_UNDEF(&_46$$37);
-	ZVAL_UNDEF(&_47$$37);
-	ZVAL_UNDEF(&_48$$37);
-	ZVAL_UNDEF(&_50$$38);
-	ZVAL_UNDEF(&_51$$39);
-	ZVAL_UNDEF(&_52$$39);
-	ZVAL_UNDEF(&_53$$39);
-	ZVAL_UNDEF(&_54$$39);
-	ZVAL_UNDEF(&_55$$39);
-	ZVAL_UNDEF(&_56$$39);
-	ZVAL_UNDEF(&_57$$39);
-	ZVAL_UNDEF(&_58$$39);
-	ZVAL_UNDEF(&_59$$39);
-	ZVAL_UNDEF(&_60$$40);
-	ZVAL_UNDEF(&_61$$41);
-	ZVAL_UNDEF(&_62$$42);
-	ZVAL_UNDEF(&_63$$42);
-	ZVAL_UNDEF(&_64$$42);
-	ZVAL_UNDEF(&_65$$42);
-	ZVAL_UNDEF(&_66$$42);
-	ZVAL_UNDEF(&_67$$42);
-	ZVAL_UNDEF(&_68$$42);
-	ZVAL_UNDEF(&_69$$42);
-	ZVAL_UNDEF(&_70$$42);
-	ZVAL_UNDEF(&_71$$43);
-	ZVAL_UNDEF(&_72$$44);
-	ZVAL_UNDEF(&_75$$45);
-	ZVAL_UNDEF(&_76$$45);
-=======
 	ZVAL_UNDEF(&_18$$7);
 	ZVAL_UNDEF(&_19$$7);
 	ZVAL_UNDEF(&_20$$7);
@@ -619,7 +517,6 @@
 	ZVAL_UNDEF(&_79$$42);
 	ZVAL_UNDEF(&_82$$43);
 	ZVAL_UNDEF(&_83$$43);
->>>>>>> 9c5d0d84
 	ZVAL_UNDEF(&definition);
 	ZVAL_UNDEF(&createLines);
 
@@ -651,7 +548,7 @@
 
 	ZEPHIR_OBS_VAR(&columns);
 	if (UNEXPECTED(!(zephir_array_isset_string_fetch(&columns, &definition, SL("columns"), 0)))) {
-		ZEPHIR_THROW_EXCEPTION_DEBUG_STR(phalcon_db_exception_ce, "The index 'columns' is required in the definition array", "phalcon/Db/Dialect/Mysql.zep", 147);
+		ZEPHIR_THROW_EXCEPTION_DEBUG_STR(phalcon_db_exception_ce, "The index 'columns' is required in the definition array", "phalcon/Db/Dialect/Mysql.zep", 145);
 		return;
 	}
 	ZEPHIR_CALL_METHOD(&table, this_ptr, "preparetable", NULL, 0, &tableName, &schemaName);
@@ -674,11 +571,7 @@
 	}
 	ZEPHIR_INIT_VAR(&createLines);
 	array_init(&createLines);
-<<<<<<< HEAD
-	zephir_is_iterable(&columns, 0, "phalcon/Db/Dialect/Mysql.zep", 217);
-=======
 	zephir_is_iterable(&columns, 0, "phalcon/Db/Dialect/Mysql.zep", 213);
->>>>>>> 9c5d0d84
 	if (Z_TYPE_P(&columns) == IS_ARRAY) {
 		ZEND_HASH_FOREACH_VAL(Z_ARRVAL_P(&columns), _2)
 		{
@@ -700,26 +593,6 @@
 				} else {
 					ZEPHIR_INIT_NVAR(&_8$$10);
 					zephir_fast_strtoupper(&_8$$10, &defaultValue);
-<<<<<<< HEAD
-					if (zephir_memnstr_str(&_8$$10, SL("CURRENT_TIMESTAMP"), "phalcon/Db/Dialect/Mysql.zep", 180)) {
-						ZEPHIR_INIT_NVAR(&_9$$11);
-						ZEPHIR_CONCAT_SV(&_9$$11, " DEFAULT ", &defaultValue);
-						zephir_concat_self(&columnLine, &_9$$11);
-					} else {
-						ZEPHIR_INIT_NVAR(&_10$$12);
-						ZVAL_STRING(&_10$$12, "\"");
-						ZEPHIR_CALL_FUNCTION(&_11$$12, "addcslashes", &_12, 213, &defaultValue, &_10$$12);
-						zephir_check_call_status();
-						ZEPHIR_INIT_NVAR(&_13$$12);
-						ZEPHIR_CONCAT_SVS(&_13$$12, " DEFAULT \"", &_11$$12, "\"");
-						zephir_concat_self(&columnLine, &_13$$12);
-					}
-				}
-			}
-			ZEPHIR_CALL_METHOD(&_14$$7, &column, "isnotnull", NULL, 0);
-			zephir_check_call_status();
-			if (zephir_is_true(&_14$$7)) {
-=======
 					_9$$10 = zephir_memnstr_str(&_8$$10, SL("CURRENT_TIMESTAMP"), "phalcon/Db/Dialect/Mysql.zep", 178);
 					if (!(_9$$10)) {
 						_9$$10 = Z_TYPE_P(&defaultValue) == IS_LONG;
@@ -748,24 +621,8 @@
 			ZEPHIR_CALL_METHOD(&_18$$7, &column, "isnotnull", NULL, 0);
 			zephir_check_call_status();
 			if (zephir_is_true(&_18$$7)) {
->>>>>>> 9c5d0d84
 				zephir_concat_self_str(&columnLine, SL(" NOT NULL"));
-			} else {
-				zephir_concat_self_str(&columnLine, SL(" NULL"));
-			}
-<<<<<<< HEAD
-			ZEPHIR_CALL_METHOD(&_15$$7, &column, "isautoincrement", NULL, 0);
-			zephir_check_call_status();
-			if (zephir_is_true(&_15$$7)) {
-				zephir_concat_self_str(&columnLine, SL(" AUTO_INCREMENT"));
-			}
-			ZEPHIR_CALL_METHOD(&_16$$7, &column, "isprimary", NULL, 0);
-			zephir_check_call_status();
-			if (zephir_is_true(&_16$$7)) {
-				zephir_concat_self_str(&columnLine, SL(" PRIMARY KEY"));
-			}
-			zephir_array_append(&createLines, &columnLine, PH_SEPARATE, "phalcon/Db/Dialect/Mysql.zep", 211);
-=======
+			}
 			ZEPHIR_CALL_METHOD(&_19$$7, &column, "isautoincrement", NULL, 0);
 			zephir_check_call_status();
 			if (zephir_is_true(&_19$$7)) {
@@ -777,7 +634,6 @@
 				zephir_concat_self_str(&columnLine, SL(" PRIMARY KEY"));
 			}
 			zephir_array_append(&createLines, &columnLine, PH_SEPARATE, "phalcon/Db/Dialect/Mysql.zep", 207);
->>>>>>> 9c5d0d84
 		} ZEND_HASH_FOREACH_END();
 	} else {
 		ZEPHIR_CALL_METHOD(NULL, &columns, "rewind", NULL, 0);
@@ -790,17 +646,6 @@
 			}
 			ZEPHIR_CALL_METHOD(&column, &columns, "current", NULL, 0);
 			zephir_check_call_status();
-<<<<<<< HEAD
-				ZEPHIR_CALL_METHOD(&_17$$17, &column, "getname", NULL, 0);
-				zephir_check_call_status();
-				ZEPHIR_CALL_METHOD(&_18$$17, this_ptr, "getcolumndefinition", &_6, 0, &column);
-				zephir_check_call_status();
-				ZEPHIR_INIT_NVAR(&columnLine);
-				ZEPHIR_CONCAT_SVSV(&columnLine, "`", &_17$$17, "` ", &_18$$17);
-				ZEPHIR_CALL_METHOD(&_19$$17, &column, "hasdefault", NULL, 0);
-				zephir_check_call_status();
-				if (zephir_is_true(&_19$$17)) {
-=======
 				ZEPHIR_CALL_METHOD(&_21$$16, &column, "getname", NULL, 0);
 				zephir_check_call_status();
 				ZEPHIR_CALL_METHOD(&_22$$16, this_ptr, "getcolumndefinition", &_6, 0, &column);
@@ -810,34 +655,11 @@
 				ZEPHIR_CALL_METHOD(&_23$$16, &column, "hasdefault", NULL, 0);
 				zephir_check_call_status();
 				if (zephir_is_true(&_23$$16)) {
->>>>>>> 9c5d0d84
 					ZEPHIR_CALL_METHOD(&defaultValue, &column, "getdefault", NULL, 0);
 					zephir_check_call_status();
 					if (Z_TYPE_P(&defaultValue) == IS_NULL) {
 						zephir_concat_self_str(&columnLine, SL(" DEFAULT NULL"));
 					} else {
-<<<<<<< HEAD
-						ZEPHIR_INIT_NVAR(&_20$$20);
-						zephir_fast_strtoupper(&_20$$20, &defaultValue);
-						if (zephir_memnstr_str(&_20$$20, SL("CURRENT_TIMESTAMP"), "phalcon/Db/Dialect/Mysql.zep", 180)) {
-							ZEPHIR_INIT_NVAR(&_21$$21);
-							ZEPHIR_CONCAT_SV(&_21$$21, " DEFAULT ", &defaultValue);
-							zephir_concat_self(&columnLine, &_21$$21);
-						} else {
-							ZEPHIR_INIT_NVAR(&_22$$22);
-							ZVAL_STRING(&_22$$22, "\"");
-							ZEPHIR_CALL_FUNCTION(&_23$$22, "addcslashes", &_12, 213, &defaultValue, &_22$$22);
-							zephir_check_call_status();
-							ZEPHIR_INIT_NVAR(&_24$$22);
-							ZEPHIR_CONCAT_SVS(&_24$$22, " DEFAULT \"", &_23$$22, "\"");
-							zephir_concat_self(&columnLine, &_24$$22);
-						}
-					}
-				}
-				ZEPHIR_CALL_METHOD(&_25$$17, &column, "isnotnull", NULL, 0);
-				zephir_check_call_status();
-				if (zephir_is_true(&_25$$17)) {
-=======
 						ZEPHIR_INIT_NVAR(&_24$$19);
 						zephir_fast_strtoupper(&_24$$19, &defaultValue);
 						_25$$19 = zephir_memnstr_str(&_24$$19, SL("CURRENT_TIMESTAMP"), "phalcon/Db/Dialect/Mysql.zep", 178);
@@ -868,24 +690,8 @@
 				ZEPHIR_CALL_METHOD(&_32$$16, &column, "isnotnull", NULL, 0);
 				zephir_check_call_status();
 				if (zephir_is_true(&_32$$16)) {
->>>>>>> 9c5d0d84
 					zephir_concat_self_str(&columnLine, SL(" NOT NULL"));
-				} else {
-					zephir_concat_self_str(&columnLine, SL(" NULL"));
 				}
-<<<<<<< HEAD
-				ZEPHIR_CALL_METHOD(&_26$$17, &column, "isautoincrement", NULL, 0);
-				zephir_check_call_status();
-				if (zephir_is_true(&_26$$17)) {
-					zephir_concat_self_str(&columnLine, SL(" AUTO_INCREMENT"));
-				}
-				ZEPHIR_CALL_METHOD(&_27$$17, &column, "isprimary", NULL, 0);
-				zephir_check_call_status();
-				if (zephir_is_true(&_27$$17)) {
-					zephir_concat_self_str(&columnLine, SL(" PRIMARY KEY"));
-				}
-				zephir_array_append(&createLines, &columnLine, PH_SEPARATE, "phalcon/Db/Dialect/Mysql.zep", 211);
-=======
 				ZEPHIR_CALL_METHOD(&_33$$16, &column, "isautoincrement", NULL, 0);
 				zephir_check_call_status();
 				if (zephir_is_true(&_33$$16)) {
@@ -897,7 +703,6 @@
 					zephir_concat_self_str(&columnLine, SL(" PRIMARY KEY"));
 				}
 				zephir_array_append(&createLines, &columnLine, PH_SEPARATE, "phalcon/Db/Dialect/Mysql.zep", 207);
->>>>>>> 9c5d0d84
 			ZEPHIR_CALL_METHOD(NULL, &columns, "next", NULL, 0);
 			zephir_check_call_status();
 		}
@@ -905,55 +710,17 @@
 	ZEPHIR_INIT_NVAR(&column);
 	ZEPHIR_OBS_VAR(&indexes);
 	if (zephir_array_isset_string_fetch(&indexes, &definition, SL("indexes"), 0)) {
-<<<<<<< HEAD
-		zephir_is_iterable(&indexes, 0, "phalcon/Db/Dialect/Mysql.zep", 237);
-		if (Z_TYPE_P(&indexes) == IS_ARRAY) {
-			ZEND_HASH_FOREACH_VAL(Z_ARRVAL_P(&indexes), _28$$27)
-			{
-				ZEPHIR_INIT_NVAR(&index);
-				ZVAL_COPY(&index, _28$$27);
-=======
 		zephir_is_iterable(&indexes, 0, "phalcon/Db/Dialect/Mysql.zep", 233);
 		if (Z_TYPE_P(&indexes) == IS_ARRAY) {
 			ZEND_HASH_FOREACH_VAL(Z_ARRVAL_P(&indexes), _35$$25)
 			{
 				ZEPHIR_INIT_NVAR(&index);
 				ZVAL_COPY(&index, _35$$25);
->>>>>>> 9c5d0d84
 				ZEPHIR_CALL_METHOD(&indexName, &index, "getname", NULL, 0);
 				zephir_check_call_status();
 				ZEPHIR_CALL_METHOD(&indexType, &index, "gettype", NULL, 0);
 				zephir_check_call_status();
 				if (ZEPHIR_IS_STRING(&indexName, "PRIMARY")) {
-<<<<<<< HEAD
-					ZEPHIR_CALL_METHOD(&_31$$29, &index, "getcolumns", NULL, 0);
-					zephir_check_call_status();
-					ZEPHIR_CALL_METHOD(&_30$$29, this_ptr, "getcolumnlist", &_32, 67, &_31$$29);
-					zephir_check_call_status();
-					ZEPHIR_INIT_NVAR(&_33$$29);
-					ZEPHIR_CONCAT_SVS(&_33$$29, "PRIMARY KEY (", &_30$$29, ")");
-					zephir_get_strval(&indexSql, &_33$$29);
-				} else {
-					if (!(ZEPHIR_IS_EMPTY(&indexType))) {
-						ZEPHIR_CALL_METHOD(&_35$$31, &index, "getcolumns", NULL, 0);
-						zephir_check_call_status();
-						ZEPHIR_CALL_METHOD(&_34$$31, this_ptr, "getcolumnlist", &_32, 67, &_35$$31);
-						zephir_check_call_status();
-						ZEPHIR_INIT_NVAR(&_36$$31);
-						ZEPHIR_CONCAT_VSVSVS(&_36$$31, &indexType, " KEY `", &indexName, "` (", &_34$$31, ")");
-						zephir_get_strval(&indexSql, &_36$$31);
-					} else {
-						ZEPHIR_CALL_METHOD(&_38$$32, &index, "getcolumns", NULL, 0);
-						zephir_check_call_status();
-						ZEPHIR_CALL_METHOD(&_37$$32, this_ptr, "getcolumnlist", &_32, 67, &_38$$32);
-						zephir_check_call_status();
-						ZEPHIR_INIT_NVAR(&_39$$32);
-						ZEPHIR_CONCAT_SVSVS(&_39$$32, "KEY `", &indexName, "` (", &_37$$32, ")");
-						zephir_get_strval(&indexSql, &_39$$32);
-					}
-				}
-				zephir_array_append(&createLines, &indexSql, PH_SEPARATE, "phalcon/Db/Dialect/Mysql.zep", 235);
-=======
 					ZEPHIR_CALL_METHOD(&_38$$27, &index, "getcolumns", NULL, 0);
 					zephir_check_call_status();
 					ZEPHIR_CALL_METHOD(&_37$$27, this_ptr, "getcolumnlist", &_39, 67, &_38$$27);
@@ -981,21 +748,14 @@
 					}
 				}
 				zephir_array_append(&createLines, &indexSql, PH_SEPARATE, "phalcon/Db/Dialect/Mysql.zep", 231);
->>>>>>> 9c5d0d84
 			} ZEND_HASH_FOREACH_END();
 		} else {
 			ZEPHIR_CALL_METHOD(NULL, &indexes, "rewind", NULL, 0);
 			zephir_check_call_status();
 			while (1) {
-<<<<<<< HEAD
-				ZEPHIR_CALL_METHOD(&_29$$27, &indexes, "valid", NULL, 0);
-				zephir_check_call_status();
-				if (!zend_is_true(&_29$$27)) {
-=======
 				ZEPHIR_CALL_METHOD(&_36$$25, &indexes, "valid", NULL, 0);
 				zephir_check_call_status();
 				if (!zend_is_true(&_36$$25)) {
->>>>>>> 9c5d0d84
 					break;
 				}
 				ZEPHIR_CALL_METHOD(&index, &indexes, "current", NULL, 0);
@@ -1005,35 +765,6 @@
 					ZEPHIR_CALL_METHOD(&indexType, &index, "gettype", NULL, 0);
 					zephir_check_call_status();
 					if (ZEPHIR_IS_STRING(&indexName, "PRIMARY")) {
-<<<<<<< HEAD
-						ZEPHIR_CALL_METHOD(&_41$$34, &index, "getcolumns", NULL, 0);
-						zephir_check_call_status();
-						ZEPHIR_CALL_METHOD(&_40$$34, this_ptr, "getcolumnlist", &_32, 67, &_41$$34);
-						zephir_check_call_status();
-						ZEPHIR_INIT_NVAR(&_42$$34);
-						ZEPHIR_CONCAT_SVS(&_42$$34, "PRIMARY KEY (", &_40$$34, ")");
-						zephir_get_strval(&indexSql, &_42$$34);
-					} else {
-						if (!(ZEPHIR_IS_EMPTY(&indexType))) {
-							ZEPHIR_CALL_METHOD(&_44$$36, &index, "getcolumns", NULL, 0);
-							zephir_check_call_status();
-							ZEPHIR_CALL_METHOD(&_43$$36, this_ptr, "getcolumnlist", &_32, 67, &_44$$36);
-							zephir_check_call_status();
-							ZEPHIR_INIT_NVAR(&_45$$36);
-							ZEPHIR_CONCAT_VSVSVS(&_45$$36, &indexType, " KEY `", &indexName, "` (", &_43$$36, ")");
-							zephir_get_strval(&indexSql, &_45$$36);
-						} else {
-							ZEPHIR_CALL_METHOD(&_47$$37, &index, "getcolumns", NULL, 0);
-							zephir_check_call_status();
-							ZEPHIR_CALL_METHOD(&_46$$37, this_ptr, "getcolumnlist", &_32, 67, &_47$$37);
-							zephir_check_call_status();
-							ZEPHIR_INIT_NVAR(&_48$$37);
-							ZEPHIR_CONCAT_SVSVS(&_48$$37, "KEY `", &indexName, "` (", &_46$$37, ")");
-							zephir_get_strval(&indexSql, &_48$$37);
-						}
-					}
-					zephir_array_append(&createLines, &indexSql, PH_SEPARATE, "phalcon/Db/Dialect/Mysql.zep", 235);
-=======
 						ZEPHIR_CALL_METHOD(&_48$$32, &index, "getcolumns", NULL, 0);
 						zephir_check_call_status();
 						ZEPHIR_CALL_METHOD(&_47$$32, this_ptr, "getcolumnlist", &_39, 67, &_48$$32);
@@ -1061,7 +792,6 @@
 						}
 					}
 					zephir_array_append(&createLines, &indexSql, PH_SEPARATE, "phalcon/Db/Dialect/Mysql.zep", 231);
->>>>>>> 9c5d0d84
 				ZEPHIR_CALL_METHOD(NULL, &indexes, "next", NULL, 0);
 				zephir_check_call_status();
 			}
@@ -1070,39 +800,6 @@
 	}
 	ZEPHIR_OBS_VAR(&references);
 	if (zephir_array_isset_string_fetch(&references, &definition, SL("references"), 0)) {
-<<<<<<< HEAD
-		zephir_is_iterable(&references, 0, "phalcon/Db/Dialect/Mysql.zep", 259);
-		if (Z_TYPE_P(&references) == IS_ARRAY) {
-			ZEND_HASH_FOREACH_VAL(Z_ARRVAL_P(&references), _49$$38)
-			{
-				ZEPHIR_INIT_NVAR(&reference);
-				ZVAL_COPY(&reference, _49$$38);
-				ZEPHIR_CALL_METHOD(&_51$$39, &reference, "getname", NULL, 0);
-				zephir_check_call_status();
-				ZEPHIR_CALL_METHOD(&_53$$39, &reference, "getcolumns", NULL, 0);
-				zephir_check_call_status();
-				ZEPHIR_CALL_METHOD(&_52$$39, this_ptr, "getcolumnlist", &_32, 67, &_53$$39);
-				zephir_check_call_status();
-				ZEPHIR_CALL_METHOD(&_55$$39, &reference, "getreferencedtable", NULL, 0);
-				zephir_check_call_status();
-				ZEPHIR_CALL_METHOD(&_56$$39, &reference, "getreferencedschema", NULL, 0);
-				zephir_check_call_status();
-				ZEPHIR_CALL_METHOD(&_54$$39, this_ptr, "preparetable", NULL, 0, &_55$$39, &_56$$39);
-				zephir_check_call_status();
-				ZEPHIR_CALL_METHOD(&_58$$39, &reference, "getreferencedcolumns", NULL, 0);
-				zephir_check_call_status();
-				ZEPHIR_CALL_METHOD(&_57$$39, this_ptr, "getcolumnlist", &_32, 67, &_58$$39);
-				zephir_check_call_status();
-				ZEPHIR_INIT_NVAR(&_59$$39);
-				ZEPHIR_CONCAT_SVSVSSVSVS(&_59$$39, "CONSTRAINT `", &_51$$39, "` FOREIGN KEY (", &_52$$39, ")", " REFERENCES ", &_54$$39, " (", &_57$$39, ")");
-				zephir_get_strval(&referenceSql, &_59$$39);
-				ZEPHIR_CALL_METHOD(&onDelete, &reference, "getondelete", NULL, 0);
-				zephir_check_call_status();
-				if (!(ZEPHIR_IS_EMPTY(&onDelete))) {
-					ZEPHIR_INIT_NVAR(&_60$$40);
-					ZEPHIR_CONCAT_SV(&_60$$40, " ON DELETE ", &onDelete);
-					zephir_concat_self(&referenceSql, &_60$$40);
-=======
 		zephir_is_iterable(&references, 0, "phalcon/Db/Dialect/Mysql.zep", 255);
 		if (Z_TYPE_P(&references) == IS_ARRAY) {
 			ZEND_HASH_FOREACH_VAL(Z_ARRVAL_P(&references), _56$$36)
@@ -1134,69 +831,27 @@
 					ZEPHIR_INIT_NVAR(&_67$$38);
 					ZEPHIR_CONCAT_SV(&_67$$38, " ON DELETE ", &onDelete);
 					zephir_concat_self(&referenceSql, &_67$$38);
->>>>>>> 9c5d0d84
 				}
 				ZEPHIR_CALL_METHOD(&onUpdate, &reference, "getonupdate", NULL, 0);
 				zephir_check_call_status();
 				if (!(ZEPHIR_IS_EMPTY(&onUpdate))) {
-<<<<<<< HEAD
-					ZEPHIR_INIT_NVAR(&_61$$41);
-					ZEPHIR_CONCAT_SV(&_61$$41, " ON UPDATE ", &onUpdate);
-					zephir_concat_self(&referenceSql, &_61$$41);
-				}
-				zephir_array_append(&createLines, &referenceSql, PH_SEPARATE, "phalcon/Db/Dialect/Mysql.zep", 257);
-=======
 					ZEPHIR_INIT_NVAR(&_68$$39);
 					ZEPHIR_CONCAT_SV(&_68$$39, " ON UPDATE ", &onUpdate);
 					zephir_concat_self(&referenceSql, &_68$$39);
 				}
 				zephir_array_append(&createLines, &referenceSql, PH_SEPARATE, "phalcon/Db/Dialect/Mysql.zep", 253);
->>>>>>> 9c5d0d84
 			} ZEND_HASH_FOREACH_END();
 		} else {
 			ZEPHIR_CALL_METHOD(NULL, &references, "rewind", NULL, 0);
 			zephir_check_call_status();
 			while (1) {
-<<<<<<< HEAD
-				ZEPHIR_CALL_METHOD(&_50$$38, &references, "valid", NULL, 0);
-				zephir_check_call_status();
-				if (!zend_is_true(&_50$$38)) {
-=======
 				ZEPHIR_CALL_METHOD(&_57$$36, &references, "valid", NULL, 0);
 				zephir_check_call_status();
 				if (!zend_is_true(&_57$$36)) {
->>>>>>> 9c5d0d84
 					break;
 				}
 				ZEPHIR_CALL_METHOD(&reference, &references, "current", NULL, 0);
 				zephir_check_call_status();
-<<<<<<< HEAD
-					ZEPHIR_CALL_METHOD(&_62$$42, &reference, "getname", NULL, 0);
-					zephir_check_call_status();
-					ZEPHIR_CALL_METHOD(&_64$$42, &reference, "getcolumns", NULL, 0);
-					zephir_check_call_status();
-					ZEPHIR_CALL_METHOD(&_63$$42, this_ptr, "getcolumnlist", &_32, 67, &_64$$42);
-					zephir_check_call_status();
-					ZEPHIR_CALL_METHOD(&_66$$42, &reference, "getreferencedtable", NULL, 0);
-					zephir_check_call_status();
-					ZEPHIR_CALL_METHOD(&_67$$42, &reference, "getreferencedschema", NULL, 0);
-					zephir_check_call_status();
-					ZEPHIR_CALL_METHOD(&_65$$42, this_ptr, "preparetable", NULL, 0, &_66$$42, &_67$$42);
-					zephir_check_call_status();
-					ZEPHIR_CALL_METHOD(&_69$$42, &reference, "getreferencedcolumns", NULL, 0);
-					zephir_check_call_status();
-					ZEPHIR_CALL_METHOD(&_68$$42, this_ptr, "getcolumnlist", &_32, 67, &_69$$42);
-					zephir_check_call_status();
-					ZEPHIR_INIT_NVAR(&_70$$42);
-					ZEPHIR_CONCAT_SVSVSSVSVS(&_70$$42, "CONSTRAINT `", &_62$$42, "` FOREIGN KEY (", &_63$$42, ")", " REFERENCES ", &_65$$42, " (", &_68$$42, ")");
-					zephir_get_strval(&referenceSql, &_70$$42);
-					ZEPHIR_CALL_METHOD(&onDelete, &reference, "getondelete", NULL, 0);
-					zephir_check_call_status();
-					if (!(ZEPHIR_IS_EMPTY(&onDelete))) {
-						ZEPHIR_INIT_NVAR(&_71$$43);
-						ZEPHIR_CONCAT_SV(&_71$$43, " ON DELETE ", &onDelete);
-						zephir_concat_self(&referenceSql, &_71$$43);
-=======
 					ZEPHIR_CALL_METHOD(&_69$$40, &reference, "getname", NULL, 0);
 					zephir_check_call_status();
 					ZEPHIR_CALL_METHOD(&_71$$40, &reference, "getcolumns", NULL, 0);
@@ -1222,43 +877,21 @@
 						ZEPHIR_INIT_NVAR(&_78$$41);
 						ZEPHIR_CONCAT_SV(&_78$$41, " ON DELETE ", &onDelete);
 						zephir_concat_self(&referenceSql, &_78$$41);
->>>>>>> 9c5d0d84
 					}
 					ZEPHIR_CALL_METHOD(&onUpdate, &reference, "getonupdate", NULL, 0);
 					zephir_check_call_status();
 					if (!(ZEPHIR_IS_EMPTY(&onUpdate))) {
-<<<<<<< HEAD
-						ZEPHIR_INIT_NVAR(&_72$$44);
-						ZEPHIR_CONCAT_SV(&_72$$44, " ON UPDATE ", &onUpdate);
-						zephir_concat_self(&referenceSql, &_72$$44);
-					}
-					zephir_array_append(&createLines, &referenceSql, PH_SEPARATE, "phalcon/Db/Dialect/Mysql.zep", 257);
-=======
 						ZEPHIR_INIT_NVAR(&_79$$42);
 						ZEPHIR_CONCAT_SV(&_79$$42, " ON UPDATE ", &onUpdate);
 						zephir_concat_self(&referenceSql, &_79$$42);
 					}
 					zephir_array_append(&createLines, &referenceSql, PH_SEPARATE, "phalcon/Db/Dialect/Mysql.zep", 253);
->>>>>>> 9c5d0d84
 				ZEPHIR_CALL_METHOD(NULL, &references, "next", NULL, 0);
 				zephir_check_call_status();
 			}
 		}
 		ZEPHIR_INIT_NVAR(&reference);
 	}
-<<<<<<< HEAD
-	ZEPHIR_INIT_VAR(&_73);
-	zephir_fast_join_str(&_73, SL(",\n\t"), &createLines);
-	ZEPHIR_INIT_VAR(&_74);
-	ZEPHIR_CONCAT_VS(&_74, &_73, "\n)");
-	zephir_concat_self(&sql, &_74);
-	if (zephir_array_isset_string(&definition, SL("options"))) {
-		ZEPHIR_CALL_METHOD(&_75$$45, this_ptr, "gettableoptions", NULL, 0, &definition);
-		zephir_check_call_status();
-		ZEPHIR_INIT_VAR(&_76$$45);
-		ZEPHIR_CONCAT_SV(&_76$$45, " ", &_75$$45);
-		zephir_concat_self(&sql, &_76$$45);
-=======
 	ZEPHIR_INIT_VAR(&_80);
 	zephir_fast_join_str(&_80, SL(",\n\t"), &createLines);
 	ZEPHIR_INIT_VAR(&_81);
@@ -1270,7 +903,6 @@
 		ZEPHIR_INIT_VAR(&_83$$43);
 		ZEPHIR_CONCAT_SV(&_83$$43, " ", &_82$$43);
 		zephir_concat_self(&sql, &_83$$43);
->>>>>>> 9c5d0d84
 	}
 	RETURN_CTOR(&sql);
 
@@ -1318,11 +950,7 @@
 
 	ZEPHIR_OBS_VAR(&viewSql);
 	if (UNEXPECTED(!(zephir_array_isset_string_fetch(&viewSql, &definition, SL("sql"), 0)))) {
-<<<<<<< HEAD
-		ZEPHIR_THROW_EXCEPTION_DEBUG_STR(phalcon_db_exception_ce, "The index 'sql' is required in the definition array", "phalcon/Db/Dialect/Mysql.zep", 280);
-=======
 		ZEPHIR_THROW_EXCEPTION_DEBUG_STR(phalcon_db_exception_ce, "The index 'sql' is required in the definition array", "phalcon/Db/Dialect/Mysql.zep", 276);
->>>>>>> 9c5d0d84
 		return;
 	}
 	ZEPHIR_CALL_METHOD(&_0, this_ptr, "preparetable", NULL, 0, &viewName, &schemaName);
@@ -1896,11 +1524,7 @@
 			}
 			ZEPHIR_CALL_METHOD(&_0$$3, this_ptr, "getcolumnsize", NULL, 0, column);
 			zephir_check_call_status();
-<<<<<<< HEAD
-			ZEPHIR_CALL_METHOD(&_1$$3, this_ptr, "checkcolumnunsigned", NULL, 214, column);
-=======
 			ZEPHIR_CALL_METHOD(&_1$$3, this_ptr, "checkcolumnunsigned", NULL, 215, column);
->>>>>>> 9c5d0d84
 			zephir_check_call_status();
 			ZEPHIR_INIT_VAR(&_2$$3);
 			ZEPHIR_CONCAT_VV(&_2$$3, &_0$$3, &_1$$3);
@@ -1962,11 +1586,7 @@
 			}
 			ZEPHIR_CALL_METHOD(&_7$$18, this_ptr, "getcolumnsizeandscale", NULL, 0, column);
 			zephir_check_call_status();
-<<<<<<< HEAD
-			ZEPHIR_CALL_METHOD(&_8$$18, this_ptr, "checkcolumnunsigned", NULL, 214, column);
-=======
 			ZEPHIR_CALL_METHOD(&_8$$18, this_ptr, "checkcolumnunsigned", NULL, 215, column);
->>>>>>> 9c5d0d84
 			zephir_check_call_status();
 			ZEPHIR_INIT_VAR(&_9$$18);
 			ZEPHIR_CONCAT_VV(&_9$$18, &_7$$18, &_8$$18);
@@ -1977,15 +1597,9 @@
 			if (ZEPHIR_IS_EMPTY(&columnSql)) {
 				zephir_concat_self_str(&columnSql, SL("DOUBLE"));
 			}
-<<<<<<< HEAD
-			ZEPHIR_CALL_METHOD(&_10$$20, this_ptr, "checkcolumnsizeandscale", NULL, 215, column);
-			zephir_check_call_status();
-			ZEPHIR_CALL_METHOD(&_11$$20, this_ptr, "checkcolumnunsigned", NULL, 214, column);
-=======
 			ZEPHIR_CALL_METHOD(&_10$$20, this_ptr, "checkcolumnsizeandscale", NULL, 216, column);
 			zephir_check_call_status();
 			ZEPHIR_CALL_METHOD(&_11$$20, this_ptr, "checkcolumnunsigned", NULL, 215, column);
->>>>>>> 9c5d0d84
 			zephir_check_call_status();
 			ZEPHIR_INIT_VAR(&_12$$20);
 			ZEPHIR_CONCAT_VV(&_12$$20, &_10$$20, &_11$$20);
@@ -2005,15 +1619,9 @@
 			if (ZEPHIR_IS_EMPTY(&columnSql)) {
 				zephir_concat_self_str(&columnSql, SL("FLOAT"));
 			}
-<<<<<<< HEAD
-			ZEPHIR_CALL_METHOD(&_14$$24, this_ptr, "checkcolumnsizeandscale", NULL, 215, column);
-			zephir_check_call_status();
-			ZEPHIR_CALL_METHOD(&_15$$24, this_ptr, "checkcolumnunsigned", NULL, 214, column);
-=======
 			ZEPHIR_CALL_METHOD(&_14$$24, this_ptr, "checkcolumnsizeandscale", NULL, 216, column);
 			zephir_check_call_status();
 			ZEPHIR_CALL_METHOD(&_15$$24, this_ptr, "checkcolumnunsigned", NULL, 215, column);
->>>>>>> 9c5d0d84
 			zephir_check_call_status();
 			ZEPHIR_INIT_VAR(&_16$$24);
 			ZEPHIR_CONCAT_VV(&_16$$24, &_14$$24, &_15$$24);
@@ -2026,11 +1634,7 @@
 			}
 			ZEPHIR_CALL_METHOD(&_17$$26, this_ptr, "getcolumnsize", NULL, 0, column);
 			zephir_check_call_status();
-<<<<<<< HEAD
-			ZEPHIR_CALL_METHOD(&_18$$26, this_ptr, "checkcolumnunsigned", NULL, 214, column);
-=======
 			ZEPHIR_CALL_METHOD(&_18$$26, this_ptr, "checkcolumnunsigned", NULL, 215, column);
->>>>>>> 9c5d0d84
 			zephir_check_call_status();
 			ZEPHIR_INIT_VAR(&_19$$26);
 			ZEPHIR_CONCAT_VV(&_19$$26, &_17$$26, &_18$$26);
@@ -2067,11 +1671,7 @@
 			}
 			ZEPHIR_CALL_METHOD(&_20$$36, this_ptr, "getcolumnsize", NULL, 0, column);
 			zephir_check_call_status();
-<<<<<<< HEAD
-			ZEPHIR_CALL_METHOD(&_21$$36, this_ptr, "checkcolumnunsigned", NULL, 214, column);
-=======
 			ZEPHIR_CALL_METHOD(&_21$$36, this_ptr, "checkcolumnunsigned", NULL, 215, column);
->>>>>>> 9c5d0d84
 			zephir_check_call_status();
 			ZEPHIR_INIT_VAR(&_22$$36);
 			ZEPHIR_CONCAT_VV(&_22$$36, &_20$$36, &_21$$36);
@@ -2090,11 +1690,7 @@
 			}
 			ZEPHIR_CALL_METHOD(&_23$$40, this_ptr, "getcolumnsize", NULL, 0, column);
 			zephir_check_call_status();
-<<<<<<< HEAD
-			ZEPHIR_CALL_METHOD(&_24$$40, this_ptr, "checkcolumnunsigned", NULL, 214, column);
-=======
 			ZEPHIR_CALL_METHOD(&_24$$40, this_ptr, "checkcolumnunsigned", NULL, 215, column);
->>>>>>> 9c5d0d84
 			zephir_check_call_status();
 			ZEPHIR_INIT_VAR(&_25$$40);
 			ZEPHIR_CONCAT_VV(&_25$$40, &_23$$40, &_24$$40);
@@ -2145,11 +1741,7 @@
 			}
 			ZEPHIR_CALL_METHOD(&_30$$52, this_ptr, "getcolumnsize", NULL, 0, column);
 			zephir_check_call_status();
-<<<<<<< HEAD
-			ZEPHIR_CALL_METHOD(&_31$$52, this_ptr, "checkcolumnunsigned", NULL, 214, column);
-=======
 			ZEPHIR_CALL_METHOD(&_31$$52, this_ptr, "checkcolumnunsigned", NULL, 215, column);
->>>>>>> 9c5d0d84
 			zephir_check_call_status();
 			ZEPHIR_INIT_VAR(&_32$$52);
 			ZEPHIR_CONCAT_VV(&_32$$52, &_30$$52, &_31$$52);
@@ -2180,11 +1772,7 @@
 			ZEPHIR_CONCAT_SV(&_36$$59, "Unrecognized MySQL data type at column ", &_35$$59);
 			ZEPHIR_CALL_METHOD(NULL, &_34$$59, "__construct", NULL, 8, &_36$$59);
 			zephir_check_call_status();
-<<<<<<< HEAD
-			zephir_throw_exception_debug(&_34$$59, "phalcon/Db/Dialect/Mysql.zep", 624);
-=======
 			zephir_throw_exception_debug(&_34$$59, "phalcon/Db/Dialect/Mysql.zep", 620);
->>>>>>> 9c5d0d84
 			ZEPHIR_MM_RESTORE();
 			return;
 		}
@@ -2194,11 +1782,7 @@
 			if (Z_TYPE_P(&typeValues) == IS_ARRAY) {
 				ZEPHIR_INIT_VAR(&valueSql$$61);
 				ZVAL_STRING(&valueSql$$61, "");
-<<<<<<< HEAD
-				zephir_is_iterable(&typeValues, 0, "phalcon/Db/Dialect/Mysql.zep", 638);
-=======
 				zephir_is_iterable(&typeValues, 0, "phalcon/Db/Dialect/Mysql.zep", 634);
->>>>>>> 9c5d0d84
 				if (Z_TYPE_P(&typeValues) == IS_ARRAY) {
 					ZEND_HASH_FOREACH_VAL(Z_ARRVAL_P(&typeValues), _37$$61)
 					{
@@ -2206,11 +1790,7 @@
 						ZVAL_COPY(&value$$61, _37$$61);
 						ZEPHIR_INIT_NVAR(&_39$$62);
 						ZVAL_STRING(&_39$$62, "\"");
-<<<<<<< HEAD
-						ZEPHIR_CALL_FUNCTION(&_40$$62, "addcslashes", &_41, 213, &value$$61, &_39$$62);
-=======
 						ZEPHIR_CALL_FUNCTION(&_40$$62, "addcslashes", &_41, 214, &value$$61, &_39$$62);
->>>>>>> 9c5d0d84
 						zephir_check_call_status();
 						ZEPHIR_INIT_NVAR(&_42$$62);
 						ZEPHIR_CONCAT_SVS(&_42$$62, "\"", &_40$$62, "\", ");
@@ -2229,11 +1809,7 @@
 						zephir_check_call_status();
 							ZEPHIR_INIT_NVAR(&_43$$63);
 							ZVAL_STRING(&_43$$63, "\"");
-<<<<<<< HEAD
-							ZEPHIR_CALL_FUNCTION(&_44$$63, "addcslashes", &_41, 213, &value$$61, &_43$$63);
-=======
 							ZEPHIR_CALL_FUNCTION(&_44$$63, "addcslashes", &_41, 214, &value$$61, &_43$$63);
->>>>>>> 9c5d0d84
 							zephir_check_call_status();
 							ZEPHIR_INIT_NVAR(&_45$$63);
 							ZEPHIR_CONCAT_SVS(&_45$$63, "\"", &_44$$63, "\", ");
@@ -2253,11 +1829,7 @@
 			} else {
 				ZEPHIR_INIT_VAR(&_50$$64);
 				ZVAL_STRING(&_50$$64, "\"");
-<<<<<<< HEAD
-				ZEPHIR_CALL_FUNCTION(&_51$$64, "addcslashes", &_41, 213, &typeValues, &_50$$64);
-=======
 				ZEPHIR_CALL_FUNCTION(&_51$$64, "addcslashes", &_41, 214, &typeValues, &_50$$64);
->>>>>>> 9c5d0d84
 				zephir_check_call_status();
 				ZEPHIR_INIT_VAR(&_52$$64);
 				ZEPHIR_CONCAT_SVS(&_52$$64, "(\"", &_51$$64, "\")");
@@ -2367,11 +1939,7 @@
 	zend_bool _11$$6, _12$$6;
 	zephir_method_globals *ZEPHIR_METHOD_GLOBALS_PTR = NULL;
 	zend_long ZEPHIR_LAST_CALL_STATUS;
-<<<<<<< HEAD
-	zval *tableName_param = NULL, *schemaName_param = NULL, *column, column_sub, *currentColumn = NULL, currentColumn_sub, __$null, afterPosition, defaultValue, columnDefinition, _0, _1, _2, _3, _9, _14, _15, _16, _4$$4, _5$$4, _6$$4, _7$$5, _8$$5, _10$$6, _11$$8, _12$$8, _13$$8, _17$$14;
-=======
 	zval *tableName_param = NULL, *schemaName_param = NULL, *column, column_sub, *currentColumn = NULL, currentColumn_sub, __$null, afterPosition, defaultValue, columnDefinition, _0, _1, _2, _3, _9, _18, _19, _20, _4$$4, _5$$4, _6$$4, _7$$5, _8$$5, _10$$6, _13$$6, _14$$7, _15$$8, _16$$8, _17$$8, _21$$13;
->>>>>>> 9c5d0d84
 	zval tableName, schemaName, sql;
 	zval *this_ptr = getThis();
 
@@ -2398,19 +1966,12 @@
 	ZVAL_UNDEF(&_7$$5);
 	ZVAL_UNDEF(&_8$$5);
 	ZVAL_UNDEF(&_10$$6);
-<<<<<<< HEAD
-	ZVAL_UNDEF(&_11$$8);
-	ZVAL_UNDEF(&_12$$8);
-	ZVAL_UNDEF(&_13$$8);
-	ZVAL_UNDEF(&_17$$14);
-=======
 	ZVAL_UNDEF(&_13$$6);
 	ZVAL_UNDEF(&_14$$7);
 	ZVAL_UNDEF(&_15$$8);
 	ZVAL_UNDEF(&_16$$8);
 	ZVAL_UNDEF(&_17$$8);
 	ZVAL_UNDEF(&_21$$13);
->>>>>>> 9c5d0d84
 
 	ZEPHIR_MM_GROW();
 	zephir_fetch_params(1, 3, 1, &tableName_param, &schemaName_param, &column, &currentColumn);
@@ -2479,14 +2040,6 @@
 		zephir_check_call_status();
 		ZEPHIR_INIT_VAR(&_10$$6);
 		zephir_fast_strtoupper(&_10$$6, &defaultValue);
-<<<<<<< HEAD
-		if (zephir_memnstr_str(&_10$$6, SL("CURRENT_TIMESTAMP"), "phalcon/Db/Dialect/Mysql.zep", 710)) {
-			zephir_concat_self_str(&sql, " DEFAULT CURRENT_TIMESTAMP", sizeof(" DEFAULT CURRENT_TIMESTAMP") - 1);
-		} else {
-			ZEPHIR_INIT_VAR(&_11$$8);
-			ZVAL_STRING(&_11$$8, "\"");
-			ZEPHIR_CALL_FUNCTION(&_12$$8, "addcslashes", NULL, 213, &defaultValue, &_11$$8);
-=======
 		_11$$6 = zephir_memnstr_str(&_10$$6, SL("CURRENT_TIMESTAMP"), "phalcon/Db/Dialect/Mysql.zep", 706);
 		if (!(_11$$6)) {
 			_11$$6 = Z_TYPE_P(&defaultValue) == IS_LONG;
@@ -2505,7 +2058,6 @@
 			ZEPHIR_INIT_VAR(&_15$$8);
 			ZVAL_STRING(&_15$$8, "\"");
 			ZEPHIR_CALL_FUNCTION(&_16$$8, "addcslashes", NULL, 214, &defaultValue, &_15$$8);
->>>>>>> 9c5d0d84
 			zephir_check_call_status();
 			ZEPHIR_INIT_VAR(&_17$$8);
 			ZEPHIR_CONCAT_SVS(&_17$$8, " DEFAULT \"", &_16$$8, "\"");
@@ -2516,8 +2068,6 @@
 	zephir_check_call_status();
 	if (zephir_is_true(&_18)) {
 		zephir_concat_self_str(&sql, " NOT NULL", sizeof(" NOT NULL") - 1);
-	} else {
-		zephir_concat_self_str(&sql, " NULL", sizeof(" NULL") - 1);
 	}
 	ZEPHIR_CALL_METHOD(&_19, column, "isautoincrement", NULL, 0);
 	zephir_check_call_status();
@@ -2532,15 +2082,9 @@
 		ZEPHIR_CALL_METHOD(&afterPosition, column, "getafterposition", NULL, 0);
 		zephir_check_call_status();
 		if (zephir_is_true(&afterPosition)) {
-<<<<<<< HEAD
-			ZEPHIR_INIT_VAR(&_17$$14);
-			ZEPHIR_CONCAT_SVS(&_17$$14, " AFTER `", &afterPosition, "`");
-			zephir_concat_self(&sql, &_17$$14);
-=======
 			ZEPHIR_INIT_VAR(&_21$$13);
 			ZEPHIR_CONCAT_SVS(&_21$$13, " AFTER `", &afterPosition, "`");
 			zephir_concat_self(&sql, &_21$$13);
->>>>>>> 9c5d0d84
 		}
 	}
 	RETURN_CTOR(&sql);
@@ -2814,11 +2358,7 @@
 		if (zephir_is_true(&engine)) {
 			ZEPHIR_INIT_VAR(&_0$$5);
 			ZEPHIR_CONCAT_SV(&_0$$5, "ENGINE=", &engine);
-<<<<<<< HEAD
-			zephir_array_append(&tableOptions, &_0$$5, PH_SEPARATE, "phalcon/Db/Dialect/Mysql.zep", 835);
-=======
 			zephir_array_append(&tableOptions, &_0$$5, PH_SEPARATE, "phalcon/Db/Dialect/Mysql.zep", 829);
->>>>>>> 9c5d0d84
 		}
 	}
 	ZEPHIR_OBS_VAR(&autoIncrement);
@@ -2826,11 +2366,7 @@
 		if (zephir_is_true(&autoIncrement)) {
 			ZEPHIR_INIT_VAR(&_1$$7);
 			ZEPHIR_CONCAT_SV(&_1$$7, "AUTO_INCREMENT=", &autoIncrement);
-<<<<<<< HEAD
-			zephir_array_append(&tableOptions, &_1$$7, PH_SEPARATE, "phalcon/Db/Dialect/Mysql.zep", 844);
-=======
 			zephir_array_append(&tableOptions, &_1$$7, PH_SEPARATE, "phalcon/Db/Dialect/Mysql.zep", 838);
->>>>>>> 9c5d0d84
 		}
 	}
 	ZEPHIR_OBS_VAR(&tableCollation);
@@ -2838,15 +2374,6 @@
 		if (zephir_is_true(&tableCollation)) {
 			ZEPHIR_INIT_VAR(&collationParts);
 			zephir_fast_explode_str(&collationParts, SL("_"), &tableCollation, LONG_MAX);
-<<<<<<< HEAD
-			zephir_array_fetch_long(&_2$$9, &collationParts, 0, PH_NOISY | PH_READONLY, "phalcon/Db/Dialect/Mysql.zep", 854);
-			ZEPHIR_INIT_VAR(&_3$$9);
-			ZEPHIR_CONCAT_SV(&_3$$9, "DEFAULT CHARSET=", &_2$$9);
-			zephir_array_append(&tableOptions, &_3$$9, PH_SEPARATE, "phalcon/Db/Dialect/Mysql.zep", 854);
-			ZEPHIR_INIT_VAR(&_4$$9);
-			ZEPHIR_CONCAT_SV(&_4$$9, "COLLATE=", &tableCollation);
-			zephir_array_append(&tableOptions, &_4$$9, PH_SEPARATE, "phalcon/Db/Dialect/Mysql.zep", 855);
-=======
 			zephir_array_fetch_long(&_2$$9, &collationParts, 0, PH_NOISY | PH_READONLY, "phalcon/Db/Dialect/Mysql.zep", 848);
 			ZEPHIR_INIT_VAR(&_3$$9);
 			ZEPHIR_CONCAT_SV(&_3$$9, "DEFAULT CHARSET=", &_2$$9);
@@ -2854,7 +2381,6 @@
 			ZEPHIR_INIT_VAR(&_4$$9);
 			ZEPHIR_CONCAT_SV(&_4$$9, "COLLATE=", &tableCollation);
 			zephir_array_append(&tableOptions, &_4$$9, PH_SEPARATE, "phalcon/Db/Dialect/Mysql.zep", 849);
->>>>>>> 9c5d0d84
 		}
 	}
 	zephir_fast_join_str(return_value, SL(" "), &tableOptions);
