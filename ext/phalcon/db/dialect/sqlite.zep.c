--- conflicted
+++ resolved
@@ -103,12 +103,6 @@
 		if (ZEPHIR_IS_LONG(type, 4)) {
 			if (ZEPHIR_IS_EMPTY(columnSql)) {
 				zephir_concat_self_str(&columnSql, SL("DATETIME") TSRMLS_CC);
-			}
-			break;
-		}
-		if (ZEPHIR_IS_LONG(type, 17)) {
-			if (ZEPHIR_IS_EMPTY(columnSql)) {
-				zephir_concat_self_str(&columnSql, SL("TIMESTAMP") TSRMLS_CC);
 			}
 			break;
 		}
@@ -168,11 +162,7 @@
 					ZEPHIR_GET_HVALUE(value, _6);
 					ZEPHIR_SINIT_NVAR(_7);
 					ZVAL_STRING(&_7, "\"", 0);
-<<<<<<< HEAD
 					ZEPHIR_CALL_FUNCTION(&_2, "addcslashes", &_8, 141, value, &_7);
-=======
-					ZEPHIR_CALL_FUNCTION(&_2, "addcslashes", &_8, 143, value, &_7);
->>>>>>> 58cb694b
 					zephir_check_call_status();
 					ZEPHIR_INIT_LNVAR(_9);
 					ZEPHIR_CONCAT_SVS(_9, "\"", _2, "\", ");
@@ -190,11 +180,7 @@
 			} else {
 				ZEPHIR_SINIT_NVAR(_10);
 				ZVAL_STRING(&_10, "\"", 0);
-<<<<<<< HEAD
 				ZEPHIR_CALL_FUNCTION(&_11, "addcslashes", &_8, 141, typeValues, &_10);
-=======
-				ZEPHIR_CALL_FUNCTION(&_11, "addcslashes", &_8, 143, typeValues, &_10);
->>>>>>> 58cb694b
 				zephir_check_call_status();
 				ZEPHIR_INIT_VAR(_12);
 				ZEPHIR_CONCAT_SVS(_12, "(\"", _11, "\")");
@@ -264,11 +250,7 @@
 		} else {
 			ZEPHIR_SINIT_VAR(_6);
 			ZVAL_STRING(&_6, "\"", 0);
-<<<<<<< HEAD
 			ZEPHIR_CALL_FUNCTION(&_7, "addcslashes", NULL, 141, defaultValue, &_6);
-=======
-			ZEPHIR_CALL_FUNCTION(&_7, "addcslashes", NULL, 143, defaultValue, &_6);
->>>>>>> 58cb694b
 			zephir_check_call_status();
 			ZEPHIR_INIT_VAR(_8);
 			ZEPHIR_CONCAT_SVS(_8, " DEFAULT \"", _7, "\"");
@@ -698,11 +680,6 @@
 	definition = definition_param;
 
 
-<<<<<<< HEAD
-
-	ZEPHIR_THROW_EXCEPTION_DEBUG_STR(phalcon_db_exception_ce, "Not implemented yet", "phalcon/db/dialect/sqlite.zep", 259);
-	return;
-=======
 	ZEPHIR_CALL_METHOD(&table, this_ptr, "preparetable", NULL, 0, tableName, schemaName);
 	zephir_check_call_status();
 	ZEPHIR_INIT_VAR(temporary);
@@ -769,7 +746,7 @@
 			} else {
 				ZEPHIR_SINIT_NVAR(_12);
 				ZVAL_STRING(&_12, "\"", 0);
-				ZEPHIR_CALL_FUNCTION(&_13, "addcslashes", &_14, 143, defaultValue, &_12);
+				ZEPHIR_CALL_FUNCTION(&_13, "addcslashes", &_14, 141, defaultValue, &_12);
 				zephir_check_call_status();
 				ZEPHIR_INIT_LNVAR(_15);
 				ZEPHIR_CONCAT_SVS(_15, " DEFAULT \"", _13, "\"");
@@ -869,7 +846,6 @@
 	ZEPHIR_CONCAT_VS(_15, _11, "\n)");
 	zephir_concat_self(&sql, _15 TSRMLS_CC);
 	RETURN_CCTOR(sql);
->>>>>>> 58cb694b
 
 }
 
@@ -959,11 +935,7 @@
 
 	ZEPHIR_OBS_VAR(viewSql);
 	if (!(zephir_array_isset_string_fetch(&viewSql, definition, SS("sql"), 0 TSRMLS_CC))) {
-<<<<<<< HEAD
-		ZEPHIR_THROW_EXCEPTION_DEBUG_STR(phalcon_db_exception_ce, "The index 'sql' is required in the definition array", "phalcon/db/dialect/sqlite.zep", 288);
-=======
 		ZEPHIR_THROW_EXCEPTION_DEBUG_STR(phalcon_db_exception_ce, "The index 'sql' is required in the definition array", "phalcon/db/dialect/sqlite.zep", 400);
->>>>>>> 58cb694b
 		return;
 	}
 	ZEPHIR_CALL_METHOD(&_0, this_ptr, "preparetable", NULL, 0, viewName, schemaName);
