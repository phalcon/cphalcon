--- conflicted
+++ resolved
@@ -159,17 +159,10 @@
 				  ; zephir_hash_get_current_data_ex(_11$$25, (void**) &_12$$25, &_10$$25) == SUCCESS
 				  ; zephir_hash_move_forward_ex(_11$$25, &_10$$25)
 				) {
-<<<<<<< HEAD
-					ZEPHIR_GET_HVALUE(value, _6);
-					ZEPHIR_SINIT_NVAR(_7);
-					ZVAL_STRING(&_7, "\"", 0);
-					ZEPHIR_CALL_FUNCTION(&_2, "addcslashes", &_8, 141, value, &_7);
-=======
 					ZEPHIR_GET_HVALUE(value$$25, _12$$25);
 					ZEPHIR_SINIT_NVAR(_13$$26);
 					ZVAL_STRING(&_13$$26, "\"", 0);
-					ZEPHIR_CALL_FUNCTION(&_14$$26, "addcslashes", &_15, 143, value$$25, &_13$$26);
->>>>>>> 2682ae08
+					ZEPHIR_CALL_FUNCTION(&_14$$26, "addcslashes", &_15, 141, value$$25, &_13$$26);
 					zephir_check_call_status();
 					ZEPHIR_INIT_LNVAR(_16$$26);
 					ZEPHIR_CONCAT_SVS(_16$$26, "\"", _14$$26, "\", ");
@@ -185,15 +178,9 @@
 				ZEPHIR_CONCAT_SVS(_20$$25, "(", _19$$25, ")");
 				zephir_concat_self(&columnSql, _20$$25 TSRMLS_CC);
 			} else {
-<<<<<<< HEAD
-				ZEPHIR_SINIT_NVAR(_10);
-				ZVAL_STRING(&_10, "\"", 0);
-				ZEPHIR_CALL_FUNCTION(&_11, "addcslashes", &_8, 141, typeValues, &_10);
-=======
 				ZEPHIR_SINIT_VAR(_21$$27);
 				ZVAL_STRING(&_21$$27, "\"", 0);
-				ZEPHIR_CALL_FUNCTION(&_22$$27, "addcslashes", &_15, 143, typeValues, &_21$$27);
->>>>>>> 2682ae08
+				ZEPHIR_CALL_FUNCTION(&_22$$27, "addcslashes", &_15, 141, typeValues, &_21$$27);
 				zephir_check_call_status();
 				ZEPHIR_INIT_VAR(_23$$27);
 				ZEPHIR_CONCAT_SVS(_23$$27, "(\"", _22$$27, "\")");
@@ -261,15 +248,9 @@
 		if (zephir_memnstr_str(_5$$3, SL("CURRENT_TIMESTAMP"), "phalcon/db/dialect/sqlite.zep", 152)) {
 			zephir_concat_self_str(&sql, SL(" DEFAULT CURRENT_TIMESTAMP") TSRMLS_CC);
 		} else {
-<<<<<<< HEAD
-			ZEPHIR_SINIT_VAR(_6);
-			ZVAL_STRING(&_6, "\"", 0);
-			ZEPHIR_CALL_FUNCTION(&_7, "addcslashes", NULL, 141, defaultValue, &_6);
-=======
 			ZEPHIR_SINIT_VAR(_6$$5);
 			ZVAL_STRING(&_6$$5, "\"", 0);
-			ZEPHIR_CALL_FUNCTION(&_7$$5, "addcslashes", NULL, 143, defaultValue, &_6$$5);
->>>>>>> 2682ae08
+			ZEPHIR_CALL_FUNCTION(&_7$$5, "addcslashes", NULL, 141, defaultValue, &_6$$5);
 			zephir_check_call_status();
 			ZEPHIR_INIT_VAR(_8$$5);
 			ZEPHIR_CONCAT_SVS(_8$$5, " DEFAULT \"", _7$$5, "\"");
@@ -763,15 +744,9 @@
 			if (zephir_memnstr_str(_11$$10, SL("CURRENT_TIMESTAMP"), "phalcon/db/dialect/sqlite.zep", 309)) {
 				zephir_concat_self_str(&columnLine, SL(" DEFAULT CURRENT_TIMESTAMP") TSRMLS_CC);
 			} else {
-<<<<<<< HEAD
-				ZEPHIR_SINIT_NVAR(_12);
-				ZVAL_STRING(&_12, "\"", 0);
-				ZEPHIR_CALL_FUNCTION(&_13, "addcslashes", &_14, 141, defaultValue, &_12);
-=======
 				ZEPHIR_SINIT_NVAR(_12$$12);
 				ZVAL_STRING(&_12$$12, "\"", 0);
-				ZEPHIR_CALL_FUNCTION(&_13$$12, "addcslashes", &_14, 143, defaultValue, &_12$$12);
->>>>>>> 2682ae08
+				ZEPHIR_CALL_FUNCTION(&_13$$12, "addcslashes", &_14, 141, defaultValue, &_12$$12);
 				zephir_check_call_status();
 				ZEPHIR_INIT_LNVAR(_15$$12);
 				ZEPHIR_CONCAT_SVS(_15$$12, " DEFAULT \"", _13$$12, "\"");
