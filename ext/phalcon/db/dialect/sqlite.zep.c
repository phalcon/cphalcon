
#ifdef HAVE_CONFIG_H
#include "../../../ext_config.h"
#endif

#include <php.h>
#include "../../../php_ext.h"
#include "../../../ext.h"

#include <Zend/zend_operators.h>
#include <Zend/zend_exceptions.h>
#include <Zend/zend_interfaces.h>

#include "kernel/main.h"
#include "kernel/memory.h"
#include "kernel/fcall.h"
#include "kernel/operators.h"
#include "kernel/concat.h"
#include "kernel/exception.h"
#include "kernel/string.h"
#include "ext/spl/spl_exceptions.h"
#include "kernel/array.h"


/**
 * Phalcon\Db\Dialect\Sqlite
 *
 * Generates database specific SQL for the Sqlite RDBMS
 */
ZEPHIR_INIT_CLASS(Phalcon_Db_Dialect_Sqlite) {

	ZEPHIR_REGISTER_CLASS_EX(Phalcon\\Db\\Dialect, Sqlite, phalcon, db_dialect_sqlite, phalcon_db_dialect_ce, phalcon_db_dialect_sqlite_method_entry, 0);

	zend_declare_property_string(phalcon_db_dialect_sqlite_ce, SL("_escapeChar"), "\"", ZEND_ACC_PROTECTED TSRMLS_CC);

	return SUCCESS;

}

/**
 * Gets the column name in SQLite
 */
PHP_METHOD(Phalcon_Db_Dialect_Sqlite, getColumnDefinition) {

	zephir_fcall_cache_entry *_15 = NULL;
	zend_long ZEPHIR_LAST_CALL_STATUS;
	zval *column, column_sub, columnSql, type, typeValues, _0$$8, _1$$8, _2$$10, _3$$10, _4$$10, _5$$16, _6$$16, _7$$24, _8$$27, _9$$39, _10$$39, _11$$39, value$$41, valueSql$$41, *_12$$41, _17$$41, _18$$41, _19$$41, _20$$41, _13$$42, _14$$42, _16$$42, _21$$43, _22$$43, _23$$43;
	zval *this_ptr = getThis();

	ZVAL_UNDEF(&column_sub);
	ZVAL_UNDEF(&columnSql);
	ZVAL_UNDEF(&type);
	ZVAL_UNDEF(&typeValues);
	ZVAL_UNDEF(&_0$$8);
	ZVAL_UNDEF(&_1$$8);
	ZVAL_UNDEF(&_2$$10);
	ZVAL_UNDEF(&_3$$10);
	ZVAL_UNDEF(&_4$$10);
	ZVAL_UNDEF(&_5$$16);
	ZVAL_UNDEF(&_6$$16);
	ZVAL_UNDEF(&_7$$24);
	ZVAL_UNDEF(&_8$$27);
	ZVAL_UNDEF(&_9$$39);
	ZVAL_UNDEF(&_10$$39);
	ZVAL_UNDEF(&_11$$39);
	ZVAL_UNDEF(&value$$41);
	ZVAL_UNDEF(&valueSql$$41);
	ZVAL_UNDEF(&_17$$41);
	ZVAL_UNDEF(&_18$$41);
	ZVAL_UNDEF(&_19$$41);
	ZVAL_UNDEF(&_20$$41);
	ZVAL_UNDEF(&_13$$42);
	ZVAL_UNDEF(&_14$$42);
	ZVAL_UNDEF(&_16$$42);
	ZVAL_UNDEF(&_21$$43);
	ZVAL_UNDEF(&_22$$43);
	ZVAL_UNDEF(&_23$$43);

	ZEPHIR_MM_GROW();
	zephir_fetch_params(1, 1, 0, &column);



	ZEPHIR_INIT_VAR(&columnSql);
	ZVAL_STRING(&columnSql, "");
	ZEPHIR_CALL_METHOD(&type, column, "gettype", NULL, 0);
	zephir_check_call_status();
	if (Z_TYPE_P(&type) == IS_STRING) {
		zephir_concat_self(&columnSql, &type TSRMLS_CC);
		ZEPHIR_CALL_METHOD(&type, column, "gettypereference", NULL, 0);
		zephir_check_call_status();
	}
	do {
		if (ZEPHIR_IS_LONG(&type, 0)) {
			if (ZEPHIR_IS_EMPTY(&columnSql)) {
				zephir_concat_self_str(&columnSql, SL("INTEGER") TSRMLS_CC);
			}
			break;
		}
		if (ZEPHIR_IS_LONG(&type, 1)) {
			if (ZEPHIR_IS_EMPTY(&columnSql)) {
				zephir_concat_self_str(&columnSql, SL("DATE") TSRMLS_CC);
			}
			break;
		}
		if (ZEPHIR_IS_LONG(&type, 2)) {
			if (ZEPHIR_IS_EMPTY(&columnSql)) {
				zephir_concat_self_str(&columnSql, SL("VARCHAR") TSRMLS_CC);
			}
			ZEPHIR_CALL_METHOD(&_0$$8, column, "getsize", NULL, 0);
			zephir_check_call_status();
			ZEPHIR_INIT_VAR(&_1$$8);
			ZEPHIR_CONCAT_SVS(&_1$$8, "(", &_0$$8, ")");
			zephir_concat_self(&columnSql, &_1$$8 TSRMLS_CC);
			break;
		}
		if (ZEPHIR_IS_LONG(&type, 3)) {
			if (ZEPHIR_IS_EMPTY(&columnSql)) {
				zephir_concat_self_str(&columnSql, SL("NUMERIC") TSRMLS_CC);
			}
			ZEPHIR_CALL_METHOD(&_2$$10, column, "getsize", NULL, 0);
			zephir_check_call_status();
			ZEPHIR_CALL_METHOD(&_3$$10, column, "getscale", NULL, 0);
			zephir_check_call_status();
			ZEPHIR_INIT_VAR(&_4$$10);
			ZEPHIR_CONCAT_SVSVS(&_4$$10, "(", &_2$$10, ",", &_3$$10, ")");
			zephir_concat_self(&columnSql, &_4$$10 TSRMLS_CC);
			break;
		}
		if (ZEPHIR_IS_LONG(&type, 4)) {
			if (ZEPHIR_IS_EMPTY(&columnSql)) {
				zephir_concat_self_str(&columnSql, SL("DATETIME") TSRMLS_CC);
			}
			break;
		}
		if (ZEPHIR_IS_LONG(&type, 17)) {
			if (ZEPHIR_IS_EMPTY(&columnSql)) {
				zephir_concat_self_str(&columnSql, SL("TIMESTAMP") TSRMLS_CC);
			}
			break;
		}
		if (ZEPHIR_IS_LONG(&type, 5)) {
			if (ZEPHIR_IS_EMPTY(&columnSql)) {
				zephir_concat_self_str(&columnSql, SL("CHARACTER") TSRMLS_CC);
			}
			ZEPHIR_CALL_METHOD(&_5$$16, column, "getsize", NULL, 0);
			zephir_check_call_status();
			ZEPHIR_INIT_VAR(&_6$$16);
			ZEPHIR_CONCAT_SVS(&_6$$16, "(", &_5$$16, ")");
			zephir_concat_self(&columnSql, &_6$$16 TSRMLS_CC);
			break;
		}
		if (ZEPHIR_IS_LONG(&type, 6)) {
			if (ZEPHIR_IS_EMPTY(&columnSql)) {
				zephir_concat_self_str(&columnSql, SL("TEXT") TSRMLS_CC);
			}
			break;
		}
		if (ZEPHIR_IS_LONG(&type, 8)) {
			if (ZEPHIR_IS_EMPTY(&columnSql)) {
				zephir_concat_self_str(&columnSql, SL("TINYINT") TSRMLS_CC);
			}
			break;
		}
		if (ZEPHIR_IS_LONG(&type, 7)) {
			if (ZEPHIR_IS_EMPTY(&columnSql)) {
				zephir_concat_self_str(&columnSql, SL("FLOAT") TSRMLS_CC);
			}
			break;
		}
		if (ZEPHIR_IS_LONG(&type, 9)) {
			if (ZEPHIR_IS_EMPTY(&columnSql)) {
				zephir_concat_self_str(&columnSql, SL("DOUBLE") TSRMLS_CC);
			}
			ZEPHIR_CALL_METHOD(&_7$$24, column, "isunsigned", NULL, 0);
			zephir_check_call_status();
			if (zephir_is_true(&_7$$24)) {
				zephir_concat_self_str(&columnSql, SL(" UNSIGNED") TSRMLS_CC);
			}
			break;
		}
		if (ZEPHIR_IS_LONG(&type, 14)) {
			if (ZEPHIR_IS_EMPTY(&columnSql)) {
				zephir_concat_self_str(&columnSql, SL("BIGINT") TSRMLS_CC);
			}
			ZEPHIR_CALL_METHOD(&_8$$27, column, "isunsigned", NULL, 0);
			zephir_check_call_status();
			if (zephir_is_true(&_8$$27)) {
				zephir_concat_self_str(&columnSql, SL(" UNSIGNED") TSRMLS_CC);
			}
			break;
		}
		if (ZEPHIR_IS_LONG(&type, 10)) {
			if (ZEPHIR_IS_EMPTY(&columnSql)) {
				zephir_concat_self_str(&columnSql, SL("TINYBLOB") TSRMLS_CC);
			}
			break;
		}
		if (ZEPHIR_IS_LONG(&type, 11)) {
			if (ZEPHIR_IS_EMPTY(&columnSql)) {
				zephir_concat_self_str(&columnSql, SL("BLOB") TSRMLS_CC);
			}
			break;
		}
		if (ZEPHIR_IS_LONG(&type, 12)) {
			if (ZEPHIR_IS_EMPTY(&columnSql)) {
				zephir_concat_self_str(&columnSql, SL("MEDIUMBLOB") TSRMLS_CC);
			}
			break;
		}
		if (ZEPHIR_IS_LONG(&type, 13)) {
			if (ZEPHIR_IS_EMPTY(&columnSql)) {
				zephir_concat_self_str(&columnSql, SL("LONGBLOB") TSRMLS_CC);
			}
			break;
		}
		if (ZEPHIR_IS_EMPTY(&columnSql)) {
			ZEPHIR_INIT_VAR(&_9$$39);
			object_init_ex(&_9$$39, phalcon_db_exception_ce);
			ZEPHIR_CALL_METHOD(&_10$$39, column, "getname", NULL, 0);
			zephir_check_call_status();
			ZEPHIR_INIT_VAR(&_11$$39);
			ZEPHIR_CONCAT_SV(&_11$$39, "Unrecognized SQLite data type at column ", &_10$$39);
			ZEPHIR_CALL_METHOD(NULL, &_9$$39, "__construct", NULL, 4, &_11$$39);
			zephir_check_call_status();
			zephir_throw_exception_debug(&_9$$39, "phalcon/db/dialect/sqlite.zep", 169 TSRMLS_CC);
			ZEPHIR_MM_RESTORE();
			return;
		}
		ZEPHIR_CALL_METHOD(&typeValues, column, "gettypevalues", NULL, 0);
		zephir_check_call_status();
		if (!(ZEPHIR_IS_EMPTY(&typeValues))) {
			if (Z_TYPE_P(&typeValues) == IS_ARRAY) {
				ZEPHIR_INIT_VAR(&valueSql$$41);
				ZVAL_STRING(&valueSql$$41, "");
				zephir_is_iterable(&typeValues, 0, "phalcon/db/dialect/sqlite.zep", 180);
				ZEND_HASH_FOREACH_VAL(Z_ARRVAL_P(&typeValues), _12$$41)
				{
					ZEPHIR_INIT_NVAR(&value$$41);
					ZVAL_COPY(&value$$41, _12$$41);
					ZEPHIR_INIT_NVAR(&_13$$42);
					ZVAL_STRING(&_13$$42, "\"");
<<<<<<< HEAD
					ZEPHIR_CALL_FUNCTION(&_14$$42, "addcslashes", &_15, 146, &value$$41, &_13$$42);
=======
					ZEPHIR_CALL_FUNCTION(&_14$$42, "addcslashes", &_15, 155, &value$$41, &_13$$42);
>>>>>>> b3b083d3
					zephir_check_call_status();
					ZEPHIR_INIT_LNVAR(_16$$42);
					ZEPHIR_CONCAT_SVS(&_16$$42, "\"", &_14$$42, "\", ");
					zephir_concat_self(&valueSql$$41, &_16$$42 TSRMLS_CC);
				} ZEND_HASH_FOREACH_END();
				ZEPHIR_INIT_NVAR(&value$$41);
				ZVAL_LONG(&_17$$41, 0);
				ZVAL_LONG(&_18$$41, -2);
				ZEPHIR_INIT_VAR(&_19$$41);
				zephir_substr(&_19$$41, &valueSql$$41, 0 , -2 , 0);
				ZEPHIR_INIT_VAR(&_20$$41);
				ZEPHIR_CONCAT_SVS(&_20$$41, "(", &_19$$41, ")");
				zephir_concat_self(&columnSql, &_20$$41 TSRMLS_CC);
			} else {
				ZEPHIR_INIT_VAR(&_21$$43);
				ZVAL_STRING(&_21$$43, "\"");
<<<<<<< HEAD
				ZEPHIR_CALL_FUNCTION(&_22$$43, "addcslashes", &_15, 146, &typeValues, &_21$$43);
=======
				ZEPHIR_CALL_FUNCTION(&_22$$43, "addcslashes", &_15, 155, &typeValues, &_21$$43);
>>>>>>> b3b083d3
				zephir_check_call_status();
				ZEPHIR_INIT_VAR(&_23$$43);
				ZEPHIR_CONCAT_SVS(&_23$$43, "(\"", &_22$$43, "\")");
				zephir_concat_self(&columnSql, &_23$$43 TSRMLS_CC);
			}
		}
	} while(0);

	RETURN_CCTOR(&columnSql);

}

/**
 * Generates SQL to add a column to a table
 */
PHP_METHOD(Phalcon_Db_Dialect_Sqlite, addColumn) {

	zend_long ZEPHIR_LAST_CALL_STATUS;
	zval *tableName_param = NULL, *schemaName_param = NULL, *column, column_sub, sql, defaultValue, _0, _1, _2, _3, _4, _9, _10, _5$$3, _6$$5, _7$$5, _8$$5;
	zval tableName, schemaName;
	zval *this_ptr = getThis();

	ZVAL_UNDEF(&tableName);
	ZVAL_UNDEF(&schemaName);
	ZVAL_UNDEF(&column_sub);
	ZVAL_UNDEF(&sql);
	ZVAL_UNDEF(&defaultValue);
	ZVAL_UNDEF(&_0);
	ZVAL_UNDEF(&_1);
	ZVAL_UNDEF(&_2);
	ZVAL_UNDEF(&_3);
	ZVAL_UNDEF(&_4);
	ZVAL_UNDEF(&_9);
	ZVAL_UNDEF(&_10);
	ZVAL_UNDEF(&_5$$3);
	ZVAL_UNDEF(&_6$$5);
	ZVAL_UNDEF(&_7$$5);
	ZVAL_UNDEF(&_8$$5);

	ZEPHIR_MM_GROW();
	zephir_fetch_params(1, 3, 0, &tableName_param, &schemaName_param, &column);

	if (UNEXPECTED(Z_TYPE_P(tableName_param) != IS_STRING && Z_TYPE_P(tableName_param) != IS_NULL)) {
		zephir_throw_exception_string(spl_ce_InvalidArgumentException, SL("Parameter 'tableName' must be a string") TSRMLS_CC);
		RETURN_MM_NULL();
	}
	if (EXPECTED(Z_TYPE_P(tableName_param) == IS_STRING)) {
		zephir_get_strval(&tableName, tableName_param);
	} else {
		ZEPHIR_INIT_VAR(&tableName);
		ZVAL_EMPTY_STRING(&tableName);
	}
	if (UNEXPECTED(Z_TYPE_P(schemaName_param) != IS_STRING && Z_TYPE_P(schemaName_param) != IS_NULL)) {
		zephir_throw_exception_string(spl_ce_InvalidArgumentException, SL("Parameter 'schemaName' must be a string") TSRMLS_CC);
		RETURN_MM_NULL();
	}
	if (EXPECTED(Z_TYPE_P(schemaName_param) == IS_STRING)) {
		zephir_get_strval(&schemaName, schemaName_param);
	} else {
		ZEPHIR_INIT_VAR(&schemaName);
		ZVAL_EMPTY_STRING(&schemaName);
	}


	ZEPHIR_CALL_METHOD(&_0, this_ptr, "preparetable", NULL, 0, &tableName, &schemaName);
	zephir_check_call_status();
	ZEPHIR_INIT_VAR(&sql);
	ZEPHIR_CONCAT_SVS(&sql, "ALTER TABLE ", &_0, " ADD COLUMN ");
	ZEPHIR_CALL_METHOD(&_1, column, "getname", NULL, 0);
	zephir_check_call_status();
	ZEPHIR_CALL_METHOD(&_2, this_ptr, "getcolumndefinition", NULL, 0, column);
	zephir_check_call_status();
	ZEPHIR_INIT_VAR(&_3);
	ZEPHIR_CONCAT_SVSV(&_3, "\"", &_1, "\" ", &_2);
	zephir_concat_self(&sql, &_3 TSRMLS_CC);
	ZEPHIR_CALL_METHOD(&_4, column, "hasdefault", NULL, 0);
	zephir_check_call_status();
	if (zephir_is_true(&_4)) {
		ZEPHIR_CALL_METHOD(&defaultValue, column, "getdefault", NULL, 0);
		zephir_check_call_status();
		ZEPHIR_INIT_VAR(&_5$$3);
		zephir_fast_strtoupper(&_5$$3, &defaultValue);
		if (zephir_memnstr_str(&_5$$3, SL("CURRENT_TIMESTAMP"), "phalcon/db/dialect/sqlite.zep", 203)) {
			zephir_concat_self_str(&sql, SL(" DEFAULT CURRENT_TIMESTAMP") TSRMLS_CC);
		} else {
			ZEPHIR_INIT_VAR(&_6$$5);
			ZVAL_STRING(&_6$$5, "\"");
<<<<<<< HEAD
			ZEPHIR_CALL_FUNCTION(&_7$$5, "addcslashes", NULL, 146, &defaultValue, &_6$$5);
=======
			ZEPHIR_CALL_FUNCTION(&_7$$5, "addcslashes", NULL, 155, &defaultValue, &_6$$5);
>>>>>>> b3b083d3
			zephir_check_call_status();
			ZEPHIR_INIT_VAR(&_8$$5);
			ZEPHIR_CONCAT_SVS(&_8$$5, " DEFAULT \"", &_7$$5, "\"");
			zephir_concat_self(&sql, &_8$$5 TSRMLS_CC);
		}
	}
	ZEPHIR_CALL_METHOD(&_9, column, "isnotnull", NULL, 0);
	zephir_check_call_status();
	if (zephir_is_true(&_9)) {
		zephir_concat_self_str(&sql, SL(" NOT NULL") TSRMLS_CC);
	}
	ZEPHIR_CALL_METHOD(&_10, column, "isautoincrement", NULL, 0);
	zephir_check_call_status();
	if (zephir_is_true(&_10)) {
		zephir_concat_self_str(&sql, SL(" PRIMARY KEY AUTOINCREMENT") TSRMLS_CC);
	}
	RETURN_CCTOR(&sql);

}

/**
 * Generates SQL to modify a column in a table
 */
PHP_METHOD(Phalcon_Db_Dialect_Sqlite, modifyColumn) {

	zval *tableName_param = NULL, *schemaName_param = NULL, *column, column_sub, *currentColumn = NULL, currentColumn_sub, __$null;
	zval tableName, schemaName;
	zval *this_ptr = getThis();

	ZVAL_UNDEF(&tableName);
	ZVAL_UNDEF(&schemaName);
	ZVAL_UNDEF(&column_sub);
	ZVAL_UNDEF(&currentColumn_sub);
	ZVAL_NULL(&__$null);

	ZEPHIR_MM_GROW();
	zephir_fetch_params(1, 3, 1, &tableName_param, &schemaName_param, &column, &currentColumn);

	if (UNEXPECTED(Z_TYPE_P(tableName_param) != IS_STRING && Z_TYPE_P(tableName_param) != IS_NULL)) {
		zephir_throw_exception_string(spl_ce_InvalidArgumentException, SL("Parameter 'tableName' must be a string") TSRMLS_CC);
		RETURN_MM_NULL();
	}
	if (EXPECTED(Z_TYPE_P(tableName_param) == IS_STRING)) {
		zephir_get_strval(&tableName, tableName_param);
	} else {
		ZEPHIR_INIT_VAR(&tableName);
		ZVAL_EMPTY_STRING(&tableName);
	}
	if (UNEXPECTED(Z_TYPE_P(schemaName_param) != IS_STRING && Z_TYPE_P(schemaName_param) != IS_NULL)) {
		zephir_throw_exception_string(spl_ce_InvalidArgumentException, SL("Parameter 'schemaName' must be a string") TSRMLS_CC);
		RETURN_MM_NULL();
	}
	if (EXPECTED(Z_TYPE_P(schemaName_param) == IS_STRING)) {
		zephir_get_strval(&schemaName, schemaName_param);
	} else {
		ZEPHIR_INIT_VAR(&schemaName);
		ZVAL_EMPTY_STRING(&schemaName);
	}
	if (!currentColumn) {
		currentColumn = &currentColumn_sub;
		currentColumn = &__$null;
	}


	ZEPHIR_THROW_EXCEPTION_DEBUG_STR(phalcon_db_exception_ce, "Altering a DB column is not supported by SQLite", "phalcon/db/dialect/sqlite.zep", 226);
	return;

}

/**
 * Generates SQL to delete a column from a table
 */
PHP_METHOD(Phalcon_Db_Dialect_Sqlite, dropColumn) {

	zval *tableName_param = NULL, *schemaName_param = NULL, *columnName_param = NULL;
	zval tableName, schemaName, columnName;
	zval *this_ptr = getThis();

	ZVAL_UNDEF(&tableName);
	ZVAL_UNDEF(&schemaName);
	ZVAL_UNDEF(&columnName);

	ZEPHIR_MM_GROW();
	zephir_fetch_params(1, 3, 0, &tableName_param, &schemaName_param, &columnName_param);

	if (UNEXPECTED(Z_TYPE_P(tableName_param) != IS_STRING && Z_TYPE_P(tableName_param) != IS_NULL)) {
		zephir_throw_exception_string(spl_ce_InvalidArgumentException, SL("Parameter 'tableName' must be a string") TSRMLS_CC);
		RETURN_MM_NULL();
	}
	if (EXPECTED(Z_TYPE_P(tableName_param) == IS_STRING)) {
		zephir_get_strval(&tableName, tableName_param);
	} else {
		ZEPHIR_INIT_VAR(&tableName);
		ZVAL_EMPTY_STRING(&tableName);
	}
	if (UNEXPECTED(Z_TYPE_P(schemaName_param) != IS_STRING && Z_TYPE_P(schemaName_param) != IS_NULL)) {
		zephir_throw_exception_string(spl_ce_InvalidArgumentException, SL("Parameter 'schemaName' must be a string") TSRMLS_CC);
		RETURN_MM_NULL();
	}
	if (EXPECTED(Z_TYPE_P(schemaName_param) == IS_STRING)) {
		zephir_get_strval(&schemaName, schemaName_param);
	} else {
		ZEPHIR_INIT_VAR(&schemaName);
		ZVAL_EMPTY_STRING(&schemaName);
	}
	if (UNEXPECTED(Z_TYPE_P(columnName_param) != IS_STRING && Z_TYPE_P(columnName_param) != IS_NULL)) {
		zephir_throw_exception_string(spl_ce_InvalidArgumentException, SL("Parameter 'columnName' must be a string") TSRMLS_CC);
		RETURN_MM_NULL();
	}
	if (EXPECTED(Z_TYPE_P(columnName_param) == IS_STRING)) {
		zephir_get_strval(&columnName, columnName_param);
	} else {
		ZEPHIR_INIT_VAR(&columnName);
		ZVAL_EMPTY_STRING(&columnName);
	}


	ZEPHIR_THROW_EXCEPTION_DEBUG_STR(phalcon_db_exception_ce, "Dropping DB column is not supported by SQLite", "phalcon/db/dialect/sqlite.zep", 234);
	return;

}

/**
 * Generates SQL to add an index to a table
 */
PHP_METHOD(Phalcon_Db_Dialect_Sqlite, addIndex) {

	zend_long ZEPHIR_LAST_CALL_STATUS;
	zval *tableName_param = NULL, *schemaName_param = NULL, *index, index_sub, sql, indexType, _4, _5, _6, _0$$5, _1$$5, _2$$6, _3$$6;
	zval tableName, schemaName;
	zval *this_ptr = getThis();

	ZVAL_UNDEF(&tableName);
	ZVAL_UNDEF(&schemaName);
	ZVAL_UNDEF(&index_sub);
	ZVAL_UNDEF(&sql);
	ZVAL_UNDEF(&indexType);
	ZVAL_UNDEF(&_4);
	ZVAL_UNDEF(&_5);
	ZVAL_UNDEF(&_6);
	ZVAL_UNDEF(&_0$$5);
	ZVAL_UNDEF(&_1$$5);
	ZVAL_UNDEF(&_2$$6);
	ZVAL_UNDEF(&_3$$6);

	ZEPHIR_MM_GROW();
	zephir_fetch_params(1, 3, 0, &tableName_param, &schemaName_param, &index);

	if (UNEXPECTED(Z_TYPE_P(tableName_param) != IS_STRING && Z_TYPE_P(tableName_param) != IS_NULL)) {
		zephir_throw_exception_string(spl_ce_InvalidArgumentException, SL("Parameter 'tableName' must be a string") TSRMLS_CC);
		RETURN_MM_NULL();
	}
	if (EXPECTED(Z_TYPE_P(tableName_param) == IS_STRING)) {
		zephir_get_strval(&tableName, tableName_param);
	} else {
		ZEPHIR_INIT_VAR(&tableName);
		ZVAL_EMPTY_STRING(&tableName);
	}
	if (UNEXPECTED(Z_TYPE_P(schemaName_param) != IS_STRING && Z_TYPE_P(schemaName_param) != IS_NULL)) {
		zephir_throw_exception_string(spl_ce_InvalidArgumentException, SL("Parameter 'schemaName' must be a string") TSRMLS_CC);
		RETURN_MM_NULL();
	}
	if (EXPECTED(Z_TYPE_P(schemaName_param) == IS_STRING)) {
		zephir_get_strval(&schemaName, schemaName_param);
	} else {
		ZEPHIR_INIT_VAR(&schemaName);
		ZVAL_EMPTY_STRING(&schemaName);
	}


	ZEPHIR_CALL_METHOD(&indexType, index, "gettype", NULL, 0);
	zephir_check_call_status();
	ZEPHIR_INIT_VAR(&sql);
	if (!(ZEPHIR_IS_EMPTY(&indexType))) {
		ZEPHIR_CONCAT_SVS(&sql, "CREATE ", &indexType, " INDEX \"");
	} else {
		ZVAL_STRING(&sql, "CREATE INDEX \"");
	}
	if (!(Z_TYPE_P(&schemaName) == IS_UNDEF) && Z_STRLEN_P(&schemaName)) {
		ZEPHIR_CALL_METHOD(&_0$$5, index, "getname", NULL, 0);
		zephir_check_call_status();
		ZEPHIR_INIT_VAR(&_1$$5);
		ZEPHIR_CONCAT_VSVSVS(&_1$$5, &schemaName, "\".\"", &_0$$5, "\" ON \"", &tableName, "\" (");
		zephir_concat_self(&sql, &_1$$5 TSRMLS_CC);
	} else {
		ZEPHIR_CALL_METHOD(&_2$$6, index, "getname", NULL, 0);
		zephir_check_call_status();
		ZEPHIR_INIT_VAR(&_3$$6);
		ZEPHIR_CONCAT_VSVS(&_3$$6, &_2$$6, "\" ON \"", &tableName, "\" (");
		zephir_concat_self(&sql, &_3$$6 TSRMLS_CC);
	}
	ZEPHIR_CALL_METHOD(&_5, index, "getcolumns", NULL, 0);
	zephir_check_call_status();
<<<<<<< HEAD
	ZEPHIR_CALL_METHOD(&_4, this_ptr, "getcolumnlist", NULL, 49, &_5);
=======
	ZEPHIR_CALL_METHOD(&_4, this_ptr, "getcolumnlist", NULL, 51, &_5);
>>>>>>> b3b083d3
	zephir_check_call_status();
	ZEPHIR_INIT_VAR(&_6);
	ZEPHIR_CONCAT_VS(&_6, &_4, ")");
	zephir_concat_self(&sql, &_6 TSRMLS_CC);
	RETURN_CCTOR(&sql);

}

/**
 * Generates SQL to delete an index from a table
 */
PHP_METHOD(Phalcon_Db_Dialect_Sqlite, dropIndex) {

	zval *tableName_param = NULL, *schemaName_param = NULL, *indexName_param = NULL;
	zval tableName, schemaName, indexName;
	zval *this_ptr = getThis();

	ZVAL_UNDEF(&tableName);
	ZVAL_UNDEF(&schemaName);
	ZVAL_UNDEF(&indexName);

	ZEPHIR_MM_GROW();
	zephir_fetch_params(1, 3, 0, &tableName_param, &schemaName_param, &indexName_param);

	if (UNEXPECTED(Z_TYPE_P(tableName_param) != IS_STRING && Z_TYPE_P(tableName_param) != IS_NULL)) {
		zephir_throw_exception_string(spl_ce_InvalidArgumentException, SL("Parameter 'tableName' must be a string") TSRMLS_CC);
		RETURN_MM_NULL();
	}
	if (EXPECTED(Z_TYPE_P(tableName_param) == IS_STRING)) {
		zephir_get_strval(&tableName, tableName_param);
	} else {
		ZEPHIR_INIT_VAR(&tableName);
		ZVAL_EMPTY_STRING(&tableName);
	}
	if (UNEXPECTED(Z_TYPE_P(schemaName_param) != IS_STRING && Z_TYPE_P(schemaName_param) != IS_NULL)) {
		zephir_throw_exception_string(spl_ce_InvalidArgumentException, SL("Parameter 'schemaName' must be a string") TSRMLS_CC);
		RETURN_MM_NULL();
	}
	if (EXPECTED(Z_TYPE_P(schemaName_param) == IS_STRING)) {
		zephir_get_strval(&schemaName, schemaName_param);
	} else {
		ZEPHIR_INIT_VAR(&schemaName);
		ZVAL_EMPTY_STRING(&schemaName);
	}
	if (UNEXPECTED(Z_TYPE_P(indexName_param) != IS_STRING && Z_TYPE_P(indexName_param) != IS_NULL)) {
		zephir_throw_exception_string(spl_ce_InvalidArgumentException, SL("Parameter 'indexName' must be a string") TSRMLS_CC);
		RETURN_MM_NULL();
	}
	if (EXPECTED(Z_TYPE_P(indexName_param) == IS_STRING)) {
		zephir_get_strval(&indexName, indexName_param);
	} else {
		ZEPHIR_INIT_VAR(&indexName);
		ZVAL_EMPTY_STRING(&indexName);
	}


	if (!(Z_TYPE_P(&schemaName) == IS_UNDEF) && Z_STRLEN_P(&schemaName)) {
		ZEPHIR_CONCAT_SVSVS(return_value, "DROP INDEX \"", &schemaName, "\".\"", &indexName, "\"");
		RETURN_MM();
	}
	ZEPHIR_CONCAT_SVS(return_value, "DROP INDEX \"", &indexName, "\"");
	RETURN_MM();

}

/**
 * Generates SQL to add the primary key to a table
 */
PHP_METHOD(Phalcon_Db_Dialect_Sqlite, addPrimaryKey) {

	zval *tableName_param = NULL, *schemaName_param = NULL, *index, index_sub;
	zval tableName, schemaName;
	zval *this_ptr = getThis();

	ZVAL_UNDEF(&tableName);
	ZVAL_UNDEF(&schemaName);
	ZVAL_UNDEF(&index_sub);

	ZEPHIR_MM_GROW();
	zephir_fetch_params(1, 3, 0, &tableName_param, &schemaName_param, &index);

	if (UNEXPECTED(Z_TYPE_P(tableName_param) != IS_STRING && Z_TYPE_P(tableName_param) != IS_NULL)) {
		zephir_throw_exception_string(spl_ce_InvalidArgumentException, SL("Parameter 'tableName' must be a string") TSRMLS_CC);
		RETURN_MM_NULL();
	}
	if (EXPECTED(Z_TYPE_P(tableName_param) == IS_STRING)) {
		zephir_get_strval(&tableName, tableName_param);
	} else {
		ZEPHIR_INIT_VAR(&tableName);
		ZVAL_EMPTY_STRING(&tableName);
	}
	if (UNEXPECTED(Z_TYPE_P(schemaName_param) != IS_STRING && Z_TYPE_P(schemaName_param) != IS_NULL)) {
		zephir_throw_exception_string(spl_ce_InvalidArgumentException, SL("Parameter 'schemaName' must be a string") TSRMLS_CC);
		RETURN_MM_NULL();
	}
	if (EXPECTED(Z_TYPE_P(schemaName_param) == IS_STRING)) {
		zephir_get_strval(&schemaName, schemaName_param);
	} else {
		ZEPHIR_INIT_VAR(&schemaName);
		ZVAL_EMPTY_STRING(&schemaName);
	}


	ZEPHIR_THROW_EXCEPTION_DEBUG_STR(phalcon_db_exception_ce, "Adding a primary key after table has been created is not supported by SQLite", "phalcon/db/dialect/sqlite.zep", 278);
	return;

}

/**
 * Generates SQL to delete primary key from a table
 */
PHP_METHOD(Phalcon_Db_Dialect_Sqlite, dropPrimaryKey) {

	zval *tableName_param = NULL, *schemaName_param = NULL;
	zval tableName, schemaName;
	zval *this_ptr = getThis();

	ZVAL_UNDEF(&tableName);
	ZVAL_UNDEF(&schemaName);

	ZEPHIR_MM_GROW();
	zephir_fetch_params(1, 2, 0, &tableName_param, &schemaName_param);

	if (UNEXPECTED(Z_TYPE_P(tableName_param) != IS_STRING && Z_TYPE_P(tableName_param) != IS_NULL)) {
		zephir_throw_exception_string(spl_ce_InvalidArgumentException, SL("Parameter 'tableName' must be a string") TSRMLS_CC);
		RETURN_MM_NULL();
	}
	if (EXPECTED(Z_TYPE_P(tableName_param) == IS_STRING)) {
		zephir_get_strval(&tableName, tableName_param);
	} else {
		ZEPHIR_INIT_VAR(&tableName);
		ZVAL_EMPTY_STRING(&tableName);
	}
	if (UNEXPECTED(Z_TYPE_P(schemaName_param) != IS_STRING && Z_TYPE_P(schemaName_param) != IS_NULL)) {
		zephir_throw_exception_string(spl_ce_InvalidArgumentException, SL("Parameter 'schemaName' must be a string") TSRMLS_CC);
		RETURN_MM_NULL();
	}
	if (EXPECTED(Z_TYPE_P(schemaName_param) == IS_STRING)) {
		zephir_get_strval(&schemaName, schemaName_param);
	} else {
		ZEPHIR_INIT_VAR(&schemaName);
		ZVAL_EMPTY_STRING(&schemaName);
	}


	ZEPHIR_THROW_EXCEPTION_DEBUG_STR(phalcon_db_exception_ce, "Removing a primary key after table has been created is not supported by SQLite", "phalcon/db/dialect/sqlite.zep", 286);
	return;

}

/**
 * Generates SQL to add an index to a table
 */
PHP_METHOD(Phalcon_Db_Dialect_Sqlite, addForeignKey) {

	zval *tableName_param = NULL, *schemaName_param = NULL, *reference, reference_sub;
	zval tableName, schemaName;
	zval *this_ptr = getThis();

	ZVAL_UNDEF(&tableName);
	ZVAL_UNDEF(&schemaName);
	ZVAL_UNDEF(&reference_sub);

	ZEPHIR_MM_GROW();
	zephir_fetch_params(1, 3, 0, &tableName_param, &schemaName_param, &reference);

	if (UNEXPECTED(Z_TYPE_P(tableName_param) != IS_STRING && Z_TYPE_P(tableName_param) != IS_NULL)) {
		zephir_throw_exception_string(spl_ce_InvalidArgumentException, SL("Parameter 'tableName' must be a string") TSRMLS_CC);
		RETURN_MM_NULL();
	}
	if (EXPECTED(Z_TYPE_P(tableName_param) == IS_STRING)) {
		zephir_get_strval(&tableName, tableName_param);
	} else {
		ZEPHIR_INIT_VAR(&tableName);
		ZVAL_EMPTY_STRING(&tableName);
	}
	if (UNEXPECTED(Z_TYPE_P(schemaName_param) != IS_STRING && Z_TYPE_P(schemaName_param) != IS_NULL)) {
		zephir_throw_exception_string(spl_ce_InvalidArgumentException, SL("Parameter 'schemaName' must be a string") TSRMLS_CC);
		RETURN_MM_NULL();
	}
	if (EXPECTED(Z_TYPE_P(schemaName_param) == IS_STRING)) {
		zephir_get_strval(&schemaName, schemaName_param);
	} else {
		ZEPHIR_INIT_VAR(&schemaName);
		ZVAL_EMPTY_STRING(&schemaName);
	}


	ZEPHIR_THROW_EXCEPTION_DEBUG_STR(phalcon_db_exception_ce, "Adding a foreign key constraint to an existing table is not supported by SQLite", "phalcon/db/dialect/sqlite.zep", 294);
	return;

}

/**
 * Generates SQL to delete a foreign key from a table
 */
PHP_METHOD(Phalcon_Db_Dialect_Sqlite, dropForeignKey) {

	zval *tableName_param = NULL, *schemaName_param = NULL, *referenceName_param = NULL;
	zval tableName, schemaName, referenceName;
	zval *this_ptr = getThis();

	ZVAL_UNDEF(&tableName);
	ZVAL_UNDEF(&schemaName);
	ZVAL_UNDEF(&referenceName);

	ZEPHIR_MM_GROW();
	zephir_fetch_params(1, 3, 0, &tableName_param, &schemaName_param, &referenceName_param);

	if (UNEXPECTED(Z_TYPE_P(tableName_param) != IS_STRING && Z_TYPE_P(tableName_param) != IS_NULL)) {
		zephir_throw_exception_string(spl_ce_InvalidArgumentException, SL("Parameter 'tableName' must be a string") TSRMLS_CC);
		RETURN_MM_NULL();
	}
	if (EXPECTED(Z_TYPE_P(tableName_param) == IS_STRING)) {
		zephir_get_strval(&tableName, tableName_param);
	} else {
		ZEPHIR_INIT_VAR(&tableName);
		ZVAL_EMPTY_STRING(&tableName);
	}
	if (UNEXPECTED(Z_TYPE_P(schemaName_param) != IS_STRING && Z_TYPE_P(schemaName_param) != IS_NULL)) {
		zephir_throw_exception_string(spl_ce_InvalidArgumentException, SL("Parameter 'schemaName' must be a string") TSRMLS_CC);
		RETURN_MM_NULL();
	}
	if (EXPECTED(Z_TYPE_P(schemaName_param) == IS_STRING)) {
		zephir_get_strval(&schemaName, schemaName_param);
	} else {
		ZEPHIR_INIT_VAR(&schemaName);
		ZVAL_EMPTY_STRING(&schemaName);
	}
	if (UNEXPECTED(Z_TYPE_P(referenceName_param) != IS_STRING && Z_TYPE_P(referenceName_param) != IS_NULL)) {
		zephir_throw_exception_string(spl_ce_InvalidArgumentException, SL("Parameter 'referenceName' must be a string") TSRMLS_CC);
		RETURN_MM_NULL();
	}
	if (EXPECTED(Z_TYPE_P(referenceName_param) == IS_STRING)) {
		zephir_get_strval(&referenceName, referenceName_param);
	} else {
		ZEPHIR_INIT_VAR(&referenceName);
		ZVAL_EMPTY_STRING(&referenceName);
	}


	ZEPHIR_THROW_EXCEPTION_DEBUG_STR(phalcon_db_exception_ce, "Dropping a foreign key constraint is not supported by SQLite", "phalcon/db/dialect/sqlite.zep", 302);
	return;

}

/**
 * Generates SQL to create a table
 */
PHP_METHOD(Phalcon_Db_Dialect_Sqlite, createTable) {

	zend_bool hasPrimary = 0, _5$$7, _7$$7, _16$$15, _17$$15;
	zephir_fcall_cache_entry *_3 = NULL, *_12 = NULL, *_21 = NULL;
	zend_long ZEPHIR_LAST_CALL_STATUS;
	zval definition;
	zval *tableName_param = NULL, *schemaName_param = NULL, *definition_param = NULL, columns, table, temporary, options, createLines, columnLine, column, indexes, index, indexName, indexType, references, reference, defaultValue, referenceSql, onDelete, onUpdate, sql, *_0, _35, _36, _1$$7, _2$$7, _4$$7, _6$$7, _8$$7, _14$$7, _9$$10, _10$$12, _11$$12, _13$$12, *_15$$14, _18$$15, _19$$16, _20$$16, _22$$16, _23$$17, _24$$17, _25$$17, *_26$$18, _27$$19, _28$$19, _29$$19, _30$$19, _31$$19, _32$$19, _33$$20, _34$$21;
	zval tableName, schemaName;
	zval *this_ptr = getThis();

	ZVAL_UNDEF(&tableName);
	ZVAL_UNDEF(&schemaName);
	ZVAL_UNDEF(&columns);
	ZVAL_UNDEF(&table);
	ZVAL_UNDEF(&temporary);
	ZVAL_UNDEF(&options);
	ZVAL_UNDEF(&createLines);
	ZVAL_UNDEF(&columnLine);
	ZVAL_UNDEF(&column);
	ZVAL_UNDEF(&indexes);
	ZVAL_UNDEF(&index);
	ZVAL_UNDEF(&indexName);
	ZVAL_UNDEF(&indexType);
	ZVAL_UNDEF(&references);
	ZVAL_UNDEF(&reference);
	ZVAL_UNDEF(&defaultValue);
	ZVAL_UNDEF(&referenceSql);
	ZVAL_UNDEF(&onDelete);
	ZVAL_UNDEF(&onUpdate);
	ZVAL_UNDEF(&sql);
	ZVAL_UNDEF(&_35);
	ZVAL_UNDEF(&_36);
	ZVAL_UNDEF(&_1$$7);
	ZVAL_UNDEF(&_2$$7);
	ZVAL_UNDEF(&_4$$7);
	ZVAL_UNDEF(&_6$$7);
	ZVAL_UNDEF(&_8$$7);
	ZVAL_UNDEF(&_14$$7);
	ZVAL_UNDEF(&_9$$10);
	ZVAL_UNDEF(&_10$$12);
	ZVAL_UNDEF(&_11$$12);
	ZVAL_UNDEF(&_13$$12);
	ZVAL_UNDEF(&_18$$15);
	ZVAL_UNDEF(&_19$$16);
	ZVAL_UNDEF(&_20$$16);
	ZVAL_UNDEF(&_22$$16);
	ZVAL_UNDEF(&_23$$17);
	ZVAL_UNDEF(&_24$$17);
	ZVAL_UNDEF(&_25$$17);
	ZVAL_UNDEF(&_27$$19);
	ZVAL_UNDEF(&_28$$19);
	ZVAL_UNDEF(&_29$$19);
	ZVAL_UNDEF(&_30$$19);
	ZVAL_UNDEF(&_31$$19);
	ZVAL_UNDEF(&_32$$19);
	ZVAL_UNDEF(&_33$$20);
	ZVAL_UNDEF(&_34$$21);
	ZVAL_UNDEF(&definition);

	ZEPHIR_MM_GROW();
	zephir_fetch_params(1, 3, 0, &tableName_param, &schemaName_param, &definition_param);

	if (UNEXPECTED(Z_TYPE_P(tableName_param) != IS_STRING && Z_TYPE_P(tableName_param) != IS_NULL)) {
		zephir_throw_exception_string(spl_ce_InvalidArgumentException, SL("Parameter 'tableName' must be a string") TSRMLS_CC);
		RETURN_MM_NULL();
	}
	if (EXPECTED(Z_TYPE_P(tableName_param) == IS_STRING)) {
		zephir_get_strval(&tableName, tableName_param);
	} else {
		ZEPHIR_INIT_VAR(&tableName);
		ZVAL_EMPTY_STRING(&tableName);
	}
	if (UNEXPECTED(Z_TYPE_P(schemaName_param) != IS_STRING && Z_TYPE_P(schemaName_param) != IS_NULL)) {
		zephir_throw_exception_string(spl_ce_InvalidArgumentException, SL("Parameter 'schemaName' must be a string") TSRMLS_CC);
		RETURN_MM_NULL();
	}
	if (EXPECTED(Z_TYPE_P(schemaName_param) == IS_STRING)) {
		zephir_get_strval(&schemaName, schemaName_param);
	} else {
		ZEPHIR_INIT_VAR(&schemaName);
		ZVAL_EMPTY_STRING(&schemaName);
	}
	ZEPHIR_OBS_COPY_OR_DUP(&definition, definition_param);


	ZEPHIR_CALL_METHOD(&table, this_ptr, "preparetable", NULL, 0, &tableName, &schemaName);
	zephir_check_call_status();
	ZEPHIR_INIT_VAR(&temporary);
	ZVAL_BOOL(&temporary, 0);
	ZEPHIR_OBS_VAR(&options);
	if (zephir_array_isset_string_fetch(&options, &definition, SL("options"), 0)) {
		ZEPHIR_OBS_NVAR(&temporary);
		zephir_array_isset_string_fetch(&temporary, &options, SL("temporary"), 0);
	}
	ZEPHIR_OBS_VAR(&columns);
	if (!(zephir_array_isset_string_fetch(&columns, &definition, SL("columns"), 0))) {
		ZEPHIR_THROW_EXCEPTION_DEBUG_STR(phalcon_db_exception_ce, "The index 'columns' is required in the definition array", "phalcon/db/dialect/sqlite.zep", 322);
		return;
	}
	ZEPHIR_INIT_VAR(&sql);
	if (zephir_is_true(&temporary)) {
		ZEPHIR_CONCAT_SVS(&sql, "CREATE TEMPORARY TABLE ", &table, " (\n\t");
	} else {
		ZEPHIR_CONCAT_SVS(&sql, "CREATE TABLE ", &table, " (\n\t");
	}
	hasPrimary = 0;
	ZEPHIR_INIT_VAR(&createLines);
	array_init(&createLines);
	zephir_is_iterable(&columns, 0, "phalcon/db/dialect/sqlite.zep", 380);
	ZEND_HASH_FOREACH_VAL(Z_ARRVAL_P(&columns), _0)
	{
		ZEPHIR_INIT_NVAR(&column);
		ZVAL_COPY(&column, _0);
		ZEPHIR_CALL_METHOD(&_1$$7, &column, "getname", NULL, 0);
		zephir_check_call_status();
		ZEPHIR_CALL_METHOD(&_2$$7, this_ptr, "getcolumndefinition", &_3, 0, &column);
		zephir_check_call_status();
		ZEPHIR_INIT_NVAR(&columnLine);
		ZEPHIR_CONCAT_SVSV(&columnLine, "`", &_1$$7, "` ", &_2$$7);
		ZEPHIR_CALL_METHOD(&_4$$7, &column, "isprimary", NULL, 0);
		zephir_check_call_status();
		_5$$7 = zephir_is_true(&_4$$7);
		if (_5$$7) {
			_5$$7 = !hasPrimary;
		}
		if (_5$$7) {
			zephir_concat_self_str(&columnLine, SL(" PRIMARY KEY") TSRMLS_CC);
			hasPrimary = 1;
		}
		ZEPHIR_CALL_METHOD(&_6$$7, &column, "isautoincrement", NULL, 0);
		zephir_check_call_status();
		_7$$7 = zephir_is_true(&_6$$7);
		if (_7$$7) {
			_7$$7 = hasPrimary;
		}
		if (_7$$7) {
			zephir_concat_self_str(&columnLine, SL(" AUTOINCREMENT") TSRMLS_CC);
		}
		ZEPHIR_CALL_METHOD(&_8$$7, &column, "hasdefault", NULL, 0);
		zephir_check_call_status();
		if (zephir_is_true(&_8$$7)) {
			ZEPHIR_CALL_METHOD(&defaultValue, &column, "getdefault", NULL, 0);
			zephir_check_call_status();
			ZEPHIR_INIT_NVAR(&_9$$10);
			zephir_fast_strtoupper(&_9$$10, &defaultValue);
			if (zephir_memnstr_str(&_9$$10, SL("CURRENT_TIMESTAMP"), "phalcon/db/dialect/sqlite.zep", 360)) {
				zephir_concat_self_str(&columnLine, SL(" DEFAULT CURRENT_TIMESTAMP") TSRMLS_CC);
			} else {
				ZEPHIR_INIT_NVAR(&_10$$12);
				ZVAL_STRING(&_10$$12, "\"");
<<<<<<< HEAD
				ZEPHIR_CALL_FUNCTION(&_11$$12, "addcslashes", &_12, 146, &defaultValue, &_10$$12);
=======
				ZEPHIR_CALL_FUNCTION(&_11$$12, "addcslashes", &_12, 155, &defaultValue, &_10$$12);
>>>>>>> b3b083d3
				zephir_check_call_status();
				ZEPHIR_INIT_LNVAR(_13$$12);
				ZEPHIR_CONCAT_SVS(&_13$$12, " DEFAULT \"", &_11$$12, "\"");
				zephir_concat_self(&columnLine, &_13$$12 TSRMLS_CC);
			}
		}
		ZEPHIR_CALL_METHOD(&_14$$7, &column, "isnotnull", NULL, 0);
		zephir_check_call_status();
		if (zephir_is_true(&_14$$7)) {
			zephir_concat_self_str(&columnLine, SL(" NOT NULL") TSRMLS_CC);
		}
		zephir_array_append(&createLines, &columnLine, PH_SEPARATE, "phalcon/db/dialect/sqlite.zep", 374);
	} ZEND_HASH_FOREACH_END();
	ZEPHIR_INIT_NVAR(&column);
	ZEPHIR_OBS_VAR(&indexes);
	if (zephir_array_isset_string_fetch(&indexes, &definition, SL("indexes"), 0)) {
		zephir_is_iterable(&indexes, 0, "phalcon/db/dialect/sqlite.zep", 396);
		ZEND_HASH_FOREACH_VAL(Z_ARRVAL_P(&indexes), _15$$14)
		{
			ZEPHIR_INIT_NVAR(&index);
			ZVAL_COPY(&index, _15$$14);
			ZEPHIR_CALL_METHOD(&indexName, &index, "getname", NULL, 0);
			zephir_check_call_status();
			ZEPHIR_CALL_METHOD(&indexType, &index, "gettype", NULL, 0);
			zephir_check_call_status();
			_16$$15 = ZEPHIR_IS_STRING(&indexName, "PRIMARY");
			if (_16$$15) {
				_16$$15 = !hasPrimary;
			}
			_17$$15 = !(ZEPHIR_IS_EMPTY(&indexType));
			if (_17$$15) {
				ZEPHIR_INIT_NVAR(&_18$$15);
				zephir_fast_strtoupper(&_18$$15, &indexType);
				_17$$15 = zephir_memnstr_str(&_18$$15, SL("UNIQUE"), "phalcon/db/dialect/sqlite.zep", 392);
			}
			if (_16$$15) {
				ZEPHIR_CALL_METHOD(&_20$$16, &index, "getcolumns", NULL, 0);
				zephir_check_call_status();
<<<<<<< HEAD
				ZEPHIR_CALL_METHOD(&_19$$16, this_ptr, "getcolumnlist", &_21, 49, &_20$$16);
=======
				ZEPHIR_CALL_METHOD(&_19$$16, this_ptr, "getcolumnlist", &_21, 51, &_20$$16);
>>>>>>> b3b083d3
				zephir_check_call_status();
				ZEPHIR_INIT_LNVAR(_22$$16);
				ZEPHIR_CONCAT_SVS(&_22$$16, "PRIMARY KEY (", &_19$$16, ")");
				zephir_array_append(&createLines, &_22$$16, PH_SEPARATE, "phalcon/db/dialect/sqlite.zep", 391);
			} else if (_17$$15) {
				ZEPHIR_CALL_METHOD(&_24$$17, &index, "getcolumns", NULL, 0);
				zephir_check_call_status();
<<<<<<< HEAD
				ZEPHIR_CALL_METHOD(&_23$$17, this_ptr, "getcolumnlist", &_21, 49, &_24$$17);
=======
				ZEPHIR_CALL_METHOD(&_23$$17, this_ptr, "getcolumnlist", &_21, 51, &_24$$17);
>>>>>>> b3b083d3
				zephir_check_call_status();
				ZEPHIR_INIT_LNVAR(_25$$17);
				ZEPHIR_CONCAT_SVS(&_25$$17, "UNIQUE (", &_23$$17, ")");
				zephir_array_append(&createLines, &_25$$17, PH_SEPARATE, "phalcon/db/dialect/sqlite.zep", 393);
			}
		} ZEND_HASH_FOREACH_END();
		ZEPHIR_INIT_NVAR(&index);
	}
	ZEPHIR_OBS_VAR(&references);
	if (zephir_array_isset_string_fetch(&references, &definition, SL("references"), 0)) {
		zephir_is_iterable(&references, 0, "phalcon/db/dialect/sqlite.zep", 418);
		ZEND_HASH_FOREACH_VAL(Z_ARRVAL_P(&references), _26$$18)
		{
			ZEPHIR_INIT_NVAR(&reference);
			ZVAL_COPY(&reference, _26$$18);
			ZEPHIR_CALL_METHOD(&_27$$19, &reference, "getname", NULL, 0);
			zephir_check_call_status();
			ZEPHIR_CALL_METHOD(&_29$$19, &reference, "getcolumns", NULL, 0);
			zephir_check_call_status();
<<<<<<< HEAD
			ZEPHIR_CALL_METHOD(&_28$$19, this_ptr, "getcolumnlist", &_21, 49, &_29$$19);
=======
			ZEPHIR_CALL_METHOD(&_28$$19, this_ptr, "getcolumnlist", &_21, 51, &_29$$19);
>>>>>>> b3b083d3
			zephir_check_call_status();
			ZEPHIR_CALL_METHOD(&_30$$19, &reference, "getreferencedtable", NULL, 0);
			zephir_check_call_status();
			ZEPHIR_CALL_METHOD(&_32$$19, &reference, "getreferencedcolumns", NULL, 0);
			zephir_check_call_status();
<<<<<<< HEAD
			ZEPHIR_CALL_METHOD(&_31$$19, this_ptr, "getcolumnlist", &_21, 49, &_32$$19);
=======
			ZEPHIR_CALL_METHOD(&_31$$19, this_ptr, "getcolumnlist", &_21, 51, &_32$$19);
>>>>>>> b3b083d3
			zephir_check_call_status();
			ZEPHIR_INIT_NVAR(&referenceSql);
			ZEPHIR_CONCAT_SVSVSSVSVS(&referenceSql, "CONSTRAINT `", &_27$$19, "` FOREIGN KEY (", &_28$$19, ")", " REFERENCES `", &_30$$19, "`(", &_31$$19, ")");
			ZEPHIR_CALL_METHOD(&onDelete, &reference, "getondelete", NULL, 0);
			zephir_check_call_status();
			if (!(ZEPHIR_IS_EMPTY(&onDelete))) {
				ZEPHIR_INIT_LNVAR(_33$$20);
				ZEPHIR_CONCAT_SV(&_33$$20, " ON DELETE ", &onDelete);
				zephir_concat_self(&referenceSql, &_33$$20 TSRMLS_CC);
			}
			ZEPHIR_CALL_METHOD(&onUpdate, &reference, "getonupdate", NULL, 0);
			zephir_check_call_status();
			if (!(ZEPHIR_IS_EMPTY(&onUpdate))) {
				ZEPHIR_INIT_LNVAR(_34$$21);
				ZEPHIR_CONCAT_SV(&_34$$21, " ON UPDATE ", &onUpdate);
				zephir_concat_self(&referenceSql, &_34$$21 TSRMLS_CC);
			}
			zephir_array_append(&createLines, &referenceSql, PH_SEPARATE, "phalcon/db/dialect/sqlite.zep", 416);
		} ZEND_HASH_FOREACH_END();
		ZEPHIR_INIT_NVAR(&reference);
	}
	ZEPHIR_INIT_VAR(&_35);
	zephir_fast_join_str(&_35, SL(",\n\t"), &createLines TSRMLS_CC);
	ZEPHIR_INIT_VAR(&_36);
	ZEPHIR_CONCAT_VS(&_36, &_35, "\n)");
	zephir_concat_self(&sql, &_36 TSRMLS_CC);
	RETURN_CCTOR(&sql);

}

/**
 * Generates SQL to truncate a table
 */
PHP_METHOD(Phalcon_Db_Dialect_Sqlite, truncateTable) {

	zval *tableName_param = NULL, *schemaName_param = NULL, sql, table;
	zval tableName, schemaName, _0$$3;
	zval *this_ptr = getThis();

	ZVAL_UNDEF(&tableName);
	ZVAL_UNDEF(&schemaName);
	ZVAL_UNDEF(&_0$$3);
	ZVAL_UNDEF(&sql);
	ZVAL_UNDEF(&table);

	ZEPHIR_MM_GROW();
	zephir_fetch_params(1, 2, 0, &tableName_param, &schemaName_param);

	if (UNEXPECTED(Z_TYPE_P(tableName_param) != IS_STRING && Z_TYPE_P(tableName_param) != IS_NULL)) {
		zephir_throw_exception_string(spl_ce_InvalidArgumentException, SL("Parameter 'tableName' must be a string") TSRMLS_CC);
		RETURN_MM_NULL();
	}
	if (EXPECTED(Z_TYPE_P(tableName_param) == IS_STRING)) {
		zephir_get_strval(&tableName, tableName_param);
	} else {
		ZEPHIR_INIT_VAR(&tableName);
		ZVAL_EMPTY_STRING(&tableName);
	}
	if (UNEXPECTED(Z_TYPE_P(schemaName_param) != IS_STRING && Z_TYPE_P(schemaName_param) != IS_NULL)) {
		zephir_throw_exception_string(spl_ce_InvalidArgumentException, SL("Parameter 'schemaName' must be a string") TSRMLS_CC);
		RETURN_MM_NULL();
	}
	if (EXPECTED(Z_TYPE_P(schemaName_param) == IS_STRING)) {
		zephir_get_strval(&schemaName, schemaName_param);
	} else {
		ZEPHIR_INIT_VAR(&schemaName);
		ZVAL_EMPTY_STRING(&schemaName);
	}


	if (!(Z_TYPE_P(&schemaName) == IS_UNDEF) && Z_STRLEN_P(&schemaName)) {
		ZEPHIR_INIT_VAR(&_0$$3);
		ZEPHIR_CONCAT_VSV(&_0$$3, &schemaName, "\".\"", &tableName);
		ZEPHIR_CPY_WRT(&table, &_0$$3);
	} else {
		ZEPHIR_CPY_WRT(&table, &tableName);
	}
	ZEPHIR_INIT_VAR(&sql);
	ZEPHIR_CONCAT_SVS(&sql, "DELETE FROM \"", &table, "\"");
	RETURN_CCTOR(&sql);

}

/**
 * Generates SQL to drop a table
 */
PHP_METHOD(Phalcon_Db_Dialect_Sqlite, dropTable) {

	zend_long ZEPHIR_LAST_CALL_STATUS;
	zend_bool ifExists;
	zval *tableName_param = NULL, *schemaName_param = NULL, *ifExists_param = NULL, sql, table;
	zval tableName, schemaName;
	zval *this_ptr = getThis();

	ZVAL_UNDEF(&tableName);
	ZVAL_UNDEF(&schemaName);
	ZVAL_UNDEF(&sql);
	ZVAL_UNDEF(&table);

	ZEPHIR_MM_GROW();
	zephir_fetch_params(1, 1, 2, &tableName_param, &schemaName_param, &ifExists_param);

	if (UNEXPECTED(Z_TYPE_P(tableName_param) != IS_STRING && Z_TYPE_P(tableName_param) != IS_NULL)) {
		zephir_throw_exception_string(spl_ce_InvalidArgumentException, SL("Parameter 'tableName' must be a string") TSRMLS_CC);
		RETURN_MM_NULL();
	}
	if (EXPECTED(Z_TYPE_P(tableName_param) == IS_STRING)) {
		zephir_get_strval(&tableName, tableName_param);
	} else {
		ZEPHIR_INIT_VAR(&tableName);
		ZVAL_EMPTY_STRING(&tableName);
	}
	if (!schemaName_param) {
		ZEPHIR_INIT_VAR(&schemaName);
		ZVAL_STRING(&schemaName, "");
	} else {
		zephir_get_strval(&schemaName, schemaName_param);
	}
	if (!ifExists_param) {
		ifExists = 1;
	} else {
	if (UNEXPECTED(Z_TYPE_P(ifExists_param) != IS_TRUE && Z_TYPE_P(ifExists_param) != IS_FALSE)) {
		zephir_throw_exception_string(spl_ce_InvalidArgumentException, SL("Parameter 'ifExists' must be a bool") TSRMLS_CC);
		RETURN_MM_NULL();
	}
	ifExists = (Z_TYPE_P(ifExists_param) == IS_TRUE);
	}


	ZEPHIR_CALL_METHOD(&table, this_ptr, "preparetable", NULL, 0, &tableName, &schemaName);
	zephir_check_call_status();
	ZEPHIR_INIT_VAR(&sql);
	if (ifExists) {
		ZEPHIR_CONCAT_SV(&sql, "DROP TABLE IF EXISTS ", &table);
	} else {
		ZEPHIR_CONCAT_SV(&sql, "DROP TABLE ", &table);
	}
	RETURN_CCTOR(&sql);

}

/**
 * Generates SQL to create a view
 */
PHP_METHOD(Phalcon_Db_Dialect_Sqlite, createView) {

	zend_long ZEPHIR_LAST_CALL_STATUS;
	zval definition;
	zval *viewName_param = NULL, *definition_param = NULL, *schemaName_param = NULL, viewSql, _0;
	zval viewName, schemaName;
	zval *this_ptr = getThis();

	ZVAL_UNDEF(&viewName);
	ZVAL_UNDEF(&schemaName);
	ZVAL_UNDEF(&viewSql);
	ZVAL_UNDEF(&_0);
	ZVAL_UNDEF(&definition);

	ZEPHIR_MM_GROW();
	zephir_fetch_params(1, 2, 1, &viewName_param, &definition_param, &schemaName_param);

	if (UNEXPECTED(Z_TYPE_P(viewName_param) != IS_STRING && Z_TYPE_P(viewName_param) != IS_NULL)) {
		zephir_throw_exception_string(spl_ce_InvalidArgumentException, SL("Parameter 'viewName' must be a string") TSRMLS_CC);
		RETURN_MM_NULL();
	}
	if (EXPECTED(Z_TYPE_P(viewName_param) == IS_STRING)) {
		zephir_get_strval(&viewName, viewName_param);
	} else {
		ZEPHIR_INIT_VAR(&viewName);
		ZVAL_EMPTY_STRING(&viewName);
	}
	ZEPHIR_OBS_COPY_OR_DUP(&definition, definition_param);
	if (!schemaName_param) {
		ZEPHIR_INIT_VAR(&schemaName);
		ZVAL_STRING(&schemaName, "");
	} else {
		zephir_get_strval(&schemaName, schemaName_param);
	}


	ZEPHIR_OBS_VAR(&viewSql);
	if (!(zephir_array_isset_string_fetch(&viewSql, &definition, SL("sql"), 0))) {
		ZEPHIR_THROW_EXCEPTION_DEBUG_STR(phalcon_db_exception_ce, "The index 'sql' is required in the definition array", "phalcon/db/dialect/sqlite.zep", 469);
		return;
	}
	ZEPHIR_CALL_METHOD(&_0, this_ptr, "preparetable", NULL, 0, &viewName, &schemaName);
	zephir_check_call_status();
	ZEPHIR_CONCAT_SVSV(return_value, "CREATE VIEW ", &_0, " AS ", &viewSql);
	RETURN_MM();

}

/**
 * Generates SQL to drop a view
 */
PHP_METHOD(Phalcon_Db_Dialect_Sqlite, dropView) {

	zend_long ZEPHIR_LAST_CALL_STATUS;
	zend_bool ifExists;
	zval *viewName_param = NULL, *schemaName_param = NULL, *ifExists_param = NULL, view;
	zval viewName, schemaName;
	zval *this_ptr = getThis();

	ZVAL_UNDEF(&viewName);
	ZVAL_UNDEF(&schemaName);
	ZVAL_UNDEF(&view);

	ZEPHIR_MM_GROW();
	zephir_fetch_params(1, 1, 2, &viewName_param, &schemaName_param, &ifExists_param);

	if (UNEXPECTED(Z_TYPE_P(viewName_param) != IS_STRING && Z_TYPE_P(viewName_param) != IS_NULL)) {
		zephir_throw_exception_string(spl_ce_InvalidArgumentException, SL("Parameter 'viewName' must be a string") TSRMLS_CC);
		RETURN_MM_NULL();
	}
	if (EXPECTED(Z_TYPE_P(viewName_param) == IS_STRING)) {
		zephir_get_strval(&viewName, viewName_param);
	} else {
		ZEPHIR_INIT_VAR(&viewName);
		ZVAL_EMPTY_STRING(&viewName);
	}
	if (!schemaName_param) {
		ZEPHIR_INIT_VAR(&schemaName);
		ZVAL_STRING(&schemaName, "");
	} else {
		zephir_get_strval(&schemaName, schemaName_param);
	}
	if (!ifExists_param) {
		ifExists = 1;
	} else {
	if (UNEXPECTED(Z_TYPE_P(ifExists_param) != IS_TRUE && Z_TYPE_P(ifExists_param) != IS_FALSE)) {
		zephir_throw_exception_string(spl_ce_InvalidArgumentException, SL("Parameter 'ifExists' must be a bool") TSRMLS_CC);
		RETURN_MM_NULL();
	}
	ifExists = (Z_TYPE_P(ifExists_param) == IS_TRUE);
	}


	ZEPHIR_CALL_METHOD(&view, this_ptr, "preparetable", NULL, 0, &viewName, &schemaName);
	zephir_check_call_status();
	if (ifExists) {
		ZEPHIR_CONCAT_SV(return_value, "DROP VIEW IF EXISTS ", &view);
		RETURN_MM();
	}
	ZEPHIR_CONCAT_SV(return_value, "DROP VIEW ", &view);
	RETURN_MM();

}

/**
 * Generates SQL checking for the existence of a schema.table
 *
 * <code>
 * echo $dialect->tableExists("posts", "blog");
 *
 * echo $dialect->tableExists("posts");
 * </code>
 */
PHP_METHOD(Phalcon_Db_Dialect_Sqlite, tableExists) {

	zval *tableName_param = NULL, *schemaName_param = NULL;
	zval tableName, schemaName;
	zval *this_ptr = getThis();

	ZVAL_UNDEF(&tableName);
	ZVAL_UNDEF(&schemaName);

	ZEPHIR_MM_GROW();
	zephir_fetch_params(1, 1, 1, &tableName_param, &schemaName_param);

	if (UNEXPECTED(Z_TYPE_P(tableName_param) != IS_STRING && Z_TYPE_P(tableName_param) != IS_NULL)) {
		zephir_throw_exception_string(spl_ce_InvalidArgumentException, SL("Parameter 'tableName' must be a string") TSRMLS_CC);
		RETURN_MM_NULL();
	}
	if (EXPECTED(Z_TYPE_P(tableName_param) == IS_STRING)) {
		zephir_get_strval(&tableName, tableName_param);
	} else {
		ZEPHIR_INIT_VAR(&tableName);
		ZVAL_EMPTY_STRING(&tableName);
	}
	if (!schemaName_param) {
		ZEPHIR_INIT_VAR(&schemaName);
		ZVAL_STRING(&schemaName, "");
	} else {
		zephir_get_strval(&schemaName, schemaName_param);
	}


	ZEPHIR_CONCAT_SVS(return_value, "SELECT CASE WHEN COUNT(*) > 0 THEN 1 ELSE 0 END FROM sqlite_master WHERE type='table' AND tbl_name='", &tableName, "'");
	RETURN_MM();

}

/**
 * Generates SQL checking for the existence of a schema.view
 */
PHP_METHOD(Phalcon_Db_Dialect_Sqlite, viewExists) {

	zval *viewName_param = NULL, *schemaName_param = NULL;
	zval viewName, schemaName;
	zval *this_ptr = getThis();

	ZVAL_UNDEF(&viewName);
	ZVAL_UNDEF(&schemaName);

	ZEPHIR_MM_GROW();
	zephir_fetch_params(1, 1, 1, &viewName_param, &schemaName_param);

	if (UNEXPECTED(Z_TYPE_P(viewName_param) != IS_STRING && Z_TYPE_P(viewName_param) != IS_NULL)) {
		zephir_throw_exception_string(spl_ce_InvalidArgumentException, SL("Parameter 'viewName' must be a string") TSRMLS_CC);
		RETURN_MM_NULL();
	}
	if (EXPECTED(Z_TYPE_P(viewName_param) == IS_STRING)) {
		zephir_get_strval(&viewName, viewName_param);
	} else {
		ZEPHIR_INIT_VAR(&viewName);
		ZVAL_EMPTY_STRING(&viewName);
	}
	if (!schemaName_param) {
		ZEPHIR_INIT_VAR(&schemaName);
		ZVAL_STRING(&schemaName, "");
	} else {
		zephir_get_strval(&schemaName, schemaName_param);
	}


	ZEPHIR_CONCAT_SVS(return_value, "SELECT CASE WHEN COUNT(*) > 0 THEN 1 ELSE 0 END FROM sqlite_master WHERE type='view' AND tbl_name='", &viewName, "'");
	RETURN_MM();

}

/**
 * Generates SQL describing a table
 *
 * <code>
 * print_r(
 *     $dialect->describeColumns("posts")
 * );
 * </code>
 */
PHP_METHOD(Phalcon_Db_Dialect_Sqlite, describeColumns) {

	zval *table_param = NULL, *schema_param = NULL;
	zval table, schema;
	zval *this_ptr = getThis();

	ZVAL_UNDEF(&table);
	ZVAL_UNDEF(&schema);

	ZEPHIR_MM_GROW();
	zephir_fetch_params(1, 1, 1, &table_param, &schema_param);

	if (UNEXPECTED(Z_TYPE_P(table_param) != IS_STRING && Z_TYPE_P(table_param) != IS_NULL)) {
		zephir_throw_exception_string(spl_ce_InvalidArgumentException, SL("Parameter 'table' must be a string") TSRMLS_CC);
		RETURN_MM_NULL();
	}
	if (EXPECTED(Z_TYPE_P(table_param) == IS_STRING)) {
		zephir_get_strval(&table, table_param);
	} else {
		ZEPHIR_INIT_VAR(&table);
		ZVAL_EMPTY_STRING(&table);
	}
	if (!schema_param) {
		ZEPHIR_INIT_VAR(&schema);
		ZVAL_STRING(&schema, "");
	} else {
		zephir_get_strval(&schema, schema_param);
	}


	ZEPHIR_CONCAT_SVS(return_value, "PRAGMA table_info('", &table, "')");
	RETURN_MM();

}

/**
 * List all tables in database
 *
 * <code>
 * print_r(
 *     $dialect->listTables("blog")
 * );
 * </code>
 */
PHP_METHOD(Phalcon_Db_Dialect_Sqlite, listTables) {

	zval *schemaName_param = NULL;
	zval schemaName;
	zval *this_ptr = getThis();

	ZVAL_UNDEF(&schemaName);

	ZEPHIR_MM_GROW();
	zephir_fetch_params(1, 0, 1, &schemaName_param);

	if (!schemaName_param) {
		ZEPHIR_INIT_VAR(&schemaName);
		ZVAL_STRING(&schemaName, "");
	} else {
		zephir_get_strval(&schemaName, schemaName_param);
	}


	RETURN_MM_STRING("SELECT tbl_name FROM sqlite_master WHERE type = 'table' ORDER BY tbl_name");

}

/**
 * Generates the SQL to list all views of a schema or user
 */
PHP_METHOD(Phalcon_Db_Dialect_Sqlite, listViews) {

	zval *schemaName_param = NULL;
	zval schemaName;
	zval *this_ptr = getThis();

	ZVAL_UNDEF(&schemaName);

	ZEPHIR_MM_GROW();
	zephir_fetch_params(1, 0, 1, &schemaName_param);

	if (!schemaName_param) {
		ZEPHIR_INIT_VAR(&schemaName);
		ZVAL_STRING(&schemaName, "");
	} else {
	if (UNEXPECTED(Z_TYPE_P(schemaName_param) != IS_STRING && Z_TYPE_P(schemaName_param) != IS_NULL)) {
		zephir_throw_exception_string(spl_ce_InvalidArgumentException, SL("Parameter 'schemaName' must be a string") TSRMLS_CC);
		RETURN_MM_NULL();
	}
	if (EXPECTED(Z_TYPE_P(schemaName_param) == IS_STRING)) {
		zephir_get_strval(&schemaName, schemaName_param);
	} else {
		ZEPHIR_INIT_VAR(&schemaName);
		ZVAL_EMPTY_STRING(&schemaName);
	}
	}


	RETURN_MM_STRING("SELECT tbl_name FROM sqlite_master WHERE type = 'view' ORDER BY tbl_name");

}

/**
 * Generates the SQL to get query list of indexes
 *
 * <code>
 * print_r(
 *     $dialect->listIndexesSql("blog")
 * );
 * </code>
 */
PHP_METHOD(Phalcon_Db_Dialect_Sqlite, listIndexesSql) {

	zend_long ZEPHIR_LAST_CALL_STATUS;
	zval *table_param = NULL, *schema_param = NULL, *keyName_param = NULL, _0, _1, _2$$3, _3$$3;
	zval table, schema, keyName, sql;
	zval *this_ptr = getThis();

	ZVAL_UNDEF(&table);
	ZVAL_UNDEF(&schema);
	ZVAL_UNDEF(&keyName);
	ZVAL_UNDEF(&sql);
	ZVAL_UNDEF(&_0);
	ZVAL_UNDEF(&_1);
	ZVAL_UNDEF(&_2$$3);
	ZVAL_UNDEF(&_3$$3);

	ZEPHIR_MM_GROW();
	zephir_fetch_params(1, 1, 2, &table_param, &schema_param, &keyName_param);

	if (UNEXPECTED(Z_TYPE_P(table_param) != IS_STRING && Z_TYPE_P(table_param) != IS_NULL)) {
		zephir_throw_exception_string(spl_ce_InvalidArgumentException, SL("Parameter 'table' must be a string") TSRMLS_CC);
		RETURN_MM_NULL();
	}
	if (EXPECTED(Z_TYPE_P(table_param) == IS_STRING)) {
		zephir_get_strval(&table, table_param);
	} else {
		ZEPHIR_INIT_VAR(&table);
		ZVAL_EMPTY_STRING(&table);
	}
	if (!schema_param) {
		ZEPHIR_INIT_VAR(&schema);
		ZVAL_STRING(&schema, "");
	} else {
		zephir_get_strval(&schema, schema_param);
	}
	if (!keyName_param) {
		ZEPHIR_INIT_VAR(&keyName);
		ZVAL_STRING(&keyName, "");
	} else {
		zephir_get_strval(&keyName, keyName_param);
	}


<<<<<<< HEAD
	ZEPHIR_CALL_METHOD(&_0, this_ptr, "escape", NULL, 48, &table);
=======
	ZEPHIR_CALL_METHOD(&_0, this_ptr, "escape", NULL, 50, &table);
>>>>>>> b3b083d3
	zephir_check_call_status();
	ZEPHIR_INIT_VAR(&_1);
	ZEPHIR_CONCAT_SVS(&_1, "SELECT sql FROM sqlite_master WHERE type = 'index' AND tbl_name = ", &_0, " COLLATE NOCASE");
	zephir_get_strval(&sql, &_1);
	if (!(Z_TYPE_P(&keyName) == IS_UNDEF) && Z_STRLEN_P(&keyName)) {
<<<<<<< HEAD
		ZEPHIR_CALL_METHOD(&_2$$3, this_ptr, "escape", NULL, 48, &keyName);
=======
		ZEPHIR_CALL_METHOD(&_2$$3, this_ptr, "escape", NULL, 50, &keyName);
>>>>>>> b3b083d3
		zephir_check_call_status();
		ZEPHIR_INIT_VAR(&_3$$3);
		ZEPHIR_CONCAT_SVS(&_3$$3, " AND name = ", &_2$$3, " COLLATE NOCASE");
		zephir_concat_self(&sql, &_3$$3 TSRMLS_CC);
	}
	RETURN_CTOR(&sql);

}

/**
 * Generates SQL to query indexes on a table
 */
PHP_METHOD(Phalcon_Db_Dialect_Sqlite, describeIndexes) {

	zval *table_param = NULL, *schema_param = NULL;
	zval table, schema;
	zval *this_ptr = getThis();

	ZVAL_UNDEF(&table);
	ZVAL_UNDEF(&schema);

	ZEPHIR_MM_GROW();
	zephir_fetch_params(1, 1, 1, &table_param, &schema_param);

	if (UNEXPECTED(Z_TYPE_P(table_param) != IS_STRING && Z_TYPE_P(table_param) != IS_NULL)) {
		zephir_throw_exception_string(spl_ce_InvalidArgumentException, SL("Parameter 'table' must be a string") TSRMLS_CC);
		RETURN_MM_NULL();
	}
	if (EXPECTED(Z_TYPE_P(table_param) == IS_STRING)) {
		zephir_get_strval(&table, table_param);
	} else {
		ZEPHIR_INIT_VAR(&table);
		ZVAL_EMPTY_STRING(&table);
	}
	if (!schema_param) {
		ZEPHIR_INIT_VAR(&schema);
		ZVAL_STRING(&schema, "");
	} else {
		zephir_get_strval(&schema, schema_param);
	}


	ZEPHIR_CONCAT_SVS(return_value, "PRAGMA index_list('", &table, "')");
	RETURN_MM();

}

/**
 * Generates SQL to query indexes detail on a table
 */
PHP_METHOD(Phalcon_Db_Dialect_Sqlite, describeIndex) {

	zval *index_param = NULL;
	zval index;
	zval *this_ptr = getThis();

	ZVAL_UNDEF(&index);

	ZEPHIR_MM_GROW();
	zephir_fetch_params(1, 1, 0, &index_param);

	if (UNEXPECTED(Z_TYPE_P(index_param) != IS_STRING && Z_TYPE_P(index_param) != IS_NULL)) {
		zephir_throw_exception_string(spl_ce_InvalidArgumentException, SL("Parameter 'index' must be a string") TSRMLS_CC);
		RETURN_MM_NULL();
	}
	if (EXPECTED(Z_TYPE_P(index_param) == IS_STRING)) {
		zephir_get_strval(&index, index_param);
	} else {
		ZEPHIR_INIT_VAR(&index);
		ZVAL_EMPTY_STRING(&index);
	}


	ZEPHIR_CONCAT_SVS(return_value, "PRAGMA index_info('", &index, "')");
	RETURN_MM();

}

/**
 * Generates SQL to query foreign keys on a table
 */
PHP_METHOD(Phalcon_Db_Dialect_Sqlite, describeReferences) {

	zval *table_param = NULL, *schema_param = NULL;
	zval table, schema;
	zval *this_ptr = getThis();

	ZVAL_UNDEF(&table);
	ZVAL_UNDEF(&schema);

	ZEPHIR_MM_GROW();
	zephir_fetch_params(1, 1, 1, &table_param, &schema_param);

	if (UNEXPECTED(Z_TYPE_P(table_param) != IS_STRING && Z_TYPE_P(table_param) != IS_NULL)) {
		zephir_throw_exception_string(spl_ce_InvalidArgumentException, SL("Parameter 'table' must be a string") TSRMLS_CC);
		RETURN_MM_NULL();
	}
	if (EXPECTED(Z_TYPE_P(table_param) == IS_STRING)) {
		zephir_get_strval(&table, table_param);
	} else {
		ZEPHIR_INIT_VAR(&table);
		ZVAL_EMPTY_STRING(&table);
	}
	if (!schema_param) {
		ZEPHIR_INIT_VAR(&schema);
		ZVAL_STRING(&schema, "");
	} else {
		zephir_get_strval(&schema, schema_param);
	}


	ZEPHIR_CONCAT_SVS(return_value, "PRAGMA foreign_key_list('", &table, "')");
	RETURN_MM();

}

/**
 * Generates the SQL to describe the table creation options
 */
PHP_METHOD(Phalcon_Db_Dialect_Sqlite, tableOptions) {

	zval *table_param = NULL, *schema_param = NULL;
	zval table, schema;
	zval *this_ptr = getThis();

	ZVAL_UNDEF(&table);
	ZVAL_UNDEF(&schema);

	ZEPHIR_MM_GROW();
	zephir_fetch_params(1, 1, 1, &table_param, &schema_param);

	if (UNEXPECTED(Z_TYPE_P(table_param) != IS_STRING && Z_TYPE_P(table_param) != IS_NULL)) {
		zephir_throw_exception_string(spl_ce_InvalidArgumentException, SL("Parameter 'table' must be a string") TSRMLS_CC);
		RETURN_MM_NULL();
	}
	if (EXPECTED(Z_TYPE_P(table_param) == IS_STRING)) {
		zephir_get_strval(&table, table_param);
	} else {
		ZEPHIR_INIT_VAR(&table);
		ZVAL_EMPTY_STRING(&table);
	}
	if (!schema_param) {
		ZEPHIR_INIT_VAR(&schema);
		ZVAL_STRING(&schema, "");
	} else {
		zephir_get_strval(&schema, schema_param);
	}


	RETURN_MM_STRING("");

}
<|MERGE_RESOLUTION|>--- conflicted
+++ resolved
@@ -240,11 +240,7 @@
 					ZVAL_COPY(&value$$41, _12$$41);
 					ZEPHIR_INIT_NVAR(&_13$$42);
 					ZVAL_STRING(&_13$$42, "\"");
-<<<<<<< HEAD
-					ZEPHIR_CALL_FUNCTION(&_14$$42, "addcslashes", &_15, 146, &value$$41, &_13$$42);
-=======
 					ZEPHIR_CALL_FUNCTION(&_14$$42, "addcslashes", &_15, 155, &value$$41, &_13$$42);
->>>>>>> b3b083d3
 					zephir_check_call_status();
 					ZEPHIR_INIT_LNVAR(_16$$42);
 					ZEPHIR_CONCAT_SVS(&_16$$42, "\"", &_14$$42, "\", ");
@@ -261,11 +257,7 @@
 			} else {
 				ZEPHIR_INIT_VAR(&_21$$43);
 				ZVAL_STRING(&_21$$43, "\"");
-<<<<<<< HEAD
-				ZEPHIR_CALL_FUNCTION(&_22$$43, "addcslashes", &_15, 146, &typeValues, &_21$$43);
-=======
 				ZEPHIR_CALL_FUNCTION(&_22$$43, "addcslashes", &_15, 155, &typeValues, &_21$$43);
->>>>>>> b3b083d3
 				zephir_check_call_status();
 				ZEPHIR_INIT_VAR(&_23$$43);
 				ZEPHIR_CONCAT_SVS(&_23$$43, "(\"", &_22$$43, "\")");
@@ -353,11 +345,7 @@
 		} else {
 			ZEPHIR_INIT_VAR(&_6$$5);
 			ZVAL_STRING(&_6$$5, "\"");
-<<<<<<< HEAD
-			ZEPHIR_CALL_FUNCTION(&_7$$5, "addcslashes", NULL, 146, &defaultValue, &_6$$5);
-=======
 			ZEPHIR_CALL_FUNCTION(&_7$$5, "addcslashes", NULL, 155, &defaultValue, &_6$$5);
->>>>>>> b3b083d3
 			zephir_check_call_status();
 			ZEPHIR_INIT_VAR(&_8$$5);
 			ZEPHIR_CONCAT_SVS(&_8$$5, " DEFAULT \"", &_7$$5, "\"");
@@ -551,11 +539,7 @@
 	}
 	ZEPHIR_CALL_METHOD(&_5, index, "getcolumns", NULL, 0);
 	zephir_check_call_status();
-<<<<<<< HEAD
-	ZEPHIR_CALL_METHOD(&_4, this_ptr, "getcolumnlist", NULL, 49, &_5);
-=======
 	ZEPHIR_CALL_METHOD(&_4, this_ptr, "getcolumnlist", NULL, 51, &_5);
->>>>>>> b3b083d3
 	zephir_check_call_status();
 	ZEPHIR_INIT_VAR(&_6);
 	ZEPHIR_CONCAT_VS(&_6, &_4, ")");
@@ -955,11 +939,7 @@
 			} else {
 				ZEPHIR_INIT_NVAR(&_10$$12);
 				ZVAL_STRING(&_10$$12, "\"");
-<<<<<<< HEAD
-				ZEPHIR_CALL_FUNCTION(&_11$$12, "addcslashes", &_12, 146, &defaultValue, &_10$$12);
-=======
 				ZEPHIR_CALL_FUNCTION(&_11$$12, "addcslashes", &_12, 155, &defaultValue, &_10$$12);
->>>>>>> b3b083d3
 				zephir_check_call_status();
 				ZEPHIR_INIT_LNVAR(_13$$12);
 				ZEPHIR_CONCAT_SVS(&_13$$12, " DEFAULT \"", &_11$$12, "\"");
@@ -998,11 +978,7 @@
 			if (_16$$15) {
 				ZEPHIR_CALL_METHOD(&_20$$16, &index, "getcolumns", NULL, 0);
 				zephir_check_call_status();
-<<<<<<< HEAD
-				ZEPHIR_CALL_METHOD(&_19$$16, this_ptr, "getcolumnlist", &_21, 49, &_20$$16);
-=======
 				ZEPHIR_CALL_METHOD(&_19$$16, this_ptr, "getcolumnlist", &_21, 51, &_20$$16);
->>>>>>> b3b083d3
 				zephir_check_call_status();
 				ZEPHIR_INIT_LNVAR(_22$$16);
 				ZEPHIR_CONCAT_SVS(&_22$$16, "PRIMARY KEY (", &_19$$16, ")");
@@ -1010,11 +986,7 @@
 			} else if (_17$$15) {
 				ZEPHIR_CALL_METHOD(&_24$$17, &index, "getcolumns", NULL, 0);
 				zephir_check_call_status();
-<<<<<<< HEAD
-				ZEPHIR_CALL_METHOD(&_23$$17, this_ptr, "getcolumnlist", &_21, 49, &_24$$17);
-=======
 				ZEPHIR_CALL_METHOD(&_23$$17, this_ptr, "getcolumnlist", &_21, 51, &_24$$17);
->>>>>>> b3b083d3
 				zephir_check_call_status();
 				ZEPHIR_INIT_LNVAR(_25$$17);
 				ZEPHIR_CONCAT_SVS(&_25$$17, "UNIQUE (", &_23$$17, ")");
@@ -1034,21 +1006,13 @@
 			zephir_check_call_status();
 			ZEPHIR_CALL_METHOD(&_29$$19, &reference, "getcolumns", NULL, 0);
 			zephir_check_call_status();
-<<<<<<< HEAD
-			ZEPHIR_CALL_METHOD(&_28$$19, this_ptr, "getcolumnlist", &_21, 49, &_29$$19);
-=======
 			ZEPHIR_CALL_METHOD(&_28$$19, this_ptr, "getcolumnlist", &_21, 51, &_29$$19);
->>>>>>> b3b083d3
 			zephir_check_call_status();
 			ZEPHIR_CALL_METHOD(&_30$$19, &reference, "getreferencedtable", NULL, 0);
 			zephir_check_call_status();
 			ZEPHIR_CALL_METHOD(&_32$$19, &reference, "getreferencedcolumns", NULL, 0);
 			zephir_check_call_status();
-<<<<<<< HEAD
-			ZEPHIR_CALL_METHOD(&_31$$19, this_ptr, "getcolumnlist", &_21, 49, &_32$$19);
-=======
 			ZEPHIR_CALL_METHOD(&_31$$19, this_ptr, "getcolumnlist", &_21, 51, &_32$$19);
->>>>>>> b3b083d3
 			zephir_check_call_status();
 			ZEPHIR_INIT_NVAR(&referenceSql);
 			ZEPHIR_CONCAT_SVSVSSVSVS(&referenceSql, "CONSTRAINT `", &_27$$19, "` FOREIGN KEY (", &_28$$19, ")", " REFERENCES `", &_30$$19, "`(", &_31$$19, ")");
@@ -1542,21 +1506,13 @@
 	}
 
 
-<<<<<<< HEAD
-	ZEPHIR_CALL_METHOD(&_0, this_ptr, "escape", NULL, 48, &table);
-=======
 	ZEPHIR_CALL_METHOD(&_0, this_ptr, "escape", NULL, 50, &table);
->>>>>>> b3b083d3
 	zephir_check_call_status();
 	ZEPHIR_INIT_VAR(&_1);
 	ZEPHIR_CONCAT_SVS(&_1, "SELECT sql FROM sqlite_master WHERE type = 'index' AND tbl_name = ", &_0, " COLLATE NOCASE");
 	zephir_get_strval(&sql, &_1);
 	if (!(Z_TYPE_P(&keyName) == IS_UNDEF) && Z_STRLEN_P(&keyName)) {
-<<<<<<< HEAD
-		ZEPHIR_CALL_METHOD(&_2$$3, this_ptr, "escape", NULL, 48, &keyName);
-=======
 		ZEPHIR_CALL_METHOD(&_2$$3, this_ptr, "escape", NULL, 50, &keyName);
->>>>>>> b3b083d3
 		zephir_check_call_status();
 		ZEPHIR_INIT_VAR(&_3$$3);
 		ZEPHIR_CONCAT_SVS(&_3$$3, " AND name = ", &_2$$3, " COLLATE NOCASE");
