
#ifdef HAVE_CONFIG_H
#include "../../../ext_config.h"
#endif

#include <php.h>
#include "../../../php_ext.h"
#include "../../../ext.h"

#include <Zend/zend_operators.h>
#include <Zend/zend_exceptions.h>
#include <Zend/zend_interfaces.h>

#include "kernel/main.h"
#include "kernel/concat.h"
#include "kernel/memory.h"
#include "kernel/fcall.h"
#include "kernel/operators.h"
#include "kernel/string.h"
#include "ext/spl/spl_exceptions.h"
#include "kernel/exception.h"
#include "kernel/object.h"
#include "kernel/array.h"


/**
 * This file is part of the Phalcon Framework.
 *
 * (c) Phalcon Team <team@phalcon.io>
 *
 * For the full copyright and license information, please view the LICENSE.txt
 * file that was distributed with this source code.
 */
/**
 * Generates database specific SQL for the SQLite RDBMS
 */
ZEPHIR_INIT_CLASS(Phalcon_Db_Dialect_Sqlite) {

	ZEPHIR_REGISTER_CLASS_EX(Phalcon\\Db\\Dialect, Sqlite, phalcon, db_dialect_sqlite, phalcon_db_dialect_ce, phalcon_db_dialect_sqlite_method_entry, 0);

	/**
	 * @var string
	 */
	zend_declare_property_string(phalcon_db_dialect_sqlite_ce, SL("escapeChar"), "\"", ZEND_ACC_PROTECTED);

	return SUCCESS;

}

/**
 * Generates SQL to add a column to a table
 */
PHP_METHOD(Phalcon_Db_Dialect_Sqlite, addColumn) {

	zephir_method_globals *ZEPHIR_METHOD_GLOBALS_PTR = NULL;
	zend_long ZEPHIR_LAST_CALL_STATUS;
	zval *tableName_param = NULL, *schemaName_param = NULL, *column, column_sub, defaultValue, _0, _1, _2, _3, _4, _5, _10, _11, _6$$3, _7$$5, _8$$5, _9$$5;
	zval tableName, schemaName, sql;
	zval *this_ptr = getThis();

	ZVAL_UNDEF(&tableName);
	ZVAL_UNDEF(&schemaName);
	ZVAL_UNDEF(&sql);
	ZVAL_UNDEF(&column_sub);
	ZVAL_UNDEF(&defaultValue);
	ZVAL_UNDEF(&_0);
	ZVAL_UNDEF(&_1);
	ZVAL_UNDEF(&_2);
	ZVAL_UNDEF(&_3);
	ZVAL_UNDEF(&_4);
	ZVAL_UNDEF(&_5);
	ZVAL_UNDEF(&_10);
	ZVAL_UNDEF(&_11);
	ZVAL_UNDEF(&_6$$3);
	ZVAL_UNDEF(&_7$$5);
	ZVAL_UNDEF(&_8$$5);
	ZVAL_UNDEF(&_9$$5);

	ZEPHIR_MM_GROW();
	zephir_fetch_params(1, 3, 0, &tableName_param, &schemaName_param, &column);

	if (UNEXPECTED(Z_TYPE_P(tableName_param) != IS_STRING && Z_TYPE_P(tableName_param) != IS_NULL)) {
		zephir_throw_exception_string(spl_ce_InvalidArgumentException, SL("Parameter 'tableName' must be of the type string"));
		RETURN_MM_NULL();
	}
	if (EXPECTED(Z_TYPE_P(tableName_param) == IS_STRING)) {
		zephir_get_strval(&tableName, tableName_param);
	} else {
		ZEPHIR_INIT_VAR(&tableName);
		ZVAL_EMPTY_STRING(&tableName);
	}
	if (UNEXPECTED(Z_TYPE_P(schemaName_param) != IS_STRING && Z_TYPE_P(schemaName_param) != IS_NULL)) {
		zephir_throw_exception_string(spl_ce_InvalidArgumentException, SL("Parameter 'schemaName' must be of the type string"));
		RETURN_MM_NULL();
	}
	if (EXPECTED(Z_TYPE_P(schemaName_param) == IS_STRING)) {
		zephir_get_strval(&schemaName, schemaName_param);
	} else {
		ZEPHIR_INIT_VAR(&schemaName);
		ZVAL_EMPTY_STRING(&schemaName);
	}


	ZEPHIR_CALL_METHOD(&_0, this_ptr, "preparetable", NULL, 0, &tableName, &schemaName);
	zephir_check_call_status();
	ZEPHIR_INIT_VAR(&_1);
	ZEPHIR_CONCAT_SVS(&_1, "ALTER TABLE ", &_0, " ADD COLUMN ");
	zephir_get_strval(&sql, &_1);
	ZEPHIR_CALL_METHOD(&_2, column, "getname", NULL, 0);
	zephir_check_call_status();
	ZEPHIR_CALL_METHOD(&_3, this_ptr, "getcolumndefinition", NULL, 0, column);
	zephir_check_call_status();
	ZEPHIR_INIT_VAR(&_4);
	ZEPHIR_CONCAT_SVSV(&_4, "\"", &_2, "\" ", &_3);
	zephir_concat_self(&sql, &_4);
	ZEPHIR_CALL_METHOD(&_5, column, "hasdefault", NULL, 0);
	zephir_check_call_status();
	if (zephir_is_true(&_5)) {
		ZEPHIR_CALL_METHOD(&defaultValue, column, "getdefault", NULL, 0);
		zephir_check_call_status();
		ZEPHIR_INIT_VAR(&_6$$3);
		zephir_fast_strtoupper(&_6$$3, &defaultValue);
		if (zephir_memnstr_str(&_6$$3, SL("CURRENT_TIMESTAMP"), "phalcon/Db/Dialect/Sqlite.zep", 46)) {
			zephir_concat_self_str(&sql, " DEFAULT CURRENT_TIMESTAMP", sizeof(" DEFAULT CURRENT_TIMESTAMP") - 1);
		} else {
			ZEPHIR_INIT_VAR(&_7$$5);
			ZVAL_STRING(&_7$$5, "\"");
<<<<<<< HEAD
			ZEPHIR_CALL_FUNCTION(&_8$$5, "addcslashes", NULL, 213, &defaultValue, &_7$$5);
=======
			ZEPHIR_CALL_FUNCTION(&_8$$5, "addcslashes", NULL, 214, &defaultValue, &_7$$5);
>>>>>>> 9c5d0d84
			zephir_check_call_status();
			ZEPHIR_INIT_VAR(&_9$$5);
			ZEPHIR_CONCAT_SVS(&_9$$5, " DEFAULT \"", &_8$$5, "\"");
			zephir_concat_self(&sql, &_9$$5);
		}
	}
	ZEPHIR_CALL_METHOD(&_10, column, "isnotnull", NULL, 0);
	zephir_check_call_status();
	if (zephir_is_true(&_10)) {
		zephir_concat_self_str(&sql, " NOT NULL", sizeof(" NOT NULL") - 1);
	} else {
		zephir_concat_self_str(&sql, " NULL", sizeof(" NULL") - 1);
	}
	ZEPHIR_CALL_METHOD(&_11, column, "isautoincrement", NULL, 0);
	zephir_check_call_status();
	if (zephir_is_true(&_11)) {
		zephir_concat_self_str(&sql, " PRIMARY KEY AUTOINCREMENT", sizeof(" PRIMARY KEY AUTOINCREMENT") - 1);
	}
	RETURN_CTOR(&sql);

}

/**
 * Generates SQL to add an index to a table
 */
PHP_METHOD(Phalcon_Db_Dialect_Sqlite, addForeignKey) {

	zephir_method_globals *ZEPHIR_METHOD_GLOBALS_PTR = NULL;
	zval *tableName_param = NULL, *schemaName_param = NULL, *reference, reference_sub;
	zval tableName, schemaName;
	zval *this_ptr = getThis();

	ZVAL_UNDEF(&tableName);
	ZVAL_UNDEF(&schemaName);
	ZVAL_UNDEF(&reference_sub);

	ZEPHIR_MM_GROW();
	zephir_fetch_params(1, 3, 0, &tableName_param, &schemaName_param, &reference);

	if (UNEXPECTED(Z_TYPE_P(tableName_param) != IS_STRING && Z_TYPE_P(tableName_param) != IS_NULL)) {
		zephir_throw_exception_string(spl_ce_InvalidArgumentException, SL("Parameter 'tableName' must be of the type string"));
		RETURN_MM_NULL();
	}
	if (EXPECTED(Z_TYPE_P(tableName_param) == IS_STRING)) {
		zephir_get_strval(&tableName, tableName_param);
	} else {
		ZEPHIR_INIT_VAR(&tableName);
		ZVAL_EMPTY_STRING(&tableName);
	}
	if (UNEXPECTED(Z_TYPE_P(schemaName_param) != IS_STRING && Z_TYPE_P(schemaName_param) != IS_NULL)) {
		zephir_throw_exception_string(spl_ce_InvalidArgumentException, SL("Parameter 'schemaName' must be of the type string"));
		RETURN_MM_NULL();
	}
	if (EXPECTED(Z_TYPE_P(schemaName_param) == IS_STRING)) {
		zephir_get_strval(&schemaName, schemaName_param);
	} else {
		ZEPHIR_INIT_VAR(&schemaName);
		ZVAL_EMPTY_STRING(&schemaName);
	}


	ZEPHIR_THROW_EXCEPTION_DEBUG_STR(phalcon_db_exception_ce, "Adding a foreign key constraint to an existing table is not supported by SQLite", "phalcon/Db/Dialect/Sqlite.zep", 73);
	return;

}

/**
 * Generates SQL to add an index to a table
 */
PHP_METHOD(Phalcon_Db_Dialect_Sqlite, addIndex) {

	zephir_method_globals *ZEPHIR_METHOD_GLOBALS_PTR = NULL;
	zend_long ZEPHIR_LAST_CALL_STATUS;
	zval *tableName_param = NULL, *schemaName_param = NULL, *index, index_sub, indexType, _5, _6, _7, _0$$3, _1$$5, _2$$5, _3$$6, _4$$6;
	zval tableName, schemaName, sql;
	zval *this_ptr = getThis();

	ZVAL_UNDEF(&tableName);
	ZVAL_UNDEF(&schemaName);
	ZVAL_UNDEF(&sql);
	ZVAL_UNDEF(&index_sub);
	ZVAL_UNDEF(&indexType);
	ZVAL_UNDEF(&_5);
	ZVAL_UNDEF(&_6);
	ZVAL_UNDEF(&_7);
	ZVAL_UNDEF(&_0$$3);
	ZVAL_UNDEF(&_1$$5);
	ZVAL_UNDEF(&_2$$5);
	ZVAL_UNDEF(&_3$$6);
	ZVAL_UNDEF(&_4$$6);

	ZEPHIR_MM_GROW();
	zephir_fetch_params(1, 3, 0, &tableName_param, &schemaName_param, &index);

	if (UNEXPECTED(Z_TYPE_P(tableName_param) != IS_STRING && Z_TYPE_P(tableName_param) != IS_NULL)) {
		zephir_throw_exception_string(spl_ce_InvalidArgumentException, SL("Parameter 'tableName' must be of the type string"));
		RETURN_MM_NULL();
	}
	if (EXPECTED(Z_TYPE_P(tableName_param) == IS_STRING)) {
		zephir_get_strval(&tableName, tableName_param);
	} else {
		ZEPHIR_INIT_VAR(&tableName);
		ZVAL_EMPTY_STRING(&tableName);
	}
	if (UNEXPECTED(Z_TYPE_P(schemaName_param) != IS_STRING && Z_TYPE_P(schemaName_param) != IS_NULL)) {
		zephir_throw_exception_string(spl_ce_InvalidArgumentException, SL("Parameter 'schemaName' must be of the type string"));
		RETURN_MM_NULL();
	}
	if (EXPECTED(Z_TYPE_P(schemaName_param) == IS_STRING)) {
		zephir_get_strval(&schemaName, schemaName_param);
	} else {
		ZEPHIR_INIT_VAR(&schemaName);
		ZVAL_EMPTY_STRING(&schemaName);
	}


	ZEPHIR_CALL_METHOD(&indexType, index, "gettype", NULL, 0);
	zephir_check_call_status();
	if (!(ZEPHIR_IS_EMPTY(&indexType))) {
		ZEPHIR_INIT_VAR(&_0$$3);
		ZEPHIR_CONCAT_SVS(&_0$$3, "CREATE ", &indexType, " INDEX ");
		zephir_get_strval(&sql, &_0$$3);
	} else {
		ZEPHIR_INIT_VAR(&sql);
		ZVAL_STRING(&sql, "CREATE INDEX ");
	}
	if (!(Z_TYPE_P(&schemaName) == IS_UNDEF) && Z_STRLEN_P(&schemaName)) {
		ZEPHIR_CALL_METHOD(&_1$$5, index, "getname", NULL, 0);
		zephir_check_call_status();
		ZEPHIR_INIT_VAR(&_2$$5);
		ZEPHIR_CONCAT_SVSVS(&_2$$5, "\"", &schemaName, "\".\"", &_1$$5, "\"");
		zephir_concat_self(&sql, &_2$$5);
	} else {
		ZEPHIR_CALL_METHOD(&_3$$6, index, "getname", NULL, 0);
		zephir_check_call_status();
		ZEPHIR_INIT_VAR(&_4$$6);
		ZEPHIR_CONCAT_SVS(&_4$$6, "\"", &_3$$6, "\"");
		zephir_concat_self(&sql, &_4$$6);
	}
	ZEPHIR_CALL_METHOD(&_6, index, "getcolumns", NULL, 0);
	zephir_check_call_status();
	ZEPHIR_CALL_METHOD(&_5, this_ptr, "getcolumnlist", NULL, 67, &_6);
	zephir_check_call_status();
	ZEPHIR_INIT_VAR(&_7);
	ZEPHIR_CONCAT_SVSVS(&_7, " ON \"", &tableName, "\" (", &_5, ")");
	zephir_concat_self(&sql, &_7);
	RETURN_CTOR(&sql);

}

/**
 * Generates SQL to add the primary key to a table
 */
PHP_METHOD(Phalcon_Db_Dialect_Sqlite, addPrimaryKey) {

	zephir_method_globals *ZEPHIR_METHOD_GLOBALS_PTR = NULL;
	zval *tableName_param = NULL, *schemaName_param = NULL, *index, index_sub;
	zval tableName, schemaName;
	zval *this_ptr = getThis();

	ZVAL_UNDEF(&tableName);
	ZVAL_UNDEF(&schemaName);
	ZVAL_UNDEF(&index_sub);

	ZEPHIR_MM_GROW();
	zephir_fetch_params(1, 3, 0, &tableName_param, &schemaName_param, &index);

	if (UNEXPECTED(Z_TYPE_P(tableName_param) != IS_STRING && Z_TYPE_P(tableName_param) != IS_NULL)) {
		zephir_throw_exception_string(spl_ce_InvalidArgumentException, SL("Parameter 'tableName' must be of the type string"));
		RETURN_MM_NULL();
	}
	if (EXPECTED(Z_TYPE_P(tableName_param) == IS_STRING)) {
		zephir_get_strval(&tableName, tableName_param);
	} else {
		ZEPHIR_INIT_VAR(&tableName);
		ZVAL_EMPTY_STRING(&tableName);
	}
	if (UNEXPECTED(Z_TYPE_P(schemaName_param) != IS_STRING && Z_TYPE_P(schemaName_param) != IS_NULL)) {
		zephir_throw_exception_string(spl_ce_InvalidArgumentException, SL("Parameter 'schemaName' must be of the type string"));
		RETURN_MM_NULL();
	}
	if (EXPECTED(Z_TYPE_P(schemaName_param) == IS_STRING)) {
		zephir_get_strval(&schemaName, schemaName_param);
	} else {
		ZEPHIR_INIT_VAR(&schemaName);
		ZVAL_EMPTY_STRING(&schemaName);
	}


	ZEPHIR_THROW_EXCEPTION_DEBUG_STR(phalcon_db_exception_ce, "Adding a primary key after table has been created is not supported by SQLite", "phalcon/Db/Dialect/Sqlite.zep", 110);
	return;

}

/**
 * Generates SQL to create a table
 */
PHP_METHOD(Phalcon_Db_Dialect_Sqlite, createTable) {

	zend_bool hasPrimary = 0, _8$$7, _10$$7, _21$$15, _23$$15, _32$$24, _33$$24, _42$$27, _43$$27;
	zephir_method_globals *ZEPHIR_METHOD_GLOBALS_PTR = NULL;
	zephir_fcall_cache_entry *_6 = NULL, *_15 = NULL, *_37 = NULL;
	zend_long ZEPHIR_LAST_CALL_STATUS;
	zval definition;
	zval *tableName_param = NULL, *schemaName_param = NULL, *definition_param = NULL, columns, table, temporary, options, createLines, columnLine, column, indexes, index, indexName, indexType, references, reference, defaultValue, referenceSql, onDelete, onUpdate, *_2, _3, _69, _70, _0$$5, _1$$6, _4$$7, _5$$7, _7$$7, _9$$7, _11$$7, _17$$7, _12$$10, _13$$12, _14$$12, _16$$12, _18$$15, _19$$15, _20$$15, _22$$15, _24$$15, _29$$15, _25$$18, _26$$20, _27$$20, _28$$20, *_30$$23, _31$$23, _34$$24, _35$$25, _36$$25, _38$$25, _39$$26, _40$$26, _41$$26, _44$$27, _45$$28, _46$$28, _47$$28, _48$$29, _49$$29, _50$$29, *_51$$30, _52$$30, _53$$31, _54$$31, _55$$31, _56$$31, _57$$31, _58$$31, _59$$32, _60$$33, _61$$34, _62$$34, _63$$34, _64$$34, _65$$34, _66$$34, _67$$35, _68$$36;
	zval tableName, schemaName, sql;
	zval *this_ptr = getThis();

	ZVAL_UNDEF(&tableName);
	ZVAL_UNDEF(&schemaName);
	ZVAL_UNDEF(&sql);
	ZVAL_UNDEF(&columns);
	ZVAL_UNDEF(&table);
	ZVAL_UNDEF(&temporary);
	ZVAL_UNDEF(&options);
	ZVAL_UNDEF(&createLines);
	ZVAL_UNDEF(&columnLine);
	ZVAL_UNDEF(&column);
	ZVAL_UNDEF(&indexes);
	ZVAL_UNDEF(&index);
	ZVAL_UNDEF(&indexName);
	ZVAL_UNDEF(&indexType);
	ZVAL_UNDEF(&references);
	ZVAL_UNDEF(&reference);
	ZVAL_UNDEF(&defaultValue);
	ZVAL_UNDEF(&referenceSql);
	ZVAL_UNDEF(&onDelete);
	ZVAL_UNDEF(&onUpdate);
	ZVAL_UNDEF(&_3);
	ZVAL_UNDEF(&_69);
	ZVAL_UNDEF(&_70);
	ZVAL_UNDEF(&_0$$5);
	ZVAL_UNDEF(&_1$$6);
	ZVAL_UNDEF(&_4$$7);
	ZVAL_UNDEF(&_5$$7);
	ZVAL_UNDEF(&_7$$7);
	ZVAL_UNDEF(&_9$$7);
	ZVAL_UNDEF(&_11$$7);
	ZVAL_UNDEF(&_17$$7);
	ZVAL_UNDEF(&_12$$10);
	ZVAL_UNDEF(&_13$$12);
	ZVAL_UNDEF(&_14$$12);
	ZVAL_UNDEF(&_16$$12);
	ZVAL_UNDEF(&_18$$15);
	ZVAL_UNDEF(&_19$$15);
	ZVAL_UNDEF(&_20$$15);
	ZVAL_UNDEF(&_22$$15);
	ZVAL_UNDEF(&_24$$15);
	ZVAL_UNDEF(&_29$$15);
	ZVAL_UNDEF(&_25$$18);
	ZVAL_UNDEF(&_26$$20);
	ZVAL_UNDEF(&_27$$20);
	ZVAL_UNDEF(&_28$$20);
	ZVAL_UNDEF(&_31$$23);
	ZVAL_UNDEF(&_34$$24);
	ZVAL_UNDEF(&_35$$25);
	ZVAL_UNDEF(&_36$$25);
	ZVAL_UNDEF(&_38$$25);
	ZVAL_UNDEF(&_39$$26);
	ZVAL_UNDEF(&_40$$26);
	ZVAL_UNDEF(&_41$$26);
	ZVAL_UNDEF(&_44$$27);
	ZVAL_UNDEF(&_45$$28);
	ZVAL_UNDEF(&_46$$28);
	ZVAL_UNDEF(&_47$$28);
	ZVAL_UNDEF(&_48$$29);
	ZVAL_UNDEF(&_49$$29);
	ZVAL_UNDEF(&_50$$29);
	ZVAL_UNDEF(&_52$$30);
	ZVAL_UNDEF(&_53$$31);
	ZVAL_UNDEF(&_54$$31);
	ZVAL_UNDEF(&_55$$31);
	ZVAL_UNDEF(&_56$$31);
	ZVAL_UNDEF(&_57$$31);
	ZVAL_UNDEF(&_58$$31);
	ZVAL_UNDEF(&_59$$32);
	ZVAL_UNDEF(&_60$$33);
	ZVAL_UNDEF(&_61$$34);
	ZVAL_UNDEF(&_62$$34);
	ZVAL_UNDEF(&_63$$34);
	ZVAL_UNDEF(&_64$$34);
	ZVAL_UNDEF(&_65$$34);
	ZVAL_UNDEF(&_66$$34);
	ZVAL_UNDEF(&_67$$35);
	ZVAL_UNDEF(&_68$$36);
	ZVAL_UNDEF(&definition);

	ZEPHIR_MM_GROW();
	zephir_fetch_params(1, 3, 0, &tableName_param, &schemaName_param, &definition_param);

	if (UNEXPECTED(Z_TYPE_P(tableName_param) != IS_STRING && Z_TYPE_P(tableName_param) != IS_NULL)) {
		zephir_throw_exception_string(spl_ce_InvalidArgumentException, SL("Parameter 'tableName' must be of the type string"));
		RETURN_MM_NULL();
	}
	if (EXPECTED(Z_TYPE_P(tableName_param) == IS_STRING)) {
		zephir_get_strval(&tableName, tableName_param);
	} else {
		ZEPHIR_INIT_VAR(&tableName);
		ZVAL_EMPTY_STRING(&tableName);
	}
	if (UNEXPECTED(Z_TYPE_P(schemaName_param) != IS_STRING && Z_TYPE_P(schemaName_param) != IS_NULL)) {
		zephir_throw_exception_string(spl_ce_InvalidArgumentException, SL("Parameter 'schemaName' must be of the type string"));
		RETURN_MM_NULL();
	}
	if (EXPECTED(Z_TYPE_P(schemaName_param) == IS_STRING)) {
		zephir_get_strval(&schemaName, schemaName_param);
	} else {
		ZEPHIR_INIT_VAR(&schemaName);
		ZVAL_EMPTY_STRING(&schemaName);
	}
	ZEPHIR_OBS_COPY_OR_DUP(&definition, definition_param);


	ZEPHIR_CALL_METHOD(&table, this_ptr, "preparetable", NULL, 0, &tableName, &schemaName);
	zephir_check_call_status();
	ZEPHIR_INIT_VAR(&temporary);
	ZVAL_BOOL(&temporary, 0);
	ZEPHIR_OBS_VAR(&options);
	if (zephir_array_isset_string_fetch(&options, &definition, SL("options"), 0)) {
		ZEPHIR_OBS_NVAR(&temporary);
		zephir_array_isset_string_fetch(&temporary, &options, SL("temporary"), 0);
	}
	ZEPHIR_OBS_VAR(&columns);
	if (UNEXPECTED(!(zephir_array_isset_string_fetch(&columns, &definition, SL("columns"), 0)))) {
		ZEPHIR_THROW_EXCEPTION_DEBUG_STR(phalcon_db_exception_ce, "The index 'columns' is required in the definition array", "phalcon/Db/Dialect/Sqlite.zep", 134);
		return;
	}
	if (zephir_is_true(&temporary)) {
		ZEPHIR_INIT_VAR(&_0$$5);
		ZEPHIR_CONCAT_SV(&_0$$5, "CREATE TEMPORARY TABLE ", &table);
		zephir_get_strval(&sql, &_0$$5);
	} else {
		ZEPHIR_INIT_VAR(&_1$$6);
		ZEPHIR_CONCAT_SV(&_1$$6, "CREATE TABLE ", &table);
		zephir_get_strval(&sql, &_1$$6);
	}
	zephir_concat_self_str(&sql, " (\n\t", sizeof(" (\n\t") - 1);
	hasPrimary = 0;
	ZEPHIR_INIT_VAR(&createLines);
	array_init(&createLines);
	zephir_is_iterable(&columns, 0, "phalcon/Db/Dialect/Sqlite.zep", 197);
	if (Z_TYPE_P(&columns) == IS_ARRAY) {
		ZEND_HASH_FOREACH_VAL(Z_ARRVAL_P(&columns), _2)
		{
			ZEPHIR_INIT_NVAR(&column);
			ZVAL_COPY(&column, _2);
			ZEPHIR_CALL_METHOD(&_4$$7, &column, "getname", NULL, 0);
			zephir_check_call_status();
			ZEPHIR_CALL_METHOD(&_5$$7, this_ptr, "getcolumndefinition", &_6, 0, &column);
			zephir_check_call_status();
			ZEPHIR_INIT_NVAR(&columnLine);
			ZEPHIR_CONCAT_SVSV(&columnLine, "`", &_4$$7, "` ", &_5$$7);
			ZEPHIR_CALL_METHOD(&_7$$7, &column, "isprimary", NULL, 0);
			zephir_check_call_status();
			_8$$7 = zephir_is_true(&_7$$7);
			if (_8$$7) {
				_8$$7 = !hasPrimary;
			}
			if (_8$$7) {
				zephir_concat_self_str(&columnLine, SL(" PRIMARY KEY"));
				hasPrimary = 1;
			}
			ZEPHIR_CALL_METHOD(&_9$$7, &column, "isautoincrement", NULL, 0);
			zephir_check_call_status();
			_10$$7 = zephir_is_true(&_9$$7);
			if (_10$$7) {
				_10$$7 = hasPrimary;
			}
			if (_10$$7) {
				zephir_concat_self_str(&columnLine, SL(" AUTOINCREMENT"));
			}
			ZEPHIR_CALL_METHOD(&_11$$7, &column, "hasdefault", NULL, 0);
			zephir_check_call_status();
			if (zephir_is_true(&_11$$7)) {
				ZEPHIR_CALL_METHOD(&defaultValue, &column, "getdefault", NULL, 0);
				zephir_check_call_status();
				ZEPHIR_INIT_NVAR(&_12$$10);
				zephir_fast_strtoupper(&_12$$10, &defaultValue);
				if (zephir_memnstr_str(&_12$$10, SL("CURRENT_TIMESTAMP"), "phalcon/Db/Dialect/Sqlite.zep", 175)) {
					zephir_concat_self_str(&columnLine, SL(" DEFAULT CURRENT_TIMESTAMP"));
				} else {
					ZEPHIR_INIT_NVAR(&_13$$12);
					ZVAL_STRING(&_13$$12, "\"");
<<<<<<< HEAD
					ZEPHIR_CALL_FUNCTION(&_14$$12, "addcslashes", &_15, 213, &defaultValue, &_13$$12);
=======
					ZEPHIR_CALL_FUNCTION(&_14$$12, "addcslashes", &_15, 214, &defaultValue, &_13$$12);
>>>>>>> 9c5d0d84
					zephir_check_call_status();
					ZEPHIR_INIT_NVAR(&_16$$12);
					ZEPHIR_CONCAT_SVS(&_16$$12, " DEFAULT \"", &_14$$12, "\"");
					zephir_concat_self(&columnLine, &_16$$12);
				}
			}
			ZEPHIR_CALL_METHOD(&_17$$7, &column, "isnotnull", NULL, 0);
			zephir_check_call_status();
			if (zephir_is_true(&_17$$7)) {
				zephir_concat_self_str(&columnLine, SL(" NOT NULL"));
			} else {
				zephir_concat_self_str(&columnLine, SL(" NULL"));
			}
			zephir_array_append(&createLines, &columnLine, PH_SEPARATE, "phalcon/Db/Dialect/Sqlite.zep", 191);
		} ZEND_HASH_FOREACH_END();
	} else {
		ZEPHIR_CALL_METHOD(NULL, &columns, "rewind", NULL, 0);
		zephir_check_call_status();
		while (1) {
			ZEPHIR_CALL_METHOD(&_3, &columns, "valid", NULL, 0);
			zephir_check_call_status();
			if (!zend_is_true(&_3)) {
				break;
			}
			ZEPHIR_CALL_METHOD(&column, &columns, "current", NULL, 0);
			zephir_check_call_status();
				ZEPHIR_CALL_METHOD(&_18$$15, &column, "getname", NULL, 0);
				zephir_check_call_status();
				ZEPHIR_CALL_METHOD(&_19$$15, this_ptr, "getcolumndefinition", &_6, 0, &column);
				zephir_check_call_status();
				ZEPHIR_INIT_NVAR(&columnLine);
				ZEPHIR_CONCAT_SVSV(&columnLine, "`", &_18$$15, "` ", &_19$$15);
				ZEPHIR_CALL_METHOD(&_20$$15, &column, "isprimary", NULL, 0);
				zephir_check_call_status();
				_21$$15 = zephir_is_true(&_20$$15);
				if (_21$$15) {
					_21$$15 = !hasPrimary;
				}
				if (_21$$15) {
					zephir_concat_self_str(&columnLine, SL(" PRIMARY KEY"));
					hasPrimary = 1;
				}
				ZEPHIR_CALL_METHOD(&_22$$15, &column, "isautoincrement", NULL, 0);
				zephir_check_call_status();
				_23$$15 = zephir_is_true(&_22$$15);
				if (_23$$15) {
					_23$$15 = hasPrimary;
				}
				if (_23$$15) {
					zephir_concat_self_str(&columnLine, SL(" AUTOINCREMENT"));
				}
				ZEPHIR_CALL_METHOD(&_24$$15, &column, "hasdefault", NULL, 0);
				zephir_check_call_status();
				if (zephir_is_true(&_24$$15)) {
					ZEPHIR_CALL_METHOD(&defaultValue, &column, "getdefault", NULL, 0);
					zephir_check_call_status();
					ZEPHIR_INIT_NVAR(&_25$$18);
					zephir_fast_strtoupper(&_25$$18, &defaultValue);
					if (zephir_memnstr_str(&_25$$18, SL("CURRENT_TIMESTAMP"), "phalcon/Db/Dialect/Sqlite.zep", 175)) {
						zephir_concat_self_str(&columnLine, SL(" DEFAULT CURRENT_TIMESTAMP"));
					} else {
						ZEPHIR_INIT_NVAR(&_26$$20);
						ZVAL_STRING(&_26$$20, "\"");
<<<<<<< HEAD
						ZEPHIR_CALL_FUNCTION(&_27$$20, "addcslashes", &_15, 213, &defaultValue, &_26$$20);
=======
						ZEPHIR_CALL_FUNCTION(&_27$$20, "addcslashes", &_15, 214, &defaultValue, &_26$$20);
>>>>>>> 9c5d0d84
						zephir_check_call_status();
						ZEPHIR_INIT_NVAR(&_28$$20);
						ZEPHIR_CONCAT_SVS(&_28$$20, " DEFAULT \"", &_27$$20, "\"");
						zephir_concat_self(&columnLine, &_28$$20);
					}
				}
				ZEPHIR_CALL_METHOD(&_29$$15, &column, "isnotnull", NULL, 0);
				zephir_check_call_status();
				if (zephir_is_true(&_29$$15)) {
					zephir_concat_self_str(&columnLine, SL(" NOT NULL"));
				} else {
					zephir_concat_self_str(&columnLine, SL(" NULL"));
				}
				zephir_array_append(&createLines, &columnLine, PH_SEPARATE, "phalcon/Db/Dialect/Sqlite.zep", 191);
			ZEPHIR_CALL_METHOD(NULL, &columns, "next", NULL, 0);
			zephir_check_call_status();
		}
	}
	ZEPHIR_INIT_NVAR(&column);
	ZEPHIR_OBS_VAR(&indexes);
	if (zephir_array_isset_string_fetch(&indexes, &definition, SL("indexes"), 0)) {
		zephir_is_iterable(&indexes, 0, "phalcon/Db/Dialect/Sqlite.zep", 211);
		if (Z_TYPE_P(&indexes) == IS_ARRAY) {
			ZEND_HASH_FOREACH_VAL(Z_ARRVAL_P(&indexes), _30$$23)
			{
				ZEPHIR_INIT_NVAR(&index);
				ZVAL_COPY(&index, _30$$23);
				ZEPHIR_CALL_METHOD(&indexName, &index, "getname", NULL, 0);
				zephir_check_call_status();
				ZEPHIR_CALL_METHOD(&indexType, &index, "gettype", NULL, 0);
				zephir_check_call_status();
				_32$$24 = ZEPHIR_IS_STRING(&indexName, "PRIMARY");
				if (_32$$24) {
					_32$$24 = !hasPrimary;
				}
				_33$$24 = !(ZEPHIR_IS_EMPTY(&indexType));
				if (_33$$24) {
					ZEPHIR_INIT_NVAR(&_34$$24);
					zephir_fast_strtoupper(&_34$$24, &indexType);
					_33$$24 = zephir_memnstr_str(&_34$$24, SL("UNIQUE"), "phalcon/Db/Dialect/Sqlite.zep", 207);
				}
				if (_32$$24) {
					ZEPHIR_CALL_METHOD(&_36$$25, &index, "getcolumns", NULL, 0);
					zephir_check_call_status();
					ZEPHIR_CALL_METHOD(&_35$$25, this_ptr, "getcolumnlist", &_37, 67, &_36$$25);
					zephir_check_call_status();
					ZEPHIR_INIT_NVAR(&_38$$25);
					ZEPHIR_CONCAT_SVS(&_38$$25, "PRIMARY KEY (", &_35$$25, ")");
					zephir_array_append(&createLines, &_38$$25, PH_SEPARATE, "phalcon/Db/Dialect/Sqlite.zep", 206);
				} else if (_33$$24) {
					ZEPHIR_CALL_METHOD(&_40$$26, &index, "getcolumns", NULL, 0);
					zephir_check_call_status();
					ZEPHIR_CALL_METHOD(&_39$$26, this_ptr, "getcolumnlist", &_37, 67, &_40$$26);
					zephir_check_call_status();
					ZEPHIR_INIT_NVAR(&_41$$26);
					ZEPHIR_CONCAT_SVS(&_41$$26, "UNIQUE (", &_39$$26, ")");
					zephir_array_append(&createLines, &_41$$26, PH_SEPARATE, "phalcon/Db/Dialect/Sqlite.zep", 208);
				}
			} ZEND_HASH_FOREACH_END();
		} else {
			ZEPHIR_CALL_METHOD(NULL, &indexes, "rewind", NULL, 0);
			zephir_check_call_status();
			while (1) {
				ZEPHIR_CALL_METHOD(&_31$$23, &indexes, "valid", NULL, 0);
				zephir_check_call_status();
				if (!zend_is_true(&_31$$23)) {
					break;
				}
				ZEPHIR_CALL_METHOD(&index, &indexes, "current", NULL, 0);
				zephir_check_call_status();
					ZEPHIR_CALL_METHOD(&indexName, &index, "getname", NULL, 0);
					zephir_check_call_status();
					ZEPHIR_CALL_METHOD(&indexType, &index, "gettype", NULL, 0);
					zephir_check_call_status();
					_42$$27 = ZEPHIR_IS_STRING(&indexName, "PRIMARY");
					if (_42$$27) {
						_42$$27 = !hasPrimary;
					}
					_43$$27 = !(ZEPHIR_IS_EMPTY(&indexType));
					if (_43$$27) {
						ZEPHIR_INIT_NVAR(&_44$$27);
						zephir_fast_strtoupper(&_44$$27, &indexType);
						_43$$27 = zephir_memnstr_str(&_44$$27, SL("UNIQUE"), "phalcon/Db/Dialect/Sqlite.zep", 207);
					}
					if (_42$$27) {
						ZEPHIR_CALL_METHOD(&_46$$28, &index, "getcolumns", NULL, 0);
						zephir_check_call_status();
						ZEPHIR_CALL_METHOD(&_45$$28, this_ptr, "getcolumnlist", &_37, 67, &_46$$28);
						zephir_check_call_status();
						ZEPHIR_INIT_NVAR(&_47$$28);
						ZEPHIR_CONCAT_SVS(&_47$$28, "PRIMARY KEY (", &_45$$28, ")");
						zephir_array_append(&createLines, &_47$$28, PH_SEPARATE, "phalcon/Db/Dialect/Sqlite.zep", 206);
					} else if (_43$$27) {
						ZEPHIR_CALL_METHOD(&_49$$29, &index, "getcolumns", NULL, 0);
						zephir_check_call_status();
						ZEPHIR_CALL_METHOD(&_48$$29, this_ptr, "getcolumnlist", &_37, 67, &_49$$29);
						zephir_check_call_status();
						ZEPHIR_INIT_NVAR(&_50$$29);
						ZEPHIR_CONCAT_SVS(&_50$$29, "UNIQUE (", &_48$$29, ")");
						zephir_array_append(&createLines, &_50$$29, PH_SEPARATE, "phalcon/Db/Dialect/Sqlite.zep", 208);
					}
				ZEPHIR_CALL_METHOD(NULL, &indexes, "next", NULL, 0);
				zephir_check_call_status();
			}
		}
		ZEPHIR_INIT_NVAR(&index);
	}
	ZEPHIR_OBS_VAR(&references);
	if (zephir_array_isset_string_fetch(&references, &definition, SL("references"), 0)) {
		zephir_is_iterable(&references, 0, "phalcon/Db/Dialect/Sqlite.zep", 233);
		if (Z_TYPE_P(&references) == IS_ARRAY) {
			ZEND_HASH_FOREACH_VAL(Z_ARRVAL_P(&references), _51$$30)
			{
				ZEPHIR_INIT_NVAR(&reference);
				ZVAL_COPY(&reference, _51$$30);
				ZEPHIR_CALL_METHOD(&_53$$31, &reference, "getname", NULL, 0);
				zephir_check_call_status();
				ZEPHIR_CALL_METHOD(&_55$$31, &reference, "getcolumns", NULL, 0);
				zephir_check_call_status();
				ZEPHIR_CALL_METHOD(&_54$$31, this_ptr, "getcolumnlist", &_37, 67, &_55$$31);
				zephir_check_call_status();
				ZEPHIR_CALL_METHOD(&_56$$31, &reference, "getreferencedtable", NULL, 0);
				zephir_check_call_status();
				ZEPHIR_CALL_METHOD(&_58$$31, &reference, "getreferencedcolumns", NULL, 0);
				zephir_check_call_status();
				ZEPHIR_CALL_METHOD(&_57$$31, this_ptr, "getcolumnlist", &_37, 67, &_58$$31);
				zephir_check_call_status();
				ZEPHIR_INIT_NVAR(&referenceSql);
				ZEPHIR_CONCAT_SVSVSSVSVS(&referenceSql, "CONSTRAINT `", &_53$$31, "` FOREIGN KEY (", &_54$$31, ")", " REFERENCES `", &_56$$31, "`(", &_57$$31, ")");
				ZEPHIR_CALL_METHOD(&onDelete, &reference, "getondelete", NULL, 0);
				zephir_check_call_status();
				if (!(ZEPHIR_IS_EMPTY(&onDelete))) {
					ZEPHIR_INIT_NVAR(&_59$$32);
					ZEPHIR_CONCAT_SV(&_59$$32, " ON DELETE ", &onDelete);
					zephir_concat_self(&referenceSql, &_59$$32);
				}
				ZEPHIR_CALL_METHOD(&onUpdate, &reference, "getonupdate", NULL, 0);
				zephir_check_call_status();
				if (!(ZEPHIR_IS_EMPTY(&onUpdate))) {
					ZEPHIR_INIT_NVAR(&_60$$33);
					ZEPHIR_CONCAT_SV(&_60$$33, " ON UPDATE ", &onUpdate);
					zephir_concat_self(&referenceSql, &_60$$33);
				}
				zephir_array_append(&createLines, &referenceSql, PH_SEPARATE, "phalcon/Db/Dialect/Sqlite.zep", 231);
			} ZEND_HASH_FOREACH_END();
		} else {
			ZEPHIR_CALL_METHOD(NULL, &references, "rewind", NULL, 0);
			zephir_check_call_status();
			while (1) {
				ZEPHIR_CALL_METHOD(&_52$$30, &references, "valid", NULL, 0);
				zephir_check_call_status();
				if (!zend_is_true(&_52$$30)) {
					break;
				}
				ZEPHIR_CALL_METHOD(&reference, &references, "current", NULL, 0);
				zephir_check_call_status();
					ZEPHIR_CALL_METHOD(&_61$$34, &reference, "getname", NULL, 0);
					zephir_check_call_status();
					ZEPHIR_CALL_METHOD(&_63$$34, &reference, "getcolumns", NULL, 0);
					zephir_check_call_status();
					ZEPHIR_CALL_METHOD(&_62$$34, this_ptr, "getcolumnlist", &_37, 67, &_63$$34);
					zephir_check_call_status();
					ZEPHIR_CALL_METHOD(&_64$$34, &reference, "getreferencedtable", NULL, 0);
					zephir_check_call_status();
					ZEPHIR_CALL_METHOD(&_66$$34, &reference, "getreferencedcolumns", NULL, 0);
					zephir_check_call_status();
					ZEPHIR_CALL_METHOD(&_65$$34, this_ptr, "getcolumnlist", &_37, 67, &_66$$34);
					zephir_check_call_status();
					ZEPHIR_INIT_NVAR(&referenceSql);
					ZEPHIR_CONCAT_SVSVSSVSVS(&referenceSql, "CONSTRAINT `", &_61$$34, "` FOREIGN KEY (", &_62$$34, ")", " REFERENCES `", &_64$$34, "`(", &_65$$34, ")");
					ZEPHIR_CALL_METHOD(&onDelete, &reference, "getondelete", NULL, 0);
					zephir_check_call_status();
					if (!(ZEPHIR_IS_EMPTY(&onDelete))) {
						ZEPHIR_INIT_NVAR(&_67$$35);
						ZEPHIR_CONCAT_SV(&_67$$35, " ON DELETE ", &onDelete);
						zephir_concat_self(&referenceSql, &_67$$35);
					}
					ZEPHIR_CALL_METHOD(&onUpdate, &reference, "getonupdate", NULL, 0);
					zephir_check_call_status();
					if (!(ZEPHIR_IS_EMPTY(&onUpdate))) {
						ZEPHIR_INIT_NVAR(&_68$$36);
						ZEPHIR_CONCAT_SV(&_68$$36, " ON UPDATE ", &onUpdate);
						zephir_concat_self(&referenceSql, &_68$$36);
					}
					zephir_array_append(&createLines, &referenceSql, PH_SEPARATE, "phalcon/Db/Dialect/Sqlite.zep", 231);
				ZEPHIR_CALL_METHOD(NULL, &references, "next", NULL, 0);
				zephir_check_call_status();
			}
		}
		ZEPHIR_INIT_NVAR(&reference);
	}
	ZEPHIR_INIT_VAR(&_69);
	zephir_fast_join_str(&_69, SL(",\n\t"), &createLines);
	ZEPHIR_INIT_VAR(&_70);
	ZEPHIR_CONCAT_VS(&_70, &_69, "\n)");
	zephir_concat_self(&sql, &_70);
	RETURN_CTOR(&sql);

}

/**
 * Generates SQL to create a view
 */
PHP_METHOD(Phalcon_Db_Dialect_Sqlite, createView) {

	zephir_method_globals *ZEPHIR_METHOD_GLOBALS_PTR = NULL;
	zend_long ZEPHIR_LAST_CALL_STATUS;
	zval definition;
	zval *viewName_param = NULL, *definition_param = NULL, *schemaName_param = NULL, viewSql, _0;
	zval viewName, schemaName;
	zval *this_ptr = getThis();

	ZVAL_UNDEF(&viewName);
	ZVAL_UNDEF(&schemaName);
	ZVAL_UNDEF(&viewSql);
	ZVAL_UNDEF(&_0);
	ZVAL_UNDEF(&definition);

	ZEPHIR_MM_GROW();
	zephir_fetch_params(1, 2, 1, &viewName_param, &definition_param, &schemaName_param);

	if (UNEXPECTED(Z_TYPE_P(viewName_param) != IS_STRING && Z_TYPE_P(viewName_param) != IS_NULL)) {
		zephir_throw_exception_string(spl_ce_InvalidArgumentException, SL("Parameter 'viewName' must be of the type string"));
		RETURN_MM_NULL();
	}
	if (EXPECTED(Z_TYPE_P(viewName_param) == IS_STRING)) {
		zephir_get_strval(&viewName, viewName_param);
	} else {
		ZEPHIR_INIT_VAR(&viewName);
		ZVAL_EMPTY_STRING(&viewName);
	}
	ZEPHIR_OBS_COPY_OR_DUP(&definition, definition_param);
	if (!schemaName_param) {
		ZEPHIR_INIT_VAR(&schemaName);
		ZVAL_STRING(&schemaName, "");
	} else {
		zephir_get_strval(&schemaName, schemaName_param);
	}


	ZEPHIR_OBS_VAR(&viewSql);
	if (UNEXPECTED(!(zephir_array_isset_string_fetch(&viewSql, &definition, SL("sql"), 0)))) {
		ZEPHIR_THROW_EXCEPTION_DEBUG_STR(phalcon_db_exception_ce, "The index 'sql' is required in the definition array", "phalcon/Db/Dialect/Sqlite.zep", 250);
		return;
	}
	ZEPHIR_CALL_METHOD(&_0, this_ptr, "preparetable", NULL, 0, &viewName, &schemaName);
	zephir_check_call_status();
	ZEPHIR_CONCAT_SVSV(return_value, "CREATE VIEW ", &_0, " AS ", &viewSql);
	RETURN_MM();

}

/**
 * Generates SQL describing a table
 *
 * ```php
 * print_r(
 *     $dialect->describeColumns("posts")
 * );
 * ```
 */
PHP_METHOD(Phalcon_Db_Dialect_Sqlite, describeColumns) {

	zephir_method_globals *ZEPHIR_METHOD_GLOBALS_PTR = NULL;
	zval *table_param = NULL, *schema_param = NULL;
	zval table, schema;
	zval *this_ptr = getThis();

	ZVAL_UNDEF(&table);
	ZVAL_UNDEF(&schema);

	ZEPHIR_MM_GROW();
	zephir_fetch_params(1, 1, 1, &table_param, &schema_param);

	if (UNEXPECTED(Z_TYPE_P(table_param) != IS_STRING && Z_TYPE_P(table_param) != IS_NULL)) {
		zephir_throw_exception_string(spl_ce_InvalidArgumentException, SL("Parameter 'table' must be of the type string"));
		RETURN_MM_NULL();
	}
	if (EXPECTED(Z_TYPE_P(table_param) == IS_STRING)) {
		zephir_get_strval(&table, table_param);
	} else {
		ZEPHIR_INIT_VAR(&table);
		ZVAL_EMPTY_STRING(&table);
	}
	if (!schema_param) {
		ZEPHIR_INIT_VAR(&schema);
		ZVAL_STRING(&schema, "");
	} else {
		zephir_get_strval(&schema, schema_param);
	}


	ZEPHIR_CONCAT_SVS(return_value, "PRAGMA table_info('", &table, "')");
	RETURN_MM();

}

/**
 * Generates SQL to query indexes detail on a table
 */
PHP_METHOD(Phalcon_Db_Dialect_Sqlite, describeIndex) {

	zephir_method_globals *ZEPHIR_METHOD_GLOBALS_PTR = NULL;
	zval *index_param = NULL;
	zval index;
	zval *this_ptr = getThis();

	ZVAL_UNDEF(&index);

	ZEPHIR_MM_GROW();
	zephir_fetch_params(1, 1, 0, &index_param);

	if (UNEXPECTED(Z_TYPE_P(index_param) != IS_STRING && Z_TYPE_P(index_param) != IS_NULL)) {
		zephir_throw_exception_string(spl_ce_InvalidArgumentException, SL("Parameter 'index' must be of the type string"));
		RETURN_MM_NULL();
	}
	if (EXPECTED(Z_TYPE_P(index_param) == IS_STRING)) {
		zephir_get_strval(&index, index_param);
	} else {
		ZEPHIR_INIT_VAR(&index);
		ZVAL_EMPTY_STRING(&index);
	}


	ZEPHIR_CONCAT_SVS(return_value, "PRAGMA index_info('", &index, "')");
	RETURN_MM();

}

/**
 * Generates SQL to query indexes on a table
 */
PHP_METHOD(Phalcon_Db_Dialect_Sqlite, describeIndexes) {

	zephir_method_globals *ZEPHIR_METHOD_GLOBALS_PTR = NULL;
	zval *table_param = NULL, *schema_param = NULL;
	zval table, schema;
	zval *this_ptr = getThis();

	ZVAL_UNDEF(&table);
	ZVAL_UNDEF(&schema);

	ZEPHIR_MM_GROW();
	zephir_fetch_params(1, 1, 1, &table_param, &schema_param);

	if (UNEXPECTED(Z_TYPE_P(table_param) != IS_STRING && Z_TYPE_P(table_param) != IS_NULL)) {
		zephir_throw_exception_string(spl_ce_InvalidArgumentException, SL("Parameter 'table' must be of the type string"));
		RETURN_MM_NULL();
	}
	if (EXPECTED(Z_TYPE_P(table_param) == IS_STRING)) {
		zephir_get_strval(&table, table_param);
	} else {
		ZEPHIR_INIT_VAR(&table);
		ZVAL_EMPTY_STRING(&table);
	}
	if (!schema_param) {
		ZEPHIR_INIT_VAR(&schema);
		ZVAL_STRING(&schema, "");
	} else {
		zephir_get_strval(&schema, schema_param);
	}


	ZEPHIR_CONCAT_SVS(return_value, "PRAGMA index_list('", &table, "')");
	RETURN_MM();

}

/**
 * Generates SQL to query foreign keys on a table
 */
PHP_METHOD(Phalcon_Db_Dialect_Sqlite, describeReferences) {

	zephir_method_globals *ZEPHIR_METHOD_GLOBALS_PTR = NULL;
	zval *table_param = NULL, *schema_param = NULL;
	zval table, schema;
	zval *this_ptr = getThis();

	ZVAL_UNDEF(&table);
	ZVAL_UNDEF(&schema);

	ZEPHIR_MM_GROW();
	zephir_fetch_params(1, 1, 1, &table_param, &schema_param);

	if (UNEXPECTED(Z_TYPE_P(table_param) != IS_STRING && Z_TYPE_P(table_param) != IS_NULL)) {
		zephir_throw_exception_string(spl_ce_InvalidArgumentException, SL("Parameter 'table' must be of the type string"));
		RETURN_MM_NULL();
	}
	if (EXPECTED(Z_TYPE_P(table_param) == IS_STRING)) {
		zephir_get_strval(&table, table_param);
	} else {
		ZEPHIR_INIT_VAR(&table);
		ZVAL_EMPTY_STRING(&table);
	}
	if (!schema_param) {
		ZEPHIR_INIT_VAR(&schema);
		ZVAL_STRING(&schema, "");
	} else {
		zephir_get_strval(&schema, schema_param);
	}


	ZEPHIR_CONCAT_SVS(return_value, "PRAGMA foreign_key_list('", &table, "')");
	RETURN_MM();

}

/**
 * Generates SQL to delete a column from a table
 */
PHP_METHOD(Phalcon_Db_Dialect_Sqlite, dropColumn) {

	zephir_method_globals *ZEPHIR_METHOD_GLOBALS_PTR = NULL;
	zval *tableName_param = NULL, *schemaName_param = NULL, *columnName_param = NULL;
	zval tableName, schemaName, columnName;
	zval *this_ptr = getThis();

	ZVAL_UNDEF(&tableName);
	ZVAL_UNDEF(&schemaName);
	ZVAL_UNDEF(&columnName);

	ZEPHIR_MM_GROW();
	zephir_fetch_params(1, 3, 0, &tableName_param, &schemaName_param, &columnName_param);

	if (UNEXPECTED(Z_TYPE_P(tableName_param) != IS_STRING && Z_TYPE_P(tableName_param) != IS_NULL)) {
		zephir_throw_exception_string(spl_ce_InvalidArgumentException, SL("Parameter 'tableName' must be of the type string"));
		RETURN_MM_NULL();
	}
	if (EXPECTED(Z_TYPE_P(tableName_param) == IS_STRING)) {
		zephir_get_strval(&tableName, tableName_param);
	} else {
		ZEPHIR_INIT_VAR(&tableName);
		ZVAL_EMPTY_STRING(&tableName);
	}
	if (UNEXPECTED(Z_TYPE_P(schemaName_param) != IS_STRING && Z_TYPE_P(schemaName_param) != IS_NULL)) {
		zephir_throw_exception_string(spl_ce_InvalidArgumentException, SL("Parameter 'schemaName' must be of the type string"));
		RETURN_MM_NULL();
	}
	if (EXPECTED(Z_TYPE_P(schemaName_param) == IS_STRING)) {
		zephir_get_strval(&schemaName, schemaName_param);
	} else {
		ZEPHIR_INIT_VAR(&schemaName);
		ZVAL_EMPTY_STRING(&schemaName);
	}
	if (UNEXPECTED(Z_TYPE_P(columnName_param) != IS_STRING && Z_TYPE_P(columnName_param) != IS_NULL)) {
		zephir_throw_exception_string(spl_ce_InvalidArgumentException, SL("Parameter 'columnName' must be of the type string"));
		RETURN_MM_NULL();
	}
	if (EXPECTED(Z_TYPE_P(columnName_param) == IS_STRING)) {
		zephir_get_strval(&columnName, columnName_param);
	} else {
		ZEPHIR_INIT_VAR(&columnName);
		ZVAL_EMPTY_STRING(&columnName);
	}


	ZEPHIR_THROW_EXCEPTION_DEBUG_STR(phalcon_db_exception_ce, "Dropping DB column is not supported by SQLite", "phalcon/Db/Dialect/Sqlite.zep", 299);
	return;

}

/**
 * Generates SQL to delete a foreign key from a table
 */
PHP_METHOD(Phalcon_Db_Dialect_Sqlite, dropForeignKey) {

	zephir_method_globals *ZEPHIR_METHOD_GLOBALS_PTR = NULL;
	zval *tableName_param = NULL, *schemaName_param = NULL, *referenceName_param = NULL;
	zval tableName, schemaName, referenceName;
	zval *this_ptr = getThis();

	ZVAL_UNDEF(&tableName);
	ZVAL_UNDEF(&schemaName);
	ZVAL_UNDEF(&referenceName);

	ZEPHIR_MM_GROW();
	zephir_fetch_params(1, 3, 0, &tableName_param, &schemaName_param, &referenceName_param);

	if (UNEXPECTED(Z_TYPE_P(tableName_param) != IS_STRING && Z_TYPE_P(tableName_param) != IS_NULL)) {
		zephir_throw_exception_string(spl_ce_InvalidArgumentException, SL("Parameter 'tableName' must be of the type string"));
		RETURN_MM_NULL();
	}
	if (EXPECTED(Z_TYPE_P(tableName_param) == IS_STRING)) {
		zephir_get_strval(&tableName, tableName_param);
	} else {
		ZEPHIR_INIT_VAR(&tableName);
		ZVAL_EMPTY_STRING(&tableName);
	}
	if (UNEXPECTED(Z_TYPE_P(schemaName_param) != IS_STRING && Z_TYPE_P(schemaName_param) != IS_NULL)) {
		zephir_throw_exception_string(spl_ce_InvalidArgumentException, SL("Parameter 'schemaName' must be of the type string"));
		RETURN_MM_NULL();
	}
	if (EXPECTED(Z_TYPE_P(schemaName_param) == IS_STRING)) {
		zephir_get_strval(&schemaName, schemaName_param);
	} else {
		ZEPHIR_INIT_VAR(&schemaName);
		ZVAL_EMPTY_STRING(&schemaName);
	}
	if (UNEXPECTED(Z_TYPE_P(referenceName_param) != IS_STRING && Z_TYPE_P(referenceName_param) != IS_NULL)) {
		zephir_throw_exception_string(spl_ce_InvalidArgumentException, SL("Parameter 'referenceName' must be of the type string"));
		RETURN_MM_NULL();
	}
	if (EXPECTED(Z_TYPE_P(referenceName_param) == IS_STRING)) {
		zephir_get_strval(&referenceName, referenceName_param);
	} else {
		ZEPHIR_INIT_VAR(&referenceName);
		ZVAL_EMPTY_STRING(&referenceName);
	}


	ZEPHIR_THROW_EXCEPTION_DEBUG_STR(phalcon_db_exception_ce, "Dropping a foreign key constraint is not supported by SQLite", "phalcon/Db/Dialect/Sqlite.zep", 309);
	return;

}

/**
 * Generates SQL to delete an index from a table
 */
PHP_METHOD(Phalcon_Db_Dialect_Sqlite, dropIndex) {

	zephir_method_globals *ZEPHIR_METHOD_GLOBALS_PTR = NULL;
	zval *tableName_param = NULL, *schemaName_param = NULL, *indexName_param = NULL;
	zval tableName, schemaName, indexName;
	zval *this_ptr = getThis();

	ZVAL_UNDEF(&tableName);
	ZVAL_UNDEF(&schemaName);
	ZVAL_UNDEF(&indexName);

	ZEPHIR_MM_GROW();
	zephir_fetch_params(1, 3, 0, &tableName_param, &schemaName_param, &indexName_param);

	if (UNEXPECTED(Z_TYPE_P(tableName_param) != IS_STRING && Z_TYPE_P(tableName_param) != IS_NULL)) {
		zephir_throw_exception_string(spl_ce_InvalidArgumentException, SL("Parameter 'tableName' must be of the type string"));
		RETURN_MM_NULL();
	}
	if (EXPECTED(Z_TYPE_P(tableName_param) == IS_STRING)) {
		zephir_get_strval(&tableName, tableName_param);
	} else {
		ZEPHIR_INIT_VAR(&tableName);
		ZVAL_EMPTY_STRING(&tableName);
	}
	if (UNEXPECTED(Z_TYPE_P(schemaName_param) != IS_STRING && Z_TYPE_P(schemaName_param) != IS_NULL)) {
		zephir_throw_exception_string(spl_ce_InvalidArgumentException, SL("Parameter 'schemaName' must be of the type string"));
		RETURN_MM_NULL();
	}
	if (EXPECTED(Z_TYPE_P(schemaName_param) == IS_STRING)) {
		zephir_get_strval(&schemaName, schemaName_param);
	} else {
		ZEPHIR_INIT_VAR(&schemaName);
		ZVAL_EMPTY_STRING(&schemaName);
	}
	if (UNEXPECTED(Z_TYPE_P(indexName_param) != IS_STRING && Z_TYPE_P(indexName_param) != IS_NULL)) {
		zephir_throw_exception_string(spl_ce_InvalidArgumentException, SL("Parameter 'indexName' must be of the type string"));
		RETURN_MM_NULL();
	}
	if (EXPECTED(Z_TYPE_P(indexName_param) == IS_STRING)) {
		zephir_get_strval(&indexName, indexName_param);
	} else {
		ZEPHIR_INIT_VAR(&indexName);
		ZVAL_EMPTY_STRING(&indexName);
	}


	if (!(Z_TYPE_P(&schemaName) == IS_UNDEF) && Z_STRLEN_P(&schemaName)) {
		ZEPHIR_CONCAT_SVSVS(return_value, "DROP INDEX \"", &schemaName, "\".\"", &indexName, "\"");
		RETURN_MM();
	}
	ZEPHIR_CONCAT_SVS(return_value, "DROP INDEX \"", &indexName, "\"");
	RETURN_MM();

}

/**
 * Generates SQL to delete primary key from a table
 */
PHP_METHOD(Phalcon_Db_Dialect_Sqlite, dropPrimaryKey) {

	zephir_method_globals *ZEPHIR_METHOD_GLOBALS_PTR = NULL;
	zval *tableName_param = NULL, *schemaName_param = NULL;
	zval tableName, schemaName;
	zval *this_ptr = getThis();

	ZVAL_UNDEF(&tableName);
	ZVAL_UNDEF(&schemaName);

	ZEPHIR_MM_GROW();
	zephir_fetch_params(1, 2, 0, &tableName_param, &schemaName_param);

	if (UNEXPECTED(Z_TYPE_P(tableName_param) != IS_STRING && Z_TYPE_P(tableName_param) != IS_NULL)) {
		zephir_throw_exception_string(spl_ce_InvalidArgumentException, SL("Parameter 'tableName' must be of the type string"));
		RETURN_MM_NULL();
	}
	if (EXPECTED(Z_TYPE_P(tableName_param) == IS_STRING)) {
		zephir_get_strval(&tableName, tableName_param);
	} else {
		ZEPHIR_INIT_VAR(&tableName);
		ZVAL_EMPTY_STRING(&tableName);
	}
	if (UNEXPECTED(Z_TYPE_P(schemaName_param) != IS_STRING && Z_TYPE_P(schemaName_param) != IS_NULL)) {
		zephir_throw_exception_string(spl_ce_InvalidArgumentException, SL("Parameter 'schemaName' must be of the type string"));
		RETURN_MM_NULL();
	}
	if (EXPECTED(Z_TYPE_P(schemaName_param) == IS_STRING)) {
		zephir_get_strval(&schemaName, schemaName_param);
	} else {
		ZEPHIR_INIT_VAR(&schemaName);
		ZVAL_EMPTY_STRING(&schemaName);
	}


	ZEPHIR_THROW_EXCEPTION_DEBUG_STR(phalcon_db_exception_ce, "Removing a primary key after table has been created is not supported by SQLite", "phalcon/Db/Dialect/Sqlite.zep", 331);
	return;

}

/**
 * Generates SQL to drop a table
 */
PHP_METHOD(Phalcon_Db_Dialect_Sqlite, dropTable) {

	zephir_method_globals *ZEPHIR_METHOD_GLOBALS_PTR = NULL;
	zend_long ZEPHIR_LAST_CALL_STATUS;
	zend_bool ifExists;
	zval *tableName_param = NULL, *schemaName_param = NULL, *ifExists_param = NULL, table;
	zval tableName, schemaName;
	zval *this_ptr = getThis();

	ZVAL_UNDEF(&tableName);
	ZVAL_UNDEF(&schemaName);
	ZVAL_UNDEF(&table);

	ZEPHIR_MM_GROW();
	zephir_fetch_params(1, 1, 2, &tableName_param, &schemaName_param, &ifExists_param);

	if (UNEXPECTED(Z_TYPE_P(tableName_param) != IS_STRING && Z_TYPE_P(tableName_param) != IS_NULL)) {
		zephir_throw_exception_string(spl_ce_InvalidArgumentException, SL("Parameter 'tableName' must be of the type string"));
		RETURN_MM_NULL();
	}
	if (EXPECTED(Z_TYPE_P(tableName_param) == IS_STRING)) {
		zephir_get_strval(&tableName, tableName_param);
	} else {
		ZEPHIR_INIT_VAR(&tableName);
		ZVAL_EMPTY_STRING(&tableName);
	}
	if (!schemaName_param) {
		ZEPHIR_INIT_VAR(&schemaName);
		ZVAL_STRING(&schemaName, "");
	} else {
		zephir_get_strval(&schemaName, schemaName_param);
	}
	if (!ifExists_param) {
		ifExists = 1;
	} else {
	if (UNEXPECTED(Z_TYPE_P(ifExists_param) != IS_TRUE && Z_TYPE_P(ifExists_param) != IS_FALSE)) {
		zephir_throw_exception_string(spl_ce_InvalidArgumentException, SL("Parameter 'ifExists' must be of the type bool"));
		RETURN_MM_NULL();
	}
	ifExists = (Z_TYPE_P(ifExists_param) == IS_TRUE);
	}


	ZEPHIR_CALL_METHOD(&table, this_ptr, "preparetable", NULL, 0, &tableName, &schemaName);
	zephir_check_call_status();
	if (ifExists) {
		ZEPHIR_CONCAT_SV(return_value, "DROP TABLE IF EXISTS ", &table);
		RETURN_MM();
	}
	ZEPHIR_CONCAT_SV(return_value, "DROP TABLE ", &table);
	RETURN_MM();

}

/**
 * Generates SQL to drop a view
 */
PHP_METHOD(Phalcon_Db_Dialect_Sqlite, dropView) {

	zephir_method_globals *ZEPHIR_METHOD_GLOBALS_PTR = NULL;
	zend_long ZEPHIR_LAST_CALL_STATUS;
	zend_bool ifExists;
	zval *viewName_param = NULL, *schemaName_param = NULL, *ifExists_param = NULL, view;
	zval viewName, schemaName;
	zval *this_ptr = getThis();

	ZVAL_UNDEF(&viewName);
	ZVAL_UNDEF(&schemaName);
	ZVAL_UNDEF(&view);

	ZEPHIR_MM_GROW();
	zephir_fetch_params(1, 1, 2, &viewName_param, &schemaName_param, &ifExists_param);

	if (UNEXPECTED(Z_TYPE_P(viewName_param) != IS_STRING && Z_TYPE_P(viewName_param) != IS_NULL)) {
		zephir_throw_exception_string(spl_ce_InvalidArgumentException, SL("Parameter 'viewName' must be of the type string"));
		RETURN_MM_NULL();
	}
	if (EXPECTED(Z_TYPE_P(viewName_param) == IS_STRING)) {
		zephir_get_strval(&viewName, viewName_param);
	} else {
		ZEPHIR_INIT_VAR(&viewName);
		ZVAL_EMPTY_STRING(&viewName);
	}
	if (!schemaName_param) {
		ZEPHIR_INIT_VAR(&schemaName);
		ZVAL_STRING(&schemaName, "");
	} else {
		zephir_get_strval(&schemaName, schemaName_param);
	}
	if (!ifExists_param) {
		ifExists = 1;
	} else {
	if (UNEXPECTED(Z_TYPE_P(ifExists_param) != IS_TRUE && Z_TYPE_P(ifExists_param) != IS_FALSE)) {
		zephir_throw_exception_string(spl_ce_InvalidArgumentException, SL("Parameter 'ifExists' must be of the type bool"));
		RETURN_MM_NULL();
	}
	ifExists = (Z_TYPE_P(ifExists_param) == IS_TRUE);
	}


	ZEPHIR_CALL_METHOD(&view, this_ptr, "preparetable", NULL, 0, &viewName, &schemaName);
	zephir_check_call_status();
	if (ifExists) {
		ZEPHIR_CONCAT_SV(return_value, "DROP VIEW IF EXISTS ", &view);
		RETURN_MM();
	}
	ZEPHIR_CONCAT_SV(return_value, "DROP VIEW ", &view);
	RETURN_MM();

}

/**
 * Returns a SQL modified with a FOR UPDATE clause. For SQLite it returns
 * the original query
 */
PHP_METHOD(Phalcon_Db_Dialect_Sqlite, forUpdate) {

	zephir_method_globals *ZEPHIR_METHOD_GLOBALS_PTR = NULL;
	zval *sqlQuery_param = NULL;
	zval sqlQuery;
	zval *this_ptr = getThis();

	ZVAL_UNDEF(&sqlQuery);

	ZEPHIR_MM_GROW();
	zephir_fetch_params(1, 1, 0, &sqlQuery_param);

	if (UNEXPECTED(Z_TYPE_P(sqlQuery_param) != IS_STRING && Z_TYPE_P(sqlQuery_param) != IS_NULL)) {
		zephir_throw_exception_string(spl_ce_InvalidArgumentException, SL("Parameter 'sqlQuery' must be of the type string"));
		RETURN_MM_NULL();
	}
	if (EXPECTED(Z_TYPE_P(sqlQuery_param) == IS_STRING)) {
		zephir_get_strval(&sqlQuery, sqlQuery_param);
	} else {
		ZEPHIR_INIT_VAR(&sqlQuery);
		ZVAL_EMPTY_STRING(&sqlQuery);
	}


	RETURN_CTOR(&sqlQuery);

}

/**
 * Gets the column name in SQLite
 */
PHP_METHOD(Phalcon_Db_Dialect_Sqlite, getColumnDefinition) {

	zephir_method_globals *ZEPHIR_METHOD_GLOBALS_PTR = NULL;
	zephir_fcall_cache_entry *_12 = NULL;
	zend_long ZEPHIR_LAST_CALL_STATUS;
	zval *column, column_sub, columnType, columnSql, typeValues, _0$$3, _1$$10, _2$$16, _3$$18, _4$$35, _5$$38, _6$$38, _7$$38, value$$40, valueSql$$40, *_8$$40, _9$$40, _17$$40, _18$$40, _19$$40, _20$$40, _10$$41, _11$$41, _13$$41, _14$$42, _15$$42, _16$$42, _21$$43, _22$$43, _23$$43;
	zval *this_ptr = getThis();

	ZVAL_UNDEF(&column_sub);
	ZVAL_UNDEF(&columnType);
	ZVAL_UNDEF(&columnSql);
	ZVAL_UNDEF(&typeValues);
	ZVAL_UNDEF(&_0$$3);
	ZVAL_UNDEF(&_1$$10);
	ZVAL_UNDEF(&_2$$16);
	ZVAL_UNDEF(&_3$$18);
	ZVAL_UNDEF(&_4$$35);
	ZVAL_UNDEF(&_5$$38);
	ZVAL_UNDEF(&_6$$38);
	ZVAL_UNDEF(&_7$$38);
	ZVAL_UNDEF(&value$$40);
	ZVAL_UNDEF(&valueSql$$40);
	ZVAL_UNDEF(&_9$$40);
	ZVAL_UNDEF(&_17$$40);
	ZVAL_UNDEF(&_18$$40);
	ZVAL_UNDEF(&_19$$40);
	ZVAL_UNDEF(&_20$$40);
	ZVAL_UNDEF(&_10$$41);
	ZVAL_UNDEF(&_11$$41);
	ZVAL_UNDEF(&_13$$41);
	ZVAL_UNDEF(&_14$$42);
	ZVAL_UNDEF(&_15$$42);
	ZVAL_UNDEF(&_16$$42);
	ZVAL_UNDEF(&_21$$43);
	ZVAL_UNDEF(&_22$$43);
	ZVAL_UNDEF(&_23$$43);

	ZEPHIR_MM_GROW();
	zephir_fetch_params(1, 1, 0, &column);



	ZEPHIR_CALL_METHOD(&columnSql, this_ptr, "checkcolumntypesql", NULL, 0, column);
	zephir_check_call_status();
	ZEPHIR_CALL_METHOD(&columnType, this_ptr, "checkcolumntype", NULL, 0, column);
	zephir_check_call_status();
	do {
		if (ZEPHIR_IS_LONG(&columnType, 14)) {
			if (ZEPHIR_IS_EMPTY(&columnSql)) {
				zephir_concat_self_str(&columnSql, SL("BIGINT"));
			}
			ZEPHIR_CALL_METHOD(&_0$$3, column, "isunsigned", NULL, 0);
			zephir_check_call_status();
			if (zephir_is_true(&_0$$3)) {
				zephir_concat_self_str(&columnSql, SL(" UNSIGNED"));
			}
			break;
		}
		if (ZEPHIR_IS_LONG(&columnType, 11)) {
			if (ZEPHIR_IS_EMPTY(&columnSql)) {
				zephir_concat_self_str(&columnSql, SL("BLOB"));
			}
			break;
		}
		if (ZEPHIR_IS_LONG(&columnType, 8)) {
			if (ZEPHIR_IS_EMPTY(&columnSql)) {
				zephir_concat_self_str(&columnSql, SL("TINYINT"));
			}
			break;
		}
		if (ZEPHIR_IS_LONG(&columnType, 5)) {
			if (ZEPHIR_IS_EMPTY(&columnSql)) {
				zephir_concat_self_str(&columnSql, SL("CHARACTER"));
			}
			ZEPHIR_CALL_METHOD(&_1$$10, this_ptr, "getcolumnsize", NULL, 0, column);
			zephir_check_call_status();
			zephir_concat_self(&columnSql, &_1$$10);
			break;
		}
		if (ZEPHIR_IS_LONG(&columnType, 1)) {
			if (ZEPHIR_IS_EMPTY(&columnSql)) {
				zephir_concat_self_str(&columnSql, SL("DATE"));
			}
			break;
		}
		if (ZEPHIR_IS_LONG(&columnType, 4)) {
			if (ZEPHIR_IS_EMPTY(&columnSql)) {
				zephir_concat_self_str(&columnSql, SL("DATETIME"));
			}
			break;
		}
		if (ZEPHIR_IS_LONG(&columnType, 3)) {
			if (ZEPHIR_IS_EMPTY(&columnSql)) {
				zephir_concat_self_str(&columnSql, SL("NUMERIC"));
			}
			ZEPHIR_CALL_METHOD(&_2$$16, this_ptr, "getcolumnsizeandscale", NULL, 0, column);
			zephir_check_call_status();
			zephir_concat_self(&columnSql, &_2$$16);
			break;
		}
		if (ZEPHIR_IS_LONG(&columnType, 9)) {
			if (ZEPHIR_IS_EMPTY(&columnSql)) {
				zephir_concat_self_str(&columnSql, SL("DOUBLE"));
			}
			ZEPHIR_CALL_METHOD(&_3$$18, column, "isunsigned", NULL, 0);
			zephir_check_call_status();
			if (zephir_is_true(&_3$$18)) {
				zephir_concat_self_str(&columnSql, SL(" UNSIGNED"));
			}
			break;
		}
		if (ZEPHIR_IS_LONG(&columnType, 7)) {
			if (ZEPHIR_IS_EMPTY(&columnSql)) {
				zephir_concat_self_str(&columnSql, SL("FLOAT"));
			}
			break;
		}
		if (ZEPHIR_IS_LONG(&columnType, 0)) {
			if (ZEPHIR_IS_EMPTY(&columnSql)) {
				zephir_concat_self_str(&columnSql, SL("INTEGER"));
			}
			break;
		}
		if (ZEPHIR_IS_LONG(&columnType, 13)) {
			if (ZEPHIR_IS_EMPTY(&columnSql)) {
				zephir_concat_self_str(&columnSql, SL("LONGBLOB"));
			}
			break;
		}
		if (ZEPHIR_IS_LONG(&columnType, 12)) {
			if (ZEPHIR_IS_EMPTY(&columnSql)) {
				zephir_concat_self_str(&columnSql, SL("MEDIUMBLOB"));
			}
			break;
		}
		if (ZEPHIR_IS_LONG(&columnType, 6)) {
			if (ZEPHIR_IS_EMPTY(&columnSql)) {
				zephir_concat_self_str(&columnSql, SL("TEXT"));
			}
			break;
		}
		if (ZEPHIR_IS_LONG(&columnType, 17)) {
			if (ZEPHIR_IS_EMPTY(&columnSql)) {
				zephir_concat_self_str(&columnSql, SL("TIMESTAMP"));
			}
			break;
		}
		if (ZEPHIR_IS_LONG(&columnType, 10)) {
			if (ZEPHIR_IS_EMPTY(&columnSql)) {
				zephir_concat_self_str(&columnSql, SL("TINYBLOB"));
			}
			break;
		}
		if (ZEPHIR_IS_LONG(&columnType, 2)) {
			if (ZEPHIR_IS_EMPTY(&columnSql)) {
				zephir_concat_self_str(&columnSql, SL("VARCHAR"));
			}
			ZEPHIR_CALL_METHOD(&_4$$35, this_ptr, "getcolumnsize", NULL, 0, column);
			zephir_check_call_status();
			zephir_concat_self(&columnSql, &_4$$35);
			break;
		}
		if (ZEPHIR_IS_EMPTY(&columnSql)) {
			ZEPHIR_INIT_VAR(&_5$$38);
			object_init_ex(&_5$$38, phalcon_db_exception_ce);
			ZEPHIR_CALL_METHOD(&_6$$38, column, "getname", NULL, 0);
			zephir_check_call_status();
			ZEPHIR_INIT_VAR(&_7$$38);
			ZEPHIR_CONCAT_SV(&_7$$38, "Unrecognized SQLite data type at column ", &_6$$38);
			ZEPHIR_CALL_METHOD(NULL, &_5$$38, "__construct", NULL, 8, &_7$$38);
			zephir_check_call_status();
			zephir_throw_exception_debug(&_5$$38, "phalcon/Db/Dialect/Sqlite.zep", 520);
			ZEPHIR_MM_RESTORE();
			return;
		}
		ZEPHIR_CALL_METHOD(&typeValues, column, "gettypevalues", NULL, 0);
		zephir_check_call_status();
		if (!(ZEPHIR_IS_EMPTY(&typeValues))) {
			if (Z_TYPE_P(&typeValues) == IS_ARRAY) {
				ZEPHIR_INIT_VAR(&valueSql$$40);
				ZVAL_STRING(&valueSql$$40, "");
				zephir_is_iterable(&typeValues, 0, "phalcon/Db/Dialect/Sqlite.zep", 534);
				if (Z_TYPE_P(&typeValues) == IS_ARRAY) {
					ZEND_HASH_FOREACH_VAL(Z_ARRVAL_P(&typeValues), _8$$40)
					{
						ZEPHIR_INIT_NVAR(&value$$40);
						ZVAL_COPY(&value$$40, _8$$40);
						ZEPHIR_INIT_NVAR(&_10$$41);
						ZVAL_STRING(&_10$$41, "\"");
<<<<<<< HEAD
						ZEPHIR_CALL_FUNCTION(&_11$$41, "addcslashes", &_12, 213, &value$$40, &_10$$41);
=======
						ZEPHIR_CALL_FUNCTION(&_11$$41, "addcslashes", &_12, 214, &value$$40, &_10$$41);
>>>>>>> 9c5d0d84
						zephir_check_call_status();
						ZEPHIR_INIT_NVAR(&_13$$41);
						ZEPHIR_CONCAT_SVS(&_13$$41, "\"", &_11$$41, "\", ");
						zephir_concat_self(&valueSql$$40, &_13$$41);
					} ZEND_HASH_FOREACH_END();
				} else {
					ZEPHIR_CALL_METHOD(NULL, &typeValues, "rewind", NULL, 0);
					zephir_check_call_status();
					while (1) {
						ZEPHIR_CALL_METHOD(&_9$$40, &typeValues, "valid", NULL, 0);
						zephir_check_call_status();
						if (!zend_is_true(&_9$$40)) {
							break;
						}
						ZEPHIR_CALL_METHOD(&value$$40, &typeValues, "current", NULL, 0);
						zephir_check_call_status();
							ZEPHIR_INIT_NVAR(&_14$$42);
							ZVAL_STRING(&_14$$42, "\"");
<<<<<<< HEAD
							ZEPHIR_CALL_FUNCTION(&_15$$42, "addcslashes", &_12, 213, &value$$40, &_14$$42);
=======
							ZEPHIR_CALL_FUNCTION(&_15$$42, "addcslashes", &_12, 214, &value$$40, &_14$$42);
>>>>>>> 9c5d0d84
							zephir_check_call_status();
							ZEPHIR_INIT_NVAR(&_16$$42);
							ZEPHIR_CONCAT_SVS(&_16$$42, "\"", &_15$$42, "\", ");
							zephir_concat_self(&valueSql$$40, &_16$$42);
						ZEPHIR_CALL_METHOD(NULL, &typeValues, "next", NULL, 0);
						zephir_check_call_status();
					}
				}
				ZEPHIR_INIT_NVAR(&value$$40);
				ZVAL_LONG(&_17$$40, 0);
				ZVAL_LONG(&_18$$40, -2);
				ZEPHIR_INIT_VAR(&_19$$40);
				zephir_substr(&_19$$40, &valueSql$$40, 0 , -2 , 0);
				ZEPHIR_INIT_VAR(&_20$$40);
				ZEPHIR_CONCAT_SVS(&_20$$40, "(", &_19$$40, ")");
				zephir_concat_self(&columnSql, &_20$$40);
			} else {
				ZEPHIR_INIT_VAR(&_21$$43);
				ZVAL_STRING(&_21$$43, "\"");
<<<<<<< HEAD
				ZEPHIR_CALL_FUNCTION(&_22$$43, "addcslashes", &_12, 213, &typeValues, &_21$$43);
=======
				ZEPHIR_CALL_FUNCTION(&_22$$43, "addcslashes", &_12, 214, &typeValues, &_21$$43);
>>>>>>> 9c5d0d84
				zephir_check_call_status();
				ZEPHIR_INIT_VAR(&_23$$43);
				ZEPHIR_CONCAT_SVS(&_23$$43, "(\"", &_22$$43, "\")");
				zephir_concat_self(&columnSql, &_23$$43);
			}
		}
	} while(0);

	RETURN_CCTOR(&columnSql);

}

/**
 * Generates the SQL to get query list of indexes
 *
 * ```php
 * print_r(
 *     $dialect->listIndexesSql("blog")
 * );
 * ```
 */
PHP_METHOD(Phalcon_Db_Dialect_Sqlite, listIndexesSql) {

	zephir_method_globals *ZEPHIR_METHOD_GLOBALS_PTR = NULL;
	zend_long ZEPHIR_LAST_CALL_STATUS;
	zval *table_param = NULL, *schema_param = NULL, *keyName_param = NULL, _0, _1, _2$$3, _3$$3;
	zval table, schema, keyName, sql;
	zval *this_ptr = getThis();

	ZVAL_UNDEF(&table);
	ZVAL_UNDEF(&schema);
	ZVAL_UNDEF(&keyName);
	ZVAL_UNDEF(&sql);
	ZVAL_UNDEF(&_0);
	ZVAL_UNDEF(&_1);
	ZVAL_UNDEF(&_2$$3);
	ZVAL_UNDEF(&_3$$3);

	ZEPHIR_MM_GROW();
	zephir_fetch_params(1, 1, 2, &table_param, &schema_param, &keyName_param);

	if (UNEXPECTED(Z_TYPE_P(table_param) != IS_STRING && Z_TYPE_P(table_param) != IS_NULL)) {
		zephir_throw_exception_string(spl_ce_InvalidArgumentException, SL("Parameter 'table' must be of the type string"));
		RETURN_MM_NULL();
	}
	if (EXPECTED(Z_TYPE_P(table_param) == IS_STRING)) {
		zephir_get_strval(&table, table_param);
	} else {
		ZEPHIR_INIT_VAR(&table);
		ZVAL_EMPTY_STRING(&table);
	}
	if (!schema_param) {
		ZEPHIR_INIT_VAR(&schema);
		ZVAL_STRING(&schema, "");
	} else {
		zephir_get_strval(&schema, schema_param);
	}
	if (!keyName_param) {
		ZEPHIR_INIT_VAR(&keyName);
		ZVAL_STRING(&keyName, "");
	} else {
		zephir_get_strval(&keyName, keyName_param);
	}


	ZEPHIR_CALL_METHOD(&_0, this_ptr, "escape", NULL, 66, &table);
	zephir_check_call_status();
	ZEPHIR_INIT_VAR(&_1);
	ZEPHIR_CONCAT_SVS(&_1, "SELECT sql FROM sqlite_master WHERE type = 'index' AND tbl_name = ", &_0, " COLLATE NOCASE");
	zephir_get_strval(&sql, &_1);
	if (!(Z_TYPE_P(&keyName) == IS_UNDEF) && Z_STRLEN_P(&keyName)) {
		ZEPHIR_CALL_METHOD(&_2$$3, this_ptr, "escape", NULL, 66, &keyName);
		zephir_check_call_status();
		ZEPHIR_INIT_VAR(&_3$$3);
		ZEPHIR_CONCAT_SVS(&_3$$3, " AND name = ", &_2$$3, " COLLATE NOCASE");
		zephir_concat_self(&sql, &_3$$3);
	}
	RETURN_CTOR(&sql);

}

/**
 * List all tables in database
 *
 * ```php
 * print_r(
 *     $dialect->listTables("blog")
 * );
 * ```
 */
PHP_METHOD(Phalcon_Db_Dialect_Sqlite, listTables) {

	zephir_method_globals *ZEPHIR_METHOD_GLOBALS_PTR = NULL;
	zval *schemaName_param = NULL;
	zval schemaName;
	zval *this_ptr = getThis();

	ZVAL_UNDEF(&schemaName);

	ZEPHIR_MM_GROW();
	zephir_fetch_params(1, 0, 1, &schemaName_param);

	if (!schemaName_param) {
		ZEPHIR_INIT_VAR(&schemaName);
		ZVAL_STRING(&schemaName, "");
	} else {
		zephir_get_strval(&schemaName, schemaName_param);
	}


	RETURN_MM_STRING("SELECT tbl_name FROM sqlite_master WHERE type = 'table' ORDER BY tbl_name");

}

/**
 * Generates the SQL to list all views of a schema or user
 */
PHP_METHOD(Phalcon_Db_Dialect_Sqlite, listViews) {

	zephir_method_globals *ZEPHIR_METHOD_GLOBALS_PTR = NULL;
	zval *schemaName_param = NULL;
	zval schemaName;
	zval *this_ptr = getThis();

	ZVAL_UNDEF(&schemaName);

	ZEPHIR_MM_GROW();
	zephir_fetch_params(1, 0, 1, &schemaName_param);

	if (!schemaName_param) {
		ZEPHIR_INIT_VAR(&schemaName);
		ZVAL_STRING(&schemaName, "");
	} else {
	if (UNEXPECTED(Z_TYPE_P(schemaName_param) != IS_STRING && Z_TYPE_P(schemaName_param) != IS_NULL)) {
		zephir_throw_exception_string(spl_ce_InvalidArgumentException, SL("Parameter 'schemaName' must be of the type string"));
		RETURN_MM_NULL();
	}
	if (EXPECTED(Z_TYPE_P(schemaName_param) == IS_STRING)) {
		zephir_get_strval(&schemaName, schemaName_param);
	} else {
		ZEPHIR_INIT_VAR(&schemaName);
		ZVAL_EMPTY_STRING(&schemaName);
	}
	}


	RETURN_MM_STRING("SELECT tbl_name FROM sqlite_master WHERE type = 'view' ORDER BY tbl_name");

}

/**
 * Generates SQL to modify a column in a table
 */
PHP_METHOD(Phalcon_Db_Dialect_Sqlite, modifyColumn) {

	zephir_method_globals *ZEPHIR_METHOD_GLOBALS_PTR = NULL;
	zval *tableName_param = NULL, *schemaName_param = NULL, *column, column_sub, *currentColumn = NULL, currentColumn_sub, __$null;
	zval tableName, schemaName;
	zval *this_ptr = getThis();

	ZVAL_UNDEF(&tableName);
	ZVAL_UNDEF(&schemaName);
	ZVAL_UNDEF(&column_sub);
	ZVAL_UNDEF(&currentColumn_sub);
	ZVAL_NULL(&__$null);

	ZEPHIR_MM_GROW();
	zephir_fetch_params(1, 3, 1, &tableName_param, &schemaName_param, &column, &currentColumn);

	if (UNEXPECTED(Z_TYPE_P(tableName_param) != IS_STRING && Z_TYPE_P(tableName_param) != IS_NULL)) {
		zephir_throw_exception_string(spl_ce_InvalidArgumentException, SL("Parameter 'tableName' must be of the type string"));
		RETURN_MM_NULL();
	}
	if (EXPECTED(Z_TYPE_P(tableName_param) == IS_STRING)) {
		zephir_get_strval(&tableName, tableName_param);
	} else {
		ZEPHIR_INIT_VAR(&tableName);
		ZVAL_EMPTY_STRING(&tableName);
	}
	if (UNEXPECTED(Z_TYPE_P(schemaName_param) != IS_STRING && Z_TYPE_P(schemaName_param) != IS_NULL)) {
		zephir_throw_exception_string(spl_ce_InvalidArgumentException, SL("Parameter 'schemaName' must be of the type string"));
		RETURN_MM_NULL();
	}
	if (EXPECTED(Z_TYPE_P(schemaName_param) == IS_STRING)) {
		zephir_get_strval(&schemaName, schemaName_param);
	} else {
		ZEPHIR_INIT_VAR(&schemaName);
		ZVAL_EMPTY_STRING(&schemaName);
	}
	if (!currentColumn) {
		currentColumn = &currentColumn_sub;
		currentColumn = &__$null;
	}


	ZEPHIR_THROW_EXCEPTION_DEBUG_STR(phalcon_db_exception_ce, "Altering a DB column is not supported by SQLite", "phalcon/Db/Dialect/Sqlite.zep", 593);
	return;

}

/**
 * Returns a SQL modified a shared lock statement. For now this method
 * returns the original query
 */
PHP_METHOD(Phalcon_Db_Dialect_Sqlite, sharedLock) {

	zephir_method_globals *ZEPHIR_METHOD_GLOBALS_PTR = NULL;
	zval *sqlQuery_param = NULL;
	zval sqlQuery;
	zval *this_ptr = getThis();

	ZVAL_UNDEF(&sqlQuery);

	ZEPHIR_MM_GROW();
	zephir_fetch_params(1, 1, 0, &sqlQuery_param);

	if (UNEXPECTED(Z_TYPE_P(sqlQuery_param) != IS_STRING && Z_TYPE_P(sqlQuery_param) != IS_NULL)) {
		zephir_throw_exception_string(spl_ce_InvalidArgumentException, SL("Parameter 'sqlQuery' must be of the type string"));
		RETURN_MM_NULL();
	}
	if (EXPECTED(Z_TYPE_P(sqlQuery_param) == IS_STRING)) {
		zephir_get_strval(&sqlQuery, sqlQuery_param);
	} else {
		ZEPHIR_INIT_VAR(&sqlQuery);
		ZVAL_EMPTY_STRING(&sqlQuery);
	}


	RETURN_CTOR(&sqlQuery);

}

/**
 * Generates SQL checking for the existence of a schema.table
 *
 * ```php
 * echo $dialect->tableExists("posts", "blog");
 *
 * echo $dialect->tableExists("posts");
 * ```
 */
PHP_METHOD(Phalcon_Db_Dialect_Sqlite, tableExists) {

	zephir_method_globals *ZEPHIR_METHOD_GLOBALS_PTR = NULL;
	zval *tableName_param = NULL, *schemaName_param = NULL;
	zval tableName, schemaName;
	zval *this_ptr = getThis();

	ZVAL_UNDEF(&tableName);
	ZVAL_UNDEF(&schemaName);

	ZEPHIR_MM_GROW();
	zephir_fetch_params(1, 1, 1, &tableName_param, &schemaName_param);

	if (UNEXPECTED(Z_TYPE_P(tableName_param) != IS_STRING && Z_TYPE_P(tableName_param) != IS_NULL)) {
		zephir_throw_exception_string(spl_ce_InvalidArgumentException, SL("Parameter 'tableName' must be of the type string"));
		RETURN_MM_NULL();
	}
	if (EXPECTED(Z_TYPE_P(tableName_param) == IS_STRING)) {
		zephir_get_strval(&tableName, tableName_param);
	} else {
		ZEPHIR_INIT_VAR(&tableName);
		ZVAL_EMPTY_STRING(&tableName);
	}
	if (!schemaName_param) {
		ZEPHIR_INIT_VAR(&schemaName);
		ZVAL_STRING(&schemaName, "");
	} else {
		zephir_get_strval(&schemaName, schemaName_param);
	}


	ZEPHIR_CONCAT_SVS(return_value, "SELECT CASE WHEN COUNT(*) > 0 THEN 1 ELSE 0 END FROM sqlite_master WHERE type='table' AND tbl_name='", &tableName, "'");
	RETURN_MM();

}

/**
 * Generates the SQL to describe the table creation options
 */
PHP_METHOD(Phalcon_Db_Dialect_Sqlite, tableOptions) {

	zephir_method_globals *ZEPHIR_METHOD_GLOBALS_PTR = NULL;
	zval *table_param = NULL, *schema_param = NULL;
	zval table, schema;
	zval *this_ptr = getThis();

	ZVAL_UNDEF(&table);
	ZVAL_UNDEF(&schema);

	ZEPHIR_MM_GROW();
	zephir_fetch_params(1, 1, 1, &table_param, &schema_param);

	if (UNEXPECTED(Z_TYPE_P(table_param) != IS_STRING && Z_TYPE_P(table_param) != IS_NULL)) {
		zephir_throw_exception_string(spl_ce_InvalidArgumentException, SL("Parameter 'table' must be of the type string"));
		RETURN_MM_NULL();
	}
	if (EXPECTED(Z_TYPE_P(table_param) == IS_STRING)) {
		zephir_get_strval(&table, table_param);
	} else {
		ZEPHIR_INIT_VAR(&table);
		ZVAL_EMPTY_STRING(&table);
	}
	if (!schema_param) {
		ZEPHIR_INIT_VAR(&schema);
		ZVAL_STRING(&schema, "");
	} else {
		zephir_get_strval(&schema, schema_param);
	}


	RETURN_MM_STRING("");

}

/**
 * Generates SQL to truncate a table
 */
PHP_METHOD(Phalcon_Db_Dialect_Sqlite, truncateTable) {

	zephir_method_globals *ZEPHIR_METHOD_GLOBALS_PTR = NULL;
	zval *tableName_param = NULL, *schemaName_param = NULL;
	zval tableName, schemaName, table;
	zval *this_ptr = getThis();

	ZVAL_UNDEF(&tableName);
	ZVAL_UNDEF(&schemaName);
	ZVAL_UNDEF(&table);

	ZEPHIR_MM_GROW();
	zephir_fetch_params(1, 2, 0, &tableName_param, &schemaName_param);

	if (UNEXPECTED(Z_TYPE_P(tableName_param) != IS_STRING && Z_TYPE_P(tableName_param) != IS_NULL)) {
		zephir_throw_exception_string(spl_ce_InvalidArgumentException, SL("Parameter 'tableName' must be of the type string"));
		RETURN_MM_NULL();
	}
	if (EXPECTED(Z_TYPE_P(tableName_param) == IS_STRING)) {
		zephir_get_strval(&tableName, tableName_param);
	} else {
		ZEPHIR_INIT_VAR(&tableName);
		ZVAL_EMPTY_STRING(&tableName);
	}
	if (UNEXPECTED(Z_TYPE_P(schemaName_param) != IS_STRING && Z_TYPE_P(schemaName_param) != IS_NULL)) {
		zephir_throw_exception_string(spl_ce_InvalidArgumentException, SL("Parameter 'schemaName' must be of the type string"));
		RETURN_MM_NULL();
	}
	if (EXPECTED(Z_TYPE_P(schemaName_param) == IS_STRING)) {
		zephir_get_strval(&schemaName, schemaName_param);
	} else {
		ZEPHIR_INIT_VAR(&schemaName);
		ZVAL_EMPTY_STRING(&schemaName);
	}


	if (!(Z_TYPE_P(&schemaName) == IS_UNDEF) && Z_STRLEN_P(&schemaName)) {
		ZEPHIR_INIT_VAR(&table);
		ZEPHIR_CONCAT_SVSVS(&table, "\"", &schemaName, "\".\"", &tableName, "\"");
	} else {
		ZEPHIR_INIT_NVAR(&table);
		ZEPHIR_CONCAT_SVS(&table, "\"", &tableName, "\"");
	}
	ZEPHIR_CONCAT_SV(return_value, "DELETE FROM ", &table);
	RETURN_MM();

}

/**
 * Generates SQL checking for the existence of a schema.view
 */
PHP_METHOD(Phalcon_Db_Dialect_Sqlite, viewExists) {

	zephir_method_globals *ZEPHIR_METHOD_GLOBALS_PTR = NULL;
	zval *viewName_param = NULL, *schemaName_param = NULL;
	zval viewName, schemaName;
	zval *this_ptr = getThis();

	ZVAL_UNDEF(&viewName);
	ZVAL_UNDEF(&schemaName);

	ZEPHIR_MM_GROW();
	zephir_fetch_params(1, 1, 1, &viewName_param, &schemaName_param);

	if (UNEXPECTED(Z_TYPE_P(viewName_param) != IS_STRING && Z_TYPE_P(viewName_param) != IS_NULL)) {
		zephir_throw_exception_string(spl_ce_InvalidArgumentException, SL("Parameter 'viewName' must be of the type string"));
		RETURN_MM_NULL();
	}
	if (EXPECTED(Z_TYPE_P(viewName_param) == IS_STRING)) {
		zephir_get_strval(&viewName, viewName_param);
	} else {
		ZEPHIR_INIT_VAR(&viewName);
		ZVAL_EMPTY_STRING(&viewName);
	}
	if (!schemaName_param) {
		ZEPHIR_INIT_VAR(&schemaName);
		ZVAL_STRING(&schemaName, "");
	} else {
		zephir_get_strval(&schemaName, schemaName_param);
	}


	ZEPHIR_CONCAT_SVS(return_value, "SELECT CASE WHEN COUNT(*) > 0 THEN 1 ELSE 0 END FROM sqlite_master WHERE type='view' AND tbl_name='", &viewName, "'");
	RETURN_MM();

}
<|MERGE_RESOLUTION|>--- conflicted
+++ resolved
@@ -125,11 +125,7 @@
 		} else {
 			ZEPHIR_INIT_VAR(&_7$$5);
 			ZVAL_STRING(&_7$$5, "\"");
-<<<<<<< HEAD
-			ZEPHIR_CALL_FUNCTION(&_8$$5, "addcslashes", NULL, 213, &defaultValue, &_7$$5);
-=======
 			ZEPHIR_CALL_FUNCTION(&_8$$5, "addcslashes", NULL, 214, &defaultValue, &_7$$5);
->>>>>>> 9c5d0d84
 			zephir_check_call_status();
 			ZEPHIR_INIT_VAR(&_9$$5);
 			ZEPHIR_CONCAT_SVS(&_9$$5, " DEFAULT \"", &_8$$5, "\"");
@@ -513,11 +509,7 @@
 				} else {
 					ZEPHIR_INIT_NVAR(&_13$$12);
 					ZVAL_STRING(&_13$$12, "\"");
-<<<<<<< HEAD
-					ZEPHIR_CALL_FUNCTION(&_14$$12, "addcslashes", &_15, 213, &defaultValue, &_13$$12);
-=======
 					ZEPHIR_CALL_FUNCTION(&_14$$12, "addcslashes", &_15, 214, &defaultValue, &_13$$12);
->>>>>>> 9c5d0d84
 					zephir_check_call_status();
 					ZEPHIR_INIT_NVAR(&_16$$12);
 					ZEPHIR_CONCAT_SVS(&_16$$12, " DEFAULT \"", &_14$$12, "\"");
@@ -581,11 +573,7 @@
 					} else {
 						ZEPHIR_INIT_NVAR(&_26$$20);
 						ZVAL_STRING(&_26$$20, "\"");
-<<<<<<< HEAD
-						ZEPHIR_CALL_FUNCTION(&_27$$20, "addcslashes", &_15, 213, &defaultValue, &_26$$20);
-=======
 						ZEPHIR_CALL_FUNCTION(&_27$$20, "addcslashes", &_15, 214, &defaultValue, &_26$$20);
->>>>>>> 9c5d0d84
 						zephir_check_call_status();
 						ZEPHIR_INIT_NVAR(&_28$$20);
 						ZEPHIR_CONCAT_SVS(&_28$$20, " DEFAULT \"", &_27$$20, "\"");
@@ -1540,11 +1528,7 @@
 						ZVAL_COPY(&value$$40, _8$$40);
 						ZEPHIR_INIT_NVAR(&_10$$41);
 						ZVAL_STRING(&_10$$41, "\"");
-<<<<<<< HEAD
-						ZEPHIR_CALL_FUNCTION(&_11$$41, "addcslashes", &_12, 213, &value$$40, &_10$$41);
-=======
 						ZEPHIR_CALL_FUNCTION(&_11$$41, "addcslashes", &_12, 214, &value$$40, &_10$$41);
->>>>>>> 9c5d0d84
 						zephir_check_call_status();
 						ZEPHIR_INIT_NVAR(&_13$$41);
 						ZEPHIR_CONCAT_SVS(&_13$$41, "\"", &_11$$41, "\", ");
@@ -1563,11 +1547,7 @@
 						zephir_check_call_status();
 							ZEPHIR_INIT_NVAR(&_14$$42);
 							ZVAL_STRING(&_14$$42, "\"");
-<<<<<<< HEAD
-							ZEPHIR_CALL_FUNCTION(&_15$$42, "addcslashes", &_12, 213, &value$$40, &_14$$42);
-=======
 							ZEPHIR_CALL_FUNCTION(&_15$$42, "addcslashes", &_12, 214, &value$$40, &_14$$42);
->>>>>>> 9c5d0d84
 							zephir_check_call_status();
 							ZEPHIR_INIT_NVAR(&_16$$42);
 							ZEPHIR_CONCAT_SVS(&_16$$42, "\"", &_15$$42, "\", ");
@@ -1587,11 +1567,7 @@
 			} else {
 				ZEPHIR_INIT_VAR(&_21$$43);
 				ZVAL_STRING(&_21$$43, "\"");
-<<<<<<< HEAD
-				ZEPHIR_CALL_FUNCTION(&_22$$43, "addcslashes", &_12, 213, &typeValues, &_21$$43);
-=======
 				ZEPHIR_CALL_FUNCTION(&_22$$43, "addcslashes", &_12, 214, &typeValues, &_21$$43);
->>>>>>> 9c5d0d84
 				zephir_check_call_status();
 				ZEPHIR_INIT_VAR(&_23$$43);
 				ZEPHIR_CONCAT_SVS(&_23$$43, "(\"", &_22$$43, "\")");
