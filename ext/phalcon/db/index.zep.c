--- conflicted
+++ resolved
@@ -198,11 +198,7 @@
 		ZVAL_STRING(&type, "");
 	}
 	object_init_ex(return_value, phalcon_db_index_ce);
-<<<<<<< HEAD
-	ZEPHIR_CALL_METHOD(NULL, return_value, "__construct", NULL, 18, &indexName, &columns, &type);
-=======
 	ZEPHIR_CALL_METHOD(NULL, return_value, "__construct", NULL, 19, &indexName, &columns, &type);
->>>>>>> b3b083d3
 	zephir_check_call_status();
 	RETURN_MM();
 
