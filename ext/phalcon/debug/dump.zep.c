
#ifdef HAVE_CONFIG_H
#include "../../ext_config.h"
#endif

#include <php.h>
#include "../../php_ext.h"
#include "../../ext.h"

#include <Zend/zend_operators.h>
#include <Zend/zend_exceptions.h>
#include <Zend/zend_interfaces.h>

#include "kernel/main.h"
#include "kernel/object.h"
#include "kernel/operators.h"
#include "kernel/memory.h"
#include "kernel/fcall.h"
#include "ext/spl/spl_exceptions.h"
#include "kernel/exception.h"
#include "kernel/array.h"
#include "kernel/main.h"
#include "kernel/concat.h"
#include "kernel/string.h"


/**
 * This file is part of the Phalcon Framework.
 *
 * (c) Phalcon Team <team@phalcon.io>
 *
 * For the full copyright and license information, please view the LICENSE.txt
 * file that was distributed with this source code.
 */
/**
 * Dumps information about a variable(s)
 *
 * ```php
 * $foo = 123;
 *
 * echo (new \Phalcon\Debug\Dump())->variable($foo, "foo");
 * ```
 *
 * ```php
 * $foo = "string";
 * $bar = ["key" => "value"];
 * $baz = new stdClass();
 *
 * echo (new \Phalcon\Debug\Dump())->variables($foo, $bar, $baz);
 * ```
 */
ZEPHIR_INIT_CLASS(Phalcon_Debug_Dump) {

	ZEPHIR_REGISTER_CLASS(Phalcon\\Debug, Dump, phalcon, debug_dump, phalcon_debug_dump_method_entry, 0);

	/**
	 * @var bool
	 */
	zend_declare_property_bool(phalcon_debug_dump_ce, SL("detailed"), 0, ZEND_ACC_PROTECTED);

	/**
	 * @var array
	 */
	zend_declare_property_null(phalcon_debug_dump_ce, SL("methods"), ZEND_ACC_PROTECTED);

	/**
	 * @var array
	 */
	zend_declare_property_null(phalcon_debug_dump_ce, SL("styles"), ZEND_ACC_PROTECTED);

	phalcon_debug_dump_ce->create_object = zephir_init_properties_Phalcon_Debug_Dump;
	return SUCCESS;

}

/**
 */
PHP_METHOD(Phalcon_Debug_Dump, getDetailed) {

	zval *this_ptr = getThis();


	RETURN_MEMBER(getThis(), "detailed");

}

/**
 */
PHP_METHOD(Phalcon_Debug_Dump, setDetailed) {

	zval *detailed_param = NULL, __$true, __$false;
	zend_bool detailed;
	zval *this_ptr = getThis();

	ZVAL_BOOL(&__$true, 1);
	ZVAL_BOOL(&__$false, 0);

	zephir_fetch_params_without_memory_grow(1, 0, &detailed_param);

	detailed = zephir_get_boolval(detailed_param);


	if (detailed) {
		zephir_update_property_zval(this_ptr, SL("detailed"), &__$true);
	} else {
		zephir_update_property_zval(this_ptr, SL("detailed"), &__$false);
	}
	RETURN_THISW();

}

/**
 * Phalcon\Debug\Dump constructor
 */
PHP_METHOD(Phalcon_Debug_Dump, __construct) {

	zephir_method_globals *ZEPHIR_METHOD_GLOBALS_PTR = NULL;
	zend_long ZEPHIR_LAST_CALL_STATUS;
	zend_bool detailed;
	zval *styles_param = NULL, *detailed_param = NULL, __$true, __$false;
	zval styles;
	zval *this_ptr = getThis();

	ZVAL_UNDEF(&styles);
	ZVAL_BOOL(&__$true, 1);
	ZVAL_BOOL(&__$false, 0);

	ZEPHIR_MM_GROW();
	zephir_fetch_params(1, 0, 2, &styles_param, &detailed_param);

	if (!styles_param) {
		ZEPHIR_INIT_VAR(&styles);
		array_init(&styles);
	} else {
	ZEPHIR_OBS_COPY_OR_DUP(&styles, styles_param);
	}
	if (!detailed_param) {
		detailed = 0;
	} else {
		detailed = zephir_get_boolval(detailed_param);
	}


	ZEPHIR_CALL_METHOD(NULL, this_ptr, "setstyles", NULL, 0, &styles);
	zephir_check_call_status();
	if (detailed) {
		zephir_update_property_zval(this_ptr, SL("detailed"), &__$true);
	} else {
		zephir_update_property_zval(this_ptr, SL("detailed"), &__$false);
	}
	ZEPHIR_MM_RESTORE();

}

/**
 * Alias of variables() method
 */
PHP_METHOD(Phalcon_Debug_Dump, all) {

	zval _1;
	zval _0;
	zephir_method_globals *ZEPHIR_METHOD_GLOBALS_PTR = NULL;
	zend_long ZEPHIR_LAST_CALL_STATUS;
	zval *this_ptr = getThis();

	ZVAL_UNDEF(&_0);
	ZVAL_UNDEF(&_1);

	ZEPHIR_MM_GROW();

	ZEPHIR_INIT_VAR(&_0);
	zephir_create_array(&_0, 2, 0);
	zephir_array_fast_append(&_0, this_ptr);
	ZEPHIR_INIT_VAR(&_1);
	ZVAL_STRING(&_1, "variables");
	zephir_array_fast_append(&_0, &_1);
	ZEPHIR_INIT_NVAR(&_1);
	zephir_get_args(&_1);
	ZEPHIR_CALL_USER_FUNC_ARRAY(return_value, &_0, &_1);
	zephir_check_call_status();
	RETURN_MM();

}

/**
 * Alias of variable() method
 */
PHP_METHOD(Phalcon_Debug_Dump, one) {

	zephir_method_globals *ZEPHIR_METHOD_GLOBALS_PTR = NULL;
	zend_long ZEPHIR_LAST_CALL_STATUS;
	zval name;
	zval *variable, variable_sub, *name_param = NULL;
	zval *this_ptr = getThis();

	ZVAL_UNDEF(&variable_sub);
	ZVAL_UNDEF(&name);

	ZEPHIR_MM_GROW();
	zephir_fetch_params(1, 1, 1, &variable, &name_param);

	if (!name_param) {
		ZEPHIR_INIT_VAR(&name);
		ZVAL_STRING(&name, "");
	} else {
		zephir_get_strval(&name, name_param);
	}


	ZEPHIR_RETURN_CALL_METHOD(this_ptr, "variable", NULL, 0, variable, &name);
	zephir_check_call_status();
	RETURN_MM();

}

/**
 * Set styles for vars type
 */
PHP_METHOD(Phalcon_Debug_Dump, setStyles) {

	zephir_method_globals *ZEPHIR_METHOD_GLOBALS_PTR = NULL;
	zval *styles_param = NULL, defaultStyles, _0;
	zval styles;
	zval *this_ptr = getThis();

	ZVAL_UNDEF(&styles);
	ZVAL_UNDEF(&defaultStyles);
	ZVAL_UNDEF(&_0);

	ZEPHIR_MM_GROW();
	zephir_fetch_params(1, 0, 1, &styles_param);

	if (!styles_param) {
		ZEPHIR_INIT_VAR(&styles);
		array_init(&styles);
	} else {
	ZEPHIR_OBS_COPY_OR_DUP(&styles, styles_param);
	}


	ZEPHIR_INIT_VAR(&defaultStyles);
	zephir_create_array(&defaultStyles, 11, 0);
	add_assoc_stringl_ex(&defaultStyles, SL("pre"), SL("background-color:#f3f3f3; font-size:11px; padding:10px; border:1px solid #ccc; text-align:left; color:#333"));
	add_assoc_stringl_ex(&defaultStyles, SL("arr"), SL("color:red"));
	add_assoc_stringl_ex(&defaultStyles, SL("bool"), SL("color:green"));
	add_assoc_stringl_ex(&defaultStyles, SL("float"), SL("color:fuchsia"));
	add_assoc_stringl_ex(&defaultStyles, SL("int"), SL("color:blue"));
	add_assoc_stringl_ex(&defaultStyles, SL("null"), SL("color:black"));
	add_assoc_stringl_ex(&defaultStyles, SL("num"), SL("color:navy"));
	add_assoc_stringl_ex(&defaultStyles, SL("obj"), SL("color:purple"));
	add_assoc_stringl_ex(&defaultStyles, SL("other"), SL("color:maroon"));
	add_assoc_stringl_ex(&defaultStyles, SL("res"), SL("color:lime"));
	add_assoc_stringl_ex(&defaultStyles, SL("str"), SL("color:teal"));
	ZEPHIR_INIT_VAR(&_0);
	zephir_fast_array_merge(&_0, &defaultStyles, &styles);
	zephir_update_property_zval(this_ptr, SL("styles"), &_0);
	RETURN_MM_MEMBER(getThis(), "styles");

}

/**
 * Returns an JSON string of information about a single variable.
 *
 * ```php
 * $foo = [
 *     "key" => "value",
 * ];
 *
 * echo (new \Phalcon\Debug\Dump())->toJson($foo);
 *
 * $foo = new stdClass();
 * $foo->bar = "buz";
 *
 * echo (new \Phalcon\Debug\Dump())->toJson($foo);
 * ```
 */
PHP_METHOD(Phalcon_Debug_Dump, toJson) {

	zephir_method_globals *ZEPHIR_METHOD_GLOBALS_PTR = NULL;
	zend_long ZEPHIR_LAST_CALL_STATUS;
	zephir_fcall_cache_entry *_0 = NULL;
	zval *variable, variable_sub, _1;
	zval *this_ptr = getThis();

	ZVAL_UNDEF(&variable_sub);
	ZVAL_UNDEF(&_1);

	ZEPHIR_MM_GROW();
	zephir_fetch_params(1, 1, 0, &variable);



	ZVAL_LONG(&_1, ((128 | 64) | 256));
	ZEPHIR_RETURN_CALL_CE_STATIC(phalcon_helper_json_ce, "encode", &_0, 14, variable, &_1);
	zephir_check_call_status();
	RETURN_MM();

}

/**
 * Returns an HTML string of information about a single variable.
 *
 * ```php
 * echo (new \Phalcon\Debug\Dump())->variable($foo, "foo");
 * ```
 */
PHP_METHOD(Phalcon_Debug_Dump, variable) {

	zval _0;
	zephir_method_globals *ZEPHIR_METHOD_GLOBALS_PTR = NULL;
	zend_long ZEPHIR_LAST_CALL_STATUS;
	zval name;
	zval *variable, variable_sub, *name_param = NULL, _1, _2;
	zval *this_ptr = getThis();

	ZVAL_UNDEF(&variable_sub);
	ZVAL_UNDEF(&_1);
	ZVAL_UNDEF(&_2);
	ZVAL_UNDEF(&name);
	ZVAL_UNDEF(&_0);

	ZEPHIR_MM_GROW();
	zephir_fetch_params(1, 1, 1, &variable, &name_param);

	if (!name_param) {
		ZEPHIR_INIT_VAR(&name);
		ZVAL_STRING(&name, "");
	} else {
		zephir_get_strval(&name, name_param);
	}


	ZEPHIR_INIT_VAR(&_0);
	zephir_create_array(&_0, 2, 0);
	ZEPHIR_INIT_VAR(&_2);
	ZVAL_STRING(&_2, "pre");
	ZEPHIR_CALL_METHOD(&_1, this_ptr, "getstyle", NULL, 0, &_2);
	zephir_check_call_status();
	zephir_array_update_string(&_0, SL(":style"), &_1, PH_COPY | PH_SEPARATE);
	ZEPHIR_CALL_METHOD(&_1, this_ptr, "output", NULL, 0, variable, &name);
	zephir_check_call_status();
	zephir_array_update_string(&_0, SL(":output"), &_1, PH_COPY | PH_SEPARATE);
	ZEPHIR_INIT_NVAR(&_2);
	ZVAL_STRING(&_2, "<pre style=':style'>:output</pre>");
	ZEPHIR_RETURN_CALL_FUNCTION("strtr", NULL, 5, &_2, &_0);
	zephir_check_call_status();
	RETURN_MM();

}

/**
 * Returns an HTML string of debugging information about any number of
 * variables, each wrapped in a "pre" tag.
 *
 * ```php
 * $foo = "string";
 * $bar = ["key" => "value"];
 * $baz = new stdClass();
 *
 * echo (new \Phalcon\Debug\Dump())->variables($foo, $bar, $baz);
 * ```
 */
PHP_METHOD(Phalcon_Debug_Dump, variables) {

	zend_string *_4;
	zend_ulong _3;
	zval output;
	zval key, value, _0, *_1, _2, _5$$3, _6$$3, _8$$4, _9$$4;
	zephir_method_globals *ZEPHIR_METHOD_GLOBALS_PTR = NULL;
	zephir_fcall_cache_entry *_7 = NULL;
	zend_long ZEPHIR_LAST_CALL_STATUS;
	zval *this_ptr = getThis();

	ZVAL_UNDEF(&key);
	ZVAL_UNDEF(&value);
	ZVAL_UNDEF(&_0);
	ZVAL_UNDEF(&_2);
	ZVAL_UNDEF(&_5$$3);
	ZVAL_UNDEF(&_6$$3);
	ZVAL_UNDEF(&_8$$4);
	ZVAL_UNDEF(&_9$$4);
	ZVAL_UNDEF(&output);

	ZEPHIR_MM_GROW();

	ZEPHIR_INIT_VAR(&output);
	ZVAL_STRING(&output, "");
	ZEPHIR_INIT_VAR(&_0);
	zephir_get_args(&_0);
	zephir_is_iterable(&_0, 0, "phalcon/Debug/Dump.zep", 181);
	if (Z_TYPE_P(&_0) == IS_ARRAY) {
		ZEND_HASH_FOREACH_KEY_VAL(Z_ARRVAL_P(&_0), _3, _4, _1)
		{
			ZEPHIR_INIT_NVAR(&key);
			if (_4 != NULL) { 
				ZVAL_STR_COPY(&key, _4);
			} else {
				ZVAL_LONG(&key, _3);
			}
			ZEPHIR_INIT_NVAR(&value);
			ZVAL_COPY(&value, _1);
			ZEPHIR_INIT_NVAR(&_6$$3);
			ZEPHIR_CONCAT_SV(&_6$$3, "var ", &key);
			ZEPHIR_CALL_METHOD(&_5$$3, this_ptr, "one", &_7, 0, &value, &_6$$3);
			zephir_check_call_status();
			zephir_concat_self(&output, &_5$$3);
		} ZEND_HASH_FOREACH_END();
	} else {
		ZEPHIR_CALL_METHOD(NULL, &_0, "rewind", NULL, 0);
		zephir_check_call_status();
		while (1) {
			ZEPHIR_CALL_METHOD(&_2, &_0, "valid", NULL, 0);
			zephir_check_call_status();
			if (!zend_is_true(&_2)) {
				break;
			}
			ZEPHIR_CALL_METHOD(&key, &_0, "key", NULL, 0);
			zephir_check_call_status();
			ZEPHIR_CALL_METHOD(&value, &_0, "current", NULL, 0);
			zephir_check_call_status();
				ZEPHIR_INIT_NVAR(&_9$$4);
				ZEPHIR_CONCAT_SV(&_9$$4, "var ", &key);
				ZEPHIR_CALL_METHOD(&_8$$4, this_ptr, "one", &_7, 0, &value, &_9$$4);
				zephir_check_call_status();
				zephir_concat_self(&output, &_8$$4);
			ZEPHIR_CALL_METHOD(NULL, &_0, "next", NULL, 0);
			zephir_check_call_status();
		}
	}
	ZEPHIR_INIT_NVAR(&value);
	ZEPHIR_INIT_NVAR(&key);
	RETURN_CTOR(&output);

}

/**
 * Get style for type
 */
PHP_METHOD(Phalcon_Debug_Dump, getStyle) {

	zephir_method_globals *ZEPHIR_METHOD_GLOBALS_PTR = NULL;
	zval *type_param = NULL, style, _0;
	zval type;
	zval *this_ptr = getThis();

	ZVAL_UNDEF(&type);
	ZVAL_UNDEF(&style);
	ZVAL_UNDEF(&_0);

	ZEPHIR_MM_GROW();
	zephir_fetch_params(1, 1, 0, &type_param);

	if (UNEXPECTED(Z_TYPE_P(type_param) != IS_STRING && Z_TYPE_P(type_param) != IS_NULL)) {
		zephir_throw_exception_string(spl_ce_InvalidArgumentException, SL("Parameter 'type' must be of the type string"));
		RETURN_MM_NULL();
	}
	if (EXPECTED(Z_TYPE_P(type_param) == IS_STRING)) {
		zephir_get_strval(&type, type_param);
	} else {
		ZEPHIR_INIT_VAR(&type);
		ZVAL_EMPTY_STRING(&type);
	}


	zephir_read_property(&_0, this_ptr, SL("styles"), PH_NOISY_CC | PH_READONLY);
	if (!(zephir_array_isset_fetch(&style, &_0, &type, 1))) {
		RETURN_MM_STRING("color:gray");
	}
	RETURN_CTOR(&style);

}

/**
 * Prepare an HTML string of information about a single variable.
 */
PHP_METHOD(Phalcon_Debug_Dump, output) {

	zend_class_entry *_74$$16, *_91$$17;
	zend_bool _15$$5, _16$$5, _17$$5, _27$$7, _28$$7, _29$$7, _42$$9;
	zend_string *_7$$4, *_50$$12;
	zend_ulong _6$$4, _49$$12;
	zval _166, _1$$4, _11$$5, _23$$7, _34$$9, _105$$9, _38$$10, _53$$13, _61$$14, _79$$16, _95$$17, _116$$21, _122$$22, _129$$24, _135$$25, _144$$26, _148$$27, _151$$28, _154$$29, _159$$30, _163$$31;
	zephir_method_globals *ZEPHIR_METHOD_GLOBALS_PTR = NULL;
	zephir_fcall_cache_entry *_10 = NULL, *_19 = NULL, *_71 = NULL, *_72 = NULL, *_75 = NULL, *_77 = NULL, *_85 = NULL, *_88 = NULL, *_89 = NULL, *_93 = NULL, *_101 = NULL;
	zend_long tab, ZEPHIR_LAST_CALL_STATUS;
	zval name, _0$$3;
	zval *variable, variable_sub, *name_param = NULL, *tab_param = NULL, key, value, output, space, type, attr, _147, _167, _168, _2$$4, _3$$4, *_4$$4, _5$$4, _32$$4, _33$$4, _8$$5, _9$$5, _12$$5, _13$$5, _14$$5, _18$$5, _20$$5, _21$$7, _22$$7, _24$$7, _25$$7, _26$$7, _30$$7, _31$$7, _35$$9, _36$$9, _37$$9, _41$$9, _103$$9, _104$$9, _106$$9, _107$$9, _142$$9, _143$$9, _39$$10, _40$$10, _43$$11, _44$$11, _45$$11, _46$$12, *_47$$12, _48$$12, _51$$13, _52$$13, _54$$13, _55$$13, _56$$13, _57$$13, _58$$13, _59$$14, _60$$14, _62$$14, _63$$14, _64$$14, _65$$14, _66$$14, reflect$$15, props$$15, property$$15, _67$$15, *_68$$15, _69$$15, _70$$16, _73$$16, _76$$16, _78$$16, _80$$16, _81$$16, _82$$16, _83$$16, _84$$16, _86$$16, _87$$17, _90$$17, _92$$17, _94$$17, _96$$17, _97$$17, _98$$17, _99$$17, _100$$17, _102$$17, _108$$18, _109$$18, _110$$18, *_111$$19, _112$$19, _139$$19, _140$$19, _141$$19, _113$$20, _114$$21, _115$$21, _117$$21, _118$$21, _119$$21, _120$$22, _121$$22, _123$$22, _124$$22, _125$$22, _126$$23, _127$$24, _128$$24, _130$$24, _131$$24, _132$$24, _133$$25, _134$$25, _136$$25, _137$$25, _138$$25, _145$$26, _146$$26, _149$$27, _150$$27, _152$$28, _153$$28, _155$$29, _156$$29, _157$$29, _158$$29, _160$$30, _161$$30, _162$$30, _164$$31, _165$$31;
	zval *this_ptr = getThis();

	ZVAL_UNDEF(&variable_sub);
	ZVAL_UNDEF(&key);
	ZVAL_UNDEF(&value);
	ZVAL_UNDEF(&output);
	ZVAL_UNDEF(&space);
	ZVAL_UNDEF(&type);
	ZVAL_UNDEF(&attr);
	ZVAL_UNDEF(&_147);
	ZVAL_UNDEF(&_167);
	ZVAL_UNDEF(&_168);
	ZVAL_UNDEF(&_2$$4);
	ZVAL_UNDEF(&_3$$4);
	ZVAL_UNDEF(&_5$$4);
	ZVAL_UNDEF(&_32$$4);
	ZVAL_UNDEF(&_33$$4);
	ZVAL_UNDEF(&_8$$5);
	ZVAL_UNDEF(&_9$$5);
	ZVAL_UNDEF(&_12$$5);
	ZVAL_UNDEF(&_13$$5);
	ZVAL_UNDEF(&_14$$5);
	ZVAL_UNDEF(&_18$$5);
	ZVAL_UNDEF(&_20$$5);
	ZVAL_UNDEF(&_21$$7);
	ZVAL_UNDEF(&_22$$7);
	ZVAL_UNDEF(&_24$$7);
	ZVAL_UNDEF(&_25$$7);
	ZVAL_UNDEF(&_26$$7);
	ZVAL_UNDEF(&_30$$7);
	ZVAL_UNDEF(&_31$$7);
	ZVAL_UNDEF(&_35$$9);
	ZVAL_UNDEF(&_36$$9);
	ZVAL_UNDEF(&_37$$9);
	ZVAL_UNDEF(&_41$$9);
	ZVAL_UNDEF(&_103$$9);
	ZVAL_UNDEF(&_104$$9);
	ZVAL_UNDEF(&_106$$9);
	ZVAL_UNDEF(&_107$$9);
	ZVAL_UNDEF(&_142$$9);
	ZVAL_UNDEF(&_143$$9);
	ZVAL_UNDEF(&_39$$10);
	ZVAL_UNDEF(&_40$$10);
	ZVAL_UNDEF(&_43$$11);
	ZVAL_UNDEF(&_44$$11);
	ZVAL_UNDEF(&_45$$11);
	ZVAL_UNDEF(&_46$$12);
	ZVAL_UNDEF(&_48$$12);
	ZVAL_UNDEF(&_51$$13);
	ZVAL_UNDEF(&_52$$13);
	ZVAL_UNDEF(&_54$$13);
	ZVAL_UNDEF(&_55$$13);
	ZVAL_UNDEF(&_56$$13);
	ZVAL_UNDEF(&_57$$13);
	ZVAL_UNDEF(&_58$$13);
	ZVAL_UNDEF(&_59$$14);
	ZVAL_UNDEF(&_60$$14);
	ZVAL_UNDEF(&_62$$14);
	ZVAL_UNDEF(&_63$$14);
	ZVAL_UNDEF(&_64$$14);
	ZVAL_UNDEF(&_65$$14);
	ZVAL_UNDEF(&_66$$14);
	ZVAL_UNDEF(&reflect$$15);
	ZVAL_UNDEF(&props$$15);
	ZVAL_UNDEF(&property$$15);
	ZVAL_UNDEF(&_67$$15);
	ZVAL_UNDEF(&_69$$15);
	ZVAL_UNDEF(&_70$$16);
	ZVAL_UNDEF(&_73$$16);
	ZVAL_UNDEF(&_76$$16);
	ZVAL_UNDEF(&_78$$16);
	ZVAL_UNDEF(&_80$$16);
	ZVAL_UNDEF(&_81$$16);
	ZVAL_UNDEF(&_82$$16);
	ZVAL_UNDEF(&_83$$16);
	ZVAL_UNDEF(&_84$$16);
	ZVAL_UNDEF(&_86$$16);
	ZVAL_UNDEF(&_87$$17);
	ZVAL_UNDEF(&_90$$17);
	ZVAL_UNDEF(&_92$$17);
	ZVAL_UNDEF(&_94$$17);
	ZVAL_UNDEF(&_96$$17);
	ZVAL_UNDEF(&_97$$17);
	ZVAL_UNDEF(&_98$$17);
	ZVAL_UNDEF(&_99$$17);
	ZVAL_UNDEF(&_100$$17);
	ZVAL_UNDEF(&_102$$17);
	ZVAL_UNDEF(&_108$$18);
	ZVAL_UNDEF(&_109$$18);
	ZVAL_UNDEF(&_110$$18);
	ZVAL_UNDEF(&_112$$19);
	ZVAL_UNDEF(&_139$$19);
	ZVAL_UNDEF(&_140$$19);
	ZVAL_UNDEF(&_141$$19);
	ZVAL_UNDEF(&_113$$20);
	ZVAL_UNDEF(&_114$$21);
	ZVAL_UNDEF(&_115$$21);
	ZVAL_UNDEF(&_117$$21);
	ZVAL_UNDEF(&_118$$21);
	ZVAL_UNDEF(&_119$$21);
	ZVAL_UNDEF(&_120$$22);
	ZVAL_UNDEF(&_121$$22);
	ZVAL_UNDEF(&_123$$22);
	ZVAL_UNDEF(&_124$$22);
	ZVAL_UNDEF(&_125$$22);
	ZVAL_UNDEF(&_126$$23);
	ZVAL_UNDEF(&_127$$24);
	ZVAL_UNDEF(&_128$$24);
	ZVAL_UNDEF(&_130$$24);
	ZVAL_UNDEF(&_131$$24);
	ZVAL_UNDEF(&_132$$24);
	ZVAL_UNDEF(&_133$$25);
	ZVAL_UNDEF(&_134$$25);
	ZVAL_UNDEF(&_136$$25);
	ZVAL_UNDEF(&_137$$25);
	ZVAL_UNDEF(&_138$$25);
	ZVAL_UNDEF(&_145$$26);
	ZVAL_UNDEF(&_146$$26);
	ZVAL_UNDEF(&_149$$27);
	ZVAL_UNDEF(&_150$$27);
	ZVAL_UNDEF(&_152$$28);
	ZVAL_UNDEF(&_153$$28);
	ZVAL_UNDEF(&_155$$29);
	ZVAL_UNDEF(&_156$$29);
	ZVAL_UNDEF(&_157$$29);
	ZVAL_UNDEF(&_158$$29);
	ZVAL_UNDEF(&_160$$30);
	ZVAL_UNDEF(&_161$$30);
	ZVAL_UNDEF(&_162$$30);
	ZVAL_UNDEF(&_164$$31);
	ZVAL_UNDEF(&_165$$31);
	ZVAL_UNDEF(&name);
	ZVAL_UNDEF(&_0$$3);
	ZVAL_UNDEF(&_166);
	ZVAL_UNDEF(&_1$$4);
	ZVAL_UNDEF(&_11$$5);
	ZVAL_UNDEF(&_23$$7);
	ZVAL_UNDEF(&_34$$9);
	ZVAL_UNDEF(&_105$$9);
	ZVAL_UNDEF(&_38$$10);
	ZVAL_UNDEF(&_53$$13);
	ZVAL_UNDEF(&_61$$14);
	ZVAL_UNDEF(&_79$$16);
	ZVAL_UNDEF(&_95$$17);
	ZVAL_UNDEF(&_116$$21);
	ZVAL_UNDEF(&_122$$22);
	ZVAL_UNDEF(&_129$$24);
	ZVAL_UNDEF(&_135$$25);
	ZVAL_UNDEF(&_144$$26);
	ZVAL_UNDEF(&_148$$27);
	ZVAL_UNDEF(&_151$$28);
	ZVAL_UNDEF(&_154$$29);
	ZVAL_UNDEF(&_159$$30);
	ZVAL_UNDEF(&_163$$31);

	ZEPHIR_MM_GROW();
	zephir_fetch_params(1, 1, 2, &variable, &name_param, &tab_param);

	if (!name_param) {
		ZEPHIR_INIT_VAR(&name);
		ZVAL_STRING(&name, "");
	} else {
		zephir_get_strval(&name, name_param);
	}
	if (!tab_param) {
		tab = 1;
	} else {
		tab = zephir_get_intval(tab_param);
	}


	ZEPHIR_INIT_VAR(&space);
	ZVAL_STRING(&space, "  ");
	ZEPHIR_INIT_VAR(&output);
	ZVAL_STRING(&output, "");
	if (!(Z_TYPE_P(&name) == IS_UNDEF) && Z_STRLEN_P(&name)) {
		ZEPHIR_INIT_VAR(&_0$$3);
		ZEPHIR_CONCAT_VS(&_0$$3, &name, " ");
		ZEPHIR_CPY_WRT(&output, &_0$$3);
	}
	if (Z_TYPE_P(variable) == IS_ARRAY) {
		ZEPHIR_INIT_VAR(&_1$$4);
		zephir_create_array(&_1$$4, 2, 0);
		ZEPHIR_INIT_VAR(&_3$$4);
		ZVAL_STRING(&_3$$4, "arr");
		ZEPHIR_CALL_METHOD(&_2$$4, this_ptr, "getstyle", NULL, 0, &_3$$4);
		zephir_check_call_status();
		zephir_array_update_string(&_1$$4, SL(":style"), &_2$$4, PH_COPY | PH_SEPARATE);
		add_assoc_long_ex(&_1$$4, SL(":count"), zephir_fast_count_int(variable));
		ZEPHIR_INIT_NVAR(&_3$$4);
		ZVAL_STRING(&_3$$4, "<b style =':style'>Array</b> (<span style =':style'>:count</span>) (\n");
		ZEPHIR_CALL_FUNCTION(&_2$$4, "strtr", NULL, 5, &_3$$4, &_1$$4);
		zephir_check_call_status();
		zephir_concat_self(&output, &_2$$4);
		zephir_is_iterable(variable, 0, "phalcon/Debug/Dump.zep", 231);
		if (Z_TYPE_P(variable) == IS_ARRAY) {
			ZEND_HASH_FOREACH_KEY_VAL(Z_ARRVAL_P(variable), _6$$4, _7$$4, _4$$4)
			{
				ZEPHIR_INIT_NVAR(&key);
				if (_7$$4 != NULL) { 
					ZVAL_STR_COPY(&key, _7$$4);
				} else {
					ZVAL_LONG(&key, _6$$4);
				}
				ZEPHIR_INIT_NVAR(&value);
				ZVAL_COPY(&value, _4$$4);
				ZVAL_LONG(&_8$$5, tab);
				ZEPHIR_CALL_FUNCTION(&_9$$5, "str_repeat", &_10, 1, &space, &_8$$5);
				zephir_check_call_status();
				ZEPHIR_INIT_NVAR(&_11$$5);
				zephir_create_array(&_11$$5, 2, 0);
				ZEPHIR_INIT_NVAR(&_13$$5);
				ZVAL_STRING(&_13$$5, "arr");
				ZEPHIR_CALL_METHOD(&_12$$5, this_ptr, "getstyle", NULL, 0, &_13$$5);
				zephir_check_call_status();
				zephir_array_update_string(&_11$$5, SL(":style"), &_12$$5, PH_COPY | PH_SEPARATE);
				zephir_array_update_string(&_11$$5, SL(":key"), &key, PH_COPY | PH_SEPARATE);
				ZEPHIR_INIT_NVAR(&_13$$5);
				ZVAL_STRING(&_13$$5, "[<span style=':style'>:key</span>] => ");
				ZEPHIR_CALL_FUNCTION(&_12$$5, "strtr", NULL, 5, &_13$$5, &_11$$5);
				zephir_check_call_status();
				ZEPHIR_INIT_NVAR(&_14$$5);
				ZEPHIR_CONCAT_VV(&_14$$5, &_9$$5, &_12$$5);
				zephir_concat_self(&output, &_14$$5);
				_15$$5 = tab == 1;
				if (_15$$5) {
					_15$$5 = !ZEPHIR_IS_STRING(&name, "");
				}
				_16$$5 = _15$$5;
				if (_16$$5) {
					_16$$5 = !(Z_TYPE_P(&key) == IS_LONG);
				}
				_17$$5 = _16$$5;
				if (_17$$5) {
					_17$$5 = ZEPHIR_IS_EQUAL(&name, &key);
				}
				if (_17$$5) {
					continue;
				}
				ZEPHIR_INIT_NVAR(&_13$$5);
				ZVAL_STRING(&_13$$5, "");
				ZVAL_LONG(&_8$$5, (tab + 1));
<<<<<<< HEAD
				ZEPHIR_CALL_METHOD(&_18$$5, this_ptr, "output", &_19, 220, &value, &_13$$5, &_8$$5);
=======
				ZEPHIR_CALL_METHOD(&_18$$5, this_ptr, "output", &_19, 236, &value, &_13$$5, &_8$$5);
>>>>>>> f2a65a3d
				zephir_check_call_status();
				ZEPHIR_INIT_NVAR(&_20$$5);
				ZEPHIR_CONCAT_VS(&_20$$5, &_18$$5, "\n");
				zephir_concat_self(&output, &_20$$5);
			} ZEND_HASH_FOREACH_END();
		} else {
			ZEPHIR_CALL_METHOD(NULL, variable, "rewind", NULL, 0);
			zephir_check_call_status();
			while (1) {
				ZEPHIR_CALL_METHOD(&_5$$4, variable, "valid", NULL, 0);
				zephir_check_call_status();
				if (!zend_is_true(&_5$$4)) {
					break;
				}
				ZEPHIR_CALL_METHOD(&key, variable, "key", NULL, 0);
				zephir_check_call_status();
				ZEPHIR_CALL_METHOD(&value, variable, "current", NULL, 0);
				zephir_check_call_status();
					ZVAL_LONG(&_21$$7, tab);
					ZEPHIR_CALL_FUNCTION(&_22$$7, "str_repeat", &_10, 1, &space, &_21$$7);
					zephir_check_call_status();
					ZEPHIR_INIT_NVAR(&_23$$7);
					zephir_create_array(&_23$$7, 2, 0);
					ZEPHIR_INIT_NVAR(&_25$$7);
					ZVAL_STRING(&_25$$7, "arr");
					ZEPHIR_CALL_METHOD(&_24$$7, this_ptr, "getstyle", NULL, 0, &_25$$7);
					zephir_check_call_status();
					zephir_array_update_string(&_23$$7, SL(":style"), &_24$$7, PH_COPY | PH_SEPARATE);
					zephir_array_update_string(&_23$$7, SL(":key"), &key, PH_COPY | PH_SEPARATE);
					ZEPHIR_INIT_NVAR(&_25$$7);
					ZVAL_STRING(&_25$$7, "[<span style=':style'>:key</span>] => ");
					ZEPHIR_CALL_FUNCTION(&_24$$7, "strtr", NULL, 5, &_25$$7, &_23$$7);
					zephir_check_call_status();
					ZEPHIR_INIT_NVAR(&_26$$7);
					ZEPHIR_CONCAT_VV(&_26$$7, &_22$$7, &_24$$7);
					zephir_concat_self(&output, &_26$$7);
					_27$$7 = tab == 1;
					if (_27$$7) {
						_27$$7 = !ZEPHIR_IS_STRING(&name, "");
					}
					_28$$7 = _27$$7;
					if (_28$$7) {
						_28$$7 = !(Z_TYPE_P(&key) == IS_LONG);
					}
					_29$$7 = _28$$7;
					if (_29$$7) {
						_29$$7 = ZEPHIR_IS_EQUAL(&name, &key);
					}
					if (_29$$7) {
						continue;
					}
					ZEPHIR_INIT_NVAR(&_25$$7);
					ZVAL_STRING(&_25$$7, "");
					ZVAL_LONG(&_21$$7, (tab + 1));
<<<<<<< HEAD
					ZEPHIR_CALL_METHOD(&_30$$7, this_ptr, "output", &_19, 220, &value, &_25$$7, &_21$$7);
=======
					ZEPHIR_CALL_METHOD(&_30$$7, this_ptr, "output", &_19, 236, &value, &_25$$7, &_21$$7);
>>>>>>> f2a65a3d
					zephir_check_call_status();
					ZEPHIR_INIT_NVAR(&_31$$7);
					ZEPHIR_CONCAT_VS(&_31$$7, &_30$$7, "\n");
					zephir_concat_self(&output, &_31$$7);
				ZEPHIR_CALL_METHOD(NULL, variable, "next", NULL, 0);
				zephir_check_call_status();
			}
		}
		ZEPHIR_INIT_NVAR(&value);
		ZEPHIR_INIT_NVAR(&key);
		ZVAL_LONG(&_32$$4, (tab - 1));
		ZEPHIR_CALL_FUNCTION(&_33$$4, "str_repeat", &_10, 1, &space, &_32$$4);
		zephir_check_call_status();
		ZEPHIR_CONCAT_VVS(return_value, &output, &_33$$4, ")");
		RETURN_MM();
	}
	if (Z_TYPE_P(variable) == IS_OBJECT) {
		ZEPHIR_INIT_VAR(&_34$$9);
		zephir_create_array(&_34$$9, 2, 0);
		ZEPHIR_INIT_VAR(&_36$$9);
		ZVAL_STRING(&_36$$9, "obj");
		ZEPHIR_CALL_METHOD(&_35$$9, this_ptr, "getstyle", NULL, 0, &_36$$9);
		zephir_check_call_status();
		zephir_array_update_string(&_34$$9, SL(":style"), &_35$$9, PH_COPY | PH_SEPARATE);
		ZEPHIR_INIT_NVAR(&_36$$9);
		zephir_get_class(&_36$$9, variable, 0);
		zephir_array_update_string(&_34$$9, SL(":class"), &_36$$9, PH_COPY | PH_SEPARATE);
		ZEPHIR_INIT_NVAR(&_36$$9);
		ZVAL_STRING(&_36$$9, "<b style=':style'>Object</b> :class");
		ZEPHIR_CALL_FUNCTION(&_35$$9, "strtr", NULL, 5, &_36$$9, &_34$$9);
		zephir_check_call_status();
		zephir_concat_self(&output, &_35$$9);
<<<<<<< HEAD
		ZEPHIR_CALL_FUNCTION(&_37$$9, "get_parent_class", NULL, 221, variable);
=======
		ZEPHIR_CALL_FUNCTION(&_37$$9, "get_parent_class", NULL, 237, variable);
>>>>>>> f2a65a3d
		zephir_check_call_status();
		if (zephir_is_true(&_37$$9)) {
			ZEPHIR_INIT_VAR(&_38$$10);
			zephir_create_array(&_38$$10, 2, 0);
			ZEPHIR_INIT_VAR(&_40$$10);
			ZVAL_STRING(&_40$$10, "obj");
			ZEPHIR_CALL_METHOD(&_39$$10, this_ptr, "getstyle", NULL, 0, &_40$$10);
			zephir_check_call_status();
			zephir_array_update_string(&_38$$10, SL(":style"), &_39$$10, PH_COPY | PH_SEPARATE);
<<<<<<< HEAD
			ZEPHIR_CALL_FUNCTION(&_39$$10, "get_parent_class", NULL, 221, variable);
=======
			ZEPHIR_CALL_FUNCTION(&_39$$10, "get_parent_class", NULL, 237, variable);
>>>>>>> f2a65a3d
			zephir_check_call_status();
			zephir_array_update_string(&_38$$10, SL(":parent"), &_39$$10, PH_COPY | PH_SEPARATE);
			ZEPHIR_INIT_NVAR(&_40$$10);
			ZVAL_STRING(&_40$$10, " <b style=':style'>extends</b> :parent");
			ZEPHIR_CALL_FUNCTION(&_39$$10, "strtr", NULL, 5, &_40$$10, &_38$$10);
			zephir_check_call_status();
			zephir_concat_self(&output, &_39$$10);
		}
		zephir_concat_self_str(&output, SL(" (\n"));
		zephir_read_property(&_41$$9, this_ptr, SL("detailed"), PH_NOISY_CC | PH_READONLY);
		_42$$9 = !zephir_is_true(&_41$$9);
		if (!(_42$$9)) {
			_42$$9 = zephir_instance_of_ev(variable, zend_standard_class_def);
		}
		if (zephir_instance_of_ev(variable, phalcon_di_ce)) {
			ZVAL_LONG(&_43$$11, tab);
			ZEPHIR_CALL_FUNCTION(&_44$$11, "str_repeat", &_10, 1, &space, &_43$$11);
			zephir_check_call_status();
			ZEPHIR_INIT_VAR(&_45$$11);
			ZEPHIR_CONCAT_VS(&_45$$11, &_44$$11, "[skipped]\n");
			zephir_concat_self(&output, &_45$$11);
		} else if (_42$$9) {
<<<<<<< HEAD
			ZEPHIR_CALL_FUNCTION(&_46$$12, "get_object_vars", NULL, 222, variable);
=======
			ZEPHIR_CALL_FUNCTION(&_46$$12, "get_object_vars", NULL, 238, variable);
>>>>>>> f2a65a3d
			zephir_check_call_status();
			zephir_is_iterable(&_46$$12, 0, "phalcon/Debug/Dump.zep", 263);
			if (Z_TYPE_P(&_46$$12) == IS_ARRAY) {
				ZEND_HASH_FOREACH_KEY_VAL(Z_ARRVAL_P(&_46$$12), _49$$12, _50$$12, _47$$12)
				{
					ZEPHIR_INIT_NVAR(&key);
					if (_50$$12 != NULL) { 
						ZVAL_STR_COPY(&key, _50$$12);
					} else {
						ZVAL_LONG(&key, _49$$12);
					}
					ZEPHIR_INIT_NVAR(&value);
					ZVAL_COPY(&value, _47$$12);
					ZVAL_LONG(&_51$$13, tab);
					ZEPHIR_CALL_FUNCTION(&_52$$13, "str_repeat", &_10, 1, &space, &_51$$13);
					zephir_check_call_status();
					ZEPHIR_INIT_NVAR(&_53$$13);
					zephir_create_array(&_53$$13, 3, 0);
					ZEPHIR_INIT_NVAR(&_55$$13);
					ZVAL_STRING(&_55$$13, "obj");
					ZEPHIR_CALL_METHOD(&_54$$13, this_ptr, "getstyle", NULL, 0, &_55$$13);
					zephir_check_call_status();
					zephir_array_update_string(&_53$$13, SL(":style"), &_54$$13, PH_COPY | PH_SEPARATE);
					zephir_array_update_string(&_53$$13, SL(":key"), &key, PH_COPY | PH_SEPARATE);
					add_assoc_stringl_ex(&_53$$13, SL(":type"), SL("public"));
					ZEPHIR_INIT_NVAR(&_55$$13);
					ZVAL_STRING(&_55$$13, "-><span style=':style'>:key</span> (<span style=':style'>:type</span>) = ");
					ZEPHIR_CALL_FUNCTION(&_54$$13, "strtr", NULL, 5, &_55$$13, &_53$$13);
					zephir_check_call_status();
					ZEPHIR_INIT_NVAR(&_56$$13);
					ZEPHIR_CONCAT_VV(&_56$$13, &_52$$13, &_54$$13);
					zephir_concat_self(&output, &_56$$13);
					ZEPHIR_INIT_NVAR(&_55$$13);
					ZVAL_STRING(&_55$$13, "");
					ZVAL_LONG(&_51$$13, (tab + 1));
<<<<<<< HEAD
					ZEPHIR_CALL_METHOD(&_57$$13, this_ptr, "output", &_19, 220, &value, &_55$$13, &_51$$13);
=======
					ZEPHIR_CALL_METHOD(&_57$$13, this_ptr, "output", &_19, 236, &value, &_55$$13, &_51$$13);
>>>>>>> f2a65a3d
					zephir_check_call_status();
					ZEPHIR_INIT_NVAR(&_58$$13);
					ZEPHIR_CONCAT_VS(&_58$$13, &_57$$13, "\n");
					zephir_concat_self(&output, &_58$$13);
				} ZEND_HASH_FOREACH_END();
			} else {
				ZEPHIR_CALL_METHOD(NULL, &_46$$12, "rewind", NULL, 0);
				zephir_check_call_status();
				while (1) {
					ZEPHIR_CALL_METHOD(&_48$$12, &_46$$12, "valid", NULL, 0);
					zephir_check_call_status();
					if (!zend_is_true(&_48$$12)) {
						break;
					}
					ZEPHIR_CALL_METHOD(&key, &_46$$12, "key", NULL, 0);
					zephir_check_call_status();
					ZEPHIR_CALL_METHOD(&value, &_46$$12, "current", NULL, 0);
					zephir_check_call_status();
						ZVAL_LONG(&_59$$14, tab);
						ZEPHIR_CALL_FUNCTION(&_60$$14, "str_repeat", &_10, 1, &space, &_59$$14);
						zephir_check_call_status();
						ZEPHIR_INIT_NVAR(&_61$$14);
						zephir_create_array(&_61$$14, 3, 0);
						ZEPHIR_INIT_NVAR(&_63$$14);
						ZVAL_STRING(&_63$$14, "obj");
						ZEPHIR_CALL_METHOD(&_62$$14, this_ptr, "getstyle", NULL, 0, &_63$$14);
						zephir_check_call_status();
						zephir_array_update_string(&_61$$14, SL(":style"), &_62$$14, PH_COPY | PH_SEPARATE);
						zephir_array_update_string(&_61$$14, SL(":key"), &key, PH_COPY | PH_SEPARATE);
						add_assoc_stringl_ex(&_61$$14, SL(":type"), SL("public"));
						ZEPHIR_INIT_NVAR(&_63$$14);
						ZVAL_STRING(&_63$$14, "-><span style=':style'>:key</span> (<span style=':style'>:type</span>) = ");
						ZEPHIR_CALL_FUNCTION(&_62$$14, "strtr", NULL, 5, &_63$$14, &_61$$14);
						zephir_check_call_status();
						ZEPHIR_INIT_NVAR(&_64$$14);
						ZEPHIR_CONCAT_VV(&_64$$14, &_60$$14, &_62$$14);
						zephir_concat_self(&output, &_64$$14);
						ZEPHIR_INIT_NVAR(&_63$$14);
						ZVAL_STRING(&_63$$14, "");
						ZVAL_LONG(&_59$$14, (tab + 1));
<<<<<<< HEAD
						ZEPHIR_CALL_METHOD(&_65$$14, this_ptr, "output", &_19, 220, &value, &_63$$14, &_59$$14);
=======
						ZEPHIR_CALL_METHOD(&_65$$14, this_ptr, "output", &_19, 236, &value, &_63$$14, &_59$$14);
>>>>>>> f2a65a3d
						zephir_check_call_status();
						ZEPHIR_INIT_NVAR(&_66$$14);
						ZEPHIR_CONCAT_VS(&_66$$14, &_65$$14, "\n");
						zephir_concat_self(&output, &_66$$14);
					ZEPHIR_CALL_METHOD(NULL, &_46$$12, "next", NULL, 0);
					zephir_check_call_status();
				}
			}
			ZEPHIR_INIT_NVAR(&value);
			ZEPHIR_INIT_NVAR(&key);
		} else {
			ZEPHIR_INIT_VAR(&reflect$$15);
			object_init_ex(&reflect$$15, zephir_get_internal_ce(SL("reflectionclass")));
<<<<<<< HEAD
			ZEPHIR_CALL_METHOD(NULL, &reflect$$15, "__construct", NULL, 153, variable);
			zephir_check_call_status();
			ZVAL_LONG(&_67$$15, ((1 | 2) | 4));
			ZEPHIR_CALL_METHOD(&props$$15, &reflect$$15, "getproperties", NULL, 157, &_67$$15);
=======
			ZEPHIR_CALL_METHOD(NULL, &reflect$$15, "__construct", NULL, 155, variable);
			zephir_check_call_status();
			ZVAL_LONG(&_67$$15, ((1 | 2) | 4));
			ZEPHIR_CALL_METHOD(&props$$15, &reflect$$15, "getproperties", NULL, 159, &_67$$15);
>>>>>>> f2a65a3d
			zephir_check_call_status();
			zephir_is_iterable(&props$$15, 0, "phalcon/Debug/Dump.zep", 289);
			if (Z_TYPE_P(&props$$15) == IS_ARRAY) {
				ZEND_HASH_FOREACH_VAL(Z_ARRVAL_P(&props$$15), _68$$15)
				{
					ZEPHIR_INIT_NVAR(&property$$15);
					ZVAL_COPY(&property$$15, _68$$15);
					ZVAL_BOOL(&_70$$16, 1);
					ZEPHIR_CALL_METHOD(NULL, &property$$15, "setaccessible", &_71, 0, &_70$$16);
					zephir_check_call_status();
					ZEPHIR_CALL_METHOD(&key, &property$$15, "getname", &_72, 0);
					zephir_check_call_status();
					_74$$16 = zephir_fetch_class_str_ex(SL("Reflection"), ZEND_FETCH_CLASS_AUTO);
					ZEPHIR_CALL_METHOD(&_76$$16, &property$$15, "getmodifiers", &_77, 0);
					zephir_check_call_status();
					ZEPHIR_CALL_CE_STATIC(&_73$$16, _74$$16, "getmodifiernames", &_75, 0, &_76$$16);
					zephir_check_call_status();
					ZEPHIR_INIT_NVAR(&type);
					zephir_fast_join_str(&type, SL(" "), &_73$$16);
					ZVAL_LONG(&_70$$16, tab);
					ZEPHIR_CALL_FUNCTION(&_78$$16, "str_repeat", &_10, 1, &space, &_70$$16);
					zephir_check_call_status();
					ZEPHIR_INIT_NVAR(&_79$$16);
					zephir_create_array(&_79$$16, 3, 0);
					ZEPHIR_INIT_NVAR(&_81$$16);
					ZVAL_STRING(&_81$$16, "obj");
					ZEPHIR_CALL_METHOD(&_80$$16, this_ptr, "getstyle", NULL, 0, &_81$$16);
					zephir_check_call_status();
					zephir_array_update_string(&_79$$16, SL(":style"), &_80$$16, PH_COPY | PH_SEPARATE);
					zephir_array_update_string(&_79$$16, SL(":key"), &key, PH_COPY | PH_SEPARATE);
					zephir_array_update_string(&_79$$16, SL(":type"), &type, PH_COPY | PH_SEPARATE);
					ZEPHIR_INIT_NVAR(&_81$$16);
					ZVAL_STRING(&_81$$16, "-><span style=':style'>:key</span> (<span style=':style'>:type</span>) = ");
					ZEPHIR_CALL_FUNCTION(&_80$$16, "strtr", NULL, 5, &_81$$16, &_79$$16);
					zephir_check_call_status();
					ZEPHIR_INIT_NVAR(&_82$$16);
					ZEPHIR_CONCAT_VV(&_82$$16, &_78$$16, &_80$$16);
					zephir_concat_self(&output, &_82$$16);
					ZEPHIR_CALL_METHOD(&_84$$16, &property$$15, "getvalue", &_85, 0, variable);
					zephir_check_call_status();
					ZEPHIR_INIT_NVAR(&_81$$16);
					ZVAL_STRING(&_81$$16, "");
					ZVAL_LONG(&_70$$16, (tab + 1));
<<<<<<< HEAD
					ZEPHIR_CALL_METHOD(&_83$$16, this_ptr, "output", &_19, 220, &_84$$16, &_81$$16, &_70$$16);
=======
					ZEPHIR_CALL_METHOD(&_83$$16, this_ptr, "output", &_19, 236, &_84$$16, &_81$$16, &_70$$16);
>>>>>>> f2a65a3d
					zephir_check_call_status();
					ZEPHIR_INIT_NVAR(&_86$$16);
					ZEPHIR_CONCAT_VS(&_86$$16, &_83$$16, "\n");
					zephir_concat_self(&output, &_86$$16);
				} ZEND_HASH_FOREACH_END();
			} else {
				ZEPHIR_CALL_METHOD(NULL, &props$$15, "rewind", NULL, 0);
				zephir_check_call_status();
				while (1) {
					ZEPHIR_CALL_METHOD(&_69$$15, &props$$15, "valid", NULL, 0);
					zephir_check_call_status();
					if (!zend_is_true(&_69$$15)) {
						break;
					}
					ZEPHIR_CALL_METHOD(&property$$15, &props$$15, "current", NULL, 0);
					zephir_check_call_status();
						ZVAL_BOOL(&_87$$17, 1);
						ZEPHIR_CALL_METHOD(NULL, &property$$15, "setaccessible", &_88, 0, &_87$$17);
						zephir_check_call_status();
						ZEPHIR_CALL_METHOD(&key, &property$$15, "getname", &_89, 0);
						zephir_check_call_status();
						_91$$17 = zephir_fetch_class_str_ex(SL("Reflection"), ZEND_FETCH_CLASS_AUTO);
						ZEPHIR_CALL_METHOD(&_92$$17, &property$$15, "getmodifiers", &_93, 0);
						zephir_check_call_status();
						ZEPHIR_CALL_CE_STATIC(&_90$$17, _91$$17, "getmodifiernames", &_75, 0, &_92$$17);
						zephir_check_call_status();
						ZEPHIR_INIT_NVAR(&type);
						zephir_fast_join_str(&type, SL(" "), &_90$$17);
						ZVAL_LONG(&_87$$17, tab);
						ZEPHIR_CALL_FUNCTION(&_94$$17, "str_repeat", &_10, 1, &space, &_87$$17);
						zephir_check_call_status();
						ZEPHIR_INIT_NVAR(&_95$$17);
						zephir_create_array(&_95$$17, 3, 0);
						ZEPHIR_INIT_NVAR(&_97$$17);
						ZVAL_STRING(&_97$$17, "obj");
						ZEPHIR_CALL_METHOD(&_96$$17, this_ptr, "getstyle", NULL, 0, &_97$$17);
						zephir_check_call_status();
						zephir_array_update_string(&_95$$17, SL(":style"), &_96$$17, PH_COPY | PH_SEPARATE);
						zephir_array_update_string(&_95$$17, SL(":key"), &key, PH_COPY | PH_SEPARATE);
						zephir_array_update_string(&_95$$17, SL(":type"), &type, PH_COPY | PH_SEPARATE);
						ZEPHIR_INIT_NVAR(&_97$$17);
						ZVAL_STRING(&_97$$17, "-><span style=':style'>:key</span> (<span style=':style'>:type</span>) = ");
						ZEPHIR_CALL_FUNCTION(&_96$$17, "strtr", NULL, 5, &_97$$17, &_95$$17);
						zephir_check_call_status();
						ZEPHIR_INIT_NVAR(&_98$$17);
						ZEPHIR_CONCAT_VV(&_98$$17, &_94$$17, &_96$$17);
						zephir_concat_self(&output, &_98$$17);
						ZEPHIR_CALL_METHOD(&_100$$17, &property$$15, "getvalue", &_101, 0, variable);
						zephir_check_call_status();
						ZEPHIR_INIT_NVAR(&_97$$17);
						ZVAL_STRING(&_97$$17, "");
						ZVAL_LONG(&_87$$17, (tab + 1));
<<<<<<< HEAD
						ZEPHIR_CALL_METHOD(&_99$$17, this_ptr, "output", &_19, 220, &_100$$17, &_97$$17, &_87$$17);
=======
						ZEPHIR_CALL_METHOD(&_99$$17, this_ptr, "output", &_19, 236, &_100$$17, &_97$$17, &_87$$17);
>>>>>>> f2a65a3d
						zephir_check_call_status();
						ZEPHIR_INIT_NVAR(&_102$$17);
						ZEPHIR_CONCAT_VS(&_102$$17, &_99$$17, "\n");
						zephir_concat_self(&output, &_102$$17);
					ZEPHIR_CALL_METHOD(NULL, &props$$15, "next", NULL, 0);
					zephir_check_call_status();
				}
			}
			ZEPHIR_INIT_NVAR(&property$$15);
		}
<<<<<<< HEAD
		ZEPHIR_CALL_FUNCTION(&attr, "get_class_methods", NULL, 223, variable);
=======
		ZEPHIR_CALL_FUNCTION(&attr, "get_class_methods", NULL, 239, variable);
>>>>>>> f2a65a3d
		zephir_check_call_status();
		ZVAL_LONG(&_103$$9, tab);
		ZEPHIR_CALL_FUNCTION(&_104$$9, "str_repeat", &_10, 1, &space, &_103$$9);
		zephir_check_call_status();
		ZEPHIR_INIT_VAR(&_105$$9);
		zephir_create_array(&_105$$9, 3, 0);
		ZEPHIR_INIT_NVAR(&_36$$9);
		ZVAL_STRING(&_36$$9, "obj");
		ZEPHIR_CALL_METHOD(&_106$$9, this_ptr, "getstyle", NULL, 0, &_36$$9);
		zephir_check_call_status();
		zephir_array_update_string(&_105$$9, SL(":style"), &_106$$9, PH_COPY | PH_SEPARATE);
		ZEPHIR_INIT_NVAR(&_36$$9);
		zephir_get_class(&_36$$9, variable, 0);
		zephir_array_update_string(&_105$$9, SL(":class"), &_36$$9, PH_COPY | PH_SEPARATE);
		add_assoc_long_ex(&_105$$9, SL(":count"), zephir_fast_count_int(&attr));
		ZEPHIR_INIT_NVAR(&_36$$9);
		ZVAL_STRING(&_36$$9, ":class <b style=':style'>methods</b>: (<span style=':style'>:count</span>) (\n");
		ZEPHIR_CALL_FUNCTION(&_106$$9, "strtr", NULL, 5, &_36$$9, &_105$$9);
		zephir_check_call_status();
		ZEPHIR_INIT_VAR(&_107$$9);
		ZEPHIR_CONCAT_VV(&_107$$9, &_104$$9, &_106$$9);
		zephir_concat_self(&output, &_107$$9);
		ZEPHIR_INIT_NVAR(&_36$$9);
		zephir_get_class(&_36$$9, variable, 0);
		zephir_read_property(&_103$$9, this_ptr, SL("methods"), PH_NOISY_CC | PH_READONLY);
		if (zephir_fast_in_array(&_36$$9, &_103$$9)) {
			ZVAL_LONG(&_108$$18, tab);
			ZEPHIR_CALL_FUNCTION(&_109$$18, "str_repeat", &_10, 1, &space, &_108$$18);
			zephir_check_call_status();
			ZEPHIR_INIT_VAR(&_110$$18);
			ZEPHIR_CONCAT_VS(&_110$$18, &_109$$18, "[already listed]\n");
			zephir_concat_self(&output, &_110$$18);
		} else {
			zephir_is_iterable(&attr, 0, "phalcon/Debug/Dump.zep", 307);
			if (Z_TYPE_P(&attr) == IS_ARRAY) {
				ZEND_HASH_FOREACH_VAL(Z_ARRVAL_P(&attr), _111$$19)
				{
					ZEPHIR_INIT_NVAR(&value);
					ZVAL_COPY(&value, _111$$19);
					ZEPHIR_INIT_NVAR(&_113$$20);
					zephir_get_class(&_113$$20, variable, 0);
					zephir_update_property_array_append(this_ptr, SL("methods"), &_113$$20);
					if (ZEPHIR_IS_STRING(&value, "__construct")) {
						ZVAL_LONG(&_114$$21, (tab + 1));
						ZEPHIR_CALL_FUNCTION(&_115$$21, "str_repeat", &_10, 1, &space, &_114$$21);
						zephir_check_call_status();
						ZEPHIR_INIT_NVAR(&_116$$21);
						zephir_create_array(&_116$$21, 2, 0);
						ZEPHIR_INIT_NVAR(&_118$$21);
						ZVAL_STRING(&_118$$21, "obj");
						ZEPHIR_CALL_METHOD(&_117$$21, this_ptr, "getstyle", NULL, 0, &_118$$21);
						zephir_check_call_status();
						zephir_array_update_string(&_116$$21, SL(":style"), &_117$$21, PH_COPY | PH_SEPARATE);
						zephir_array_update_string(&_116$$21, SL(":method"), &value, PH_COPY | PH_SEPARATE);
						ZEPHIR_INIT_NVAR(&_118$$21);
						ZVAL_STRING(&_118$$21, "-><span style=':style'>:method</span>(); [<b style=':style'>constructor</b>]\n");
						ZEPHIR_CALL_FUNCTION(&_117$$21, "strtr", NULL, 5, &_118$$21, &_116$$21);
						zephir_check_call_status();
						ZEPHIR_INIT_NVAR(&_119$$21);
						ZEPHIR_CONCAT_VV(&_119$$21, &_115$$21, &_117$$21);
						zephir_concat_self(&output, &_119$$21);
					} else {
						ZVAL_LONG(&_120$$22, (tab + 1));
						ZEPHIR_CALL_FUNCTION(&_121$$22, "str_repeat", &_10, 1, &space, &_120$$22);
						zephir_check_call_status();
						ZEPHIR_INIT_NVAR(&_122$$22);
						zephir_create_array(&_122$$22, 2, 0);
						ZEPHIR_INIT_NVAR(&_124$$22);
						ZVAL_STRING(&_124$$22, "obj");
						ZEPHIR_CALL_METHOD(&_123$$22, this_ptr, "getstyle", NULL, 0, &_124$$22);
						zephir_check_call_status();
						zephir_array_update_string(&_122$$22, SL(":style"), &_123$$22, PH_COPY | PH_SEPARATE);
						zephir_array_update_string(&_122$$22, SL(":method"), &value, PH_COPY | PH_SEPARATE);
						ZEPHIR_INIT_NVAR(&_124$$22);
						ZVAL_STRING(&_124$$22, "-><span style=':style'>:method</span>();\n");
						ZEPHIR_CALL_FUNCTION(&_123$$22, "strtr", NULL, 5, &_124$$22, &_122$$22);
						zephir_check_call_status();
						ZEPHIR_INIT_NVAR(&_125$$22);
						ZEPHIR_CONCAT_VV(&_125$$22, &_121$$22, &_123$$22);
						zephir_concat_self(&output, &_125$$22);
					}
				} ZEND_HASH_FOREACH_END();
			} else {
				ZEPHIR_CALL_METHOD(NULL, &attr, "rewind", NULL, 0);
				zephir_check_call_status();
				while (1) {
					ZEPHIR_CALL_METHOD(&_112$$19, &attr, "valid", NULL, 0);
					zephir_check_call_status();
					if (!zend_is_true(&_112$$19)) {
						break;
					}
					ZEPHIR_CALL_METHOD(&value, &attr, "current", NULL, 0);
					zephir_check_call_status();
						ZEPHIR_INIT_NVAR(&_126$$23);
						zephir_get_class(&_126$$23, variable, 0);
						zephir_update_property_array_append(this_ptr, SL("methods"), &_126$$23);
						if (ZEPHIR_IS_STRING(&value, "__construct")) {
							ZVAL_LONG(&_127$$24, (tab + 1));
							ZEPHIR_CALL_FUNCTION(&_128$$24, "str_repeat", &_10, 1, &space, &_127$$24);
							zephir_check_call_status();
							ZEPHIR_INIT_NVAR(&_129$$24);
							zephir_create_array(&_129$$24, 2, 0);
							ZEPHIR_INIT_NVAR(&_131$$24);
							ZVAL_STRING(&_131$$24, "obj");
							ZEPHIR_CALL_METHOD(&_130$$24, this_ptr, "getstyle", NULL, 0, &_131$$24);
							zephir_check_call_status();
							zephir_array_update_string(&_129$$24, SL(":style"), &_130$$24, PH_COPY | PH_SEPARATE);
							zephir_array_update_string(&_129$$24, SL(":method"), &value, PH_COPY | PH_SEPARATE);
							ZEPHIR_INIT_NVAR(&_131$$24);
							ZVAL_STRING(&_131$$24, "-><span style=':style'>:method</span>(); [<b style=':style'>constructor</b>]\n");
							ZEPHIR_CALL_FUNCTION(&_130$$24, "strtr", NULL, 5, &_131$$24, &_129$$24);
							zephir_check_call_status();
							ZEPHIR_INIT_NVAR(&_132$$24);
							ZEPHIR_CONCAT_VV(&_132$$24, &_128$$24, &_130$$24);
							zephir_concat_self(&output, &_132$$24);
						} else {
							ZVAL_LONG(&_133$$25, (tab + 1));
							ZEPHIR_CALL_FUNCTION(&_134$$25, "str_repeat", &_10, 1, &space, &_133$$25);
							zephir_check_call_status();
							ZEPHIR_INIT_NVAR(&_135$$25);
							zephir_create_array(&_135$$25, 2, 0);
							ZEPHIR_INIT_NVAR(&_137$$25);
							ZVAL_STRING(&_137$$25, "obj");
							ZEPHIR_CALL_METHOD(&_136$$25, this_ptr, "getstyle", NULL, 0, &_137$$25);
							zephir_check_call_status();
							zephir_array_update_string(&_135$$25, SL(":style"), &_136$$25, PH_COPY | PH_SEPARATE);
							zephir_array_update_string(&_135$$25, SL(":method"), &value, PH_COPY | PH_SEPARATE);
							ZEPHIR_INIT_NVAR(&_137$$25);
							ZVAL_STRING(&_137$$25, "-><span style=':style'>:method</span>();\n");
							ZEPHIR_CALL_FUNCTION(&_136$$25, "strtr", NULL, 5, &_137$$25, &_135$$25);
							zephir_check_call_status();
							ZEPHIR_INIT_NVAR(&_138$$25);
							ZEPHIR_CONCAT_VV(&_138$$25, &_134$$25, &_136$$25);
							zephir_concat_self(&output, &_138$$25);
						}
					ZEPHIR_CALL_METHOD(NULL, &attr, "next", NULL, 0);
					zephir_check_call_status();
				}
			}
			ZEPHIR_INIT_NVAR(&value);
			ZVAL_LONG(&_139$$19, tab);
			ZEPHIR_CALL_FUNCTION(&_140$$19, "str_repeat", &_10, 1, &space, &_139$$19);
			zephir_check_call_status();
			ZEPHIR_INIT_VAR(&_141$$19);
			ZEPHIR_CONCAT_VS(&_141$$19, &_140$$19, ")\n");
			zephir_concat_self(&output, &_141$$19);
		}
		ZVAL_LONG(&_142$$9, (tab - 1));
		ZEPHIR_CALL_FUNCTION(&_143$$9, "str_repeat", &_10, 1, &space, &_142$$9);
		zephir_check_call_status();
		ZEPHIR_CONCAT_VVS(return_value, &output, &_143$$9, ")");
		RETURN_MM();
	}
	if (Z_TYPE_P(variable) == IS_LONG) {
		ZEPHIR_INIT_VAR(&_144$$26);
		zephir_create_array(&_144$$26, 2, 0);
		ZEPHIR_INIT_VAR(&_146$$26);
		ZVAL_STRING(&_146$$26, "int");
		ZEPHIR_CALL_METHOD(&_145$$26, this_ptr, "getstyle", NULL, 0, &_146$$26);
		zephir_check_call_status();
		zephir_array_update_string(&_144$$26, SL(":style"), &_145$$26, PH_COPY | PH_SEPARATE);
		zephir_array_update_string(&_144$$26, SL(":var"), variable, PH_COPY | PH_SEPARATE);
		ZEPHIR_INIT_NVAR(&_146$$26);
		ZVAL_STRING(&_146$$26, "<b style=':style'>Integer</b> (<span style=':style'>:var</span>)");
		ZEPHIR_CALL_FUNCTION(&_145$$26, "strtr", NULL, 5, &_146$$26, &_144$$26);
		zephir_check_call_status();
		ZEPHIR_CONCAT_VV(return_value, &output, &_145$$26);
		RETURN_MM();
	}
<<<<<<< HEAD
	ZEPHIR_CALL_FUNCTION(&_147, "is_float", NULL, 224, variable);
=======
	ZEPHIR_CALL_FUNCTION(&_147, "is_float", NULL, 213, variable);
>>>>>>> f2a65a3d
	zephir_check_call_status();
	if (zephir_is_true(&_147)) {
		ZEPHIR_INIT_VAR(&_148$$27);
		zephir_create_array(&_148$$27, 2, 0);
		ZEPHIR_INIT_VAR(&_150$$27);
		ZVAL_STRING(&_150$$27, "float");
		ZEPHIR_CALL_METHOD(&_149$$27, this_ptr, "getstyle", NULL, 0, &_150$$27);
		zephir_check_call_status();
		zephir_array_update_string(&_148$$27, SL(":style"), &_149$$27, PH_COPY | PH_SEPARATE);
		zephir_array_update_string(&_148$$27, SL(":var"), variable, PH_COPY | PH_SEPARATE);
		ZEPHIR_INIT_NVAR(&_150$$27);
		ZVAL_STRING(&_150$$27, "<b style=':style'>Float</b> (<span style=':style'>:var</span>)");
		ZEPHIR_CALL_FUNCTION(&_149$$27, "strtr", NULL, 5, &_150$$27, &_148$$27);
		zephir_check_call_status();
		ZEPHIR_CONCAT_VV(return_value, &output, &_149$$27);
		RETURN_MM();
	}
	if (zephir_is_numeric(variable)) {
		ZEPHIR_INIT_VAR(&_151$$28);
		zephir_create_array(&_151$$28, 3, 0);
		ZEPHIR_INIT_VAR(&_153$$28);
		ZVAL_STRING(&_153$$28, "num");
		ZEPHIR_CALL_METHOD(&_152$$28, this_ptr, "getstyle", NULL, 0, &_153$$28);
		zephir_check_call_status();
		zephir_array_update_string(&_151$$28, SL(":style"), &_152$$28, PH_COPY | PH_SEPARATE);
		add_assoc_long_ex(&_151$$28, SL(":length"), zephir_fast_strlen_ev(variable));
		zephir_array_update_string(&_151$$28, SL(":var"), variable, PH_COPY | PH_SEPARATE);
		ZEPHIR_INIT_NVAR(&_153$$28);
		ZVAL_STRING(&_153$$28, "<b style=':style'>Numeric string</b> (<span style=':style'>:length</span>) \"<span style=':style'>:var</span>\"");
		ZEPHIR_CALL_FUNCTION(&_152$$28, "strtr", NULL, 5, &_153$$28, &_151$$28);
		zephir_check_call_status();
		ZEPHIR_CONCAT_VV(return_value, &output, &_152$$28);
		RETURN_MM();
	}
	if (Z_TYPE_P(variable) == IS_STRING) {
		ZEPHIR_INIT_VAR(&_154$$29);
		zephir_create_array(&_154$$29, 3, 0);
		ZEPHIR_INIT_VAR(&_156$$29);
		ZVAL_STRING(&_156$$29, "str");
		ZEPHIR_CALL_METHOD(&_155$$29, this_ptr, "getstyle", NULL, 0, &_156$$29);
		zephir_check_call_status();
		zephir_array_update_string(&_154$$29, SL(":style"), &_155$$29, PH_COPY | PH_SEPARATE);
		add_assoc_long_ex(&_154$$29, SL(":length"), zephir_fast_strlen_ev(variable));
		ZVAL_LONG(&_157$$29, 4);
		ZEPHIR_INIT_NVAR(&_156$$29);
		ZVAL_STRING(&_156$$29, "utf-8");
<<<<<<< HEAD
		ZEPHIR_CALL_FUNCTION(&_155$$29, "htmlentities", NULL, 215, variable, &_157$$29, &_156$$29);
		zephir_check_call_status();
		ZEPHIR_CALL_FUNCTION(&_158$$29, "nl2br", NULL, 225, &_155$$29);
=======
		ZEPHIR_CALL_FUNCTION(&_155$$29, "htmlentities", NULL, 227, variable, &_157$$29, &_156$$29);
		zephir_check_call_status();
		ZEPHIR_CALL_FUNCTION(&_158$$29, "nl2br", NULL, 240, &_155$$29);
>>>>>>> f2a65a3d
		zephir_check_call_status();
		zephir_array_update_string(&_154$$29, SL(":var"), &_158$$29, PH_COPY | PH_SEPARATE);
		ZEPHIR_INIT_NVAR(&_156$$29);
		ZVAL_STRING(&_156$$29, "<b style=':style'>String</b> (<span style=':style'>:length</span>) \"<span style=':style'>:var</span>\"");
		ZEPHIR_CALL_FUNCTION(&_158$$29, "strtr", NULL, 5, &_156$$29, &_154$$29);
		zephir_check_call_status();
		ZEPHIR_CONCAT_VV(return_value, &output, &_158$$29);
		RETURN_MM();
	}
	if ((Z_TYPE_P(variable) == IS_TRUE || Z_TYPE_P(variable) == IS_FALSE)) {
		ZEPHIR_INIT_VAR(&_159$$30);
		zephir_create_array(&_159$$30, 2, 0);
		ZEPHIR_INIT_VAR(&_161$$30);
		ZVAL_STRING(&_161$$30, "bool");
		ZEPHIR_CALL_METHOD(&_160$$30, this_ptr, "getstyle", NULL, 0, &_161$$30);
		zephir_check_call_status();
		zephir_array_update_string(&_159$$30, SL(":style"), &_160$$30, PH_COPY | PH_SEPARATE);
		ZEPHIR_INIT_VAR(&_162$$30);
		if (zephir_is_true(variable)) {
			ZEPHIR_INIT_NVAR(&_162$$30);
			ZVAL_STRING(&_162$$30, "TRUE");
		} else {
			ZEPHIR_INIT_NVAR(&_162$$30);
			ZVAL_STRING(&_162$$30, "FALSE");
		}
		zephir_array_update_string(&_159$$30, SL(":var"), &_162$$30, PH_COPY | PH_SEPARATE);
		ZEPHIR_INIT_NVAR(&_161$$30);
		ZVAL_STRING(&_161$$30, "<b style=':style'>Boolean</b> (<span style=':style'>:var</span>)");
		ZEPHIR_CALL_FUNCTION(&_160$$30, "strtr", NULL, 5, &_161$$30, &_159$$30);
		zephir_check_call_status();
		ZEPHIR_CONCAT_VV(return_value, &output, &_160$$30);
		RETURN_MM();
	}
	if (Z_TYPE_P(variable) == IS_NULL) {
		ZEPHIR_INIT_VAR(&_163$$31);
		zephir_create_array(&_163$$31, 1, 0);
		ZEPHIR_INIT_VAR(&_165$$31);
		ZVAL_STRING(&_165$$31, "null");
		ZEPHIR_CALL_METHOD(&_164$$31, this_ptr, "getstyle", NULL, 0, &_165$$31);
		zephir_check_call_status();
		zephir_array_update_string(&_163$$31, SL(":style"), &_164$$31, PH_COPY | PH_SEPARATE);
		ZEPHIR_INIT_NVAR(&_165$$31);
		ZVAL_STRING(&_165$$31, "<b style=':style'>NULL</b>");
		ZEPHIR_CALL_FUNCTION(&_164$$31, "strtr", NULL, 5, &_165$$31, &_163$$31);
		zephir_check_call_status();
		ZEPHIR_CONCAT_VV(return_value, &output, &_164$$31);
		RETURN_MM();
	}
	ZEPHIR_INIT_VAR(&_166);
	zephir_create_array(&_166, 2, 0);
	ZEPHIR_INIT_VAR(&_168);
	ZVAL_STRING(&_168, "other");
	ZEPHIR_CALL_METHOD(&_167, this_ptr, "getstyle", NULL, 0, &_168);
	zephir_check_call_status();
	zephir_array_update_string(&_166, SL(":style"), &_167, PH_COPY | PH_SEPARATE);
	zephir_array_update_string(&_166, SL(":var"), variable, PH_COPY | PH_SEPARATE);
	ZEPHIR_INIT_NVAR(&_168);
	ZVAL_STRING(&_168, "(<span style=':style'>:var</span>)");
	ZEPHIR_CALL_FUNCTION(&_167, "strtr", NULL, 5, &_168, &_166);
	zephir_check_call_status();
	ZEPHIR_CONCAT_VV(return_value, &output, &_167);
	RETURN_MM();

}

zend_object *zephir_init_properties_Phalcon_Debug_Dump(zend_class_entry *class_type TSRMLS_DC) {

		zval _0, _2, _1$$3, _3$$4;
	zephir_method_globals *ZEPHIR_METHOD_GLOBALS_PTR = NULL;
		ZVAL_UNDEF(&_0);
	ZVAL_UNDEF(&_2);
	ZVAL_UNDEF(&_1$$3);
	ZVAL_UNDEF(&_3$$4);

		ZEPHIR_MM_GROW();
	
	{
		zval local_this_ptr, *this_ptr = &local_this_ptr;
		ZEPHIR_CREATE_OBJECT(this_ptr, class_type);
		zephir_read_property(&_0, this_ptr, SL("styles"), PH_NOISY_CC | PH_READONLY);
		if (Z_TYPE_P(&_0) == IS_NULL) {
			ZEPHIR_INIT_VAR(&_1$$3);
			array_init(&_1$$3);
			zephir_update_property_zval(this_ptr, SL("styles"), &_1$$3);
		}
		zephir_read_property(&_2, this_ptr, SL("methods"), PH_NOISY_CC | PH_READONLY);
		if (Z_TYPE_P(&_2) == IS_NULL) {
			ZEPHIR_INIT_VAR(&_3$$4);
			array_init(&_3$$4);
			zephir_update_property_zval(this_ptr, SL("methods"), &_3$$4);
		}
		ZEPHIR_MM_RESTORE();
		return Z_OBJ_P(this_ptr);
	}

}
<|MERGE_RESOLUTION|>--- conflicted
+++ resolved
@@ -727,11 +727,7 @@
 				ZEPHIR_INIT_NVAR(&_13$$5);
 				ZVAL_STRING(&_13$$5, "");
 				ZVAL_LONG(&_8$$5, (tab + 1));
-<<<<<<< HEAD
-				ZEPHIR_CALL_METHOD(&_18$$5, this_ptr, "output", &_19, 220, &value, &_13$$5, &_8$$5);
-=======
 				ZEPHIR_CALL_METHOD(&_18$$5, this_ptr, "output", &_19, 236, &value, &_13$$5, &_8$$5);
->>>>>>> f2a65a3d
 				zephir_check_call_status();
 				ZEPHIR_INIT_NVAR(&_20$$5);
 				ZEPHIR_CONCAT_VS(&_20$$5, &_18$$5, "\n");
@@ -786,11 +782,7 @@
 					ZEPHIR_INIT_NVAR(&_25$$7);
 					ZVAL_STRING(&_25$$7, "");
 					ZVAL_LONG(&_21$$7, (tab + 1));
-<<<<<<< HEAD
-					ZEPHIR_CALL_METHOD(&_30$$7, this_ptr, "output", &_19, 220, &value, &_25$$7, &_21$$7);
-=======
 					ZEPHIR_CALL_METHOD(&_30$$7, this_ptr, "output", &_19, 236, &value, &_25$$7, &_21$$7);
->>>>>>> f2a65a3d
 					zephir_check_call_status();
 					ZEPHIR_INIT_NVAR(&_31$$7);
 					ZEPHIR_CONCAT_VS(&_31$$7, &_30$$7, "\n");
@@ -823,11 +815,7 @@
 		ZEPHIR_CALL_FUNCTION(&_35$$9, "strtr", NULL, 5, &_36$$9, &_34$$9);
 		zephir_check_call_status();
 		zephir_concat_self(&output, &_35$$9);
-<<<<<<< HEAD
-		ZEPHIR_CALL_FUNCTION(&_37$$9, "get_parent_class", NULL, 221, variable);
-=======
 		ZEPHIR_CALL_FUNCTION(&_37$$9, "get_parent_class", NULL, 237, variable);
->>>>>>> f2a65a3d
 		zephir_check_call_status();
 		if (zephir_is_true(&_37$$9)) {
 			ZEPHIR_INIT_VAR(&_38$$10);
@@ -837,11 +825,7 @@
 			ZEPHIR_CALL_METHOD(&_39$$10, this_ptr, "getstyle", NULL, 0, &_40$$10);
 			zephir_check_call_status();
 			zephir_array_update_string(&_38$$10, SL(":style"), &_39$$10, PH_COPY | PH_SEPARATE);
-<<<<<<< HEAD
-			ZEPHIR_CALL_FUNCTION(&_39$$10, "get_parent_class", NULL, 221, variable);
-=======
 			ZEPHIR_CALL_FUNCTION(&_39$$10, "get_parent_class", NULL, 237, variable);
->>>>>>> f2a65a3d
 			zephir_check_call_status();
 			zephir_array_update_string(&_38$$10, SL(":parent"), &_39$$10, PH_COPY | PH_SEPARATE);
 			ZEPHIR_INIT_NVAR(&_40$$10);
@@ -864,11 +848,7 @@
 			ZEPHIR_CONCAT_VS(&_45$$11, &_44$$11, "[skipped]\n");
 			zephir_concat_self(&output, &_45$$11);
 		} else if (_42$$9) {
-<<<<<<< HEAD
-			ZEPHIR_CALL_FUNCTION(&_46$$12, "get_object_vars", NULL, 222, variable);
-=======
 			ZEPHIR_CALL_FUNCTION(&_46$$12, "get_object_vars", NULL, 238, variable);
->>>>>>> f2a65a3d
 			zephir_check_call_status();
 			zephir_is_iterable(&_46$$12, 0, "phalcon/Debug/Dump.zep", 263);
 			if (Z_TYPE_P(&_46$$12) == IS_ARRAY) {
@@ -904,11 +884,7 @@
 					ZEPHIR_INIT_NVAR(&_55$$13);
 					ZVAL_STRING(&_55$$13, "");
 					ZVAL_LONG(&_51$$13, (tab + 1));
-<<<<<<< HEAD
-					ZEPHIR_CALL_METHOD(&_57$$13, this_ptr, "output", &_19, 220, &value, &_55$$13, &_51$$13);
-=======
 					ZEPHIR_CALL_METHOD(&_57$$13, this_ptr, "output", &_19, 236, &value, &_55$$13, &_51$$13);
->>>>>>> f2a65a3d
 					zephir_check_call_status();
 					ZEPHIR_INIT_NVAR(&_58$$13);
 					ZEPHIR_CONCAT_VS(&_58$$13, &_57$$13, "\n");
@@ -949,11 +925,7 @@
 						ZEPHIR_INIT_NVAR(&_63$$14);
 						ZVAL_STRING(&_63$$14, "");
 						ZVAL_LONG(&_59$$14, (tab + 1));
-<<<<<<< HEAD
-						ZEPHIR_CALL_METHOD(&_65$$14, this_ptr, "output", &_19, 220, &value, &_63$$14, &_59$$14);
-=======
 						ZEPHIR_CALL_METHOD(&_65$$14, this_ptr, "output", &_19, 236, &value, &_63$$14, &_59$$14);
->>>>>>> f2a65a3d
 						zephir_check_call_status();
 						ZEPHIR_INIT_NVAR(&_66$$14);
 						ZEPHIR_CONCAT_VS(&_66$$14, &_65$$14, "\n");
@@ -967,17 +939,10 @@
 		} else {
 			ZEPHIR_INIT_VAR(&reflect$$15);
 			object_init_ex(&reflect$$15, zephir_get_internal_ce(SL("reflectionclass")));
-<<<<<<< HEAD
-			ZEPHIR_CALL_METHOD(NULL, &reflect$$15, "__construct", NULL, 153, variable);
-			zephir_check_call_status();
-			ZVAL_LONG(&_67$$15, ((1 | 2) | 4));
-			ZEPHIR_CALL_METHOD(&props$$15, &reflect$$15, "getproperties", NULL, 157, &_67$$15);
-=======
 			ZEPHIR_CALL_METHOD(NULL, &reflect$$15, "__construct", NULL, 155, variable);
 			zephir_check_call_status();
 			ZVAL_LONG(&_67$$15, ((1 | 2) | 4));
 			ZEPHIR_CALL_METHOD(&props$$15, &reflect$$15, "getproperties", NULL, 159, &_67$$15);
->>>>>>> f2a65a3d
 			zephir_check_call_status();
 			zephir_is_iterable(&props$$15, 0, "phalcon/Debug/Dump.zep", 289);
 			if (Z_TYPE_P(&props$$15) == IS_ARRAY) {
@@ -1021,11 +986,7 @@
 					ZEPHIR_INIT_NVAR(&_81$$16);
 					ZVAL_STRING(&_81$$16, "");
 					ZVAL_LONG(&_70$$16, (tab + 1));
-<<<<<<< HEAD
-					ZEPHIR_CALL_METHOD(&_83$$16, this_ptr, "output", &_19, 220, &_84$$16, &_81$$16, &_70$$16);
-=======
 					ZEPHIR_CALL_METHOD(&_83$$16, this_ptr, "output", &_19, 236, &_84$$16, &_81$$16, &_70$$16);
->>>>>>> f2a65a3d
 					zephir_check_call_status();
 					ZEPHIR_INIT_NVAR(&_86$$16);
 					ZEPHIR_CONCAT_VS(&_86$$16, &_83$$16, "\n");
@@ -1078,11 +1039,7 @@
 						ZEPHIR_INIT_NVAR(&_97$$17);
 						ZVAL_STRING(&_97$$17, "");
 						ZVAL_LONG(&_87$$17, (tab + 1));
-<<<<<<< HEAD
-						ZEPHIR_CALL_METHOD(&_99$$17, this_ptr, "output", &_19, 220, &_100$$17, &_97$$17, &_87$$17);
-=======
 						ZEPHIR_CALL_METHOD(&_99$$17, this_ptr, "output", &_19, 236, &_100$$17, &_97$$17, &_87$$17);
->>>>>>> f2a65a3d
 						zephir_check_call_status();
 						ZEPHIR_INIT_NVAR(&_102$$17);
 						ZEPHIR_CONCAT_VS(&_102$$17, &_99$$17, "\n");
@@ -1093,11 +1050,7 @@
 			}
 			ZEPHIR_INIT_NVAR(&property$$15);
 		}
-<<<<<<< HEAD
-		ZEPHIR_CALL_FUNCTION(&attr, "get_class_methods", NULL, 223, variable);
-=======
 		ZEPHIR_CALL_FUNCTION(&attr, "get_class_methods", NULL, 239, variable);
->>>>>>> f2a65a3d
 		zephir_check_call_status();
 		ZVAL_LONG(&_103$$9, tab);
 		ZEPHIR_CALL_FUNCTION(&_104$$9, "str_repeat", &_10, 1, &space, &_103$$9);
@@ -1267,11 +1220,7 @@
 		ZEPHIR_CONCAT_VV(return_value, &output, &_145$$26);
 		RETURN_MM();
 	}
-<<<<<<< HEAD
-	ZEPHIR_CALL_FUNCTION(&_147, "is_float", NULL, 224, variable);
-=======
 	ZEPHIR_CALL_FUNCTION(&_147, "is_float", NULL, 213, variable);
->>>>>>> f2a65a3d
 	zephir_check_call_status();
 	if (zephir_is_true(&_147)) {
 		ZEPHIR_INIT_VAR(&_148$$27);
@@ -1318,15 +1267,9 @@
 		ZVAL_LONG(&_157$$29, 4);
 		ZEPHIR_INIT_NVAR(&_156$$29);
 		ZVAL_STRING(&_156$$29, "utf-8");
-<<<<<<< HEAD
-		ZEPHIR_CALL_FUNCTION(&_155$$29, "htmlentities", NULL, 215, variable, &_157$$29, &_156$$29);
-		zephir_check_call_status();
-		ZEPHIR_CALL_FUNCTION(&_158$$29, "nl2br", NULL, 225, &_155$$29);
-=======
 		ZEPHIR_CALL_FUNCTION(&_155$$29, "htmlentities", NULL, 227, variable, &_157$$29, &_156$$29);
 		zephir_check_call_status();
 		ZEPHIR_CALL_FUNCTION(&_158$$29, "nl2br", NULL, 240, &_155$$29);
->>>>>>> f2a65a3d
 		zephir_check_call_status();
 		zephir_array_update_string(&_154$$29, SL(":var"), &_158$$29, PH_COPY | PH_SEPARATE);
 		ZEPHIR_INIT_NVAR(&_156$$29);
