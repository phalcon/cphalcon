--- conflicted
+++ resolved
@@ -283,16 +283,6 @@
  */
 PHP_METHOD(Phalcon_Debug_Dump, output) {
 
-<<<<<<< HEAD
-	zend_bool _16$$5, _17$$5, _18$$5;
-	zend_string *_8$$4, *_41$$11;
-	zend_ulong _7$$4, _40$$11;
-	zval _112, _1$$4, _12$$5, _26$$8, _65$$8, _31$$9, _44$$12, _57$$14, _75$$22, _81$$23, _90$$24, _94$$25, _97$$26, _100$$27, _105$$28, _109$$29;
-	zephir_fcall_cache_entry *_4 = NULL, *_5 = NULL, *_11 = NULL, *_22 = NULL, *_30 = NULL, *_50 = NULL, *_54 = NULL, *_59 = NULL;
-	zend_long tab, ZEPHIR_LAST_CALL_STATUS;
-	zval name, _0$$3;
-	zval *variable, variable_sub, *name_param = NULL, *tab_param = NULL, key, value, output, space, type, attr, _93, _113, _114, _2$$4, _3$$4, *_6$$4, _24$$4, _25$$4, _9$$5, _10$$5, _13$$5, _14$$5, _15$$5, _19$$7, _20$$7, _21$$7, _23$$7, _27$$8, _28$$8, _29$$8, _34$$8, _63$$8, _64$$8, _66$$8, _67$$8, _88$$8, _89$$8, _32$$9, _33$$9, _35$$10, _36$$10, _37$$10, _38$$11, *_39$$11, _42$$12, _43$$12, _45$$12, _46$$12, _47$$12, _48$$12, _49$$12, _51$$14, _52$$14, _53$$14, _56$$14, _58$$14, _60$$14, _61$$14, _62$$14, _55$$17, _68$$19, _69$$19, _70$$19, *_71$$20, _85$$20, _86$$20, _87$$20, _72$$21, _73$$22, _74$$22, _76$$22, _77$$22, _78$$22, _79$$23, _80$$23, _82$$23, _83$$23, _84$$23, _91$$24, _92$$24, _95$$25, _96$$25, _98$$26, _99$$26, _101$$27, _102$$27, _103$$27, _104$$27, _106$$28, _107$$28, _108$$28, _110$$29, _111$$29;
-=======
 	zend_class_entry *_54$$14;
 	zend_bool _14$$5, _15$$5, _16$$5, _32$$8;
 	zend_string *_6$$4, *_39$$11;
@@ -302,7 +292,6 @@
 	zend_long tab, ZEPHIR_LAST_CALL_STATUS;
 	zval name, _0$$3;
 	zval *variable, variable_sub, *name_param = NULL, *tab_param = NULL, key, value, output, space, type, attr, _98, _118, _119, _2$$4, _3$$4, *_4$$4, _22$$4, _23$$4, _7$$5, _8$$5, _11$$5, _12$$5, _13$$5, _17$$7, _18$$7, _19$$7, _21$$7, _25$$8, _26$$8, _27$$8, _31$$8, _68$$8, _69$$8, _71$$8, _72$$8, _93$$8, _94$$8, _29$$9, _30$$9, _33$$10, _34$$10, _35$$10, _36$$11, *_37$$11, _40$$12, _41$$12, _43$$12, _44$$12, _45$$12, _46$$12, _47$$12, reflect$$13, props$$13, property$$13, _48$$13, *_49$$13, _50$$14, _53$$14, _56$$14, _58$$14, _59$$14, _61$$14, _62$$14, _63$$14, _64$$14, _65$$14, _67$$14, _73$$15, _74$$15, _75$$15, *_76$$16, _90$$16, _91$$16, _92$$16, _77$$17, _78$$18, _79$$18, _81$$18, _82$$18, _83$$18, _84$$19, _85$$19, _87$$19, _88$$19, _89$$19, _96$$20, _97$$20, _100$$21, _101$$21, _103$$22, _104$$22, _106$$23, _107$$23, _108$$23, _109$$23, _111$$24, _112$$24, _113$$24, _115$$25, _116$$25;
->>>>>>> b3b083d3
 	zval *this_ptr = getThis();
 
 	ZVAL_UNDEF(&variable_sub);
@@ -312,106 +301,6 @@
 	ZVAL_UNDEF(&space);
 	ZVAL_UNDEF(&type);
 	ZVAL_UNDEF(&attr);
-<<<<<<< HEAD
-	ZVAL_UNDEF(&_93);
-	ZVAL_UNDEF(&_113);
-	ZVAL_UNDEF(&_114);
-	ZVAL_UNDEF(&_2$$4);
-	ZVAL_UNDEF(&_3$$4);
-	ZVAL_UNDEF(&_24$$4);
-	ZVAL_UNDEF(&_25$$4);
-	ZVAL_UNDEF(&_9$$5);
-	ZVAL_UNDEF(&_10$$5);
-	ZVAL_UNDEF(&_13$$5);
-	ZVAL_UNDEF(&_14$$5);
-	ZVAL_UNDEF(&_15$$5);
-	ZVAL_UNDEF(&_19$$7);
-	ZVAL_UNDEF(&_20$$7);
-	ZVAL_UNDEF(&_21$$7);
-	ZVAL_UNDEF(&_23$$7);
-	ZVAL_UNDEF(&_27$$8);
-	ZVAL_UNDEF(&_28$$8);
-	ZVAL_UNDEF(&_29$$8);
-	ZVAL_UNDEF(&_34$$8);
-	ZVAL_UNDEF(&_63$$8);
-	ZVAL_UNDEF(&_64$$8);
-	ZVAL_UNDEF(&_66$$8);
-	ZVAL_UNDEF(&_67$$8);
-	ZVAL_UNDEF(&_88$$8);
-	ZVAL_UNDEF(&_89$$8);
-	ZVAL_UNDEF(&_32$$9);
-	ZVAL_UNDEF(&_33$$9);
-	ZVAL_UNDEF(&_35$$10);
-	ZVAL_UNDEF(&_36$$10);
-	ZVAL_UNDEF(&_37$$10);
-	ZVAL_UNDEF(&_38$$11);
-	ZVAL_UNDEF(&_42$$12);
-	ZVAL_UNDEF(&_43$$12);
-	ZVAL_UNDEF(&_45$$12);
-	ZVAL_UNDEF(&_46$$12);
-	ZVAL_UNDEF(&_47$$12);
-	ZVAL_UNDEF(&_48$$12);
-	ZVAL_UNDEF(&_49$$12);
-	ZVAL_UNDEF(&_51$$14);
-	ZVAL_UNDEF(&_52$$14);
-	ZVAL_UNDEF(&_53$$14);
-	ZVAL_UNDEF(&_56$$14);
-	ZVAL_UNDEF(&_58$$14);
-	ZVAL_UNDEF(&_60$$14);
-	ZVAL_UNDEF(&_61$$14);
-	ZVAL_UNDEF(&_62$$14);
-	ZVAL_UNDEF(&_55$$17);
-	ZVAL_UNDEF(&_68$$19);
-	ZVAL_UNDEF(&_69$$19);
-	ZVAL_UNDEF(&_70$$19);
-	ZVAL_UNDEF(&_85$$20);
-	ZVAL_UNDEF(&_86$$20);
-	ZVAL_UNDEF(&_87$$20);
-	ZVAL_UNDEF(&_72$$21);
-	ZVAL_UNDEF(&_73$$22);
-	ZVAL_UNDEF(&_74$$22);
-	ZVAL_UNDEF(&_76$$22);
-	ZVAL_UNDEF(&_77$$22);
-	ZVAL_UNDEF(&_78$$22);
-	ZVAL_UNDEF(&_79$$23);
-	ZVAL_UNDEF(&_80$$23);
-	ZVAL_UNDEF(&_82$$23);
-	ZVAL_UNDEF(&_83$$23);
-	ZVAL_UNDEF(&_84$$23);
-	ZVAL_UNDEF(&_91$$24);
-	ZVAL_UNDEF(&_92$$24);
-	ZVAL_UNDEF(&_95$$25);
-	ZVAL_UNDEF(&_96$$25);
-	ZVAL_UNDEF(&_98$$26);
-	ZVAL_UNDEF(&_99$$26);
-	ZVAL_UNDEF(&_101$$27);
-	ZVAL_UNDEF(&_102$$27);
-	ZVAL_UNDEF(&_103$$27);
-	ZVAL_UNDEF(&_104$$27);
-	ZVAL_UNDEF(&_106$$28);
-	ZVAL_UNDEF(&_107$$28);
-	ZVAL_UNDEF(&_108$$28);
-	ZVAL_UNDEF(&_110$$29);
-	ZVAL_UNDEF(&_111$$29);
-	ZVAL_UNDEF(&name);
-	ZVAL_UNDEF(&_0$$3);
-	ZVAL_UNDEF(&_112);
-	ZVAL_UNDEF(&_1$$4);
-	ZVAL_UNDEF(&_12$$5);
-	ZVAL_UNDEF(&_26$$8);
-	ZVAL_UNDEF(&_65$$8);
-	ZVAL_UNDEF(&_31$$9);
-	ZVAL_UNDEF(&_44$$12);
-	ZVAL_UNDEF(&_57$$14);
-	ZVAL_UNDEF(&_75$$22);
-	ZVAL_UNDEF(&_81$$23);
-	ZVAL_UNDEF(&_90$$24);
-	ZVAL_UNDEF(&_94$$25);
-	ZVAL_UNDEF(&_97$$26);
-	ZVAL_UNDEF(&_100$$27);
-	ZVAL_UNDEF(&_105$$28);
-	ZVAL_UNDEF(&_109$$29);
-=======
 	ZVAL_UNDEF(&_98);
 	ZVAL_UNDEF(&_118);
 	ZVAL_UNDEF(&_119);
@@ -516,7 +405,6 @@
 	ZVAL_UNDEF(&_105$$23);
 	ZVAL_UNDEF(&_110$$24);
 	ZVAL_UNDEF(&_114$$25);
->>>>>>> b3b083d3
 
 	ZEPHIR_MM_GROW();
 	zephir_fetch_params(1, 1, 2, &variable, &name_param, &tab_param);
@@ -548,73 +436,12 @@
 		zephir_create_array(&_1$$4, 2, 0 TSRMLS_CC);
 		ZEPHIR_INIT_VAR(&_3$$4);
 		ZVAL_STRING(&_3$$4, "arr");
-<<<<<<< HEAD
-		ZEPHIR_CALL_METHOD(&_2$$4, this_ptr, "getstyle", &_4, 0, &_3$$4);
-=======
 		ZEPHIR_CALL_METHOD(&_2$$4, this_ptr, "getstyle", NULL, 0, &_3$$4);
->>>>>>> b3b083d3
 		zephir_check_call_status();
 		zephir_array_update_string(&_1$$4, SL(":style"), &_2$$4, PH_COPY | PH_SEPARATE);
 		add_assoc_long_ex(&_1$$4, SL(":count"), zephir_fast_count_int(variable TSRMLS_CC));
 		ZEPHIR_INIT_NVAR(&_3$$4);
 		ZVAL_STRING(&_3$$4, "<b style =':style'>Array</b> (<span style =':style'>:count</span>) (\n");
-<<<<<<< HEAD
-		ZEPHIR_CALL_FUNCTION(&_2$$4, "strtr", &_5, 22, &_3$$4, &_1$$4);
-		zephir_check_call_status();
-		zephir_concat_self(&output, &_2$$4 TSRMLS_CC);
-		zephir_is_iterable(variable, 0, "phalcon/debug/dump.zep", 161);
-		ZEND_HASH_FOREACH_KEY_VAL(Z_ARRVAL_P(variable), _7$$4, _8$$4, _6$$4)
-		{
-			ZEPHIR_INIT_NVAR(&key);
-			if (_8$$4 != NULL) { 
-				ZVAL_STR_COPY(&key, _8$$4);
-			} else {
-				ZVAL_LONG(&key, _7$$4);
-			}
-			ZEPHIR_INIT_NVAR(&value);
-			ZVAL_COPY(&value, _6$$4);
-			ZVAL_LONG(&_9$$5, tab);
-			ZEPHIR_CALL_FUNCTION(&_10$$5, "str_repeat", &_11, 136, &space, &_9$$5);
-			zephir_check_call_status();
-			ZEPHIR_INIT_NVAR(&_12$$5);
-			zephir_create_array(&_12$$5, 2, 0 TSRMLS_CC);
-			ZEPHIR_INIT_NVAR(&_14$$5);
-			ZVAL_STRING(&_14$$5, "arr");
-			ZEPHIR_CALL_METHOD(&_13$$5, this_ptr, "getstyle", &_4, 0, &_14$$5);
-			zephir_check_call_status();
-			zephir_array_update_string(&_12$$5, SL(":style"), &_13$$5, PH_COPY | PH_SEPARATE);
-			zephir_array_update_string(&_12$$5, SL(":key"), &key, PH_COPY | PH_SEPARATE);
-			ZEPHIR_INIT_NVAR(&_14$$5);
-			ZVAL_STRING(&_14$$5, "[<span style=':style'>:key</span>] => ");
-			ZEPHIR_CALL_FUNCTION(&_13$$5, "strtr", &_5, 22, &_14$$5, &_12$$5);
-			zephir_check_call_status();
-			ZEPHIR_INIT_LNVAR(_15$$5);
-			ZEPHIR_CONCAT_VV(&_15$$5, &_10$$5, &_13$$5);
-			zephir_concat_self(&output, &_15$$5 TSRMLS_CC);
-			_16$$5 = tab == 1;
-			if (_16$$5) {
-				_16$$5 = !ZEPHIR_IS_STRING(&name, "");
-			}
-			_17$$5 = _16$$5;
-			if (_17$$5) {
-				_17$$5 = !(Z_TYPE_P(&key) == IS_LONG);
-			}
-			_18$$5 = _17$$5;
-			if (_18$$5) {
-				_18$$5 = ZEPHIR_IS_EQUAL(&name, &key);
-			}
-			if (_18$$5) {
-				continue;
-			} else {
-				ZEPHIR_INIT_NVAR(&_20$$7);
-				ZVAL_STRING(&_20$$7, "");
-				ZVAL_LONG(&_21$$7, (tab + 1));
-				ZEPHIR_CALL_METHOD(&_19$$7, this_ptr, "output", &_22, 166, &value, &_20$$7, &_21$$7);
-				zephir_check_call_status();
-				ZEPHIR_INIT_LNVAR(_23$$7);
-				ZEPHIR_CONCAT_VS(&_23$$7, &_19$$7, "\n");
-				zephir_concat_self(&output, &_23$$7 TSRMLS_CC);
-=======
 		ZEPHIR_CALL_FUNCTION(&_2$$4, "strtr", NULL, 22, &_3$$4, &_1$$4);
 		zephir_check_call_status();
 		zephir_concat_self(&output, &_2$$4 TSRMLS_CC);
@@ -670,104 +497,10 @@
 				ZEPHIR_INIT_LNVAR(_21$$7);
 				ZEPHIR_CONCAT_VS(&_21$$7, &_17$$7, "\n");
 				zephir_concat_self(&output, &_21$$7 TSRMLS_CC);
->>>>>>> b3b083d3
 			}
 		} ZEND_HASH_FOREACH_END();
 		ZEPHIR_INIT_NVAR(&value);
 		ZEPHIR_INIT_NVAR(&key);
-<<<<<<< HEAD
-		ZVAL_LONG(&_24$$4, (tab - 1));
-		ZEPHIR_CALL_FUNCTION(&_25$$4, "str_repeat", &_11, 136, &space, &_24$$4);
-		zephir_check_call_status();
-		ZEPHIR_CONCAT_VVS(return_value, &output, &_25$$4, ")");
-		RETURN_MM();
-	}
-	if (Z_TYPE_P(variable) == IS_OBJECT) {
-		ZEPHIR_INIT_VAR(&_26$$8);
-		zephir_create_array(&_26$$8, 2, 0 TSRMLS_CC);
-		ZEPHIR_INIT_VAR(&_28$$8);
-		ZVAL_STRING(&_28$$8, "obj");
-		ZEPHIR_CALL_METHOD(&_27$$8, this_ptr, "getstyle", &_4, 0, &_28$$8);
-		zephir_check_call_status();
-		zephir_array_update_string(&_26$$8, SL(":style"), &_27$$8, PH_COPY | PH_SEPARATE);
-		ZEPHIR_INIT_NVAR(&_28$$8);
-		zephir_get_class(&_28$$8, variable, 0 TSRMLS_CC);
-		zephir_array_update_string(&_26$$8, SL(":class"), &_28$$8, PH_COPY | PH_SEPARATE);
-		ZEPHIR_INIT_NVAR(&_28$$8);
-		ZVAL_STRING(&_28$$8, "<b style=':style'>Object</b> :class");
-		ZEPHIR_CALL_FUNCTION(&_27$$8, "strtr", &_5, 22, &_28$$8, &_26$$8);
-		zephir_check_call_status();
-		zephir_concat_self(&output, &_27$$8 TSRMLS_CC);
-		ZEPHIR_CALL_FUNCTION(&_29$$8, "get_parent_class", &_30, 167, variable);
-		zephir_check_call_status();
-		if (zephir_is_true(&_29$$8)) {
-			ZEPHIR_INIT_VAR(&_31$$9);
-			zephir_create_array(&_31$$9, 2, 0 TSRMLS_CC);
-			ZEPHIR_INIT_VAR(&_33$$9);
-			ZVAL_STRING(&_33$$9, "obj");
-			ZEPHIR_CALL_METHOD(&_32$$9, this_ptr, "getstyle", &_4, 0, &_33$$9);
-			zephir_check_call_status();
-			zephir_array_update_string(&_31$$9, SL(":style"), &_32$$9, PH_COPY | PH_SEPARATE);
-			ZEPHIR_CALL_FUNCTION(&_32$$9, "get_parent_class", &_30, 167, variable);
-			zephir_check_call_status();
-			zephir_array_update_string(&_31$$9, SL(":parent"), &_32$$9, PH_COPY | PH_SEPARATE);
-			ZEPHIR_INIT_NVAR(&_33$$9);
-			ZVAL_STRING(&_33$$9, " <b style=':style'>extends</b> :parent");
-			ZEPHIR_CALL_FUNCTION(&_32$$9, "strtr", &_5, 22, &_33$$9, &_31$$9);
-			zephir_check_call_status();
-			zephir_concat_self(&output, &_32$$9 TSRMLS_CC);
-		}
-		zephir_concat_self_str(&output, SL(" (\n") TSRMLS_CC);
-		zephir_read_property(&_34$$8, this_ptr, SL("_detailed"), PH_NOISY_CC | PH_READONLY);
-		if (zephir_instance_of_ev(variable, phalcon_di_ce TSRMLS_CC)) {
-			ZVAL_LONG(&_35$$10, tab);
-			ZEPHIR_CALL_FUNCTION(&_36$$10, "str_repeat", &_11, 136, &space, &_35$$10);
-			zephir_check_call_status();
-			ZEPHIR_INIT_VAR(&_37$$10);
-			ZEPHIR_CONCAT_VS(&_37$$10, &_36$$10, "[skipped]\n");
-			zephir_concat_self(&output, &_37$$10 TSRMLS_CC);
-		} else if (!(zephir_is_true(&_34$$8))) {
-			ZEPHIR_CALL_FUNCTION(&_38$$11, "get_object_vars", NULL, 17, variable);
-			zephir_check_call_status();
-			zephir_is_iterable(&_38$$11, 0, "phalcon/debug/dump.zep", 194);
-			ZEND_HASH_FOREACH_KEY_VAL(Z_ARRVAL_P(&_38$$11), _40$$11, _41$$11, _39$$11)
-			{
-				ZEPHIR_INIT_NVAR(&key);
-				if (_41$$11 != NULL) { 
-					ZVAL_STR_COPY(&key, _41$$11);
-				} else {
-					ZVAL_LONG(&key, _40$$11);
-				}
-				ZEPHIR_INIT_NVAR(&value);
-				ZVAL_COPY(&value, _39$$11);
-				ZVAL_LONG(&_42$$12, tab);
-				ZEPHIR_CALL_FUNCTION(&_43$$12, "str_repeat", &_11, 136, &space, &_42$$12);
-				zephir_check_call_status();
-				ZEPHIR_INIT_NVAR(&_44$$12);
-				zephir_create_array(&_44$$12, 3, 0 TSRMLS_CC);
-				ZEPHIR_INIT_NVAR(&_46$$12);
-				ZVAL_STRING(&_46$$12, "obj");
-				ZEPHIR_CALL_METHOD(&_45$$12, this_ptr, "getstyle", &_4, 0, &_46$$12);
-				zephir_check_call_status();
-				zephir_array_update_string(&_44$$12, SL(":style"), &_45$$12, PH_COPY | PH_SEPARATE);
-				zephir_array_update_string(&_44$$12, SL(":key"), &key, PH_COPY | PH_SEPARATE);
-				add_assoc_stringl_ex(&_44$$12, SL(":type"), SL("public"));
-				ZEPHIR_INIT_NVAR(&_46$$12);
-				ZVAL_STRING(&_46$$12, "-><span style=':style'>:key</span> (<span style=':style'>:type</span>) = ");
-				ZEPHIR_CALL_FUNCTION(&_45$$12, "strtr", &_5, 22, &_46$$12, &_44$$12);
-				zephir_check_call_status();
-				ZEPHIR_INIT_LNVAR(_47$$12);
-				ZEPHIR_CONCAT_VV(&_47$$12, &_43$$12, &_45$$12);
-				zephir_concat_self(&output, &_47$$12 TSRMLS_CC);
-				ZEPHIR_INIT_NVAR(&_46$$12);
-				ZVAL_STRING(&_46$$12, "");
-				ZVAL_LONG(&_42$$12, (tab + 1));
-				ZEPHIR_CALL_METHOD(&_48$$12, this_ptr, "output", &_22, 166, &value, &_46$$12, &_42$$12);
-				zephir_check_call_status();
-				ZEPHIR_INIT_LNVAR(_49$$12);
-				ZEPHIR_CONCAT_VS(&_49$$12, &_48$$12, "\n");
-				zephir_concat_self(&output, &_49$$12 TSRMLS_CC);
-=======
 		ZVAL_LONG(&_22$$4, (tab - 1));
 		ZEPHIR_CALL_FUNCTION(&_23$$4, "str_repeat", &_9, 139, &space, &_22$$4);
 		zephir_check_call_status();
@@ -863,301 +596,10 @@
 				ZEPHIR_INIT_LNVAR(_47$$12);
 				ZEPHIR_CONCAT_VS(&_47$$12, &_46$$12, "\n");
 				zephir_concat_self(&output, &_47$$12 TSRMLS_CC);
->>>>>>> b3b083d3
 			} ZEND_HASH_FOREACH_END();
 			ZEPHIR_INIT_NVAR(&value);
 			ZEPHIR_INIT_NVAR(&key);
 		} else {
-<<<<<<< HEAD
-			do {
-				ZEPHIR_MAKE_REF(variable);
-				ZEPHIR_CALL_FUNCTION(&attr, "each", &_50, 168, variable);
-				ZEPHIR_UNREF(variable);
-				zephir_check_call_status();
-				if (!(zephir_is_true(&attr))) {
-					continue;
-				}
-				ZEPHIR_OBS_NVAR(&key);
-				zephir_array_fetch_string(&key, &attr, SL("key"), PH_NOISY, "phalcon/debug/dump.zep", 204 TSRMLS_CC);
-				ZEPHIR_OBS_NVAR(&value);
-				zephir_array_fetch_string(&value, &attr, SL("value"), PH_NOISY, "phalcon/debug/dump.zep", 205 TSRMLS_CC);
-				if (!(zephir_is_true(&key))) {
-					continue;
-				}
-				ZEPHIR_INIT_NVAR(&_51$$14);
-				ZVAL_LONG(&_52$$14, 0);
-				ZEPHIR_CALL_FUNCTION(&_53$$14, "chr", &_54, 135, &_52$$14);
-				zephir_check_call_status();
-				zephir_fast_explode(&_51$$14, &_53$$14, &key, LONG_MAX TSRMLS_CC);
-				ZEPHIR_CPY_WRT(&key, &_51$$14);
-				ZEPHIR_INIT_NVAR(&type);
-				ZVAL_STRING(&type, "public");
-				if (zephir_array_isset_long(&key, 1)) {
-					ZEPHIR_INIT_NVAR(&type);
-					ZVAL_STRING(&type, "private");
-					zephir_array_fetch_long(&_55$$17, &key, 1, PH_NOISY | PH_READONLY, "phalcon/debug/dump.zep", 217 TSRMLS_CC);
-					if (ZEPHIR_IS_STRING(&_55$$17, "*")) {
-						ZEPHIR_INIT_NVAR(&type);
-						ZVAL_STRING(&type, "protected");
-					}
-				}
-				ZVAL_LONG(&_52$$14, tab);
-				ZEPHIR_CALL_FUNCTION(&_56$$14, "str_repeat", &_11, 136, &space, &_52$$14);
-				zephir_check_call_status();
-				ZEPHIR_INIT_NVAR(&_57$$14);
-				zephir_create_array(&_57$$14, 3, 0 TSRMLS_CC);
-				ZEPHIR_INIT_NVAR(&_51$$14);
-				ZVAL_STRING(&_51$$14, "obj");
-				ZEPHIR_CALL_METHOD(&_58$$14, this_ptr, "getstyle", &_4, 0, &_51$$14);
-				zephir_check_call_status();
-				zephir_array_update_string(&_57$$14, SL(":style"), &_58$$14, PH_COPY | PH_SEPARATE);
-				ZEPHIR_MAKE_REF(&key);
-				ZEPHIR_CALL_FUNCTION(&_58$$14, "end", &_59, 169, &key);
-				ZEPHIR_UNREF(&key);
-				zephir_check_call_status();
-				zephir_array_update_string(&_57$$14, SL(":key"), &_58$$14, PH_COPY | PH_SEPARATE);
-				zephir_array_update_string(&_57$$14, SL(":type"), &type, PH_COPY | PH_SEPARATE);
-				ZEPHIR_INIT_NVAR(&_51$$14);
-				ZVAL_STRING(&_51$$14, "-><span style=':style'>:key</span> (<span style=':style'>:type</span>) = ");
-				ZEPHIR_CALL_FUNCTION(&_58$$14, "strtr", &_5, 22, &_51$$14, &_57$$14);
-				zephir_check_call_status();
-				ZEPHIR_INIT_LNVAR(_60$$14);
-				ZEPHIR_CONCAT_VV(&_60$$14, &_56$$14, &_58$$14);
-				zephir_concat_self(&output, &_60$$14 TSRMLS_CC);
-				ZEPHIR_INIT_NVAR(&_51$$14);
-				ZVAL_STRING(&_51$$14, "");
-				ZVAL_LONG(&_52$$14, (tab + 1));
-				ZEPHIR_CALL_METHOD(&_61$$14, this_ptr, "output", &_22, 166, &value, &_51$$14, &_52$$14);
-				zephir_check_call_status();
-				ZEPHIR_INIT_LNVAR(_62$$14);
-				ZEPHIR_CONCAT_VS(&_62$$14, &_61$$14, "\n");
-				zephir_concat_self(&output, &_62$$14 TSRMLS_CC);
-			} while (zephir_is_true(&attr));
-		}
-		ZEPHIR_CALL_FUNCTION(&attr, "get_class_methods", NULL, 170, variable);
-		zephir_check_call_status();
-		ZVAL_LONG(&_63$$8, tab);
-		ZEPHIR_CALL_FUNCTION(&_64$$8, "str_repeat", &_11, 136, &space, &_63$$8);
-		zephir_check_call_status();
-		ZEPHIR_INIT_VAR(&_65$$8);
-		zephir_create_array(&_65$$8, 3, 0 TSRMLS_CC);
-		ZEPHIR_INIT_NVAR(&_28$$8);
-		ZVAL_STRING(&_28$$8, "obj");
-		ZEPHIR_CALL_METHOD(&_66$$8, this_ptr, "getstyle", &_4, 0, &_28$$8);
-		zephir_check_call_status();
-		zephir_array_update_string(&_65$$8, SL(":style"), &_66$$8, PH_COPY | PH_SEPARATE);
-		ZEPHIR_INIT_NVAR(&_28$$8);
-		zephir_get_class(&_28$$8, variable, 0 TSRMLS_CC);
-		zephir_array_update_string(&_65$$8, SL(":class"), &_28$$8, PH_COPY | PH_SEPARATE);
-		add_assoc_long_ex(&_65$$8, SL(":count"), zephir_fast_count_int(&attr TSRMLS_CC));
-		ZEPHIR_INIT_NVAR(&_28$$8);
-		ZVAL_STRING(&_28$$8, ":class <b style=':style'>methods</b>: (<span style=':style'>:count</span>) (\n");
-		ZEPHIR_CALL_FUNCTION(&_66$$8, "strtr", &_5, 22, &_28$$8, &_65$$8);
-		zephir_check_call_status();
-		ZEPHIR_INIT_VAR(&_67$$8);
-		ZEPHIR_CONCAT_VV(&_67$$8, &_64$$8, &_66$$8);
-		zephir_concat_self(&output, &_67$$8 TSRMLS_CC);
-		ZEPHIR_INIT_NVAR(&_28$$8);
-		zephir_get_class(&_28$$8, variable, 0 TSRMLS_CC);
-		zephir_read_property(&_63$$8, this_ptr, SL("_methods"), PH_NOISY_CC | PH_READONLY);
-		if (zephir_fast_in_array(&_28$$8, &_63$$8 TSRMLS_CC)) {
-			ZVAL_LONG(&_68$$19, tab);
-			ZEPHIR_CALL_FUNCTION(&_69$$19, "str_repeat", &_11, 136, &space, &_68$$19);
-			zephir_check_call_status();
-			ZEPHIR_INIT_VAR(&_70$$19);
-			ZEPHIR_CONCAT_VS(&_70$$19, &_69$$19, "[already listed]\n");
-			zephir_concat_self(&output, &_70$$19 TSRMLS_CC);
-		} else {
-			zephir_is_iterable(&attr, 0, "phalcon/debug/dump.zep", 243);
-			ZEND_HASH_FOREACH_VAL(Z_ARRVAL_P(&attr), _71$$20)
-			{
-				ZEPHIR_INIT_NVAR(&value);
-				ZVAL_COPY(&value, _71$$20);
-				ZEPHIR_INIT_NVAR(&_72$$21);
-				zephir_get_class(&_72$$21, variable, 0 TSRMLS_CC);
-				zephir_update_property_array_append(this_ptr, SL("_methods"), &_72$$21 TSRMLS_CC);
-				if (ZEPHIR_IS_STRING(&value, "__construct")) {
-					ZVAL_LONG(&_73$$22, (tab + 1));
-					ZEPHIR_CALL_FUNCTION(&_74$$22, "str_repeat", &_11, 136, &space, &_73$$22);
-					zephir_check_call_status();
-					ZEPHIR_INIT_NVAR(&_75$$22);
-					zephir_create_array(&_75$$22, 2, 0 TSRMLS_CC);
-					ZEPHIR_INIT_NVAR(&_77$$22);
-					ZVAL_STRING(&_77$$22, "obj");
-					ZEPHIR_CALL_METHOD(&_76$$22, this_ptr, "getstyle", &_4, 0, &_77$$22);
-					zephir_check_call_status();
-					zephir_array_update_string(&_75$$22, SL(":style"), &_76$$22, PH_COPY | PH_SEPARATE);
-					zephir_array_update_string(&_75$$22, SL(":method"), &value, PH_COPY | PH_SEPARATE);
-					ZEPHIR_INIT_NVAR(&_77$$22);
-					ZVAL_STRING(&_77$$22, "-><span style=':style'>:method</span>(); [<b style=':style'>constructor</b>]\n");
-					ZEPHIR_CALL_FUNCTION(&_76$$22, "strtr", &_5, 22, &_77$$22, &_75$$22);
-					zephir_check_call_status();
-					ZEPHIR_INIT_LNVAR(_78$$22);
-					ZEPHIR_CONCAT_VV(&_78$$22, &_74$$22, &_76$$22);
-					zephir_concat_self(&output, &_78$$22 TSRMLS_CC);
-				} else {
-					ZVAL_LONG(&_79$$23, (tab + 1));
-					ZEPHIR_CALL_FUNCTION(&_80$$23, "str_repeat", &_11, 136, &space, &_79$$23);
-					zephir_check_call_status();
-					ZEPHIR_INIT_NVAR(&_81$$23);
-					zephir_create_array(&_81$$23, 2, 0 TSRMLS_CC);
-					ZEPHIR_INIT_NVAR(&_83$$23);
-					ZVAL_STRING(&_83$$23, "obj");
-					ZEPHIR_CALL_METHOD(&_82$$23, this_ptr, "getstyle", &_4, 0, &_83$$23);
-					zephir_check_call_status();
-					zephir_array_update_string(&_81$$23, SL(":style"), &_82$$23, PH_COPY | PH_SEPARATE);
-					zephir_array_update_string(&_81$$23, SL(":method"), &value, PH_COPY | PH_SEPARATE);
-					ZEPHIR_INIT_NVAR(&_83$$23);
-					ZVAL_STRING(&_83$$23, "-><span style=':style'>:method</span>();\n");
-					ZEPHIR_CALL_FUNCTION(&_82$$23, "strtr", &_5, 22, &_83$$23, &_81$$23);
-					zephir_check_call_status();
-					ZEPHIR_INIT_LNVAR(_84$$23);
-					ZEPHIR_CONCAT_VV(&_84$$23, &_80$$23, &_82$$23);
-					zephir_concat_self(&output, &_84$$23 TSRMLS_CC);
-				}
-			} ZEND_HASH_FOREACH_END();
-			ZEPHIR_INIT_NVAR(&value);
-			ZVAL_LONG(&_85$$20, tab);
-			ZEPHIR_CALL_FUNCTION(&_86$$20, "str_repeat", &_11, 136, &space, &_85$$20);
-			zephir_check_call_status();
-			ZEPHIR_INIT_VAR(&_87$$20);
-			ZEPHIR_CONCAT_VS(&_87$$20, &_86$$20, ")\n");
-			zephir_concat_self(&output, &_87$$20 TSRMLS_CC);
-		}
-		ZVAL_LONG(&_88$$8, (tab - 1));
-		ZEPHIR_CALL_FUNCTION(&_89$$8, "str_repeat", &_11, 136, &space, &_88$$8);
-		zephir_check_call_status();
-		ZEPHIR_CONCAT_VVS(return_value, &output, &_89$$8, ")");
-		RETURN_MM();
-	}
-	if (Z_TYPE_P(variable) == IS_LONG) {
-		ZEPHIR_INIT_VAR(&_90$$24);
-		zephir_create_array(&_90$$24, 2, 0 TSRMLS_CC);
-		ZEPHIR_INIT_VAR(&_92$$24);
-		ZVAL_STRING(&_92$$24, "int");
-		ZEPHIR_CALL_METHOD(&_91$$24, this_ptr, "getstyle", &_4, 0, &_92$$24);
-		zephir_check_call_status();
-		zephir_array_update_string(&_90$$24, SL(":style"), &_91$$24, PH_COPY | PH_SEPARATE);
-		zephir_array_update_string(&_90$$24, SL(":var"), variable, PH_COPY | PH_SEPARATE);
-		ZEPHIR_INIT_NVAR(&_92$$24);
-		ZVAL_STRING(&_92$$24, "<b style=':style'>Integer</b> (<span style=':style'>:var</span>)");
-		ZEPHIR_CALL_FUNCTION(&_91$$24, "strtr", &_5, 22, &_92$$24, &_90$$24);
-		zephir_check_call_status();
-		ZEPHIR_CONCAT_VV(return_value, &output, &_91$$24);
-		RETURN_MM();
-	}
-	ZEPHIR_CALL_FUNCTION(&_93, "is_float", NULL, 171, variable);
-	zephir_check_call_status();
-	if (zephir_is_true(&_93)) {
-		ZEPHIR_INIT_VAR(&_94$$25);
-		zephir_create_array(&_94$$25, 2, 0 TSRMLS_CC);
-		ZEPHIR_INIT_VAR(&_96$$25);
-		ZVAL_STRING(&_96$$25, "float");
-		ZEPHIR_CALL_METHOD(&_95$$25, this_ptr, "getstyle", &_4, 0, &_96$$25);
-		zephir_check_call_status();
-		zephir_array_update_string(&_94$$25, SL(":style"), &_95$$25, PH_COPY | PH_SEPARATE);
-		zephir_array_update_string(&_94$$25, SL(":var"), variable, PH_COPY | PH_SEPARATE);
-		ZEPHIR_INIT_NVAR(&_96$$25);
-		ZVAL_STRING(&_96$$25, "<b style=':style'>Float</b> (<span style=':style'>:var</span>)");
-		ZEPHIR_CALL_FUNCTION(&_95$$25, "strtr", &_5, 22, &_96$$25, &_94$$25);
-		zephir_check_call_status();
-		ZEPHIR_CONCAT_VV(return_value, &output, &_95$$25);
-		RETURN_MM();
-	}
-	if (zephir_is_numeric(variable)) {
-		ZEPHIR_INIT_VAR(&_97$$26);
-		zephir_create_array(&_97$$26, 3, 0 TSRMLS_CC);
-		ZEPHIR_INIT_VAR(&_99$$26);
-		ZVAL_STRING(&_99$$26, "num");
-		ZEPHIR_CALL_METHOD(&_98$$26, this_ptr, "getstyle", &_4, 0, &_99$$26);
-		zephir_check_call_status();
-		zephir_array_update_string(&_97$$26, SL(":style"), &_98$$26, PH_COPY | PH_SEPARATE);
-		add_assoc_long_ex(&_97$$26, SL(":length"), zephir_fast_strlen_ev(variable));
-		zephir_array_update_string(&_97$$26, SL(":var"), variable, PH_COPY | PH_SEPARATE);
-		ZEPHIR_INIT_NVAR(&_99$$26);
-		ZVAL_STRING(&_99$$26, "<b style=':style'>Numeric string</b> (<span style=':style'>:length</span>) \"<span style=':style'>:var</span>\"");
-		ZEPHIR_CALL_FUNCTION(&_98$$26, "strtr", &_5, 22, &_99$$26, &_97$$26);
-		zephir_check_call_status();
-		ZEPHIR_CONCAT_VV(return_value, &output, &_98$$26);
-		RETURN_MM();
-	}
-	if (Z_TYPE_P(variable) == IS_STRING) {
-		ZEPHIR_INIT_VAR(&_100$$27);
-		zephir_create_array(&_100$$27, 3, 0 TSRMLS_CC);
-		ZEPHIR_INIT_VAR(&_102$$27);
-		ZVAL_STRING(&_102$$27, "str");
-		ZEPHIR_CALL_METHOD(&_101$$27, this_ptr, "getstyle", &_4, 0, &_102$$27);
-		zephir_check_call_status();
-		zephir_array_update_string(&_100$$27, SL(":style"), &_101$$27, PH_COPY | PH_SEPARATE);
-		add_assoc_long_ex(&_100$$27, SL(":length"), zephir_fast_strlen_ev(variable));
-		ZVAL_LONG(&_103$$27, 4);
-		ZEPHIR_INIT_NVAR(&_102$$27);
-		ZVAL_STRING(&_102$$27, "utf-8");
-		ZEPHIR_CALL_FUNCTION(&_101$$27, "htmlentities", NULL, 154, variable, &_103$$27, &_102$$27);
-		zephir_check_call_status();
-		ZEPHIR_CALL_FUNCTION(&_104$$27, "nl2br", NULL, 172, &_101$$27);
-		zephir_check_call_status();
-		zephir_array_update_string(&_100$$27, SL(":var"), &_104$$27, PH_COPY | PH_SEPARATE);
-		ZEPHIR_INIT_NVAR(&_102$$27);
-		ZVAL_STRING(&_102$$27, "<b style=':style'>String</b> (<span style=':style'>:length</span>) \"<span style=':style'>:var</span>\"");
-		ZEPHIR_CALL_FUNCTION(&_104$$27, "strtr", &_5, 22, &_102$$27, &_100$$27);
-		zephir_check_call_status();
-		ZEPHIR_CONCAT_VV(return_value, &output, &_104$$27);
-		RETURN_MM();
-	}
-	if ((Z_TYPE_P(variable) == IS_TRUE || Z_TYPE_P(variable) == IS_FALSE)) {
-		ZEPHIR_INIT_VAR(&_105$$28);
-		zephir_create_array(&_105$$28, 2, 0 TSRMLS_CC);
-		ZEPHIR_INIT_VAR(&_107$$28);
-		ZVAL_STRING(&_107$$28, "bool");
-		ZEPHIR_CALL_METHOD(&_106$$28, this_ptr, "getstyle", &_4, 0, &_107$$28);
-		zephir_check_call_status();
-		zephir_array_update_string(&_105$$28, SL(":style"), &_106$$28, PH_COPY | PH_SEPARATE);
-		ZEPHIR_INIT_VAR(&_108$$28);
-		if (zephir_is_true(variable)) {
-			ZEPHIR_INIT_NVAR(&_108$$28);
-			ZVAL_STRING(&_108$$28, "TRUE");
-		} else {
-			ZEPHIR_INIT_NVAR(&_108$$28);
-			ZVAL_STRING(&_108$$28, "FALSE");
-		}
-		zephir_array_update_string(&_105$$28, SL(":var"), &_108$$28, PH_COPY | PH_SEPARATE);
-		ZEPHIR_INIT_NVAR(&_107$$28);
-		ZVAL_STRING(&_107$$28, "<b style=':style'>Boolean</b> (<span style=':style'>:var</span>)");
-		ZEPHIR_CALL_FUNCTION(&_106$$28, "strtr", &_5, 22, &_107$$28, &_105$$28);
-		zephir_check_call_status();
-		ZEPHIR_CONCAT_VV(return_value, &output, &_106$$28);
-		RETURN_MM();
-	}
-	if (Z_TYPE_P(variable) == IS_NULL) {
-		ZEPHIR_INIT_VAR(&_109$$29);
-		zephir_create_array(&_109$$29, 1, 0 TSRMLS_CC);
-		ZEPHIR_INIT_VAR(&_111$$29);
-		ZVAL_STRING(&_111$$29, "null");
-		ZEPHIR_CALL_METHOD(&_110$$29, this_ptr, "getstyle", &_4, 0, &_111$$29);
-		zephir_check_call_status();
-		zephir_array_update_string(&_109$$29, SL(":style"), &_110$$29, PH_COPY | PH_SEPARATE);
-		ZEPHIR_INIT_NVAR(&_111$$29);
-		ZVAL_STRING(&_111$$29, "<b style=':style'>NULL</b>");
-		ZEPHIR_CALL_FUNCTION(&_110$$29, "strtr", &_5, 22, &_111$$29, &_109$$29);
-		zephir_check_call_status();
-		ZEPHIR_CONCAT_VV(return_value, &output, &_110$$29);
-		RETURN_MM();
-	}
-	ZEPHIR_INIT_VAR(&_112);
-	zephir_create_array(&_112, 2, 0 TSRMLS_CC);
-	ZEPHIR_INIT_VAR(&_114);
-	ZVAL_STRING(&_114, "other");
-	ZEPHIR_CALL_METHOD(&_113, this_ptr, "getstyle", &_4, 0, &_114);
-	zephir_check_call_status();
-	zephir_array_update_string(&_112, SL(":style"), &_113, PH_COPY | PH_SEPARATE);
-	zephir_array_update_string(&_112, SL(":var"), variable, PH_COPY | PH_SEPARATE);
-	ZEPHIR_INIT_NVAR(&_114);
-	ZVAL_STRING(&_114, "(<span style=':style'>:var</span>)");
-	ZEPHIR_CALL_FUNCTION(&_113, "strtr", &_5, 22, &_114, &_112);
-	zephir_check_call_status();
-	ZEPHIR_CONCAT_VV(return_value, &output, &_113);
-=======
 			ZEPHIR_INIT_VAR(&reflect$$13);
 			object_init_ex(&reflect$$13, zephir_get_internal_ce(SL("reflectionclass")));
 			ZEPHIR_CALL_METHOD(NULL, &reflect$$13, "__construct", NULL, 89, variable);
@@ -1439,7 +881,6 @@
 	ZEPHIR_CALL_FUNCTION(&_118, "strtr", NULL, 22, &_119, &_117);
 	zephir_check_call_status();
 	ZEPHIR_CONCAT_VV(return_value, &output, &_118);
->>>>>>> b3b083d3
 	RETURN_MM();
 
 }
@@ -1531,11 +972,7 @@
 	ZVAL_STRING(&output, "");
 	ZEPHIR_INIT_VAR(&_0);
 	zephir_get_args(&_0);
-<<<<<<< HEAD
-	zephir_is_iterable(&_0, 0, "phalcon/debug/dump.zep", 315);
-=======
 	zephir_is_iterable(&_0, 0, "phalcon/debug/dump.zep", 303);
->>>>>>> b3b083d3
 	ZEND_HASH_FOREACH_KEY_VAL(Z_ARRVAL_P(&_0), _2, _3, _1)
 	{
 		ZEPHIR_INIT_NVAR(&key);
