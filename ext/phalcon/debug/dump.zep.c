--- conflicted
+++ resolved
@@ -656,11 +656,7 @@
 				ZEPHIR_INIT_NVAR(&_18$$7);
 				ZVAL_STRING(&_18$$7, "");
 				ZVAL_LONG(&_19$$7, (tab + 1));
-<<<<<<< HEAD
-				ZEPHIR_CALL_METHOD(&_17$$7, this_ptr, "output", &_20, 181, &value, &_18$$7, &_19$$7);
-=======
-				ZEPHIR_CALL_METHOD(&_17$$7, this_ptr, "output", &_20, 167, &value, &_18$$7, &_19$$7);
->>>>>>> b19d84a2
+				ZEPHIR_CALL_METHOD(&_17$$7, this_ptr, "output", &_20, 166, &value, &_18$$7, &_19$$7);
 				zephir_check_call_status();
 				ZEPHIR_INIT_LNVAR(_21$$7);
 				ZEPHIR_CONCAT_VS(&_21$$7, &_17$$7, "\n");
@@ -691,11 +687,7 @@
 		ZEPHIR_CALL_FUNCTION(&_25$$8, "strtr", NULL, 50, &_26$$8, &_24$$8);
 		zephir_check_call_status();
 		zephir_concat_self(&output, &_25$$8 TSRMLS_CC);
-<<<<<<< HEAD
-		ZEPHIR_CALL_FUNCTION(&_27$$8, "get_parent_class", NULL, 182, variable);
-=======
-		ZEPHIR_CALL_FUNCTION(&_27$$8, "get_parent_class", NULL, 168, variable);
->>>>>>> b19d84a2
+		ZEPHIR_CALL_FUNCTION(&_27$$8, "get_parent_class", NULL, 167, variable);
 		zephir_check_call_status();
 		if (zephir_is_true(&_27$$8)) {
 			ZEPHIR_INIT_VAR(&_28$$9);
@@ -705,11 +697,7 @@
 			ZEPHIR_CALL_METHOD(&_29$$9, this_ptr, "getstyle", NULL, 0, &_30$$9);
 			zephir_check_call_status();
 			zephir_array_update_string(&_28$$9, SL(":style"), &_29$$9, PH_COPY | PH_SEPARATE);
-<<<<<<< HEAD
-			ZEPHIR_CALL_FUNCTION(&_29$$9, "get_parent_class", NULL, 182, variable);
-=======
-			ZEPHIR_CALL_FUNCTION(&_29$$9, "get_parent_class", NULL, 168, variable);
->>>>>>> b19d84a2
+			ZEPHIR_CALL_FUNCTION(&_29$$9, "get_parent_class", NULL, 167, variable);
 			zephir_check_call_status();
 			zephir_array_update_string(&_28$$9, SL(":parent"), &_29$$9, PH_COPY | PH_SEPARATE);
 			ZEPHIR_INIT_NVAR(&_30$$9);
@@ -767,11 +755,7 @@
 				ZEPHIR_INIT_NVAR(&_44$$12);
 				ZVAL_STRING(&_44$$12, "");
 				ZVAL_LONG(&_40$$12, (tab + 1));
-<<<<<<< HEAD
-				ZEPHIR_CALL_METHOD(&_46$$12, this_ptr, "output", &_20, 181, &value, &_44$$12, &_40$$12);
-=======
-				ZEPHIR_CALL_METHOD(&_46$$12, this_ptr, "output", &_20, 167, &value, &_44$$12, &_40$$12);
->>>>>>> b19d84a2
+				ZEPHIR_CALL_METHOD(&_46$$12, this_ptr, "output", &_20, 166, &value, &_44$$12, &_40$$12);
 				zephir_check_call_status();
 				ZEPHIR_INIT_LNVAR(_47$$12);
 				ZEPHIR_CONCAT_VS(&_47$$12, &_46$$12, "\n");
@@ -830,11 +814,7 @@
 				ZEPHIR_INIT_NVAR(&_62$$14);
 				ZVAL_STRING(&_62$$14, "");
 				ZVAL_LONG(&_50$$14, (tab + 1));
-<<<<<<< HEAD
-				ZEPHIR_CALL_METHOD(&_64$$14, this_ptr, "output", &_20, 181, &_65$$14, &_62$$14, &_50$$14);
-=======
-				ZEPHIR_CALL_METHOD(&_64$$14, this_ptr, "output", &_20, 167, &_65$$14, &_62$$14, &_50$$14);
->>>>>>> b19d84a2
+				ZEPHIR_CALL_METHOD(&_64$$14, this_ptr, "output", &_20, 166, &_65$$14, &_62$$14, &_50$$14);
 				zephir_check_call_status();
 				ZEPHIR_INIT_LNVAR(_67$$14);
 				ZEPHIR_CONCAT_VS(&_67$$14, &_64$$14, "\n");
@@ -842,11 +822,7 @@
 			} ZEND_HASH_FOREACH_END();
 			ZEPHIR_INIT_NVAR(&property$$13);
 		}
-<<<<<<< HEAD
-		ZEPHIR_CALL_FUNCTION(&attr, "get_class_methods", NULL, 183, variable);
-=======
-		ZEPHIR_CALL_FUNCTION(&attr, "get_class_methods", NULL, 169, variable);
->>>>>>> b19d84a2
+		ZEPHIR_CALL_FUNCTION(&attr, "get_class_methods", NULL, 168, variable);
 		zephir_check_call_status();
 		ZVAL_LONG(&_68$$8, tab);
 		ZEPHIR_CALL_FUNCTION(&_69$$8, "str_repeat", &_9, 144, &space, &_68$$8);
@@ -958,11 +934,7 @@
 		ZEPHIR_CONCAT_VV(return_value, &output, &_96$$20);
 		RETURN_MM();
 	}
-<<<<<<< HEAD
-	ZEPHIR_CALL_FUNCTION(&_98, "is_float", NULL, 184, variable);
-=======
-	ZEPHIR_CALL_FUNCTION(&_98, "is_float", NULL, 170, variable);
->>>>>>> b19d84a2
+	ZEPHIR_CALL_FUNCTION(&_98, "is_float", NULL, 169, variable);
 	zephir_check_call_status();
 	if (zephir_is_true(&_98)) {
 		ZEPHIR_INIT_VAR(&_99$$21);
@@ -1009,15 +981,9 @@
 		ZVAL_LONG(&_108$$23, 4);
 		ZEPHIR_INIT_NVAR(&_107$$23);
 		ZVAL_STRING(&_107$$23, "utf-8");
-<<<<<<< HEAD
-		ZEPHIR_CALL_FUNCTION(&_106$$23, "htmlentities", NULL, 176, variable, &_108$$23, &_107$$23);
-		zephir_check_call_status();
-		ZEPHIR_CALL_FUNCTION(&_109$$23, "nl2br", NULL, 185, &_106$$23);
-=======
-		ZEPHIR_CALL_FUNCTION(&_106$$23, "htmlentities", NULL, 162, variable, &_108$$23, &_107$$23);
-		zephir_check_call_status();
-		ZEPHIR_CALL_FUNCTION(&_109$$23, "nl2br", NULL, 171, &_106$$23);
->>>>>>> b19d84a2
+		ZEPHIR_CALL_FUNCTION(&_106$$23, "htmlentities", NULL, 161, variable, &_108$$23, &_107$$23);
+		zephir_check_call_status();
+		ZEPHIR_CALL_FUNCTION(&_109$$23, "nl2br", NULL, 170, &_106$$23);
 		zephir_check_call_status();
 		zephir_array_update_string(&_105$$23, SL(":var"), &_109$$23, PH_COPY | PH_SEPARATE);
 		ZEPHIR_INIT_NVAR(&_107$$23);
