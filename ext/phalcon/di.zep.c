
#ifdef HAVE_CONFIG_H
#include "../ext_config.h"
#endif

#include <php.h>
#include "../php_ext.h"
#include "../ext.h"

#include <Zend/zend_operators.h>
#include <Zend/zend_exceptions.h>
#include <Zend/zend_interfaces.h>

#include "kernel/main.h"
#include "kernel/object.h"
#include "kernel/operators.h"
#include "kernel/string.h"
#include "kernel/memory.h"
#include "kernel/fcall.h"
#include "kernel/array.h"
#include "kernel/exception.h"
#include "kernel/concat.h"
#include "ext/spl/spl_exceptions.h"


/**
 * This file is part of the Phalcon Framework.
 *
 * (c) Phalcon Team <team@phalcon.io>
 *
 * For the full copyright and license information, please view the LICENSE.txt
 * file that was distributed with this source code.
 */
/**
 * Phalcon\Di is a component that implements Dependency Injection/Service
 * Location of services and it's itself a container for them.
 *
 * Since Phalcon is highly decoupled, Phalcon\Di is essential to integrate the
 * different components of the framework. The developer can also use this
 * component to inject dependencies and manage global instances of the different
 * classes used in the application.
 *
 * Basically, this component implements the `Inversion of Control` pattern.
 * Applying this, the objects do not receive their dependencies using setters or
 * constructors, but requesting a service dependency injector. This reduces the
 * overall complexity, since there is only one way to get the required
 * dependencies within a component.
 *
 * Additionally, this pattern increases testability in the code, thus making it
 * less prone to errors.
 *
 *```php
 * use Phalcon\Di;
 * use Phalcon\Http\Request;
 *
 * $di = new Di();
 *
 * // Using a string definition
 * $di->set("request", Request::class, true);
 *
 * // Using an anonymous function
 * $di->setShared(
 *     "request",
 *     function () {
 *         return new Request();
 *     }
 * );
 *
 * $request = $di->getRequest();
 *```
 */
ZEPHIR_INIT_CLASS(Phalcon_Di) {

	ZEPHIR_REGISTER_CLASS(Phalcon, Di, phalcon, di, phalcon_di_method_entry, 0);

	/**
	 * List of registered services
	 */
	zend_declare_property_null(phalcon_di_ce, SL("services"), ZEND_ACC_PROTECTED);

	/**
	 * List of shared instances
	 */
	zend_declare_property_null(phalcon_di_ce, SL("sharedInstances"), ZEND_ACC_PROTECTED);

	/**
	 * Events Manager
	 *
	 * @var ManagerInterface
	 */
	zend_declare_property_null(phalcon_di_ce, SL("eventsManager"), ZEND_ACC_PROTECTED);

	/**
	 * Latest DI build
	 */
	zend_declare_property_null(phalcon_di_ce, SL("_default"), ZEND_ACC_PROTECTED|ZEND_ACC_STATIC);

	zend_class_implements(phalcon_di_ce, 1, phalcon_di_diinterface_ce);
	return SUCCESS;

}

/**
 * Phalcon\Di constructor
 */
PHP_METHOD(Phalcon_Di, __construct) {

	zval _0;
	zval *this_ptr = getThis();

	ZVAL_UNDEF(&_0);


	zephir_read_static_property_ce(&_0, phalcon_di_ce, SL("_default"), PH_NOISY_CC | PH_READONLY);
	if (!(zephir_is_true(&_0))) {
		zephir_update_static_property_ce(phalcon_di_ce, ZEND_STRL("_default"), this_ptr);
	}

}

/**
 * Magic method to get or set services using setters/getters
 */
PHP_METHOD(Phalcon_Di, __call) {

	zephir_method_globals *ZEPHIR_METHOD_GLOBALS_PTR = NULL;
	zend_long ZEPHIR_LAST_CALL_STATUS;
	zval arguments;
	zval *method_param = NULL, *arguments_param = NULL, instance, possibleService, definition, _6, _0$$3, _1$$3, _2$$3, _3$$6, _4$$6, _5$$6;
	zval method, _7;
	zval *this_ptr = getThis();

	ZVAL_UNDEF(&method);
	ZVAL_UNDEF(&_7);
	ZVAL_UNDEF(&instance);
	ZVAL_UNDEF(&possibleService);
	ZVAL_UNDEF(&definition);
	ZVAL_UNDEF(&_6);
	ZVAL_UNDEF(&_0$$3);
	ZVAL_UNDEF(&_1$$3);
	ZVAL_UNDEF(&_2$$3);
	ZVAL_UNDEF(&_3$$6);
	ZVAL_UNDEF(&_4$$6);
	ZVAL_UNDEF(&_5$$6);
	ZVAL_UNDEF(&arguments);

	ZEPHIR_MM_GROW();
	zephir_fetch_params(1, 1, 1, &method_param, &arguments_param);

	if (UNEXPECTED(Z_TYPE_P(method_param) != IS_STRING && Z_TYPE_P(method_param) != IS_NULL)) {
		zephir_throw_exception_string(spl_ce_InvalidArgumentException, SL("Parameter 'method' must be of the type string"));
		RETURN_MM_NULL();
	}
	if (EXPECTED(Z_TYPE_P(method_param) == IS_STRING)) {
		zephir_get_strval(&method, method_param);
	} else {
		ZEPHIR_INIT_VAR(&method);
		ZVAL_EMPTY_STRING(&method);
	}
	if (!arguments_param) {
		ZEPHIR_INIT_VAR(&arguments);
		array_init(&arguments);
	} else {
		zephir_get_arrval(&arguments, arguments_param);
	}


	if (zephir_start_with_str(&method, SL("get"))) {
		ZVAL_LONG(&_0$$3, 3);
		ZEPHIR_INIT_VAR(&_1$$3);
		zephir_substr(&_1$$3, &method, 3 , 0, ZEPHIR_SUBSTR_NO_LENGTH);
<<<<<<< HEAD
		ZEPHIR_CALL_FUNCTION(&possibleService, "lcfirst", NULL, 92, &_1$$3);
=======
		ZEPHIR_CALL_FUNCTION(&possibleService, "lcfirst", NULL, 94, &_1$$3);
>>>>>>> f2a65a3d
		zephir_check_call_status();
		zephir_read_property(&_2$$3, this_ptr, SL("services"), PH_NOISY_CC | PH_READONLY);
		if (zephir_array_isset(&_2$$3, &possibleService)) {
			ZEPHIR_CALL_METHOD(&instance, this_ptr, "get", NULL, 0, &possibleService, &arguments);
			zephir_check_call_status();
			RETURN_CCTOR(&instance);
		}
	}
	if (zephir_start_with_str(&method, SL("set"))) {
		ZEPHIR_OBS_VAR(&definition);
		if (zephir_array_isset_long_fetch(&definition, &arguments, 0, 0)) {
			ZVAL_LONG(&_3$$6, 3);
			ZEPHIR_INIT_VAR(&_4$$6);
			zephir_substr(&_4$$6, &method, 3 , 0, ZEPHIR_SUBSTR_NO_LENGTH);
<<<<<<< HEAD
			ZEPHIR_CALL_FUNCTION(&_5$$6, "lcfirst", NULL, 92, &_4$$6);
=======
			ZEPHIR_CALL_FUNCTION(&_5$$6, "lcfirst", NULL, 94, &_4$$6);
>>>>>>> f2a65a3d
			zephir_check_call_status();
			ZEPHIR_CALL_METHOD(NULL, this_ptr, "set", NULL, 0, &_5$$6, &definition);
			zephir_check_call_status();
			RETURN_MM_NULL();
		}
	}
	ZEPHIR_INIT_VAR(&_6);
	object_init_ex(&_6, phalcon_di_exception_ce);
	ZEPHIR_INIT_VAR(&_7);
	ZEPHIR_CONCAT_SVS(&_7, "Call to undefined method or service '", &method, "'");
	ZEPHIR_CALL_METHOD(NULL, &_6, "__construct", NULL, 8, &_7);
	zephir_check_call_status();
	zephir_throw_exception_debug(&_6, "phalcon/Di.zep", 139);
	ZEPHIR_MM_RESTORE();
	return;

}

/**
 * Attempts to register a service in the services container
 * Only is successful if a service hasn't been registered previously
 * with the same name
 */
PHP_METHOD(Phalcon_Di, attempt) {

	zephir_method_globals *ZEPHIR_METHOD_GLOBALS_PTR = NULL;
	zend_long ZEPHIR_LAST_CALL_STATUS;
	zend_bool shared;
	zval *name_param = NULL, *definition, definition_sub, *shared_param = NULL, _0, _1, _2, _3, _4;
	zval name;
	zval *this_ptr = getThis();

	ZVAL_UNDEF(&name);
	ZVAL_UNDEF(&definition_sub);
	ZVAL_UNDEF(&_0);
	ZVAL_UNDEF(&_1);
	ZVAL_UNDEF(&_2);
	ZVAL_UNDEF(&_3);
	ZVAL_UNDEF(&_4);

	ZEPHIR_MM_GROW();
	zephir_fetch_params(1, 2, 1, &name_param, &definition, &shared_param);

	if (UNEXPECTED(Z_TYPE_P(name_param) != IS_STRING && Z_TYPE_P(name_param) != IS_NULL)) {
		zephir_throw_exception_string(spl_ce_InvalidArgumentException, SL("Parameter 'name' must be of the type string"));
		RETURN_MM_NULL();
	}
	if (EXPECTED(Z_TYPE_P(name_param) == IS_STRING)) {
		zephir_get_strval(&name, name_param);
	} else {
		ZEPHIR_INIT_VAR(&name);
		ZVAL_EMPTY_STRING(&name);
	}
	if (!shared_param) {
		shared = 0;
	} else {
		shared = zephir_get_boolval(shared_param);
	}


	zephir_read_property(&_0, this_ptr, SL("services"), PH_NOISY_CC | PH_READONLY);
	if (zephir_array_isset(&_0, &name)) {
		RETURN_MM_BOOL(0);
	}
	ZEPHIR_INIT_VAR(&_1);
	object_init_ex(&_1, phalcon_di_service_ce);
	if (shared) {
		ZVAL_BOOL(&_2, 1);
	} else {
		ZVAL_BOOL(&_2, 0);
	}
<<<<<<< HEAD
	ZEPHIR_CALL_METHOD(NULL, &_1, "__construct", NULL, 93, definition, &_2);
=======
	ZEPHIR_CALL_METHOD(NULL, &_1, "__construct", NULL, 95, definition, &_2);
>>>>>>> f2a65a3d
	zephir_check_call_status();
	zephir_update_property_array(this_ptr, SL("services"), &name, &_1);
	zephir_read_property(&_3, this_ptr, SL("services"), PH_NOISY_CC | PH_READONLY);
	zephir_array_fetch(&_4, &_3, &name, PH_NOISY | PH_READONLY, "phalcon/Di.zep", 155);
	RETURN_CTOR(&_4);

}

/**
 * Resolves the service based on its configuration
 */
PHP_METHOD(Phalcon_Di, get) {

	zval _6$$5, _15$$17;
	zend_bool _1$$3, _14$$11;
	zephir_method_globals *ZEPHIR_METHOD_GLOBALS_PTR = NULL;
	zend_long ZEPHIR_LAST_CALL_STATUS;
	zval *name_param = NULL, *parameters = NULL, parameters_sub, __$null, service, eventsManager, isShared, instance, _0, _5, _2$$3, _3$$4, _4$$4, _7$$5, _8$$7, _9$$7, _10$$9, _12$$12, _16$$17;
	zval name, _11$$9, _13$$12;
	zval *this_ptr = getThis();

	ZVAL_UNDEF(&name);
	ZVAL_UNDEF(&_11$$9);
	ZVAL_UNDEF(&_13$$12);
	ZVAL_UNDEF(&parameters_sub);
	ZVAL_NULL(&__$null);
	ZVAL_UNDEF(&service);
	ZVAL_UNDEF(&eventsManager);
	ZVAL_UNDEF(&isShared);
	ZVAL_UNDEF(&instance);
	ZVAL_UNDEF(&_0);
	ZVAL_UNDEF(&_5);
	ZVAL_UNDEF(&_2$$3);
	ZVAL_UNDEF(&_3$$4);
	ZVAL_UNDEF(&_4$$4);
	ZVAL_UNDEF(&_7$$5);
	ZVAL_UNDEF(&_8$$7);
	ZVAL_UNDEF(&_9$$7);
	ZVAL_UNDEF(&_10$$9);
	ZVAL_UNDEF(&_12$$12);
	ZVAL_UNDEF(&_16$$17);
	ZVAL_UNDEF(&_6$$5);
	ZVAL_UNDEF(&_15$$17);

	ZEPHIR_MM_GROW();
	zephir_fetch_params(1, 1, 1, &name_param, &parameters);

	if (UNEXPECTED(Z_TYPE_P(name_param) != IS_STRING && Z_TYPE_P(name_param) != IS_NULL)) {
		zephir_throw_exception_string(spl_ce_InvalidArgumentException, SL("Parameter 'name' must be of the type string"));
		RETURN_MM_NULL();
	}
	if (EXPECTED(Z_TYPE_P(name_param) == IS_STRING)) {
		zephir_get_strval(&name, name_param);
	} else {
		ZEPHIR_INIT_VAR(&name);
		ZVAL_EMPTY_STRING(&name);
	}
	if (!parameters) {
		parameters = &parameters_sub;
		parameters = &__$null;
	}


	ZEPHIR_INIT_VAR(&instance);
	ZVAL_NULL(&instance);
	ZEPHIR_OBS_VAR(&service);
	zephir_read_property(&_0, this_ptr, SL("services"), PH_NOISY_CC | PH_READONLY);
	if (zephir_array_isset_fetch(&service, &_0, &name, 0)) {
		ZEPHIR_CALL_METHOD(&isShared, &service, "isshared", NULL, 0);
		zephir_check_call_status();
		_1$$3 = zephir_is_true(&isShared);
		if (_1$$3) {
			zephir_read_property(&_2$$3, this_ptr, SL("sharedInstances"), PH_NOISY_CC | PH_READONLY);
			_1$$3 = zephir_array_isset(&_2$$3, &name);
		}
		if (_1$$3) {
			zephir_read_property(&_3$$4, this_ptr, SL("sharedInstances"), PH_NOISY_CC | PH_READONLY);
			zephir_array_fetch(&_4$$4, &_3$$4, &name, PH_NOISY | PH_READONLY, "phalcon/Di.zep", 173);
			RETURN_CTOR(&_4$$4);
		}
	}
	zephir_read_property(&_5, this_ptr, SL("eventsManager"), PH_NOISY_CC | PH_READONLY);
	ZEPHIR_CPY_WRT(&eventsManager, &_5);
	if (Z_TYPE_P(&eventsManager) == IS_OBJECT) {
		ZEPHIR_INIT_VAR(&_6$$5);
		zephir_create_array(&_6$$5, 2, 0);
		zephir_array_update_string(&_6$$5, SL("name"), &name, PH_COPY | PH_SEPARATE);
		zephir_array_update_string(&_6$$5, SL("parameters"), parameters, PH_COPY | PH_SEPARATE);
		ZEPHIR_INIT_VAR(&_7$$5);
		ZVAL_STRING(&_7$$5, "di:beforeServiceResolve");
		ZEPHIR_CALL_METHOD(&instance, &eventsManager, "fire", NULL, 0, &_7$$5, this_ptr, &_6$$5);
		zephir_check_call_status();
	}
	if (Z_TYPE_P(&instance) != IS_OBJECT) {
		if (Z_TYPE_P(&service) != IS_NULL) {

			/* try_start_1: */

				ZEPHIR_CALL_METHOD(&instance, &service, "resolve", NULL, 0, parameters, this_ptr);
				zephir_check_call_status_or_jump(try_end_1);

			try_end_1:

			if (EG(exception)) {
				ZEPHIR_INIT_VAR(&_8$$7);
				ZVAL_OBJ(&_8$$7, EG(exception));
				Z_ADDREF_P(&_8$$7);
				ZEPHIR_INIT_VAR(&_9$$7);
				if (zephir_instance_of_ev(&_8$$7, phalcon_di_exception_serviceresolutionexception_ce)) {
					zend_clear_exception(TSRMLS_C);
					ZEPHIR_CPY_WRT(&_9$$7, &_8$$7);
					ZEPHIR_INIT_VAR(&_10$$9);
					object_init_ex(&_10$$9, phalcon_di_exception_ce);
					ZEPHIR_INIT_VAR(&_11$$9);
					ZEPHIR_CONCAT_SVS(&_11$$9, "Service '", &name, "' cannot be resolved");
					ZEPHIR_CALL_METHOD(NULL, &_10$$9, "__construct", NULL, 8, &_11$$9);
					zephir_check_call_status();
					zephir_throw_exception_debug(&_10$$9, "phalcon/Di.zep", 202);
					ZEPHIR_MM_RESTORE();
					return;
				}
			}
			if (zephir_is_true(&isShared)) {
				zephir_update_property_array(this_ptr, SL("sharedInstances"), &name, &instance);
			}
		} else {
			if (UNEXPECTED(!(zephir_class_exists(&name, 1)))) {
				ZEPHIR_INIT_VAR(&_12$$12);
				object_init_ex(&_12$$12, phalcon_di_exception_ce);
				ZEPHIR_INIT_VAR(&_13$$12);
				ZEPHIR_CONCAT_SVS(&_13$$12, "Service '", &name, "' wasn't found in the dependency injection container");
				ZEPHIR_CALL_METHOD(NULL, &_12$$12, "__construct", NULL, 8, &_13$$12);
				zephir_check_call_status();
				zephir_throw_exception_debug(&_12$$12, "phalcon/Di.zep", 217);
				ZEPHIR_MM_RESTORE();
				return;
			}
			_14$$11 = Z_TYPE_P(parameters) == IS_ARRAY;
			if (_14$$11) {
				_14$$11 = ((zephir_fast_count_int(parameters)) ? 1 : 0);
			}
			if (_14$$11) {
				ZEPHIR_INIT_NVAR(&instance);
				ZEPHIR_LAST_CALL_STATUS = zephir_create_instance_params(&instance, &name, parameters);
				zephir_check_call_status();
			} else {
				ZEPHIR_INIT_NVAR(&instance);
				ZEPHIR_LAST_CALL_STATUS = zephir_create_instance(&instance, &name);
				zephir_check_call_status();
			}
		}
	}
	if (Z_TYPE_P(&instance) == IS_OBJECT) {
		if (zephir_instance_of_ev(&instance, phalcon_di_injectionawareinterface_ce)) {
			ZEPHIR_CALL_METHOD(NULL, &instance, "setdi", NULL, 0, this_ptr);
			zephir_check_call_status();
		}
	}
	if (Z_TYPE_P(&eventsManager) == IS_OBJECT) {
		ZEPHIR_INIT_VAR(&_15$$17);
		zephir_create_array(&_15$$17, 3, 0);
		zephir_array_update_string(&_15$$17, SL("name"), &name, PH_COPY | PH_SEPARATE);
		zephir_array_update_string(&_15$$17, SL("parameters"), parameters, PH_COPY | PH_SEPARATE);
		zephir_array_update_string(&_15$$17, SL("instance"), &instance, PH_COPY | PH_SEPARATE);
		ZEPHIR_INIT_VAR(&_16$$17);
		ZVAL_STRING(&_16$$17, "di:afterServiceResolve");
		ZEPHIR_CALL_METHOD(NULL, &eventsManager, "fire", NULL, 0, &_16$$17, this_ptr, &_15$$17);
		zephir_check_call_status();
	}
	RETURN_CCTOR(&instance);

}

/**
 * Return the latest DI created
 */
PHP_METHOD(Phalcon_Di, getDefault) {

	zval _0;
	zval *this_ptr = getThis();

	ZVAL_UNDEF(&_0);


	zephir_read_static_property_ce(&_0, phalcon_di_ce, SL("_default"), PH_NOISY_CC | PH_READONLY);
	RETURN_CTORW(&_0);

}

/**
 * Returns the internal event manager
 */
PHP_METHOD(Phalcon_Di, getInternalEventsManager) {

	zval *this_ptr = getThis();


	RETURN_MEMBER(getThis(), "eventsManager");

}

/**
 * Returns a service definition without resolving
 */
PHP_METHOD(Phalcon_Di, getRaw) {

	zephir_method_globals *ZEPHIR_METHOD_GLOBALS_PTR = NULL;
	zend_long ZEPHIR_LAST_CALL_STATUS;
	zval *name_param = NULL, service, _0, _1$$3;
	zval name, _2$$3;
	zval *this_ptr = getThis();

	ZVAL_UNDEF(&name);
	ZVAL_UNDEF(&_2$$3);
	ZVAL_UNDEF(&service);
	ZVAL_UNDEF(&_0);
	ZVAL_UNDEF(&_1$$3);

	ZEPHIR_MM_GROW();
	zephir_fetch_params(1, 1, 0, &name_param);

	if (UNEXPECTED(Z_TYPE_P(name_param) != IS_STRING && Z_TYPE_P(name_param) != IS_NULL)) {
		zephir_throw_exception_string(spl_ce_InvalidArgumentException, SL("Parameter 'name' must be of the type string"));
		RETURN_MM_NULL();
	}
	if (EXPECTED(Z_TYPE_P(name_param) == IS_STRING)) {
		zephir_get_strval(&name, name_param);
	} else {
		ZEPHIR_INIT_VAR(&name);
		ZVAL_EMPTY_STRING(&name);
	}


	ZEPHIR_OBS_VAR(&service);
	zephir_read_property(&_0, this_ptr, SL("services"), PH_NOISY_CC | PH_READONLY);
	if (UNEXPECTED(!(zephir_array_isset_fetch(&service, &_0, &name, 0)))) {
		ZEPHIR_INIT_VAR(&_1$$3);
		object_init_ex(&_1$$3, phalcon_di_exception_ce);
		ZEPHIR_INIT_VAR(&_2$$3);
		ZEPHIR_CONCAT_SVS(&_2$$3, "Service '", &name, "' wasn't found in the dependency injection container");
		ZEPHIR_CALL_METHOD(NULL, &_1$$3, "__construct", NULL, 8, &_2$$3);
		zephir_check_call_status();
		zephir_throw_exception_debug(&_1$$3, "phalcon/Di.zep", 283);
		ZEPHIR_MM_RESTORE();
		return;
	}
	ZEPHIR_RETURN_CALL_METHOD(&service, "getdefinition", NULL, 0);
	zephir_check_call_status();
	RETURN_MM();

}

/**
 * Returns a Phalcon\Di\Service instance
 */
PHP_METHOD(Phalcon_Di, getService) {

	zephir_method_globals *ZEPHIR_METHOD_GLOBALS_PTR = NULL;
	zend_long ZEPHIR_LAST_CALL_STATUS;
	zval *name_param = NULL, service, _0, _1$$3;
	zval name, _2$$3;
	zval *this_ptr = getThis();

	ZVAL_UNDEF(&name);
	ZVAL_UNDEF(&_2$$3);
	ZVAL_UNDEF(&service);
	ZVAL_UNDEF(&_0);
	ZVAL_UNDEF(&_1$$3);

	ZEPHIR_MM_GROW();
	zephir_fetch_params(1, 1, 0, &name_param);

	if (UNEXPECTED(Z_TYPE_P(name_param) != IS_STRING && Z_TYPE_P(name_param) != IS_NULL)) {
		zephir_throw_exception_string(spl_ce_InvalidArgumentException, SL("Parameter 'name' must be of the type string"));
		RETURN_MM_NULL();
	}
	if (EXPECTED(Z_TYPE_P(name_param) == IS_STRING)) {
		zephir_get_strval(&name, name_param);
	} else {
		ZEPHIR_INIT_VAR(&name);
		ZVAL_EMPTY_STRING(&name);
	}


	ZEPHIR_OBS_VAR(&service);
	zephir_read_property(&_0, this_ptr, SL("services"), PH_NOISY_CC | PH_READONLY);
	if (UNEXPECTED(!(zephir_array_isset_fetch(&service, &_0, &name, 0)))) {
		ZEPHIR_INIT_VAR(&_1$$3);
		object_init_ex(&_1$$3, phalcon_di_exception_ce);
		ZEPHIR_INIT_VAR(&_2$$3);
		ZEPHIR_CONCAT_SVS(&_2$$3, "Service '", &name, "' wasn't found in the dependency injection container");
		ZEPHIR_CALL_METHOD(NULL, &_1$$3, "__construct", NULL, 8, &_2$$3);
		zephir_check_call_status();
		zephir_throw_exception_debug(&_1$$3, "phalcon/Di.zep", 299);
		ZEPHIR_MM_RESTORE();
		return;
	}
	RETURN_CCTOR(&service);

}

/**
 * Return the services registered in the DI
 */
PHP_METHOD(Phalcon_Di, getServices) {

	zval *this_ptr = getThis();


	RETURN_MEMBER(getThis(), "services");

}

/**
 * Resolves a service, the resolved service is stored in the DI, subsequent
 * requests for this service will return the same instance
 */
PHP_METHOD(Phalcon_Di, getShared) {

	zephir_method_globals *ZEPHIR_METHOD_GLOBALS_PTR = NULL;
	zend_long ZEPHIR_LAST_CALL_STATUS;
	zval *name_param = NULL, *parameters = NULL, parameters_sub, __$null, instance, _0;
	zval name;
	zval *this_ptr = getThis();

	ZVAL_UNDEF(&name);
	ZVAL_UNDEF(&parameters_sub);
	ZVAL_NULL(&__$null);
	ZVAL_UNDEF(&instance);
	ZVAL_UNDEF(&_0);

	ZEPHIR_MM_GROW();
	zephir_fetch_params(1, 1, 1, &name_param, &parameters);

	if (UNEXPECTED(Z_TYPE_P(name_param) != IS_STRING && Z_TYPE_P(name_param) != IS_NULL)) {
		zephir_throw_exception_string(spl_ce_InvalidArgumentException, SL("Parameter 'name' must be of the type string"));
		RETURN_MM_NULL();
	}
	if (EXPECTED(Z_TYPE_P(name_param) == IS_STRING)) {
		zephir_get_strval(&name, name_param);
	} else {
		ZEPHIR_INIT_VAR(&name);
		ZVAL_EMPTY_STRING(&name);
	}
	if (!parameters) {
		parameters = &parameters_sub;
		parameters = &__$null;
	}


	ZEPHIR_OBS_VAR(&instance);
	zephir_read_property(&_0, this_ptr, SL("sharedInstances"), PH_NOISY_CC | PH_READONLY);
	if (!(zephir_array_isset_fetch(&instance, &_0, &name, 0))) {
		ZEPHIR_CALL_METHOD(&instance, this_ptr, "get", NULL, 0, &name, parameters);
		zephir_check_call_status();
		zephir_update_property_array(this_ptr, SL("sharedInstances"), &name, &instance);
	}
	RETURN_CCTOR(&instance);

}

/**
 * Loads services from a Config object.
 */
PHP_METHOD(Phalcon_Di, loadFromConfig) {

	zend_bool _4$$3, _8$$4;
	zend_string *_3;
	zend_ulong _2;
	zephir_method_globals *ZEPHIR_METHOD_GLOBALS_PTR = NULL;
	zephir_fcall_cache_entry *_7 = NULL;
	zend_long ZEPHIR_LAST_CALL_STATUS;
	zval *config, config_sub, services, name, service, *_0, _1, _5$$3, _6$$3, _9$$4, _10$$4;
	zval *this_ptr = getThis();

	ZVAL_UNDEF(&config_sub);
	ZVAL_UNDEF(&services);
	ZVAL_UNDEF(&name);
	ZVAL_UNDEF(&service);
	ZVAL_UNDEF(&_1);
	ZVAL_UNDEF(&_5$$3);
	ZVAL_UNDEF(&_6$$3);
	ZVAL_UNDEF(&_9$$4);
	ZVAL_UNDEF(&_10$$4);

	ZEPHIR_MM_GROW();
	zephir_fetch_params(1, 1, 0, &config);



	ZEPHIR_CALL_METHOD(&services, config, "toarray", NULL, 0);
	zephir_check_call_status();
	zephir_is_iterable(&services, 0, "phalcon/Di.zep", 349);
	if (Z_TYPE_P(&services) == IS_ARRAY) {
		ZEND_HASH_FOREACH_KEY_VAL(Z_ARRVAL_P(&services), _2, _3, _0)
		{
			ZEPHIR_INIT_NVAR(&name);
			if (_3 != NULL) { 
				ZVAL_STR_COPY(&name, _3);
			} else {
				ZVAL_LONG(&name, _2);
			}
			ZEPHIR_INIT_NVAR(&service);
			ZVAL_COPY(&service, _0);
			_4$$3 = zephir_array_isset_string(&service, SL("shared"));
			if (_4$$3) {
				ZEPHIR_OBS_NVAR(&_5$$3);
				zephir_array_fetch_string(&_5$$3, &service, SL("shared"), PH_NOISY, "phalcon/Di.zep", 347);
				_4$$3 = zephir_is_true(&_5$$3);
			}
			ZVAL_BOOL(&_6$$3, _4$$3);
			ZEPHIR_CALL_METHOD(NULL, this_ptr, "set", &_7, 0, &name, &service, &_6$$3);
			zephir_check_call_status();
		} ZEND_HASH_FOREACH_END();
	} else {
		ZEPHIR_CALL_METHOD(NULL, &services, "rewind", NULL, 0);
		zephir_check_call_status();
		while (1) {
			ZEPHIR_CALL_METHOD(&_1, &services, "valid", NULL, 0);
			zephir_check_call_status();
			if (!zend_is_true(&_1)) {
				break;
			}
			ZEPHIR_CALL_METHOD(&name, &services, "key", NULL, 0);
			zephir_check_call_status();
			ZEPHIR_CALL_METHOD(&service, &services, "current", NULL, 0);
			zephir_check_call_status();
				_8$$4 = zephir_array_isset_string(&service, SL("shared"));
				if (_8$$4) {
					ZEPHIR_OBS_NVAR(&_9$$4);
					zephir_array_fetch_string(&_9$$4, &service, SL("shared"), PH_NOISY, "phalcon/Di.zep", 347);
					_8$$4 = zephir_is_true(&_9$$4);
				}
				ZVAL_BOOL(&_10$$4, _8$$4);
				ZEPHIR_CALL_METHOD(NULL, this_ptr, "set", &_7, 0, &name, &service, &_10$$4);
				zephir_check_call_status();
			ZEPHIR_CALL_METHOD(NULL, &services, "next", NULL, 0);
			zephir_check_call_status();
		}
	}
	ZEPHIR_INIT_NVAR(&service);
	ZEPHIR_INIT_NVAR(&name);
	ZEPHIR_MM_RESTORE();

}

/**
 * Loads services from a php config file.
 *
 * ```php
 * $di->loadFromPhp("path/services.php");
 * ```
 *
 * And the services can be specified in the file as:
 *
 * ```php
 * return [
 *      'myComponent' => [
 *          'className' => '\Acme\Components\MyComponent',
 *          'shared' => true,
 *      ],
 *      'group' => [
 *          'className' => '\Acme\Group',
 *          'arguments' => [
 *              [
 *                  'type' => 'service',
 *                  'service' => 'myComponent',
 *              ],
 *          ],
 *      ],
 *      'user' => [
 *          'className' => '\Acme\User',
 *      ],
 * ];
 * ```
 *
 * @link https://docs.phalcon.io/en/latest/reference/di.html
 */
PHP_METHOD(Phalcon_Di, loadFromPhp) {

	zephir_method_globals *ZEPHIR_METHOD_GLOBALS_PTR = NULL;
	zend_long ZEPHIR_LAST_CALL_STATUS;
	zval *filePath_param = NULL, services;
	zval filePath;
	zval *this_ptr = getThis();

	ZVAL_UNDEF(&filePath);
	ZVAL_UNDEF(&services);

	ZEPHIR_MM_GROW();
	zephir_fetch_params(1, 1, 0, &filePath_param);

	if (UNEXPECTED(Z_TYPE_P(filePath_param) != IS_STRING && Z_TYPE_P(filePath_param) != IS_NULL)) {
		zephir_throw_exception_string(spl_ce_InvalidArgumentException, SL("Parameter 'filePath' must be of the type string"));
		RETURN_MM_NULL();
	}
	if (EXPECTED(Z_TYPE_P(filePath_param) == IS_STRING)) {
		zephir_get_strval(&filePath, filePath_param);
	} else {
		ZEPHIR_INIT_VAR(&filePath);
		ZVAL_EMPTY_STRING(&filePath);
	}


	ZEPHIR_INIT_VAR(&services);
	object_init_ex(&services, phalcon_config_adapter_php_ce);
<<<<<<< HEAD
	ZEPHIR_CALL_METHOD(NULL, &services, "__construct", NULL, 94, &filePath);
=======
	ZEPHIR_CALL_METHOD(NULL, &services, "__construct", NULL, 96, &filePath);
>>>>>>> f2a65a3d
	zephir_check_call_status();
	ZEPHIR_CALL_METHOD(NULL, this_ptr, "loadfromconfig", NULL, 0, &services);
	zephir_check_call_status();
	ZEPHIR_MM_RESTORE();

}

/**
 * Loads services from a yaml file.
 *
 * ```php
 * $di->loadFromYaml(
 *     "path/services.yaml",
 *     [
 *         "!approot" => function ($value) {
 *             return dirname(__DIR__) . $value;
 *         }
 *     ]
 * );
 * ```
 *
 * And the services can be specified in the file as:
 *
 * ```php
 * myComponent:
 *     className: \Acme\Components\MyComponent
 *     shared: true
 *
 * group:
 *     className: \Acme\Group
 *     arguments:
 *         - type: service
 *           name: myComponent
 *
 * user:
 *    className: \Acme\User
 * ```
 *
 * @link https://docs.phalcon.io/en/latest/reference/di.html
 */
PHP_METHOD(Phalcon_Di, loadFromYaml) {

	zephir_method_globals *ZEPHIR_METHOD_GLOBALS_PTR = NULL;
	zend_long ZEPHIR_LAST_CALL_STATUS;
	zval callbacks;
	zval *filePath_param = NULL, *callbacks_param = NULL, services;
	zval filePath;
	zval *this_ptr = getThis();

	ZVAL_UNDEF(&filePath);
	ZVAL_UNDEF(&services);
	ZVAL_UNDEF(&callbacks);

	ZEPHIR_MM_GROW();
	zephir_fetch_params(1, 1, 1, &filePath_param, &callbacks_param);

	if (UNEXPECTED(Z_TYPE_P(filePath_param) != IS_STRING && Z_TYPE_P(filePath_param) != IS_NULL)) {
		zephir_throw_exception_string(spl_ce_InvalidArgumentException, SL("Parameter 'filePath' must be of the type string"));
		RETURN_MM_NULL();
	}
	if (EXPECTED(Z_TYPE_P(filePath_param) == IS_STRING)) {
		zephir_get_strval(&filePath, filePath_param);
	} else {
		ZEPHIR_INIT_VAR(&filePath);
		ZVAL_EMPTY_STRING(&filePath);
	}
	if (!callbacks_param) {
		ZEPHIR_INIT_VAR(&callbacks);
		array_init(&callbacks);
	} else {
	ZEPHIR_OBS_COPY_OR_DUP(&callbacks, callbacks_param);
	}


	ZEPHIR_INIT_VAR(&services);
	object_init_ex(&services, phalcon_config_adapter_yaml_ce);
<<<<<<< HEAD
	ZEPHIR_CALL_METHOD(NULL, &services, "__construct", NULL, 95, &filePath, &callbacks);
=======
	ZEPHIR_CALL_METHOD(NULL, &services, "__construct", NULL, 97, &filePath, &callbacks);
>>>>>>> f2a65a3d
	zephir_check_call_status();
	ZEPHIR_CALL_METHOD(NULL, this_ptr, "loadfromconfig", NULL, 0, &services);
	zephir_check_call_status();
	ZEPHIR_MM_RESTORE();

}

/**
 * Check whether the DI contains a service by a name
 */
PHP_METHOD(Phalcon_Di, has) {

	zephir_method_globals *ZEPHIR_METHOD_GLOBALS_PTR = NULL;
	zval *name_param = NULL, _0;
	zval name;
	zval *this_ptr = getThis();

	ZVAL_UNDEF(&name);
	ZVAL_UNDEF(&_0);

	ZEPHIR_MM_GROW();
	zephir_fetch_params(1, 1, 0, &name_param);

	if (UNEXPECTED(Z_TYPE_P(name_param) != IS_STRING && Z_TYPE_P(name_param) != IS_NULL)) {
		zephir_throw_exception_string(spl_ce_InvalidArgumentException, SL("Parameter 'name' must be of the type string"));
		RETURN_MM_NULL();
	}
	if (EXPECTED(Z_TYPE_P(name_param) == IS_STRING)) {
		zephir_get_strval(&name, name_param);
	} else {
		ZEPHIR_INIT_VAR(&name);
		ZVAL_EMPTY_STRING(&name);
	}


	zephir_read_property(&_0, this_ptr, SL("services"), PH_NOISY_CC | PH_READONLY);
	RETURN_MM_BOOL(zephir_array_isset(&_0, &name));

}

/**
 * Allows to obtain a shared service using the array syntax
 *
 *```php
 * var_dump($di["request"]);
 *```
 */
PHP_METHOD(Phalcon_Di, offsetGet) {

	zephir_method_globals *ZEPHIR_METHOD_GLOBALS_PTR = NULL;
	zend_long ZEPHIR_LAST_CALL_STATUS;
	zval *name, name_sub;
	zval *this_ptr = getThis();

	ZVAL_UNDEF(&name_sub);

	ZEPHIR_MM_GROW();
	zephir_fetch_params(1, 1, 0, &name);



	ZEPHIR_RETURN_CALL_METHOD(this_ptr, "getshared", NULL, 0, name);
	zephir_check_call_status();
	RETURN_MM();

}

/**
 * Check if a service is registered using the array syntax
 */
PHP_METHOD(Phalcon_Di, offsetExists) {

	zephir_method_globals *ZEPHIR_METHOD_GLOBALS_PTR = NULL;
	zend_long ZEPHIR_LAST_CALL_STATUS;
	zval *name, name_sub;
	zval *this_ptr = getThis();

	ZVAL_UNDEF(&name_sub);

	ZEPHIR_MM_GROW();
	zephir_fetch_params(1, 1, 0, &name);



	ZEPHIR_RETURN_CALL_METHOD(this_ptr, "has", NULL, 0, name);
	zephir_check_call_status();
	RETURN_MM();

}

/**
 * Allows to register a shared service using the array syntax
 *
 *```php
 * $di["request"] = new \Phalcon\Http\Request();
 *```
 */
PHP_METHOD(Phalcon_Di, offsetSet) {

	zephir_method_globals *ZEPHIR_METHOD_GLOBALS_PTR = NULL;
	zend_long ZEPHIR_LAST_CALL_STATUS;
	zval *name, name_sub, *definition, definition_sub;
	zval *this_ptr = getThis();

	ZVAL_UNDEF(&name_sub);
	ZVAL_UNDEF(&definition_sub);

	ZEPHIR_MM_GROW();
	zephir_fetch_params(1, 2, 0, &name, &definition);



	ZEPHIR_CALL_METHOD(NULL, this_ptr, "setshared", NULL, 0, name, definition);
	zephir_check_call_status();
	ZEPHIR_MM_RESTORE();

}

/**
 * Removes a service from the services container using the array syntax
 */
PHP_METHOD(Phalcon_Di, offsetUnset) {

	zephir_method_globals *ZEPHIR_METHOD_GLOBALS_PTR = NULL;
	zend_long ZEPHIR_LAST_CALL_STATUS;
	zval *name, name_sub;
	zval *this_ptr = getThis();

	ZVAL_UNDEF(&name_sub);

	ZEPHIR_MM_GROW();
	zephir_fetch_params(1, 1, 0, &name);



	ZEPHIR_CALL_METHOD(NULL, this_ptr, "remove", NULL, 0, name);
	zephir_check_call_status();
	ZEPHIR_MM_RESTORE();

}

/**
 * Registers a service provider.
 *
 * ```php
 * use Phalcon\Di\DiInterface;
 * use Phalcon\Di\ServiceProviderInterface;
 *
 * class SomeServiceProvider implements ServiceProviderInterface
 * {
 *     public function register(DiInterface $di)
 *     {
 *         $di->setShared(
 *             'service',
 *             function () {
 *                 // ...
 *             }
 *         );
 *     }
 * }
 * ```
 */
PHP_METHOD(Phalcon_Di, register) {

	zephir_method_globals *ZEPHIR_METHOD_GLOBALS_PTR = NULL;
	zend_long ZEPHIR_LAST_CALL_STATUS;
	zval *provider, provider_sub;
	zval *this_ptr = getThis();

	ZVAL_UNDEF(&provider_sub);

	ZEPHIR_MM_GROW();
	zephir_fetch_params(1, 1, 0, &provider);



	ZEPHIR_CALL_METHOD(NULL, provider, "register", NULL, 0, this_ptr);
	zephir_check_call_status();
	ZEPHIR_MM_RESTORE();

}

/**
 * Removes a service in the services container
 * It also removes any shared instance created for the service
 */
PHP_METHOD(Phalcon_Di, remove) {

	zephir_method_globals *ZEPHIR_METHOD_GLOBALS_PTR = NULL;
	zval *name_param = NULL, services, _0, sharedInstances;
	zval name;
	zval *this_ptr = getThis();

	ZVAL_UNDEF(&name);
	ZVAL_UNDEF(&services);
	ZVAL_UNDEF(&_0);
	ZVAL_UNDEF(&sharedInstances);

	ZEPHIR_MM_GROW();
	zephir_fetch_params(1, 1, 0, &name_param);

	if (UNEXPECTED(Z_TYPE_P(name_param) != IS_STRING && Z_TYPE_P(name_param) != IS_NULL)) {
		zephir_throw_exception_string(spl_ce_InvalidArgumentException, SL("Parameter 'name' must be of the type string"));
		RETURN_MM_NULL();
	}
	if (EXPECTED(Z_TYPE_P(name_param) == IS_STRING)) {
		zephir_get_strval(&name, name_param);
	} else {
		ZEPHIR_INIT_VAR(&name);
		ZVAL_EMPTY_STRING(&name);
	}


	zephir_read_property(&_0, this_ptr, SL("services"), PH_NOISY_CC | PH_READONLY);
	ZEPHIR_CPY_WRT(&services, &_0);
	zephir_array_unset(&services, &name, PH_SEPARATE);
	zephir_update_property_zval(this_ptr, SL("services"), &services);
	zephir_read_property(&_0, this_ptr, SL("sharedInstances"), PH_NOISY_CC | PH_READONLY);
	ZEPHIR_CPY_WRT(&sharedInstances, &_0);
	zephir_array_unset(&sharedInstances, &name, PH_SEPARATE);
	zephir_update_property_zval(this_ptr, SL("sharedInstances"), &sharedInstances);
	ZEPHIR_MM_RESTORE();

}

/**
 * Resets the internal default DI
 */
PHP_METHOD(Phalcon_Di, reset) {

	zval __$null;
	zval *this_ptr = getThis();

	ZVAL_NULL(&__$null);


	zephir_update_static_property_ce(phalcon_di_ce, ZEND_STRL("_default"), &__$null);

}

/**
 * Registers a service in the services container
 */
PHP_METHOD(Phalcon_Di, set) {

	zephir_method_globals *ZEPHIR_METHOD_GLOBALS_PTR = NULL;
	zend_long ZEPHIR_LAST_CALL_STATUS;
	zend_bool shared;
	zval *name_param = NULL, *definition, definition_sub, *shared_param = NULL, _0, _1, _2, _3;
	zval name;
	zval *this_ptr = getThis();

	ZVAL_UNDEF(&name);
	ZVAL_UNDEF(&definition_sub);
	ZVAL_UNDEF(&_0);
	ZVAL_UNDEF(&_1);
	ZVAL_UNDEF(&_2);
	ZVAL_UNDEF(&_3);

	ZEPHIR_MM_GROW();
	zephir_fetch_params(1, 2, 1, &name_param, &definition, &shared_param);

	if (UNEXPECTED(Z_TYPE_P(name_param) != IS_STRING && Z_TYPE_P(name_param) != IS_NULL)) {
		zephir_throw_exception_string(spl_ce_InvalidArgumentException, SL("Parameter 'name' must be of the type string"));
		RETURN_MM_NULL();
	}
	if (EXPECTED(Z_TYPE_P(name_param) == IS_STRING)) {
		zephir_get_strval(&name, name_param);
	} else {
		ZEPHIR_INIT_VAR(&name);
		ZVAL_EMPTY_STRING(&name);
	}
	if (!shared_param) {
		shared = 0;
	} else {
		shared = zephir_get_boolval(shared_param);
	}


	ZEPHIR_INIT_VAR(&_0);
	object_init_ex(&_0, phalcon_di_service_ce);
	if (shared) {
		ZVAL_BOOL(&_1, 1);
	} else {
		ZVAL_BOOL(&_1, 0);
	}
<<<<<<< HEAD
	ZEPHIR_CALL_METHOD(NULL, &_0, "__construct", NULL, 93, definition, &_1);
=======
	ZEPHIR_CALL_METHOD(NULL, &_0, "__construct", NULL, 95, definition, &_1);
>>>>>>> f2a65a3d
	zephir_check_call_status();
	zephir_update_property_array(this_ptr, SL("services"), &name, &_0);
	zephir_read_property(&_2, this_ptr, SL("services"), PH_NOISY_CC | PH_READONLY);
	zephir_array_fetch(&_3, &_2, &name, PH_NOISY | PH_READONLY, "phalcon/Di.zep", 540);
	RETURN_CTOR(&_3);

}

/**
 * Set a default dependency injection container to be obtained into static
 * methods
 */
PHP_METHOD(Phalcon_Di, setDefault) {

	zval *container, container_sub;
	zval *this_ptr = getThis();

	ZVAL_UNDEF(&container_sub);

	zephir_fetch_params_without_memory_grow(1, 0, &container);



	zephir_update_static_property_ce(phalcon_di_ce, ZEND_STRL("_default"), container);

}

/**
 * Sets the internal event manager
 */
PHP_METHOD(Phalcon_Di, setInternalEventsManager) {

	zval *eventsManager, eventsManager_sub;
	zval *this_ptr = getThis();

	ZVAL_UNDEF(&eventsManager_sub);

	zephir_fetch_params_without_memory_grow(1, 0, &eventsManager);



	zephir_update_property_zval(this_ptr, SL("eventsManager"), eventsManager);

}

/**
 * Sets a service using a raw Phalcon\Di\Service definition
 */
PHP_METHOD(Phalcon_Di, setService) {

	zephir_method_globals *ZEPHIR_METHOD_GLOBALS_PTR = NULL;
	zval *name_param = NULL, *rawDefinition, rawDefinition_sub;
	zval name;
	zval *this_ptr = getThis();

	ZVAL_UNDEF(&name);
	ZVAL_UNDEF(&rawDefinition_sub);

	ZEPHIR_MM_GROW();
	zephir_fetch_params(1, 2, 0, &name_param, &rawDefinition);

	if (UNEXPECTED(Z_TYPE_P(name_param) != IS_STRING && Z_TYPE_P(name_param) != IS_NULL)) {
		zephir_throw_exception_string(spl_ce_InvalidArgumentException, SL("Parameter 'name' must be of the type string"));
		RETURN_MM_NULL();
	}
	if (EXPECTED(Z_TYPE_P(name_param) == IS_STRING)) {
		zephir_get_strval(&name, name_param);
	} else {
		ZEPHIR_INIT_VAR(&name);
		ZVAL_EMPTY_STRING(&name);
	}


	zephir_update_property_array(this_ptr, SL("services"), &name, rawDefinition);
	RETVAL_ZVAL(rawDefinition, 1, 0);
	RETURN_MM();

}

/**
 * Registers an "always shared" service in the services container
 */
PHP_METHOD(Phalcon_Di, setShared) {

	zephir_method_globals *ZEPHIR_METHOD_GLOBALS_PTR = NULL;
	zend_long ZEPHIR_LAST_CALL_STATUS;
	zval *name_param = NULL, *definition, definition_sub, _0;
	zval name;
	zval *this_ptr = getThis();

	ZVAL_UNDEF(&name);
	ZVAL_UNDEF(&definition_sub);
	ZVAL_UNDEF(&_0);

	ZEPHIR_MM_GROW();
	zephir_fetch_params(1, 2, 0, &name_param, &definition);

	if (UNEXPECTED(Z_TYPE_P(name_param) != IS_STRING && Z_TYPE_P(name_param) != IS_NULL)) {
		zephir_throw_exception_string(spl_ce_InvalidArgumentException, SL("Parameter 'name' must be of the type string"));
		RETURN_MM_NULL();
	}
	if (EXPECTED(Z_TYPE_P(name_param) == IS_STRING)) {
		zephir_get_strval(&name, name_param);
	} else {
		ZEPHIR_INIT_VAR(&name);
		ZVAL_EMPTY_STRING(&name);
	}


	ZVAL_BOOL(&_0, 1);
	ZEPHIR_RETURN_CALL_METHOD(this_ptr, "set", NULL, 0, &name, definition, &_0);
	zephir_check_call_status();
	RETURN_MM();

}
<|MERGE_RESOLUTION|>--- conflicted
+++ resolved
@@ -169,11 +169,7 @@
 		ZVAL_LONG(&_0$$3, 3);
 		ZEPHIR_INIT_VAR(&_1$$3);
 		zephir_substr(&_1$$3, &method, 3 , 0, ZEPHIR_SUBSTR_NO_LENGTH);
-<<<<<<< HEAD
-		ZEPHIR_CALL_FUNCTION(&possibleService, "lcfirst", NULL, 92, &_1$$3);
-=======
 		ZEPHIR_CALL_FUNCTION(&possibleService, "lcfirst", NULL, 94, &_1$$3);
->>>>>>> f2a65a3d
 		zephir_check_call_status();
 		zephir_read_property(&_2$$3, this_ptr, SL("services"), PH_NOISY_CC | PH_READONLY);
 		if (zephir_array_isset(&_2$$3, &possibleService)) {
@@ -188,11 +184,7 @@
 			ZVAL_LONG(&_3$$6, 3);
 			ZEPHIR_INIT_VAR(&_4$$6);
 			zephir_substr(&_4$$6, &method, 3 , 0, ZEPHIR_SUBSTR_NO_LENGTH);
-<<<<<<< HEAD
-			ZEPHIR_CALL_FUNCTION(&_5$$6, "lcfirst", NULL, 92, &_4$$6);
-=======
 			ZEPHIR_CALL_FUNCTION(&_5$$6, "lcfirst", NULL, 94, &_4$$6);
->>>>>>> f2a65a3d
 			zephir_check_call_status();
 			ZEPHIR_CALL_METHOD(NULL, this_ptr, "set", NULL, 0, &_5$$6, &definition);
 			zephir_check_call_status();
@@ -264,11 +256,7 @@
 	} else {
 		ZVAL_BOOL(&_2, 0);
 	}
-<<<<<<< HEAD
-	ZEPHIR_CALL_METHOD(NULL, &_1, "__construct", NULL, 93, definition, &_2);
-=======
 	ZEPHIR_CALL_METHOD(NULL, &_1, "__construct", NULL, 95, definition, &_2);
->>>>>>> f2a65a3d
 	zephir_check_call_status();
 	zephir_update_property_array(this_ptr, SL("services"), &name, &_1);
 	zephir_read_property(&_3, this_ptr, SL("services"), PH_NOISY_CC | PH_READONLY);
@@ -775,11 +763,7 @@
 
 	ZEPHIR_INIT_VAR(&services);
 	object_init_ex(&services, phalcon_config_adapter_php_ce);
-<<<<<<< HEAD
-	ZEPHIR_CALL_METHOD(NULL, &services, "__construct", NULL, 94, &filePath);
-=======
 	ZEPHIR_CALL_METHOD(NULL, &services, "__construct", NULL, 96, &filePath);
->>>>>>> f2a65a3d
 	zephir_check_call_status();
 	ZEPHIR_CALL_METHOD(NULL, this_ptr, "loadfromconfig", NULL, 0, &services);
 	zephir_check_call_status();
@@ -856,11 +840,7 @@
 
 	ZEPHIR_INIT_VAR(&services);
 	object_init_ex(&services, phalcon_config_adapter_yaml_ce);
-<<<<<<< HEAD
-	ZEPHIR_CALL_METHOD(NULL, &services, "__construct", NULL, 95, &filePath, &callbacks);
-=======
 	ZEPHIR_CALL_METHOD(NULL, &services, "__construct", NULL, 97, &filePath, &callbacks);
->>>>>>> f2a65a3d
 	zephir_check_call_status();
 	ZEPHIR_CALL_METHOD(NULL, this_ptr, "loadfromconfig", NULL, 0, &services);
 	zephir_check_call_status();
@@ -1147,11 +1127,7 @@
 	} else {
 		ZVAL_BOOL(&_1, 0);
 	}
-<<<<<<< HEAD
-	ZEPHIR_CALL_METHOD(NULL, &_0, "__construct", NULL, 93, definition, &_1);
-=======
 	ZEPHIR_CALL_METHOD(NULL, &_0, "__construct", NULL, 95, definition, &_1);
->>>>>>> f2a65a3d
 	zephir_check_call_status();
 	zephir_update_property_array(this_ptr, SL("services"), &name, &_0);
 	zephir_read_property(&_2, this_ptr, SL("services"), PH_NOISY_CC | PH_READONLY);
