
#ifdef HAVE_CONFIG_H
#include "../../ext_config.h"
#endif

#include <php.h>
#include "../../php_ext.h"
#include "../../ext.h"

#include <Zend/zend_operators.h>
#include <Zend/zend_exceptions.h>
#include <Zend/zend_interfaces.h>

#include "kernel/main.h"
#include "kernel/object.h"
#include "kernel/memory.h"
#include "kernel/fcall.h"
#include "kernel/file.h"
#include "kernel/operators.h"
#include "kernel/string.h"
#include "kernel/exception.h"
#include "kernel/hash.h"
#include "kernel/array.h"
#include "kernel/concat.h"


/**
 * Phalcon\Security\Random
 *
 * Secure random number generator class.
 *
 * Provides secure random number generator which is suitable for generating
 * session key in HTTP cookies, etc.
 *
 * It supports following secure random number generators:
 *
 * - libsodium
 * - openssl
 * - /dev/urandom
 *
 * A `Phalcon\Security\Random` could be mainly useful for:
 *
 * - Key generation (e.g. generation of complicated keys)
 * - Creating random passwords for new user accounts
 * - Encryption systems
 *
 *<code>
 *  $random = new \Phalcon\Security\Random();
 *
 *  // Random binary string
 *  $bytes = $random->bytes();
 *
 *  // Random hex string
 *  echo $random->hex(10); // a29f470508d5ccb8e289
 *  echo $random->hex(10); // 533c2f08d5eee750e64a
 *  echo $random->hex(11); // f362ef96cb9ffef150c9cd
 *  echo $random->hex(12); // 95469d667475125208be45c4
 *  echo $random->hex(13); // 05475e8af4a34f8f743ab48761
 *
 *  // Random base64 string
 *  echo $random->base64(12); // XfIN81jGGuKkcE1E
 *  echo $random->base64(12); // 3rcq39QzGK9fUqh8
 *  echo $random->base64();   // DRcfbngL/iOo9hGGvy1TcQ==
 *  echo $random->base64(16); // SvdhPcIHDZFad838Bb0Swg==
 *
 *  // Random URL-safe base64 string
 *  echo $random->base64Safe();           // PcV6jGbJ6vfVw7hfKIFDGA
 *  echo $random->base64Safe();           // GD8JojhzSTrqX7Q8J6uug
 *  echo $random->base64Safe(8);          // mGyy0evy3ok
 *  echo $random->base64Safe(null, true); // DRrAgOFkS4rvRiVHFefcQ==
 *
 *  // Random UUID
 *  echo $random->uuid(); // db082997-2572-4e2c-a046-5eefe97b1235
 *  echo $random->uuid(); // da2aa0e2-b4d0-4e3c-99f5-f5ef62c57fe2
 *  echo $random->uuid(); // 75e6b628-c562-4117-bb76-61c4153455a9
 *  echo $random->uuid(); // dc446df1-0848-4d05-b501-4af3c220c13d
 *
 *  // Random number between 0 and $len
 *  echo $random->number(256); // 84
 *  echo $random->number(256); // 79
 *  echo $random->number(100); // 29
 *  echo $random->number(300); // 40
 *
 *  // Random base58 string
 *  echo $random->base58();   // 4kUgL2pdQMSCQtjE
 *  echo $random->base58();   // Umjxqf7ZPwh765yR
 *  echo $random->base58(24); // qoXcgmw4A9dys26HaNEdCRj9
 *  echo $random->base58(7);  // 774SJD3vgP
 *</code>
 *
 * This class partially borrows SecureRandom library from Ruby
 *
 * @link http://ruby-doc.org/stdlib-2.2.2/libdoc/securerandom/rdoc/SecureRandom.html
 */
ZEPHIR_INIT_CLASS(Phalcon_Security_Random) {

	ZEPHIR_REGISTER_CLASS(Phalcon\\Security, Random, phalcon, security_random, phalcon_security_random_method_entry, 0);

	return SUCCESS;

}

/**
 * Generates a random binary string
 *
 * The `Random::bytes` method returns a string and accepts as input an int
 * representing the length in bytes to be returned.
 *
 * If $len is not specified, 16 is assumed. It may be larger in future.
 * The result may contain any byte: "x00" - "xFF".
 *
 *<code>
 *  $random = new \Phalcon\Security\Random();
 *
 *  $bytes = $random->bytes();
 *  var_dump(bin2hex($bytes));
 *  // possible ouput: string(32) "00f6c04b144b41fad6a59111c126e1ee"
 *</code>
 *
 * @throws Exception If secure random number generator is not available or unexpected partial read
 */
PHP_METHOD(Phalcon_Security_Random, bytes) {

	zval *len_param = NULL, *handle = NULL, *ret = NULL, _2, *_0$$4, *_1$$5, _3$$6, _4$$6, _5$$7 = zval_used_for_init;
	int len, ZEPHIR_LAST_CALL_STATUS;

	ZEPHIR_MM_GROW();
	zephir_fetch_params(1, 0, 1, &len_param);

	if (!len_param) {
		len = 16;
	} else {
		len = zephir_get_intval(len_param);
	}


	if (len <= 0) {
		len = 16;
	}
	if ((zephir_function_exists_ex(SS("\\sodium\\randombytes_buf") TSRMLS_CC) == SUCCESS)) {
		ZEPHIR_INIT_VAR(_0$$4);
		ZVAL_LONG(_0$$4, len);
		ZEPHIR_RETURN_CALL_FUNCTION("\\sodium\\randombytes_buf", NULL, 0, _0$$4);
		zephir_check_call_status();
		RETURN_MM();
	}
	if ((zephir_function_exists_ex(SS("openssl_random_pseudo_bytes") TSRMLS_CC) == SUCCESS)) {
<<<<<<< HEAD
		ZEPHIR_INIT_NVAR(_0);
		ZVAL_LONG(_0, len);
		ZEPHIR_RETURN_CALL_FUNCTION("openssl_random_pseudo_bytes", NULL, 404, _0);
		zephir_check_call_status();
		RETURN_MM();
	}
	ZEPHIR_SINIT_VAR(_1);
	ZVAL_STRING(&_1, "/dev/urandom", 0);
	if ((zephir_file_exists(&_1 TSRMLS_CC) == SUCCESS)) {
		ZEPHIR_SINIT_VAR(_2);
		ZVAL_STRING(&_2, "/dev/urandom", 0);
		ZEPHIR_SINIT_VAR(_3);
		ZVAL_STRING(&_3, "rb", 0);
		ZEPHIR_CALL_FUNCTION(&handle, "fopen", NULL, 283, &_2, &_3);
		zephir_check_call_status();
		if (!ZEPHIR_IS_FALSE_IDENTICAL(handle)) {
			ZEPHIR_SINIT_NVAR(_2);
			ZVAL_LONG(&_2, 0);
			ZEPHIR_CALL_FUNCTION(NULL, "stream_set_read_buffer", NULL, 407, handle, &_2);
			zephir_check_call_status();
			ZEPHIR_SINIT_NVAR(_2);
			ZVAL_LONG(&_2, len);
			ZEPHIR_CALL_FUNCTION(&ret, "fread", NULL, 392, handle, &_2);
			zephir_check_call_status();
			zephir_fclose(handle TSRMLS_CC);
			if (zephir_fast_strlen_ev(ret) != len) {
				ZEPHIR_THROW_EXCEPTION_DEBUG_STR(phalcon_security_exception_ce, "Unexpected partial read from random device", "phalcon/security/random.zep", 124);
=======
		ZEPHIR_INIT_VAR(_1$$5);
		ZVAL_LONG(_1$$5, len);
		ZEPHIR_RETURN_CALL_FUNCTION("openssl_random_pseudo_bytes", NULL, 398, _1$$5);
		zephir_check_call_status();
		RETURN_MM();
	}
	ZEPHIR_SINIT_VAR(_2);
	ZVAL_STRING(&_2, "/dev/urandom", 0);
	if ((zephir_file_exists(&_2 TSRMLS_CC) == SUCCESS)) {
		ZEPHIR_SINIT_VAR(_3$$6);
		ZVAL_STRING(&_3$$6, "/dev/urandom", 0);
		ZEPHIR_SINIT_VAR(_4$$6);
		ZVAL_STRING(&_4$$6, "rb", 0);
		ZEPHIR_CALL_FUNCTION(&handle, "fopen", NULL, 285, &_3$$6, &_4$$6);
		zephir_check_call_status();
		if (!ZEPHIR_IS_FALSE_IDENTICAL(handle)) {
			ZEPHIR_SINIT_VAR(_5$$7);
			ZVAL_LONG(&_5$$7, 0);
			ZEPHIR_CALL_FUNCTION(NULL, "stream_set_read_buffer", NULL, 401, handle, &_5$$7);
			zephir_check_call_status();
			ZEPHIR_SINIT_NVAR(_5$$7);
			ZVAL_LONG(&_5$$7, len);
			ZEPHIR_CALL_FUNCTION(&ret, "fread", NULL, 402, handle, &_5$$7);
			zephir_check_call_status();
			zephir_fclose(handle TSRMLS_CC);
			if (zephir_fast_strlen_ev(ret) != len) {
				ZEPHIR_THROW_EXCEPTION_DEBUG_STR(phalcon_security_exception_ce, "Unexpected partial read from random device", "phalcon/security/random.zep", 134);
>>>>>>> 2682ae08
				return;
			}
			RETURN_CCTOR(ret);
		}
	}
<<<<<<< HEAD
	ZEPHIR_THROW_EXCEPTION_DEBUG_STR(phalcon_security_exception_ce, "No random device", "phalcon/security/random.zep", 131);
=======
	ZEPHIR_THROW_EXCEPTION_DEBUG_STR(phalcon_security_exception_ce, "No random device", "phalcon/security/random.zep", 141);
>>>>>>> 2682ae08
	return;

}

/**
 * Generates a random hex string
 *
 * If $len is not specified, 16 is assumed. It may be larger in future.
 * The length of the result string is usually greater of $len.
 *
 *<code>
 *  $random = new \Phalcon\Security\Random();
 *
 *  echo $random->hex(10); // a29f470508d5ccb8e289
 *</code>
 *
 * @throws Exception If secure random number generator is not available or unexpected partial read
 */
PHP_METHOD(Phalcon_Security_Random, hex) {

	zval *len_param = NULL, *_0 = NULL, *_1, _2, *_3 = NULL;
	int len, ZEPHIR_LAST_CALL_STATUS;

	ZEPHIR_MM_GROW();
	zephir_fetch_params(1, 0, 1, &len_param);

	if (!len_param) {
		len = 0;
	} else {
		len = zephir_get_intval(len_param);
	}


	ZEPHIR_INIT_VAR(_1);
	ZVAL_LONG(_1, len);
	ZEPHIR_CALL_METHOD(&_0, this_ptr, "bytes", NULL, 0, _1);
	zephir_check_call_status();
	ZEPHIR_SINIT_VAR(_2);
	ZVAL_STRING(&_2, "H*", 0);
<<<<<<< HEAD
	ZEPHIR_CALL_FUNCTION(&_3, "unpack", NULL, 408, &_2, _0);
=======
	ZEPHIR_CALL_FUNCTION(&_3, "unpack", NULL, 403, &_2, _0);
>>>>>>> 2682ae08
	zephir_check_call_status();
	ZEPHIR_MAKE_REF(_3);
	ZEPHIR_RETURN_CALL_FUNCTION("array_shift", NULL, 120, _3);
	ZEPHIR_UNREF(_3);
	zephir_check_call_status();
	RETURN_MM();

}

/**
 * Generates a random base58 string
 *
 * If $len is not specified, 16 is assumed. It may be larger in future.
 * The result may contain alphanumeric characters except 0, O, I and l.
 *
 * It is similar to Base64 but has been modified to avoid both non-alphanumeric
 * characters and letters which might look ambiguous when printed.
 *
 *<code>
 *  $random = new \Phalcon\Security\Random();
 *
 *  echo $random->base58(); // 4kUgL2pdQMSCQtjE
 *</code>
 *
 * @link https://en.wikipedia.org/wiki/Base58
 * @throws Exception If secure random number generator is not available or unexpected partial read
 */
PHP_METHOD(Phalcon_Security_Random, base58) {

	unsigned char _8$$3;
	double _5$$3;
	HashTable *_3;
	HashPosition _2;
	zval *byteString, *alphabet;
	zephir_fcall_cache_entry *_7 = NULL;
	int ZEPHIR_LAST_CALL_STATUS;
	zval *n = NULL, *bytes = NULL, *idx = NULL, *_0 = NULL, _1, **_4, *_6$$4 = NULL;

	ZEPHIR_MM_GROW();
	zephir_fetch_params(1, 0, 1, &n);

	if (!n) {
		n = ZEPHIR_GLOBAL(global_null);
	}


	ZEPHIR_INIT_VAR(byteString);
	ZVAL_EMPTY_STRING(byteString);
	ZEPHIR_INIT_VAR(alphabet);
	ZVAL_STRING(alphabet, "123456789ABCDEFGHJKLMNPQRSTUVWXYZabcdefghijkmnopqrstuvwxyz", 1);
	ZEPHIR_CALL_METHOD(&_0, this_ptr, "bytes", NULL, 0, n);
	zephir_check_call_status();
	ZEPHIR_SINIT_VAR(_1);
	ZVAL_STRING(&_1, "C*", 0);
<<<<<<< HEAD
	ZEPHIR_CALL_FUNCTION(&bytes, "unpack", NULL, 408, &_1, _0);
	zephir_check_call_status();
	zephir_is_iterable(bytes, &_3, &_2, 0, 0, "phalcon/security/random.zep", 189);
=======
	ZEPHIR_CALL_FUNCTION(&bytes, "unpack", NULL, 403, &_1, _0);
	zephir_check_call_status();
	zephir_is_iterable(bytes, &_3, &_2, 0, 0, "phalcon/security/random.zep", 199);
>>>>>>> 2682ae08
	for (
	  ; zephir_hash_get_current_data_ex(_3, (void**) &_4, &_2) == SUCCESS
	  ; zephir_hash_move_forward_ex(_3, &_2)
	) {
		ZEPHIR_GET_HVALUE(idx, _4);
		_5$$3 = zephir_safe_mod_zval_long(idx, 64 TSRMLS_CC);
		ZEPHIR_INIT_NVAR(idx);
		ZVAL_DOUBLE(idx, _5$$3);
		if (ZEPHIR_GE_LONG(idx, 58)) {
			ZEPHIR_INIT_NVAR(_6$$4);
			ZVAL_LONG(_6$$4, 57);
			ZEPHIR_CALL_METHOD(&idx, this_ptr, "number", &_7, 0, _6$$4);
			zephir_check_call_status();
		}
		_8$$3 = ZEPHIR_STRING_OFFSET(alphabet, zephir_get_intval(idx));
		zephir_concat_self_char(&byteString, _8$$3 TSRMLS_CC);
	}
	RETURN_CTOR(byteString);

}

/**
 * Generates a random base64 string
 *
 * If $len is not specified, 16 is assumed. It may be larger in future.
 * The length of the result string is usually greater of $len.
 * Size formula: 4 *( $len / 3) and this need to be rounded up to a multiple of 4.
 *
 *<code>
 *  $random = new \Phalcon\Security\Random();
 *
 *  echo $random->base64(12); // 3rcq39QzGK9fUqh8
 *</code>
 *
 * @throws Exception If secure random number generator is not available or unexpected partial read
 */
PHP_METHOD(Phalcon_Security_Random, base64) {

	zval *len_param = NULL, *_0 = NULL, *_1;
	int len, ZEPHIR_LAST_CALL_STATUS;

	ZEPHIR_MM_GROW();
	zephir_fetch_params(1, 0, 1, &len_param);

	if (!len_param) {
		len = 0;
	} else {
		len = zephir_get_intval(len_param);
	}


	ZEPHIR_INIT_VAR(_1);
	ZVAL_LONG(_1, len);
	ZEPHIR_CALL_METHOD(&_0, this_ptr, "bytes", NULL, 0, _1);
	zephir_check_call_status();
	ZEPHIR_RETURN_CALL_FUNCTION("base64_encode", NULL, 113, _0);
	zephir_check_call_status();
	RETURN_MM();

}

/**
 * Generates a random URL-safe base64 string
 *
 * If $len is not specified, 16 is assumed. It may be larger in future.
 * The length of the result string is usually greater of $len.
 *
 * By default, padding is not generated because "=" may be used as a URL delimiter.
 * The result may contain A-Z, a-z, 0-9, "-" and "_". "=" is also used if $padding is true.
 * See RFC 3548 for the definition of URL-safe base64.
 *
 *<code>
 *  $random = new \Phalcon\Security\Random();
 *
 *  echo $random->base64Safe(); // GD8JojhzSTrqX7Q8J6uug
 *</code>
 *
 * @link https://www.ietf.org/rfc/rfc3548.txt
 * @throws Exception If secure random number generator is not available or unexpected partial read
 */
PHP_METHOD(Phalcon_Security_Random, base64Safe) {

	zend_bool padding;
	zval *len_param = NULL, *padding_param = NULL, *s = NULL, *_0 = NULL, *_1 = NULL, *_2, _3$$3;
	int len, ZEPHIR_LAST_CALL_STATUS;

	ZEPHIR_MM_GROW();
	zephir_fetch_params(1, 0, 2, &len_param, &padding_param);

	if (!len_param) {
		len = 0;
	} else {
		len = zephir_get_intval(len_param);
	}
	if (!padding_param) {
		padding = 0;
	} else {
		padding = zephir_get_boolval(padding_param);
	}


	ZEPHIR_INIT_VAR(_1);
	ZVAL_LONG(_1, len);
	ZEPHIR_CALL_METHOD(&_0, this_ptr, "base64", NULL, 0, _1);
	zephir_check_call_status();
	ZEPHIR_INIT_NVAR(_1);
	ZVAL_STRING(_1, "#[^a-z0-9_=-]+#i", ZEPHIR_TEMP_PARAM_COPY);
	ZEPHIR_INIT_VAR(_2);
	ZVAL_STRING(_2, "", ZEPHIR_TEMP_PARAM_COPY);
	ZEPHIR_CALL_FUNCTION(&s, "preg_replace", NULL, 29, _1, _2, _0);
	zephir_check_temp_parameter(_1);
	zephir_check_temp_parameter(_2);
	zephir_check_call_status();
	if (!(padding)) {
		ZEPHIR_SINIT_VAR(_3$$3);
		ZVAL_STRING(&_3$$3, "=", 0);
		zephir_fast_trim(return_value, s, &_3$$3, ZEPHIR_TRIM_BOTH TSRMLS_CC);
		RETURN_MM();
	}
	RETURN_CCTOR(s);

}

/**
 * Generates a v4 random UUID (Universally Unique IDentifier)
 *
 * The version 4 UUID is purely random (except the version). It doesn't contain meaningful
 * information such as MAC address, time, etc. See RFC 4122 for details of UUID.
 *
 * This algorithm sets the version number (4 bits) as well as two reserved bits.
 * All other bits (the remaining 122 bits) are set using a random or pseudorandom data source.
 * Version 4 UUIDs have the form xxxxxxxx-xxxx-4xxx-yxxx-xxxxxxxxxxxx where x is any hexadecimal
 * digit and y is one of 8, 9, A, or B (e.g., f47ac10b-58cc-4372-a567-0e02b2c3d479).
 *
 *<code>
 *  $random = new \Phalcon\Security\Random();
 *
 *  echo $random->uuid(); // 1378c906-64bb-4f81-a8d6-4ae1bfcdec22
 *</code>
 *
 * @link https://www.ietf.org/rfc/rfc4122.txt
 * @throws Exception If secure random number generator is not available or unexpected partial read
 */
PHP_METHOD(Phalcon_Security_Random, uuid) {

	zval *ary = NULL, *_0 = NULL, *_1 = NULL, _2 = zval_used_for_init, *_3 = NULL, *_4, *_5, *_6, *_7;
	int ZEPHIR_LAST_CALL_STATUS;

	ZEPHIR_MM_GROW();

	ZEPHIR_INIT_VAR(_1);
	ZVAL_LONG(_1, 16);
	ZEPHIR_CALL_METHOD(&_0, this_ptr, "bytes", NULL, 0, _1);
	zephir_check_call_status();
	ZEPHIR_SINIT_VAR(_2);
	ZVAL_STRING(&_2, "N1a/n1b/n1c/n1d/n1e/N1f", 0);
<<<<<<< HEAD
	ZEPHIR_CALL_FUNCTION(&_3, "unpack", NULL, 408, &_2, _0);
=======
	ZEPHIR_CALL_FUNCTION(&_3, "unpack", NULL, 403, &_2, _0);
>>>>>>> 2682ae08
	zephir_check_call_status();
	ZEPHIR_CALL_FUNCTION(&ary, "array_values", NULL, 213, _3);
	zephir_check_call_status();
<<<<<<< HEAD
	zephir_array_fetch_long(&_4, ary, 2, PH_NOISY | PH_READONLY, "phalcon/security/random.zep", 269 TSRMLS_CC);
	ZEPHIR_INIT_NVAR(_1);
	ZVAL_LONG(_1, ((((int) (zephir_get_numberval(_4)) & 0x0fff)) | 0x4000));
	zephir_array_update_long(&ary, 2, &_1, PH_COPY | PH_SEPARATE ZEPHIR_DEBUG_PARAMS_DUMMY);
	zephir_array_fetch_long(&_5, ary, 3, PH_NOISY | PH_READONLY, "phalcon/security/random.zep", 270 TSRMLS_CC);
=======
	zephir_array_fetch_long(&_4, ary, 2, PH_NOISY | PH_READONLY, "phalcon/security/random.zep", 279 TSRMLS_CC);
	ZEPHIR_INIT_NVAR(_1);
	ZVAL_LONG(_1, ((((int) (zephir_get_numberval(_4)) & 0x0fff)) | 0x4000));
	zephir_array_update_long(&ary, 2, &_1, PH_COPY | PH_SEPARATE ZEPHIR_DEBUG_PARAMS_DUMMY);
	zephir_array_fetch_long(&_5, ary, 3, PH_NOISY | PH_READONLY, "phalcon/security/random.zep", 280 TSRMLS_CC);
>>>>>>> 2682ae08
	ZEPHIR_INIT_VAR(_6);
	ZVAL_LONG(_6, ((((int) (zephir_get_numberval(_5)) & 0x3fff)) | 0x8000));
	zephir_array_update_long(&ary, 3, &_6, PH_COPY | PH_SEPARATE ZEPHIR_DEBUG_PARAMS_DUMMY);
	ZEPHIR_INIT_VAR(_7);
	ZVAL_STRING(_7, "%08x-%04x-%04x-%04x-%04x%08x", ZEPHIR_TEMP_PARAM_COPY);
	ZEPHIR_MAKE_REF(ary);
<<<<<<< HEAD
	ZEPHIR_CALL_FUNCTION(NULL, "array_unshift", NULL, 383, ary, _7);
=======
	ZEPHIR_CALL_FUNCTION(NULL, "array_unshift", NULL, 378, ary, _7);
>>>>>>> 2682ae08
	zephir_check_temp_parameter(_7);
	ZEPHIR_UNREF(ary);
	zephir_check_call_status();
	ZEPHIR_SINIT_NVAR(_2);
	ZVAL_STRING(&_2, "sprintf", 0);
	ZEPHIR_CALL_USER_FUNC_ARRAY(return_value, &_2, ary);
	zephir_check_call_status();
	RETURN_MM();

}

/**
 * Generates a random number between 0 and $len
 *
 * Returns an integer: 0 <= result <= $len.
 *
 *<code>
 *  $random = new \Phalcon\Security\Random();
 *
 *  echo $random->number(16); // 8
 *</code>
 * @throws Exception If secure random number generator is not available, unexpected partial read or $len <= 0
 */
PHP_METHOD(Phalcon_Security_Random, number) {

	unsigned char _4;
	zval *bin;
	zephir_fcall_cache_entry *_5 = NULL, *_10 = NULL, *_15 = NULL, *_19 = NULL;
	zval *len_param = NULL, *hex = NULL, *mask = NULL, *rnd = NULL, *ret = NULL, _1 = zval_used_for_init, *_3 = NULL, *_20 = NULL, *_0$$4, *_2$$5, *_9$$6 = NULL, _11$$6 = zval_used_for_init, _12$$6 = zval_used_for_init, *_13$$6 = NULL, _14$$6 = zval_used_for_init, _16$$6 = zval_used_for_init, _17$$6 = zval_used_for_init, *_18$$6 = NULL;
	int len, ZEPHIR_LAST_CALL_STATUS, _6, _7, _8;

	ZEPHIR_MM_GROW();
	zephir_fetch_params(1, 1, 0, &len_param);

	len = zephir_get_intval(len_param);


	ZEPHIR_INIT_VAR(bin);
	ZVAL_EMPTY_STRING(bin);
	if (len <= 0) {
<<<<<<< HEAD
		ZEPHIR_THROW_EXCEPTION_DEBUG_STR(phalcon_security_exception_ce, "Require a positive integer > 0", "phalcon/security/random.zep", 295);
=======
		ZEPHIR_THROW_EXCEPTION_DEBUG_STR(phalcon_security_exception_ce, "Require a positive integer > 0", "phalcon/security/random.zep", 305);
>>>>>>> 2682ae08
		return;
	}
	if ((zephir_function_exists_ex(SS("\\sodium\\randombytes_uniform") TSRMLS_CC) == SUCCESS)) {
		ZEPHIR_INIT_VAR(_0$$4);
		ZVAL_LONG(_0$$4, len);
		ZEPHIR_RETURN_CALL_FUNCTION("\\sodium\\randombytes_uniform", NULL, 0, _0$$4);
		zephir_check_call_status();
		RETURN_MM();
	}
	ZEPHIR_SINIT_VAR(_1);
	ZVAL_LONG(&_1, len);
<<<<<<< HEAD
	ZEPHIR_CALL_FUNCTION(&hex, "dechex", NULL, 409, &_1);
=======
	ZEPHIR_CALL_FUNCTION(&hex, "dechex", NULL, 404, &_1);
>>>>>>> 2682ae08
	zephir_check_call_status();
	if (((zephir_fast_strlen_ev(hex) & 1)) == 1) {
		ZEPHIR_INIT_VAR(_2$$5);
		ZEPHIR_CONCAT_SV(_2$$5, "0", hex);
		ZEPHIR_CPY_WRT(hex, _2$$5);
	}
	ZEPHIR_SINIT_NVAR(_1);
	ZVAL_STRING(&_1, "H*", 0);
<<<<<<< HEAD
	ZEPHIR_CALL_FUNCTION(&_3, "pack", NULL, 410, &_1, hex);
=======
	ZEPHIR_CALL_FUNCTION(&_3, "pack", NULL, 405, &_1, hex);
>>>>>>> 2682ae08
	zephir_check_call_status();
	zephir_concat_self(&bin, _3 TSRMLS_CC);
	_4 = ZEPHIR_STRING_OFFSET(bin, 0);
	ZEPHIR_SINIT_NVAR(_1);
	ZVAL_LONG(&_1, _4);
	ZEPHIR_CALL_FUNCTION(&mask, "ord", &_5, 131, &_1);
	zephir_check_call_status();
	_6 = ((int) (zephir_get_numberval(mask)) | (((int) (zephir_get_numberval(mask)) >> 1)));
	ZEPHIR_INIT_NVAR(mask);
	ZVAL_LONG(mask, _6);
	_7 = ((int) (zephir_get_numberval(mask)) | (((int) (zephir_get_numberval(mask)) >> 2)));
	ZEPHIR_INIT_NVAR(mask);
	ZVAL_LONG(mask, _7);
	_8 = ((int) (zephir_get_numberval(mask)) | (((int) (zephir_get_numberval(mask)) >> 4)));
	ZEPHIR_INIT_NVAR(mask);
	ZVAL_LONG(mask, _8);
	do {
		ZEPHIR_INIT_NVAR(_9$$6);
		ZVAL_LONG(_9$$6, zephir_fast_strlen_ev(bin));
		ZEPHIR_CALL_METHOD(&rnd, this_ptr, "bytes", &_10, 0, _9$$6);
		zephir_check_call_status();
<<<<<<< HEAD
		ZEPHIR_SINIT_NVAR(_1);
		ZVAL_LONG(&_1, 0);
		ZEPHIR_SINIT_NVAR(_10);
		ZVAL_LONG(&_10, 1);
		ZEPHIR_INIT_NVAR(_0);
		zephir_substr(_0, rnd, 0 , 1 , 0);
		ZEPHIR_CALL_FUNCTION(&_11, "ord", &_5, 131, _0);
		zephir_check_call_status();
		ZEPHIR_SINIT_NVAR(_12);
		zephir_bitwise_and_function(&_12, _11, mask TSRMLS_CC);
		ZEPHIR_CALL_FUNCTION(&_11, "chr", &_13, 129, &_12);
		zephir_check_call_status();
		ZEPHIR_SINIT_NVAR(_14);
		ZVAL_LONG(&_14, 0);
		ZEPHIR_SINIT_NVAR(_15);
		ZVAL_LONG(&_15, 1);
		ZEPHIR_CALL_FUNCTION(&_16, "substr_replace", &_17, 411, rnd, _11, &_14, &_15);
=======
		ZEPHIR_SINIT_NVAR(_11$$6);
		ZVAL_LONG(&_11$$6, 0);
		ZEPHIR_SINIT_NVAR(_12$$6);
		ZVAL_LONG(&_12$$6, 1);
		ZEPHIR_INIT_NVAR(_9$$6);
		zephir_substr(_9$$6, rnd, 0 , 1 , 0);
		ZEPHIR_CALL_FUNCTION(&_13$$6, "ord", &_5, 133, _9$$6);
		zephir_check_call_status();
		ZEPHIR_SINIT_NVAR(_14$$6);
		zephir_bitwise_and_function(&_14$$6, _13$$6, mask TSRMLS_CC);
		ZEPHIR_CALL_FUNCTION(&_13$$6, "chr", &_15, 131, &_14$$6);
		zephir_check_call_status();
		ZEPHIR_SINIT_NVAR(_16$$6);
		ZVAL_LONG(&_16$$6, 0);
		ZEPHIR_SINIT_NVAR(_17$$6);
		ZVAL_LONG(&_17$$6, 1);
		ZEPHIR_CALL_FUNCTION(&_18$$6, "substr_replace", &_19, 406, rnd, _13$$6, &_16$$6, &_17$$6);
>>>>>>> 2682ae08
		zephir_check_call_status();
		ZEPHIR_CPY_WRT(rnd, _18$$6);
	} while (ZEPHIR_LT(bin, rnd));
<<<<<<< HEAD
	ZEPHIR_SINIT_NVAR(_10);
	ZVAL_STRING(&_10, "H*", 0);
	ZEPHIR_CALL_FUNCTION(&ret, "unpack", NULL, 408, &_10, rnd);
	zephir_check_call_status();
	ZEPHIR_MAKE_REF(ret);
	ZEPHIR_CALL_FUNCTION(&_11, "array_shift", NULL, 120, ret);
	ZEPHIR_UNREF(ret);
	zephir_check_call_status();
	ZEPHIR_RETURN_CALL_FUNCTION("hexdec", NULL, 412, _11);
=======
	ZEPHIR_SINIT_NVAR(_1);
	ZVAL_STRING(&_1, "H*", 0);
	ZEPHIR_CALL_FUNCTION(&ret, "unpack", NULL, 403, &_1, rnd);
	zephir_check_call_status();
	ZEPHIR_MAKE_REF(ret);
	ZEPHIR_CALL_FUNCTION(&_20, "array_shift", NULL, 122, ret);
	ZEPHIR_UNREF(ret);
	zephir_check_call_status();
	ZEPHIR_RETURN_CALL_FUNCTION("hexdec", NULL, 407, _20);
>>>>>>> 2682ae08
	zephir_check_call_status();
	RETURN_MM();

}
<|MERGE_RESOLUTION|>--- conflicted
+++ resolved
@@ -145,38 +145,9 @@
 		RETURN_MM();
 	}
 	if ((zephir_function_exists_ex(SS("openssl_random_pseudo_bytes") TSRMLS_CC) == SUCCESS)) {
-<<<<<<< HEAD
-		ZEPHIR_INIT_NVAR(_0);
-		ZVAL_LONG(_0, len);
-		ZEPHIR_RETURN_CALL_FUNCTION("openssl_random_pseudo_bytes", NULL, 404, _0);
-		zephir_check_call_status();
-		RETURN_MM();
-	}
-	ZEPHIR_SINIT_VAR(_1);
-	ZVAL_STRING(&_1, "/dev/urandom", 0);
-	if ((zephir_file_exists(&_1 TSRMLS_CC) == SUCCESS)) {
-		ZEPHIR_SINIT_VAR(_2);
-		ZVAL_STRING(&_2, "/dev/urandom", 0);
-		ZEPHIR_SINIT_VAR(_3);
-		ZVAL_STRING(&_3, "rb", 0);
-		ZEPHIR_CALL_FUNCTION(&handle, "fopen", NULL, 283, &_2, &_3);
-		zephir_check_call_status();
-		if (!ZEPHIR_IS_FALSE_IDENTICAL(handle)) {
-			ZEPHIR_SINIT_NVAR(_2);
-			ZVAL_LONG(&_2, 0);
-			ZEPHIR_CALL_FUNCTION(NULL, "stream_set_read_buffer", NULL, 407, handle, &_2);
-			zephir_check_call_status();
-			ZEPHIR_SINIT_NVAR(_2);
-			ZVAL_LONG(&_2, len);
-			ZEPHIR_CALL_FUNCTION(&ret, "fread", NULL, 392, handle, &_2);
-			zephir_check_call_status();
-			zephir_fclose(handle TSRMLS_CC);
-			if (zephir_fast_strlen_ev(ret) != len) {
-				ZEPHIR_THROW_EXCEPTION_DEBUG_STR(phalcon_security_exception_ce, "Unexpected partial read from random device", "phalcon/security/random.zep", 124);
-=======
 		ZEPHIR_INIT_VAR(_1$$5);
 		ZVAL_LONG(_1$$5, len);
-		ZEPHIR_RETURN_CALL_FUNCTION("openssl_random_pseudo_bytes", NULL, 398, _1$$5);
+		ZEPHIR_RETURN_CALL_FUNCTION("openssl_random_pseudo_bytes", NULL, 402, _1$$5);
 		zephir_check_call_status();
 		RETURN_MM();
 	}
@@ -187,31 +158,26 @@
 		ZVAL_STRING(&_3$$6, "/dev/urandom", 0);
 		ZEPHIR_SINIT_VAR(_4$$6);
 		ZVAL_STRING(&_4$$6, "rb", 0);
-		ZEPHIR_CALL_FUNCTION(&handle, "fopen", NULL, 285, &_3$$6, &_4$$6);
+		ZEPHIR_CALL_FUNCTION(&handle, "fopen", NULL, 283, &_3$$6, &_4$$6);
 		zephir_check_call_status();
 		if (!ZEPHIR_IS_FALSE_IDENTICAL(handle)) {
 			ZEPHIR_SINIT_VAR(_5$$7);
 			ZVAL_LONG(&_5$$7, 0);
-			ZEPHIR_CALL_FUNCTION(NULL, "stream_set_read_buffer", NULL, 401, handle, &_5$$7);
+			ZEPHIR_CALL_FUNCTION(NULL, "stream_set_read_buffer", NULL, 405, handle, &_5$$7);
 			zephir_check_call_status();
 			ZEPHIR_SINIT_NVAR(_5$$7);
 			ZVAL_LONG(&_5$$7, len);
-			ZEPHIR_CALL_FUNCTION(&ret, "fread", NULL, 402, handle, &_5$$7);
+			ZEPHIR_CALL_FUNCTION(&ret, "fread", NULL, 406, handle, &_5$$7);
 			zephir_check_call_status();
 			zephir_fclose(handle TSRMLS_CC);
 			if (zephir_fast_strlen_ev(ret) != len) {
-				ZEPHIR_THROW_EXCEPTION_DEBUG_STR(phalcon_security_exception_ce, "Unexpected partial read from random device", "phalcon/security/random.zep", 134);
->>>>>>> 2682ae08
+				ZEPHIR_THROW_EXCEPTION_DEBUG_STR(phalcon_security_exception_ce, "Unexpected partial read from random device", "phalcon/security/random.zep", 135);
 				return;
 			}
 			RETURN_CCTOR(ret);
 		}
 	}
-<<<<<<< HEAD
-	ZEPHIR_THROW_EXCEPTION_DEBUG_STR(phalcon_security_exception_ce, "No random device", "phalcon/security/random.zep", 131);
-=======
-	ZEPHIR_THROW_EXCEPTION_DEBUG_STR(phalcon_security_exception_ce, "No random device", "phalcon/security/random.zep", 141);
->>>>>>> 2682ae08
+	ZEPHIR_THROW_EXCEPTION_DEBUG_STR(phalcon_security_exception_ce, "No random device", "phalcon/security/random.zep", 142);
 	return;
 
 }
@@ -251,11 +217,7 @@
 	zephir_check_call_status();
 	ZEPHIR_SINIT_VAR(_2);
 	ZVAL_STRING(&_2, "H*", 0);
-<<<<<<< HEAD
-	ZEPHIR_CALL_FUNCTION(&_3, "unpack", NULL, 408, &_2, _0);
-=======
-	ZEPHIR_CALL_FUNCTION(&_3, "unpack", NULL, 403, &_2, _0);
->>>>>>> 2682ae08
+	ZEPHIR_CALL_FUNCTION(&_3, "unpack", NULL, 407, &_2, _0);
 	zephir_check_call_status();
 	ZEPHIR_MAKE_REF(_3);
 	ZEPHIR_RETURN_CALL_FUNCTION("array_shift", NULL, 120, _3);
@@ -310,15 +272,9 @@
 	zephir_check_call_status();
 	ZEPHIR_SINIT_VAR(_1);
 	ZVAL_STRING(&_1, "C*", 0);
-<<<<<<< HEAD
-	ZEPHIR_CALL_FUNCTION(&bytes, "unpack", NULL, 408, &_1, _0);
-	zephir_check_call_status();
-	zephir_is_iterable(bytes, &_3, &_2, 0, 0, "phalcon/security/random.zep", 189);
-=======
-	ZEPHIR_CALL_FUNCTION(&bytes, "unpack", NULL, 403, &_1, _0);
-	zephir_check_call_status();
-	zephir_is_iterable(bytes, &_3, &_2, 0, 0, "phalcon/security/random.zep", 199);
->>>>>>> 2682ae08
+	ZEPHIR_CALL_FUNCTION(&bytes, "unpack", NULL, 407, &_1, _0);
+	zephir_check_call_status();
+	zephir_is_iterable(bytes, &_3, &_2, 0, 0, "phalcon/security/random.zep", 200);
 	for (
 	  ; zephir_hash_get_current_data_ex(_3, (void**) &_4, &_2) == SUCCESS
 	  ; zephir_hash_move_forward_ex(_3, &_2)
@@ -475,38 +431,22 @@
 	zephir_check_call_status();
 	ZEPHIR_SINIT_VAR(_2);
 	ZVAL_STRING(&_2, "N1a/n1b/n1c/n1d/n1e/N1f", 0);
-<<<<<<< HEAD
-	ZEPHIR_CALL_FUNCTION(&_3, "unpack", NULL, 408, &_2, _0);
-=======
-	ZEPHIR_CALL_FUNCTION(&_3, "unpack", NULL, 403, &_2, _0);
->>>>>>> 2682ae08
+	ZEPHIR_CALL_FUNCTION(&_3, "unpack", NULL, 407, &_2, _0);
 	zephir_check_call_status();
 	ZEPHIR_CALL_FUNCTION(&ary, "array_values", NULL, 213, _3);
 	zephir_check_call_status();
-<<<<<<< HEAD
-	zephir_array_fetch_long(&_4, ary, 2, PH_NOISY | PH_READONLY, "phalcon/security/random.zep", 269 TSRMLS_CC);
+	zephir_array_fetch_long(&_4, ary, 2, PH_NOISY | PH_READONLY, "phalcon/security/random.zep", 280 TSRMLS_CC);
 	ZEPHIR_INIT_NVAR(_1);
 	ZVAL_LONG(_1, ((((int) (zephir_get_numberval(_4)) & 0x0fff)) | 0x4000));
 	zephir_array_update_long(&ary, 2, &_1, PH_COPY | PH_SEPARATE ZEPHIR_DEBUG_PARAMS_DUMMY);
-	zephir_array_fetch_long(&_5, ary, 3, PH_NOISY | PH_READONLY, "phalcon/security/random.zep", 270 TSRMLS_CC);
-=======
-	zephir_array_fetch_long(&_4, ary, 2, PH_NOISY | PH_READONLY, "phalcon/security/random.zep", 279 TSRMLS_CC);
-	ZEPHIR_INIT_NVAR(_1);
-	ZVAL_LONG(_1, ((((int) (zephir_get_numberval(_4)) & 0x0fff)) | 0x4000));
-	zephir_array_update_long(&ary, 2, &_1, PH_COPY | PH_SEPARATE ZEPHIR_DEBUG_PARAMS_DUMMY);
-	zephir_array_fetch_long(&_5, ary, 3, PH_NOISY | PH_READONLY, "phalcon/security/random.zep", 280 TSRMLS_CC);
->>>>>>> 2682ae08
+	zephir_array_fetch_long(&_5, ary, 3, PH_NOISY | PH_READONLY, "phalcon/security/random.zep", 281 TSRMLS_CC);
 	ZEPHIR_INIT_VAR(_6);
 	ZVAL_LONG(_6, ((((int) (zephir_get_numberval(_5)) & 0x3fff)) | 0x8000));
 	zephir_array_update_long(&ary, 3, &_6, PH_COPY | PH_SEPARATE ZEPHIR_DEBUG_PARAMS_DUMMY);
 	ZEPHIR_INIT_VAR(_7);
 	ZVAL_STRING(_7, "%08x-%04x-%04x-%04x-%04x%08x", ZEPHIR_TEMP_PARAM_COPY);
 	ZEPHIR_MAKE_REF(ary);
-<<<<<<< HEAD
-	ZEPHIR_CALL_FUNCTION(NULL, "array_unshift", NULL, 383, ary, _7);
-=======
-	ZEPHIR_CALL_FUNCTION(NULL, "array_unshift", NULL, 378, ary, _7);
->>>>>>> 2682ae08
+	ZEPHIR_CALL_FUNCTION(NULL, "array_unshift", NULL, 381, ary, _7);
 	zephir_check_temp_parameter(_7);
 	ZEPHIR_UNREF(ary);
 	zephir_check_call_status();
@@ -547,11 +487,7 @@
 	ZEPHIR_INIT_VAR(bin);
 	ZVAL_EMPTY_STRING(bin);
 	if (len <= 0) {
-<<<<<<< HEAD
-		ZEPHIR_THROW_EXCEPTION_DEBUG_STR(phalcon_security_exception_ce, "Require a positive integer > 0", "phalcon/security/random.zep", 295);
-=======
-		ZEPHIR_THROW_EXCEPTION_DEBUG_STR(phalcon_security_exception_ce, "Require a positive integer > 0", "phalcon/security/random.zep", 305);
->>>>>>> 2682ae08
+		ZEPHIR_THROW_EXCEPTION_DEBUG_STR(phalcon_security_exception_ce, "Require a positive integer > 0", "phalcon/security/random.zep", 306);
 		return;
 	}
 	if ((zephir_function_exists_ex(SS("\\sodium\\randombytes_uniform") TSRMLS_CC) == SUCCESS)) {
@@ -563,11 +499,7 @@
 	}
 	ZEPHIR_SINIT_VAR(_1);
 	ZVAL_LONG(&_1, len);
-<<<<<<< HEAD
-	ZEPHIR_CALL_FUNCTION(&hex, "dechex", NULL, 409, &_1);
-=======
-	ZEPHIR_CALL_FUNCTION(&hex, "dechex", NULL, 404, &_1);
->>>>>>> 2682ae08
+	ZEPHIR_CALL_FUNCTION(&hex, "dechex", NULL, 408, &_1);
 	zephir_check_call_status();
 	if (((zephir_fast_strlen_ev(hex) & 1)) == 1) {
 		ZEPHIR_INIT_VAR(_2$$5);
@@ -576,11 +508,7 @@
 	}
 	ZEPHIR_SINIT_NVAR(_1);
 	ZVAL_STRING(&_1, "H*", 0);
-<<<<<<< HEAD
-	ZEPHIR_CALL_FUNCTION(&_3, "pack", NULL, 410, &_1, hex);
-=======
-	ZEPHIR_CALL_FUNCTION(&_3, "pack", NULL, 405, &_1, hex);
->>>>>>> 2682ae08
+	ZEPHIR_CALL_FUNCTION(&_3, "pack", NULL, 409, &_1, hex);
 	zephir_check_call_status();
 	zephir_concat_self(&bin, _3 TSRMLS_CC);
 	_4 = ZEPHIR_STRING_OFFSET(bin, 0);
@@ -602,67 +530,35 @@
 		ZVAL_LONG(_9$$6, zephir_fast_strlen_ev(bin));
 		ZEPHIR_CALL_METHOD(&rnd, this_ptr, "bytes", &_10, 0, _9$$6);
 		zephir_check_call_status();
-<<<<<<< HEAD
-		ZEPHIR_SINIT_NVAR(_1);
-		ZVAL_LONG(&_1, 0);
-		ZEPHIR_SINIT_NVAR(_10);
-		ZVAL_LONG(&_10, 1);
-		ZEPHIR_INIT_NVAR(_0);
-		zephir_substr(_0, rnd, 0 , 1 , 0);
-		ZEPHIR_CALL_FUNCTION(&_11, "ord", &_5, 131, _0);
-		zephir_check_call_status();
-		ZEPHIR_SINIT_NVAR(_12);
-		zephir_bitwise_and_function(&_12, _11, mask TSRMLS_CC);
-		ZEPHIR_CALL_FUNCTION(&_11, "chr", &_13, 129, &_12);
-		zephir_check_call_status();
-		ZEPHIR_SINIT_NVAR(_14);
-		ZVAL_LONG(&_14, 0);
-		ZEPHIR_SINIT_NVAR(_15);
-		ZVAL_LONG(&_15, 1);
-		ZEPHIR_CALL_FUNCTION(&_16, "substr_replace", &_17, 411, rnd, _11, &_14, &_15);
-=======
 		ZEPHIR_SINIT_NVAR(_11$$6);
 		ZVAL_LONG(&_11$$6, 0);
 		ZEPHIR_SINIT_NVAR(_12$$6);
 		ZVAL_LONG(&_12$$6, 1);
 		ZEPHIR_INIT_NVAR(_9$$6);
 		zephir_substr(_9$$6, rnd, 0 , 1 , 0);
-		ZEPHIR_CALL_FUNCTION(&_13$$6, "ord", &_5, 133, _9$$6);
+		ZEPHIR_CALL_FUNCTION(&_13$$6, "ord", &_5, 131, _9$$6);
 		zephir_check_call_status();
 		ZEPHIR_SINIT_NVAR(_14$$6);
 		zephir_bitwise_and_function(&_14$$6, _13$$6, mask TSRMLS_CC);
-		ZEPHIR_CALL_FUNCTION(&_13$$6, "chr", &_15, 131, &_14$$6);
+		ZEPHIR_CALL_FUNCTION(&_13$$6, "chr", &_15, 129, &_14$$6);
 		zephir_check_call_status();
 		ZEPHIR_SINIT_NVAR(_16$$6);
 		ZVAL_LONG(&_16$$6, 0);
 		ZEPHIR_SINIT_NVAR(_17$$6);
 		ZVAL_LONG(&_17$$6, 1);
-		ZEPHIR_CALL_FUNCTION(&_18$$6, "substr_replace", &_19, 406, rnd, _13$$6, &_16$$6, &_17$$6);
->>>>>>> 2682ae08
+		ZEPHIR_CALL_FUNCTION(&_18$$6, "substr_replace", &_19, 410, rnd, _13$$6, &_16$$6, &_17$$6);
 		zephir_check_call_status();
 		ZEPHIR_CPY_WRT(rnd, _18$$6);
 	} while (ZEPHIR_LT(bin, rnd));
-<<<<<<< HEAD
-	ZEPHIR_SINIT_NVAR(_10);
-	ZVAL_STRING(&_10, "H*", 0);
-	ZEPHIR_CALL_FUNCTION(&ret, "unpack", NULL, 408, &_10, rnd);
-	zephir_check_call_status();
-	ZEPHIR_MAKE_REF(ret);
-	ZEPHIR_CALL_FUNCTION(&_11, "array_shift", NULL, 120, ret);
-	ZEPHIR_UNREF(ret);
-	zephir_check_call_status();
-	ZEPHIR_RETURN_CALL_FUNCTION("hexdec", NULL, 412, _11);
-=======
 	ZEPHIR_SINIT_NVAR(_1);
 	ZVAL_STRING(&_1, "H*", 0);
-	ZEPHIR_CALL_FUNCTION(&ret, "unpack", NULL, 403, &_1, rnd);
+	ZEPHIR_CALL_FUNCTION(&ret, "unpack", NULL, 407, &_1, rnd);
 	zephir_check_call_status();
 	ZEPHIR_MAKE_REF(ret);
-	ZEPHIR_CALL_FUNCTION(&_20, "array_shift", NULL, 122, ret);
+	ZEPHIR_CALL_FUNCTION(&_20, "array_shift", NULL, 120, ret);
 	ZEPHIR_UNREF(ret);
 	zephir_check_call_status();
-	ZEPHIR_RETURN_CALL_FUNCTION("hexdec", NULL, 407, _20);
->>>>>>> 2682ae08
+	ZEPHIR_RETURN_CALL_FUNCTION("hexdec", NULL, 411, _20);
 	zephir_check_call_status();
 	RETURN_MM();
 
