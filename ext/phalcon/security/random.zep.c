
#ifdef HAVE_CONFIG_H
#include "../../ext_config.h"
#endif

#include <php.h>
#include "../../php_ext.h"
#include "../../ext.h"

#include <Zend/zend_operators.h>
#include <Zend/zend_exceptions.h>
#include <Zend/zend_interfaces.h>

#include "kernel/main.h"
#include "kernel/object.h"
#include "kernel/memory.h"
#include "kernel/fcall.h"
#include "kernel/file.h"
#include "kernel/operators.h"
#include "kernel/string.h"
#include "kernel/exception.h"
#include "kernel/hash.h"
#include "kernel/array.h"
#include "kernel/concat.h"


/**
 * Phalcon\Security\Random
 *
 * Secure random number generator class.
 *
 * Provides secure random number generator which is suitable for generating
 * session key in HTTP cookies, etc.
 *
 * It supports following secure random number generators:
 *
 * - libsodium
 * - openssl
 * - /dev/urandom
 *
 *<code>
 *  $random = new \Phalcon\Security\Random();
 *
 *  // Random binary string
 *  $bytes = $random->bytes();
 *
 *  // Random hex string
 *  echo $random->hex(10); // a29f470508d5ccb8e289
 *  echo $random->hex(10); // 533c2f08d5eee750e64a
 *  echo $random->hex(11); // f362ef96cb9ffef150c9cd
 *  echo $random->hex(12); // 95469d667475125208be45c4
 *  echo $random->hex(13); // 05475e8af4a34f8f743ab48761
 *
 *  // Random base64 string
 *  echo $random->base64(12); // XfIN81jGGuKkcE1E
 *  echo $random->base64(12); // 3rcq39QzGK9fUqh8
 *  echo $random->base64();   // DRcfbngL/iOo9hGGvy1TcQ==
 *  echo $random->base64(16); // SvdhPcIHDZFad838Bb0Swg==
 *
 *  // Random URL-safe base64 string
 *  echo $random->base64Safe();           // PcV6jGbJ6vfVw7hfKIFDGA
 *  echo $random->base64Safe();           // GD8JojhzSTrqX7Q8J6uug
 *  echo $random->base64Safe(8);          // mGyy0evy3ok
 *  echo $random->base64Safe(null, true); // DRrAgOFkS4rvRiVHFefcQ==
 *
 *  // Random UUID
 *  echo $random->uuid(); // db082997-2572-4e2c-a046-5eefe97b1235
 *  echo $random->uuid(); // da2aa0e2-b4d0-4e3c-99f5-f5ef62c57fe2
 *  echo $random->uuid(); // 75e6b628-c562-4117-bb76-61c4153455a9
 *  echo $random->uuid(); // dc446df1-0848-4d05-b501-4af3c220c13d
 *
 *  // Random number between 0 and $len
 *  echo $random->number(256); // 84
 *  echo $random->number(256); // 79
 *  echo $random->number(100); // 29
 *  echo $random->number(300); // 40
 *
 *  // Random base58 string
 *  echo $random->base58();   // 4kUgL2pdQMSCQtjE
 *  echo $random->base58();   // Umjxqf7ZPwh765yR
 *  echo $random->base58(24); // qoXcgmw4A9dys26HaNEdCRj9
 *  echo $random->base58(7);  // 774SJD3vgP
 *</code>
 *
 * This class partially borrows SecureRandom library from Ruby
 *
 * @link http://ruby-doc.org/stdlib-2.2.2/libdoc/securerandom/rdoc/SecureRandom.html
 */
ZEPHIR_INIT_CLASS(Phalcon_Security_Random) {

	ZEPHIR_REGISTER_CLASS(Phalcon\\Security, Random, phalcon, security_random, phalcon_security_random_method_entry, 0);

	return SUCCESS;

}

/**
 * Generates a random binary string
 *
 * If $len is not specified, 16 is assumed. It may be larger in future.
 * The result may contain any byte: "x00" - "xFF".
 *
 *<code>
 *  $random = new \Phalcon\Security\Random();
 *
 *  $bytes = $random->bytes();
 *</code>
 *
 * @throws Exception If secure random number generator is not available or unexpected partial read
 */
PHP_METHOD(Phalcon_Security_Random, bytes) {

	zval *len_param = NULL, *handle = NULL, *ret = NULL, *_0 = NULL, _1, _2 = zval_used_for_init, _3;
	int len, ZEPHIR_LAST_CALL_STATUS;

	ZEPHIR_MM_GROW();
	zephir_fetch_params(1, 0, 1, &len_param);

	if (!len_param) {
		len = 16;
	} else {
		len = zephir_get_intval(len_param);
	}


	if (len <= 0) {
		len = 16;
	}
	if ((zephir_function_exists_ex(SS("\\sodium\\randombytes_buf") TSRMLS_CC) == SUCCESS)) {
		ZEPHIR_INIT_VAR(_0);
		ZVAL_LONG(_0, len);
		ZEPHIR_RETURN_CALL_FUNCTION("\\sodium\\randombytes_buf", NULL, 0, _0);
		zephir_check_call_status();
		RETURN_MM();
	}
	if ((zephir_function_exists_ex(SS("openssl_random_pseudo_bytes") TSRMLS_CC) == SUCCESS)) {
		ZEPHIR_INIT_NVAR(_0);
		ZVAL_LONG(_0, len);
<<<<<<< HEAD
		ZEPHIR_RETURN_CALL_FUNCTION("openssl_random_pseudo_bytes", NULL, 403, _0);
=======
		ZEPHIR_RETURN_CALL_FUNCTION("openssl_random_pseudo_bytes", NULL, 402, _0);
>>>>>>> 08711796
		zephir_check_call_status();
		RETURN_MM();
	}
	ZEPHIR_SINIT_VAR(_1);
	ZVAL_STRING(&_1, "/dev/urandom", 0);
	if ((zephir_file_exists(&_1 TSRMLS_CC) == SUCCESS)) {
		ZEPHIR_SINIT_VAR(_2);
		ZVAL_STRING(&_2, "/dev/urandom", 0);
		ZEPHIR_SINIT_VAR(_3);
		ZVAL_STRING(&_3, "rb", 0);
<<<<<<< HEAD
		ZEPHIR_CALL_FUNCTION(&handle, "fopen", NULL, 283, &_2, &_3);
=======
		ZEPHIR_CALL_FUNCTION(&handle, "fopen", NULL, 286, &_2, &_3);
>>>>>>> 08711796
		zephir_check_call_status();
		if (!ZEPHIR_IS_FALSE_IDENTICAL(handle)) {
			ZEPHIR_SINIT_NVAR(_2);
			ZVAL_LONG(&_2, 0);
<<<<<<< HEAD
			ZEPHIR_CALL_FUNCTION(NULL, "stream_set_read_buffer", NULL, 406, handle, &_2);
			zephir_check_call_status();
			ZEPHIR_SINIT_NVAR(_2);
			ZVAL_LONG(&_2, len);
			ZEPHIR_CALL_FUNCTION(&ret, "fread", NULL, 391, handle, &_2);
			zephir_check_call_status();
			zephir_fclose(handle TSRMLS_CC);
			if (zephir_fast_strlen_ev(ret) != len) {
				ZEPHIR_THROW_EXCEPTION_DEBUG_STR(phalcon_security_exception_ce, "Unexpected partial read from random device", "phalcon/security/random.zep", 124);
=======
			ZEPHIR_CALL_FUNCTION(NULL, "stream_set_read_buffer", NULL, 405, handle, &_2);
			zephir_check_call_status();
			ZEPHIR_SINIT_NVAR(_2);
			ZVAL_LONG(&_2, len);
			ZEPHIR_CALL_FUNCTION(&ret, "fread", NULL, 390, handle, &_2);
			zephir_check_call_status();
			zephir_fclose(handle TSRMLS_CC);
			if (zephir_fast_strlen_ev(ret) != len) {
				ZEPHIR_THROW_EXCEPTION_DEBUG_STR(phalcon_security_exception_ce, "Unexpected partial read from random device", "phalcon/security/random.zep", 123);
>>>>>>> 08711796
				return;
			}
			RETURN_CCTOR(ret);
		}
	}
<<<<<<< HEAD
	ZEPHIR_THROW_EXCEPTION_DEBUG_STR(phalcon_security_exception_ce, "No random device", "phalcon/security/random.zep", 131);
=======
	ZEPHIR_THROW_EXCEPTION_DEBUG_STR(phalcon_security_exception_ce, "No random device", "phalcon/security/random.zep", 130);
>>>>>>> 08711796
	return;

}

/**
 * Generates a random hex string
 *
 * If $len is not specified, 16 is assumed. It may be larger in future.
 * The length of the result string is usually greater of $len.
 *
 *<code>
 *  $random = new \Phalcon\Security\Random();
 *
 *  echo $random->hex(10); // a29f470508d5ccb8e289
 *</code>
 *
 * @throws Exception If secure random number generator is not available or unexpected partial read
 */
PHP_METHOD(Phalcon_Security_Random, hex) {

	zval *len_param = NULL, *_0 = NULL, *_1, _2, *_3 = NULL;
	int len, ZEPHIR_LAST_CALL_STATUS;

	ZEPHIR_MM_GROW();
	zephir_fetch_params(1, 0, 1, &len_param);

	if (!len_param) {
		len = 0;
	} else {
		len = zephir_get_intval(len_param);
	}


	ZEPHIR_INIT_VAR(_1);
	ZVAL_LONG(_1, len);
	ZEPHIR_CALL_METHOD(&_0, this_ptr, "bytes", NULL, 0, _1);
	zephir_check_call_status();
	ZEPHIR_SINIT_VAR(_2);
	ZVAL_STRING(&_2, "H*", 0);
<<<<<<< HEAD
	ZEPHIR_CALL_FUNCTION(&_3, "unpack", NULL, 407, &_2, _0);
	zephir_check_call_status();
	Z_SET_ISREF_P(_3);
	ZEPHIR_RETURN_CALL_FUNCTION("array_shift", NULL, 119, _3);
=======
	ZEPHIR_CALL_FUNCTION(&_3, "unpack", NULL, 406, &_2, _0);
	zephir_check_call_status();
	Z_SET_ISREF_P(_3);
	ZEPHIR_RETURN_CALL_FUNCTION("array_shift", NULL, 122, _3);
>>>>>>> 08711796
	Z_UNSET_ISREF_P(_3);
	zephir_check_call_status();
	RETURN_MM();

}

/**
 * Generates a random base58 string
 *
 * If $len is not specified, 16 is assumed. It may be larger in future.
 * The result may contain alphanumeric characters except 0, O, I and l.
 *
 * It is similar to Base64 but has been modified to avoid both non-alphanumeric
 * characters and letters which might look ambiguous when printed.
 *
 *<code>
 *  $random = new \Phalcon\Security\Random();
 *
 *  echo $random->base58(); // 4kUgL2pdQMSCQtjE
 *</code>
 *
 * @link https://en.wikipedia.org/wiki/Base58
 * @throws Exception If secure random number generator is not available or unexpected partial read
 */
PHP_METHOD(Phalcon_Security_Random, base58) {

	unsigned char _8;
	zephir_fcall_cache_entry *_7 = NULL;
	double _5;
	HashTable *_3;
	HashPosition _2;
	int ZEPHIR_LAST_CALL_STATUS;
	zval *byteString, *alphabet;
	zval *n = NULL, *bytes = NULL, *idx = NULL, *_0 = NULL, _1, **_4, *_6 = NULL;

	ZEPHIR_MM_GROW();
	zephir_fetch_params(1, 0, 1, &n);

	if (!n) {
		n = ZEPHIR_GLOBAL(global_null);
	}
	ZEPHIR_INIT_VAR(byteString);
	ZVAL_STRING(byteString, "", 1);
	ZEPHIR_INIT_VAR(alphabet);
	ZVAL_STRING(alphabet, "123456789ABCDEFGHJKLMNPQRSTUVWXYZabcdefghijkmnopqrstuvwxyz", 1);


	ZEPHIR_CALL_METHOD(&_0, this_ptr, "bytes", NULL, 0, n);
	zephir_check_call_status();
	ZEPHIR_SINIT_VAR(_1);
	ZVAL_STRING(&_1, "C*", 0);
<<<<<<< HEAD
	ZEPHIR_CALL_FUNCTION(&bytes, "unpack", NULL, 407, &_1, _0);
	zephir_check_call_status();
	zephir_is_iterable(bytes, &_3, &_2, 0, 0, "phalcon/security/random.zep", 189);
=======
	ZEPHIR_CALL_FUNCTION(&bytes, "unpack", NULL, 406, &_1, _0);
	zephir_check_call_status();
	zephir_is_iterable(bytes, &_3, &_2, 0, 0, "phalcon/security/random.zep", 188);
>>>>>>> 08711796
	for (
	  ; zephir_hash_get_current_data_ex(_3, (void**) &_4, &_2) == SUCCESS
	  ; zephir_hash_move_forward_ex(_3, &_2)
	) {
		ZEPHIR_GET_HVALUE(idx, _4);
		_5 = zephir_safe_mod_zval_long(idx, 64 TSRMLS_CC);
		ZEPHIR_INIT_NVAR(idx);
		ZVAL_DOUBLE(idx, _5);
		if (ZEPHIR_GE_LONG(idx, 58)) {
			ZEPHIR_INIT_NVAR(_6);
			ZVAL_LONG(_6, 57);
			ZEPHIR_CALL_METHOD(&idx, this_ptr, "number", &_7, 0, _6);
			zephir_check_call_status();
		}
		_8 = ZEPHIR_STRING_OFFSET(alphabet, zephir_get_intval(idx));
		zephir_concat_self_char(&byteString, _8 TSRMLS_CC);
	}
	RETURN_CTOR(byteString);

}

/**
 * Generates a random base64 string
 *
 * If $len is not specified, 16 is assumed. It may be larger in future.
 * The length of the result string is usually greater of $len.
 * Size formula: 4 *( $len / 3) and this need to be rounded up to a multiple of 4.
 *
 *<code>
 *  $random = new \Phalcon\Security\Random();
 *
 *  echo $random->base64(12); // 3rcq39QzGK9fUqh8
 *</code>
 *
 * @throws Exception If secure random number generator is not available or unexpected partial read
 */
PHP_METHOD(Phalcon_Security_Random, base64) {

	zval *len_param = NULL, *_0 = NULL, *_1;
	int len, ZEPHIR_LAST_CALL_STATUS;

	ZEPHIR_MM_GROW();
	zephir_fetch_params(1, 0, 1, &len_param);

	if (!len_param) {
		len = 0;
	} else {
		len = zephir_get_intval(len_param);
	}


	ZEPHIR_INIT_VAR(_1);
	ZVAL_LONG(_1, len);
	ZEPHIR_CALL_METHOD(&_0, this_ptr, "bytes", NULL, 0, _1);
	zephir_check_call_status();
<<<<<<< HEAD
	ZEPHIR_RETURN_CALL_FUNCTION("base64_encode", NULL, 112, _0);
=======
	ZEPHIR_RETURN_CALL_FUNCTION("base64_encode", NULL, 115, _0);
>>>>>>> 08711796
	zephir_check_call_status();
	RETURN_MM();

}

/**
 * Generates a random URL-safe base64 string
 *
 * If $len is not specified, 16 is assumed. It may be larger in future.
 * The length of the result string is usually greater of $len.
 *
 * By default, padding is not generated because "=" may be used as a URL delimiter.
 * The result may contain A-Z, a-z, 0-9, "-" and "_". "=" is also used if $padding is true.
 * See RFC 3548 for the definition of URL-safe base64.
 *
 *<code>
 *  $random = new \Phalcon\Security\Random();
 *
 *  echo $random->base64Safe(); // GD8JojhzSTrqX7Q8J6uug
 *</code>
 *
 * @link https://www.ietf.org/rfc/rfc3548.txt
 * @throws Exception If secure random number generator is not available or unexpected partial read
 */
PHP_METHOD(Phalcon_Security_Random, base64Safe) {

	zend_bool padding;
	zval *len_param = NULL, *padding_param = NULL, *s = NULL, *_0 = NULL, *_1 = NULL, *_2, _3;
	int len, ZEPHIR_LAST_CALL_STATUS;

	ZEPHIR_MM_GROW();
	zephir_fetch_params(1, 0, 2, &len_param, &padding_param);

	if (!len_param) {
		len = 0;
	} else {
		len = zephir_get_intval(len_param);
	}
	if (!padding_param) {
		padding = 0;
	} else {
		padding = zephir_get_boolval(padding_param);
	}


	ZEPHIR_INIT_VAR(_1);
	ZVAL_LONG(_1, len);
	ZEPHIR_CALL_METHOD(&_0, this_ptr, "base64", NULL, 0, _1);
	zephir_check_call_status();
	ZEPHIR_INIT_NVAR(_1);
	ZVAL_STRING(_1, "#[^a-z0-9_=-]+#i", ZEPHIR_TEMP_PARAM_COPY);
	ZEPHIR_INIT_VAR(_2);
	ZVAL_STRING(_2, "", ZEPHIR_TEMP_PARAM_COPY);
	ZEPHIR_CALL_FUNCTION(&s, "preg_replace", NULL, 29, _1, _2, _0);
	zephir_check_temp_parameter(_1);
	zephir_check_temp_parameter(_2);
	zephir_check_call_status();
	if (!(padding)) {
		ZEPHIR_SINIT_VAR(_3);
		ZVAL_STRING(&_3, "=", 0);
		zephir_fast_trim(return_value, s, &_3, ZEPHIR_TRIM_BOTH TSRMLS_CC);
		RETURN_MM();
	}
	RETURN_CCTOR(s);

}

/**
 * Generates a v4 random UUID (Universally Unique IDentifier)
 *
 * The version 4 UUID is purely random (except the version). It doesn't contain meaningful
 * information such as MAC address, time, etc. See RFC 4122 for details of UUID.
 *
 * This algorithm sets the version number (4 bits) as well as two reserved bits.
 * All other bits (the remaining 122 bits) are set using a random or pseudorandom data source.
 * Version 4 UUIDs have the form xxxxxxxx-xxxx-4xxx-yxxx-xxxxxxxxxxxx where x is any hexadecimal
 * digit and y is one of 8, 9, A, or B (e.g., f47ac10b-58cc-4372-a567-0e02b2c3d479).
 *
 *<code>
 *  $random = new \Phalcon\Security\Random();
 *
 *  echo $random->uuid(); // 1378c906-64bb-4f81-a8d6-4ae1bfcdec22
 *</code>
 *
 * @link https://www.ietf.org/rfc/rfc4122.txt
 * @throws Exception If secure random number generator is not available or unexpected partial read
 */
PHP_METHOD(Phalcon_Security_Random, uuid) {

	int ZEPHIR_LAST_CALL_STATUS;
	zval *ary = NULL, *_0 = NULL, *_1 = NULL, _2 = zval_used_for_init, *_3 = NULL, *_4, *_5, *_6, *_7;

	ZEPHIR_MM_GROW();

	ZEPHIR_INIT_VAR(_1);
	ZVAL_LONG(_1, 16);
	ZEPHIR_CALL_METHOD(&_0, this_ptr, "bytes", NULL, 0, _1);
	zephir_check_call_status();
	ZEPHIR_SINIT_VAR(_2);
	ZVAL_STRING(&_2, "N1a/n1b/n1c/n1d/n1e/N1f", 0);
<<<<<<< HEAD
	ZEPHIR_CALL_FUNCTION(&_3, "unpack", NULL, 407, &_2, _0);
	zephir_check_call_status();
	ZEPHIR_CALL_FUNCTION(&ary, "array_values", NULL, 213, _3);
	zephir_check_call_status();
	zephir_array_fetch_long(&_4, ary, 2, PH_NOISY | PH_READONLY, "phalcon/security/random.zep", 269 TSRMLS_CC);
	ZEPHIR_INIT_NVAR(_1);
	ZVAL_LONG(_1, ((((int) (zephir_get_numberval(_4)) & 0x0fff)) | 0x4000));
	zephir_array_update_long(&ary, 2, &_1, PH_COPY | PH_SEPARATE, "phalcon/security/random.zep", 269);
	zephir_array_fetch_long(&_5, ary, 3, PH_NOISY | PH_READONLY, "phalcon/security/random.zep", 270 TSRMLS_CC);
	ZEPHIR_INIT_VAR(_6);
	ZVAL_LONG(_6, ((((int) (zephir_get_numberval(_5)) & 0x3fff)) | 0x8000));
	zephir_array_update_long(&ary, 3, &_6, PH_COPY | PH_SEPARATE, "phalcon/security/random.zep", 270);
	ZEPHIR_INIT_VAR(_7);
	ZVAL_STRING(_7, "%08x-%04x-%04x-%04x-%04x%08x", ZEPHIR_TEMP_PARAM_COPY);
	Z_SET_ISREF_P(ary);
	ZEPHIR_CALL_FUNCTION(NULL, "array_unshift", NULL, 381, ary, _7);
=======
	ZEPHIR_CALL_FUNCTION(&_3, "unpack", NULL, 406, &_2, _0);
	zephir_check_call_status();
	ZEPHIR_CALL_FUNCTION(&ary, "array_values", NULL, 216, _3);
	zephir_check_call_status();
	zephir_array_fetch_long(&_4, ary, 2, PH_NOISY | PH_READONLY, "phalcon/security/random.zep", 268 TSRMLS_CC);
	ZEPHIR_INIT_NVAR(_1);
	ZVAL_LONG(_1, ((((int) (zephir_get_numberval(_4)) & 0x0fff)) | 0x4000));
	zephir_array_update_long(&ary, 2, &_1, PH_COPY | PH_SEPARATE, "phalcon/security/random.zep", 268);
	zephir_array_fetch_long(&_5, ary, 3, PH_NOISY | PH_READONLY, "phalcon/security/random.zep", 269 TSRMLS_CC);
	ZEPHIR_INIT_VAR(_6);
	ZVAL_LONG(_6, ((((int) (zephir_get_numberval(_5)) & 0x3fff)) | 0x8000));
	zephir_array_update_long(&ary, 3, &_6, PH_COPY | PH_SEPARATE, "phalcon/security/random.zep", 269);
	ZEPHIR_INIT_VAR(_7);
	ZVAL_STRING(_7, "%08x-%04x-%04x-%04x-%04x%08x", ZEPHIR_TEMP_PARAM_COPY);
	Z_SET_ISREF_P(ary);
	ZEPHIR_CALL_FUNCTION(NULL, "array_unshift", NULL, 380, ary, _7);
>>>>>>> 08711796
	zephir_check_temp_parameter(_7);
	Z_UNSET_ISREF_P(ary);
	zephir_check_call_status();
	ZEPHIR_SINIT_NVAR(_2);
	ZVAL_STRING(&_2, "sprintf", 0);
	ZEPHIR_CALL_USER_FUNC_ARRAY(return_value, &_2, ary);
	zephir_check_call_status();
	RETURN_MM();

}

/**
 * Generates a random number between 0 and $len
 *
 * Returns an integer: 0 <= result <= $len.
 *
 *<code>
 *  $random = new \Phalcon\Security\Random();
 *
 *  echo $random->number(16); // 8
 *</code>
 * @throws Exception If secure random number generator is not available, unexpected partial read or $len <= 0
 */
PHP_METHOD(Phalcon_Security_Random, number) {

	zephir_fcall_cache_entry *_5 = NULL, *_9 = NULL, *_13 = NULL, *_17 = NULL;
	unsigned char _4;
	zval *bin;
	zval *len_param = NULL, *hex = NULL, *mask = NULL, *rnd = NULL, *ret = NULL, *_0 = NULL, _1 = zval_used_for_init, *_2, *_3 = NULL, _10 = zval_used_for_init, *_11 = NULL, _12 = zval_used_for_init, _14 = zval_used_for_init, _15 = zval_used_for_init, *_16 = NULL;
	int len, ZEPHIR_LAST_CALL_STATUS, _6, _7, _8;

	ZEPHIR_MM_GROW();
	zephir_fetch_params(1, 1, 0, &len_param);

	len = zephir_get_intval(len_param);
	ZEPHIR_INIT_VAR(bin);
	ZVAL_STRING(bin, "", 1);


	if (len <= 0) {
<<<<<<< HEAD
		ZEPHIR_THROW_EXCEPTION_DEBUG_STR(phalcon_security_exception_ce, "Require a positive integer > 0", "phalcon/security/random.zep", 295);
=======
		ZEPHIR_THROW_EXCEPTION_DEBUG_STR(phalcon_security_exception_ce, "Require a positive integer > 0", "phalcon/security/random.zep", 294);
>>>>>>> 08711796
		return;
	}
	if ((zephir_function_exists_ex(SS("\\sodium\\randombytes_uniform") TSRMLS_CC) == SUCCESS)) {
		ZEPHIR_INIT_VAR(_0);
		ZVAL_LONG(_0, len);
		ZEPHIR_RETURN_CALL_FUNCTION("\\sodium\\randombytes_uniform", NULL, 0, _0);
		zephir_check_call_status();
		RETURN_MM();
	}
	ZEPHIR_SINIT_VAR(_1);
	ZVAL_LONG(&_1, len);
<<<<<<< HEAD
	ZEPHIR_CALL_FUNCTION(&hex, "dechex", NULL, 408, &_1);
=======
	ZEPHIR_CALL_FUNCTION(&hex, "dechex", NULL, 407, &_1);
>>>>>>> 08711796
	zephir_check_call_status();
	if (((zephir_fast_strlen_ev(hex) & 1)) == 1) {
		ZEPHIR_INIT_VAR(_2);
		ZEPHIR_CONCAT_SV(_2, "0", hex);
		ZEPHIR_CPY_WRT(hex, _2);
	}
	ZEPHIR_SINIT_NVAR(_1);
	ZVAL_STRING(&_1, "H*", 0);
<<<<<<< HEAD
	ZEPHIR_CALL_FUNCTION(&_3, "pack", NULL, 409, &_1, hex);
=======
	ZEPHIR_CALL_FUNCTION(&_3, "pack", NULL, 408, &_1, hex);
>>>>>>> 08711796
	zephir_check_call_status();
	zephir_concat_self(&bin, _3 TSRMLS_CC);
	_4 = ZEPHIR_STRING_OFFSET(bin, 0);
	ZEPHIR_SINIT_NVAR(_1);
	ZVAL_LONG(&_1, _4);
<<<<<<< HEAD
	ZEPHIR_CALL_FUNCTION(&mask, "ord", &_5, 130, &_1);
=======
	ZEPHIR_CALL_FUNCTION(&mask, "ord", &_5, 133, &_1);
>>>>>>> 08711796
	zephir_check_call_status();
	_6 = ((int) (zephir_get_numberval(mask)) | (((int) (zephir_get_numberval(mask)) >> 1)));
	ZEPHIR_INIT_NVAR(mask);
	ZVAL_LONG(mask, _6);
	_7 = ((int) (zephir_get_numberval(mask)) | (((int) (zephir_get_numberval(mask)) >> 2)));
	ZEPHIR_INIT_NVAR(mask);
	ZVAL_LONG(mask, _7);
	_8 = ((int) (zephir_get_numberval(mask)) | (((int) (zephir_get_numberval(mask)) >> 4)));
	ZEPHIR_INIT_NVAR(mask);
	ZVAL_LONG(mask, _8);
	do {
		ZEPHIR_INIT_NVAR(_0);
		ZVAL_LONG(_0, zephir_fast_strlen_ev(bin));
		ZEPHIR_CALL_METHOD(&rnd, this_ptr, "bytes", &_9, 0, _0);
		zephir_check_call_status();
		ZEPHIR_SINIT_NVAR(_1);
		ZVAL_LONG(&_1, 0);
		ZEPHIR_SINIT_NVAR(_10);
		ZVAL_LONG(&_10, 1);
		ZEPHIR_INIT_NVAR(_0);
		zephir_substr(_0, rnd, 0 , 1 , 0);
<<<<<<< HEAD
		ZEPHIR_CALL_FUNCTION(&_11, "ord", &_5, 130, _0);
		zephir_check_call_status();
		ZEPHIR_SINIT_NVAR(_12);
		zephir_bitwise_and_function(&_12, _11, mask TSRMLS_CC);
		ZEPHIR_CALL_FUNCTION(&_11, "chr", &_13, 128, &_12);
=======
		ZEPHIR_CALL_FUNCTION(&_11, "ord", &_5, 133, _0);
		zephir_check_call_status();
		ZEPHIR_SINIT_NVAR(_12);
		zephir_bitwise_and_function(&_12, _11, mask TSRMLS_CC);
		ZEPHIR_CALL_FUNCTION(&_11, "chr", &_13, 131, &_12);
>>>>>>> 08711796
		zephir_check_call_status();
		ZEPHIR_SINIT_NVAR(_14);
		ZVAL_LONG(&_14, 0);
		ZEPHIR_SINIT_NVAR(_15);
		ZVAL_LONG(&_15, 1);
<<<<<<< HEAD
		ZEPHIR_CALL_FUNCTION(&_16, "substr_replace", &_17, 410, rnd, _11, &_14, &_15);
=======
		ZEPHIR_CALL_FUNCTION(&_16, "substr_replace", &_17, 409, rnd, _11, &_14, &_15);
>>>>>>> 08711796
		zephir_check_call_status();
		ZEPHIR_CPY_WRT(rnd, _16);
	} while (ZEPHIR_LT(bin, rnd));
	ZEPHIR_SINIT_NVAR(_10);
	ZVAL_STRING(&_10, "H*", 0);
<<<<<<< HEAD
	ZEPHIR_CALL_FUNCTION(&ret, "unpack", NULL, 407, &_10, rnd);
	zephir_check_call_status();
	Z_SET_ISREF_P(ret);
	ZEPHIR_CALL_FUNCTION(&_11, "array_shift", NULL, 119, ret);
	Z_UNSET_ISREF_P(ret);
	zephir_check_call_status();
	ZEPHIR_RETURN_CALL_FUNCTION("hexdec", NULL, 411, _11);
=======
	ZEPHIR_CALL_FUNCTION(&ret, "unpack", NULL, 406, &_10, rnd);
	zephir_check_call_status();
	Z_SET_ISREF_P(ret);
	ZEPHIR_CALL_FUNCTION(&_11, "array_shift", NULL, 122, ret);
	Z_UNSET_ISREF_P(ret);
	zephir_check_call_status();
	ZEPHIR_RETURN_CALL_FUNCTION("hexdec", NULL, 410, _11);
>>>>>>> 08711796
	zephir_check_call_status();
	RETURN_MM();

}
<|MERGE_RESOLUTION|>--- conflicted
+++ resolved
@@ -136,11 +136,7 @@
 	if ((zephir_function_exists_ex(SS("openssl_random_pseudo_bytes") TSRMLS_CC) == SUCCESS)) {
 		ZEPHIR_INIT_NVAR(_0);
 		ZVAL_LONG(_0, len);
-<<<<<<< HEAD
-		ZEPHIR_RETURN_CALL_FUNCTION("openssl_random_pseudo_bytes", NULL, 403, _0);
-=======
-		ZEPHIR_RETURN_CALL_FUNCTION("openssl_random_pseudo_bytes", NULL, 402, _0);
->>>>>>> 08711796
+		ZEPHIR_RETURN_CALL_FUNCTION("openssl_random_pseudo_bytes", NULL, 404, _0);
 		zephir_check_call_status();
 		RETURN_MM();
 	}
@@ -151,46 +147,26 @@
 		ZVAL_STRING(&_2, "/dev/urandom", 0);
 		ZEPHIR_SINIT_VAR(_3);
 		ZVAL_STRING(&_3, "rb", 0);
-<<<<<<< HEAD
-		ZEPHIR_CALL_FUNCTION(&handle, "fopen", NULL, 283, &_2, &_3);
-=======
-		ZEPHIR_CALL_FUNCTION(&handle, "fopen", NULL, 286, &_2, &_3);
->>>>>>> 08711796
+		ZEPHIR_CALL_FUNCTION(&handle, "fopen", NULL, 284, &_2, &_3);
 		zephir_check_call_status();
 		if (!ZEPHIR_IS_FALSE_IDENTICAL(handle)) {
 			ZEPHIR_SINIT_NVAR(_2);
 			ZVAL_LONG(&_2, 0);
-<<<<<<< HEAD
-			ZEPHIR_CALL_FUNCTION(NULL, "stream_set_read_buffer", NULL, 406, handle, &_2);
+			ZEPHIR_CALL_FUNCTION(NULL, "stream_set_read_buffer", NULL, 407, handle, &_2);
 			zephir_check_call_status();
 			ZEPHIR_SINIT_NVAR(_2);
 			ZVAL_LONG(&_2, len);
-			ZEPHIR_CALL_FUNCTION(&ret, "fread", NULL, 391, handle, &_2);
+			ZEPHIR_CALL_FUNCTION(&ret, "fread", NULL, 392, handle, &_2);
 			zephir_check_call_status();
 			zephir_fclose(handle TSRMLS_CC);
 			if (zephir_fast_strlen_ev(ret) != len) {
 				ZEPHIR_THROW_EXCEPTION_DEBUG_STR(phalcon_security_exception_ce, "Unexpected partial read from random device", "phalcon/security/random.zep", 124);
-=======
-			ZEPHIR_CALL_FUNCTION(NULL, "stream_set_read_buffer", NULL, 405, handle, &_2);
-			zephir_check_call_status();
-			ZEPHIR_SINIT_NVAR(_2);
-			ZVAL_LONG(&_2, len);
-			ZEPHIR_CALL_FUNCTION(&ret, "fread", NULL, 390, handle, &_2);
-			zephir_check_call_status();
-			zephir_fclose(handle TSRMLS_CC);
-			if (zephir_fast_strlen_ev(ret) != len) {
-				ZEPHIR_THROW_EXCEPTION_DEBUG_STR(phalcon_security_exception_ce, "Unexpected partial read from random device", "phalcon/security/random.zep", 123);
->>>>>>> 08711796
 				return;
 			}
 			RETURN_CCTOR(ret);
 		}
 	}
-<<<<<<< HEAD
 	ZEPHIR_THROW_EXCEPTION_DEBUG_STR(phalcon_security_exception_ce, "No random device", "phalcon/security/random.zep", 131);
-=======
-	ZEPHIR_THROW_EXCEPTION_DEBUG_STR(phalcon_security_exception_ce, "No random device", "phalcon/security/random.zep", 130);
->>>>>>> 08711796
 	return;
 
 }
@@ -230,17 +206,10 @@
 	zephir_check_call_status();
 	ZEPHIR_SINIT_VAR(_2);
 	ZVAL_STRING(&_2, "H*", 0);
-<<<<<<< HEAD
-	ZEPHIR_CALL_FUNCTION(&_3, "unpack", NULL, 407, &_2, _0);
+	ZEPHIR_CALL_FUNCTION(&_3, "unpack", NULL, 408, &_2, _0);
 	zephir_check_call_status();
 	Z_SET_ISREF_P(_3);
-	ZEPHIR_RETURN_CALL_FUNCTION("array_shift", NULL, 119, _3);
-=======
-	ZEPHIR_CALL_FUNCTION(&_3, "unpack", NULL, 406, &_2, _0);
-	zephir_check_call_status();
-	Z_SET_ISREF_P(_3);
-	ZEPHIR_RETURN_CALL_FUNCTION("array_shift", NULL, 122, _3);
->>>>>>> 08711796
+	ZEPHIR_RETURN_CALL_FUNCTION("array_shift", NULL, 120, _3);
 	Z_UNSET_ISREF_P(_3);
 	zephir_check_call_status();
 	RETURN_MM();
@@ -292,15 +261,9 @@
 	zephir_check_call_status();
 	ZEPHIR_SINIT_VAR(_1);
 	ZVAL_STRING(&_1, "C*", 0);
-<<<<<<< HEAD
-	ZEPHIR_CALL_FUNCTION(&bytes, "unpack", NULL, 407, &_1, _0);
+	ZEPHIR_CALL_FUNCTION(&bytes, "unpack", NULL, 408, &_1, _0);
 	zephir_check_call_status();
 	zephir_is_iterable(bytes, &_3, &_2, 0, 0, "phalcon/security/random.zep", 189);
-=======
-	ZEPHIR_CALL_FUNCTION(&bytes, "unpack", NULL, 406, &_1, _0);
-	zephir_check_call_status();
-	zephir_is_iterable(bytes, &_3, &_2, 0, 0, "phalcon/security/random.zep", 188);
->>>>>>> 08711796
 	for (
 	  ; zephir_hash_get_current_data_ex(_3, (void**) &_4, &_2) == SUCCESS
 	  ; zephir_hash_move_forward_ex(_3, &_2)
@@ -356,11 +319,7 @@
 	ZVAL_LONG(_1, len);
 	ZEPHIR_CALL_METHOD(&_0, this_ptr, "bytes", NULL, 0, _1);
 	zephir_check_call_status();
-<<<<<<< HEAD
-	ZEPHIR_RETURN_CALL_FUNCTION("base64_encode", NULL, 112, _0);
-=======
-	ZEPHIR_RETURN_CALL_FUNCTION("base64_encode", NULL, 115, _0);
->>>>>>> 08711796
+	ZEPHIR_RETURN_CALL_FUNCTION("base64_encode", NULL, 113, _0);
 	zephir_check_call_status();
 	RETURN_MM();
 
@@ -461,10 +420,9 @@
 	zephir_check_call_status();
 	ZEPHIR_SINIT_VAR(_2);
 	ZVAL_STRING(&_2, "N1a/n1b/n1c/n1d/n1e/N1f", 0);
-<<<<<<< HEAD
-	ZEPHIR_CALL_FUNCTION(&_3, "unpack", NULL, 407, &_2, _0);
-	zephir_check_call_status();
-	ZEPHIR_CALL_FUNCTION(&ary, "array_values", NULL, 213, _3);
+	ZEPHIR_CALL_FUNCTION(&_3, "unpack", NULL, 408, &_2, _0);
+	zephir_check_call_status();
+	ZEPHIR_CALL_FUNCTION(&ary, "array_values", NULL, 214, _3);
 	zephir_check_call_status();
 	zephir_array_fetch_long(&_4, ary, 2, PH_NOISY | PH_READONLY, "phalcon/security/random.zep", 269 TSRMLS_CC);
 	ZEPHIR_INIT_NVAR(_1);
@@ -477,25 +435,7 @@
 	ZEPHIR_INIT_VAR(_7);
 	ZVAL_STRING(_7, "%08x-%04x-%04x-%04x-%04x%08x", ZEPHIR_TEMP_PARAM_COPY);
 	Z_SET_ISREF_P(ary);
-	ZEPHIR_CALL_FUNCTION(NULL, "array_unshift", NULL, 381, ary, _7);
-=======
-	ZEPHIR_CALL_FUNCTION(&_3, "unpack", NULL, 406, &_2, _0);
-	zephir_check_call_status();
-	ZEPHIR_CALL_FUNCTION(&ary, "array_values", NULL, 216, _3);
-	zephir_check_call_status();
-	zephir_array_fetch_long(&_4, ary, 2, PH_NOISY | PH_READONLY, "phalcon/security/random.zep", 268 TSRMLS_CC);
-	ZEPHIR_INIT_NVAR(_1);
-	ZVAL_LONG(_1, ((((int) (zephir_get_numberval(_4)) & 0x0fff)) | 0x4000));
-	zephir_array_update_long(&ary, 2, &_1, PH_COPY | PH_SEPARATE, "phalcon/security/random.zep", 268);
-	zephir_array_fetch_long(&_5, ary, 3, PH_NOISY | PH_READONLY, "phalcon/security/random.zep", 269 TSRMLS_CC);
-	ZEPHIR_INIT_VAR(_6);
-	ZVAL_LONG(_6, ((((int) (zephir_get_numberval(_5)) & 0x3fff)) | 0x8000));
-	zephir_array_update_long(&ary, 3, &_6, PH_COPY | PH_SEPARATE, "phalcon/security/random.zep", 269);
-	ZEPHIR_INIT_VAR(_7);
-	ZVAL_STRING(_7, "%08x-%04x-%04x-%04x-%04x%08x", ZEPHIR_TEMP_PARAM_COPY);
-	Z_SET_ISREF_P(ary);
-	ZEPHIR_CALL_FUNCTION(NULL, "array_unshift", NULL, 380, ary, _7);
->>>>>>> 08711796
+	ZEPHIR_CALL_FUNCTION(NULL, "array_unshift", NULL, 382, ary, _7);
 	zephir_check_temp_parameter(_7);
 	Z_UNSET_ISREF_P(ary);
 	zephir_check_call_status();
@@ -536,11 +476,7 @@
 
 
 	if (len <= 0) {
-<<<<<<< HEAD
 		ZEPHIR_THROW_EXCEPTION_DEBUG_STR(phalcon_security_exception_ce, "Require a positive integer > 0", "phalcon/security/random.zep", 295);
-=======
-		ZEPHIR_THROW_EXCEPTION_DEBUG_STR(phalcon_security_exception_ce, "Require a positive integer > 0", "phalcon/security/random.zep", 294);
->>>>>>> 08711796
 		return;
 	}
 	if ((zephir_function_exists_ex(SS("\\sodium\\randombytes_uniform") TSRMLS_CC) == SUCCESS)) {
@@ -552,11 +488,7 @@
 	}
 	ZEPHIR_SINIT_VAR(_1);
 	ZVAL_LONG(&_1, len);
-<<<<<<< HEAD
-	ZEPHIR_CALL_FUNCTION(&hex, "dechex", NULL, 408, &_1);
-=======
-	ZEPHIR_CALL_FUNCTION(&hex, "dechex", NULL, 407, &_1);
->>>>>>> 08711796
+	ZEPHIR_CALL_FUNCTION(&hex, "dechex", NULL, 409, &_1);
 	zephir_check_call_status();
 	if (((zephir_fast_strlen_ev(hex) & 1)) == 1) {
 		ZEPHIR_INIT_VAR(_2);
@@ -565,21 +497,13 @@
 	}
 	ZEPHIR_SINIT_NVAR(_1);
 	ZVAL_STRING(&_1, "H*", 0);
-<<<<<<< HEAD
-	ZEPHIR_CALL_FUNCTION(&_3, "pack", NULL, 409, &_1, hex);
-=======
-	ZEPHIR_CALL_FUNCTION(&_3, "pack", NULL, 408, &_1, hex);
->>>>>>> 08711796
+	ZEPHIR_CALL_FUNCTION(&_3, "pack", NULL, 410, &_1, hex);
 	zephir_check_call_status();
 	zephir_concat_self(&bin, _3 TSRMLS_CC);
 	_4 = ZEPHIR_STRING_OFFSET(bin, 0);
 	ZEPHIR_SINIT_NVAR(_1);
 	ZVAL_LONG(&_1, _4);
-<<<<<<< HEAD
-	ZEPHIR_CALL_FUNCTION(&mask, "ord", &_5, 130, &_1);
-=======
-	ZEPHIR_CALL_FUNCTION(&mask, "ord", &_5, 133, &_1);
->>>>>>> 08711796
+	ZEPHIR_CALL_FUNCTION(&mask, "ord", &_5, 131, &_1);
 	zephir_check_call_status();
 	_6 = ((int) (zephir_get_numberval(mask)) | (((int) (zephir_get_numberval(mask)) >> 1)));
 	ZEPHIR_INIT_NVAR(mask);
@@ -601,51 +525,29 @@
 		ZVAL_LONG(&_10, 1);
 		ZEPHIR_INIT_NVAR(_0);
 		zephir_substr(_0, rnd, 0 , 1 , 0);
-<<<<<<< HEAD
-		ZEPHIR_CALL_FUNCTION(&_11, "ord", &_5, 130, _0);
+		ZEPHIR_CALL_FUNCTION(&_11, "ord", &_5, 131, _0);
 		zephir_check_call_status();
 		ZEPHIR_SINIT_NVAR(_12);
 		zephir_bitwise_and_function(&_12, _11, mask TSRMLS_CC);
-		ZEPHIR_CALL_FUNCTION(&_11, "chr", &_13, 128, &_12);
-=======
-		ZEPHIR_CALL_FUNCTION(&_11, "ord", &_5, 133, _0);
-		zephir_check_call_status();
-		ZEPHIR_SINIT_NVAR(_12);
-		zephir_bitwise_and_function(&_12, _11, mask TSRMLS_CC);
-		ZEPHIR_CALL_FUNCTION(&_11, "chr", &_13, 131, &_12);
->>>>>>> 08711796
+		ZEPHIR_CALL_FUNCTION(&_11, "chr", &_13, 129, &_12);
 		zephir_check_call_status();
 		ZEPHIR_SINIT_NVAR(_14);
 		ZVAL_LONG(&_14, 0);
 		ZEPHIR_SINIT_NVAR(_15);
 		ZVAL_LONG(&_15, 1);
-<<<<<<< HEAD
-		ZEPHIR_CALL_FUNCTION(&_16, "substr_replace", &_17, 410, rnd, _11, &_14, &_15);
-=======
-		ZEPHIR_CALL_FUNCTION(&_16, "substr_replace", &_17, 409, rnd, _11, &_14, &_15);
->>>>>>> 08711796
+		ZEPHIR_CALL_FUNCTION(&_16, "substr_replace", &_17, 411, rnd, _11, &_14, &_15);
 		zephir_check_call_status();
 		ZEPHIR_CPY_WRT(rnd, _16);
 	} while (ZEPHIR_LT(bin, rnd));
 	ZEPHIR_SINIT_NVAR(_10);
 	ZVAL_STRING(&_10, "H*", 0);
-<<<<<<< HEAD
-	ZEPHIR_CALL_FUNCTION(&ret, "unpack", NULL, 407, &_10, rnd);
+	ZEPHIR_CALL_FUNCTION(&ret, "unpack", NULL, 408, &_10, rnd);
 	zephir_check_call_status();
 	Z_SET_ISREF_P(ret);
-	ZEPHIR_CALL_FUNCTION(&_11, "array_shift", NULL, 119, ret);
+	ZEPHIR_CALL_FUNCTION(&_11, "array_shift", NULL, 120, ret);
 	Z_UNSET_ISREF_P(ret);
 	zephir_check_call_status();
-	ZEPHIR_RETURN_CALL_FUNCTION("hexdec", NULL, 411, _11);
-=======
-	ZEPHIR_CALL_FUNCTION(&ret, "unpack", NULL, 406, &_10, rnd);
-	zephir_check_call_status();
-	Z_SET_ISREF_P(ret);
-	ZEPHIR_CALL_FUNCTION(&_11, "array_shift", NULL, 122, ret);
-	Z_UNSET_ISREF_P(ret);
-	zephir_check_call_status();
-	ZEPHIR_RETURN_CALL_FUNCTION("hexdec", NULL, 410, _11);
->>>>>>> 08711796
+	ZEPHIR_RETURN_CALL_FUNCTION("hexdec", NULL, 412, _11);
 	zephir_check_call_status();
 	RETURN_MM();
 
