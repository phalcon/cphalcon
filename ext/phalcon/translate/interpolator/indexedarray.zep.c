
#ifdef HAVE_CONFIG_H
#include "../../../ext_config.h"
#endif

#include <php.h>
#include "../../../php_ext.h"
#include "../../../ext.h"

#include <Zend/zend_operators.h>
#include <Zend/zend_exceptions.h>
#include <Zend/zend_interfaces.h>

#include "kernel/main.h"
#include "kernel/fcall.h"
#include "kernel/memory.h"
#include "ext/spl/spl_exceptions.h"
#include "kernel/exception.h"
#include "kernel/operators.h"


ZEPHIR_INIT_CLASS(Phalcon_Translate_Interpolator_IndexedArray) {

	ZEPHIR_REGISTER_CLASS(Phalcon\\Translate\\Interpolator, IndexedArray, phalcon, translate_interpolator_indexedarray, phalcon_translate_interpolator_indexedarray_method_entry, 0);

	zend_class_implements(phalcon_translate_interpolator_indexedarray_ce TSRMLS_CC, 1, phalcon_translate_interpolatorinterface_ce);
	return SUCCESS;

}

/**
 * Replaces placeholders by the values passed
 */
PHP_METHOD(Phalcon_Translate_Interpolator_IndexedArray, replacePlaceholders) {

	int ZEPHIR_LAST_CALL_STATUS;
	zend_bool _0;
	zval *translation_param = NULL, *placeholders = NULL, _1;
	zval *translation = NULL;

	ZEPHIR_MM_GROW();
	zephir_fetch_params(1, 1, 1, &translation_param, &placeholders);

	if (unlikely(Z_TYPE_P(translation_param) != IS_STRING && Z_TYPE_P(translation_param) != IS_NULL)) {
		zephir_throw_exception_string(spl_ce_InvalidArgumentException, SL("Parameter 'translation' must be a string") TSRMLS_CC);
		RETURN_MM_NULL();
	}
	if (likely(Z_TYPE_P(translation_param) == IS_STRING)) {
		zephir_get_strval(translation, translation_param);
	} else {
		ZEPHIR_INIT_VAR(translation);
		ZVAL_EMPTY_STRING(translation);
	}
	if (!placeholders) {
		placeholders = ZEPHIR_GLOBAL(global_null);
	}


	_0 = Z_TYPE_P(placeholders) == IS_ARRAY;
	if (_0) {
		_0 = (zephir_fast_count_int(placeholders TSRMLS_CC)) ? 1 : 0;
	}
	if (_0) {
<<<<<<< HEAD
		Z_SET_ISREF_P(placeholders);
		ZEPHIR_CALL_FUNCTION(NULL, "array_unshift", NULL, 383, placeholders, translation);
		Z_UNSET_ISREF_P(placeholders);
=======
		ZEPHIR_MAKE_REF(placeholders);
		ZEPHIR_CALL_FUNCTION(NULL, "array_unshift", NULL, 380, placeholders, translation);
		ZEPHIR_UNREF(placeholders);
>>>>>>> 58cb694b
		zephir_check_call_status();
		ZEPHIR_SINIT_VAR(_1);
		ZVAL_STRING(&_1, "sprintf", 0);
		ZEPHIR_CALL_USER_FUNC_ARRAY(return_value, &_1, placeholders);
		zephir_check_call_status();
		RETURN_MM();
	}
	RETURN_CTOR(translation);

}
<|MERGE_RESOLUTION|>--- conflicted
+++ resolved
@@ -61,15 +61,9 @@
 		_0 = (zephir_fast_count_int(placeholders TSRMLS_CC)) ? 1 : 0;
 	}
 	if (_0) {
-<<<<<<< HEAD
-		Z_SET_ISREF_P(placeholders);
+		ZEPHIR_MAKE_REF(placeholders);
 		ZEPHIR_CALL_FUNCTION(NULL, "array_unshift", NULL, 383, placeholders, translation);
-		Z_UNSET_ISREF_P(placeholders);
-=======
-		ZEPHIR_MAKE_REF(placeholders);
-		ZEPHIR_CALL_FUNCTION(NULL, "array_unshift", NULL, 380, placeholders, translation);
 		ZEPHIR_UNREF(placeholders);
->>>>>>> 58cb694b
 		zephir_check_call_status();
 		ZEPHIR_SINIT_VAR(_1);
 		ZVAL_STRING(&_1, "sprintf", 0);
