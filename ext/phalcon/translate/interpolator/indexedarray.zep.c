--- conflicted
+++ resolved
@@ -77,11 +77,7 @@
 	}
 	if (_0) {
 		ZEPHIR_MAKE_REF(placeholders);
-<<<<<<< HEAD
-		ZEPHIR_CALL_FUNCTION(NULL, "array_unshift", NULL, 429, placeholders, &translation);
-=======
-		ZEPHIR_CALL_FUNCTION(NULL, "array_unshift", NULL, 392, placeholders, &translation);
->>>>>>> 03694d80
+		ZEPHIR_CALL_FUNCTION(NULL, "array_unshift", NULL, 393, placeholders, &translation);
 		ZEPHIR_UNREF(placeholders);
 		zephir_check_call_status();
 		ZEPHIR_INIT_VAR(&_1$$3);
