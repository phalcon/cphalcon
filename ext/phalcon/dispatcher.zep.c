--- conflicted
+++ resolved
@@ -536,7 +536,7 @@
 		zephir_read_property(&_3$$3, this_ptr, SL("_actionName"), PH_NOISY_CC | PH_READONLY);
 		ZEPHIR_CALL_METHOD(&_2$$3, this_ptr, "tocamelcase", NULL, 0, &_3$$3);
 		zephir_check_call_status();
-		ZEPHIR_CALL_FUNCTION(&activeMethodName, "lcfirst", NULL, 71, &_2$$3);
+		ZEPHIR_CALL_FUNCTION(&activeMethodName, "lcfirst", NULL, 55, &_2$$3);
 		zephir_check_call_status();
 		ZEPHIR_OBS_VAR(&_4$$3);
 		zephir_read_property(&_4$$3, this_ptr, SL("_actionName"), PH_NOISY_CC);
@@ -1734,19 +1734,11 @@
 	if (!(zephir_array_isset_fetch(&camelCaseInput, &_0, &input, 0 TSRMLS_CC))) {
 		ZEPHIR_INIT_VAR(&_1$$3);
 		ZVAL_STRING(&_1$$3, "/[_-]+/");
-<<<<<<< HEAD
-		ZEPHIR_CALL_FUNCTION(&_2$$3, "preg_split", NULL, 74, &_1$$3, &input);
-		zephir_check_call_status();
-		ZEPHIR_INIT_NVAR(&_1$$3);
-		ZVAL_STRING(&_1$$3, "ucfirst");
-		ZEPHIR_CALL_FUNCTION(&_3$$3, "array_map", NULL, 75, &_1$$3, &_2$$3);
-=======
 		ZEPHIR_CALL_FUNCTION(&_2$$3, "preg_split", NULL, 59, &_1$$3, &input);
 		zephir_check_call_status();
 		ZEPHIR_INIT_NVAR(&_1$$3);
 		ZVAL_STRING(&_1$$3, "ucfirst");
 		ZEPHIR_CALL_FUNCTION(&_3$$3, "array_map", NULL, 60, &_1$$3, &_2$$3);
->>>>>>> f8defde8
 		zephir_check_call_status();
 		ZEPHIR_INIT_NVAR(&camelCaseInput);
 		zephir_fast_join_str(&camelCaseInput, SL(""), &_3$$3 TSRMLS_CC);
