--- conflicted
+++ resolved
@@ -358,40 +358,20 @@
  */
 PHP_METHOD(Phalcon_Dispatcher, setParams) {
 
-<<<<<<< HEAD
-	zend_long ZEPHIR_LAST_CALL_STATUS;
-	zval *params, params_sub, _0$$3;
+	zval *params, params_sub;
 	zval *this_ptr = getThis();
 
 	ZVAL_UNDEF(&params_sub);
-	ZVAL_UNDEF(&_0$$3);
-=======
-	zval *params, params_sub;
-	zval *this_ptr = getThis();
->>>>>>> b3b083d3
-
-	ZVAL_UNDEF(&params_sub);
 
 	zephir_fetch_params(0, 1, 0, &params);
 
 
 
 	if (Z_TYPE_P(params) != IS_ARRAY) {
-<<<<<<< HEAD
-		ZEPHIR_INIT_VAR(&_0$$3);
-		ZVAL_STRING(&_0$$3, "Parameters must be an Array");
-		ZEPHIR_CALL_METHOD(NULL, this_ptr, "_throwdispatchexception", NULL, 0, &_0$$3);
-		zephir_check_call_status();
-		RETURN_MM_NULL();
-	}
-	zephir_update_property_zval(this_ptr, SL("_params"), params);
-	ZEPHIR_MM_RESTORE();
-=======
 		ZEPHIR_THROW_EXCEPTION_DEBUG_STRW(phalcon_exception_ce, "Parameters must be an Array", "phalcon/dispatcher.zep", 233);
 		return;
 	}
 	zephir_update_property_zval(this_ptr, SL("_params"), params);
->>>>>>> b3b083d3
 
 }
 
@@ -659,16 +639,6 @@
  */
 PHP_METHOD(Phalcon_Dispatcher, dispatch) {
 
-<<<<<<< HEAD
-	zval handler, e, _0, _1$$4;
-	zend_long ZEPHIR_LAST_CALL_STATUS;
-	zval *this_ptr = getThis();
-
-	ZVAL_UNDEF(&handler);
-	ZVAL_UNDEF(&e);
-	ZVAL_UNDEF(&_0);
-	ZVAL_UNDEF(&_1$$4);
-=======
 	zval _41$$10;
 	zend_bool hasService = 0, hasEventsManager = 0, _5$$5, _16$$13, _21$$15, _29$$18, _35$$20, _39$$22, _49$$24, _53$$30, _59$$32, _63$$35, _69$$37, _75$$42, _80$$45, _85$$47, _101$$58, _106$$61, _111$$63, _114$$66, _119$$68, _126$$72;
 	zephir_fcall_cache_entry *_11 = NULL, *_12 = NULL, *_15 = NULL, *_20 = NULL, *_23 = NULL, *_25 = NULL, *_28 = NULL, *_30 = NULL, *_31 = NULL, *_34 = NULL, *_38 = NULL, *_40 = NULL, *_44 = NULL, *_48 = NULL, *_52 = NULL, *_55 = NULL, *_58 = NULL, *_61 = NULL, *_65 = NULL, *_68 = NULL, *_71 = NULL, *_74 = NULL, *_79 = NULL, *_84 = NULL, *_91 = NULL, *_96 = NULL, *_100 = NULL, *_105 = NULL, *_110 = NULL, *_118 = NULL, *_122 = NULL, *_125 = NULL;
@@ -773,7 +743,6 @@
 	ZVAL_UNDEF(&_129$$74);
 	ZVAL_UNDEF(&_130$$76);
 	ZVAL_UNDEF(&_41$$10);
->>>>>>> b3b083d3
 
 	ZEPHIR_MM_GROW();
 
@@ -799,112 +768,6 @@
 
 		/* try_start_1: */
 
-<<<<<<< HEAD
-	if (EG(exception)) {
-		ZEPHIR_INIT_VAR(&_0);
-		ZVAL_OBJ(&_0, EG(exception));
-		Z_ADDREF_P(&_0);
-		if (zephir_is_instance_of(&_0, SL("Throwable") TSRMLS_CC)) {
-			zend_clear_exception(TSRMLS_C);
-			ZEPHIR_CPY_WRT(&e, &_0);
-			ZEPHIR_CALL_METHOD(&_1$$4, this_ptr, "_handleexception", NULL, 0, &e);
-			zephir_check_call_status();
-			if (ZEPHIR_IS_FALSE_IDENTICAL(&_1$$4)) {
-				RETURN_MM_BOOL(0);
-			}
-			zephir_throw_exception_debug(&e, "phalcon/dispatcher.zep", 371 TSRMLS_CC);
-			ZEPHIR_MM_RESTORE();
-			return;
-		}
-	}
-	RETURN_CCTOR(&handler);
-
-}
-
-/**
- * Dispatches a handle action taking into account the routing parameters
- *
- * @return object
- */
-PHP_METHOD(Phalcon_Dispatcher, _dispatch) {
-
-	zval _31$$6;
-	zend_bool hasService = 0, wasFresh;
-	zephir_fcall_cache_entry *_7 = NULL, *_8 = NULL, *_9 = NULL, *_12 = NULL, *_15 = NULL, *_18 = NULL, *_20 = NULL, *_21 = NULL, *_24 = NULL, *_28 = NULL, *_30 = NULL, *_34 = NULL, *_38 = NULL, *_42 = NULL, *_48 = NULL, *_54 = NULL, *_59 = NULL, *_62 = NULL, *_66 = NULL, *_68 = NULL;
-	zval __$true, __$false, value, handler, dependencyInjector, namespaceName, handlerName, actionName, params, eventsManager, actionSuffix, handlerClass, status, actionMethod, modelBinder, e, bindCacheKey, _0, _1$$3, _2$$3, _3$$4, _4$$4, _5$$7, _6$$7, _10$$8, _11$$8, _13$$8, _14$$6, _50$$6, _60$$6, _16$$12, _17$$12, _19$$13, _22$$16, _23$$16, _25$$17, _26$$19, _27$$19, _29$$20, _32$$23, _33$$23, _35$$23, _36$$22, _37$$22, _39$$26, _40$$28, _41$$28, _43$$28, _44$$31, _45$$31, _46$$36, _47$$36, _49$$36, _51$$39, _52$$40, _53$$40, _55$$40, _56$$43, _57$$43, _58$$46, _61$$47, _63$$48, _64$$51, _65$$51, _67$$51, _69$$54, _70$$54, _71$$57;
-	zend_long ZEPHIR_LAST_CALL_STATUS, numberDispatches = 0;
-	zval *this_ptr = getThis();
-
-	ZVAL_BOOL(&__$true, 1);
-	ZVAL_BOOL(&__$false, 0);
-	ZVAL_UNDEF(&value);
-	ZVAL_UNDEF(&handler);
-	ZVAL_UNDEF(&dependencyInjector);
-	ZVAL_UNDEF(&namespaceName);
-	ZVAL_UNDEF(&handlerName);
-	ZVAL_UNDEF(&actionName);
-	ZVAL_UNDEF(&params);
-	ZVAL_UNDEF(&eventsManager);
-	ZVAL_UNDEF(&actionSuffix);
-	ZVAL_UNDEF(&handlerClass);
-	ZVAL_UNDEF(&status);
-	ZVAL_UNDEF(&actionMethod);
-	ZVAL_UNDEF(&modelBinder);
-	ZVAL_UNDEF(&e);
-	ZVAL_UNDEF(&bindCacheKey);
-	ZVAL_UNDEF(&_0);
-	ZVAL_UNDEF(&_1$$3);
-	ZVAL_UNDEF(&_2$$3);
-	ZVAL_UNDEF(&_3$$4);
-	ZVAL_UNDEF(&_4$$4);
-	ZVAL_UNDEF(&_5$$7);
-	ZVAL_UNDEF(&_6$$7);
-	ZVAL_UNDEF(&_10$$8);
-	ZVAL_UNDEF(&_11$$8);
-	ZVAL_UNDEF(&_13$$8);
-	ZVAL_UNDEF(&_14$$6);
-	ZVAL_UNDEF(&_50$$6);
-	ZVAL_UNDEF(&_60$$6);
-	ZVAL_UNDEF(&_16$$12);
-	ZVAL_UNDEF(&_17$$12);
-	ZVAL_UNDEF(&_19$$13);
-	ZVAL_UNDEF(&_22$$16);
-	ZVAL_UNDEF(&_23$$16);
-	ZVAL_UNDEF(&_25$$17);
-	ZVAL_UNDEF(&_26$$19);
-	ZVAL_UNDEF(&_27$$19);
-	ZVAL_UNDEF(&_29$$20);
-	ZVAL_UNDEF(&_32$$23);
-	ZVAL_UNDEF(&_33$$23);
-	ZVAL_UNDEF(&_35$$23);
-	ZVAL_UNDEF(&_36$$22);
-	ZVAL_UNDEF(&_37$$22);
-	ZVAL_UNDEF(&_39$$26);
-	ZVAL_UNDEF(&_40$$28);
-	ZVAL_UNDEF(&_41$$28);
-	ZVAL_UNDEF(&_43$$28);
-	ZVAL_UNDEF(&_44$$31);
-	ZVAL_UNDEF(&_45$$31);
-	ZVAL_UNDEF(&_46$$36);
-	ZVAL_UNDEF(&_47$$36);
-	ZVAL_UNDEF(&_49$$36);
-	ZVAL_UNDEF(&_51$$39);
-	ZVAL_UNDEF(&_52$$40);
-	ZVAL_UNDEF(&_53$$40);
-	ZVAL_UNDEF(&_55$$40);
-	ZVAL_UNDEF(&_56$$43);
-	ZVAL_UNDEF(&_57$$43);
-	ZVAL_UNDEF(&_58$$46);
-	ZVAL_UNDEF(&_61$$47);
-	ZVAL_UNDEF(&_63$$48);
-	ZVAL_UNDEF(&_64$$51);
-	ZVAL_UNDEF(&_65$$51);
-	ZVAL_UNDEF(&_67$$51);
-	ZVAL_UNDEF(&_69$$54);
-	ZVAL_UNDEF(&_70$$54);
-	ZVAL_UNDEF(&_71$$57);
-	ZVAL_UNDEF(&_31$$6);
-=======
 			ZEPHIR_INIT_VAR(&_4$$5);
 			ZVAL_STRING(&_4$$5, "dispatch:beforeDispatchLoop");
 			ZEPHIR_CALL_METHOD(&_3$$5, &eventsManager, "fire", NULL, 0, &_4$$5, this_ptr);
@@ -917,32 +780,9 @@
 			if (_5$$5) {
 				RETURN_MM_BOOL(0);
 			}
->>>>>>> b3b083d3
 
 		try_end_1:
 
-<<<<<<< HEAD
-	wasFresh = 0;
-	zephir_read_property(&_0, this_ptr, SL("_dependencyInjector"), PH_NOISY_CC | PH_READONLY);
-	ZEPHIR_CPY_WRT(&dependencyInjector, &_0);
-	if (Z_TYPE_P(&dependencyInjector) != IS_OBJECT) {
-		ZEPHIR_INIT_VAR(&_1$$3);
-		ZVAL_STRING(&_1$$3, "A dependency injection container is required to access related dispatching services");
-		ZVAL_LONG(&_2$$3, 0);
-		ZEPHIR_CALL_METHOD(NULL, this_ptr, "_throwdispatchexception", NULL, 0, &_1$$3, &_2$$3);
-		zephir_check_call_status();
-		RETURN_MM_BOOL(0);
-	}
-	zephir_read_property(&_0, this_ptr, SL("_eventsManager"), PH_NOISY_CC | PH_READONLY);
-	ZEPHIR_CPY_WRT(&eventsManager, &_0);
-	if (Z_TYPE_P(&eventsManager) == IS_OBJECT) {
-		ZEPHIR_INIT_VAR(&_4$$4);
-		ZVAL_STRING(&_4$$4, "dispatch:beforeDispatchLoop");
-		ZEPHIR_CALL_METHOD(&_3$$4, &eventsManager, "fire", NULL, 0, &_4$$4, this_ptr);
-		zephir_check_call_status();
-		if (ZEPHIR_IS_FALSE_IDENTICAL(&_3$$4)) {
-			RETURN_MM_BOOL(0);
-=======
 		if (EG(exception)) {
 			ZEPHIR_INIT_VAR(&_7$$4);
 			ZVAL_OBJ(&_7$$4, EG(exception));
@@ -962,7 +802,6 @@
 					return;
 				}
 			}
->>>>>>> b3b083d3
 		}
 	}
 	ZEPHIR_INIT_VAR(&value);
@@ -984,17 +823,10 @@
 		}
 		numberDispatches++;
 		if (numberDispatches == 256) {
-<<<<<<< HEAD
-			ZEPHIR_INIT_NVAR(&_5$$7);
-			ZVAL_STRING(&_5$$7, "Dispatcher has detected a cyclic routing causing stability problems");
-			ZVAL_LONG(&_6$$7, 1);
-			ZEPHIR_CALL_METHOD(NULL, this_ptr, "_throwdispatchexception", &_7, 0, &_5$$7, &_6$$7);
-=======
 			ZEPHIR_INIT_NVAR(&_9$$11);
 			ZVAL_STRING(&_9$$11, "Dispatcher has detected a cyclic routing causing stability problems");
 			ZVAL_LONG(&_10$$11, 1);
 			ZEPHIR_CALL_METHOD(NULL, this_ptr, "_throwdispatchexception", &_11, 0, &_9$$11, &_10$$11);
->>>>>>> b3b083d3
 			zephir_check_call_status();
 			break;
 		}
@@ -1005,32 +837,6 @@
 		}
 		ZEPHIR_CALL_METHOD(NULL, this_ptr, "_resolveemptyproperties", &_12, 0);
 		zephir_check_call_status();
-<<<<<<< HEAD
-		ZEPHIR_OBS_NVAR(&namespaceName);
-		zephir_read_property(&namespaceName, this_ptr, SL("_namespaceName"), PH_NOISY_CC);
-		ZEPHIR_OBS_NVAR(&handlerName);
-		zephir_read_property(&handlerName, this_ptr, SL("_handlerName"), PH_NOISY_CC);
-		ZEPHIR_OBS_NVAR(&actionName);
-		zephir_read_property(&actionName, this_ptr, SL("_actionName"), PH_NOISY_CC);
-		ZEPHIR_CALL_METHOD(&handlerClass, this_ptr, "gethandlerclass", &_9, 0);
-		zephir_check_call_status();
-		if (Z_TYPE_P(&eventsManager) == IS_OBJECT) {
-			ZEPHIR_INIT_NVAR(&_11$$8);
-			ZVAL_STRING(&_11$$8, "dispatch:beforeDispatch");
-			ZEPHIR_CALL_METHOD(&_10$$8, &eventsManager, "fire", &_12, 0, &_11$$8, this_ptr);
-			zephir_check_call_status();
-			if (ZEPHIR_IS_FALSE_IDENTICAL(&_10$$8)) {
-				continue;
-			}
-			zephir_read_property(&_13$$8, this_ptr, SL("_finished"), PH_NOISY_CC | PH_READONLY);
-			if (ZEPHIR_IS_FALSE_IDENTICAL(&_13$$8)) {
-				continue;
-			}
-		}
-		ZEPHIR_CALL_METHOD(&_14$$6, &dependencyInjector, "has", &_15, 0, &handlerClass);
-		zephir_check_call_status();
-		hasService = zephir_get_boolval(&_14$$6);
-=======
 		if (hasEventsManager) {
 
 			/* try_start_2: */
@@ -1078,44 +884,10 @@
 		ZEPHIR_CALL_METHOD(&_24$$10, &dependencyInjector, "has", &_25, 0, &handlerClass);
 		zephir_check_call_status();
 		hasService = zephir_get_boolval(&_24$$10);
->>>>>>> b3b083d3
 		if (!(hasService)) {
 			hasService = zephir_class_exists(&handlerClass, 1 TSRMLS_CC);
 		}
 		if (!(hasService)) {
-<<<<<<< HEAD
-			ZEPHIR_INIT_LNVAR(_16$$12);
-			ZEPHIR_CONCAT_VS(&_16$$12, &handlerClass, " handler class cannot be loaded");
-			ZVAL_LONG(&_17$$12, 2);
-			ZEPHIR_CALL_METHOD(&status, this_ptr, "_throwdispatchexception", &_18, 0, &_16$$12, &_17$$12);
-			zephir_check_call_status();
-			if (ZEPHIR_IS_FALSE_IDENTICAL(&status)) {
-				zephir_read_property(&_19$$13, this_ptr, SL("_finished"), PH_NOISY_CC | PH_READONLY);
-				if (ZEPHIR_IS_FALSE_IDENTICAL(&_19$$13)) {
-					continue;
-				}
-			}
-			break;
-		}
-		ZEPHIR_CALL_METHOD(&handler, &dependencyInjector, "getshared", &_20, 0, &handlerClass);
-		zephir_check_call_status();
-		ZEPHIR_CALL_METHOD(&_14$$6, &dependencyInjector, "wasfreshinstance", &_21, 0);
-		zephir_check_call_status();
-		if (ZEPHIR_IS_TRUE_IDENTICAL(&_14$$6)) {
-			wasFresh = 1;
-		}
-		if (Z_TYPE_P(&handler) != IS_OBJECT) {
-			ZEPHIR_INIT_NVAR(&_22$$16);
-			ZVAL_STRING(&_22$$16, "Invalid handler returned from the services container");
-			ZVAL_LONG(&_23$$16, 3);
-			ZEPHIR_CALL_METHOD(&status, this_ptr, "_throwdispatchexception", &_24, 0, &_22$$16, &_23$$16);
-			zephir_check_call_status();
-			if (ZEPHIR_IS_FALSE_IDENTICAL(&status)) {
-				zephir_read_property(&_25$$17, this_ptr, SL("_finished"), PH_NOISY_CC | PH_READONLY);
-				if (ZEPHIR_IS_FALSE_IDENTICAL(&_25$$17)) {
-					continue;
-				}
-=======
 			ZEPHIR_INIT_LNVAR(_26$$18);
 			ZEPHIR_CONCAT_VS(&_26$$18, &handlerClass, " handler class cannot be loaded");
 			ZVAL_LONG(&_27$$18, 2);
@@ -1148,26 +920,10 @@
 			}
 			if (_35$$20) {
 				continue;
->>>>>>> b3b083d3
 			}
 			break;
 		}
 		zephir_update_property_zval(this_ptr, SL("_activeHandler"), &handler);
-<<<<<<< HEAD
-		ZEPHIR_OBS_NVAR(&params);
-		zephir_read_property(&params, this_ptr, SL("_params"), PH_NOISY_CC);
-		if (Z_TYPE_P(&params) != IS_ARRAY) {
-			ZEPHIR_INIT_NVAR(&_26$$19);
-			ZVAL_STRING(&_26$$19, "Action parameters must be an Array");
-			ZVAL_LONG(&_27$$19, 4);
-			ZEPHIR_CALL_METHOD(&status, this_ptr, "_throwdispatchexception", &_28, 0, &_26$$19, &_27$$19);
-			zephir_check_call_status();
-			if (ZEPHIR_IS_FALSE_IDENTICAL(&status)) {
-				zephir_read_property(&_29$$20, this_ptr, SL("_finished"), PH_NOISY_CC | PH_READONLY);
-				if (ZEPHIR_IS_FALSE_IDENTICAL(&_29$$20)) {
-					continue;
-				}
-=======
 		ZEPHIR_OBS_NVAR(&namespaceName);
 		zephir_read_property(&namespaceName, this_ptr, SL("_namespaceName"), PH_NOISY_CC);
 		ZEPHIR_OBS_NVAR(&handlerName);
@@ -1189,55 +945,11 @@
 			}
 			if (_39$$22) {
 				continue;
->>>>>>> b3b083d3
 			}
 			break;
 		}
 		ZEPHIR_CALL_METHOD(&actionMethod, this_ptr, "getactivemethod", &_40, 0);
 		zephir_check_call_status();
-<<<<<<< HEAD
-		ZEPHIR_INIT_NVAR(&_31$$6);
-		zephir_create_array(&_31$$6, 2, 0 TSRMLS_CC);
-		zephir_array_fast_append(&_31$$6, &handler);
-		zephir_array_fast_append(&_31$$6, &actionMethod);
-		if (!(zephir_is_callable(&_31$$6 TSRMLS_CC))) {
-			if (Z_TYPE_P(&eventsManager) == IS_OBJECT) {
-				ZEPHIR_INIT_NVAR(&_33$$23);
-				ZVAL_STRING(&_33$$23, "dispatch:beforeNotFoundAction");
-				ZEPHIR_CALL_METHOD(&_32$$23, &eventsManager, "fire", &_34, 0, &_33$$23, this_ptr);
-				zephir_check_call_status();
-				if (ZEPHIR_IS_FALSE_IDENTICAL(&_32$$23)) {
-					continue;
-				}
-				zephir_read_property(&_35$$23, this_ptr, SL("_finished"), PH_NOISY_CC | PH_READONLY);
-				if (ZEPHIR_IS_FALSE_IDENTICAL(&_35$$23)) {
-					continue;
-				}
-			}
-			ZEPHIR_INIT_LNVAR(_36$$22);
-			ZEPHIR_CONCAT_SVSVS(&_36$$22, "Action '", &actionName, "' was not found on handler '", &handlerName, "'");
-			ZVAL_LONG(&_37$$22, 5);
-			ZEPHIR_CALL_METHOD(&status, this_ptr, "_throwdispatchexception", &_38, 0, &_36$$22, &_37$$22);
-			zephir_check_call_status();
-			if (ZEPHIR_IS_FALSE_IDENTICAL(&status)) {
-				zephir_read_property(&_39$$26, this_ptr, SL("_finished"), PH_NOISY_CC | PH_READONLY);
-				if (ZEPHIR_IS_FALSE_IDENTICAL(&_39$$26)) {
-					continue;
-				}
-			}
-			break;
-		}
-		if (Z_TYPE_P(&eventsManager) == IS_OBJECT) {
-			ZEPHIR_INIT_NVAR(&_41$$28);
-			ZVAL_STRING(&_41$$28, "dispatch:beforeExecuteRoute");
-			ZEPHIR_CALL_METHOD(&_40$$28, &eventsManager, "fire", &_42, 0, &_41$$28, this_ptr);
-			zephir_check_call_status();
-			if (ZEPHIR_IS_FALSE_IDENTICAL(&_40$$28)) {
-				continue;
-			}
-			zephir_read_property(&_43$$28, this_ptr, SL("_finished"), PH_NOISY_CC | PH_READONLY);
-			if (ZEPHIR_IS_FALSE_IDENTICAL(&_43$$28)) {
-=======
 		ZEPHIR_INIT_NVAR(&_41$$10);
 		zephir_create_array(&_41$$10, 2, 0 TSRMLS_CC);
 		zephir_array_fast_append(&_41$$10, &handler);
@@ -1267,39 +979,10 @@
 				_49$$24 = ZEPHIR_IS_FALSE_IDENTICAL(&_47$$24);
 			}
 			if (_49$$24) {
->>>>>>> b3b083d3
 				continue;
 			}
 			break;
 		}
-<<<<<<< HEAD
-		if ((zephir_method_exists_ex(&handler, SL("beforeexecuteroute") TSRMLS_CC) == SUCCESS)) {
-			ZEPHIR_CALL_METHOD(&_44$$31, &handler, "beforeexecuteroute", NULL, 0, this_ptr);
-			zephir_check_call_status();
-			if (ZEPHIR_IS_FALSE_IDENTICAL(&_44$$31)) {
-				continue;
-			}
-			zephir_read_property(&_45$$31, this_ptr, SL("_finished"), PH_NOISY_CC | PH_READONLY);
-			if (ZEPHIR_IS_FALSE_IDENTICAL(&_45$$31)) {
-				continue;
-			}
-		}
-		if (wasFresh == 1) {
-			if ((zephir_method_exists_ex(&handler, SL("initialize") TSRMLS_CC) == SUCCESS)) {
-				ZEPHIR_CALL_METHOD(NULL, &handler, "initialize", NULL, 0);
-				zephir_check_call_status();
-			}
-			if (zephir_is_true(&eventsManager)) {
-				ZEPHIR_INIT_NVAR(&_47$$36);
-				ZVAL_STRING(&_47$$36, "dispatch:afterInitialize");
-				ZEPHIR_CALL_METHOD(&_46$$36, &eventsManager, "fire", &_48, 0, &_47$$36, this_ptr);
-				zephir_check_call_status();
-				if (ZEPHIR_IS_FALSE_IDENTICAL(&_46$$36)) {
-					continue;
-				}
-				zephir_read_property(&_49$$36, this_ptr, SL("_finished"), PH_NOISY_CC | PH_READONLY);
-				if (ZEPHIR_IS_FALSE_IDENTICAL(&_49$$36)) {
-=======
 		if (hasEventsManager) {
 
 			/* try_start_3: */
@@ -1360,7 +1043,6 @@
 				if (_63$$35) {
 					ZEPHIR_CALL_METHOD(NULL, &dependencyInjector, "remove", &_65, 0, &handlerClass);
 					zephir_check_call_status_or_jump(try_end_4);
->>>>>>> b3b083d3
 					continue;
 				}
 
@@ -1482,34 +1164,12 @@
 				}
 			}
 		}
-<<<<<<< HEAD
-		zephir_read_property(&_50$$6, this_ptr, SL("_modelBinding"), PH_NOISY_CC | PH_READONLY);
-		if (zephir_is_true(&_50$$6)) {
-=======
 		zephir_read_property(&_87$$10, this_ptr, SL("_modelBinding"), PH_NOISY_CC | PH_READONLY);
 		if (zephir_is_true(&_87$$10)) {
->>>>>>> b3b083d3
 			ZEPHIR_OBS_NVAR(&modelBinder);
 			zephir_read_property(&modelBinder, this_ptr, SL("_modelBinder"), PH_NOISY_CC);
 			ZEPHIR_INIT_NVAR(&bindCacheKey);
 			ZEPHIR_CONCAT_SVSV(&bindCacheKey, "_PHMB_", &handlerClass, "_", &actionMethod);
-<<<<<<< HEAD
-			ZEPHIR_CALL_METHOD(&_51$$39, &modelBinder, "bindtohandler", NULL, 0, &handler, &params, &bindCacheKey, &actionMethod);
-			zephir_check_call_status();
-			ZEPHIR_CPY_WRT(&params, &_51$$39);
-		}
-		zephir_update_property_zval(this_ptr, SL("_lastHandler"), &handler);
-		if (Z_TYPE_P(&eventsManager) == IS_OBJECT) {
-			ZEPHIR_INIT_NVAR(&_53$$40);
-			ZVAL_STRING(&_53$$40, "dispatch:afterBinding");
-			ZEPHIR_CALL_METHOD(&_52$$40, &eventsManager, "fire", &_54, 0, &_53$$40, this_ptr);
-			zephir_check_call_status();
-			if (ZEPHIR_IS_FALSE_IDENTICAL(&_52$$40)) {
-				continue;
-			}
-			zephir_read_property(&_55$$40, this_ptr, SL("_finished"), PH_NOISY_CC | PH_READONLY);
-			if (ZEPHIR_IS_FALSE_IDENTICAL(&_55$$40)) {
-=======
 			ZEPHIR_CALL_METHOD(&_88$$49, &modelBinder, "bindtohandler", NULL, 0, &handler, &params, &bindCacheKey, &actionMethod);
 			zephir_check_call_status();
 			ZEPHIR_CPY_WRT(&params, &_88$$49);
@@ -1524,20 +1184,10 @@
 			}
 			zephir_read_property(&_92$$50, this_ptr, SL("_finished"), PH_NOISY_CC | PH_READONLY);
 			if (ZEPHIR_IS_FALSE_IDENTICAL(&_92$$50)) {
->>>>>>> b3b083d3
 				continue;
 			}
 		}
 		if ((zephir_method_exists_ex(&handler, SL("afterbinding") TSRMLS_CC) == SUCCESS)) {
-<<<<<<< HEAD
-			ZEPHIR_CALL_METHOD(&_56$$43, &handler, "afterbinding", NULL, 0, this_ptr);
-			zephir_check_call_status();
-			if (ZEPHIR_IS_FALSE_IDENTICAL(&_56$$43)) {
-				continue;
-			}
-			zephir_read_property(&_57$$43, this_ptr, SL("_finished"), PH_NOISY_CC | PH_READONLY);
-			if (ZEPHIR_IS_FALSE_IDENTICAL(&_57$$43)) {
-=======
 			ZEPHIR_CALL_METHOD(&_93$$53, &handler, "afterbinding", NULL, 0, this_ptr);
 			zephir_check_call_status();
 			if (ZEPHIR_IS_FALSE_IDENTICAL(&_93$$53)) {
@@ -1545,7 +1195,6 @@
 			}
 			zephir_read_property(&_94$$53, this_ptr, SL("_finished"), PH_NOISY_CC | PH_READONLY);
 			if (ZEPHIR_IS_FALSE_IDENTICAL(&_94$$53)) {
->>>>>>> b3b083d3
 				continue;
 			}
 		}
@@ -1553,11 +1202,6 @@
 
 		/* try_start_7: */
 
-<<<<<<< HEAD
-			ZEPHIR_CALL_METHOD(&_58$$46, this_ptr, "callactionmethod", &_59, 0, &handler, &actionMethod, &params);
-			zephir_check_call_status_or_jump(try_end_1);
-			zephir_update_property_zval(this_ptr, SL("_returnedValue"), &_58$$46);
-=======
 			ZEPHIR_CALL_METHOD(&_95$$56, this_ptr, "callactionmethod", &_96, 0, &handler, &actionMethod, &params);
 			zephir_check_call_status_or_jump(try_end_7);
 			zephir_update_property_zval(this_ptr, SL("_returnedValue"), &_95$$56);
@@ -1565,28 +1209,10 @@
 			if (ZEPHIR_IS_FALSE_IDENTICAL(&_97$$56)) {
 				continue;
 			}
->>>>>>> b3b083d3
 
 		try_end_7:
 
 		if (EG(exception)) {
-<<<<<<< HEAD
-			ZEPHIR_INIT_NVAR(&_60$$6);
-			ZVAL_OBJ(&_60$$6, EG(exception));
-			Z_ADDREF_P(&_60$$6);
-			if (zephir_is_instance_of(&_60$$6, SL("Throwable") TSRMLS_CC)) {
-				zend_clear_exception(TSRMLS_C);
-				ZEPHIR_CPY_WRT(&e, &_60$$6);
-				ZEPHIR_CALL_METHOD(&_61$$47, this_ptr, "_handleexception", &_62, 0, &e);
-				zephir_check_call_status();
-				if (ZEPHIR_IS_FALSE_IDENTICAL(&_61$$47)) {
-					zephir_read_property(&_63$$48, this_ptr, SL("_finished"), PH_NOISY_CC | PH_READONLY);
-					if (ZEPHIR_IS_FALSE_IDENTICAL(&_63$$48)) {
-						continue;
-					}
-				} else {
-					zephir_throw_exception_debug(&e, "phalcon/dispatcher.zep", 619 TSRMLS_CC);
-=======
 			ZEPHIR_INIT_NVAR(&_98$$10);
 			ZVAL_OBJ(&_98$$10, EG(exception));
 			Z_ADDREF_P(&_98$$10);
@@ -1645,48 +1271,11 @@
 						continue;
 					}
 					zephir_throw_exception_debug(&e, "phalcon/dispatcher.zep", 680 TSRMLS_CC);
->>>>>>> b3b083d3
 					ZEPHIR_MM_RESTORE();
 					return;
 				}
 			}
 		}
-<<<<<<< HEAD
-		if (Z_TYPE_P(&eventsManager) == IS_OBJECT) {
-			ZEPHIR_INIT_NVAR(&_65$$51);
-			ZVAL_STRING(&_65$$51, "dispatch:afterExecuteRoute");
-			ZEPHIR_CALL_METHOD(&_64$$51, &eventsManager, "fire", &_66, 0, &_65$$51, this_ptr, &value);
-			zephir_check_call_status();
-			if (ZEPHIR_IS_FALSE_IDENTICAL(&_64$$51)) {
-				continue;
-			}
-			zephir_read_property(&_67$$51, this_ptr, SL("_finished"), PH_NOISY_CC | PH_READONLY);
-			if (ZEPHIR_IS_FALSE_IDENTICAL(&_67$$51)) {
-				continue;
-			}
-			ZEPHIR_INIT_NVAR(&_65$$51);
-			ZVAL_STRING(&_65$$51, "dispatch:afterDispatch");
-			ZEPHIR_CALL_METHOD(NULL, &eventsManager, "fire", &_68, 0, &_65$$51, this_ptr);
-			zephir_check_call_status();
-		}
-		if ((zephir_method_exists_ex(&handler, SL("afterexecuteroute") TSRMLS_CC) == SUCCESS)) {
-			ZEPHIR_CALL_METHOD(&_69$$54, &handler, "afterexecuteroute", NULL, 0, this_ptr, &value);
-			zephir_check_call_status();
-			if (ZEPHIR_IS_FALSE_IDENTICAL(&_69$$54)) {
-				continue;
-			}
-			zephir_read_property(&_70$$54, this_ptr, SL("_finished"), PH_NOISY_CC | PH_READONLY);
-			if (ZEPHIR_IS_FALSE_IDENTICAL(&_70$$54)) {
-				continue;
-			}
-		}
-	}
-	if (Z_TYPE_P(&eventsManager) == IS_OBJECT) {
-		ZEPHIR_INIT_VAR(&_71$$57);
-		ZVAL_STRING(&_71$$57, "dispatch:afterDispatchLoop");
-		ZEPHIR_CALL_METHOD(NULL, &eventsManager, "fire", NULL, 0, &_71$$57, this_ptr);
-		zephir_check_call_status();
-=======
 		if ((zephir_method_exists_ex(&handler, SL("afterexecuteroute") TSRMLS_CC) == SUCCESS)) {
 
 			/* try_start_9: */
@@ -1790,7 +1379,6 @@
 				return;
 			}
 		}
->>>>>>> b3b083d3
 	}
 	RETURN_CCTOR(&handler);
 
@@ -1814,12 +1402,7 @@
  */
 PHP_METHOD(Phalcon_Dispatcher, forward) {
 
-<<<<<<< HEAD
-	zend_long ZEPHIR_LAST_CALL_STATUS;
-	zval *forward, forward_sub, __$true, __$false, namespaceName, controllerName, params, actionName, taskName, _0$$3, _1$$4, _2$$5, _3$$7, _4$$8;
-=======
 	zval *forward, forward_sub, __$true, __$false, namespaceName, controllerName, params, actionName, taskName, _0, _1, _2, _3;
->>>>>>> b3b083d3
 	zval *this_ptr = getThis();
 
 	ZVAL_UNDEF(&forward_sub);
@@ -1830,18 +1413,10 @@
 	ZVAL_UNDEF(&params);
 	ZVAL_UNDEF(&actionName);
 	ZVAL_UNDEF(&taskName);
-<<<<<<< HEAD
-	ZVAL_UNDEF(&_0$$3);
-	ZVAL_UNDEF(&_1$$4);
-	ZVAL_UNDEF(&_2$$5);
-	ZVAL_UNDEF(&_3$$7);
-	ZVAL_UNDEF(&_4$$8);
-=======
 	ZVAL_UNDEF(&_0);
 	ZVAL_UNDEF(&_1);
 	ZVAL_UNDEF(&_2);
 	ZVAL_UNDEF(&_3);
->>>>>>> b3b083d3
 
 	ZEPHIR_MM_GROW();
 	zephir_fetch_params(1, 1, 0, &forward);
@@ -1854,33 +1429,6 @@
 		return;
 	}
 	if (Z_TYPE_P(forward) != IS_ARRAY) {
-<<<<<<< HEAD
-		ZEPHIR_INIT_VAR(&_0$$3);
-		ZVAL_STRING(&_0$$3, "Forward parameter must be an Array");
-		ZEPHIR_CALL_METHOD(NULL, this_ptr, "_throwdispatchexception", NULL, 0, &_0$$3);
-		zephir_check_call_status();
-		RETURN_MM_NULL();
-	}
-	if (zephir_array_isset_string_fetch(&namespaceName, forward, SL("namespace"), 1)) {
-		zephir_read_property(&_1$$4, this_ptr, SL("_namespaceName"), PH_NOISY_CC | PH_READONLY);
-		zephir_update_property_zval(this_ptr, SL("_previousNamespaceName"), &_1$$4);
-		zephir_update_property_zval(this_ptr, SL("_namespaceName"), &namespaceName);
-	}
-	if (zephir_array_isset_string_fetch(&controllerName, forward, SL("controller"), 1)) {
-		zephir_read_property(&_2$$5, this_ptr, SL("_handlerName"), PH_NOISY_CC | PH_READONLY);
-		zephir_update_property_zval(this_ptr, SL("_previousHandlerName"), &_2$$5);
-		zephir_update_property_zval(this_ptr, SL("_handlerName"), &controllerName);
-	} else {
-		if (zephir_array_isset_string_fetch(&taskName, forward, SL("task"), 1)) {
-			zephir_read_property(&_3$$7, this_ptr, SL("_handlerName"), PH_NOISY_CC | PH_READONLY);
-			zephir_update_property_zval(this_ptr, SL("_previousHandlerName"), &_3$$7);
-			zephir_update_property_zval(this_ptr, SL("_handlerName"), &taskName);
-		}
-	}
-	if (zephir_array_isset_string_fetch(&actionName, forward, SL("action"), 1)) {
-		zephir_read_property(&_4$$8, this_ptr, SL("_actionName"), PH_NOISY_CC | PH_READONLY);
-		zephir_update_property_zval(this_ptr, SL("_previousActionName"), &_4$$8);
-=======
 		ZEPHIR_THROW_EXCEPTION_DEBUG_STR(phalcon_exception_ce, "Forward parameter must be an Array", "phalcon/dispatcher.zep", 765);
 		return;
 	}
@@ -1900,7 +1448,6 @@
 		zephir_update_property_zval(this_ptr, SL("_handlerName"), &taskName);
 	}
 	if (zephir_array_isset_string_fetch(&actionName, forward, SL("action"), 1)) {
->>>>>>> b3b083d3
 		zephir_update_property_zval(this_ptr, SL("_actionName"), &actionName);
 	}
 	if (zephir_array_isset_string_fetch(&params, forward, SL("params"), 1)) {
@@ -1957,11 +1504,7 @@
 	zephir_read_property(&handlerName, this_ptr, SL("_handlerName"), PH_NOISY_CC);
 	ZEPHIR_OBS_VAR(&namespaceName);
 	zephir_read_property(&namespaceName, this_ptr, SL("_namespaceName"), PH_NOISY_CC);
-<<<<<<< HEAD
-	if (!(zephir_memnstr_str(&handlerName, SL("\\"), "phalcon/dispatcher.zep", 737))) {
-=======
 	if (!(zephir_memnstr_str(&handlerName, SL("\\"), "phalcon/dispatcher.zep", 822))) {
->>>>>>> b3b083d3
 		ZEPHIR_INIT_VAR(&camelizedClass);
 		zephir_camelize(&camelizedClass, &handlerName, NULL  );
 	} else {
