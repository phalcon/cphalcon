--- conflicted
+++ resolved
@@ -34,51 +34,7 @@
  */
 ZEPHIR_INIT_CLASS(Phalcon_Cache_Cache)
 {
-<<<<<<< HEAD
-	ZEPHIR_REGISTER_CLASS(Phalcon\\Cache, Cache, phalcon, cache_cache, phalcon_cache_cache_method_entry, 0);
-
-	/**
-	 * The adapter
-	 *
-	 * @var AdapterInterface
-	 */
-	zend_declare_property_null(phalcon_cache_cache_ce, SL("adapter"), ZEND_ACC_PROTECTED);
-	zend_class_implements(phalcon_cache_cache_ce, 1, zephir_get_internal_ce(SL("psrext\\simplecache\\cacheinterface")));
-	return SUCCESS;
-}
-
-/**
- * The adapter
- */
-PHP_METHOD(Phalcon_Cache_Cache, getAdapter)
-{
-	zval *this_ptr = getThis();
-
-
-
-	RETURN_MEMBER(getThis(), "adapter");
-}
-
-/**
- * Constructor.
- *
- * @param AdapterInterface $adapter The cache adapter
- */
-PHP_METHOD(Phalcon_Cache_Cache, __construct)
-{
-	zval *adapter, adapter_sub;
-	zval *this_ptr = getThis();
-
-	ZVAL_UNDEF(&adapter_sub);
-#if PHP_VERSION_ID >= 80000
-	bool is_null_true = 1;
-	ZEND_PARSE_PARAMETERS_START(1, 1)
-		Z_PARAM_OBJECT_OF_CLASS(adapter, phalcon_cache_adapter_adapterinterface_ce)
-	ZEND_PARSE_PARAMETERS_END();
-#endif
-=======
 	ZEPHIR_REGISTER_CLASS_EX(Phalcon\\Cache, Cache, phalcon, cache_cache, phalcon_cache_abstractcache_ce, phalcon_cache_cache_method_entry, 0);
->>>>>>> 57a2dfd0
 
 	return SUCCESS;
 }
