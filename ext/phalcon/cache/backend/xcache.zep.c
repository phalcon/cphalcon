
#ifdef HAVE_CONFIG_H
#include "../../../ext_config.h"
#endif

#include <php.h>
#include "../../../php_ext.h"
#include "../../../ext.h"

#include <Zend/zend_operators.h>
#include <Zend/zend_exceptions.h>
#include <Zend/zend_interfaces.h>

#include "kernel/main.h"
#include "kernel/memory.h"
#include "kernel/array.h"
#include "kernel/fcall.h"
#include "kernel/object.h"
#include "kernel/concat.h"
#include "kernel/operators.h"
#include "kernel/exception.h"
#include "kernel/hash.h"
#include "kernel/string.h"


/**
 * Phalcon\Cache\Backend\Xcache
 *
 * Allows to cache output fragments, PHP data and raw data using an XCache backend
 *
 *<code>
 *	//Cache data for 2 days
 *	$frontCache = new \Phalcon\Cache\Frontend\Data(array(
 *		'lifetime' => 172800
 *	));
 *
 *  $cache = new \Phalcon\Cache\Backend\Xcache($frontCache, array(
 *      'prefix' => 'app-data'
 *  ));
 *
 *	//Cache arbitrary data
 *	$cache->save('my-data', array(1, 2, 3, 4, 5));
 *
 *	//Get data
 *	$data = $cache->get('my-data');
 *
 *</code>
 */
ZEPHIR_INIT_CLASS(Phalcon_Cache_Backend_Xcache) {

	ZEPHIR_REGISTER_CLASS_EX(Phalcon\\Cache\\Backend, Xcache, phalcon, cache_backend_xcache, phalcon_cache_backend_ce, phalcon_cache_backend_xcache_method_entry, 0);

	zend_class_implements(phalcon_cache_backend_xcache_ce TSRMLS_CC, 1, phalcon_cache_backendinterface_ce);
	return SUCCESS;

}

/**
 * Phalcon\Cache\Backend\Xcache constructor
 *
 * @param \Phalcon\Cache\FrontendInterface frontend
 * @param array options
 */
PHP_METHOD(Phalcon_Cache_Backend_Xcache, __construct) {

	int ZEPHIR_LAST_CALL_STATUS;
	zephir_fcall_cache_entry *_1 = NULL;
	zval *frontend, *options = NULL, *_0;

	ZEPHIR_MM_GROW();
	zephir_fetch_params(1, 1, 1, &frontend, &options);

	if (!options) {
		ZEPHIR_CPY_WRT(options, ZEPHIR_GLOBAL(global_null));
	} else {
		ZEPHIR_SEPARATE_PARAM(options);
	}


	if (Z_TYPE_P(options) != IS_ARRAY) {
		ZEPHIR_INIT_NVAR(options);
		array_init(options);
	}
	if (!(zephir_array_isset_string(options, SS("statsKey")))) {
		ZEPHIR_INIT_VAR(_0);
		ZVAL_STRING(_0, "_PHCX", 1);
		zephir_array_update_string(&options, SL("statsKey"), &_0, PH_COPY | PH_SEPARATE);
	}
<<<<<<< HEAD
	ZEPHIR_CALL_PARENT(NULL, phalcon_cache_backend_xcache_ce, this_ptr, "__construct", &_1, 103, frontend, options);
=======
	ZEPHIR_CALL_PARENT(NULL, phalcon_cache_backend_xcache_ce, this_ptr, "__construct", &_1, 106, frontend, options);
>>>>>>> 08711796
	zephir_check_call_status();
	ZEPHIR_MM_RESTORE();

}

/**
 * Returns a cached content
 *
 * @param int|string keyName
 * @param   long lifetime
 * @return  mixed
 */
PHP_METHOD(Phalcon_Cache_Backend_Xcache, get) {

	int ZEPHIR_LAST_CALL_STATUS;
	zval *keyName, *lifetime = NULL, *frontend, *prefixedKey, *cachedContent = NULL, *_0;

	ZEPHIR_MM_GROW();
	zephir_fetch_params(1, 1, 1, &keyName, &lifetime);

	if (!lifetime) {
		lifetime = ZEPHIR_GLOBAL(global_null);
	}


	ZEPHIR_OBS_VAR(frontend);
	zephir_read_property_this(&frontend, this_ptr, SL("_frontend"), PH_NOISY_CC);
	_0 = zephir_fetch_nproperty_this(this_ptr, SL("_prefix"), PH_NOISY_CC);
	ZEPHIR_INIT_VAR(prefixedKey);
	ZEPHIR_CONCAT_SVV(prefixedKey, "_PHCX", _0, keyName);
	zephir_update_property_this(this_ptr, SL("_lastKey"), prefixedKey TSRMLS_CC);
<<<<<<< HEAD
	ZEPHIR_CALL_FUNCTION(&cachedContent, "xcache_get", NULL, 80, prefixedKey);
=======
	ZEPHIR_CALL_FUNCTION(&cachedContent, "xcache_get", NULL, 84, prefixedKey);
>>>>>>> 08711796
	zephir_check_call_status();
	if (!(zephir_is_true(cachedContent))) {
		RETURN_MM_NULL();
	}
	if (zephir_is_numeric(cachedContent)) {
		RETURN_CCTOR(cachedContent);
	} else {
		ZEPHIR_RETURN_CALL_METHOD(frontend, "afterretrieve", NULL, 0, cachedContent);
		zephir_check_call_status();
		RETURN_MM();
	}

}

/**
 * Stores cached content into the file backend and stops the frontend
 *
 * @param int|string keyName
 * @param string content
 * @param long lifetime
 * @param boolean stopBuffer
 */
PHP_METHOD(Phalcon_Cache_Backend_Xcache, save) {

	zephir_fcall_cache_entry *_1 = NULL;
	int ZEPHIR_LAST_CALL_STATUS;
	zend_bool stopBuffer;
	zval *keyName = NULL, *content = NULL, *lifetime = NULL, *stopBuffer_param = NULL, *lastKey = NULL, *frontend, *cachedContent = NULL, *preparedContent = NULL, *tmp, *tt1 = NULL, *success = NULL, *isBuffering = NULL, *options, *keys = NULL, *specialKey, *_0;

	ZEPHIR_MM_GROW();
	zephir_fetch_params(1, 0, 4, &keyName, &content, &lifetime, &stopBuffer_param);

	if (!keyName) {
		keyName = ZEPHIR_GLOBAL(global_null);
	}
	if (!content) {
		content = ZEPHIR_GLOBAL(global_null);
	}
	if (!lifetime) {
		lifetime = ZEPHIR_GLOBAL(global_null);
	}
	if (!stopBuffer_param) {
		stopBuffer = 1;
	} else {
		stopBuffer = zephir_get_boolval(stopBuffer_param);
	}


	if (!(zephir_is_true(keyName))) {
		ZEPHIR_OBS_VAR(lastKey);
		zephir_read_property_this(&lastKey, this_ptr, SL("_lastKey"), PH_NOISY_CC);
	} else {
		_0 = zephir_fetch_nproperty_this(this_ptr, SL("_prefix"), PH_NOISY_CC);
		ZEPHIR_INIT_NVAR(lastKey);
		ZEPHIR_CONCAT_SVV(lastKey, "_PHCX", _0, keyName);
	}
	if (!(zephir_is_true(lastKey))) {
		ZEPHIR_THROW_EXCEPTION_DEBUG_STR(phalcon_cache_exception_ce, "Cache must be started first", "phalcon/cache/backend/xcache.zep", 119);
		return;
	}
	ZEPHIR_OBS_VAR(frontend);
	zephir_read_property_this(&frontend, this_ptr, SL("_frontend"), PH_NOISY_CC);
	if (!(zephir_is_true(content))) {
		ZEPHIR_CALL_METHOD(&cachedContent, frontend, "getcontent", NULL, 0);
		zephir_check_call_status();
	} else {
		ZEPHIR_CPY_WRT(cachedContent, content);
	}
	if (!(zephir_is_numeric(cachedContent))) {
		ZEPHIR_CALL_METHOD(&preparedContent, frontend, "beforestore", NULL, 0, cachedContent);
		zephir_check_call_status();
	}
	if (!(zephir_is_true(lifetime))) {
		ZEPHIR_OBS_VAR(tmp);
		zephir_read_property_this(&tmp, this_ptr, SL("_lastLifetime"), PH_NOISY_CC);
		if (!(zephir_is_true(tmp))) {
			ZEPHIR_CALL_METHOD(&tt1, frontend, "getlifetime", NULL, 0);
			zephir_check_call_status();
		} else {
			ZEPHIR_CPY_WRT(tt1, tmp);
		}
	} else {
		ZEPHIR_CPY_WRT(tt1, lifetime);
	}
	if (zephir_is_numeric(cachedContent)) {
<<<<<<< HEAD
		ZEPHIR_CALL_FUNCTION(&success, "xcache_set", &_1, 81, lastKey, cachedContent, tt1);
		zephir_check_call_status();
	} else {
		ZEPHIR_CALL_FUNCTION(&success, "xcache_set", &_1, 81, lastKey, preparedContent, tt1);
=======
		ZEPHIR_CALL_FUNCTION(&success, "xcache_set", &_1, 85, lastKey, cachedContent, tt1);
		zephir_check_call_status();
	} else {
		ZEPHIR_CALL_FUNCTION(&success, "xcache_set", &_1, 85, lastKey, preparedContent, tt1);
>>>>>>> 08711796
		zephir_check_call_status();
	}
	ZEPHIR_CALL_METHOD(&isBuffering, frontend, "isbuffering", NULL, 0);
	zephir_check_call_status();
	if (stopBuffer == 1) {
		ZEPHIR_CALL_METHOD(NULL, frontend, "stop", NULL, 0);
		zephir_check_call_status();
	}
	if (ZEPHIR_IS_TRUE_IDENTICAL(isBuffering)) {
		zend_print_zval(cachedContent, 0);
	}
	zephir_update_property_this(this_ptr, SL("_started"), (0) ? ZEPHIR_GLOBAL(global_true) : ZEPHIR_GLOBAL(global_false) TSRMLS_CC);
	if (zephir_is_true(success)) {
		ZEPHIR_OBS_VAR(options);
		zephir_read_property_this(&options, this_ptr, SL("_options"), PH_NOISY_CC);
		ZEPHIR_OBS_VAR(specialKey);
		_0 = zephir_fetch_nproperty_this(this_ptr, SL("_options"), PH_NOISY_CC);
		if (!(zephir_array_isset_string_fetch(&specialKey, _0, SS("statsKey"), 0 TSRMLS_CC))) {
			ZEPHIR_THROW_EXCEPTION_DEBUG_STR(phalcon_cache_exception_ce, "Unexpected inconsistency in options", "phalcon/cache/backend/xcache.zep", 169);
			return;
		}
<<<<<<< HEAD
		ZEPHIR_CALL_FUNCTION(&keys, "xcache_get", NULL, 80, specialKey);
=======
		ZEPHIR_CALL_FUNCTION(&keys, "xcache_get", NULL, 84, specialKey);
>>>>>>> 08711796
		zephir_check_call_status();
		if (Z_TYPE_P(keys) != IS_ARRAY) {
			ZEPHIR_INIT_NVAR(keys);
			array_init(keys);
		}
		zephir_array_update_zval(&keys, lastKey, &tt1, PH_COPY | PH_SEPARATE);
<<<<<<< HEAD
		ZEPHIR_CALL_FUNCTION(NULL, "xcache_set", &_1, 81, specialKey, keys);
=======
		ZEPHIR_CALL_FUNCTION(NULL, "xcache_set", &_1, 85, specialKey, keys);
>>>>>>> 08711796
		zephir_check_call_status();
	}
	ZEPHIR_MM_RESTORE();

}

/**
 * Deletes a value from the cache by its key
 *
 * @param int|string keyName
 * @return boolean
 */
PHP_METHOD(Phalcon_Cache_Backend_Xcache, delete) {

	int ZEPHIR_LAST_CALL_STATUS;
	zval *keyName, *prefixedKey, *specialKey, *keys = NULL, *_0, *_1;

	ZEPHIR_MM_GROW();
	zephir_fetch_params(1, 1, 0, &keyName);



	_0 = zephir_fetch_nproperty_this(this_ptr, SL("_prefix"), PH_NOISY_CC);
	ZEPHIR_INIT_VAR(prefixedKey);
	ZEPHIR_CONCAT_SVV(prefixedKey, "_PHCX", _0, keyName);
	ZEPHIR_OBS_VAR(specialKey);
	_1 = zephir_fetch_nproperty_this(this_ptr, SL("_options"), PH_NOISY_CC);
	if (!(zephir_array_isset_string_fetch(&specialKey, _1, SS("statsKey"), 0 TSRMLS_CC))) {
		ZEPHIR_THROW_EXCEPTION_DEBUG_STR(phalcon_cache_exception_ce, "Unexpected inconsistency in options", "phalcon/cache/backend/xcache.zep", 199);
		return;
	}
<<<<<<< HEAD
	ZEPHIR_CALL_FUNCTION(&keys, "xcache_get", NULL, 80, specialKey);
=======
	ZEPHIR_CALL_FUNCTION(&keys, "xcache_get", NULL, 84, specialKey);
>>>>>>> 08711796
	zephir_check_call_status();
	if (Z_TYPE_P(keys) != IS_ARRAY) {
		ZEPHIR_INIT_NVAR(keys);
		array_init(keys);
	}
	zephir_array_unset(&keys, prefixedKey, PH_SEPARATE);
<<<<<<< HEAD
	ZEPHIR_CALL_FUNCTION(NULL, "xcache_set", NULL, 81, specialKey, keys);
=======
	ZEPHIR_CALL_FUNCTION(NULL, "xcache_set", NULL, 85, specialKey, keys);
>>>>>>> 08711796
	zephir_check_call_status();
	ZEPHIR_MM_RESTORE();

}

/**
 * Query the existing cached keys
 *
 * @param string prefix
 * @return array
 */
PHP_METHOD(Phalcon_Cache_Backend_Xcache, queryKeys) {

	HashTable *_3;
	HashPosition _2;
	int ZEPHIR_LAST_CALL_STATUS;
	zval *prefix = NULL, *options, *prefixed, *specialKey, *keys = NULL, *retval, *key = NULL, *realKey = NULL, *_0, *_1 = NULL, **_4, _5 = zval_used_for_init;

	ZEPHIR_MM_GROW();
	zephir_fetch_params(1, 0, 1, &prefix);

	if (!prefix) {
		prefix = ZEPHIR_GLOBAL(global_null);
	}


	ZEPHIR_INIT_VAR(prefixed);
	if (!(zephir_is_true(prefix))) {
		ZVAL_STRING(prefixed, "_PHCX", 1);
	} else {
		ZEPHIR_CONCAT_SV(prefixed, "_PHCX", prefix);
	}
	ZEPHIR_OBS_VAR(options);
	zephir_read_property_this(&options, this_ptr, SL("_options"), PH_NOISY_CC);
	ZEPHIR_OBS_VAR(specialKey);
	_0 = zephir_fetch_nproperty_this(this_ptr, SL("_options"), PH_NOISY_CC);
	if (!(zephir_array_isset_string_fetch(&specialKey, _0, SS("statsKey"), 0 TSRMLS_CC))) {
		ZEPHIR_THROW_EXCEPTION_DEBUG_STR(phalcon_cache_exception_ce, "Unexpected inconsistency in options", "phalcon/cache/backend/xcache.zep", 231);
		return;
	}
	ZEPHIR_INIT_VAR(retval);
	array_init(retval);
<<<<<<< HEAD
	ZEPHIR_CALL_FUNCTION(&keys, "xcache_get", NULL, 80, specialKey);
=======
	ZEPHIR_CALL_FUNCTION(&keys, "xcache_get", NULL, 84, specialKey);
>>>>>>> 08711796
	zephir_check_call_status();
	if (Z_TYPE_P(keys) == IS_ARRAY) {
		ZEPHIR_INIT_VAR(_1);
		zephir_is_iterable(keys, &_3, &_2, 0, 0, "phalcon/cache/backend/xcache.zep", 248);
		for (
		  ; zephir_hash_get_current_data_ex(_3, (void**) &_4, &_2) == SUCCESS
		  ; zephir_hash_move_forward_ex(_3, &_2)
		) {
			ZEPHIR_GET_HMKEY(key, _3, _2);
			ZEPHIR_GET_HVALUE(_1, _4);
			if (zephir_start_with(key, prefixed, NULL)) {
				ZEPHIR_SINIT_NVAR(_5);
				ZVAL_LONG(&_5, 5);
				ZEPHIR_INIT_NVAR(realKey);
				zephir_substr(realKey, key, 5 , 0, ZEPHIR_SUBSTR_NO_LENGTH);
				zephir_array_append(&retval, realKey, PH_SEPARATE, "phalcon/cache/backend/xcache.zep", 245);
			}
		}
	}
	RETURN_CCTOR(retval);

}

/**
 * Checks if cache exists and it isn't expired
 *
 * @param string keyName
 * @param   long lifetime
 * @return boolean
 */
PHP_METHOD(Phalcon_Cache_Backend_Xcache, exists) {

	int ZEPHIR_LAST_CALL_STATUS;
	zval *keyName = NULL, *lifetime = NULL, *lastKey = NULL, *_0;

	ZEPHIR_MM_GROW();
	zephir_fetch_params(1, 0, 2, &keyName, &lifetime);

	if (!keyName) {
		keyName = ZEPHIR_GLOBAL(global_null);
	}
	if (!lifetime) {
		lifetime = ZEPHIR_GLOBAL(global_null);
	}


	if (!(zephir_is_true(keyName))) {
		ZEPHIR_OBS_VAR(lastKey);
		zephir_read_property_this(&lastKey, this_ptr, SL("_lastKey"), PH_NOISY_CC);
	} else {
		_0 = zephir_fetch_nproperty_this(this_ptr, SL("_prefix"), PH_NOISY_CC);
		ZEPHIR_INIT_NVAR(lastKey);
		ZEPHIR_CONCAT_SVV(lastKey, "_PHCX", _0, keyName);
	}
	if (zephir_is_true(lastKey)) {
<<<<<<< HEAD
		ZEPHIR_RETURN_CALL_FUNCTION("xcache_isset", NULL, 108, lastKey);
=======
		ZEPHIR_RETURN_CALL_FUNCTION("xcache_isset", NULL, 111, lastKey);
>>>>>>> 08711796
		zephir_check_call_status();
		RETURN_MM();
	}
	RETURN_MM_BOOL(0);

}

/**
 * Atomic increment of a given key, by number $value
 *
 * @param  string keyName
 * @param  long value
 * @return mixed
 */
PHP_METHOD(Phalcon_Cache_Backend_Xcache, increment) {

	int ZEPHIR_LAST_CALL_STATUS;
	long value;
	zval *keyName, *value_param = NULL, *lastKey = NULL, *newVal = NULL, *origVal = NULL, *_0, _1;

	ZEPHIR_MM_GROW();
	zephir_fetch_params(1, 1, 1, &keyName, &value_param);

	if (!value_param) {
		value = 1;
	} else {
		value = zephir_get_intval(value_param);
	}


	if (!(zephir_is_true(keyName))) {
		ZEPHIR_OBS_VAR(lastKey);
		zephir_read_property_this(&lastKey, this_ptr, SL("_lastKey"), PH_NOISY_CC);
	} else {
		_0 = zephir_fetch_nproperty_this(this_ptr, SL("_prefix"), PH_NOISY_CC);
		ZEPHIR_INIT_NVAR(lastKey);
		ZEPHIR_CONCAT_SVV(lastKey, "_PHCX", _0, keyName);
	}
	if (!(zephir_is_true(lastKey))) {
		ZEPHIR_THROW_EXCEPTION_DEBUG_STR(phalcon_cache_exception_ce, "Cache must be started first", "phalcon/cache/backend/xcache.zep", 294);
		return;
	}
	if ((zephir_function_exists_ex(SS("xcache_inc") TSRMLS_CC) == SUCCESS)) {
		ZEPHIR_SINIT_VAR(_1);
		ZVAL_LONG(&_1, value);
<<<<<<< HEAD
		ZEPHIR_CALL_FUNCTION(&newVal, "xcache_inc", NULL, 109, lastKey, &_1);
		zephir_check_call_status();
	} else {
		ZEPHIR_CALL_FUNCTION(&origVal, "xcache_get", NULL, 80, lastKey);
		zephir_check_call_status();
		ZEPHIR_INIT_NVAR(newVal);
		ZVAL_LONG(newVal, (zephir_get_numberval(origVal) - value));
		ZEPHIR_CALL_FUNCTION(NULL, "xcache_set", NULL, 81, lastKey, newVal);
=======
		ZEPHIR_CALL_FUNCTION(&newVal, "xcache_inc", NULL, 112, lastKey, &_1);
		zephir_check_call_status();
	} else {
		ZEPHIR_CALL_FUNCTION(&origVal, "xcache_get", NULL, 84, lastKey);
		zephir_check_call_status();
		ZEPHIR_INIT_NVAR(newVal);
		ZVAL_LONG(newVal, (zephir_get_numberval(origVal) - value));
		ZEPHIR_CALL_FUNCTION(NULL, "xcache_set", NULL, 85, lastKey, newVal);
>>>>>>> 08711796
		zephir_check_call_status();
	}
	RETURN_CCTOR(newVal);

}

/**
 * Atomic decrement of a given key, by number $value
 *
 * @param  string keyName
 * @param  long value
 * @return mixed
 */
PHP_METHOD(Phalcon_Cache_Backend_Xcache, decrement) {

	int ZEPHIR_LAST_CALL_STATUS;
	long value;
	zval *keyName, *value_param = NULL, *lastKey = NULL, *newVal = NULL, *origVal = NULL, *success = NULL, *_0, _1;

	ZEPHIR_MM_GROW();
	zephir_fetch_params(1, 1, 1, &keyName, &value_param);

	if (!value_param) {
		value = 1;
	} else {
		value = zephir_get_intval(value_param);
	}


	if (!(zephir_is_true(keyName))) {
		ZEPHIR_OBS_VAR(lastKey);
		zephir_read_property_this(&lastKey, this_ptr, SL("_lastKey"), PH_NOISY_CC);
	} else {
		_0 = zephir_fetch_nproperty_this(this_ptr, SL("_prefix"), PH_NOISY_CC);
		ZEPHIR_INIT_NVAR(lastKey);
		ZEPHIR_CONCAT_SVV(lastKey, "_PHCX", _0, keyName);
	}
	if (!(zephir_is_true(lastKey))) {
		ZEPHIR_THROW_EXCEPTION_DEBUG_STR(phalcon_cache_exception_ce, "Cache must be started first", "phalcon/cache/backend/xcache.zep", 326);
		return;
	}
	if ((zephir_function_exists_ex(SS("xcache_dec") TSRMLS_CC) == SUCCESS)) {
		ZEPHIR_SINIT_VAR(_1);
		ZVAL_LONG(&_1, value);
<<<<<<< HEAD
		ZEPHIR_CALL_FUNCTION(&newVal, "xcache_dec", NULL, 110, lastKey, &_1);
		zephir_check_call_status();
	} else {
		ZEPHIR_CALL_FUNCTION(&origVal, "xcache_get", NULL, 80, lastKey);
		zephir_check_call_status();
		ZEPHIR_INIT_NVAR(newVal);
		ZVAL_LONG(newVal, (zephir_get_numberval(origVal) - value));
		ZEPHIR_CALL_FUNCTION(&success, "xcache_set", NULL, 81, lastKey, newVal);
=======
		ZEPHIR_CALL_FUNCTION(&newVal, "xcache_dec", NULL, 113, lastKey, &_1);
		zephir_check_call_status();
	} else {
		ZEPHIR_CALL_FUNCTION(&origVal, "xcache_get", NULL, 84, lastKey);
		zephir_check_call_status();
		ZEPHIR_INIT_NVAR(newVal);
		ZVAL_LONG(newVal, (zephir_get_numberval(origVal) - value));
		ZEPHIR_CALL_FUNCTION(&success, "xcache_set", NULL, 85, lastKey, newVal);
>>>>>>> 08711796
		zephir_check_call_status();
	}
	RETURN_CCTOR(newVal);

}

/**
 * Immediately invalidates all existing items.
 */
PHP_METHOD(Phalcon_Cache_Backend_Xcache, flush) {

	zephir_fcall_cache_entry *_5 = NULL;
	HashTable *_3;
	HashPosition _2;
	int ZEPHIR_LAST_CALL_STATUS;
	zval *options, *specialKey, *keys = NULL, *key = NULL, *_0, *_1 = NULL, **_4;

	ZEPHIR_MM_GROW();

	ZEPHIR_OBS_VAR(options);
	zephir_read_property_this(&options, this_ptr, SL("_options"), PH_NOISY_CC);
	ZEPHIR_OBS_VAR(specialKey);
	_0 = zephir_fetch_nproperty_this(this_ptr, SL("_options"), PH_NOISY_CC);
	if (!(zephir_array_isset_string_fetch(&specialKey, _0, SS("statsKey"), 0 TSRMLS_CC))) {
		ZEPHIR_THROW_EXCEPTION_DEBUG_STR(phalcon_cache_exception_ce, "Unexpected inconsistency in options", "phalcon/cache/backend/xcache.zep", 350);
		return;
	}
<<<<<<< HEAD
	ZEPHIR_CALL_FUNCTION(&keys, "xcache_get", NULL, 80, specialKey);
=======
	ZEPHIR_CALL_FUNCTION(&keys, "xcache_get", NULL, 84, specialKey);
>>>>>>> 08711796
	zephir_check_call_status();
	if (Z_TYPE_P(keys) == IS_ARRAY) {
		ZEPHIR_INIT_VAR(_1);
		zephir_is_iterable(keys, &_3, &_2, 1, 0, "phalcon/cache/backend/xcache.zep", 360);
		for (
		  ; zephir_hash_get_current_data_ex(_3, (void**) &_4, &_2) == SUCCESS
		  ; zephir_hash_move_forward_ex(_3, &_2)
		) {
			ZEPHIR_GET_HMKEY(key, _3, _2);
			ZEPHIR_GET_HVALUE(_1, _4);
			zephir_array_unset(&keys, key, PH_SEPARATE);
<<<<<<< HEAD
			ZEPHIR_CALL_FUNCTION(NULL, "xcache_unset", &_5, 111, key);
			zephir_check_call_status();
		}
		ZEPHIR_CALL_FUNCTION(NULL, "xcache_set", NULL, 81, specialKey, keys);
=======
			ZEPHIR_CALL_FUNCTION(NULL, "xcache_unset", &_5, 114, key);
			zephir_check_call_status();
		}
		ZEPHIR_CALL_FUNCTION(NULL, "xcache_set", NULL, 85, specialKey, keys);
>>>>>>> 08711796
		zephir_check_call_status();
	}
	RETURN_MM_BOOL(1);

}
<|MERGE_RESOLUTION|>--- conflicted
+++ resolved
@@ -86,11 +86,7 @@
 		ZVAL_STRING(_0, "_PHCX", 1);
 		zephir_array_update_string(&options, SL("statsKey"), &_0, PH_COPY | PH_SEPARATE);
 	}
-<<<<<<< HEAD
-	ZEPHIR_CALL_PARENT(NULL, phalcon_cache_backend_xcache_ce, this_ptr, "__construct", &_1, 103, frontend, options);
-=======
-	ZEPHIR_CALL_PARENT(NULL, phalcon_cache_backend_xcache_ce, this_ptr, "__construct", &_1, 106, frontend, options);
->>>>>>> 08711796
+	ZEPHIR_CALL_PARENT(NULL, phalcon_cache_backend_xcache_ce, this_ptr, "__construct", &_1, 104, frontend, options);
 	zephir_check_call_status();
 	ZEPHIR_MM_RESTORE();
 
@@ -122,11 +118,7 @@
 	ZEPHIR_INIT_VAR(prefixedKey);
 	ZEPHIR_CONCAT_SVV(prefixedKey, "_PHCX", _0, keyName);
 	zephir_update_property_this(this_ptr, SL("_lastKey"), prefixedKey TSRMLS_CC);
-<<<<<<< HEAD
-	ZEPHIR_CALL_FUNCTION(&cachedContent, "xcache_get", NULL, 80, prefixedKey);
-=======
-	ZEPHIR_CALL_FUNCTION(&cachedContent, "xcache_get", NULL, 84, prefixedKey);
->>>>>>> 08711796
+	ZEPHIR_CALL_FUNCTION(&cachedContent, "xcache_get", NULL, 81, prefixedKey);
 	zephir_check_call_status();
 	if (!(zephir_is_true(cachedContent))) {
 		RETURN_MM_NULL();
@@ -212,17 +204,10 @@
 		ZEPHIR_CPY_WRT(tt1, lifetime);
 	}
 	if (zephir_is_numeric(cachedContent)) {
-<<<<<<< HEAD
-		ZEPHIR_CALL_FUNCTION(&success, "xcache_set", &_1, 81, lastKey, cachedContent, tt1);
-		zephir_check_call_status();
-	} else {
-		ZEPHIR_CALL_FUNCTION(&success, "xcache_set", &_1, 81, lastKey, preparedContent, tt1);
-=======
-		ZEPHIR_CALL_FUNCTION(&success, "xcache_set", &_1, 85, lastKey, cachedContent, tt1);
-		zephir_check_call_status();
-	} else {
-		ZEPHIR_CALL_FUNCTION(&success, "xcache_set", &_1, 85, lastKey, preparedContent, tt1);
->>>>>>> 08711796
+		ZEPHIR_CALL_FUNCTION(&success, "xcache_set", &_1, 82, lastKey, cachedContent, tt1);
+		zephir_check_call_status();
+	} else {
+		ZEPHIR_CALL_FUNCTION(&success, "xcache_set", &_1, 82, lastKey, preparedContent, tt1);
 		zephir_check_call_status();
 	}
 	ZEPHIR_CALL_METHOD(&isBuffering, frontend, "isbuffering", NULL, 0);
@@ -244,22 +229,14 @@
 			ZEPHIR_THROW_EXCEPTION_DEBUG_STR(phalcon_cache_exception_ce, "Unexpected inconsistency in options", "phalcon/cache/backend/xcache.zep", 169);
 			return;
 		}
-<<<<<<< HEAD
-		ZEPHIR_CALL_FUNCTION(&keys, "xcache_get", NULL, 80, specialKey);
-=======
-		ZEPHIR_CALL_FUNCTION(&keys, "xcache_get", NULL, 84, specialKey);
->>>>>>> 08711796
+		ZEPHIR_CALL_FUNCTION(&keys, "xcache_get", NULL, 81, specialKey);
 		zephir_check_call_status();
 		if (Z_TYPE_P(keys) != IS_ARRAY) {
 			ZEPHIR_INIT_NVAR(keys);
 			array_init(keys);
 		}
 		zephir_array_update_zval(&keys, lastKey, &tt1, PH_COPY | PH_SEPARATE);
-<<<<<<< HEAD
-		ZEPHIR_CALL_FUNCTION(NULL, "xcache_set", &_1, 81, specialKey, keys);
-=======
-		ZEPHIR_CALL_FUNCTION(NULL, "xcache_set", &_1, 85, specialKey, keys);
->>>>>>> 08711796
+		ZEPHIR_CALL_FUNCTION(NULL, "xcache_set", &_1, 82, specialKey, keys);
 		zephir_check_call_status();
 	}
 	ZEPHIR_MM_RESTORE();
@@ -291,22 +268,14 @@
 		ZEPHIR_THROW_EXCEPTION_DEBUG_STR(phalcon_cache_exception_ce, "Unexpected inconsistency in options", "phalcon/cache/backend/xcache.zep", 199);
 		return;
 	}
-<<<<<<< HEAD
-	ZEPHIR_CALL_FUNCTION(&keys, "xcache_get", NULL, 80, specialKey);
-=======
-	ZEPHIR_CALL_FUNCTION(&keys, "xcache_get", NULL, 84, specialKey);
->>>>>>> 08711796
+	ZEPHIR_CALL_FUNCTION(&keys, "xcache_get", NULL, 81, specialKey);
 	zephir_check_call_status();
 	if (Z_TYPE_P(keys) != IS_ARRAY) {
 		ZEPHIR_INIT_NVAR(keys);
 		array_init(keys);
 	}
 	zephir_array_unset(&keys, prefixedKey, PH_SEPARATE);
-<<<<<<< HEAD
-	ZEPHIR_CALL_FUNCTION(NULL, "xcache_set", NULL, 81, specialKey, keys);
-=======
-	ZEPHIR_CALL_FUNCTION(NULL, "xcache_set", NULL, 85, specialKey, keys);
->>>>>>> 08711796
+	ZEPHIR_CALL_FUNCTION(NULL, "xcache_set", NULL, 82, specialKey, keys);
 	zephir_check_call_status();
 	ZEPHIR_MM_RESTORE();
 
@@ -349,11 +318,7 @@
 	}
 	ZEPHIR_INIT_VAR(retval);
 	array_init(retval);
-<<<<<<< HEAD
-	ZEPHIR_CALL_FUNCTION(&keys, "xcache_get", NULL, 80, specialKey);
-=======
-	ZEPHIR_CALL_FUNCTION(&keys, "xcache_get", NULL, 84, specialKey);
->>>>>>> 08711796
+	ZEPHIR_CALL_FUNCTION(&keys, "xcache_get", NULL, 81, specialKey);
 	zephir_check_call_status();
 	if (Z_TYPE_P(keys) == IS_ARRAY) {
 		ZEPHIR_INIT_VAR(_1);
@@ -409,11 +374,7 @@
 		ZEPHIR_CONCAT_SVV(lastKey, "_PHCX", _0, keyName);
 	}
 	if (zephir_is_true(lastKey)) {
-<<<<<<< HEAD
-		ZEPHIR_RETURN_CALL_FUNCTION("xcache_isset", NULL, 108, lastKey);
-=======
-		ZEPHIR_RETURN_CALL_FUNCTION("xcache_isset", NULL, 111, lastKey);
->>>>>>> 08711796
+		ZEPHIR_RETURN_CALL_FUNCTION("xcache_isset", NULL, 109, lastKey);
 		zephir_check_call_status();
 		RETURN_MM();
 	}
@@ -459,25 +420,14 @@
 	if ((zephir_function_exists_ex(SS("xcache_inc") TSRMLS_CC) == SUCCESS)) {
 		ZEPHIR_SINIT_VAR(_1);
 		ZVAL_LONG(&_1, value);
-<<<<<<< HEAD
-		ZEPHIR_CALL_FUNCTION(&newVal, "xcache_inc", NULL, 109, lastKey, &_1);
-		zephir_check_call_status();
-	} else {
-		ZEPHIR_CALL_FUNCTION(&origVal, "xcache_get", NULL, 80, lastKey);
+		ZEPHIR_CALL_FUNCTION(&newVal, "xcache_inc", NULL, 110, lastKey, &_1);
+		zephir_check_call_status();
+	} else {
+		ZEPHIR_CALL_FUNCTION(&origVal, "xcache_get", NULL, 81, lastKey);
 		zephir_check_call_status();
 		ZEPHIR_INIT_NVAR(newVal);
 		ZVAL_LONG(newVal, (zephir_get_numberval(origVal) - value));
-		ZEPHIR_CALL_FUNCTION(NULL, "xcache_set", NULL, 81, lastKey, newVal);
-=======
-		ZEPHIR_CALL_FUNCTION(&newVal, "xcache_inc", NULL, 112, lastKey, &_1);
-		zephir_check_call_status();
-	} else {
-		ZEPHIR_CALL_FUNCTION(&origVal, "xcache_get", NULL, 84, lastKey);
-		zephir_check_call_status();
-		ZEPHIR_INIT_NVAR(newVal);
-		ZVAL_LONG(newVal, (zephir_get_numberval(origVal) - value));
-		ZEPHIR_CALL_FUNCTION(NULL, "xcache_set", NULL, 85, lastKey, newVal);
->>>>>>> 08711796
+		ZEPHIR_CALL_FUNCTION(NULL, "xcache_set", NULL, 82, lastKey, newVal);
 		zephir_check_call_status();
 	}
 	RETURN_CCTOR(newVal);
@@ -522,25 +472,14 @@
 	if ((zephir_function_exists_ex(SS("xcache_dec") TSRMLS_CC) == SUCCESS)) {
 		ZEPHIR_SINIT_VAR(_1);
 		ZVAL_LONG(&_1, value);
-<<<<<<< HEAD
-		ZEPHIR_CALL_FUNCTION(&newVal, "xcache_dec", NULL, 110, lastKey, &_1);
-		zephir_check_call_status();
-	} else {
-		ZEPHIR_CALL_FUNCTION(&origVal, "xcache_get", NULL, 80, lastKey);
+		ZEPHIR_CALL_FUNCTION(&newVal, "xcache_dec", NULL, 111, lastKey, &_1);
+		zephir_check_call_status();
+	} else {
+		ZEPHIR_CALL_FUNCTION(&origVal, "xcache_get", NULL, 81, lastKey);
 		zephir_check_call_status();
 		ZEPHIR_INIT_NVAR(newVal);
 		ZVAL_LONG(newVal, (zephir_get_numberval(origVal) - value));
-		ZEPHIR_CALL_FUNCTION(&success, "xcache_set", NULL, 81, lastKey, newVal);
-=======
-		ZEPHIR_CALL_FUNCTION(&newVal, "xcache_dec", NULL, 113, lastKey, &_1);
-		zephir_check_call_status();
-	} else {
-		ZEPHIR_CALL_FUNCTION(&origVal, "xcache_get", NULL, 84, lastKey);
-		zephir_check_call_status();
-		ZEPHIR_INIT_NVAR(newVal);
-		ZVAL_LONG(newVal, (zephir_get_numberval(origVal) - value));
-		ZEPHIR_CALL_FUNCTION(&success, "xcache_set", NULL, 85, lastKey, newVal);
->>>>>>> 08711796
+		ZEPHIR_CALL_FUNCTION(&success, "xcache_set", NULL, 82, lastKey, newVal);
 		zephir_check_call_status();
 	}
 	RETURN_CCTOR(newVal);
@@ -568,11 +507,7 @@
 		ZEPHIR_THROW_EXCEPTION_DEBUG_STR(phalcon_cache_exception_ce, "Unexpected inconsistency in options", "phalcon/cache/backend/xcache.zep", 350);
 		return;
 	}
-<<<<<<< HEAD
-	ZEPHIR_CALL_FUNCTION(&keys, "xcache_get", NULL, 80, specialKey);
-=======
-	ZEPHIR_CALL_FUNCTION(&keys, "xcache_get", NULL, 84, specialKey);
->>>>>>> 08711796
+	ZEPHIR_CALL_FUNCTION(&keys, "xcache_get", NULL, 81, specialKey);
 	zephir_check_call_status();
 	if (Z_TYPE_P(keys) == IS_ARRAY) {
 		ZEPHIR_INIT_VAR(_1);
@@ -584,17 +519,10 @@
 			ZEPHIR_GET_HMKEY(key, _3, _2);
 			ZEPHIR_GET_HVALUE(_1, _4);
 			zephir_array_unset(&keys, key, PH_SEPARATE);
-<<<<<<< HEAD
-			ZEPHIR_CALL_FUNCTION(NULL, "xcache_unset", &_5, 111, key);
+			ZEPHIR_CALL_FUNCTION(NULL, "xcache_unset", &_5, 112, key);
 			zephir_check_call_status();
 		}
-		ZEPHIR_CALL_FUNCTION(NULL, "xcache_set", NULL, 81, specialKey, keys);
-=======
-			ZEPHIR_CALL_FUNCTION(NULL, "xcache_unset", &_5, 114, key);
-			zephir_check_call_status();
-		}
-		ZEPHIR_CALL_FUNCTION(NULL, "xcache_set", NULL, 85, specialKey, keys);
->>>>>>> 08711796
+		ZEPHIR_CALL_FUNCTION(NULL, "xcache_set", NULL, 82, specialKey, keys);
 		zephir_check_call_status();
 	}
 	RETURN_MM_BOOL(1);
