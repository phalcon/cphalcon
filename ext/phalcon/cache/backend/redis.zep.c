--- conflicted
+++ resolved
@@ -166,15 +166,10 @@
 	zephir_read_property(&options, this_ptr, SL("_options"), PH_NOISY_CC);
 	ZEPHIR_INIT_VAR(&redis);
 	object_init_ex(&redis, zephir_get_internal_ce(SL("redis")));
-<<<<<<< HEAD
-	ZEPHIR_CALL_METHOD(NULL, &redis, "__construct", NULL, 0);
-	zephir_check_call_status();
-=======
 	if (zephir_has_constructor(&redis TSRMLS_CC)) {
 		ZEPHIR_CALL_METHOD(NULL, &redis, "__construct", NULL, 0);
 		zephir_check_call_status();
 	}
->>>>>>> b3b083d3
 	ZEPHIR_OBS_VAR(&host);
 	_0 = !(zephir_array_isset_string_fetch(&host, &options, SL("host"), 0));
 	if (!(_0)) {
@@ -606,11 +601,7 @@
 PHP_METHOD(Phalcon_Cache_Backend_Redis, exists) {
 
 	zend_long ZEPHIR_LAST_CALL_STATUS;
-<<<<<<< HEAD
-	zval *keyName = NULL, keyName_sub, *lifetime = NULL, lifetime_sub, __$null, lastKey, redis, prefix;
-=======
 	zval *keyName = NULL, keyName_sub, *lifetime = NULL, lifetime_sub, __$null, lastKey, redis, prefix, _0$$5;
->>>>>>> b3b083d3
 	zval *this_ptr = getThis();
 
 	ZVAL_UNDEF(&keyName_sub);
@@ -619,10 +610,7 @@
 	ZVAL_UNDEF(&lastKey);
 	ZVAL_UNDEF(&redis);
 	ZVAL_UNDEF(&prefix);
-<<<<<<< HEAD
-=======
 	ZVAL_UNDEF(&_0$$5);
->>>>>>> b3b083d3
 
 	ZEPHIR_MM_GROW();
 	zephir_fetch_params(1, 0, 2, &keyName, &lifetime);
@@ -655,11 +643,7 @@
 			ZEPHIR_OBS_NVAR(&redis);
 			zephir_read_property(&redis, this_ptr, SL("_redis"), PH_NOISY_CC);
 		}
-<<<<<<< HEAD
-		ZEPHIR_RETURN_CALL_METHOD(&redis, "exists", NULL, 0, &lastKey);
-=======
 		ZEPHIR_CALL_METHOD(&_0$$5, &redis, "exists", NULL, 0, &lastKey);
->>>>>>> b3b083d3
 		zephir_check_call_status();
 		RETURN_MM_BOOL(zephir_get_boolval(&_0$$5));
 	}
