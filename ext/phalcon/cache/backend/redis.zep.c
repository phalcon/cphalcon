--- conflicted
+++ resolved
@@ -312,11 +312,7 @@
 	}
 	ZEPHIR_OBS_VAR(&frontend);
 	zephir_read_property(&frontend, this_ptr, SL("_frontend"), PH_NOISY_CC);
-<<<<<<< HEAD
-	ZEPHIR_CALL_METHOD(&_2, this_ptr, "getstorekey", NULL, 123, &keyName);
-=======
 	ZEPHIR_CALL_METHOD(&_2, this_ptr, "getstorekey", NULL, 108, &keyName);
->>>>>>> f8defde8
 	zephir_check_call_status();
 	zephir_update_property_zval(this_ptr, SL("_lastKey"), &_2);
 	zephir_read_property(&_0, this_ptr, SL("_lastKey"), PH_NOISY_CC | PH_READONLY);
@@ -411,15 +407,9 @@
 		ZEPHIR_INIT_VAR(&prefixedKey);
 		zephir_substr(&prefixedKey, &_0$$3, zephir_get_intval(&_2$$3), 0, ZEPHIR_SUBSTR_NO_LENGTH);
 	} else {
-<<<<<<< HEAD
-		ZEPHIR_CALL_METHOD(&prefixedKey, this_ptr, "getprefixedkey", NULL, 124, keyName);
-		zephir_check_call_status();
-		ZEPHIR_CALL_METHOD(&_3$$4, this_ptr, "getstorekey", NULL, 123, keyName);
-=======
 		ZEPHIR_CALL_METHOD(&prefixedKey, this_ptr, "getprefixedkey", NULL, 109, keyName);
 		zephir_check_call_status();
 		ZEPHIR_CALL_METHOD(&_3$$4, this_ptr, "getstorekey", NULL, 108, keyName);
->>>>>>> f8defde8
 		zephir_check_call_status();
 		zephir_update_property_zval(this_ptr, SL("_lastKey"), &_3$$4);
 	}
@@ -532,15 +522,9 @@
 		zephir_read_property(&_1$$3, this_ptr, SL("redis"), PH_NOISY_CC | PH_READONLY);
 		ZEPHIR_CPY_WRT(&redis, &_1$$3);
 	}
-<<<<<<< HEAD
-	ZEPHIR_CALL_METHOD(&prefixedKey, this_ptr, "getprefixedkey", NULL, 124, keyName);
-	zephir_check_call_status();
-	ZEPHIR_CALL_METHOD(&_2, this_ptr, "getstorekey", NULL, 123, keyName);
-=======
 	ZEPHIR_CALL_METHOD(&prefixedKey, this_ptr, "getprefixedkey", NULL, 109, keyName);
 	zephir_check_call_status();
 	ZEPHIR_CALL_METHOD(&_2, this_ptr, "getstorekey", NULL, 108, keyName);
->>>>>>> f8defde8
 	zephir_check_call_status();
 	zephir_update_property_zval(this_ptr, SL("_lastKey"), &_2);
 	zephir_read_property(&_0, this_ptr, SL("statsKey"), PH_NOISY_CC | PH_READONLY);
@@ -677,11 +661,7 @@
 
 
 	if (zephir_is_true(keyName)) {
-<<<<<<< HEAD
-		ZEPHIR_CALL_METHOD(&_0$$3, this_ptr, "getstorekey", NULL, 123, keyName);
-=======
 		ZEPHIR_CALL_METHOD(&_0$$3, this_ptr, "getstorekey", NULL, 108, keyName);
->>>>>>> f8defde8
 		zephir_check_call_status();
 		zephir_update_property_zval(this_ptr, SL("_lastKey"), &_0$$3);
 	}
@@ -746,11 +726,7 @@
 		ZEPHIR_CPY_WRT(&redis, &_1$$3);
 	}
 	if (zephir_is_true(keyName)) {
-<<<<<<< HEAD
-		ZEPHIR_CALL_METHOD(&_2$$4, this_ptr, "getstorekey", NULL, 123, keyName);
-=======
 		ZEPHIR_CALL_METHOD(&_2$$4, this_ptr, "getstorekey", NULL, 108, keyName);
->>>>>>> f8defde8
 		zephir_check_call_status();
 		zephir_update_property_zval(this_ptr, SL("_lastKey"), &_2$$4);
 	}
@@ -804,11 +780,7 @@
 		ZEPHIR_CPY_WRT(&redis, &_1$$3);
 	}
 	if (zephir_is_true(keyName)) {
-<<<<<<< HEAD
-		ZEPHIR_CALL_METHOD(&_2$$4, this_ptr, "getstorekey", NULL, 123, keyName);
-=======
 		ZEPHIR_CALL_METHOD(&_2$$4, this_ptr, "getstorekey", NULL, 108, keyName);
->>>>>>> f8defde8
 		zephir_check_call_status();
 		zephir_update_property_zval(this_ptr, SL("_lastKey"), &_2$$4);
 	}
@@ -924,11 +896,7 @@
 
 
 	zephir_read_property(&_0, this_ptr, SL("statsKey"), PH_NOISY_CC | PH_READONLY);
-<<<<<<< HEAD
-	ZEPHIR_CALL_METHOD(&_1, this_ptr, "getprefixedkey", NULL, 124, &keyName);
-=======
 	ZEPHIR_CALL_METHOD(&_1, this_ptr, "getprefixedkey", NULL, 109, &keyName);
->>>>>>> f8defde8
 	zephir_check_call_status();
 	ZEPHIR_CONCAT_VV(return_value, &_0, &_1);
 	RETURN_MM();
