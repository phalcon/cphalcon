--- conflicted
+++ resolved
@@ -196,11 +196,7 @@
 
 
 
-<<<<<<< HEAD
-	ZEPHIR_RETURN_CALL_FUNCTION("base64_encode", NULL, 125, data);
-=======
 	ZEPHIR_RETURN_CALL_FUNCTION("base64_encode", NULL, 110, data);
->>>>>>> f8defde8
 	zephir_check_call_status();
 	RETURN_MM();
 
@@ -222,11 +218,7 @@
 
 
 
-<<<<<<< HEAD
-	ZEPHIR_RETURN_CALL_FUNCTION("base64_decode", NULL, 126, data);
-=======
 	ZEPHIR_RETURN_CALL_FUNCTION("base64_decode", NULL, 111, data);
->>>>>>> f8defde8
 	zephir_check_call_status();
 	RETURN_MM();
 
