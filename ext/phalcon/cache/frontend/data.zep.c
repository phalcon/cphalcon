--- conflicted
+++ resolved
@@ -159,11 +159,7 @@
 
 
 
-<<<<<<< HEAD
-	ZEPHIR_RETURN_CALL_FUNCTION("serialize", NULL, 70, data);
-=======
-	ZEPHIR_RETURN_CALL_FUNCTION("serialize", NULL, 74, data);
->>>>>>> 08711796
+	ZEPHIR_RETURN_CALL_FUNCTION("serialize", NULL, 71, data);
 	zephir_check_call_status();
 	RETURN_MM();
 
@@ -182,11 +178,7 @@
 
 
 
-<<<<<<< HEAD
-	ZEPHIR_RETURN_CALL_FUNCTION("unserialize", NULL, 71, data);
-=======
-	ZEPHIR_RETURN_CALL_FUNCTION("unserialize", NULL, 75, data);
->>>>>>> 08711796
+	ZEPHIR_RETURN_CALL_FUNCTION("unserialize", NULL, 72, data);
 	zephir_check_call_status();
 	RETURN_MM();
 
