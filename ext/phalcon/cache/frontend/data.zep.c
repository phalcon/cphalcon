--- conflicted
+++ resolved
@@ -201,11 +201,7 @@
 
 
 
-<<<<<<< HEAD
-	ZEPHIR_RETURN_CALL_FUNCTION("serialize", NULL, 68, data);
-=======
 	ZEPHIR_RETURN_CALL_FUNCTION("serialize", NULL, 50, data);
->>>>>>> 478e7da2
 	zephir_check_call_status();
 	RETURN_MM();
 
@@ -235,11 +231,7 @@
 		RETVAL_ZVAL(data, 1, 0);
 		RETURN_MM();
 	}
-<<<<<<< HEAD
-	ZEPHIR_RETURN_CALL_FUNCTION("unserialize", NULL, 69, data);
-=======
 	ZEPHIR_RETURN_CALL_FUNCTION("unserialize", NULL, 51, data);
->>>>>>> 478e7da2
 	zephir_check_call_status();
 	RETURN_MM();
 
