
#ifdef HAVE_CONFIG_H
#include "../../../ext_config.h"
#endif

#include <php.h>
#include "../../../php_ext.h"
#include "../../../ext.h"

#include <Zend/zend_operators.h>
#include <Zend/zend_exceptions.h>
#include <Zend/zend_interfaces.h>

#include "kernel/main.h"
#include "kernel/object.h"
#include "kernel/memory.h"
#include "kernel/operators.h"
#include "kernel/array.h"
#include "kernel/fcall.h"


/**
 * Phalcon\Cache\Frontend\Output
 *
 * Allows to cache output fragments captured with ob_* functions
 *
*<code>
* use Phalcon\Tag;
* use Phalcon\Cache\Backend\File;
* use Phalcon\Cache\Frontend\Output;
*
* // Create an Output frontend. Cache the files for 2 days
* $frontCache = new Output(
*     [
*         "lifetime" => 172800,
*     ]
* );
*
* // Create the component that will cache from the "Output" to a "File" backend
* // Set the cache file directory - it's important to keep the "/" at the end of
* // the value for the folder
* $cache = new File(
*     $frontCache,
*     [
*         "cacheDir" => "../app/cache/",
*     ]
* );
*
* // Get/Set the cache file to ../app/cache/my-cache.html
* $content = $cache->start("my-cache.html");
*
* // If $content is null then the content will be generated for the cache
* if (null === $content) {
*     // Print date and time
*     echo date("r");
*
*     // Generate a link to the sign-up action
*     echo Tag::linkTo(
*         [
*             "user/signup",
*             "Sign Up",
*             "class" => "signup-button",
*         ]
*     );
*
*     // Store the output into the cache file
*     $cache->save();
* } else {
*     // Echo the cached output
*     echo $content;
* }
*</code>
 */
ZEPHIR_INIT_CLASS(Phalcon_Cache_Frontend_Output) {

	ZEPHIR_REGISTER_CLASS(Phalcon\\Cache\\Frontend, Output, phalcon, cache_frontend_output, phalcon_cache_frontend_output_method_entry, 0);

	zend_declare_property_bool(phalcon_cache_frontend_output_ce, SL("_buffering"), 0, ZEND_ACC_PROTECTED TSRMLS_CC);

	zend_declare_property_null(phalcon_cache_frontend_output_ce, SL("_frontendOptions"), ZEND_ACC_PROTECTED TSRMLS_CC);

	zend_class_implements(phalcon_cache_frontend_output_ce TSRMLS_CC, 1, phalcon_cache_frontendinterface_ce);
	return SUCCESS;

}

/**
 * Phalcon\Cache\Frontend\Output constructor
 */
PHP_METHOD(Phalcon_Cache_Frontend_Output, __construct) {

	zval *frontendOptions_param = NULL;
	zval frontendOptions;
	zval *this_ptr = getThis();

	ZVAL_UNDEF(&frontendOptions);

	ZEPHIR_MM_GROW();
	zephir_fetch_params(1, 0, 1, &frontendOptions_param);

	if (!frontendOptions_param) {
		ZEPHIR_INIT_VAR(&frontendOptions);
		array_init(&frontendOptions);
	} else {
		zephir_get_arrval(&frontendOptions, frontendOptions_param);
	}


	zephir_update_property_zval(this_ptr, SL("_frontendOptions"), &frontendOptions);
	ZEPHIR_MM_RESTORE();

}

/**
 * Returns the cache lifetime
 */
PHP_METHOD(Phalcon_Cache_Frontend_Output, getLifetime) {

	zval options, lifetime;
	zval *this_ptr = getThis();

	ZVAL_UNDEF(&options);
	ZVAL_UNDEF(&lifetime);


	zephir_read_property(&options, this_ptr, SL("_frontendOptions"), PH_NOISY_CC | PH_READONLY);
	if (Z_TYPE_P(&options) == IS_ARRAY) {
		if (zephir_array_isset_string_fetch(&lifetime, &options, SL("lifetime"), 1)) {
			RETURN_CTORW(&lifetime);
		}
	}
	RETURN_LONG(1);

}

/**
 * Check whether if frontend is buffering output
 */
PHP_METHOD(Phalcon_Cache_Frontend_Output, isBuffering) {

	zval *this_ptr = getThis();


	RETURN_MEMBER(getThis(), "_buffering");

}

/**
 * Starts output frontend. Currently, does nothing
 */
PHP_METHOD(Phalcon_Cache_Frontend_Output, start) {

	zend_long ZEPHIR_LAST_CALL_STATUS;
	zval __$true, __$false;
	zval *this_ptr = getThis();

	ZVAL_BOOL(&__$true, 1);
	ZVAL_BOOL(&__$false, 0);

	ZEPHIR_MM_GROW();

	if (1) {
		zephir_update_property_zval(this_ptr, SL("_buffering"), &__$true);
	} else {
		zephir_update_property_zval(this_ptr, SL("_buffering"), &__$false);
	}
<<<<<<< HEAD
	ZEPHIR_CALL_FUNCTION(NULL, "ob_start", NULL, 125);
=======
	ZEPHIR_CALL_FUNCTION(NULL, "ob_start", NULL, 127);
>>>>>>> b3b083d3
	zephir_check_call_status();
	ZEPHIR_MM_RESTORE();

}

/**
 * Returns output cached content
 *
 * @return string
 */
PHP_METHOD(Phalcon_Cache_Frontend_Output, getContent) {

	zval _0;
	zend_long ZEPHIR_LAST_CALL_STATUS;
	zval *this_ptr = getThis();

	ZVAL_UNDEF(&_0);

	ZEPHIR_MM_GROW();

	zephir_read_property(&_0, this_ptr, SL("_buffering"), PH_NOISY_CC | PH_READONLY);
	if (zephir_is_true(&_0)) {
<<<<<<< HEAD
		ZEPHIR_RETURN_CALL_FUNCTION("ob_get_contents", NULL, 126);
=======
		ZEPHIR_RETURN_CALL_FUNCTION("ob_get_contents", NULL, 128);
>>>>>>> b3b083d3
		zephir_check_call_status();
		RETURN_MM();
	}
	RETURN_MM_NULL();

}

/**
 * Stops output frontend
 */
PHP_METHOD(Phalcon_Cache_Frontend_Output, stop) {

	zval __$true, __$false, _0;
	zend_long ZEPHIR_LAST_CALL_STATUS;
	zval *this_ptr = getThis();

	ZVAL_BOOL(&__$true, 1);
	ZVAL_BOOL(&__$false, 0);
	ZVAL_UNDEF(&_0);

	ZEPHIR_MM_GROW();

	zephir_read_property(&_0, this_ptr, SL("_buffering"), PH_NOISY_CC | PH_READONLY);
	if (zephir_is_true(&_0)) {
<<<<<<< HEAD
		ZEPHIR_CALL_FUNCTION(NULL, "ob_end_clean", NULL, 127);
=======
		ZEPHIR_CALL_FUNCTION(NULL, "ob_end_clean", NULL, 129);
>>>>>>> b3b083d3
		zephir_check_call_status();
	}
	if (0) {
		zephir_update_property_zval(this_ptr, SL("_buffering"), &__$true);
	} else {
		zephir_update_property_zval(this_ptr, SL("_buffering"), &__$false);
	}
	ZEPHIR_MM_RESTORE();

}

/**
 * Serializes data before storing them
 */
PHP_METHOD(Phalcon_Cache_Frontend_Output, beforeStore) {

	zval *data, data_sub;
	zval *this_ptr = getThis();

	ZVAL_UNDEF(&data_sub);

	zephir_fetch_params(0, 1, 0, &data);



	RETVAL_ZVAL(data, 1, 0);
	return;

}

/**
 * Unserializes data after retrieval
 */
PHP_METHOD(Phalcon_Cache_Frontend_Output, afterRetrieve) {

	zval *data, data_sub;
	zval *this_ptr = getThis();

	ZVAL_UNDEF(&data_sub);

	zephir_fetch_params(0, 1, 0, &data);



	RETVAL_ZVAL(data, 1, 0);
	return;

}
<|MERGE_RESOLUTION|>--- conflicted
+++ resolved
@@ -164,11 +164,7 @@
 	} else {
 		zephir_update_property_zval(this_ptr, SL("_buffering"), &__$false);
 	}
-<<<<<<< HEAD
-	ZEPHIR_CALL_FUNCTION(NULL, "ob_start", NULL, 125);
-=======
 	ZEPHIR_CALL_FUNCTION(NULL, "ob_start", NULL, 127);
->>>>>>> b3b083d3
 	zephir_check_call_status();
 	ZEPHIR_MM_RESTORE();
 
@@ -191,11 +187,7 @@
 
 	zephir_read_property(&_0, this_ptr, SL("_buffering"), PH_NOISY_CC | PH_READONLY);
 	if (zephir_is_true(&_0)) {
-<<<<<<< HEAD
-		ZEPHIR_RETURN_CALL_FUNCTION("ob_get_contents", NULL, 126);
-=======
 		ZEPHIR_RETURN_CALL_FUNCTION("ob_get_contents", NULL, 128);
->>>>>>> b3b083d3
 		zephir_check_call_status();
 		RETURN_MM();
 	}
@@ -220,11 +212,7 @@
 
 	zephir_read_property(&_0, this_ptr, SL("_buffering"), PH_NOISY_CC | PH_READONLY);
 	if (zephir_is_true(&_0)) {
-<<<<<<< HEAD
-		ZEPHIR_CALL_FUNCTION(NULL, "ob_end_clean", NULL, 127);
-=======
 		ZEPHIR_CALL_FUNCTION(NULL, "ob_end_clean", NULL, 129);
->>>>>>> b3b083d3
 		zephir_check_call_status();
 	}
 	if (0) {
