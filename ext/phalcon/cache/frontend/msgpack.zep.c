--- conflicted
+++ resolved
@@ -201,11 +201,7 @@
 
 
 
-<<<<<<< HEAD
-	ZEPHIR_RETURN_CALL_FUNCTION("msgpack_pack", NULL, 123, data);
-=======
 	ZEPHIR_RETURN_CALL_FUNCTION("msgpack_pack", NULL, 125, data);
->>>>>>> b3b083d3
 	zephir_check_call_status();
 	RETURN_MM();
 
@@ -231,11 +227,7 @@
 		RETVAL_ZVAL(data, 1, 0);
 		RETURN_MM();
 	}
-<<<<<<< HEAD
-	ZEPHIR_RETURN_CALL_FUNCTION("msgpack_unpack", NULL, 124, data);
-=======
 	ZEPHIR_RETURN_CALL_FUNCTION("msgpack_unpack", NULL, 126, data);
->>>>>>> b3b083d3
 	zephir_check_call_status();
 	RETURN_MM();
 
