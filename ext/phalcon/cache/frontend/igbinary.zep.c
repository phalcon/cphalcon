--- conflicted
+++ resolved
@@ -196,11 +196,7 @@
 
 
 
-<<<<<<< HEAD
-	ZEPHIR_RETURN_CALL_FUNCTION("igbinary_serialize", NULL, 127, data);
-=======
 	ZEPHIR_RETURN_CALL_FUNCTION("igbinary_serialize", NULL, 112, data);
->>>>>>> f8defde8
 	zephir_check_call_status();
 	RETURN_MM();
 
@@ -230,11 +226,7 @@
 		RETVAL_ZVAL(data, 1, 0);
 		RETURN_MM();
 	}
-<<<<<<< HEAD
-	ZEPHIR_RETURN_CALL_FUNCTION("igbinary_unserialize", NULL, 128, data);
-=======
 	ZEPHIR_RETURN_CALL_FUNCTION("igbinary_unserialize", NULL, 113, data);
->>>>>>> f8defde8
 	zephir_check_call_status();
 	RETURN_MM();
 
