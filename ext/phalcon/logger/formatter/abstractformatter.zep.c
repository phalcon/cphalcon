
#ifdef HAVE_CONFIG_H
#include "../../../ext_config.h"
#endif

#include <php.h>
#include "../../../php_ext.h"
#include "../../../ext.h"

#include <Zend/zend_operators.h>
#include <Zend/zend_exceptions.h>
#include <Zend/zend_interfaces.h>

#include "kernel/main.h"
#include "kernel/memory.h"
#include "kernel/fcall.h"
#include "kernel/concat.h"
#include "kernel/array.h"
#include "kernel/operators.h"


/**
 * This file is part of the Phalcon Framework.
 *
 * (c) Phalcon Team <team@phalconphp.com>
 *
 * For the full copyright and license information, please view the LICENSE.txt
 * file that was distributed with this source code.
 */
ZEPHIR_INIT_CLASS(Phalcon_Logger_Formatter_AbstractFormatter) {

	ZEPHIR_REGISTER_CLASS(Phalcon\\Logger\\Formatter, AbstractFormatter, phalcon, logger_formatter_abstractformatter, phalcon_logger_formatter_abstractformatter_method_entry, ZEND_ACC_EXPLICIT_ABSTRACT_CLASS);

	zend_class_implements(phalcon_logger_formatter_abstractformatter_ce TSRMLS_CC, 1, phalcon_logger_formatter_formatterinterface_ce);
	return SUCCESS;

}

/**
 * Interpolates context values into the message placeholders
 *
 * @see http://www.php-fig.org/psr/psr-3/ Section 1.2 Message
 * @param string $message
 * @param array $context
 */
PHP_METHOD(Phalcon_Logger_Formatter_AbstractFormatter, interpolate) {

	zend_string *_4$$3;
	zend_ulong _3$$3;
	zend_bool _0;
	zend_long ZEPHIR_LAST_CALL_STATUS;
	zval *message_param = NULL, *context = NULL, context_sub, __$null, replace, key, value, *_1$$3, _2$$3, _5$$4, _6$$5;
	zval message;
	zval *this_ptr = getThis();

	ZVAL_UNDEF(&message);
	ZVAL_UNDEF(&context_sub);
	ZVAL_NULL(&__$null);
	ZVAL_UNDEF(&replace);
	ZVAL_UNDEF(&key);
	ZVAL_UNDEF(&value);
	ZVAL_UNDEF(&_2$$3);
	ZVAL_UNDEF(&_5$$4);
	ZVAL_UNDEF(&_6$$5);

	ZEPHIR_MM_GROW();
	zephir_fetch_params(1, 1, 1, &message_param, &context);

	zephir_get_strval(&message, message_param);
	if (!context) {
		context = &context_sub;
		context = &__$null;
	}


	_0 = Z_TYPE_P(context) == IS_ARRAY;
	if (_0) {
		_0 = zephir_fast_count_int(context TSRMLS_CC) > 0;
	}
	if (_0) {
		ZEPHIR_INIT_VAR(&replace);
		array_init(&replace);
		zephir_is_iterable(context, 0, "phalcon/logger/formatter/abstractformatter.zep", 33);
		if (Z_TYPE_P(context) == IS_ARRAY) {
			ZEND_HASH_FOREACH_KEY_VAL(Z_ARRVAL_P(context), _3$$3, _4$$3, _1$$3)
			{
				ZEPHIR_INIT_NVAR(&key);
				if (_4$$3 != NULL) { 
					ZVAL_STR_COPY(&key, _4$$3);
				} else {
					ZVAL_LONG(&key, _3$$3);
				}
				ZEPHIR_INIT_NVAR(&value);
				ZVAL_COPY(&value, _1$$3);
				ZEPHIR_INIT_LNVAR(_5$$4);
				ZEPHIR_CONCAT_SVS(&_5$$4, "{", &key, "}");
				zephir_array_update_zval(&replace, &_5$$4, &value, PH_COPY | PH_SEPARATE);
			} ZEND_HASH_FOREACH_END();
		} else {
			ZEPHIR_CALL_METHOD(NULL, context, "rewind", NULL, 0);
			zephir_check_call_status();
			while (1) {
				ZEPHIR_CALL_METHOD(&_2$$3, context, "valid", NULL, 0);
				zephir_check_call_status();
				if (!zend_is_true(&_2$$3)) {
					break;
				}
				ZEPHIR_CALL_METHOD(&key, context, "key", NULL, 0);
				zephir_check_call_status();
				ZEPHIR_CALL_METHOD(&value, context, "current", NULL, 0);
				zephir_check_call_status();
					ZEPHIR_INIT_LNVAR(_6$$5);
					ZEPHIR_CONCAT_SVS(&_6$$5, "{", &key, "}");
					zephir_array_update_zval(&replace, &_6$$5, &value, PH_COPY | PH_SEPARATE);
				ZEPHIR_CALL_METHOD(NULL, context, "next", NULL, 0);
				zephir_check_call_status();
			}
		}
		ZEPHIR_INIT_NVAR(&value);
		ZEPHIR_INIT_NVAR(&key);
<<<<<<< HEAD
		ZEPHIR_RETURN_CALL_FUNCTION("strtr", NULL, 66, &message, &replace);
=======
		ZEPHIR_RETURN_CALL_FUNCTION("strtr", NULL, 48, &message, &replace);
>>>>>>> 478e7da2
		zephir_check_call_status();
		RETURN_MM();
	}
	RETURN_CTOR(&message);

}
<|MERGE_RESOLUTION|>--- conflicted
+++ resolved
@@ -118,11 +118,7 @@
 		}
 		ZEPHIR_INIT_NVAR(&value);
 		ZEPHIR_INIT_NVAR(&key);
-<<<<<<< HEAD
-		ZEPHIR_RETURN_CALL_FUNCTION("strtr", NULL, 66, &message, &replace);
-=======
 		ZEPHIR_RETURN_CALL_FUNCTION("strtr", NULL, 48, &message, &replace);
->>>>>>> 478e7da2
 		zephir_check_call_status();
 		RETURN_MM();
 	}
