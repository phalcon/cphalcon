
#ifdef HAVE_CONFIG_H
#include "../../../ext_config.h"
#endif

#include <php.h>
#include "../../../php_ext.h"
#include "../../../ext.h"

#include <Zend/zend_operators.h>
#include <Zend/zend_exceptions.h>
#include <Zend/zend_interfaces.h>

#include "kernel/main.h"
#include "kernel/object.h"
#include "kernel/memory.h"
#include "kernel/fcall.h"
#include "ext/spl/spl_exceptions.h"
#include "kernel/exception.h"
#include "kernel/operators.h"
#include "kernel/array.h"


/**
 * This file is part of the Phalcon Framework.
 *
 * (c) Phalcon Team <team@phalcon.io>
 *
 * For the full copyright and license information, please view the LICENSE.txt
 * file that was distributed with this source code.
 */
/**
 * Phalcon\Logger\Adapter\Syslog
 *
 * Sends logs to the system logger
 *
 * ```php
 * use Phalcon\Logger;
 * use Phalcon\Logger\Adapter\Syslog;
 *
 * // LOG_USER is the only valid log type under Windows operating systems
 * $logger = new Syslog(
 *     "ident",
 *     [
 *         "option"   => LOG_CONS | LOG_NDELAY | LOG_PID,
 *         "facility" => LOG_USER,
 *     ]
 * );
 *
 * $logger->log("This is a message");
 * $logger->log(Logger::ERROR, "This is an error");
 * $logger->error("This is another error");
 *```
 */
ZEPHIR_INIT_CLASS(Phalcon_Logger_Adapter_Syslog) {

	ZEPHIR_REGISTER_CLASS_EX(Phalcon\\Logger\\Adapter, Syslog, phalcon, logger_adapter_syslog, phalcon_logger_adapter_abstractadapter_ce, phalcon_logger_adapter_syslog_method_entry, 0);

	/**
	 * Name of the default formatter class
	 *
	 * @var string
	 */
	zend_declare_property_string(phalcon_logger_adapter_syslog_ce, SL("defaultFormatter"), "Line", ZEND_ACC_PROTECTED);

	/**
	 * @var int
	 */
	zend_declare_property_long(phalcon_logger_adapter_syslog_ce, SL("facility"), 0, ZEND_ACC_PROTECTED);

	/**
	 * @var string
	 */
	zend_declare_property_string(phalcon_logger_adapter_syslog_ce, SL("name"), "", ZEND_ACC_PROTECTED);

	/**
	 * @var bool
	 */
	zend_declare_property_bool(phalcon_logger_adapter_syslog_ce, SL("opened"), 0, ZEND_ACC_PROTECTED);

	/**
	 * @var int
	 */
	zend_declare_property_long(phalcon_logger_adapter_syslog_ce, SL("option"), 0, ZEND_ACC_PROTECTED);

	return SUCCESS;

}

/**
 * Phalcon\Logger\Adapter\Syslog constructor
 * @param array options = [
 *     'option' => null,
 *     'facility' => null
 * ]
 */
PHP_METHOD(Phalcon_Logger_Adapter_Syslog, __construct) {

	zephir_method_globals *ZEPHIR_METHOD_GLOBALS_PTR = NULL;
	zend_long ZEPHIR_LAST_CALL_STATUS;
	zephir_fcall_cache_entry *_1 = NULL;
	zval options;
	zval *name_param = NULL, *options_param = NULL, _0, _2, _3, _4;
	zval name;
	zval *this_ptr = getThis();

	ZVAL_UNDEF(&name);
	ZVAL_UNDEF(&_0);
	ZVAL_UNDEF(&_2);
	ZVAL_UNDEF(&_3);
	ZVAL_UNDEF(&_4);
	ZVAL_UNDEF(&options);

	ZEPHIR_MM_GROW();
	zephir_fetch_params(1, 1, 1, &name_param, &options_param);

	if (UNEXPECTED(Z_TYPE_P(name_param) != IS_STRING && Z_TYPE_P(name_param) != IS_NULL)) {
		zephir_throw_exception_string(spl_ce_InvalidArgumentException, SL("Parameter 'name' must be of the type string"));
		RETURN_MM_NULL();
	}
	if (EXPECTED(Z_TYPE_P(name_param) == IS_STRING)) {
		zephir_get_strval(&name, name_param);
	} else {
		ZEPHIR_INIT_VAR(&name);
		ZVAL_EMPTY_STRING(&name);
	}
	if (!options_param) {
		ZEPHIR_INIT_VAR(&options);
		array_init(&options);
	} else {
		zephir_get_arrval(&options, options_param);
	}


	zephir_update_property_zval(this_ptr, SL("name"), &name);
	ZEPHIR_INIT_VAR(&_2);
	ZVAL_STRING(&_2, "facility");
	ZVAL_LONG(&_3, 8);
	ZEPHIR_CALL_CE_STATIC(&_0, phalcon_helper_arr_ce, "get", &_1, 16, &options, &_2, &_3);
	zephir_check_call_status();
	zephir_update_property_zval(this_ptr, SL("facility"), &_0);
	ZEPHIR_INIT_NVAR(&_2);
	ZVAL_STRING(&_2, "option");
	ZVAL_LONG(&_3, 4);
	ZEPHIR_CALL_CE_STATIC(&_4, phalcon_helper_arr_ce, "get", &_1, 16, &options, &_2, &_3);
	zephir_check_call_status();
	zephir_update_property_zval(this_ptr, SL("option"), &_4);
	ZEPHIR_MM_RESTORE();

}

/**
 * Closes the logger
 */
PHP_METHOD(Phalcon_Logger_Adapter_Syslog, close) {

	zval _0;
	zephir_method_globals *ZEPHIR_METHOD_GLOBALS_PTR = NULL;
	zend_long ZEPHIR_LAST_CALL_STATUS;
	zval *this_ptr = getThis();

	ZVAL_UNDEF(&_0);

	ZEPHIR_MM_GROW();

	zephir_read_property(&_0, this_ptr, SL("opened"), PH_NOISY_CC | PH_READONLY);
	if (!(zephir_is_true(&_0))) {
		RETURN_MM_BOOL(1);
	}
<<<<<<< HEAD
	ZEPHIR_RETURN_CALL_FUNCTION("closelog", NULL, 431);
=======
	ZEPHIR_RETURN_CALL_FUNCTION("closelog", NULL, 433);
>>>>>>> f2a65a3d
	zephir_check_call_status();
	RETURN_MM();

}

/**
 * Processes the message i.e. writes it to the syslog
 */
PHP_METHOD(Phalcon_Logger_Adapter_Syslog, process) {

	zephir_method_globals *ZEPHIR_METHOD_GLOBALS_PTR = NULL;
	zend_long ZEPHIR_LAST_CALL_STATUS;
	zval *item, item_sub, __$true, __$false, name, facility, formatter, level, message, option, result, _0, _4, _1$$3, _2$$3, _3$$3;
	zval *this_ptr = getThis();

	ZVAL_UNDEF(&item_sub);
	ZVAL_BOOL(&__$true, 1);
	ZVAL_BOOL(&__$false, 0);
	ZVAL_UNDEF(&name);
	ZVAL_UNDEF(&facility);
	ZVAL_UNDEF(&formatter);
	ZVAL_UNDEF(&level);
	ZVAL_UNDEF(&message);
	ZVAL_UNDEF(&option);
	ZVAL_UNDEF(&result);
	ZVAL_UNDEF(&_0);
	ZVAL_UNDEF(&_4);
	ZVAL_UNDEF(&_1$$3);
	ZVAL_UNDEF(&_2$$3);
	ZVAL_UNDEF(&_3$$3);

	ZEPHIR_MM_GROW();
	zephir_fetch_params(1, 1, 0, &item);



	ZEPHIR_CALL_METHOD(&formatter, this_ptr, "getformatter", NULL, 0);
	zephir_check_call_status();
	ZEPHIR_CALL_METHOD(&message, &formatter, "format", NULL, 0, item);
	zephir_check_call_status();
	zephir_read_property(&_0, this_ptr, SL("name"), PH_NOISY_CC | PH_READONLY);
	ZEPHIR_CPY_WRT(&name, &_0);
	zephir_read_property(&_0, this_ptr, SL("facility"), PH_NOISY_CC | PH_READONLY);
	ZEPHIR_CPY_WRT(&facility, &_0);
	zephir_read_property(&_0, this_ptr, SL("option"), PH_NOISY_CC | PH_READONLY);
	ZEPHIR_CPY_WRT(&option, &_0);
<<<<<<< HEAD
	ZEPHIR_CALL_FUNCTION(&result, "openlog", NULL, 432, &name, &option, &facility);
=======
	ZEPHIR_CALL_FUNCTION(&result, "openlog", NULL, 434, &name, &option, &facility);
>>>>>>> f2a65a3d
	zephir_check_call_status();
	if (!zephir_is_true(&result)) {
		ZEPHIR_INIT_VAR(&_1$$3);
		object_init_ex(&_1$$3, spl_ce_LogicException);
		ZEPHIR_INIT_VAR(&_2$$3);
		ZVAL_STRING(&_2$$3, "Cannot open syslog for name [%s] and facility [%s]");
<<<<<<< HEAD
		ZEPHIR_CALL_FUNCTION(&_3$$3, "sprintf", NULL, 191, &_2$$3, &name, &facility);
		zephir_check_call_status();
		ZEPHIR_CALL_METHOD(NULL, &_1$$3, "__construct", NULL, 433, &_3$$3);
=======
		ZEPHIR_CALL_FUNCTION(&_3$$3, "sprintf", NULL, 193, &_2$$3, &name, &facility);
		zephir_check_call_status();
		ZEPHIR_CALL_METHOD(NULL, &_1$$3, "__construct", NULL, 435, &_3$$3);
>>>>>>> f2a65a3d
		zephir_check_call_status();
		zephir_throw_exception_debug(&_1$$3, "phalcon/Logger/Adapter/Syslog.zep", 121);
		ZEPHIR_MM_RESTORE();
		return;
	}
	if (1) {
		zephir_update_property_zval(this_ptr, SL("opened"), &__$true);
	} else {
		zephir_update_property_zval(this_ptr, SL("opened"), &__$false);
	}
	ZEPHIR_CALL_METHOD(&_4, item, "gettype", NULL, 0);
	zephir_check_call_status();
<<<<<<< HEAD
	ZEPHIR_CALL_METHOD(&level, this_ptr, "logleveltosyslog", NULL, 434, &_4);
	zephir_check_call_status();
	ZEPHIR_CALL_FUNCTION(NULL, "syslog", NULL, 435, &level, &message);
=======
	ZEPHIR_CALL_METHOD(&level, this_ptr, "logleveltosyslog", NULL, 436, &_4);
	zephir_check_call_status();
	ZEPHIR_CALL_FUNCTION(NULL, "syslog", NULL, 437, &level, &message);
>>>>>>> f2a65a3d
	zephir_check_call_status();
	ZEPHIR_MM_RESTORE();

}

/**
 * Translates a Logger level to a Syslog level
 */
PHP_METHOD(Phalcon_Logger_Adapter_Syslog, logLevelToSyslog) {

	zval levels;
	zephir_method_globals *ZEPHIR_METHOD_GLOBALS_PTR = NULL;
	zval *level_param = NULL, result;
	zend_long level;
	zval *this_ptr = getThis();

	ZVAL_UNDEF(&result);
	ZVAL_UNDEF(&levels);

	ZEPHIR_MM_GROW();
	zephir_fetch_params(1, 1, 0, &level_param);

	level = zephir_get_intval(level_param);


	ZEPHIR_INIT_VAR(&levels);
	zephir_create_array(&levels, 9, 0);
	add_index_long(&levels, 2, 1);
	add_index_long(&levels, 1, 2);
	add_index_long(&levels, 8, 3);
	add_index_long(&levels, 7, 7);
	add_index_long(&levels, 0, 0);
	add_index_long(&levels, 3, 3);
	add_index_long(&levels, 6, 6);
	add_index_long(&levels, 5, 5);
	add_index_long(&levels, 4, 4);
	ZEPHIR_OBS_VAR(&result);
	if (!(zephir_array_isset_long_fetch(&result, &levels, level, 0))) {
		ZEPHIR_INIT_NVAR(&result);
		ZVAL_LONG(&result, 3);
	}
	RETURN_CCTOR(&result);

}
<|MERGE_RESOLUTION|>--- conflicted
+++ resolved
@@ -167,11 +167,7 @@
 	if (!(zephir_is_true(&_0))) {
 		RETURN_MM_BOOL(1);
 	}
-<<<<<<< HEAD
-	ZEPHIR_RETURN_CALL_FUNCTION("closelog", NULL, 431);
-=======
 	ZEPHIR_RETURN_CALL_FUNCTION("closelog", NULL, 433);
->>>>>>> f2a65a3d
 	zephir_check_call_status();
 	RETURN_MM();
 
@@ -218,26 +214,16 @@
 	ZEPHIR_CPY_WRT(&facility, &_0);
 	zephir_read_property(&_0, this_ptr, SL("option"), PH_NOISY_CC | PH_READONLY);
 	ZEPHIR_CPY_WRT(&option, &_0);
-<<<<<<< HEAD
-	ZEPHIR_CALL_FUNCTION(&result, "openlog", NULL, 432, &name, &option, &facility);
-=======
 	ZEPHIR_CALL_FUNCTION(&result, "openlog", NULL, 434, &name, &option, &facility);
->>>>>>> f2a65a3d
 	zephir_check_call_status();
 	if (!zephir_is_true(&result)) {
 		ZEPHIR_INIT_VAR(&_1$$3);
 		object_init_ex(&_1$$3, spl_ce_LogicException);
 		ZEPHIR_INIT_VAR(&_2$$3);
 		ZVAL_STRING(&_2$$3, "Cannot open syslog for name [%s] and facility [%s]");
-<<<<<<< HEAD
-		ZEPHIR_CALL_FUNCTION(&_3$$3, "sprintf", NULL, 191, &_2$$3, &name, &facility);
-		zephir_check_call_status();
-		ZEPHIR_CALL_METHOD(NULL, &_1$$3, "__construct", NULL, 433, &_3$$3);
-=======
 		ZEPHIR_CALL_FUNCTION(&_3$$3, "sprintf", NULL, 193, &_2$$3, &name, &facility);
 		zephir_check_call_status();
 		ZEPHIR_CALL_METHOD(NULL, &_1$$3, "__construct", NULL, 435, &_3$$3);
->>>>>>> f2a65a3d
 		zephir_check_call_status();
 		zephir_throw_exception_debug(&_1$$3, "phalcon/Logger/Adapter/Syslog.zep", 121);
 		ZEPHIR_MM_RESTORE();
@@ -250,15 +236,9 @@
 	}
 	ZEPHIR_CALL_METHOD(&_4, item, "gettype", NULL, 0);
 	zephir_check_call_status();
-<<<<<<< HEAD
-	ZEPHIR_CALL_METHOD(&level, this_ptr, "logleveltosyslog", NULL, 434, &_4);
-	zephir_check_call_status();
-	ZEPHIR_CALL_FUNCTION(NULL, "syslog", NULL, 435, &level, &message);
-=======
 	ZEPHIR_CALL_METHOD(&level, this_ptr, "logleveltosyslog", NULL, 436, &_4);
 	zephir_check_call_status();
 	ZEPHIR_CALL_FUNCTION(NULL, "syslog", NULL, 437, &level, &message);
->>>>>>> f2a65a3d
 	zephir_check_call_status();
 	ZEPHIR_MM_RESTORE();
 
