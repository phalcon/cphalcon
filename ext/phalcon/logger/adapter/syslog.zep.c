--- conflicted
+++ resolved
@@ -94,11 +94,7 @@
 			ZEPHIR_INIT_NVAR(&facility);
 			ZVAL_LONG(&facility, 8);
 		}
-<<<<<<< HEAD
-		ZEPHIR_CALL_FUNCTION(NULL, "openlog", NULL, 275, &name, &option, &facility);
-=======
 		ZEPHIR_CALL_FUNCTION(NULL, "openlog", NULL, 280, &name, &option, &facility);
->>>>>>> b3b083d3
 		zephir_check_call_status();
 		if (1) {
 			zephir_update_property_zval(this_ptr, SL("_opened"), &__$true);
@@ -180,11 +176,7 @@
 	}
 	zephir_array_fetch_long(&_3, &appliedFormat, 0, PH_NOISY | PH_READONLY, "phalcon/logger/adapter/syslog.zep", 101 TSRMLS_CC);
 	zephir_array_fetch_long(&_4, &appliedFormat, 1, PH_NOISY | PH_READONLY, "phalcon/logger/adapter/syslog.zep", 101 TSRMLS_CC);
-<<<<<<< HEAD
-	ZEPHIR_CALL_FUNCTION(NULL, "syslog", NULL, 276, &_3, &_4);
-=======
 	ZEPHIR_CALL_FUNCTION(NULL, "syslog", NULL, 281, &_3, &_4);
->>>>>>> b3b083d3
 	zephir_check_call_status();
 	ZEPHIR_MM_RESTORE();
 
@@ -207,11 +199,7 @@
 	if (!(zephir_is_true(&_0))) {
 		RETURN_MM_BOOL(1);
 	}
-<<<<<<< HEAD
-	ZEPHIR_RETURN_CALL_FUNCTION("closelog", NULL, 277);
-=======
 	ZEPHIR_RETURN_CALL_FUNCTION("closelog", NULL, 282);
->>>>>>> b3b083d3
 	zephir_check_call_status();
 	RETURN_MM();
 
