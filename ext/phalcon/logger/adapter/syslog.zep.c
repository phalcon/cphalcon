--- conflicted
+++ resolved
@@ -76,11 +76,7 @@
 			ZEPHIR_INIT_NVAR(facility);
 			ZVAL_LONG(facility, 8);
 		}
-<<<<<<< HEAD
-		ZEPHIR_CALL_FUNCTION(NULL, "openlog", NULL, 289, name, option, facility);
-=======
-		ZEPHIR_CALL_FUNCTION(NULL, "openlog", NULL, 290, name, option, facility);
->>>>>>> 58cb694b
+		ZEPHIR_CALL_FUNCTION(NULL, "openlog", NULL, 288, name, option, facility);
 		zephir_check_call_status();
 		if (1) {
 			zephir_update_property_this(this_ptr, SL("_opened"), ZEPHIR_GLOBAL(global_true) TSRMLS_CC);
@@ -155,11 +151,7 @@
 	}
 	zephir_array_fetch_long(&_3, appliedFormat, 0, PH_NOISY | PH_READONLY, "phalcon/logger/adapter/syslog.zep", 102 TSRMLS_CC);
 	zephir_array_fetch_long(&_4, appliedFormat, 1, PH_NOISY | PH_READONLY, "phalcon/logger/adapter/syslog.zep", 102 TSRMLS_CC);
-<<<<<<< HEAD
-	ZEPHIR_CALL_FUNCTION(NULL, "syslog", NULL, 290, _3, _4);
-=======
-	ZEPHIR_CALL_FUNCTION(NULL, "syslog", NULL, 291, _3, _4);
->>>>>>> 58cb694b
+	ZEPHIR_CALL_FUNCTION(NULL, "syslog", NULL, 289, _3, _4);
 	zephir_check_call_status();
 	ZEPHIR_MM_RESTORE();
 
@@ -179,11 +171,7 @@
 
 	_0 = zephir_fetch_nproperty_this(this_ptr, SL("_opened"), PH_NOISY_CC);
 	if (zephir_is_true(_0)) {
-<<<<<<< HEAD
-		ZEPHIR_CALL_FUNCTION(NULL, "closelog", NULL, 291);
-=======
-		ZEPHIR_CALL_FUNCTION(NULL, "closelog", NULL, 292);
->>>>>>> 58cb694b
+		ZEPHIR_CALL_FUNCTION(NULL, "closelog", NULL, 290);
 		zephir_check_call_status();
 	}
 	ZEPHIR_MM_RESTORE();
