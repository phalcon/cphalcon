--- conflicted
+++ resolved
@@ -205,11 +205,7 @@
 	if (!(Z_TYPE_P(&_0) == IS_RESOURCE)) {
 		zephir_read_property(&_1$$3, this_ptr, SL("name"), PH_NOISY_CC | PH_READONLY);
 		zephir_read_property(&_2$$3, this_ptr, SL("mode"), PH_NOISY_CC | PH_READONLY);
-<<<<<<< HEAD
-		ZEPHIR_CALL_FUNCTION(&_3$$3, "fopen", NULL, 61, &_1$$3, &_2$$3);
-=======
 		ZEPHIR_CALL_FUNCTION(&_3$$3, "fopen", NULL, 286, &_1$$3, &_2$$3);
->>>>>>> f8defde8
 		zephir_check_call_status();
 		zephir_update_property_zval(this_ptr, SL("handler"), &_3$$3);
 		zephir_read_property(&_4$$3, this_ptr, SL("handler"), PH_NOISY_CC | PH_READONLY);
@@ -221,15 +217,9 @@
 			zephir_read_property(&_7$$4, this_ptr, SL("mode"), PH_NOISY_CC | PH_READONLY);
 			ZEPHIR_INIT_VAR(&_8$$4);
 			ZVAL_STRING(&_8$$4, "The file '%s' cannot be opened with mode '%s'");
-<<<<<<< HEAD
-			ZEPHIR_CALL_FUNCTION(&_9$$4, "sprintf", NULL, 156, &_8$$4, &_6$$4, &_7$$4);
-			zephir_check_call_status();
-			ZEPHIR_CALL_METHOD(NULL, &_5$$4, "__construct", NULL, 264, &_9$$4);
-=======
 			ZEPHIR_CALL_FUNCTION(&_9$$4, "sprintf", NULL, 141, &_8$$4, &_6$$4, &_7$$4);
 			zephir_check_call_status();
 			ZEPHIR_CALL_METHOD(NULL, &_5$$4, "__construct", NULL, 219, &_9$$4);
->>>>>>> f8defde8
 			zephir_check_call_status();
 			zephir_throw_exception_debug(&_5$$4, "phalcon/logger/adapter/stream.zep", 117 TSRMLS_CC);
 			ZEPHIR_MM_RESTORE();
