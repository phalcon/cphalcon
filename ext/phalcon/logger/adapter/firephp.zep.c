
#ifdef HAVE_CONFIG_H
#include "../../../ext_config.h"
#endif

#include <php.h>
#include "../../../php_ext.h"
#include "../../../ext.h"

#include <Zend/zend_operators.h>
#include <Zend/zend_exceptions.h>
#include <Zend/zend_interfaces.h>

#include "kernel/main.h"
#include "kernel/memory.h"
#include "kernel/object.h"
#include "kernel/fcall.h"
#include "kernel/operators.h"
#include "kernel/concat.h"
#include "kernel/array.h"


/**
 * Phalcon\Logger\Adapter\Firephp
 *
 * Sends logs to FirePHP
 *
 *<code>
 * use Phalcon\Logger\Adapter\Firephp;
 * use Phalcon\Logger;
 *
 * $logger = new Firephp();
 *
 * $logger->log(Logger::ERROR, "This is an error");
 * $logger->error("This is another error");
 *</code>
 *
 * @deprecated Will be removed in 4.0.0
 */
ZEPHIR_INIT_CLASS(Phalcon_Logger_Adapter_Firephp) {

	ZEPHIR_REGISTER_CLASS_EX(Phalcon\\Logger\\Adapter, Firephp, phalcon, logger_adapter_firephp, phalcon_logger_adapter_ce, phalcon_logger_adapter_firephp_method_entry, 0);

	zend_declare_property_bool(phalcon_logger_adapter_firephp_ce, SL("_initialized"), 0, ZEND_ACC_PRIVATE TSRMLS_CC);

	zend_declare_property_long(phalcon_logger_adapter_firephp_ce, SL("_index"), 1, ZEND_ACC_PRIVATE TSRMLS_CC);

	return SUCCESS;

}

/**
 * Returns the internal formatter
 */
PHP_METHOD(Phalcon_Logger_Adapter_Firephp, getFormatter) {

	zval _0, _1$$3;
	zend_long ZEPHIR_LAST_CALL_STATUS;
	zval *this_ptr = getThis();

	ZVAL_UNDEF(&_0);
	ZVAL_UNDEF(&_1$$3);

	ZEPHIR_MM_GROW();

	ZEPHIR_OBS_VAR(&_0);
	zephir_read_property(&_0, this_ptr, SL("_formatter"), PH_NOISY_CC);
	if (Z_TYPE_P(&_0) != IS_OBJECT) {
		ZEPHIR_INIT_VAR(&_1$$3);
		object_init_ex(&_1$$3, phalcon_logger_formatter_firephp_ce);
		if (zephir_has_constructor(&_1$$3 TSRMLS_CC)) {
			ZEPHIR_CALL_METHOD(NULL, &_1$$3, "__construct", NULL, 0);
			zephir_check_call_status();
		}
		zephir_update_property_zval(this_ptr, SL("_formatter"), &_1$$3);
	}
	RETURN_MM_MEMBER(getThis(), "_formatter");

}

/**
 * Writes the log to the stream itself
 */
PHP_METHOD(Phalcon_Logger_Adapter_Firephp, logInternal) {

<<<<<<< HEAD
	zend_string *_8;
	zend_ulong _7;
	zephir_fcall_cache_entry *_2 = NULL;
	zval context;
	zend_long type, time, ZEPHIR_LAST_CALL_STATUS;
	zval *message_param = NULL, *type_param = NULL, *time_param = NULL, *context_param = NULL, __$true, __$false, chunk, format, chString, content, key, index, _0, _3, _4, _5, *_6, _1$$3;
	zval message, _9$$4;
	zval *this_ptr = getThis();

	ZVAL_UNDEF(&message);
	ZVAL_UNDEF(&_9$$4);
=======
	zend_string *_7;
	zend_ulong _6;
	zval context;
	zend_long type, time, ZEPHIR_LAST_CALL_STATUS;
	zval *message_param = NULL, *type_param = NULL, *time_param = NULL, *context_param = NULL, __$true, __$false, chunk, format, chString, content, key, index, _0, _2, _3, _4, *_5, _1$$3;
	zval message, _8$$4;
	zval *this_ptr = getThis();

	ZVAL_UNDEF(&message);
	ZVAL_UNDEF(&_8$$4);
>>>>>>> b3b083d3
	ZVAL_BOOL(&__$true, 1);
	ZVAL_BOOL(&__$false, 0);
	ZVAL_UNDEF(&chunk);
	ZVAL_UNDEF(&format);
	ZVAL_UNDEF(&chString);
	ZVAL_UNDEF(&content);
	ZVAL_UNDEF(&key);
	ZVAL_UNDEF(&index);
	ZVAL_UNDEF(&_0);
<<<<<<< HEAD
	ZVAL_UNDEF(&_3);
	ZVAL_UNDEF(&_4);
	ZVAL_UNDEF(&_5);
=======
	ZVAL_UNDEF(&_2);
	ZVAL_UNDEF(&_3);
	ZVAL_UNDEF(&_4);
>>>>>>> b3b083d3
	ZVAL_UNDEF(&_1$$3);
	ZVAL_UNDEF(&context);

	ZEPHIR_MM_GROW();
	zephir_fetch_params(1, 4, 0, &message_param, &type_param, &time_param, &context_param);

	zephir_get_strval(&message, message_param);
	type = zephir_get_intval(type_param);
	time = zephir_get_intval(time_param);
	zephir_get_arrval(&context, context_param);


	zephir_read_property(&_0, this_ptr, SL("_initialized"), PH_NOISY_CC | PH_READONLY);
	if (!(zephir_is_true(&_0))) {
		ZEPHIR_INIT_VAR(&_1$$3);
		ZVAL_STRING(&_1$$3, "X-Wf-Protocol-1: http://meta.wildfirehq.org/Protocol/JsonStream/0.2");
<<<<<<< HEAD
		ZEPHIR_CALL_FUNCTION(NULL, "header", &_2, 224, &_1$$3);
		zephir_check_call_status();
		ZEPHIR_INIT_NVAR(&_1$$3);
		ZVAL_STRING(&_1$$3, "X-Wf-1-Plugin-1: http://meta.firephp.org/Wildfire/Plugin/FirePHP/Library-FirePHPCore/0.3");
		ZEPHIR_CALL_FUNCTION(NULL, "header", &_2, 224, &_1$$3);
		zephir_check_call_status();
		ZEPHIR_INIT_NVAR(&_1$$3);
		ZVAL_STRING(&_1$$3, "X-Wf-Structure-1: http://meta.firephp.org/Wildfire/Structure/FirePHP/FirebugConsole/0.1");
		ZEPHIR_CALL_FUNCTION(NULL, "header", &_2, 224, &_1$$3);
=======
		ZEPHIR_CALL_FUNCTION(NULL, "header", NULL, 229, &_1$$3);
		zephir_check_call_status();
		ZEPHIR_INIT_NVAR(&_1$$3);
		ZVAL_STRING(&_1$$3, "X-Wf-1-Plugin-1: http://meta.firephp.org/Wildfire/Plugin/FirePHP/Library-FirePHPCore/0.3");
		ZEPHIR_CALL_FUNCTION(NULL, "header", NULL, 229, &_1$$3);
		zephir_check_call_status();
		ZEPHIR_INIT_NVAR(&_1$$3);
		ZVAL_STRING(&_1$$3, "X-Wf-Structure-1: http://meta.firephp.org/Wildfire/Structure/FirePHP/FirebugConsole/0.1");
		ZEPHIR_CALL_FUNCTION(NULL, "header", NULL, 229, &_1$$3);
>>>>>>> b3b083d3
		zephir_check_call_status();
		if (1) {
			zephir_update_property_zval(this_ptr, SL("_initialized"), &__$true);
		} else {
			zephir_update_property_zval(this_ptr, SL("_initialized"), &__$false);
		}
	}
	ZEPHIR_CALL_METHOD(&_2, this_ptr, "getformatter", NULL, 0);
	zephir_check_call_status();
<<<<<<< HEAD
	ZVAL_LONG(&_4, type);
	ZVAL_LONG(&_5, time);
	ZEPHIR_CALL_METHOD(&format, &_3, "format", NULL, 0, &message, &_4, &_5, &context);
	zephir_check_call_status();
	ZVAL_LONG(&_4, 4500);
	ZEPHIR_CALL_FUNCTION(&chunk, "str_split", NULL, 67, &format, &_4);
	zephir_check_call_status();
	ZEPHIR_OBS_VAR(&index);
	zephir_read_property(&index, this_ptr, SL("_index"), PH_NOISY_CC);
	zephir_is_iterable(&chunk, 0, "phalcon/logger/adapter/firephp.zep", 92);
	ZEND_HASH_FOREACH_KEY_VAL(Z_ARRVAL_P(&chunk), _7, _8, _6)
	{
		ZEPHIR_INIT_NVAR(&key);
		if (_8 != NULL) { 
			ZVAL_STR_COPY(&key, _8);
		} else {
			ZVAL_LONG(&key, _7);
		}
		ZEPHIR_INIT_NVAR(&chString);
		ZVAL_COPY(&chString, _6);
		zephir_get_strval(&_9$$4, &index);
		ZEPHIR_INIT_NVAR(&content);
		ZEPHIR_CONCAT_SVSV(&content, "X-Wf-1-1-1-", &_9$$4, ": ", &chString);
		if (zephir_array_isset_long(&chunk, (zephir_get_numberval(&key) + 1))) {
			zephir_concat_self_str(&content, SL("|\\") TSRMLS_CC);
		}
		ZEPHIR_CALL_FUNCTION(NULL, "header", &_2, 224, &content);
=======
	ZVAL_LONG(&_3, type);
	ZVAL_LONG(&_4, time);
	ZEPHIR_CALL_METHOD(&format, &_2, "format", NULL, 0, &message, &_3, &_4, &context);
	zephir_check_call_status();
	ZVAL_LONG(&_3, 4500);
	ZEPHIR_CALL_FUNCTION(&chunk, "str_split", NULL, 69, &format, &_3);
	zephir_check_call_status();
	ZEPHIR_OBS_VAR(&index);
	zephir_read_property(&index, this_ptr, SL("_index"), PH_NOISY_CC);
	zephir_is_iterable(&chunk, 0, "phalcon/logger/adapter/firephp.zep", 94);
	ZEND_HASH_FOREACH_KEY_VAL(Z_ARRVAL_P(&chunk), _6, _7, _5)
	{
		ZEPHIR_INIT_NVAR(&key);
		if (_7 != NULL) { 
			ZVAL_STR_COPY(&key, _7);
		} else {
			ZVAL_LONG(&key, _6);
		}
		ZEPHIR_INIT_NVAR(&chString);
		ZVAL_COPY(&chString, _5);
		zephir_get_strval(&_8$$4, &index);
		ZEPHIR_INIT_NVAR(&content);
		ZEPHIR_CONCAT_SVSV(&content, "X-Wf-1-1-1-", &_8$$4, ": ", &chString);
		if (zephir_array_isset_long(&chunk, (zephir_get_numberval(&key) + 1))) {
			zephir_concat_self_str(&content, SL("|\\") TSRMLS_CC);
		}
		ZEPHIR_CALL_FUNCTION(NULL, "header", NULL, 229, &content);
>>>>>>> b3b083d3
		zephir_check_call_status();
		ZEPHIR_SEPARATE(&index);
		zephir_increment(&index);
	} ZEND_HASH_FOREACH_END();
	ZEPHIR_INIT_NVAR(&chString);
	ZEPHIR_INIT_NVAR(&key);
	zephir_update_property_zval(this_ptr, SL("_index"), &index);
	ZEPHIR_MM_RESTORE();

}

/**
 * Closes the logger
 */
PHP_METHOD(Phalcon_Logger_Adapter_Firephp, close) {

	zval *this_ptr = getThis();


	RETURN_BOOL(1);

}
<|MERGE_RESOLUTION|>--- conflicted
+++ resolved
@@ -83,19 +83,6 @@
  */
 PHP_METHOD(Phalcon_Logger_Adapter_Firephp, logInternal) {
 
-<<<<<<< HEAD
-	zend_string *_8;
-	zend_ulong _7;
-	zephir_fcall_cache_entry *_2 = NULL;
-	zval context;
-	zend_long type, time, ZEPHIR_LAST_CALL_STATUS;
-	zval *message_param = NULL, *type_param = NULL, *time_param = NULL, *context_param = NULL, __$true, __$false, chunk, format, chString, content, key, index, _0, _3, _4, _5, *_6, _1$$3;
-	zval message, _9$$4;
-	zval *this_ptr = getThis();
-
-	ZVAL_UNDEF(&message);
-	ZVAL_UNDEF(&_9$$4);
-=======
 	zend_string *_7;
 	zend_ulong _6;
 	zval context;
@@ -106,7 +93,6 @@
 
 	ZVAL_UNDEF(&message);
 	ZVAL_UNDEF(&_8$$4);
->>>>>>> b3b083d3
 	ZVAL_BOOL(&__$true, 1);
 	ZVAL_BOOL(&__$false, 0);
 	ZVAL_UNDEF(&chunk);
@@ -116,15 +102,9 @@
 	ZVAL_UNDEF(&key);
 	ZVAL_UNDEF(&index);
 	ZVAL_UNDEF(&_0);
-<<<<<<< HEAD
-	ZVAL_UNDEF(&_3);
-	ZVAL_UNDEF(&_4);
-	ZVAL_UNDEF(&_5);
-=======
 	ZVAL_UNDEF(&_2);
 	ZVAL_UNDEF(&_3);
 	ZVAL_UNDEF(&_4);
->>>>>>> b3b083d3
 	ZVAL_UNDEF(&_1$$3);
 	ZVAL_UNDEF(&context);
 
@@ -141,17 +121,6 @@
 	if (!(zephir_is_true(&_0))) {
 		ZEPHIR_INIT_VAR(&_1$$3);
 		ZVAL_STRING(&_1$$3, "X-Wf-Protocol-1: http://meta.wildfirehq.org/Protocol/JsonStream/0.2");
-<<<<<<< HEAD
-		ZEPHIR_CALL_FUNCTION(NULL, "header", &_2, 224, &_1$$3);
-		zephir_check_call_status();
-		ZEPHIR_INIT_NVAR(&_1$$3);
-		ZVAL_STRING(&_1$$3, "X-Wf-1-Plugin-1: http://meta.firephp.org/Wildfire/Plugin/FirePHP/Library-FirePHPCore/0.3");
-		ZEPHIR_CALL_FUNCTION(NULL, "header", &_2, 224, &_1$$3);
-		zephir_check_call_status();
-		ZEPHIR_INIT_NVAR(&_1$$3);
-		ZVAL_STRING(&_1$$3, "X-Wf-Structure-1: http://meta.firephp.org/Wildfire/Structure/FirePHP/FirebugConsole/0.1");
-		ZEPHIR_CALL_FUNCTION(NULL, "header", &_2, 224, &_1$$3);
-=======
 		ZEPHIR_CALL_FUNCTION(NULL, "header", NULL, 229, &_1$$3);
 		zephir_check_call_status();
 		ZEPHIR_INIT_NVAR(&_1$$3);
@@ -161,7 +130,6 @@
 		ZEPHIR_INIT_NVAR(&_1$$3);
 		ZVAL_STRING(&_1$$3, "X-Wf-Structure-1: http://meta.firephp.org/Wildfire/Structure/FirePHP/FirebugConsole/0.1");
 		ZEPHIR_CALL_FUNCTION(NULL, "header", NULL, 229, &_1$$3);
->>>>>>> b3b083d3
 		zephir_check_call_status();
 		if (1) {
 			zephir_update_property_zval(this_ptr, SL("_initialized"), &__$true);
@@ -171,35 +139,6 @@
 	}
 	ZEPHIR_CALL_METHOD(&_2, this_ptr, "getformatter", NULL, 0);
 	zephir_check_call_status();
-<<<<<<< HEAD
-	ZVAL_LONG(&_4, type);
-	ZVAL_LONG(&_5, time);
-	ZEPHIR_CALL_METHOD(&format, &_3, "format", NULL, 0, &message, &_4, &_5, &context);
-	zephir_check_call_status();
-	ZVAL_LONG(&_4, 4500);
-	ZEPHIR_CALL_FUNCTION(&chunk, "str_split", NULL, 67, &format, &_4);
-	zephir_check_call_status();
-	ZEPHIR_OBS_VAR(&index);
-	zephir_read_property(&index, this_ptr, SL("_index"), PH_NOISY_CC);
-	zephir_is_iterable(&chunk, 0, "phalcon/logger/adapter/firephp.zep", 92);
-	ZEND_HASH_FOREACH_KEY_VAL(Z_ARRVAL_P(&chunk), _7, _8, _6)
-	{
-		ZEPHIR_INIT_NVAR(&key);
-		if (_8 != NULL) { 
-			ZVAL_STR_COPY(&key, _8);
-		} else {
-			ZVAL_LONG(&key, _7);
-		}
-		ZEPHIR_INIT_NVAR(&chString);
-		ZVAL_COPY(&chString, _6);
-		zephir_get_strval(&_9$$4, &index);
-		ZEPHIR_INIT_NVAR(&content);
-		ZEPHIR_CONCAT_SVSV(&content, "X-Wf-1-1-1-", &_9$$4, ": ", &chString);
-		if (zephir_array_isset_long(&chunk, (zephir_get_numberval(&key) + 1))) {
-			zephir_concat_self_str(&content, SL("|\\") TSRMLS_CC);
-		}
-		ZEPHIR_CALL_FUNCTION(NULL, "header", &_2, 224, &content);
-=======
 	ZVAL_LONG(&_3, type);
 	ZVAL_LONG(&_4, time);
 	ZEPHIR_CALL_METHOD(&format, &_2, "format", NULL, 0, &message, &_3, &_4, &context);
@@ -227,7 +166,6 @@
 			zephir_concat_self_str(&content, SL("|\\") TSRMLS_CC);
 		}
 		ZEPHIR_CALL_FUNCTION(NULL, "header", NULL, 229, &content);
->>>>>>> b3b083d3
 		zephir_check_call_status();
 		ZEPHIR_SEPARATE(&index);
 		zephir_increment(&index);
