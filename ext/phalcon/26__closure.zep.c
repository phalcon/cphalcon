
#ifdef HAVE_CONFIG_H
#include "../ext_config.h"
#endif

#include <php.h>
#include "../php_ext.h"
#include "../ext.h"

#include <Zend/zend_operators.h>
#include <Zend/zend_exceptions.h>
#include <Zend/zend_interfaces.h>

#include "kernel/main.h"
#include "kernel/array.h"
#include "kernel/fcall.h"
#include "kernel/memory.h"


ZEPHIR_INIT_CLASS(phalcon_26__closure) {

	ZEPHIR_REGISTER_CLASS(phalcon, 26__closure, phalcon, 26__closure, phalcon_26__closure_method_entry, ZEND_ACC_FINAL_CLASS);

	return SUCCESS;

}

PHP_METHOD(phalcon_26__closure, __invoke) {

	zend_long ZEPHIR_LAST_CALL_STATUS;
	zval *matches, matches_sub, _0;
	zval *this_ptr = getThis();

	ZVAL_UNDEF(&matches_sub);
	ZVAL_UNDEF(&_0);

	ZEPHIR_MM_GROW();
	zephir_fetch_params(1, 1, 0, &matches);



<<<<<<< HEAD
	zephir_array_fetch_long(&_0, matches, 0, PH_NOISY | PH_READONLY, "phalcon/http/message/uri.zep", 689 TSRMLS_CC);
	ZEPHIR_RETURN_CALL_FUNCTION("urlencode", NULL, 511, &_0);
	zephir_check_call_status();
	RETURN_MM();
=======
	ZEPHIR_OBS_VAR(&_0);
	zephir_array_fetch_long(&_0, element, 0, PH_NOISY, "phalcon/validation.zep", 54 TSRMLS_CC);
	_1 = Z_TYPE_P(&_0) != IS_ARRAY;
	if (!(_1)) {
		ZEPHIR_OBS_VAR(&_2);
		zephir_array_fetch_long(&_2, element, 1, PH_NOISY, "phalcon/validation.zep", 54 TSRMLS_CC);
		_1 = !(zephir_instance_of_ev(&_2, phalcon_validation_combinedfieldsvalidator_ce TSRMLS_CC));
	}
	RETURN_MM_BOOL(_1);
>>>>>>> f8defde8

}
<|MERGE_RESOLUTION|>--- conflicted
+++ resolved
@@ -12,9 +12,9 @@
 #include <Zend/zend_interfaces.h>
 
 #include "kernel/main.h"
+#include "kernel/memory.h"
 #include "kernel/array.h"
-#include "kernel/fcall.h"
-#include "kernel/memory.h"
+#include "kernel/object.h"
 
 
 ZEPHIR_INIT_CLASS(phalcon_26__closure) {
@@ -27,24 +27,19 @@
 
 PHP_METHOD(phalcon_26__closure, __invoke) {
 
-	zend_long ZEPHIR_LAST_CALL_STATUS;
-	zval *matches, matches_sub, _0;
+	zend_bool _1;
+	zval *element, element_sub, _0, _2;
 	zval *this_ptr = getThis();
 
-	ZVAL_UNDEF(&matches_sub);
+	ZVAL_UNDEF(&element_sub);
 	ZVAL_UNDEF(&_0);
+	ZVAL_UNDEF(&_2);
 
 	ZEPHIR_MM_GROW();
-	zephir_fetch_params(1, 1, 0, &matches);
+	zephir_fetch_params(1, 1, 0, &element);
 
 
 
-<<<<<<< HEAD
-	zephir_array_fetch_long(&_0, matches, 0, PH_NOISY | PH_READONLY, "phalcon/http/message/uri.zep", 689 TSRMLS_CC);
-	ZEPHIR_RETURN_CALL_FUNCTION("urlencode", NULL, 511, &_0);
-	zephir_check_call_status();
-	RETURN_MM();
-=======
 	ZEPHIR_OBS_VAR(&_0);
 	zephir_array_fetch_long(&_0, element, 0, PH_NOISY, "phalcon/validation.zep", 54 TSRMLS_CC);
 	_1 = Z_TYPE_P(&_0) != IS_ARRAY;
@@ -54,6 +49,5 @@
 		_1 = !(zephir_instance_of_ev(&_2, phalcon_validation_combinedfieldsvalidator_ce TSRMLS_CC));
 	}
 	RETURN_MM_BOOL(_1);
->>>>>>> f8defde8
 
 }
