--- conflicted
+++ resolved
@@ -190,11 +190,7 @@
 		ZVAL_NULL(&_4$$4);
 		ZEPHIR_MAKE_REF(&_3$$4);
 		ZEPHIR_MAKE_REF(&_4$$4);
-<<<<<<< HEAD
-		ZEPHIR_CALL_FUNCTION(&connection, "pfsockopen", NULL, 378, &_1$$4, &_2$$4, &_3$$4, &_4$$4);
-=======
 		ZEPHIR_CALL_FUNCTION(&connection, "pfsockopen", NULL, 382, &_1$$4, &_2$$4, &_3$$4, &_4$$4);
->>>>>>> b3b083d3
 		ZEPHIR_UNREF(&_3$$4);
 		ZEPHIR_UNREF(&_4$$4);
 		zephir_check_call_status();
@@ -205,11 +201,7 @@
 		ZVAL_NULL(&_8$$5);
 		ZEPHIR_MAKE_REF(&_7$$5);
 		ZEPHIR_MAKE_REF(&_8$$5);
-<<<<<<< HEAD
-		ZEPHIR_CALL_FUNCTION(&connection, "fsockopen", NULL, 379, &_5$$5, &_6$$5, &_7$$5, &_8$$5);
-=======
 		ZEPHIR_CALL_FUNCTION(&connection, "fsockopen", NULL, 383, &_5$$5, &_6$$5, &_7$$5, &_8$$5);
->>>>>>> b3b083d3
 		ZEPHIR_UNREF(&_7$$5);
 		ZEPHIR_UNREF(&_8$$5);
 		zephir_check_call_status();
@@ -219,11 +211,7 @@
 		return;
 	}
 	ZVAL_LONG(&_9, -1);
-<<<<<<< HEAD
-	ZEPHIR_CALL_FUNCTION(NULL, "stream_set_timeout", NULL, 380, &connection, &_9, &__$null);
-=======
 	ZEPHIR_CALL_FUNCTION(NULL, "stream_set_timeout", NULL, 384, &connection, &_9, &__$null);
->>>>>>> b3b083d3
 	zephir_check_call_status();
 	zephir_update_property_zval(this_ptr, SL("_connection"), &connection);
 	RETURN_CCTOR(&connection);
@@ -279,11 +267,7 @@
 		ZEPHIR_INIT_NVAR(&ttr);
 		ZVAL_LONG(&ttr, 86400);
 	}
-<<<<<<< HEAD
-	ZEPHIR_CALL_FUNCTION(&serialized, "serialize", NULL, 60, data);
-=======
 	ZEPHIR_CALL_FUNCTION(&serialized, "serialize", NULL, 62, data);
->>>>>>> b3b083d3
 	zephir_check_call_status();
 	ZEPHIR_INIT_VAR(&length);
 	ZVAL_LONG(&length, zephir_fast_strlen_ev(&serialized));
@@ -291,11 +275,7 @@
 	ZEPHIR_CONCAT_SVSVSVSVSV(&_0, "put ", &priority, " ", &delay, " ", &ttr, " ", &length, "\r\n", &serialized);
 	ZEPHIR_CALL_METHOD(NULL, this_ptr, "write", NULL, 0, &_0);
 	zephir_check_call_status();
-<<<<<<< HEAD
-	ZEPHIR_CALL_METHOD(&response, this_ptr, "readstatus", NULL, 381);
-=======
-	ZEPHIR_CALL_METHOD(&response, this_ptr, "readstatus", NULL, 385);
->>>>>>> b3b083d3
+	ZEPHIR_CALL_METHOD(&response, this_ptr, "readstatus", NULL, 385);
 	zephir_check_call_status();
 	zephir_array_fetch_long(&status, &response, 0, PH_NOISY | PH_READONLY, "phalcon/queue/beanstalk.zep", 190 TSRMLS_CC);
 	_1 = !ZEPHIR_IS_STRING(&status, "INSERTED");
@@ -347,11 +327,7 @@
 	}
 	ZEPHIR_CALL_METHOD(NULL, this_ptr, "write", NULL, 0, &command);
 	zephir_check_call_status();
-<<<<<<< HEAD
-	ZEPHIR_CALL_METHOD(&response, this_ptr, "readstatus", NULL, 381);
-=======
-	ZEPHIR_CALL_METHOD(&response, this_ptr, "readstatus", NULL, 385);
->>>>>>> b3b083d3
+	ZEPHIR_CALL_METHOD(&response, this_ptr, "readstatus", NULL, 385);
 	zephir_check_call_status();
 	zephir_array_fetch_long(&_0, &response, 0, PH_NOISY | PH_READONLY, "phalcon/queue/beanstalk.zep", 215 TSRMLS_CC);
 	if (!ZEPHIR_IS_STRING(&_0, "RESERVED")) {
@@ -362,15 +338,9 @@
 	zephir_array_fetch_long(&_3, &response, 2, PH_NOISY | PH_READONLY, "phalcon/queue/beanstalk.zep", 225 TSRMLS_CC);
 	ZEPHIR_CALL_METHOD(&_2, this_ptr, "read", NULL, 0, &_3);
 	zephir_check_call_status();
-<<<<<<< HEAD
-	ZEPHIR_CALL_FUNCTION(&_4, "unserialize", NULL, 61, &_2);
-	zephir_check_call_status();
-	ZEPHIR_CALL_METHOD(NULL, return_value, "__construct", NULL, 382, this_ptr, &_1, &_4);
-=======
 	ZEPHIR_CALL_FUNCTION(&_4, "unserialize", NULL, 63, &_2);
 	zephir_check_call_status();
 	ZEPHIR_CALL_METHOD(NULL, return_value, "__construct", NULL, 386, this_ptr, &_1, &_4);
->>>>>>> b3b083d3
 	zephir_check_call_status();
 	RETURN_MM();
 
@@ -411,11 +381,7 @@
 	ZEPHIR_CONCAT_SV(&_0, "use ", &tube);
 	ZEPHIR_CALL_METHOD(NULL, this_ptr, "write", NULL, 0, &_0);
 	zephir_check_call_status();
-<<<<<<< HEAD
-	ZEPHIR_CALL_METHOD(&response, this_ptr, "readstatus", NULL, 381);
-=======
-	ZEPHIR_CALL_METHOD(&response, this_ptr, "readstatus", NULL, 385);
->>>>>>> b3b083d3
+	ZEPHIR_CALL_METHOD(&response, this_ptr, "readstatus", NULL, 385);
 	zephir_check_call_status();
 	zephir_array_fetch_long(&_1, &response, 0, PH_NOISY | PH_READONLY, "phalcon/queue/beanstalk.zep", 238 TSRMLS_CC);
 	if (!ZEPHIR_IS_STRING(&_1, "USING")) {
@@ -461,11 +427,7 @@
 	ZEPHIR_CONCAT_SV(&_0, "watch ", &tube);
 	ZEPHIR_CALL_METHOD(NULL, this_ptr, "write", NULL, 0, &_0);
 	zephir_check_call_status();
-<<<<<<< HEAD
-	ZEPHIR_CALL_METHOD(&response, this_ptr, "readstatus", NULL, 381);
-=======
-	ZEPHIR_CALL_METHOD(&response, this_ptr, "readstatus", NULL, 385);
->>>>>>> b3b083d3
+	ZEPHIR_CALL_METHOD(&response, this_ptr, "readstatus", NULL, 385);
 	zephir_check_call_status();
 	zephir_array_fetch_long(&_1, &response, 0, PH_NOISY | PH_READONLY, "phalcon/queue/beanstalk.zep", 255 TSRMLS_CC);
 	if (!ZEPHIR_IS_STRING(&_1, "WATCHING")) {
@@ -512,11 +474,7 @@
 	ZEPHIR_CONCAT_SV(&_0, "ignore ", &tube);
 	ZEPHIR_CALL_METHOD(NULL, this_ptr, "write", NULL, 0, &_0);
 	zephir_check_call_status();
-<<<<<<< HEAD
-	ZEPHIR_CALL_METHOD(&response, this_ptr, "readstatus", NULL, 381);
-=======
-	ZEPHIR_CALL_METHOD(&response, this_ptr, "readstatus", NULL, 385);
->>>>>>> b3b083d3
+	ZEPHIR_CALL_METHOD(&response, this_ptr, "readstatus", NULL, 385);
 	zephir_check_call_status();
 	zephir_array_fetch_long(&_1, &response, 0, PH_NOISY | PH_READONLY, "phalcon/queue/beanstalk.zep", 272 TSRMLS_CC);
 	if (!ZEPHIR_IS_STRING(&_1, "WATCHING")) {
@@ -566,11 +524,7 @@
 	ZEPHIR_CONCAT_SVSV(&_1, "pause-tube ", &tube, " ", &_0);
 	ZEPHIR_CALL_METHOD(NULL, this_ptr, "write", NULL, 0, &_1);
 	zephir_check_call_status();
-<<<<<<< HEAD
-	ZEPHIR_CALL_METHOD(&response, this_ptr, "readstatus", NULL, 381);
-=======
-	ZEPHIR_CALL_METHOD(&response, this_ptr, "readstatus", NULL, 385);
->>>>>>> b3b083d3
+	ZEPHIR_CALL_METHOD(&response, this_ptr, "readstatus", NULL, 385);
 	zephir_check_call_status();
 	zephir_array_fetch_long(&_2, &response, 0, PH_NOISY | PH_READONLY, "phalcon/queue/beanstalk.zep", 289 TSRMLS_CC);
 	if (!ZEPHIR_IS_STRING(&_2, "PAUSED")) {
@@ -608,11 +562,7 @@
 	ZEPHIR_CONCAT_SV(&_1, "kick ", &_0);
 	ZEPHIR_CALL_METHOD(NULL, this_ptr, "write", NULL, 0, &_1);
 	zephir_check_call_status();
-<<<<<<< HEAD
-	ZEPHIR_CALL_METHOD(&response, this_ptr, "readstatus", NULL, 381);
-=======
-	ZEPHIR_CALL_METHOD(&response, this_ptr, "readstatus", NULL, 385);
->>>>>>> b3b083d3
+	ZEPHIR_CALL_METHOD(&response, this_ptr, "readstatus", NULL, 385);
 	zephir_check_call_status();
 	zephir_array_fetch_long(&_2, &response, 0, PH_NOISY | PH_READONLY, "phalcon/queue/beanstalk.zep", 306 TSRMLS_CC);
 	if (!ZEPHIR_IS_STRING(&_2, "KICKED")) {
@@ -644,11 +594,7 @@
 	ZVAL_STRING(&_0, "stats");
 	ZEPHIR_CALL_METHOD(NULL, this_ptr, "write", NULL, 0, &_0);
 	zephir_check_call_status();
-<<<<<<< HEAD
-	ZEPHIR_CALL_METHOD(&response, this_ptr, "readyaml", NULL, 383);
-=======
 	ZEPHIR_CALL_METHOD(&response, this_ptr, "readyaml", NULL, 387);
->>>>>>> b3b083d3
 	zephir_check_call_status();
 	zephir_array_fetch_long(&_1, &response, 0, PH_NOISY | PH_READONLY, "phalcon/queue/beanstalk.zep", 323 TSRMLS_CC);
 	if (!ZEPHIR_IS_STRING(&_1, "OK")) {
@@ -694,11 +640,7 @@
 	ZEPHIR_CONCAT_SV(&_0, "stats-tube ", &tube);
 	ZEPHIR_CALL_METHOD(NULL, this_ptr, "write", NULL, 0, &_0);
 	zephir_check_call_status();
-<<<<<<< HEAD
-	ZEPHIR_CALL_METHOD(&response, this_ptr, "readyaml", NULL, 383);
-=======
 	ZEPHIR_CALL_METHOD(&response, this_ptr, "readyaml", NULL, 387);
->>>>>>> b3b083d3
 	zephir_check_call_status();
 	zephir_array_fetch_long(&_1, &response, 0, PH_NOISY | PH_READONLY, "phalcon/queue/beanstalk.zep", 340 TSRMLS_CC);
 	if (!ZEPHIR_IS_STRING(&_1, "OK")) {
@@ -729,11 +671,7 @@
 	ZVAL_STRING(&_0, "list-tubes");
 	ZEPHIR_CALL_METHOD(NULL, this_ptr, "write", NULL, 0, &_0);
 	zephir_check_call_status();
-<<<<<<< HEAD
-	ZEPHIR_CALL_METHOD(&response, this_ptr, "readyaml", NULL, 383);
-=======
 	ZEPHIR_CALL_METHOD(&response, this_ptr, "readyaml", NULL, 387);
->>>>>>> b3b083d3
 	zephir_check_call_status();
 	zephir_array_fetch_long(&_1, &response, 0, PH_NOISY | PH_READONLY, "phalcon/queue/beanstalk.zep", 357 TSRMLS_CC);
 	if (!ZEPHIR_IS_STRING(&_1, "OK")) {
@@ -764,11 +702,7 @@
 	ZVAL_STRING(&_0, "list-tube-used");
 	ZEPHIR_CALL_METHOD(NULL, this_ptr, "write", NULL, 0, &_0);
 	zephir_check_call_status();
-<<<<<<< HEAD
-	ZEPHIR_CALL_METHOD(&response, this_ptr, "readstatus", NULL, 381);
-=======
-	ZEPHIR_CALL_METHOD(&response, this_ptr, "readstatus", NULL, 385);
->>>>>>> b3b083d3
+	ZEPHIR_CALL_METHOD(&response, this_ptr, "readstatus", NULL, 385);
 	zephir_check_call_status();
 	zephir_array_fetch_long(&_1, &response, 0, PH_NOISY | PH_READONLY, "phalcon/queue/beanstalk.zep", 374 TSRMLS_CC);
 	if (!ZEPHIR_IS_STRING(&_1, "USING")) {
@@ -799,11 +733,7 @@
 	ZVAL_STRING(&_0, "list-tubes-watched");
 	ZEPHIR_CALL_METHOD(NULL, this_ptr, "write", NULL, 0, &_0);
 	zephir_check_call_status();
-<<<<<<< HEAD
-	ZEPHIR_CALL_METHOD(&response, this_ptr, "readyaml", NULL, 383);
-=======
 	ZEPHIR_CALL_METHOD(&response, this_ptr, "readyaml", NULL, 387);
->>>>>>> b3b083d3
 	zephir_check_call_status();
 	zephir_array_fetch_long(&_1, &response, 0, PH_NOISY | PH_READONLY, "phalcon/queue/beanstalk.zep", 391 TSRMLS_CC);
 	if (!ZEPHIR_IS_STRING(&_1, "OK")) {
@@ -837,11 +767,7 @@
 	ZVAL_STRING(&_0, "peek-ready");
 	ZEPHIR_CALL_METHOD(NULL, this_ptr, "write", NULL, 0, &_0);
 	zephir_check_call_status();
-<<<<<<< HEAD
-	ZEPHIR_CALL_METHOD(&response, this_ptr, "readstatus", NULL, 381);
-=======
-	ZEPHIR_CALL_METHOD(&response, this_ptr, "readstatus", NULL, 385);
->>>>>>> b3b083d3
+	ZEPHIR_CALL_METHOD(&response, this_ptr, "readstatus", NULL, 385);
 	zephir_check_call_status();
 	zephir_array_fetch_long(&_1, &response, 0, PH_NOISY | PH_READONLY, "phalcon/queue/beanstalk.zep", 408 TSRMLS_CC);
 	if (!ZEPHIR_IS_STRING(&_1, "FOUND")) {
@@ -852,15 +778,9 @@
 	zephir_array_fetch_long(&_4, &response, 2, PH_NOISY | PH_READONLY, "phalcon/queue/beanstalk.zep", 412 TSRMLS_CC);
 	ZEPHIR_CALL_METHOD(&_3, this_ptr, "read", NULL, 0, &_4);
 	zephir_check_call_status();
-<<<<<<< HEAD
-	ZEPHIR_CALL_FUNCTION(&_5, "unserialize", NULL, 61, &_3);
-	zephir_check_call_status();
-	ZEPHIR_CALL_METHOD(NULL, return_value, "__construct", NULL, 382, this_ptr, &_2, &_5);
-=======
 	ZEPHIR_CALL_FUNCTION(&_5, "unserialize", NULL, 63, &_3);
 	zephir_check_call_status();
 	ZEPHIR_CALL_METHOD(NULL, return_value, "__construct", NULL, 386, this_ptr, &_2, &_5);
->>>>>>> b3b083d3
 	zephir_check_call_status();
 	RETURN_MM();
 
@@ -889,11 +809,7 @@
 	ZVAL_STRING(&_0, "peek-buried");
 	ZEPHIR_CALL_METHOD(NULL, this_ptr, "write", NULL, 0, &_0);
 	zephir_check_call_status();
-<<<<<<< HEAD
-	ZEPHIR_CALL_METHOD(&response, this_ptr, "readstatus", NULL, 381);
-=======
-	ZEPHIR_CALL_METHOD(&response, this_ptr, "readstatus", NULL, 385);
->>>>>>> b3b083d3
+	ZEPHIR_CALL_METHOD(&response, this_ptr, "readstatus", NULL, 385);
 	zephir_check_call_status();
 	zephir_array_fetch_long(&_1, &response, 0, PH_NOISY | PH_READONLY, "phalcon/queue/beanstalk.zep", 425 TSRMLS_CC);
 	if (!ZEPHIR_IS_STRING(&_1, "FOUND")) {
@@ -904,15 +820,9 @@
 	zephir_array_fetch_long(&_4, &response, 2, PH_NOISY | PH_READONLY, "phalcon/queue/beanstalk.zep", 429 TSRMLS_CC);
 	ZEPHIR_CALL_METHOD(&_3, this_ptr, "read", NULL, 0, &_4);
 	zephir_check_call_status();
-<<<<<<< HEAD
-	ZEPHIR_CALL_FUNCTION(&_5, "unserialize", NULL, 61, &_3);
-	zephir_check_call_status();
-	ZEPHIR_CALL_METHOD(NULL, return_value, "__construct", NULL, 382, this_ptr, &_2, &_5);
-=======
 	ZEPHIR_CALL_FUNCTION(&_5, "unserialize", NULL, 63, &_3);
 	zephir_check_call_status();
 	ZEPHIR_CALL_METHOD(NULL, return_value, "__construct", NULL, 386, this_ptr, &_2, &_5);
->>>>>>> b3b083d3
 	zephir_check_call_status();
 	RETURN_MM();
 
@@ -945,11 +855,7 @@
 	if (!(zephir_is_true(&_0))) {
 		RETURN_MM_BOOL(0);
 	}
-<<<<<<< HEAD
-	ZEPHIR_CALL_METHOD(&response, this_ptr, "readstatus", NULL, 381);
-=======
-	ZEPHIR_CALL_METHOD(&response, this_ptr, "readstatus", NULL, 385);
->>>>>>> b3b083d3
+	ZEPHIR_CALL_METHOD(&response, this_ptr, "readstatus", NULL, 385);
 	zephir_check_call_status();
 	zephir_array_fetch_long(&_2, &response, 0, PH_NOISY | PH_READONLY, "phalcon/queue/beanstalk.zep", 444 TSRMLS_CC);
 	if (!ZEPHIR_IS_STRING(&_2, "FOUND")) {
@@ -960,15 +866,9 @@
 	zephir_array_fetch_long(&_5, &response, 2, PH_NOISY | PH_READONLY, "phalcon/queue/beanstalk.zep", 448 TSRMLS_CC);
 	ZEPHIR_CALL_METHOD(&_4, this_ptr, "read", NULL, 0, &_5);
 	zephir_check_call_status();
-<<<<<<< HEAD
-	ZEPHIR_CALL_FUNCTION(&_6, "unserialize", NULL, 61, &_4);
-	zephir_check_call_status();
-	ZEPHIR_CALL_METHOD(NULL, return_value, "__construct", NULL, 382, this_ptr, &_3, &_6);
-=======
 	ZEPHIR_CALL_FUNCTION(&_6, "unserialize", NULL, 63, &_4);
 	zephir_check_call_status();
 	ZEPHIR_CALL_METHOD(NULL, return_value, "__construct", NULL, 386, this_ptr, &_3, &_6);
->>>>>>> b3b083d3
 	zephir_check_call_status();
 	RETURN_MM();
 
@@ -1005,11 +905,7 @@
 	ZEPHIR_CONCAT_SV(&_1, "peek ", &_0);
 	ZEPHIR_CALL_METHOD(NULL, this_ptr, "write", NULL, 0, &_1);
 	zephir_check_call_status();
-<<<<<<< HEAD
-	ZEPHIR_CALL_METHOD(&response, this_ptr, "readstatus", NULL, 381);
-=======
-	ZEPHIR_CALL_METHOD(&response, this_ptr, "readstatus", NULL, 385);
->>>>>>> b3b083d3
+	ZEPHIR_CALL_METHOD(&response, this_ptr, "readstatus", NULL, 385);
 	zephir_check_call_status();
 	zephir_array_fetch_long(&_2, &response, 0, PH_NOISY | PH_READONLY, "phalcon/queue/beanstalk.zep", 462 TSRMLS_CC);
 	if (!ZEPHIR_IS_STRING(&_2, "FOUND")) {
@@ -1020,15 +916,9 @@
 	zephir_array_fetch_long(&_5, &response, 2, PH_NOISY | PH_READONLY, "phalcon/queue/beanstalk.zep", 466 TSRMLS_CC);
 	ZEPHIR_CALL_METHOD(&_4, this_ptr, "read", NULL, 0, &_5);
 	zephir_check_call_status();
-<<<<<<< HEAD
-	ZEPHIR_CALL_FUNCTION(&_6, "unserialize", NULL, 61, &_4);
-	zephir_check_call_status();
-	ZEPHIR_CALL_METHOD(NULL, return_value, "__construct", NULL, 382, this_ptr, &_3, &_6);
-=======
 	ZEPHIR_CALL_FUNCTION(&_6, "unserialize", NULL, 63, &_4);
 	zephir_check_call_status();
 	ZEPHIR_CALL_METHOD(NULL, return_value, "__construct", NULL, 386, this_ptr, &_3, &_6);
->>>>>>> b3b083d3
 	zephir_check_call_status();
 	RETURN_MM();
 
@@ -1074,11 +964,7 @@
 
 	ZEPHIR_MM_GROW();
 
-<<<<<<< HEAD
-	ZEPHIR_CALL_METHOD(&response, this_ptr, "readstatus", NULL, 381);
-=======
-	ZEPHIR_CALL_METHOD(&response, this_ptr, "readstatus", NULL, 385);
->>>>>>> b3b083d3
+	ZEPHIR_CALL_METHOD(&response, this_ptr, "readstatus", NULL, 385);
 	zephir_check_call_status();
 	ZEPHIR_OBS_VAR(&status);
 	zephir_array_fetch_long(&status, &response, 0, PH_NOISY, "phalcon/queue/beanstalk.zep", 491 TSRMLS_CC);
@@ -1087,11 +973,7 @@
 		zephir_array_fetch_long(&numberOfBytes, &response, 1, PH_NOISY, "phalcon/queue/beanstalk.zep", 494 TSRMLS_CC);
 		ZEPHIR_CALL_METHOD(&response, this_ptr, "read", NULL, 0);
 		zephir_check_call_status();
-<<<<<<< HEAD
-		ZEPHIR_CALL_FUNCTION(&data, "yaml_parse", NULL, 384, &response);
-=======
 		ZEPHIR_CALL_FUNCTION(&data, "yaml_parse", NULL, 388, &response);
->>>>>>> b3b083d3
 		zephir_check_call_status();
 	} else {
 		ZEPHIR_INIT_NVAR(&numberOfBytes);
@@ -1113,12 +995,7 @@
  */
 PHP_METHOD(Phalcon_Queue_Beanstalk, read) {
 
-<<<<<<< HEAD
-	zephir_fcall_cache_entry *_2 = NULL;
-	zval *length_param = NULL, connection, data, _0$$5, _1$$5, _3$$5, _4$$5, _5$$5, _6$$8, _7$$8;
-=======
 	zval *length_param = NULL, connection, data, _0$$5, _1$$5, _2$$5, _3$$5, _4$$5, _5$$8, _6$$8;
->>>>>>> b3b083d3
 	zend_long length, ZEPHIR_LAST_CALL_STATUS;
 	zval *this_ptr = getThis();
 
@@ -1126,19 +1003,11 @@
 	ZVAL_UNDEF(&data);
 	ZVAL_UNDEF(&_0$$5);
 	ZVAL_UNDEF(&_1$$5);
-<<<<<<< HEAD
-	ZVAL_UNDEF(&_3$$5);
-	ZVAL_UNDEF(&_4$$5);
-	ZVAL_UNDEF(&_5$$5);
-	ZVAL_UNDEF(&_6$$8);
-	ZVAL_UNDEF(&_7$$8);
-=======
 	ZVAL_UNDEF(&_2$$5);
 	ZVAL_UNDEF(&_3$$5);
 	ZVAL_UNDEF(&_4$$5);
 	ZVAL_UNDEF(&_5$$8);
 	ZVAL_UNDEF(&_6$$8);
->>>>>>> b3b083d3
 
 	ZEPHIR_MM_GROW();
 	zephir_fetch_params(1, 0, 1, &length_param);
@@ -1164,18 +1033,6 @@
 			RETURN_MM_BOOL(0);
 		}
 		ZVAL_LONG(&_0$$5, (length + 2));
-<<<<<<< HEAD
-		ZEPHIR_CALL_FUNCTION(&_1$$5, "stream_get_line", &_2, 385, &connection, &_0$$5);
-		zephir_check_call_status();
-		ZEPHIR_INIT_VAR(&_3$$5);
-		ZVAL_STRING(&_3$$5, "\r\n");
-		ZEPHIR_INIT_VAR(&data);
-		zephir_fast_trim(&data, &_1$$5, &_3$$5, ZEPHIR_TRIM_RIGHT TSRMLS_CC);
-		ZEPHIR_CALL_FUNCTION(&_4$$5, "stream_get_meta_data", NULL, 386, &connection);
-		zephir_check_call_status();
-		zephir_array_fetch_string(&_5$$5, &_4$$5, SL("timed_out"), PH_NOISY | PH_READONLY, "phalcon/queue/beanstalk.zep", 535 TSRMLS_CC);
-		if (zephir_is_true(&_5$$5)) {
-=======
 		ZEPHIR_CALL_FUNCTION(&_1$$5, "stream_get_line", NULL, 389, &connection, &_0$$5);
 		zephir_check_call_status();
 		ZEPHIR_INIT_VAR(&_2$$5);
@@ -1186,22 +1043,14 @@
 		zephir_check_call_status();
 		zephir_array_fetch_string(&_4$$5, &_3$$5, SL("timed_out"), PH_NOISY | PH_READONLY, "phalcon/queue/beanstalk.zep", 535 TSRMLS_CC);
 		if (zephir_is_true(&_4$$5)) {
->>>>>>> b3b083d3
 			ZEPHIR_THROW_EXCEPTION_DEBUG_STR(phalcon_queue_beanstalk_exception_ce, "Connection timed out", "phalcon/queue/beanstalk.zep", 536);
 			return;
 		}
 	} else {
-<<<<<<< HEAD
-		ZVAL_LONG(&_6$$8, 16384);
-		ZEPHIR_INIT_VAR(&_7$$8);
-		ZVAL_STRING(&_7$$8, "\r\n");
-		ZEPHIR_CALL_FUNCTION(&data, "stream_get_line", &_2, 385, &connection, &_6$$8, &_7$$8);
-=======
 		ZVAL_LONG(&_5$$8, 16384);
 		ZEPHIR_INIT_VAR(&_6$$8);
 		ZVAL_STRING(&_6$$8, "\r\n");
 		ZEPHIR_CALL_FUNCTION(&data, "stream_get_line", NULL, 389, &connection, &_5$$8, &_6$$8);
->>>>>>> b3b083d3
 		zephir_check_call_status();
 	}
 	if (ZEPHIR_IS_STRING_IDENTICAL(&data, "UNKNOWN_COMMAND")) {
@@ -1259,11 +1108,7 @@
 	ZEPHIR_CONCAT_VS(&_0, &data, "\r\n");
 	ZEPHIR_CPY_WRT(&packet, &_0);
 	ZVAL_LONG(&_1, zephir_fast_strlen_ev(&packet));
-<<<<<<< HEAD
-	ZEPHIR_RETURN_CALL_FUNCTION("fwrite", NULL, 387, &connection, &packet, &_1);
-=======
 	ZEPHIR_RETURN_CALL_FUNCTION("fwrite", NULL, 391, &connection, &packet, &_1);
->>>>>>> b3b083d3
 	zephir_check_call_status();
 	RETURN_MM();
 
