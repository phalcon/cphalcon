
#ifdef HAVE_CONFIG_H
#include "../ext_config.h"
#endif

#include <php.h>
#include "../php_ext.h"
#include "../ext.h"

#include <Zend/zend_operators.h>
#include <Zend/zend_exceptions.h>
#include <Zend/zend_interfaces.h>

#include "kernel/main.h"
#include "kernel/object.h"
#include "kernel/memory.h"
#include "kernel/fcall.h"
#include "kernel/operators.h"
#include "kernel/exception.h"
#include "kernel/array.h"
#include "ext/spl/spl_exceptions.h"
#include "kernel/string.h"
#include "kernel/concat.h"


/**
 * Phalcon\Validation
 *
 * Allows to validate data using custom or built-in validators
 */
ZEPHIR_INIT_CLASS(Phalcon_Validation) {

	ZEPHIR_REGISTER_CLASS_EX(Phalcon, Validation, phalcon, validation, phalcon_di_injectable_ce, phalcon_validation_method_entry, 0);

	zend_declare_property_null(phalcon_validation_ce, SL("_data"), ZEND_ACC_PROTECTED TSRMLS_CC);

	zend_declare_property_null(phalcon_validation_ce, SL("_entity"), ZEND_ACC_PROTECTED TSRMLS_CC);

	zend_declare_property_null(phalcon_validation_ce, SL("_validators"), ZEND_ACC_PROTECTED TSRMLS_CC);

	zend_declare_property_null(phalcon_validation_ce, SL("_combinedFieldsValidators"), ZEND_ACC_PROTECTED TSRMLS_CC);

	zend_declare_property_null(phalcon_validation_ce, SL("_filters"), ZEND_ACC_PROTECTED TSRMLS_CC);

	zend_declare_property_null(phalcon_validation_ce, SL("_messages"), ZEND_ACC_PROTECTED TSRMLS_CC);

	zend_declare_property_null(phalcon_validation_ce, SL("_defaultMessages"), ZEND_ACC_PROTECTED TSRMLS_CC);

	zend_declare_property_null(phalcon_validation_ce, SL("_labels"), ZEND_ACC_PROTECTED TSRMLS_CC);

	zend_declare_property_null(phalcon_validation_ce, SL("_values"), ZEND_ACC_PROTECTED TSRMLS_CC);

	phalcon_validation_ce->create_object = zephir_init_properties_Phalcon_Validation;

	zend_class_implements(phalcon_validation_ce TSRMLS_CC, 1, phalcon_validationinterface_ce);
	return SUCCESS;

}

PHP_METHOD(Phalcon_Validation, getData) {

	zval *this_ptr = getThis();


	RETURN_MEMBER(getThis(), "_data");

}

PHP_METHOD(Phalcon_Validation, setValidators) {

	zval *validators, validators_sub;
	zval *this_ptr = getThis();

	ZVAL_UNDEF(&validators_sub);

	zephir_fetch_params(0, 1, 0, &validators);



	zephir_update_property_zval(this_ptr, SL("_validators"), validators);
	RETURN_THISW();

}

/**
 * Phalcon\Validation constructor
 */
PHP_METHOD(Phalcon_Validation, __construct) {

	zend_long ZEPHIR_LAST_CALL_STATUS;
<<<<<<< HEAD
	zephir_fcall_cache_entry *_2 = NULL;
	zval *validators_param = NULL, _0$$3, _1$$3, _3$$3, _4$$3;
=======
	zval *validators_param = NULL, _0$$3, _1$$3, _2$$3, _3$$3;
>>>>>>> b3b083d3
	zval validators;
	zval *this_ptr = getThis();

	ZVAL_UNDEF(&validators);
	ZVAL_UNDEF(&_0$$3);
	ZVAL_UNDEF(&_1$$3);
<<<<<<< HEAD
	ZVAL_UNDEF(&_3$$3);
	ZVAL_UNDEF(&_4$$3);
=======
	ZVAL_UNDEF(&_2$$3);
	ZVAL_UNDEF(&_3$$3);
>>>>>>> b3b083d3

	ZEPHIR_MM_GROW();
	zephir_fetch_params(1, 0, 1, &validators_param);

	if (!validators_param) {
		ZEPHIR_INIT_VAR(&validators);
		array_init(&validators);
	} else {
		zephir_get_arrval(&validators, validators_param);
	}


	if (zephir_fast_count_int(&validators TSRMLS_CC)) {
		ZEPHIR_INIT_VAR(&_0$$3);
		ZEPHIR_INIT_NVAR(&_0$$3);
<<<<<<< HEAD
		zephir_create_closure_ex(&_0$$3, NULL, phalcon_0__closure_ce, SL("__invoke"));
		ZEPHIR_CALL_FUNCTION(&_1$$3, "array_filter", &_2, 425, &validators, &_0$$3);
		zephir_check_call_status();
		zephir_update_property_zval(this_ptr, SL("_validators"), &_1$$3);
		ZEPHIR_INIT_VAR(&_3$$3);
		ZEPHIR_INIT_NVAR(&_3$$3);
		zephir_create_closure_ex(&_3$$3, NULL, phalcon_1__closure_ce, SL("__invoke"));
		ZEPHIR_CALL_FUNCTION(&_4$$3, "array_filter", &_2, 425, &validators, &_3$$3);
		zephir_check_call_status();
		zephir_update_property_zval(this_ptr, SL("_combinedFieldsValidators"), &_4$$3);
=======
		zephir_create_closure_ex(&_0$$3, NULL, phalcon_1__closure_ce, SL("__invoke"));
		ZEPHIR_CALL_FUNCTION(&_1$$3, "array_filter", NULL, 433, &validators, &_0$$3);
		zephir_check_call_status();
		zephir_update_property_zval(this_ptr, SL("_validators"), &_1$$3);
		ZEPHIR_INIT_VAR(&_2$$3);
		ZEPHIR_INIT_NVAR(&_2$$3);
		zephir_create_closure_ex(&_2$$3, NULL, phalcon_2__closure_ce, SL("__invoke"));
		ZEPHIR_CALL_FUNCTION(&_3$$3, "array_filter", NULL, 433, &validators, &_2$$3);
		zephir_check_call_status();
		zephir_update_property_zval(this_ptr, SL("_combinedFieldsValidators"), &_3$$3);
>>>>>>> b3b083d3
	}
	ZEPHIR_CALL_METHOD(NULL, this_ptr, "setdefaultmessages", NULL, 0);
	zephir_check_call_status();
	if ((zephir_method_exists_ex(this_ptr, SL("initialize") TSRMLS_CC) == SUCCESS)) {
		ZEPHIR_CALL_METHOD(NULL, this_ptr, "initialize", NULL, 0);
		zephir_check_call_status();
	}
	ZEPHIR_MM_RESTORE();

}

/**
 * Validate a set of data according to a set of rules
 *
 * @param array|object data
 * @param object entity
 */
PHP_METHOD(Phalcon_Validation, validate) {

	zend_bool _0$$7;
	zephir_fcall_cache_entry *_3 = NULL;
	zend_long ZEPHIR_LAST_CALL_STATUS;
	zval *data = NULL, data_sub, *entity = NULL, entity_sub, __$null, validators, messages, scope, field, validator, status, combinedFieldsValidators, *_1, *_7, _2$$10, _4$$10, _5$$14, _6$$14, _8$$16, _9$$16, _10$$20, _11$$20, _12$$22;
	zval *this_ptr = getThis();

	ZVAL_UNDEF(&data_sub);
	ZVAL_UNDEF(&entity_sub);
	ZVAL_NULL(&__$null);
	ZVAL_UNDEF(&validators);
	ZVAL_UNDEF(&messages);
	ZVAL_UNDEF(&scope);
	ZVAL_UNDEF(&field);
	ZVAL_UNDEF(&validator);
	ZVAL_UNDEF(&status);
	ZVAL_UNDEF(&combinedFieldsValidators);
	ZVAL_UNDEF(&_2$$10);
	ZVAL_UNDEF(&_4$$10);
	ZVAL_UNDEF(&_5$$14);
	ZVAL_UNDEF(&_6$$14);
	ZVAL_UNDEF(&_8$$16);
	ZVAL_UNDEF(&_9$$16);
	ZVAL_UNDEF(&_10$$20);
	ZVAL_UNDEF(&_11$$20);
	ZVAL_UNDEF(&_12$$22);

	ZEPHIR_MM_GROW();
	zephir_fetch_params(1, 0, 2, &data, &entity);

	if (!data) {
		data = &data_sub;
		data = &__$null;
	}
	if (!entity) {
		entity = &entity_sub;
		entity = &__$null;
	}


	ZEPHIR_OBS_VAR(&validators);
	zephir_read_property(&validators, this_ptr, SL("_validators"), PH_NOISY_CC);
	ZEPHIR_OBS_VAR(&combinedFieldsValidators);
	zephir_read_property(&combinedFieldsValidators, this_ptr, SL("_combinedFieldsValidators"), PH_NOISY_CC);
	if (Z_TYPE_P(&validators) != IS_ARRAY) {
		ZEPHIR_THROW_EXCEPTION_DEBUG_STR(phalcon_validation_exception_ce, "There are no validators to validate", "phalcon/validation.zep", 93);
		return;
	}
	zephir_update_property_zval(this_ptr, SL("_values"), &__$null);
	ZEPHIR_INIT_VAR(&messages);
	object_init_ex(&messages, phalcon_validation_message_group_ce);
	ZEPHIR_CALL_METHOD(NULL, &messages, "__construct", NULL, 2);
	zephir_check_call_status();
	if (Z_TYPE_P(entity) != IS_NULL) {
		ZEPHIR_CALL_METHOD(NULL, this_ptr, "setentity", NULL, 0, entity);
		zephir_check_call_status();
	}
	if ((zephir_method_exists_ex(this_ptr, SL("beforevalidation") TSRMLS_CC) == SUCCESS)) {
		ZEPHIR_CALL_METHOD(&status, this_ptr, "beforevalidation", NULL, 0, data, entity, &messages);
		zephir_check_call_status();
		if (ZEPHIR_IS_FALSE_IDENTICAL(&status)) {
			RETURN_CCTOR(&status);
		}
	}
	zephir_update_property_zval(this_ptr, SL("_messages"), &messages);
	if (Z_TYPE_P(data) != IS_NULL) {
		_0$$7 = Z_TYPE_P(data) == IS_ARRAY;
		if (!(_0$$7)) {
			_0$$7 = Z_TYPE_P(data) == IS_OBJECT;
		}
		if (_0$$7) {
			zephir_update_property_zval(this_ptr, SL("_data"), data);
		} else {
			ZEPHIR_THROW_EXCEPTION_DEBUG_STR(phalcon_validation_exception_ce, "Invalid data to validate", "phalcon/validation.zep", 126);
			return;
		}
	}
	zephir_is_iterable(&validators, 0, "phalcon/validation.zep", 160);
	ZEND_HASH_FOREACH_VAL(Z_ARRVAL_P(&validators), _1)
	{
		ZEPHIR_INIT_NVAR(&scope);
		ZVAL_COPY(&scope, _1);
		if (Z_TYPE_P(&scope) != IS_ARRAY) {
			ZEPHIR_THROW_EXCEPTION_DEBUG_STR(phalcon_validation_exception_ce, "The validator scope is not valid", "phalcon/validation.zep", 133);
			return;
		}
		ZEPHIR_OBS_NVAR(&field);
		zephir_array_fetch_long(&field, &scope, 0, PH_NOISY, "phalcon/validation.zep", 136 TSRMLS_CC);
		ZEPHIR_OBS_NVAR(&validator);
		zephir_array_fetch_long(&validator, &scope, 1, PH_NOISY, "phalcon/validation.zep", 137 TSRMLS_CC);
		if (Z_TYPE_P(&validator) != IS_OBJECT) {
			ZEPHIR_THROW_EXCEPTION_DEBUG_STR(phalcon_validation_exception_ce, "One of the validators is not valid", "phalcon/validation.zep", 140);
			return;
		}
		ZEPHIR_CALL_METHOD(&_2$$10, this_ptr, "prechecking", &_3, 0, &field, &validator);
		zephir_check_call_status();
		if (zephir_is_true(&_2$$10)) {
			continue;
		}
		ZEPHIR_CALL_METHOD(&_4$$10, &validator, "validate", NULL, 0, this_ptr, &field);
		zephir_check_call_status();
		if (ZEPHIR_IS_FALSE_IDENTICAL(&_4$$10)) {
			ZEPHIR_INIT_NVAR(&_6$$14);
			ZVAL_STRING(&_6$$14, "cancelOnFail");
			ZEPHIR_CALL_METHOD(&_5$$14, &validator, "getoption", NULL, 0, &_6$$14);
			zephir_check_call_status();
			if (zephir_is_true(&_5$$14)) {
				break;
			}
		}
	} ZEND_HASH_FOREACH_END();
	ZEPHIR_INIT_NVAR(&scope);
	zephir_is_iterable(&combinedFieldsValidators, 0, "phalcon/validation.zep", 192);
	ZEND_HASH_FOREACH_VAL(Z_ARRVAL_P(&combinedFieldsValidators), _7)
	{
		ZEPHIR_INIT_NVAR(&scope);
		ZVAL_COPY(&scope, _7);
		if (Z_TYPE_P(&scope) != IS_ARRAY) {
			ZEPHIR_THROW_EXCEPTION_DEBUG_STR(phalcon_validation_exception_ce, "The validator scope is not valid", "phalcon/validation.zep", 162);
			return;
		}
		ZEPHIR_OBS_NVAR(&field);
		zephir_array_fetch_long(&field, &scope, 0, PH_NOISY, "phalcon/validation.zep", 165 TSRMLS_CC);
		ZEPHIR_OBS_NVAR(&validator);
		zephir_array_fetch_long(&validator, &scope, 1, PH_NOISY, "phalcon/validation.zep", 166 TSRMLS_CC);
		if (Z_TYPE_P(&validator) != IS_OBJECT) {
			ZEPHIR_THROW_EXCEPTION_DEBUG_STR(phalcon_validation_exception_ce, "One of the validators is not valid", "phalcon/validation.zep", 169);
			return;
		}
		ZEPHIR_CALL_METHOD(&_8$$16, this_ptr, "prechecking", &_3, 0, &field, &validator);
		zephir_check_call_status();
		if (zephir_is_true(&_8$$16)) {
			continue;
		}
		ZEPHIR_CALL_METHOD(&_9$$16, &validator, "validate", NULL, 0, this_ptr, &field);
		zephir_check_call_status();
		if (ZEPHIR_IS_FALSE_IDENTICAL(&_9$$16)) {
			ZEPHIR_INIT_NVAR(&_11$$20);
			ZVAL_STRING(&_11$$20, "cancelOnFail");
			ZEPHIR_CALL_METHOD(&_10$$20, &validator, "getoption", NULL, 0, &_11$$20);
			zephir_check_call_status();
			if (zephir_is_true(&_10$$20)) {
				break;
			}
		}
	} ZEND_HASH_FOREACH_END();
	ZEPHIR_INIT_NVAR(&scope);
	if ((zephir_method_exists_ex(this_ptr, SL("aftervalidation") TSRMLS_CC) == SUCCESS)) {
		zephir_read_property(&_12$$22, this_ptr, SL("_messages"), PH_NOISY_CC | PH_READONLY);
		ZEPHIR_CALL_METHOD(NULL, this_ptr, "aftervalidation", NULL, 0, data, entity, &_12$$22);
		zephir_check_call_status();
	}
	RETURN_MM_MEMBER(getThis(), "_messages");

}

/**
 * Adds a validator to a field
 */
PHP_METHOD(Phalcon_Validation, add) {

	zval _0$$4, _2$$6, _3$$7;
	zval *field, field_sub, *validator, validator_sub, singleField, *_1$$5;
	zval *this_ptr = getThis();

	ZVAL_UNDEF(&field_sub);
	ZVAL_UNDEF(&validator_sub);
	ZVAL_UNDEF(&singleField);
	ZVAL_UNDEF(&_0$$4);
	ZVAL_UNDEF(&_2$$6);
	ZVAL_UNDEF(&_3$$7);

	ZEPHIR_MM_GROW();
	zephir_fetch_params(1, 2, 0, &field, &validator);



	if (Z_TYPE_P(field) == IS_ARRAY) {
		if (zephir_instance_of_ev(validator, phalcon_validation_combinedfieldsvalidator_ce TSRMLS_CC)) {
			ZEPHIR_INIT_VAR(&_0$$4);
			zephir_create_array(&_0$$4, 2, 0 TSRMLS_CC);
			zephir_array_fast_append(&_0$$4, field);
			zephir_array_fast_append(&_0$$4, validator);
			zephir_update_property_array_append(this_ptr, SL("_combinedFieldsValidators"), &_0$$4 TSRMLS_CC);
		} else {
			zephir_is_iterable(field, 0, "phalcon/validation.zep", 214);
			ZEND_HASH_FOREACH_VAL(Z_ARRVAL_P(field), _1$$5)
			{
				ZEPHIR_INIT_NVAR(&singleField);
				ZVAL_COPY(&singleField, _1$$5);
				ZEPHIR_INIT_NVAR(&_2$$6);
				zephir_create_array(&_2$$6, 2, 0 TSRMLS_CC);
				zephir_array_fast_append(&_2$$6, &singleField);
				zephir_array_fast_append(&_2$$6, validator);
				zephir_update_property_array_append(this_ptr, SL("_validators"), &_2$$6 TSRMLS_CC);
			} ZEND_HASH_FOREACH_END();
			ZEPHIR_INIT_NVAR(&singleField);
		}
	} else if (Z_TYPE_P(field) == IS_STRING) {
		ZEPHIR_INIT_VAR(&_3$$7);
		zephir_create_array(&_3$$7, 2, 0 TSRMLS_CC);
		zephir_array_fast_append(&_3$$7, field);
		zephir_array_fast_append(&_3$$7, validator);
		zephir_update_property_array_append(this_ptr, SL("_validators"), &_3$$7 TSRMLS_CC);
	} else {
		ZEPHIR_THROW_EXCEPTION_DEBUG_STR(phalcon_validation_exception_ce, "Field must be passed as array of fields or string", "phalcon/validation.zep", 220);
		return;
	}
	RETURN_THIS();

}

/**
 * Alias of `add` method
 */
PHP_METHOD(Phalcon_Validation, rule) {

	zend_long ZEPHIR_LAST_CALL_STATUS;
	zval *field, field_sub, *validator, validator_sub;
	zval *this_ptr = getThis();

	ZVAL_UNDEF(&field_sub);
	ZVAL_UNDEF(&validator_sub);

	ZEPHIR_MM_GROW();
	zephir_fetch_params(1, 2, 0, &field, &validator);



	ZEPHIR_RETURN_CALL_METHOD(this_ptr, "add", NULL, 0, field, validator);
	zephir_check_call_status();
	RETURN_MM();

}

/**
 * Adds the validators to a field
 */
PHP_METHOD(Phalcon_Validation, rules) {

	zephir_fcall_cache_entry *_1 = NULL;
	zend_long ZEPHIR_LAST_CALL_STATUS;
	zval validators;
	zval *field, field_sub, *validators_param = NULL, validator, *_0;
	zval *this_ptr = getThis();

	ZVAL_UNDEF(&field_sub);
	ZVAL_UNDEF(&validator);
	ZVAL_UNDEF(&validators);

	ZEPHIR_MM_GROW();
	zephir_fetch_params(1, 2, 0, &field, &validators_param);

	ZEPHIR_OBS_COPY_OR_DUP(&validators, validators_param);


	zephir_is_iterable(&validators, 0, "phalcon/validation.zep", 246);
	ZEND_HASH_FOREACH_VAL(Z_ARRVAL_P(&validators), _0)
	{
		ZEPHIR_INIT_NVAR(&validator);
		ZVAL_COPY(&validator, _0);
		if (zephir_instance_of_ev(&validator, phalcon_validation_validatorinterface_ce TSRMLS_CC)) {
			ZEPHIR_CALL_METHOD(NULL, this_ptr, "add", &_1, 0, field, &validator);
			zephir_check_call_status();
		}
	} ZEND_HASH_FOREACH_END();
	ZEPHIR_INIT_NVAR(&validator);
	RETURN_THIS();

}

/**
 * Adds filters to the field
 *
 * @param string field
 * @param array|string filters
 */
PHP_METHOD(Phalcon_Validation, setFilters) {

	zval *field, field_sub, *filters, filters_sub, singleField, *_0$$3;
	zval *this_ptr = getThis();

	ZVAL_UNDEF(&field_sub);
	ZVAL_UNDEF(&filters_sub);
	ZVAL_UNDEF(&singleField);

	ZEPHIR_MM_GROW();
	zephir_fetch_params(1, 2, 0, &field, &filters);



	if (Z_TYPE_P(field) == IS_ARRAY) {
		zephir_is_iterable(field, 0, "phalcon/validation.zep", 262);
		ZEND_HASH_FOREACH_VAL(Z_ARRVAL_P(field), _0$$3)
		{
			ZEPHIR_INIT_NVAR(&singleField);
			ZVAL_COPY(&singleField, _0$$3);
			zephir_update_property_array(this_ptr, SL("_filters"), &singleField, filters TSRMLS_CC);
		} ZEND_HASH_FOREACH_END();
		ZEPHIR_INIT_NVAR(&singleField);
	} else if (Z_TYPE_P(field) == IS_STRING) {
		zephir_update_property_array(this_ptr, SL("_filters"), field, filters TSRMLS_CC);
	} else {
		ZEPHIR_THROW_EXCEPTION_DEBUG_STR(phalcon_validation_exception_ce, "Field must be passed as array of fields or string.", "phalcon/validation.zep", 267);
		return;
	}
	RETURN_THIS();

}

/**
 * Returns all the filters or a specific one
 *
 * @return mixed
 */
PHP_METHOD(Phalcon_Validation, getFilters) {

	zend_bool _0;
	zval *field_param = NULL, filters, fieldFilters;
	zval field;
	zval *this_ptr = getThis();

	ZVAL_UNDEF(&field);
	ZVAL_UNDEF(&filters);
	ZVAL_UNDEF(&fieldFilters);

	ZEPHIR_MM_GROW();
	zephir_fetch_params(1, 0, 1, &field_param);

	if (!field_param) {
		ZEPHIR_INIT_VAR(&field);
		ZVAL_STRING(&field, "");
	} else {
		zephir_get_strval(&field, field_param);
	}


	zephir_read_property(&filters, this_ptr, SL("_filters"), PH_NOISY_CC | PH_READONLY);
	_0 = ZEPHIR_IS_STRING_IDENTICAL(&field, "");
	if (!(_0)) {
		_0 = ZEPHIR_IS_STRING_IDENTICAL(&field, "");
	}
	if (_0) {
		RETURN_CTOR(&filters);
	}
	if (!(zephir_array_isset_fetch(&fieldFilters, &filters, &field, 1 TSRMLS_CC))) {
		RETURN_MM_NULL();
	}
	RETURN_CTOR(&fieldFilters);

}

/**
 * Returns the validators added to the validation
 */
PHP_METHOD(Phalcon_Validation, getValidators) {

	zval *this_ptr = getThis();


	RETURN_MEMBER(getThis(), "_validators");

}

/**
 * Sets the bound entity
 *
 * @param object entity
 */
PHP_METHOD(Phalcon_Validation, setEntity) {

	zval *entity, entity_sub;
	zval *this_ptr = getThis();

	ZVAL_UNDEF(&entity_sub);

	zephir_fetch_params(0, 1, 0, &entity);



	if (Z_TYPE_P(entity) != IS_OBJECT) {
		ZEPHIR_THROW_EXCEPTION_DEBUG_STRW(phalcon_validation_exception_ce, "Entity must be an object", "phalcon/validation.zep", 309);
		return;
	}
	zephir_update_property_zval(this_ptr, SL("_entity"), entity);

}

/**
 * Returns the bound entity
 *
 * @return object
 */
PHP_METHOD(Phalcon_Validation, getEntity) {

	zval *this_ptr = getThis();


	RETURN_MEMBER(getThis(), "_entity");

}

/**
 * Adds default messages to validators
 */
PHP_METHOD(Phalcon_Validation, setDefaultMessages) {

	zval *messages_param = NULL, defaultMessages, _0;
	zval messages;
	zval *this_ptr = getThis();

	ZVAL_UNDEF(&messages);
	ZVAL_UNDEF(&defaultMessages);
	ZVAL_UNDEF(&_0);

	ZEPHIR_MM_GROW();
	zephir_fetch_params(1, 0, 1, &messages_param);

	if (!messages_param) {
		ZEPHIR_INIT_VAR(&messages);
		array_init(&messages);
	} else {
		zephir_get_arrval(&messages, messages_param);
	}


	ZEPHIR_INIT_VAR(&defaultMessages);
	zephir_create_array(&defaultMessages, 25, 0 TSRMLS_CC);
	add_assoc_stringl_ex(&defaultMessages, SL("Alnum"), SL("Field :field must contain only letters and numbers"));
	add_assoc_stringl_ex(&defaultMessages, SL("Alpha"), SL("Field :field must contain only letters"));
	add_assoc_stringl_ex(&defaultMessages, SL("Between"), SL("Field :field must be within the range of :min to :max"));
	add_assoc_stringl_ex(&defaultMessages, SL("Confirmation"), SL("Field :field must be the same as :with"));
	add_assoc_stringl_ex(&defaultMessages, SL("Digit"), SL("Field :field must be numeric"));
	add_assoc_stringl_ex(&defaultMessages, SL("Email"), SL("Field :field must be an email address"));
	add_assoc_stringl_ex(&defaultMessages, SL("ExclusionIn"), SL("Field :field must not be a part of list: :domain"));
	add_assoc_stringl_ex(&defaultMessages, SL("FileEmpty"), SL("Field :field must not be empty"));
	add_assoc_stringl_ex(&defaultMessages, SL("FileIniSize"), SL("File :field exceeds the maximum file size"));
	add_assoc_stringl_ex(&defaultMessages, SL("FileMaxResolution"), SL("File :field must not exceed :max resolution"));
	add_assoc_stringl_ex(&defaultMessages, SL("FileMinResolution"), SL("File :field must be at least :min resolution"));
	add_assoc_stringl_ex(&defaultMessages, SL("FileSize"), SL("File :field exceeds the size of :max"));
	add_assoc_stringl_ex(&defaultMessages, SL("FileType"), SL("File :field must be of type: :types"));
	add_assoc_stringl_ex(&defaultMessages, SL("FileValid"), SL("Field :field is not valid"));
	add_assoc_stringl_ex(&defaultMessages, SL("Identical"), SL("Field :field does not have the expected value"));
	add_assoc_stringl_ex(&defaultMessages, SL("InclusionIn"), SL("Field :field must be a part of list: :domain"));
	add_assoc_stringl_ex(&defaultMessages, SL("Numericality"), SL("Field :field does not have a valid numeric format"));
	add_assoc_stringl_ex(&defaultMessages, SL("PresenceOf"), SL("Field :field is required"));
	add_assoc_stringl_ex(&defaultMessages, SL("Regex"), SL("Field :field does not match the required format"));
	add_assoc_stringl_ex(&defaultMessages, SL("TooLong"), SL("Field :field must not exceed :max characters long"));
	add_assoc_stringl_ex(&defaultMessages, SL("TooShort"), SL("Field :field must be at least :min characters long"));
	add_assoc_stringl_ex(&defaultMessages, SL("Uniqueness"), SL("Field :field must be unique"));
	add_assoc_stringl_ex(&defaultMessages, SL("Url"), SL("Field :field must be a url"));
	add_assoc_stringl_ex(&defaultMessages, SL("CreditCard"), SL("Field :field is not valid for a credit card number"));
	add_assoc_stringl_ex(&defaultMessages, SL("Date"), SL("Field :field is not a valid date"));
	ZEPHIR_INIT_VAR(&_0);
	zephir_fast_array_merge(&_0, &defaultMessages, &messages TSRMLS_CC);
	zephir_update_property_zval(this_ptr, SL("_defaultMessages"), &_0);
	RETURN_MM_MEMBER(getThis(), "_defaultMessages");

}

/**
 * Get default message for validator type
 */
PHP_METHOD(Phalcon_Validation, getDefaultMessage) {

	zval *type_param = NULL, defaultMessage, _0;
	zval type;
	zval *this_ptr = getThis();

	ZVAL_UNDEF(&type);
	ZVAL_UNDEF(&defaultMessage);
	ZVAL_UNDEF(&_0);

	ZEPHIR_MM_GROW();
	zephir_fetch_params(1, 1, 0, &type_param);

	if (UNEXPECTED(Z_TYPE_P(type_param) != IS_STRING && Z_TYPE_P(type_param) != IS_NULL)) {
		zephir_throw_exception_string(spl_ce_InvalidArgumentException, SL("Parameter 'type' must be a string") TSRMLS_CC);
		RETURN_MM_NULL();
	}
	if (EXPECTED(Z_TYPE_P(type_param) == IS_STRING)) {
		zephir_get_strval(&type, type_param);
	} else {
		ZEPHIR_INIT_VAR(&type);
		ZVAL_EMPTY_STRING(&type);
	}


	zephir_read_property(&_0, this_ptr, SL("_defaultMessages"), PH_NOISY_CC | PH_READONLY);
	if (zephir_array_isset_fetch(&defaultMessage, &_0, &type, 1 TSRMLS_CC)) {
		RETURN_CTOR(&defaultMessage);
	}
	RETURN_MM_STRING("");

}

/**
 * Returns the registered validators
 */
PHP_METHOD(Phalcon_Validation, getMessages) {

	zval *this_ptr = getThis();


	RETURN_MEMBER(getThis(), "_messages");

}

/**
 * Adds labels for fields
 */
PHP_METHOD(Phalcon_Validation, setLabels) {

	zval *labels_param = NULL;
	zval labels;
	zval *this_ptr = getThis();

	ZVAL_UNDEF(&labels);

	ZEPHIR_MM_GROW();
	zephir_fetch_params(1, 1, 0, &labels_param);

	ZEPHIR_OBS_COPY_OR_DUP(&labels, labels_param);


	zephir_update_property_zval(this_ptr, SL("_labels"), &labels);
	ZEPHIR_MM_RESTORE();

}

/**
 * Get label for field
 *
 * @param string field
 */
PHP_METHOD(Phalcon_Validation, getLabel) {

	zval *field, field_sub, labels, value;
	zval *this_ptr = getThis();

	ZVAL_UNDEF(&field_sub);
	ZVAL_UNDEF(&labels);
	ZVAL_UNDEF(&value);

	ZEPHIR_MM_GROW();
	zephir_fetch_params(1, 1, 0, &field);



	ZEPHIR_OBS_VAR(&labels);
	zephir_read_property(&labels, this_ptr, SL("_labels"), PH_NOISY_CC);
	if (Z_TYPE_P(field) == IS_ARRAY) {
		zephir_fast_join_str(return_value, SL(", "), field TSRMLS_CC);
		RETURN_MM();
	}
	if (zephir_array_isset_fetch(&value, &labels, field, 1 TSRMLS_CC)) {
		RETURN_CTOR(&value);
	}
	RETVAL_ZVAL(field, 1, 0);
	RETURN_MM();

}

/**
 * Appends a message to the messages list
 */
PHP_METHOD(Phalcon_Validation, appendMessage) {

	zend_long ZEPHIR_LAST_CALL_STATUS;
	zval *message, message_sub, messages;
	zval *this_ptr = getThis();

	ZVAL_UNDEF(&message_sub);
	ZVAL_UNDEF(&messages);

	ZEPHIR_MM_GROW();
	zephir_fetch_params(1, 1, 0, &message);



	ZEPHIR_OBS_VAR(&messages);
	zephir_read_property(&messages, this_ptr, SL("_messages"), PH_NOISY_CC);
	if (Z_TYPE_P(&messages) != IS_OBJECT) {
		ZEPHIR_INIT_NVAR(&messages);
		object_init_ex(&messages, phalcon_validation_message_group_ce);
		ZEPHIR_CALL_METHOD(NULL, &messages, "__construct", NULL, 2);
		zephir_check_call_status();
	}
<<<<<<< HEAD
	ZEPHIR_CALL_METHOD(NULL, &messages, "appendmessage", NULL, 426, message);
=======
	ZEPHIR_CALL_METHOD(NULL, &messages, "appendmessage", NULL, 434, message);
>>>>>>> b3b083d3
	zephir_check_call_status();
	zephir_update_property_zval(this_ptr, SL("_messages"), &messages);
	RETURN_THIS();

}

/**
 * Assigns the data to an entity
 * The entity is used to obtain the validation values
 *
 * @param object entity
 * @param array|object data
 */
PHP_METHOD(Phalcon_Validation, bind) {

	zend_bool _0;
	zval *entity, entity_sub, *data, data_sub;
	zval *this_ptr = getThis();

	ZVAL_UNDEF(&entity_sub);
	ZVAL_UNDEF(&data_sub);

	zephir_fetch_params(0, 2, 0, &entity, &data);



	if (Z_TYPE_P(entity) != IS_OBJECT) {
		ZEPHIR_THROW_EXCEPTION_DEBUG_STRW(phalcon_validation_exception_ce, "Entity must be an object", "phalcon/validation.zep", 445);
		return;
	}
	_0 = Z_TYPE_P(data) != IS_ARRAY;
	if (_0) {
		_0 = Z_TYPE_P(data) != IS_OBJECT;
	}
	if (_0) {
		ZEPHIR_THROW_EXCEPTION_DEBUG_STRW(phalcon_validation_exception_ce, "Data to validate must be an array or object", "phalcon/validation.zep", 449);
		return;
	}
	zephir_update_property_zval(this_ptr, SL("_entity"), entity);
	zephir_update_property_zval(this_ptr, SL("_data"), data);
	RETURN_THISW();

}

/**
 * Gets the a value to validate in the array/object data source
 */
PHP_METHOD(Phalcon_Validation, getValue) {

	zend_bool _0$$10;
	zephir_fcall_cache_entry *_1 = NULL;
	zend_long ZEPHIR_LAST_CALL_STATUS;
	zval *field_param = NULL, entity, method, value, data, values, filters, fieldFilters, dependencyInjector, filterService, camelizedField, _2$$20, _3$$20, _4$$28;
	zval field;
	zval *this_ptr = getThis();

	ZVAL_UNDEF(&field);
	ZVAL_UNDEF(&entity);
	ZVAL_UNDEF(&method);
	ZVAL_UNDEF(&value);
	ZVAL_UNDEF(&data);
	ZVAL_UNDEF(&values);
	ZVAL_UNDEF(&filters);
	ZVAL_UNDEF(&fieldFilters);
	ZVAL_UNDEF(&dependencyInjector);
	ZVAL_UNDEF(&filterService);
	ZVAL_UNDEF(&camelizedField);
	ZVAL_UNDEF(&_2$$20);
	ZVAL_UNDEF(&_3$$20);
	ZVAL_UNDEF(&_4$$28);

	ZEPHIR_MM_GROW();
	zephir_fetch_params(1, 1, 0, &field_param);

	zephir_get_strval(&field, field_param);


	ZEPHIR_OBS_VAR(&entity);
	zephir_read_property(&entity, this_ptr, SL("_entity"), PH_NOISY_CC);
	if (Z_TYPE_P(&entity) == IS_OBJECT) {
		ZEPHIR_INIT_VAR(&camelizedField);
		zephir_camelize(&camelizedField, &field, NULL  );
		ZEPHIR_INIT_VAR(&method);
		ZEPHIR_CONCAT_SV(&method, "get", &camelizedField);
		if ((zephir_method_exists(&entity, &method TSRMLS_CC)  == SUCCESS)) {
			ZEPHIR_CALL_METHOD_ZVAL(&value, &entity, &method, NULL, 0);
			zephir_check_call_status();
		} else {
			if ((zephir_method_exists_ex(&entity, SL("readattribute") TSRMLS_CC) == SUCCESS)) {
				ZEPHIR_CALL_METHOD(&value, &entity, "readattribute", NULL, 0, &field);
				zephir_check_call_status();
			} else {
				ZEPHIR_INIT_NVAR(&value);
				if (zephir_isset_property_zval(&entity, &field TSRMLS_CC)) {
					zephir_read_property_zval(&value, &entity, &field, PH_NOISY_CC);
				} else {
					ZVAL_NULL(&value);
				}
			}
		}
	} else {
		ZEPHIR_OBS_VAR(&data);
		zephir_read_property(&data, this_ptr, SL("_data"), PH_NOISY_CC);
		_0$$10 = Z_TYPE_P(&data) != IS_ARRAY;
		if (_0$$10) {
			_0$$10 = Z_TYPE_P(&data) != IS_OBJECT;
		}
		if (_0$$10) {
			ZEPHIR_THROW_EXCEPTION_DEBUG_STR(phalcon_validation_exception_ce, "There is no data to validate", "phalcon/validation.zep", 491);
			return;
		}
		ZEPHIR_OBS_VAR(&values);
		zephir_read_property(&values, this_ptr, SL("_values"), PH_NOISY_CC);
		ZEPHIR_OBS_NVAR(&value);
		if (zephir_array_isset_fetch(&value, &values, &field, 0 TSRMLS_CC)) {
			RETURN_CCTOR(&value);
		}
		ZEPHIR_INIT_NVAR(&value);
		ZVAL_NULL(&value);
		if (Z_TYPE_P(&data) == IS_ARRAY) {
			if (zephir_array_isset(&data, &field)) {
				ZEPHIR_OBS_NVAR(&value);
				zephir_array_fetch(&value, &data, &field, PH_NOISY, "phalcon/validation.zep", 503 TSRMLS_CC);
			}
		} else {
			if (Z_TYPE_P(&data) == IS_OBJECT) {
				if (zephir_isset_property_zval(&data, &field TSRMLS_CC)) {
					ZEPHIR_OBS_NVAR(&value);
					zephir_read_property_zval(&value, &data, &field, PH_NOISY_CC);
				}
			}
		}
	}
	if (Z_TYPE_P(&value) == IS_NULL) {
		RETURN_MM_NULL();
	}
	ZEPHIR_OBS_VAR(&filters);
	zephir_read_property(&filters, this_ptr, SL("_filters"), PH_NOISY_CC);
	ZEPHIR_OBS_VAR(&fieldFilters);
	if (zephir_array_isset_fetch(&fieldFilters, &filters, &field, 0 TSRMLS_CC)) {
		if (zephir_is_true(&fieldFilters)) {
			ZEPHIR_CALL_METHOD(&dependencyInjector, this_ptr, "getdi", NULL, 0);
			zephir_check_call_status();
			if (Z_TYPE_P(&dependencyInjector) != IS_OBJECT) {
				ZEPHIR_CALL_CE_STATIC(&dependencyInjector, phalcon_di_ce, "getdefault", &_1, 0);
				zephir_check_call_status();
				if (Z_TYPE_P(&dependencyInjector) != IS_OBJECT) {
					ZEPHIR_THROW_EXCEPTION_DEBUG_STR(phalcon_validation_exception_ce, "A dependency injector is required to obtain the 'filter' service", "phalcon/validation.zep", 528);
					return;
				}
			}
			ZEPHIR_INIT_VAR(&_2$$20);
			ZVAL_STRING(&_2$$20, "filter");
			ZEPHIR_CALL_METHOD(&filterService, &dependencyInjector, "getshared", NULL, 0, &_2$$20);
			zephir_check_call_status();
			if (Z_TYPE_P(&filterService) != IS_OBJECT) {
				ZEPHIR_THROW_EXCEPTION_DEBUG_STR(phalcon_validation_exception_ce, "Returned 'filter' service is invalid", "phalcon/validation.zep", 534);
				return;
			}
			ZEPHIR_CALL_METHOD(&_3$$20, &filterService, "sanitize", NULL, 0, &value, &fieldFilters);
			zephir_check_call_status();
			ZEPHIR_CPY_WRT(&value, &_3$$20);
			if (Z_TYPE_P(&entity) == IS_OBJECT) {
				ZEPHIR_INIT_NVAR(&method);
				ZEPHIR_CONCAT_SV(&method, "set", &camelizedField);
				if ((zephir_method_exists(&entity, &method TSRMLS_CC)  == SUCCESS)) {
					ZEPHIR_CALL_METHOD_ZVAL(NULL, &entity, &method, NULL, 0, &value);
					zephir_check_call_status();
				} else {
					if ((zephir_method_exists_ex(&entity, SL("writeattribute") TSRMLS_CC) == SUCCESS)) {
						ZEPHIR_CALL_METHOD(NULL, &entity, "writeattribute", NULL, 0, &field, &value);
						zephir_check_call_status();
					} else {
<<<<<<< HEAD
						ZEPHIR_CALL_FUNCTION(&_4$$28, "property_exists", NULL, 301, &entity, &field);
=======
						ZEPHIR_CALL_FUNCTION(&_4$$28, "property_exists", NULL, 308, &entity, &field);
>>>>>>> b3b083d3
						zephir_check_call_status();
						if (zephir_is_true(&_4$$28)) {
							zephir_update_property_zval_zval(&entity, &field, &value TSRMLS_CC);
						}
					}
				}
			}
			RETURN_CCTOR(&value);
		}
	}
	if (Z_TYPE_P(&entity) != IS_OBJECT) {
		zephir_update_property_array(this_ptr, SL("_values"), &field, &value TSRMLS_CC);
	}
	RETURN_CCTOR(&value);

}

/**
 * Internal validations, if it returns true, then skip the current validator
 */
PHP_METHOD(Phalcon_Validation, preChecking) {

	zephir_fcall_cache_entry *_1 = NULL;
	zend_long ZEPHIR_LAST_CALL_STATUS;
	zval *field, field_sub, *validator, validator_sub, singleField, allowEmpty, emptyValue, value, result, *_0$$3, _2$$6, _3$$6, *_4$$9;
	zval *this_ptr = getThis();

	ZVAL_UNDEF(&field_sub);
	ZVAL_UNDEF(&validator_sub);
	ZVAL_UNDEF(&singleField);
	ZVAL_UNDEF(&allowEmpty);
	ZVAL_UNDEF(&emptyValue);
	ZVAL_UNDEF(&value);
	ZVAL_UNDEF(&result);
	ZVAL_UNDEF(&_2$$6);
	ZVAL_UNDEF(&_3$$6);

	ZEPHIR_MM_GROW();
	zephir_fetch_params(1, 2, 0, &field, &validator);



	if (Z_TYPE_P(field) == IS_ARRAY) {
		zephir_is_iterable(field, 0, "phalcon/validation.zep", 582);
		ZEND_HASH_FOREACH_VAL(Z_ARRVAL_P(field), _0$$3)
		{
			ZEPHIR_INIT_NVAR(&singleField);
			ZVAL_COPY(&singleField, _0$$3);
<<<<<<< HEAD
			ZEPHIR_CALL_METHOD(&result, this_ptr, "prechecking", &_1, 427, &singleField, validator);
=======
			ZEPHIR_CALL_METHOD(&result, this_ptr, "prechecking", &_1, 435, &singleField, validator);
>>>>>>> b3b083d3
			zephir_check_call_status();
			if (zephir_is_true(&result)) {
				RETURN_CCTOR(&result);
			}
		} ZEND_HASH_FOREACH_END();
		ZEPHIR_INIT_NVAR(&singleField);
	} else {
		ZEPHIR_INIT_VAR(&_2$$6);
		ZVAL_STRING(&_2$$6, "allowEmpty");
		ZVAL_BOOL(&_3$$6, 0);
		ZEPHIR_CALL_METHOD(&allowEmpty, validator, "getoption", NULL, 0, &_2$$6, &_3$$6);
		zephir_check_call_status();
		if (zephir_is_true(&allowEmpty)) {
			if ((zephir_method_exists_ex(validator, SL("isallowempty") TSRMLS_CC) == SUCCESS)) {
				ZEPHIR_RETURN_CALL_METHOD(validator, "isallowempty", NULL, 0, this_ptr, field);
				zephir_check_call_status();
				RETURN_MM();
			}
			ZEPHIR_CALL_METHOD(&value, this_ptr, "getvalue", NULL, 0, field);
			zephir_check_call_status();
			if (Z_TYPE_P(&allowEmpty) == IS_ARRAY) {
				zephir_is_iterable(&allowEmpty, 0, "phalcon/validation.zep", 596);
				ZEND_HASH_FOREACH_VAL(Z_ARRVAL_P(&allowEmpty), _4$$9)
				{
					ZEPHIR_INIT_NVAR(&emptyValue);
					ZVAL_COPY(&emptyValue, _4$$9);
					if (ZEPHIR_IS_IDENTICAL(&emptyValue, &value)) {
						RETURN_MM_BOOL(1);
					}
				} ZEND_HASH_FOREACH_END();
				ZEPHIR_INIT_NVAR(&emptyValue);
				RETURN_MM_BOOL(0);
			}
			RETURN_MM_BOOL(ZEPHIR_IS_EMPTY(&value));
		}
	}
	RETURN_MM_BOOL(0);

}

zend_object *zephir_init_properties_Phalcon_Validation(zend_class_entry *class_type TSRMLS_DC) {

		zval _0, _2, _4, _6, _1$$3, _3$$4, _5$$5, _7$$6;
		ZVAL_UNDEF(&_0);
	ZVAL_UNDEF(&_2);
	ZVAL_UNDEF(&_4);
	ZVAL_UNDEF(&_6);
	ZVAL_UNDEF(&_1$$3);
	ZVAL_UNDEF(&_3$$4);
	ZVAL_UNDEF(&_5$$5);
	ZVAL_UNDEF(&_7$$6);

		ZEPHIR_MM_GROW();
	
	{
		zval local_this_ptr, *this_ptr = &local_this_ptr;
		ZEPHIR_CREATE_OBJECT(this_ptr, class_type);
		zephir_read_property(&_0, this_ptr, SL("_labels"), PH_NOISY_CC | PH_READONLY);
		if (Z_TYPE_P(&_0) == IS_NULL) {
			ZEPHIR_INIT_VAR(&_1$$3);
			array_init(&_1$$3);
			zephir_update_property_zval(this_ptr, SL("_labels"), &_1$$3);
		}
		zephir_read_property(&_2, this_ptr, SL("_filters"), PH_NOISY_CC | PH_READONLY);
		if (Z_TYPE_P(&_2) == IS_NULL) {
			ZEPHIR_INIT_VAR(&_3$$4);
			array_init(&_3$$4);
			zephir_update_property_zval(this_ptr, SL("_filters"), &_3$$4);
		}
		zephir_read_property(&_4, this_ptr, SL("_combinedFieldsValidators"), PH_NOISY_CC | PH_READONLY);
		if (Z_TYPE_P(&_4) == IS_NULL) {
			ZEPHIR_INIT_VAR(&_5$$5);
			array_init(&_5$$5);
			zephir_update_property_zval(this_ptr, SL("_combinedFieldsValidators"), &_5$$5);
		}
		zephir_read_property(&_6, this_ptr, SL("_validators"), PH_NOISY_CC | PH_READONLY);
		if (Z_TYPE_P(&_6) == IS_NULL) {
			ZEPHIR_INIT_VAR(&_7$$6);
			array_init(&_7$$6);
			zephir_update_property_zval(this_ptr, SL("_validators"), &_7$$6);
		}
		ZEPHIR_MM_RESTORE();
		return Z_OBJ_P(this_ptr);
	}

}
<|MERGE_RESOLUTION|>--- conflicted
+++ resolved
@@ -88,25 +88,15 @@
 PHP_METHOD(Phalcon_Validation, __construct) {
 
 	zend_long ZEPHIR_LAST_CALL_STATUS;
-<<<<<<< HEAD
-	zephir_fcall_cache_entry *_2 = NULL;
-	zval *validators_param = NULL, _0$$3, _1$$3, _3$$3, _4$$3;
-=======
 	zval *validators_param = NULL, _0$$3, _1$$3, _2$$3, _3$$3;
->>>>>>> b3b083d3
 	zval validators;
 	zval *this_ptr = getThis();
 
 	ZVAL_UNDEF(&validators);
 	ZVAL_UNDEF(&_0$$3);
 	ZVAL_UNDEF(&_1$$3);
-<<<<<<< HEAD
-	ZVAL_UNDEF(&_3$$3);
-	ZVAL_UNDEF(&_4$$3);
-=======
 	ZVAL_UNDEF(&_2$$3);
 	ZVAL_UNDEF(&_3$$3);
->>>>>>> b3b083d3
 
 	ZEPHIR_MM_GROW();
 	zephir_fetch_params(1, 0, 1, &validators_param);
@@ -122,18 +112,6 @@
 	if (zephir_fast_count_int(&validators TSRMLS_CC)) {
 		ZEPHIR_INIT_VAR(&_0$$3);
 		ZEPHIR_INIT_NVAR(&_0$$3);
-<<<<<<< HEAD
-		zephir_create_closure_ex(&_0$$3, NULL, phalcon_0__closure_ce, SL("__invoke"));
-		ZEPHIR_CALL_FUNCTION(&_1$$3, "array_filter", &_2, 425, &validators, &_0$$3);
-		zephir_check_call_status();
-		zephir_update_property_zval(this_ptr, SL("_validators"), &_1$$3);
-		ZEPHIR_INIT_VAR(&_3$$3);
-		ZEPHIR_INIT_NVAR(&_3$$3);
-		zephir_create_closure_ex(&_3$$3, NULL, phalcon_1__closure_ce, SL("__invoke"));
-		ZEPHIR_CALL_FUNCTION(&_4$$3, "array_filter", &_2, 425, &validators, &_3$$3);
-		zephir_check_call_status();
-		zephir_update_property_zval(this_ptr, SL("_combinedFieldsValidators"), &_4$$3);
-=======
 		zephir_create_closure_ex(&_0$$3, NULL, phalcon_1__closure_ce, SL("__invoke"));
 		ZEPHIR_CALL_FUNCTION(&_1$$3, "array_filter", NULL, 433, &validators, &_0$$3);
 		zephir_check_call_status();
@@ -144,7 +122,6 @@
 		ZEPHIR_CALL_FUNCTION(&_3$$3, "array_filter", NULL, 433, &validators, &_2$$3);
 		zephir_check_call_status();
 		zephir_update_property_zval(this_ptr, SL("_combinedFieldsValidators"), &_3$$3);
->>>>>>> b3b083d3
 	}
 	ZEPHIR_CALL_METHOD(NULL, this_ptr, "setdefaultmessages", NULL, 0);
 	zephir_check_call_status();
@@ -751,11 +728,7 @@
 		ZEPHIR_CALL_METHOD(NULL, &messages, "__construct", NULL, 2);
 		zephir_check_call_status();
 	}
-<<<<<<< HEAD
-	ZEPHIR_CALL_METHOD(NULL, &messages, "appendmessage", NULL, 426, message);
-=======
 	ZEPHIR_CALL_METHOD(NULL, &messages, "appendmessage", NULL, 434, message);
->>>>>>> b3b083d3
 	zephir_check_call_status();
 	zephir_update_property_zval(this_ptr, SL("_messages"), &messages);
 	RETURN_THIS();
@@ -929,11 +902,7 @@
 						ZEPHIR_CALL_METHOD(NULL, &entity, "writeattribute", NULL, 0, &field, &value);
 						zephir_check_call_status();
 					} else {
-<<<<<<< HEAD
-						ZEPHIR_CALL_FUNCTION(&_4$$28, "property_exists", NULL, 301, &entity, &field);
-=======
 						ZEPHIR_CALL_FUNCTION(&_4$$28, "property_exists", NULL, 308, &entity, &field);
->>>>>>> b3b083d3
 						zephir_check_call_status();
 						if (zephir_is_true(&_4$$28)) {
 							zephir_update_property_zval_zval(&entity, &field, &value TSRMLS_CC);
@@ -982,11 +951,7 @@
 		{
 			ZEPHIR_INIT_NVAR(&singleField);
 			ZVAL_COPY(&singleField, _0$$3);
-<<<<<<< HEAD
-			ZEPHIR_CALL_METHOD(&result, this_ptr, "prechecking", &_1, 427, &singleField, validator);
-=======
 			ZEPHIR_CALL_METHOD(&result, this_ptr, "prechecking", &_1, 435, &singleField, validator);
->>>>>>> b3b083d3
 			zephir_check_call_status();
 			if (zephir_is_true(&result)) {
 				RETURN_CCTOR(&result);
