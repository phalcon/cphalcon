
#ifdef HAVE_CONFIG_H
#include "../ext_config.h"
#endif

#include <php.h>
#include "../php_ext.h"
#include "../ext.h"

#include <Zend/zend_operators.h>
#include <Zend/zend_exceptions.h>
#include <Zend/zend_interfaces.h>

#include "kernel/main.h"
#include "ext/spl/spl_iterators.h"
#include "kernel/memory.h"
#include "kernel/object.h"
#include "kernel/array.h"
#include "kernel/fcall.h"
#include "kernel/operators.h"
#include "ext/spl/spl_exceptions.h"
#include "kernel/exception.h"


/**
 * This file is part of the Phalcon Framework.
 *
 * (c) Phalcon Team <team@phalconphp.com>
 *
 * For the full copyright and license information, please view the LICENSE.txt
 * file that was distributed with this source code.
 */
/**
 * Phalcon\Registry
 *
 * A registry is a container for storing objects and values in the application space.
 * By storing the value in a registry, the same object is always available throughout
 * your application.
 *
 *<code>
 * $registry = new \Phalcon\Registry();
 *
 * // Set value
 * $registry->something = "something";
 * // or
 * $registry["something"] = "something";
 *
 * // Get value
 * $value = $registry->something;
 * // or
 * $value = $registry["something"];
 *
 * // Check if the key exists
 * $exists = isset($registry->something);
 * // or
 * $exists = isset($registry["something"]);
 *
 * // Unset
 * unset($registry->something);
 * // or
 * unset($registry["something"]);
 *</code>
 *
 * In addition to ArrayAccess, Phalcon\Registry also implements Countable
 * (count($registry) will return the number of elements in the registry),
 * Serializable and Iterator (you can iterate over the registry
 * using a foreach loop) interfaces. For PHP 5.4 and higher, JsonSerializable
 * interface is implemented.
 *
 * Phalcon\Registry is very fast (it is typically faster than any userspace
 * implementation of the registry); however, this comes at a price:
 * Phalcon\Registry is a final class and cannot be inherited from.
 *
 * Though Phalcon\Registry exposes methods like __get(), offsetGet(), count() etc,
 * it is not recommended to invoke them manually (these methods exist mainly to
 * match the interfaces the registry implements): $registry->__get("property")
 * is several times slower than $registry->property.
 *
 * Internally all the magic methods (and interfaces except JsonSerializable)
 * are implemented using object handlers or similar techniques: this allows
 * to bypass relatively slow method calls.
 */
ZEPHIR_INIT_CLASS(Phalcon_Registry) {

	ZEPHIR_REGISTER_CLASS(Phalcon, Registry, phalcon, registry, phalcon_registry_method_entry, ZEND_ACC_FINAL_CLASS);

	zend_declare_property_null(phalcon_registry_ce, SL("_data"), ZEND_ACC_PROTECTED TSRMLS_CC);

	zend_class_implements(phalcon_registry_ce TSRMLS_CC, 1, zend_ce_arrayaccess);
	zend_class_implements(phalcon_registry_ce TSRMLS_CC, 1, spl_ce_Countable);
	zend_class_implements(phalcon_registry_ce TSRMLS_CC, 1, zend_ce_iterator);
	return SUCCESS;

}

/**
 * Registry constructor
 */
PHP_METHOD(Phalcon_Registry, __construct) {

	zval _0;
	zval *this_ptr = getThis();

	ZVAL_UNDEF(&_0);

	ZEPHIR_MM_GROW();

	ZEPHIR_INIT_VAR(&_0);
	array_init(&_0);
	zephir_update_property_zval(this_ptr, SL("_data"), &_0);
	ZEPHIR_MM_RESTORE();

}

/**
 * Checks if the element is present in the registry
 */
PHP_METHOD(Phalcon_Registry, offsetExists) {

	zval *offset, offset_sub, _0;
	zval *this_ptr = getThis();

	ZVAL_UNDEF(&offset_sub);
	ZVAL_UNDEF(&_0);

	zephir_fetch_params(0, 1, 0, &offset);



	zephir_read_property(&_0, this_ptr, SL("_data"), PH_NOISY_CC | PH_READONLY);
	RETURN_BOOL(zephir_array_isset(&_0, offset));

}

/**
 * Returns an index in the registry
 */
PHP_METHOD(Phalcon_Registry, offsetGet) {

	zval *offset, offset_sub, _0, _1;
	zval *this_ptr = getThis();

	ZVAL_UNDEF(&offset_sub);
	ZVAL_UNDEF(&_0);
	ZVAL_UNDEF(&_1);

	zephir_fetch_params(0, 1, 0, &offset);



	zephir_read_property(&_0, this_ptr, SL("_data"), PH_NOISY_CC | PH_READONLY);
	zephir_array_fetch(&_1, &_0, offset, PH_NOISY | PH_READONLY, "phalcon/registry.zep", 88 TSRMLS_CC);
	RETURN_CTORW(&_1);

}

/**
 * Sets an element in the registry
 */
PHP_METHOD(Phalcon_Registry, offsetSet) {

	zval *offset, offset_sub, *value, value_sub;
	zval *this_ptr = getThis();

	ZVAL_UNDEF(&offset_sub);
	ZVAL_UNDEF(&value_sub);

	zephir_fetch_params(0, 2, 0, &offset, &value);



	zephir_update_property_array(this_ptr, SL("_data"), offset, value TSRMLS_CC);

}

/**
 * Unsets an element in the registry
 */
PHP_METHOD(Phalcon_Registry, offsetUnset) {

	zval *offset, offset_sub, _0;
	zval *this_ptr = getThis();

	ZVAL_UNDEF(&offset_sub);
	ZVAL_UNDEF(&_0);

	zephir_fetch_params(0, 1, 0, &offset);



	zephir_read_property(&_0, this_ptr, SL("_data"), PH_NOISY_CC | PH_READONLY);
	zephir_array_unset(&_0, offset, PH_SEPARATE);

}

/**
 * Checks how many elements are in the register
 */
PHP_METHOD(Phalcon_Registry, count) {

	zval _0;
	zval *this_ptr = getThis();

	ZVAL_UNDEF(&_0);


	zephir_read_property(&_0, this_ptr, SL("_data"), PH_NOISY_CC | PH_READONLY);
	RETURN_LONG(zephir_fast_count_int(&_0 TSRMLS_CC));

}

/**
 * Moves cursor to next row in the registry
 */
PHP_METHOD(Phalcon_Registry, next) {

	zval _0;
	zend_long ZEPHIR_LAST_CALL_STATUS;
	zval *this_ptr = getThis();

	ZVAL_UNDEF(&_0);

	ZEPHIR_MM_GROW();

	zephir_read_property(&_0, this_ptr, SL("_data"), PH_NOISY_CC | PH_READONLY);
	ZEPHIR_MAKE_REF(&_0);
<<<<<<< HEAD
	ZEPHIR_CALL_FUNCTION(NULL, "next", NULL, 450, &_0);
=======
	ZEPHIR_CALL_FUNCTION(NULL, "next", NULL, 396, &_0);
>>>>>>> da2b94a2
	ZEPHIR_UNREF(&_0);
	zephir_check_call_status();
	ZEPHIR_MM_RESTORE();

}

/**
 * Gets pointer number of active row in the registry
 */
PHP_METHOD(Phalcon_Registry, key) {

	zval _0;
	zend_long ZEPHIR_LAST_CALL_STATUS;
	zval *this_ptr = getThis();

	ZVAL_UNDEF(&_0);

	ZEPHIR_MM_GROW();

	zephir_read_property(&_0, this_ptr, SL("_data"), PH_NOISY_CC | PH_READONLY);
<<<<<<< HEAD
	ZEPHIR_RETURN_CALL_FUNCTION("key", NULL, 451, &_0);
=======
	ZEPHIR_RETURN_CALL_FUNCTION("key", NULL, 397, &_0);
>>>>>>> da2b94a2
	zephir_check_call_status();
	RETURN_MM();

}

/**
 * Rewinds the registry cursor to its beginning
 */
PHP_METHOD(Phalcon_Registry, rewind) {

	zval _0;
	zend_long ZEPHIR_LAST_CALL_STATUS;
	zval *this_ptr = getThis();

	ZVAL_UNDEF(&_0);

	ZEPHIR_MM_GROW();

	zephir_read_property(&_0, this_ptr, SL("_data"), PH_NOISY_CC | PH_READONLY);
	ZEPHIR_MAKE_REF(&_0);
<<<<<<< HEAD
	ZEPHIR_CALL_FUNCTION(NULL, "reset", NULL, 452, &_0);
=======
	ZEPHIR_CALL_FUNCTION(NULL, "reset", NULL, 398, &_0);
>>>>>>> da2b94a2
	ZEPHIR_UNREF(&_0);
	zephir_check_call_status();
	ZEPHIR_MM_RESTORE();

}

/**
 * Checks if the iterator is valid
 */
PHP_METHOD(Phalcon_Registry, valid) {

	zval _0, _1;
	zend_long ZEPHIR_LAST_CALL_STATUS;
	zval *this_ptr = getThis();

	ZVAL_UNDEF(&_0);
	ZVAL_UNDEF(&_1);

	ZEPHIR_MM_GROW();

	zephir_read_property(&_0, this_ptr, SL("_data"), PH_NOISY_CC | PH_READONLY);
<<<<<<< HEAD
	ZEPHIR_CALL_FUNCTION(&_1, "key", NULL, 451, &_0);
=======
	ZEPHIR_CALL_FUNCTION(&_1, "key", NULL, 397, &_0);
>>>>>>> da2b94a2
	zephir_check_call_status();
	RETURN_MM_BOOL(Z_TYPE_P(&_1) != IS_NULL);

}

/**
 * Obtains the current value in the internal iterator
 */
PHP_METHOD(Phalcon_Registry, current) {

	zval _0;
	zend_long ZEPHIR_LAST_CALL_STATUS;
	zval *this_ptr = getThis();

	ZVAL_UNDEF(&_0);

	ZEPHIR_MM_GROW();

	zephir_read_property(&_0, this_ptr, SL("_data"), PH_NOISY_CC | PH_READONLY);
<<<<<<< HEAD
	ZEPHIR_RETURN_CALL_FUNCTION("current", NULL, 453, &_0);
=======
	ZEPHIR_RETURN_CALL_FUNCTION("current", NULL, 399, &_0);
>>>>>>> da2b94a2
	zephir_check_call_status();
	RETURN_MM();

}

/**
 * Sets an element in the registry
 */
PHP_METHOD(Phalcon_Registry, __set) {

	zend_long ZEPHIR_LAST_CALL_STATUS;
	zval *key_param = NULL, *value, value_sub;
	zval key;
	zval *this_ptr = getThis();

	ZVAL_UNDEF(&key);
	ZVAL_UNDEF(&value_sub);

	ZEPHIR_MM_GROW();
	zephir_fetch_params(1, 2, 0, &key_param, &value);

	if (UNEXPECTED(Z_TYPE_P(key_param) != IS_STRING && Z_TYPE_P(key_param) != IS_NULL)) {
		zephir_throw_exception_string(spl_ce_InvalidArgumentException, SL("Parameter 'key' must be of the type string") TSRMLS_CC);
		RETURN_MM_NULL();
	}
	if (EXPECTED(Z_TYPE_P(key_param) == IS_STRING)) {
		zephir_get_strval(&key, key_param);
	} else {
		ZEPHIR_INIT_VAR(&key);
		ZVAL_EMPTY_STRING(&key);
	}


<<<<<<< HEAD
	ZEPHIR_CALL_METHOD(NULL, this_ptr, "offsetset", NULL, 454, &key, value);
=======
	ZEPHIR_CALL_METHOD(NULL, this_ptr, "offsetset", NULL, 400, &key, value);
>>>>>>> da2b94a2
	zephir_check_call_status();
	ZEPHIR_MM_RESTORE();

}

/**
 * Returns an index in the registry
 */
PHP_METHOD(Phalcon_Registry, __get) {

	zend_long ZEPHIR_LAST_CALL_STATUS;
	zval *key_param = NULL;
	zval key;
	zval *this_ptr = getThis();

	ZVAL_UNDEF(&key);

	ZEPHIR_MM_GROW();
	zephir_fetch_params(1, 1, 0, &key_param);

	if (UNEXPECTED(Z_TYPE_P(key_param) != IS_STRING && Z_TYPE_P(key_param) != IS_NULL)) {
		zephir_throw_exception_string(spl_ce_InvalidArgumentException, SL("Parameter 'key' must be of the type string") TSRMLS_CC);
		RETURN_MM_NULL();
	}
	if (EXPECTED(Z_TYPE_P(key_param) == IS_STRING)) {
		zephir_get_strval(&key, key_param);
	} else {
		ZEPHIR_INIT_VAR(&key);
		ZVAL_EMPTY_STRING(&key);
	}


<<<<<<< HEAD
	ZEPHIR_RETURN_CALL_METHOD(this_ptr, "offsetget", NULL, 455, &key);
=======
	ZEPHIR_RETURN_CALL_METHOD(this_ptr, "offsetget", NULL, 401, &key);
>>>>>>> da2b94a2
	zephir_check_call_status();
	RETURN_MM();

}

PHP_METHOD(Phalcon_Registry, __isset) {

	zend_long ZEPHIR_LAST_CALL_STATUS;
	zval *key_param = NULL;
	zval key;
	zval *this_ptr = getThis();

	ZVAL_UNDEF(&key);

	ZEPHIR_MM_GROW();
	zephir_fetch_params(1, 1, 0, &key_param);

	if (UNEXPECTED(Z_TYPE_P(key_param) != IS_STRING && Z_TYPE_P(key_param) != IS_NULL)) {
		zephir_throw_exception_string(spl_ce_InvalidArgumentException, SL("Parameter 'key' must be of the type string") TSRMLS_CC);
		RETURN_MM_NULL();
	}
	if (EXPECTED(Z_TYPE_P(key_param) == IS_STRING)) {
		zephir_get_strval(&key, key_param);
	} else {
		ZEPHIR_INIT_VAR(&key);
		ZVAL_EMPTY_STRING(&key);
	}


<<<<<<< HEAD
	ZEPHIR_RETURN_CALL_METHOD(this_ptr, "offsetexists", NULL, 456, &key);
=======
	ZEPHIR_RETURN_CALL_METHOD(this_ptr, "offsetexists", NULL, 402, &key);
>>>>>>> da2b94a2
	zephir_check_call_status();
	RETURN_MM();

}

PHP_METHOD(Phalcon_Registry, __unset) {

	zend_long ZEPHIR_LAST_CALL_STATUS;
	zval *key_param = NULL;
	zval key;
	zval *this_ptr = getThis();

	ZVAL_UNDEF(&key);

	ZEPHIR_MM_GROW();
	zephir_fetch_params(1, 1, 0, &key_param);

	if (UNEXPECTED(Z_TYPE_P(key_param) != IS_STRING && Z_TYPE_P(key_param) != IS_NULL)) {
		zephir_throw_exception_string(spl_ce_InvalidArgumentException, SL("Parameter 'key' must be of the type string") TSRMLS_CC);
		RETURN_MM_NULL();
	}
	if (EXPECTED(Z_TYPE_P(key_param) == IS_STRING)) {
		zephir_get_strval(&key, key_param);
	} else {
		ZEPHIR_INIT_VAR(&key);
		ZVAL_EMPTY_STRING(&key);
	}


<<<<<<< HEAD
	ZEPHIR_CALL_METHOD(NULL, this_ptr, "offsetunset", NULL, 457, &key);
=======
	ZEPHIR_CALL_METHOD(NULL, this_ptr, "offsetunset", NULL, 403, &key);
>>>>>>> da2b94a2
	zephir_check_call_status();
	ZEPHIR_MM_RESTORE();

}
<|MERGE_RESOLUTION|>--- conflicted
+++ resolved
@@ -224,11 +224,7 @@
 
 	zephir_read_property(&_0, this_ptr, SL("_data"), PH_NOISY_CC | PH_READONLY);
 	ZEPHIR_MAKE_REF(&_0);
-<<<<<<< HEAD
-	ZEPHIR_CALL_FUNCTION(NULL, "next", NULL, 450, &_0);
-=======
 	ZEPHIR_CALL_FUNCTION(NULL, "next", NULL, 396, &_0);
->>>>>>> da2b94a2
 	ZEPHIR_UNREF(&_0);
 	zephir_check_call_status();
 	ZEPHIR_MM_RESTORE();
@@ -249,11 +245,7 @@
 	ZEPHIR_MM_GROW();
 
 	zephir_read_property(&_0, this_ptr, SL("_data"), PH_NOISY_CC | PH_READONLY);
-<<<<<<< HEAD
-	ZEPHIR_RETURN_CALL_FUNCTION("key", NULL, 451, &_0);
-=======
 	ZEPHIR_RETURN_CALL_FUNCTION("key", NULL, 397, &_0);
->>>>>>> da2b94a2
 	zephir_check_call_status();
 	RETURN_MM();
 
@@ -274,11 +266,7 @@
 
 	zephir_read_property(&_0, this_ptr, SL("_data"), PH_NOISY_CC | PH_READONLY);
 	ZEPHIR_MAKE_REF(&_0);
-<<<<<<< HEAD
-	ZEPHIR_CALL_FUNCTION(NULL, "reset", NULL, 452, &_0);
-=======
 	ZEPHIR_CALL_FUNCTION(NULL, "reset", NULL, 398, &_0);
->>>>>>> da2b94a2
 	ZEPHIR_UNREF(&_0);
 	zephir_check_call_status();
 	ZEPHIR_MM_RESTORE();
@@ -300,11 +288,7 @@
 	ZEPHIR_MM_GROW();
 
 	zephir_read_property(&_0, this_ptr, SL("_data"), PH_NOISY_CC | PH_READONLY);
-<<<<<<< HEAD
-	ZEPHIR_CALL_FUNCTION(&_1, "key", NULL, 451, &_0);
-=======
 	ZEPHIR_CALL_FUNCTION(&_1, "key", NULL, 397, &_0);
->>>>>>> da2b94a2
 	zephir_check_call_status();
 	RETURN_MM_BOOL(Z_TYPE_P(&_1) != IS_NULL);
 
@@ -324,11 +308,7 @@
 	ZEPHIR_MM_GROW();
 
 	zephir_read_property(&_0, this_ptr, SL("_data"), PH_NOISY_CC | PH_READONLY);
-<<<<<<< HEAD
-	ZEPHIR_RETURN_CALL_FUNCTION("current", NULL, 453, &_0);
-=======
 	ZEPHIR_RETURN_CALL_FUNCTION("current", NULL, 399, &_0);
->>>>>>> da2b94a2
 	zephir_check_call_status();
 	RETURN_MM();
 
@@ -362,11 +342,7 @@
 	}
 
 
-<<<<<<< HEAD
-	ZEPHIR_CALL_METHOD(NULL, this_ptr, "offsetset", NULL, 454, &key, value);
-=======
 	ZEPHIR_CALL_METHOD(NULL, this_ptr, "offsetset", NULL, 400, &key, value);
->>>>>>> da2b94a2
 	zephir_check_call_status();
 	ZEPHIR_MM_RESTORE();
 
@@ -399,11 +375,7 @@
 	}
 
 
-<<<<<<< HEAD
-	ZEPHIR_RETURN_CALL_METHOD(this_ptr, "offsetget", NULL, 455, &key);
-=======
 	ZEPHIR_RETURN_CALL_METHOD(this_ptr, "offsetget", NULL, 401, &key);
->>>>>>> da2b94a2
 	zephir_check_call_status();
 	RETURN_MM();
 
@@ -433,11 +405,7 @@
 	}
 
 
-<<<<<<< HEAD
-	ZEPHIR_RETURN_CALL_METHOD(this_ptr, "offsetexists", NULL, 456, &key);
-=======
 	ZEPHIR_RETURN_CALL_METHOD(this_ptr, "offsetexists", NULL, 402, &key);
->>>>>>> da2b94a2
 	zephir_check_call_status();
 	RETURN_MM();
 
@@ -467,11 +435,7 @@
 	}
 
 
-<<<<<<< HEAD
-	ZEPHIR_CALL_METHOD(NULL, this_ptr, "offsetunset", NULL, 457, &key);
-=======
 	ZEPHIR_CALL_METHOD(NULL, this_ptr, "offsetunset", NULL, 403, &key);
->>>>>>> da2b94a2
 	zephir_check_call_status();
 	ZEPHIR_MM_RESTORE();
 
