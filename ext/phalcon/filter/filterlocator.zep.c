
#ifdef HAVE_CONFIG_H
#include "../../ext_config.h"
#endif

#include <php.h>
#include "../../php_ext.h"
#include "../../ext.h"

#include <Zend/zend_operators.h>
#include <Zend/zend_exceptions.h>
#include <Zend/zend_interfaces.h>

#include "kernel/main.h"
#include "kernel/operators.h"
#include "kernel/memory.h"
#include "kernel/fcall.h"
#include "kernel/array.h"
#include "ext/spl/spl_exceptions.h"
#include "kernel/exception.h"


/**
 * This file is part of the Phalcon Framework.
 *
 * (c) Phalcon Team <team@phalconphp.com>
 *
 * For the full copyright and license information, please view the LICENSE.txt
 * file that was distributed with this source code.
 */
/**
 * Phalcon\Html\TagLocator
 *
 * Lazy loads, stores and exposes sanitizer objects
 */
ZEPHIR_INIT_CLASS(Phalcon_Filter_FilterLocator) {

	ZEPHIR_REGISTER_CLASS_EX(Phalcon\\Filter, FilterLocator, phalcon, filter_filterlocator, phalcon_service_locator_ce, phalcon_filter_filterlocator_method_entry, 0);

	zephir_declare_class_constant_string(phalcon_filter_filterlocator_ce, SL("FILTER_ABSINT"), "absint");

	zephir_declare_class_constant_string(phalcon_filter_filterlocator_ce, SL("FILTER_ALNUM"), "alnum");

	zephir_declare_class_constant_string(phalcon_filter_filterlocator_ce, SL("FILTER_ALPHA"), "alpha");

	zephir_declare_class_constant_string(phalcon_filter_filterlocator_ce, SL("FILTER_BOOL"), "bool");

	zephir_declare_class_constant_string(phalcon_filter_filterlocator_ce, SL("FILTER_EMAIL"), "email");

	zephir_declare_class_constant_string(phalcon_filter_filterlocator_ce, SL("FILTER_FLOAT"), "float");

	zephir_declare_class_constant_string(phalcon_filter_filterlocator_ce, SL("FILTER_INT"), "int");

	zephir_declare_class_constant_string(phalcon_filter_filterlocator_ce, SL("FILTER_LOWER"), "lower");

	zephir_declare_class_constant_string(phalcon_filter_filterlocator_ce, SL("FILTER_LOWERFIRST"), "lowerFirst");

	zephir_declare_class_constant_string(phalcon_filter_filterlocator_ce, SL("FILTER_REGEX"), "regex");

	zephir_declare_class_constant_string(phalcon_filter_filterlocator_ce, SL("FILTER_REMOVE"), "remove");

	zephir_declare_class_constant_string(phalcon_filter_filterlocator_ce, SL("FILTER_REPLACE"), "replace");

	zephir_declare_class_constant_string(phalcon_filter_filterlocator_ce, SL("FILTER_SPECIAL"), "special");

	zephir_declare_class_constant_string(phalcon_filter_filterlocator_ce, SL("FILTER_SPECIALFULL"), "specialFull");

	zephir_declare_class_constant_string(phalcon_filter_filterlocator_ce, SL("FILTER_STRING"), "string");

	zephir_declare_class_constant_string(phalcon_filter_filterlocator_ce, SL("FILTER_STRIPTAGS"), "striptags");

	zephir_declare_class_constant_string(phalcon_filter_filterlocator_ce, SL("FILTER_TRIM"), "trim");

	zephir_declare_class_constant_string(phalcon_filter_filterlocator_ce, SL("FILTER_UPPER"), "upper");

	zephir_declare_class_constant_string(phalcon_filter_filterlocator_ce, SL("FILTER_UPPERFIRST"), "upperFirst");

	zephir_declare_class_constant_string(phalcon_filter_filterlocator_ce, SL("FILTER_UPPERWORDS"), "upperWords");

	zephir_declare_class_constant_string(phalcon_filter_filterlocator_ce, SL("FILTER_URL"), "url");

	return SUCCESS;

}

/**
 * Sanitizes a value with a specified single or set of sanitizers
 */
PHP_METHOD(Phalcon_Filter_FilterLocator, sanitize) {

	zend_string *_2$$3;
	zend_ulong _1$$3;
	zephir_fcall_cache_entry *_5 = NULL, *_7 = NULL;
	zend_long ZEPHIR_LAST_CALL_STATUS;
	zend_bool noRecursive, _8, _3$$5;
	zval *value = NULL, value_sub, *sanitizers, sanitizers_sub, *noRecursive_param = NULL, sanitizer, sanitizerKey, sanitizerName, sanitizerParams, *_0$$3, _4$$8, _6$$9;
	zval *this_ptr = getThis();

	ZVAL_UNDEF(&value_sub);
	ZVAL_UNDEF(&sanitizers_sub);
	ZVAL_UNDEF(&sanitizer);
	ZVAL_UNDEF(&sanitizerKey);
	ZVAL_UNDEF(&sanitizerName);
	ZVAL_UNDEF(&sanitizerParams);
	ZVAL_UNDEF(&_4$$8);
	ZVAL_UNDEF(&_6$$9);

	ZEPHIR_MM_GROW();
	zephir_fetch_params(1, 2, 1, &value, &sanitizers, &noRecursive_param);

	ZEPHIR_SEPARATE_PARAM(value);
	if (!noRecursive_param) {
		noRecursive = 0;
	} else {
		noRecursive = zephir_get_boolval(noRecursive_param);
	}


	if (Z_TYPE_P(sanitizers) == IS_ARRAY) {
		if (Z_TYPE_P(value) == IS_NULL) {
			RETVAL_ZVAL(value, 1, 0);
			RETURN_MM();
		}
		zephir_is_iterable(sanitizers, 0, "phalcon/filter/filterlocator.zep", 119);
		ZEND_HASH_FOREACH_KEY_VAL(Z_ARRVAL_P(sanitizers), _1$$3, _2$$3, _0$$3)
		{
			ZEPHIR_INIT_NVAR(&sanitizerKey);
			if (_2$$3 != NULL) { 
				ZVAL_STR_COPY(&sanitizerKey, _2$$3);
			} else {
				ZVAL_LONG(&sanitizerKey, _1$$3);
			}
			ZEPHIR_INIT_NVAR(&sanitizer);
			ZVAL_COPY(&sanitizer, _0$$3);
			if (Z_TYPE_P(&sanitizer) == IS_ARRAY) {
				ZEPHIR_CPY_WRT(&sanitizerName, &sanitizerKey);
				ZEPHIR_CPY_WRT(&sanitizerParams, &sanitizer);
			} else {
				ZEPHIR_CPY_WRT(&sanitizerName, &sanitizer);
				ZEPHIR_INIT_NVAR(&sanitizerParams);
				array_init(&sanitizerParams);
			}
			_3$$5 = Z_TYPE_P(value) == IS_ARRAY;
			if (_3$$5) {
				_3$$5 = !noRecursive;
			}
			if (_3$$5) {
<<<<<<< HEAD
				ZEPHIR_CALL_METHOD(&_4$$8, this_ptr, "processarrayvalues", &_5, 198, value, &sanitizerName, &sanitizerParams);
				zephir_check_call_status();
				ZEPHIR_CPY_WRT(value, &_4$$8);
			} else {
				ZEPHIR_CALL_METHOD(&_6$$9, this_ptr, "sanitizer", &_7, 199, value, &sanitizerName, &sanitizerParams);
=======
				ZEPHIR_CALL_METHOD(&_4$$8, this_ptr, "processarrayvalues", &_5, 186, value, &sanitizerName, &sanitizerParams);
				zephir_check_call_status();
				ZEPHIR_CPY_WRT(value, &_4$$8);
			} else {
				ZEPHIR_CALL_METHOD(&_6$$9, this_ptr, "sanitizer", &_7, 187, value, &sanitizerName, &sanitizerParams);
>>>>>>> 03694d80
				zephir_check_call_status();
				ZEPHIR_CPY_WRT(value, &_6$$9);
			}
		} ZEND_HASH_FOREACH_END();
		ZEPHIR_INIT_NVAR(&sanitizer);
		ZEPHIR_INIT_NVAR(&sanitizerKey);
		RETVAL_ZVAL(value, 1, 0);
		RETURN_MM();
	}
	_8 = Z_TYPE_P(value) == IS_ARRAY;
	if (_8) {
		_8 = !noRecursive;
	}
	if (_8) {
<<<<<<< HEAD
		ZEPHIR_RETURN_CALL_METHOD(this_ptr, "processarrayvalues", &_5, 198, value, sanitizers);
		zephir_check_call_status();
		RETURN_MM();
	}
	ZEPHIR_RETURN_CALL_METHOD(this_ptr, "sanitizer", &_7, 199, value, sanitizers);
=======
		ZEPHIR_RETURN_CALL_METHOD(this_ptr, "processarrayvalues", &_5, 186, value, sanitizers);
		zephir_check_call_status();
		RETURN_MM();
	}
	ZEPHIR_RETURN_CALL_METHOD(this_ptr, "sanitizer", &_7, 187, value, sanitizers);
>>>>>>> 03694d80
	zephir_check_call_status();
	RETURN_MM();

}

PHP_METHOD(Phalcon_Filter_FilterLocator, processArrayValues) {

	zend_string *_2;
	zend_ulong _1;
	zephir_fcall_cache_entry *_4 = NULL;
	zend_long ZEPHIR_LAST_CALL_STATUS;
	zval sanitizerName;
	zval *values_param = NULL, *sanitizerName_param = NULL, *sanitizerParams_param = NULL, arrayValue, itemKey, itemValue, *_0, _3$$3;
	zval values, sanitizerParams;
	zval *this_ptr = getThis();

	ZVAL_UNDEF(&values);
	ZVAL_UNDEF(&sanitizerParams);
	ZVAL_UNDEF(&arrayValue);
	ZVAL_UNDEF(&itemKey);
	ZVAL_UNDEF(&itemValue);
	ZVAL_UNDEF(&_3$$3);
	ZVAL_UNDEF(&sanitizerName);

	ZEPHIR_MM_GROW();
	zephir_fetch_params(1, 2, 1, &values_param, &sanitizerName_param, &sanitizerParams_param);

	zephir_get_arrval(&values, values_param);
	zephir_get_strval(&sanitizerName, sanitizerName_param);
	if (!sanitizerParams_param) {
		ZEPHIR_INIT_VAR(&sanitizerParams);
		array_init(&sanitizerParams);
	} else {
		zephir_get_arrval(&sanitizerParams, sanitizerParams_param);
	}


	ZEPHIR_INIT_VAR(&arrayValue);
	array_init(&arrayValue);
	zephir_is_iterable(&values, 0, "phalcon/filter/filterlocator.zep", 144);
	ZEND_HASH_FOREACH_KEY_VAL(Z_ARRVAL_P(&values), _1, _2, _0)
	{
		ZEPHIR_INIT_NVAR(&itemKey);
		if (_2 != NULL) { 
			ZVAL_STR_COPY(&itemKey, _2);
		} else {
			ZVAL_LONG(&itemKey, _1);
		}
		ZEPHIR_INIT_NVAR(&itemValue);
		ZVAL_COPY(&itemValue, _0);
<<<<<<< HEAD
		ZEPHIR_CALL_METHOD(&_3$$3, this_ptr, "sanitizer", &_4, 199, &itemValue, &sanitizerName, &sanitizerParams);
=======
		ZEPHIR_CALL_METHOD(&_3$$3, this_ptr, "sanitizer", &_4, 187, &itemValue, &sanitizerName, &sanitizerParams);
>>>>>>> 03694d80
		zephir_check_call_status();
		zephir_array_update_zval(&arrayValue, &itemKey, &_3$$3, PH_COPY | PH_SEPARATE);
	} ZEND_HASH_FOREACH_END();
	ZEPHIR_INIT_NVAR(&itemValue);
	ZEPHIR_INIT_NVAR(&itemKey);
	RETURN_CCTOR(&arrayValue);

}

/**
 * Internal sanitize wrapper for recursion
 */
PHP_METHOD(Phalcon_Filter_FilterLocator, sanitizer) {

	zend_long ZEPHIR_LAST_CALL_STATUS;
	zval sanitizerParams, _1$$3;
	zval sanitizerName;
	zval *value, value_sub, *sanitizerName_param = NULL, *sanitizerParams_param = NULL, sanitizerObject, params, _0;
	zval *this_ptr = getThis();

	ZVAL_UNDEF(&value_sub);
	ZVAL_UNDEF(&sanitizerObject);
	ZVAL_UNDEF(&params);
	ZVAL_UNDEF(&_0);
	ZVAL_UNDEF(&sanitizerName);
	ZVAL_UNDEF(&sanitizerParams);
	ZVAL_UNDEF(&_1$$3);

	ZEPHIR_MM_GROW();
	zephir_fetch_params(1, 2, 1, &value, &sanitizerName_param, &sanitizerParams_param);

	if (UNEXPECTED(Z_TYPE_P(sanitizerName_param) != IS_STRING && Z_TYPE_P(sanitizerName_param) != IS_NULL)) {
		zephir_throw_exception_string(spl_ce_InvalidArgumentException, SL("Parameter 'sanitizerName' must be of the type string") TSRMLS_CC);
		RETURN_MM_NULL();
	}
	if (EXPECTED(Z_TYPE_P(sanitizerName_param) == IS_STRING)) {
		zephir_get_strval(&sanitizerName, sanitizerName_param);
	} else {
		ZEPHIR_INIT_VAR(&sanitizerName);
		ZVAL_EMPTY_STRING(&sanitizerName);
	}
	if (!sanitizerParams_param) {
		ZEPHIR_INIT_VAR(&sanitizerParams);
		array_init(&sanitizerParams);
	} else {
		zephir_get_arrval(&sanitizerParams, sanitizerParams_param);
	}


	ZEPHIR_CALL_METHOD(&_0, this_ptr, "has", NULL, 0, &sanitizerName);
	zephir_check_call_status();
	if (ZEPHIR_IS_TRUE_IDENTICAL(&_0)) {
		ZEPHIR_CALL_METHOD(&sanitizerObject, this_ptr, "get", NULL, 0, &sanitizerName);
		zephir_check_call_status();
		ZEPHIR_INIT_VAR(&_1$$3);
		zephir_create_array(&_1$$3, 1, 0 TSRMLS_CC);
		zephir_array_fast_append(&_1$$3, value);
		ZEPHIR_INIT_VAR(&params);
		zephir_fast_array_merge(&params, &_1$$3, &sanitizerParams TSRMLS_CC);
		ZEPHIR_CALL_USER_FUNC_ARRAY(return_value, &sanitizerObject, &params);
		zephir_check_call_status();
		RETURN_MM();
	}
	RETVAL_ZVAL(value, 1, 0);
	RETURN_MM();

}
<|MERGE_RESOLUTION|>--- conflicted
+++ resolved
@@ -145,19 +145,11 @@
 				_3$$5 = !noRecursive;
 			}
 			if (_3$$5) {
-<<<<<<< HEAD
-				ZEPHIR_CALL_METHOD(&_4$$8, this_ptr, "processarrayvalues", &_5, 198, value, &sanitizerName, &sanitizerParams);
+				ZEPHIR_CALL_METHOD(&_4$$8, this_ptr, "processarrayvalues", &_5, 185, value, &sanitizerName, &sanitizerParams);
 				zephir_check_call_status();
 				ZEPHIR_CPY_WRT(value, &_4$$8);
 			} else {
-				ZEPHIR_CALL_METHOD(&_6$$9, this_ptr, "sanitizer", &_7, 199, value, &sanitizerName, &sanitizerParams);
-=======
-				ZEPHIR_CALL_METHOD(&_4$$8, this_ptr, "processarrayvalues", &_5, 186, value, &sanitizerName, &sanitizerParams);
-				zephir_check_call_status();
-				ZEPHIR_CPY_WRT(value, &_4$$8);
-			} else {
-				ZEPHIR_CALL_METHOD(&_6$$9, this_ptr, "sanitizer", &_7, 187, value, &sanitizerName, &sanitizerParams);
->>>>>>> 03694d80
+				ZEPHIR_CALL_METHOD(&_6$$9, this_ptr, "sanitizer", &_7, 186, value, &sanitizerName, &sanitizerParams);
 				zephir_check_call_status();
 				ZEPHIR_CPY_WRT(value, &_6$$9);
 			}
@@ -172,19 +164,11 @@
 		_8 = !noRecursive;
 	}
 	if (_8) {
-<<<<<<< HEAD
-		ZEPHIR_RETURN_CALL_METHOD(this_ptr, "processarrayvalues", &_5, 198, value, sanitizers);
+		ZEPHIR_RETURN_CALL_METHOD(this_ptr, "processarrayvalues", &_5, 185, value, sanitizers);
 		zephir_check_call_status();
 		RETURN_MM();
 	}
-	ZEPHIR_RETURN_CALL_METHOD(this_ptr, "sanitizer", &_7, 199, value, sanitizers);
-=======
-		ZEPHIR_RETURN_CALL_METHOD(this_ptr, "processarrayvalues", &_5, 186, value, sanitizers);
-		zephir_check_call_status();
-		RETURN_MM();
-	}
-	ZEPHIR_RETURN_CALL_METHOD(this_ptr, "sanitizer", &_7, 187, value, sanitizers);
->>>>>>> 03694d80
+	ZEPHIR_RETURN_CALL_METHOD(this_ptr, "sanitizer", &_7, 186, value, sanitizers);
 	zephir_check_call_status();
 	RETURN_MM();
 
@@ -235,11 +219,7 @@
 		}
 		ZEPHIR_INIT_NVAR(&itemValue);
 		ZVAL_COPY(&itemValue, _0);
-<<<<<<< HEAD
-		ZEPHIR_CALL_METHOD(&_3$$3, this_ptr, "sanitizer", &_4, 199, &itemValue, &sanitizerName, &sanitizerParams);
-=======
-		ZEPHIR_CALL_METHOD(&_3$$3, this_ptr, "sanitizer", &_4, 187, &itemValue, &sanitizerName, &sanitizerParams);
->>>>>>> 03694d80
+		ZEPHIR_CALL_METHOD(&_3$$3, this_ptr, "sanitizer", &_4, 186, &itemValue, &sanitizerName, &sanitizerParams);
 		zephir_check_call_status();
 		zephir_array_update_zval(&arrayValue, &itemKey, &_3$$3, PH_COPY | PH_SEPARATE);
 	} ZEND_HASH_FOREACH_END();
