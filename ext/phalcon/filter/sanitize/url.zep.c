
#ifdef HAVE_CONFIG_H
#include "../../../ext_config.h"
#endif

#include <php.h>
#include "../../../php_ext.h"
#include "../../../ext.h"

#include <Zend/zend_operators.h>
#include <Zend/zend_exceptions.h>
#include <Zend/zend_interfaces.h>

#include "kernel/main.h"
#include "kernel/fcall.h"
#include "kernel/memory.h"


/**
 * This file is part of the Phalcon Framework.
 *
 * (c) Phalcon Team <team@phalconphp.com>
 *
 * For the full copyright and license information, please view the LICENSE.txt
 * file that was distributed with this source code.
 */
/**
 * Phalcon\Filter\Sanitize\Url
 *
 * Sanitizes a value url
 */
ZEPHIR_INIT_CLASS(Phalcon_Filter_Sanitize_Url) {

	ZEPHIR_REGISTER_CLASS(Phalcon\\Filter\\Sanitize, Url, phalcon, filter_sanitize_url, phalcon_filter_sanitize_url_method_entry, 0);

	return SUCCESS;

}

/**
 * @var mixed input The text to sanitize
 */
PHP_METHOD(Phalcon_Filter_Sanitize_Url, __invoke) {

	zend_long ZEPHIR_LAST_CALL_STATUS;
	zval *input, input_sub, _0;
	zval *this_ptr = getThis();

	ZVAL_UNDEF(&input_sub);
	ZVAL_UNDEF(&_0);

	ZEPHIR_MM_GROW();
	zephir_fetch_params(1, 1, 0, &input);



	ZVAL_LONG(&_0, 518);
<<<<<<< HEAD
	ZEPHIR_RETURN_CALL_FUNCTION("filter_var", NULL, 203, input, &_0);
=======
	ZEPHIR_RETURN_CALL_FUNCTION("filter_var", NULL, 190, input, &_0);
>>>>>>> f8defde8
	zephir_check_call_status();
	RETURN_MM();

}
<|MERGE_RESOLUTION|>--- conflicted
+++ resolved
@@ -55,11 +55,7 @@
 
 
 	ZVAL_LONG(&_0, 518);
-<<<<<<< HEAD
-	ZEPHIR_RETURN_CALL_FUNCTION("filter_var", NULL, 203, input, &_0);
-=======
 	ZEPHIR_RETURN_CALL_FUNCTION("filter_var", NULL, 190, input, &_0);
->>>>>>> f8defde8
 	zephir_check_call_status();
 	RETURN_MM();
 
