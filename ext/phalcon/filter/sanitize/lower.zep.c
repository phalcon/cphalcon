
#ifdef HAVE_CONFIG_H
#include "../../../ext_config.h"
#endif

#include <php.h>
#include "../../../php_ext.h"
#include "../../../ext.h"

#include <Zend/zend_operators.h>
#include <Zend/zend_exceptions.h>
#include <Zend/zend_interfaces.h>

#include "kernel/main.h"
#include "kernel/object.h"
#include "kernel/memory.h"
#include "kernel/fcall.h"
#include "kernel/string.h"
#include "ext/spl/spl_exceptions.h"
#include "kernel/exception.h"
#include "kernel/operators.h"


/**
 * This file is part of the Phalcon Framework.
 *
 * (c) Phalcon Team <team@phalcon.io>
 *
 * For the full copyright and license information, please view the LICENSE.txt
 * file that was distributed with this source code.
 */
/**
 * Phalcon\Filter\Sanitize\Lower
 *
 * Sanitizes a value to lowercase
 */
ZEPHIR_INIT_CLASS(Phalcon_Filter_Sanitize_Lower) {

	ZEPHIR_REGISTER_CLASS(Phalcon\\Filter\\Sanitize, Lower, phalcon, filter_sanitize_lower, phalcon_filter_sanitize_lower_method_entry, 0);

	return SUCCESS;

}

/**
 * @var string input The text to sanitize
 */
PHP_METHOD(Phalcon_Filter_Sanitize_Lower, __invoke) {

	zephir_method_globals *ZEPHIR_METHOD_GLOBALS_PTR = NULL;
	zend_long ZEPHIR_LAST_CALL_STATUS;
	zval *input_param = NULL, _0$$3, _1$$3, _2;
	zval input;
	zval *this_ptr = getThis();

	ZVAL_UNDEF(&input);
	ZVAL_UNDEF(&_0$$3);
	ZVAL_UNDEF(&_1$$3);
	ZVAL_UNDEF(&_2);

	ZEPHIR_MM_GROW();
	zephir_fetch_params(1, 1, 0, &input_param);

	if (UNEXPECTED(Z_TYPE_P(input_param) != IS_STRING && Z_TYPE_P(input_param) != IS_NULL)) {
		zephir_throw_exception_string(spl_ce_InvalidArgumentException, SL("Parameter 'input' must be of the type string"));
		RETURN_MM_NULL();
	}
	if (EXPECTED(Z_TYPE_P(input_param) == IS_STRING)) {
		zephir_get_strval(&input, input_param);
	} else {
		ZEPHIR_INIT_VAR(&input);
		ZVAL_EMPTY_STRING(&input);
	}


	if (1 == (zephir_function_exists_ex(ZEND_STRL("mb_convert_case")) == SUCCESS)) {
		ZVAL_LONG(&_0$$3, 1);
		ZEPHIR_INIT_VAR(&_1$$3);
		ZVAL_STRING(&_1$$3, "UTF-8");
<<<<<<< HEAD
		ZEPHIR_RETURN_CALL_FUNCTION("mb_convert_case", NULL, 244, &input, &_0$$3, &_1$$3);
		zephir_check_call_status();
		RETURN_MM();
	}
	ZEPHIR_CALL_FUNCTION(&_2, "utf8_decode", NULL, 245, &input);
=======
		ZEPHIR_RETURN_CALL_FUNCTION("mb_convert_case", NULL, 259, &input, &_0$$3, &_1$$3);
		zephir_check_call_status();
		RETURN_MM();
	}
	ZEPHIR_CALL_FUNCTION(&_2, "utf8_decode", NULL, 260, &input);
>>>>>>> f2a65a3d
	zephir_check_call_status();
	zephir_fast_strtolower(return_value, &_2);
	RETURN_MM();

}
<|MERGE_RESOLUTION|>--- conflicted
+++ resolved
@@ -77,19 +77,11 @@
 		ZVAL_LONG(&_0$$3, 1);
 		ZEPHIR_INIT_VAR(&_1$$3);
 		ZVAL_STRING(&_1$$3, "UTF-8");
-<<<<<<< HEAD
-		ZEPHIR_RETURN_CALL_FUNCTION("mb_convert_case", NULL, 244, &input, &_0$$3, &_1$$3);
-		zephir_check_call_status();
-		RETURN_MM();
-	}
-	ZEPHIR_CALL_FUNCTION(&_2, "utf8_decode", NULL, 245, &input);
-=======
 		ZEPHIR_RETURN_CALL_FUNCTION("mb_convert_case", NULL, 259, &input, &_0$$3, &_1$$3);
 		zephir_check_call_status();
 		RETURN_MM();
 	}
 	ZEPHIR_CALL_FUNCTION(&_2, "utf8_decode", NULL, 260, &input);
->>>>>>> f2a65a3d
 	zephir_check_call_status();
 	zephir_fast_strtolower(return_value, &_2);
 	RETURN_MM();
