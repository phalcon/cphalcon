--- conflicted
+++ resolved
@@ -75,23 +75,13 @@
 		ZVAL_LONG(&_0$$3, 2);
 		ZEPHIR_INIT_VAR(&_1$$3);
 		ZVAL_STRING(&_1$$3, "UTF-8");
-<<<<<<< HEAD
-		ZEPHIR_RETURN_CALL_FUNCTION("mb_convert_case", NULL, 205, &input, &_0$$3, &_1$$3);
+		ZEPHIR_RETURN_CALL_FUNCTION("mb_convert_case", NULL, 190, &input, &_0$$3, &_1$$3);
 		zephir_check_call_status();
 		RETURN_MM();
 	}
-	ZEPHIR_CALL_FUNCTION(&_2, "utf8_decode", NULL, 206, &input);
+	ZEPHIR_CALL_FUNCTION(&_2, "utf8_decode", NULL, 191, &input);
 	zephir_check_call_status();
-	ZEPHIR_RETURN_CALL_FUNCTION("ucwords", NULL, 208, &_2);
-=======
-		ZEPHIR_RETURN_CALL_FUNCTION("mb_convert_case", NULL, 191, &input, &_0$$3, &_1$$3);
-		zephir_check_call_status();
-		RETURN_MM();
-	}
-	ZEPHIR_CALL_FUNCTION(&_2, "utf8_decode", NULL, 192, &input);
-	zephir_check_call_status();
-	ZEPHIR_RETURN_CALL_FUNCTION("ucwords", NULL, 194, &_2);
->>>>>>> b19d84a2
+	ZEPHIR_RETURN_CALL_FUNCTION("ucwords", NULL, 193, &_2);
 	zephir_check_call_status();
 	RETURN_MM();
 
