--- conflicted
+++ resolved
@@ -76,15 +76,6 @@
 		ZVAL_LONG(&_0$$3, 2);
 		ZEPHIR_INIT_VAR(&_1$$3);
 		ZVAL_STRING(&_1$$3, "UTF-8");
-<<<<<<< HEAD
-		ZEPHIR_RETURN_CALL_FUNCTION("mb_convert_case", NULL, 244, &input, &_0$$3, &_1$$3);
-		zephir_check_call_status();
-		RETURN_MM();
-	}
-	ZEPHIR_CALL_FUNCTION(&_2, "utf8_decode", NULL, 245, &input);
-	zephir_check_call_status();
-	ZEPHIR_RETURN_CALL_FUNCTION("ucwords", NULL, 247, &_2);
-=======
 		ZEPHIR_RETURN_CALL_FUNCTION("mb_convert_case", NULL, 259, &input, &_0$$3, &_1$$3);
 		zephir_check_call_status();
 		RETURN_MM();
@@ -92,7 +83,6 @@
 	ZEPHIR_CALL_FUNCTION(&_2, "utf8_decode", NULL, 260, &input);
 	zephir_check_call_status();
 	ZEPHIR_RETURN_CALL_FUNCTION("ucwords", NULL, 262, &_2);
->>>>>>> f2a65a3d
 	zephir_check_call_status();
 	RETURN_MM();
 
