
#ifdef HAVE_CONFIG_H
#include "../../../ext_config.h"
#endif

#include <php.h>
#include "../../../php_ext.h"
#include "../../../ext.h"

#include <Zend/zend_operators.h>
#include <Zend/zend_exceptions.h>
#include <Zend/zend_interfaces.h>

#include "kernel/main.h"
#include "kernel/fcall.h"
#include "kernel/memory.h"
#include "kernel/object.h"


/**
 * This file is part of the Phalcon Framework.
 *
 * (c) Phalcon Team <team@phalcon.io>
 *
 * For the full copyright and license information, please view the LICENSE.txt
 * file that was distributed with this source code.
 */
/**
 * Phalcon\Filter\Sanitize\Regex
 *
 * Sanitizes a value performing preg_replace
 */
ZEPHIR_INIT_CLASS(Phalcon_Filter_Sanitize_Regex) {

	ZEPHIR_REGISTER_CLASS(Phalcon\\Filter\\Sanitize, Regex, phalcon, filter_sanitize_regex, phalcon_filter_sanitize_regex_method_entry, 0);

	return SUCCESS;

}

/**
 * @var mixed input The text to sanitize
 */
PHP_METHOD(Phalcon_Filter_Sanitize_Regex, __invoke) {

	zephir_method_globals *ZEPHIR_METHOD_GLOBALS_PTR = NULL;
	zend_long ZEPHIR_LAST_CALL_STATUS;
	zval *input, input_sub, *pattern, pattern_sub, *replace, replace_sub;
	zval *this_ptr = getThis();

	ZVAL_UNDEF(&input_sub);
	ZVAL_UNDEF(&pattern_sub);
	ZVAL_UNDEF(&replace_sub);

	ZEPHIR_MM_GROW();
	zephir_fetch_params(1, 3, 0, &input, &pattern, &replace);



<<<<<<< HEAD
	ZEPHIR_RETURN_CALL_FUNCTION("preg_replace", NULL, 49, pattern, replace, input);
=======
	ZEPHIR_RETURN_CALL_FUNCTION("preg_replace", NULL, 50, pattern, replace, input);
>>>>>>> f2a65a3d
	zephir_check_call_status();
	RETURN_MM();

}
<|MERGE_RESOLUTION|>--- conflicted
+++ resolved
@@ -57,11 +57,7 @@
 
 
 
-<<<<<<< HEAD
-	ZEPHIR_RETURN_CALL_FUNCTION("preg_replace", NULL, 49, pattern, replace, input);
-=======
 	ZEPHIR_RETURN_CALL_FUNCTION("preg_replace", NULL, 50, pattern, replace, input);
->>>>>>> f2a65a3d
 	zephir_check_call_status();
 	RETURN_MM();
 
