
#ifdef HAVE_CONFIG_H
#include "../../../ext_config.h"
#endif

#include <php.h>
#include "../../../php_ext.h"
#include "../../../ext.h"

#include <Zend/zend_operators.h>
#include <Zend/zend_exceptions.h>
#include <Zend/zend_interfaces.h>

#include "kernel/main.h"
#include "kernel/string.h"
#include "kernel/memory.h"
#include "kernel/fcall.h"
#include "kernel/operators.h"
#include "kernel/array.h"
#include "kernel/object.h"


/**
 * This file is part of the Phalcon Framework.
 *
 * (c) Phalcon Team <team@phalcon.io>
 *
 * For the full copyright and license information, please view the LICENSE.txt
 * file that was distributed with this source code.
 */
/**
 * Sanitizes a value to string
 */
ZEPHIR_INIT_CLASS(Phalcon_Filter_Sanitize_StringVal)
{
	ZEPHIR_REGISTER_CLASS(Phalcon\\Filter\\Sanitize, StringVal, phalcon, filter_sanitize_stringval, phalcon_filter_sanitize_stringval_method_entry, 0);

	return SUCCESS;
}

/**
 * @param mixed $input The text to sanitize
 *
 * @return string|false
 */
PHP_METHOD(Phalcon_Filter_Sanitize_StringVal, __invoke)
{
	zval _7, _8;
	zval _2;
	zephir_method_globals *ZEPHIR_METHOD_GLOBALS_PTR = NULL;
	zend_long ZEPHIR_LAST_CALL_STATUS;
	zval *input = NULL, input_sub, _0, _1, _3, _4, _5, _6;
	zval *this_ptr = getThis();

	ZVAL_UNDEF(&input_sub);
	ZVAL_UNDEF(&_0);
	ZVAL_UNDEF(&_1);
	ZVAL_UNDEF(&_3);
	ZVAL_UNDEF(&_4);
	ZVAL_UNDEF(&_5);
	ZVAL_UNDEF(&_6);
	ZVAL_UNDEF(&_2);
	ZVAL_UNDEF(&_7);
	ZVAL_UNDEF(&_8);
#if PHP_VERSION_ID >= 80000
	bool is_null_true = 1;
	ZEND_PARSE_PARAMETERS_START(1, 1)
		Z_PARAM_ZVAL(input)
	ZEND_PARSE_PARAMETERS_END();
#endif


	ZEPHIR_MM_GROW();
	zephir_fetch_params(1, 1, 0, &input);
	ZEPHIR_SEPARATE_PARAM(input);


<<<<<<< HEAD
	if (Z_TYPE_P(input) == IS_ARRAY) {
		RETURN_MM_BOOL(0);
	}
	ZVAL_LONG(&_0, 0);
	ZEPHIR_CALL_FUNCTION(&_1, "chr", NULL, 259, &_0);
	zephir_check_call_status();
	zephir_cast_to_string(&_2, input);
	ZEPHIR_INIT_VAR(&_3);
	ZVAL_STRING(&_3, "");
	ZEPHIR_INIT_NVAR(input);
	zephir_fast_str_replace(input, &_1, &_3, &_2);
	ZEPHIR_INIT_VAR(&_4);
	ZVAL_STRING(&_4, "/<[^>]*>?/");
	ZEPHIR_INIT_VAR(&_5);
	ZVAL_STRING(&_5, "");
	ZEPHIR_CALL_FUNCTION(&_6, "preg_replace", NULL, 50, &_4, &_5, input);
=======
	ZVAL_LONG(&_0, 513);
	ZEPHIR_RETURN_CALL_FUNCTION("filter_var", NULL, 305, input, &_0);
>>>>>>> 57a2dfd0
	zephir_check_call_status();
	ZEPHIR_CPY_WRT(input, &_6);
	ZEPHIR_INIT_VAR(&_7);
	zephir_create_array(&_7, 2, 0);
	ZEPHIR_INIT_NVAR(&_4);
	ZVAL_STRING(&_4, "'");
	zephir_array_fast_append(&_7, &_4);
	ZEPHIR_INIT_NVAR(&_4);
	ZVAL_STRING(&_4, "\"");
	zephir_array_fast_append(&_7, &_4);
	ZEPHIR_INIT_VAR(&_8);
	zephir_create_array(&_8, 2, 0);
	ZEPHIR_INIT_NVAR(&_4);
	ZVAL_STRING(&_4, "&#39;");
	zephir_array_fast_append(&_8, &_4);
	ZEPHIR_INIT_NVAR(&_4);
	ZVAL_STRING(&_4, "&#34;");
	zephir_array_fast_append(&_8, &_4);
	ZEPHIR_INIT_NVAR(&_4);
	zephir_fast_str_replace(&_4, &_7, &_8, input);
	RETURN_CCTOR(&_4);
}
<|MERGE_RESOLUTION|>--- conflicted
+++ resolved
@@ -12,11 +12,8 @@
 #include <Zend/zend_interfaces.h>
 
 #include "kernel/main.h"
-#include "kernel/string.h"
+#include "kernel/fcall.h"
 #include "kernel/memory.h"
-#include "kernel/fcall.h"
-#include "kernel/operators.h"
-#include "kernel/array.h"
 #include "kernel/object.h"
 
 
@@ -29,6 +26,8 @@
  * file that was distributed with this source code.
  */
 /**
+ * Phalcon\Filter\Sanitize\String
+ *
  * Sanitizes a value to string
  */
 ZEPHIR_INIT_CLASS(Phalcon_Filter_Sanitize_StringVal)
@@ -41,27 +40,17 @@
 /**
  * @param mixed $input The text to sanitize
  *
- * @return string|false
+ * @return string
  */
 PHP_METHOD(Phalcon_Filter_Sanitize_StringVal, __invoke)
 {
-	zval _7, _8;
-	zval _2;
 	zephir_method_globals *ZEPHIR_METHOD_GLOBALS_PTR = NULL;
 	zend_long ZEPHIR_LAST_CALL_STATUS;
-	zval *input = NULL, input_sub, _0, _1, _3, _4, _5, _6;
+	zval *input, input_sub, _0;
 	zval *this_ptr = getThis();
 
 	ZVAL_UNDEF(&input_sub);
 	ZVAL_UNDEF(&_0);
-	ZVAL_UNDEF(&_1);
-	ZVAL_UNDEF(&_3);
-	ZVAL_UNDEF(&_4);
-	ZVAL_UNDEF(&_5);
-	ZVAL_UNDEF(&_6);
-	ZVAL_UNDEF(&_2);
-	ZVAL_UNDEF(&_7);
-	ZVAL_UNDEF(&_8);
 #if PHP_VERSION_ID >= 80000
 	bool is_null_true = 1;
 	ZEND_PARSE_PARAMETERS_START(1, 1)
@@ -72,49 +61,10 @@
 
 	ZEPHIR_MM_GROW();
 	zephir_fetch_params(1, 1, 0, &input);
-	ZEPHIR_SEPARATE_PARAM(input);
 
 
-<<<<<<< HEAD
-	if (Z_TYPE_P(input) == IS_ARRAY) {
-		RETURN_MM_BOOL(0);
-	}
-	ZVAL_LONG(&_0, 0);
-	ZEPHIR_CALL_FUNCTION(&_1, "chr", NULL, 259, &_0);
-	zephir_check_call_status();
-	zephir_cast_to_string(&_2, input);
-	ZEPHIR_INIT_VAR(&_3);
-	ZVAL_STRING(&_3, "");
-	ZEPHIR_INIT_NVAR(input);
-	zephir_fast_str_replace(input, &_1, &_3, &_2);
-	ZEPHIR_INIT_VAR(&_4);
-	ZVAL_STRING(&_4, "/<[^>]*>?/");
-	ZEPHIR_INIT_VAR(&_5);
-	ZVAL_STRING(&_5, "");
-	ZEPHIR_CALL_FUNCTION(&_6, "preg_replace", NULL, 50, &_4, &_5, input);
-=======
 	ZVAL_LONG(&_0, 513);
 	ZEPHIR_RETURN_CALL_FUNCTION("filter_var", NULL, 305, input, &_0);
->>>>>>> 57a2dfd0
 	zephir_check_call_status();
-	ZEPHIR_CPY_WRT(input, &_6);
-	ZEPHIR_INIT_VAR(&_7);
-	zephir_create_array(&_7, 2, 0);
-	ZEPHIR_INIT_NVAR(&_4);
-	ZVAL_STRING(&_4, "'");
-	zephir_array_fast_append(&_7, &_4);
-	ZEPHIR_INIT_NVAR(&_4);
-	ZVAL_STRING(&_4, "\"");
-	zephir_array_fast_append(&_7, &_4);
-	ZEPHIR_INIT_VAR(&_8);
-	zephir_create_array(&_8, 2, 0);
-	ZEPHIR_INIT_NVAR(&_4);
-	ZVAL_STRING(&_4, "&#39;");
-	zephir_array_fast_append(&_8, &_4);
-	ZEPHIR_INIT_NVAR(&_4);
-	ZVAL_STRING(&_4, "&#34;");
-	zephir_array_fast_append(&_8, &_4);
-	ZEPHIR_INIT_NVAR(&_4);
-	zephir_fast_str_replace(&_4, &_7, &_8, input);
-	RETURN_CCTOR(&_4);
+	RETURN_MM();
 }
