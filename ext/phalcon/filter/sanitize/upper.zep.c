
#ifdef HAVE_CONFIG_H
#include "../../../ext_config.h"
#endif

#include <php.h>
#include "../../../php_ext.h"
#include "../../../ext.h"

#include <Zend/zend_operators.h>
#include <Zend/zend_exceptions.h>
#include <Zend/zend_interfaces.h>

#include "kernel/main.h"
#include "kernel/object.h"
#include "kernel/memory.h"
#include "kernel/fcall.h"
#include "kernel/string.h"
#include "ext/spl/spl_exceptions.h"
#include "kernel/exception.h"
#include "kernel/operators.h"


/**
 * This file is part of the Phalcon Framework.
 *
 * (c) Phalcon Team <team@phalconphp.com>
 *
 * For the full copyright and license information, please view the LICENSE.txt
 * file that was distributed with this source code.
 */
/**
 * Phalcon\Filter\Sanitize\Upper
 *
 * Sanitizes a value to uppercase
 */
ZEPHIR_INIT_CLASS(Phalcon_Filter_Sanitize_Upper) {

	ZEPHIR_REGISTER_CLASS(Phalcon\\Filter\\Sanitize, Upper, phalcon, filter_sanitize_upper, phalcon_filter_sanitize_upper_method_entry, 0);

	return SUCCESS;

}

/**
 * @var mixed input The text to sanitize
 */
PHP_METHOD(Phalcon_Filter_Sanitize_Upper, __invoke) {

	zend_long ZEPHIR_LAST_CALL_STATUS;
	zval *input_param = NULL, _0$$3, _1$$3, _2;
	zval input;
	zval *this_ptr = getThis();

	ZVAL_UNDEF(&input);
	ZVAL_UNDEF(&_0$$3);
	ZVAL_UNDEF(&_1$$3);
	ZVAL_UNDEF(&_2);

	ZEPHIR_MM_GROW();
	zephir_fetch_params(1, 1, 0, &input_param);

	if (UNEXPECTED(Z_TYPE_P(input_param) != IS_STRING && Z_TYPE_P(input_param) != IS_NULL)) {
		zephir_throw_exception_string(spl_ce_InvalidArgumentException, SL("Parameter 'input' must be of the type string") TSRMLS_CC);
		RETURN_MM_NULL();
	}
	if (EXPECTED(Z_TYPE_P(input_param) == IS_STRING)) {
		zephir_get_strval(&input, input_param);
	} else {
		ZEPHIR_INIT_VAR(&input);
		ZVAL_EMPTY_STRING(&input);
	}


	if (1 == (zephir_function_exists_ex(SL("mb_convert_case") TSRMLS_CC) == SUCCESS)) {
		ZVAL_LONG(&_0$$3, 0);
		ZEPHIR_INIT_VAR(&_1$$3);
		ZVAL_STRING(&_1$$3, "UTF-8");
<<<<<<< HEAD
		ZEPHIR_RETURN_CALL_FUNCTION("mb_convert_case", NULL, 205, &input, &_0$$3, &_1$$3);
		zephir_check_call_status();
		RETURN_MM();
	}
	ZEPHIR_CALL_FUNCTION(&_2, "utf8_decode", NULL, 206, &input);
=======
		ZEPHIR_RETURN_CALL_FUNCTION("mb_convert_case", NULL, 192, &input, &_0$$3, &_1$$3);
		zephir_check_call_status();
		RETURN_MM();
	}
	ZEPHIR_CALL_FUNCTION(&_2, "utf8_decode", NULL, 193, &input);
>>>>>>> f8defde8
	zephir_check_call_status();
	zephir_fast_strtoupper(return_value, &_2);
	RETURN_MM();

}
<|MERGE_RESOLUTION|>--- conflicted
+++ resolved
@@ -76,19 +76,11 @@
 		ZVAL_LONG(&_0$$3, 0);
 		ZEPHIR_INIT_VAR(&_1$$3);
 		ZVAL_STRING(&_1$$3, "UTF-8");
-<<<<<<< HEAD
-		ZEPHIR_RETURN_CALL_FUNCTION("mb_convert_case", NULL, 205, &input, &_0$$3, &_1$$3);
-		zephir_check_call_status();
-		RETURN_MM();
-	}
-	ZEPHIR_CALL_FUNCTION(&_2, "utf8_decode", NULL, 206, &input);
-=======
 		ZEPHIR_RETURN_CALL_FUNCTION("mb_convert_case", NULL, 192, &input, &_0$$3, &_1$$3);
 		zephir_check_call_status();
 		RETURN_MM();
 	}
 	ZEPHIR_CALL_FUNCTION(&_2, "utf8_decode", NULL, 193, &input);
->>>>>>> f8defde8
 	zephir_check_call_status();
 	zephir_fast_strtoupper(return_value, &_2);
 	RETURN_MM();
