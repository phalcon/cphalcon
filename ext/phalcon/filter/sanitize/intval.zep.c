
#ifdef HAVE_CONFIG_H
#include "../../../ext_config.h"
#endif

#include <php.h>
#include "../../../php_ext.h"
#include "../../../ext.h"

#include <Zend/zend_operators.h>
#include <Zend/zend_exceptions.h>
#include <Zend/zend_interfaces.h>

#include "kernel/main.h"
#include "kernel/memory.h"
#include "kernel/fcall.h"
#include "kernel/operators.h"
#include "kernel/object.h"


/**
 * This file is part of the Phalcon Framework.
 *
 * (c) Phalcon Team <team@phalcon.io>
 *
 * For the full copyright and license information, please view the LICENSE.txt
 * file that was distributed with this source code.
 */
/**
 * Phalcon\Filter\Sanitize\IntVal
 *
 * Sanitizes a value to integer
 */
ZEPHIR_INIT_CLASS(Phalcon_Filter_Sanitize_IntVal) {

	ZEPHIR_REGISTER_CLASS(Phalcon\\Filter\\Sanitize, IntVal, phalcon, filter_sanitize_intval, phalcon_filter_sanitize_intval_method_entry, 0);

	return SUCCESS;

}

/**
 * @var mixed input The text to sanitize
 */
PHP_METHOD(Phalcon_Filter_Sanitize_IntVal, __invoke) {

	zephir_method_globals *ZEPHIR_METHOD_GLOBALS_PTR = NULL;
	zend_long ZEPHIR_LAST_CALL_STATUS;
	zval *input, input_sub, _0, _1;
	zval *this_ptr = getThis();

	ZVAL_UNDEF(&input_sub);
	ZVAL_UNDEF(&_0);
	ZVAL_UNDEF(&_1);

	ZEPHIR_MM_GROW();
	zephir_fetch_params(1, 1, 0, &input);



	ZVAL_LONG(&_0, 519);
<<<<<<< HEAD
	ZEPHIR_CALL_FUNCTION(&_1, "filter_var", NULL, 242, input, &_0);
=======
	ZEPHIR_CALL_FUNCTION(&_1, "filter_var", NULL, 257, input, &_0);
>>>>>>> f2a65a3d
	zephir_check_call_status();
	RETURN_MM_LONG(zephir_get_intval(&_1));

}
<|MERGE_RESOLUTION|>--- conflicted
+++ resolved
@@ -59,11 +59,7 @@
 
 
 	ZVAL_LONG(&_0, 519);
-<<<<<<< HEAD
-	ZEPHIR_CALL_FUNCTION(&_1, "filter_var", NULL, 242, input, &_0);
-=======
 	ZEPHIR_CALL_FUNCTION(&_1, "filter_var", NULL, 257, input, &_0);
->>>>>>> f2a65a3d
 	zephir_check_call_status();
 	RETURN_MM_LONG(zephir_get_intval(&_1));
 
