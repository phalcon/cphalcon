
#ifdef HAVE_CONFIG_H
#include "../../../ext_config.h"
#endif

#include <php.h>
#include "../../../php_ext.h"
#include "../../../ext.h"

#include <Zend/zend_operators.h>
#include <Zend/zend_exceptions.h>
#include <Zend/zend_interfaces.h>

#include "kernel/main.h"
#include "kernel/memory.h"
#include "kernel/fcall.h"
#include "kernel/operators.h"


/**
 * This file is part of the Phalcon Framework.
 *
 * (c) Phalcon Team <team@phalconphp.com>
 *
 * For the full copyright and license information, please view the LICENSE.txt
 * file that was distributed with this source code.
 */
/**
 * Phalcon\Filter\Sanitize\IntVal
 *
 * Sanitizes a value to integer
 */
ZEPHIR_INIT_CLASS(Phalcon_Filter_Sanitize_IntVal) {

	ZEPHIR_REGISTER_CLASS(Phalcon\\Filter\\Sanitize, IntVal, phalcon, filter_sanitize_intval, phalcon_filter_sanitize_intval_method_entry, 0);

	return SUCCESS;

}

/**
 * @var mixed input The text to sanitize
 */
PHP_METHOD(Phalcon_Filter_Sanitize_IntVal, __invoke) {

	zend_long ZEPHIR_LAST_CALL_STATUS;
	zval *input, input_sub, _0, _1;
	zval *this_ptr = getThis();

	ZVAL_UNDEF(&input_sub);
	ZVAL_UNDEF(&_0);
	ZVAL_UNDEF(&_1);

	ZEPHIR_MM_GROW();
	zephir_fetch_params(1, 1, 0, &input);



	ZVAL_LONG(&_0, 519);
<<<<<<< HEAD
	ZEPHIR_CALL_FUNCTION(&_1, "filter_var", NULL, 201, input, &_0);
=======
	ZEPHIR_CALL_FUNCTION(&_1, "filter_var", NULL, 189, input, &_0);
>>>>>>> 03694d80
	zephir_check_call_status();
	RETURN_MM_LONG(zephir_get_intval(&_1));

}
<|MERGE_RESOLUTION|>--- conflicted
+++ resolved
@@ -57,11 +57,7 @@
 
 
 	ZVAL_LONG(&_0, 519);
-<<<<<<< HEAD
-	ZEPHIR_CALL_FUNCTION(&_1, "filter_var", NULL, 201, input, &_0);
-=======
-	ZEPHIR_CALL_FUNCTION(&_1, "filter_var", NULL, 189, input, &_0);
->>>>>>> 03694d80
+	ZEPHIR_CALL_FUNCTION(&_1, "filter_var", NULL, 188, input, &_0);
 	zephir_check_call_status();
 	RETURN_MM_LONG(zephir_get_intval(&_1));
 
