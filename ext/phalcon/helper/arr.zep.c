
#ifdef HAVE_CONFIG_H
#include "../../ext_config.h"
#endif

#include <php.h>
#include "../../php_ext.h"
#include "../../ext.h"

#include <Zend/zend_operators.h>
#include <Zend/zend_exceptions.h>
#include <Zend/zend_interfaces.h>

#include "kernel/main.h"
#include "kernel/object.h"
#include "kernel/memory.h"
#include "kernel/fcall.h"
#include "ext/spl/spl_exceptions.h"
#include "kernel/exception.h"
#include "kernel/operators.h"
#include "kernel/array.h"


/**
 * This file is part of the Phalcon.
 *
 * (c) Phalcon Team <team@phalcon.com>
 *
 * For the full copyright and license information, please view the LICENSE
 * file that was distributed with this source code.
 */
/**
 * This class offers quick array functions throughout the framework
 */
ZEPHIR_INIT_CLASS(Phalcon_Helper_Arr) {

	ZEPHIR_REGISTER_CLASS(Phalcon\\Helper, Arr, phalcon, helper_arr, phalcon_helper_arr_method_entry, 0);

	return SUCCESS;

}

/**
 * Black list filter by key: exclude elements of an array
 * by the keys obtained from the elements of a blacklist
 *
 * @param array $collection
 * @param array $blackList
 *
 * @return array
 */
PHP_METHOD(Phalcon_Helper_Arr, blackList) {

	zephir_method_globals *ZEPHIR_METHOD_GLOBALS_PTR = NULL;
	zend_long ZEPHIR_LAST_CALL_STATUS;
	zval *collection_param = NULL, *blackList_param = NULL, _0, _1, _2;
	zval collection, blackList;
	zval *this_ptr = getThis();

	ZVAL_UNDEF(&collection);
	ZVAL_UNDEF(&blackList);
	ZVAL_UNDEF(&_0);
	ZVAL_UNDEF(&_1);
	ZVAL_UNDEF(&_2);

	ZEPHIR_MM_GROW();
	zephir_fetch_params(1, 2, 0, &collection_param, &blackList_param);

	ZEPHIR_OBS_COPY_OR_DUP(&collection, collection_param);
	ZEPHIR_OBS_COPY_OR_DUP(&blackList, blackList_param);


	ZEPHIR_INIT_VAR(&_0);
	ZEPHIR_INIT_NVAR(&_0);
	zephir_create_closure_ex(&_0, NULL, phalcon_3__closure_ce, SL("__invoke"));
	ZEPHIR_CALL_FUNCTION(&_1, "array_filter", NULL, 268, &blackList, &_0);
	zephir_check_call_status();
	ZEPHIR_CPY_WRT(&blackList, &_1);
	ZEPHIR_CALL_FUNCTION(&_2, "array_flip", NULL, 173, &blackList);
	zephir_check_call_status();
	ZEPHIR_RETURN_CALL_FUNCTION("array_diff_key", NULL, 269, &collection, &_2);
	zephir_check_call_status();
	RETURN_MM();

}

/**
 * Chunks an array into smaller arrays of a specified size.
 *
 * @param array $collection
 * @param int   $size
 * @param bool  $preserveKeys
 *
 * @return array
 */
PHP_METHOD(Phalcon_Helper_Arr, chunk) {

	zephir_method_globals *ZEPHIR_METHOD_GLOBALS_PTR = NULL;
	zend_bool preserveKeys;
	zend_long size, ZEPHIR_LAST_CALL_STATUS;
	zval *collection_param = NULL, *size_param = NULL, *preserveKeys_param = NULL, _0, _1;
	zval collection;
	zval *this_ptr = getThis();

	ZVAL_UNDEF(&collection);
	ZVAL_UNDEF(&_0);
	ZVAL_UNDEF(&_1);

	ZEPHIR_MM_GROW();
	zephir_fetch_params(1, 2, 1, &collection_param, &size_param, &preserveKeys_param);

	ZEPHIR_OBS_COPY_OR_DUP(&collection, collection_param);
	size = zephir_get_intval(size_param);
	if (!preserveKeys_param) {
		preserveKeys = 0;
	} else {
		preserveKeys = zephir_get_boolval(preserveKeys_param);
	}


	ZVAL_LONG(&_0, size);
	ZVAL_BOOL(&_1, (preserveKeys ? 1 : 0));
<<<<<<< HEAD
	ZEPHIR_RETURN_CALL_FUNCTION("array_chunk", NULL, 253, &collection, &_0, &_1);
=======
	ZEPHIR_RETURN_CALL_FUNCTION("array_chunk", NULL, 270, &collection, &_0, &_1);
>>>>>>> f2a65a3d
	zephir_check_call_status();
	RETURN_MM();

}

/**
 * Helper method to filter the collection
 *
 * @param array    $collection
 * @param callable $method
 *
 * @return array
 */
PHP_METHOD(Phalcon_Helper_Arr, filter) {

	zend_bool _0;
	zephir_method_globals *ZEPHIR_METHOD_GLOBALS_PTR = NULL;
	zend_long ZEPHIR_LAST_CALL_STATUS;
	zval *collection_param = NULL, *method = NULL, method_sub, __$null;
	zval collection;
	zval *this_ptr = getThis();

	ZVAL_UNDEF(&collection);
	ZVAL_UNDEF(&method_sub);
	ZVAL_NULL(&__$null);

	ZEPHIR_MM_GROW();
	zephir_fetch_params(1, 1, 1, &collection_param, &method);

	zephir_get_arrval(&collection, collection_param);
	if (!method) {
		method = &method_sub;
		method = &__$null;
	}


	_0 = Z_TYPE_P(method) == IS_NULL;
	if (!(_0)) {
		_0 = !(zephir_is_callable(method));
	}
	if (_0) {
		RETURN_CTOR(&collection);
	}
<<<<<<< HEAD
	ZEPHIR_RETURN_CALL_FUNCTION("array_filter", NULL, 254, &collection, method);
=======
	ZEPHIR_RETURN_CALL_FUNCTION("array_filter", NULL, 268, &collection, method);
>>>>>>> f2a65a3d
	zephir_check_call_status();
	RETURN_MM();

}

/**
 * Returns the first element of the collection. If a callable is passed, the
 * element returned is the first that validates true
 *
 * @param array    $collection
 * @param callable $method
 *
 * @return mixed
 */
PHP_METHOD(Phalcon_Helper_Arr, first) {

	zephir_method_globals *ZEPHIR_METHOD_GLOBALS_PTR = NULL;
	zend_long ZEPHIR_LAST_CALL_STATUS;
	zephir_fcall_cache_entry *_0 = NULL;
	zval *collection_param = NULL, *method = NULL, method_sub, __$null, filtered;
	zval collection;
	zval *this_ptr = getThis();

	ZVAL_UNDEF(&collection);
	ZVAL_UNDEF(&method_sub);
	ZVAL_NULL(&__$null);
	ZVAL_UNDEF(&filtered);

	ZEPHIR_MM_GROW();
	zephir_fetch_params(1, 1, 1, &collection_param, &method);

	ZEPHIR_OBS_COPY_OR_DUP(&collection, collection_param);
	if (!method) {
		method = &method_sub;
		method = &__$null;
	}


<<<<<<< HEAD
	ZEPHIR_CALL_SELF(&filtered, "filter", &_0, 255, &collection, method);
	zephir_check_call_status();
	ZEPHIR_MAKE_REF(&filtered);
	ZEPHIR_RETURN_CALL_FUNCTION("reset", NULL, 256, &filtered);
=======
	ZEPHIR_CALL_SELF(&filtered, "filter", &_0, 271, &collection, method);
	zephir_check_call_status();
	ZEPHIR_MAKE_REF(&filtered);
	ZEPHIR_RETURN_CALL_FUNCTION("reset", NULL, 272, &filtered);
>>>>>>> f2a65a3d
	ZEPHIR_UNREF(&filtered);
	zephir_check_call_status();
	RETURN_MM();

}

/**
 * Returns the key of the first element of the collection. If a callable
 * is passed, the element returned is the first that validates true
 *
 * @param array    $collection
 * @param callable $method
 *
 * @return mixed
 */
PHP_METHOD(Phalcon_Helper_Arr, firstKey) {

	zephir_method_globals *ZEPHIR_METHOD_GLOBALS_PTR = NULL;
	zend_long ZEPHIR_LAST_CALL_STATUS;
	zephir_fcall_cache_entry *_0 = NULL;
	zval *collection_param = NULL, *method = NULL, method_sub, __$null, filtered;
	zval collection;
	zval *this_ptr = getThis();

	ZVAL_UNDEF(&collection);
	ZVAL_UNDEF(&method_sub);
	ZVAL_NULL(&__$null);
	ZVAL_UNDEF(&filtered);

	ZEPHIR_MM_GROW();
	zephir_fetch_params(1, 1, 1, &collection_param, &method);

	ZEPHIR_OBS_COPY_OR_DUP(&collection, collection_param);
	if (!method) {
		method = &method_sub;
		method = &__$null;
	}


<<<<<<< HEAD
	ZEPHIR_CALL_SELF(&filtered, "filter", &_0, 255, &collection, method);
	zephir_check_call_status();
	ZEPHIR_MAKE_REF(&filtered);
	ZEPHIR_CALL_FUNCTION(NULL, "reset", NULL, 256, &filtered);
	ZEPHIR_UNREF(&filtered);
	zephir_check_call_status();
	ZEPHIR_RETURN_CALL_FUNCTION("key", NULL, 257, &filtered);
=======
	ZEPHIR_CALL_SELF(&filtered, "filter", &_0, 271, &collection, method);
	zephir_check_call_status();
	ZEPHIR_MAKE_REF(&filtered);
	ZEPHIR_CALL_FUNCTION(NULL, "reset", NULL, 272, &filtered);
	ZEPHIR_UNREF(&filtered);
	zephir_check_call_status();
	ZEPHIR_RETURN_CALL_FUNCTION("key", NULL, 273, &filtered);
>>>>>>> f2a65a3d
	zephir_check_call_status();
	RETURN_MM();

}

/**
 * Flattens an array up to the one level depth, unless `$deep` is set to `true`
 *
 * @param array $collection
 * @param bool  $deep
 *
 * @return array
 */
PHP_METHOD(Phalcon_Helper_Arr, flatten) {

	zephir_method_globals *ZEPHIR_METHOD_GLOBALS_PTR = NULL;
	zephir_fcall_cache_entry *_4 = NULL, *_8 = NULL;
	zend_long ZEPHIR_LAST_CALL_STATUS;
	zend_bool deep;
	zval *collection_param = NULL, *deep_param = NULL, data, item, *_0, _1, _2$$6, _3$$6, _5$$6, _6$$7, _7$$7, _9$$11, _10$$11, _11$$11, _12$$12, _13$$12;
	zval collection;
	zval *this_ptr = getThis();

	ZVAL_UNDEF(&collection);
	ZVAL_UNDEF(&data);
	ZVAL_UNDEF(&item);
	ZVAL_UNDEF(&_1);
	ZVAL_UNDEF(&_2$$6);
	ZVAL_UNDEF(&_3$$6);
	ZVAL_UNDEF(&_5$$6);
	ZVAL_UNDEF(&_6$$7);
	ZVAL_UNDEF(&_7$$7);
	ZVAL_UNDEF(&_9$$11);
	ZVAL_UNDEF(&_10$$11);
	ZVAL_UNDEF(&_11$$11);
	ZVAL_UNDEF(&_12$$12);
	ZVAL_UNDEF(&_13$$12);

	ZEPHIR_MM_GROW();
	zephir_fetch_params(1, 1, 1, &collection_param, &deep_param);

	ZEPHIR_OBS_COPY_OR_DUP(&collection, collection_param);
	if (!deep_param) {
		deep = 0;
	} else {
		deep = zephir_get_boolval(deep_param);
	}


	ZEPHIR_INIT_VAR(&data);
	array_init(&data);
	zephir_is_iterable(&collection, 0, "phalcon/Helper/Arr.zep", 148);
	if (Z_TYPE_P(&collection) == IS_ARRAY) {
		ZEND_HASH_FOREACH_VAL(Z_ARRVAL_P(&collection), _0)
		{
			ZEPHIR_INIT_NVAR(&item);
			ZVAL_COPY(&item, _0);
			if (Z_TYPE_P(&item) != IS_ARRAY) {
				zephir_array_append(&data, &item, PH_SEPARATE, "phalcon/Helper/Arr.zep", 132);
			} else {
				if (deep) {
					ZEPHIR_INIT_NVAR(&_2$$6);
					ZVAL_BOOL(&_5$$6, 1);
<<<<<<< HEAD
					ZEPHIR_CALL_SELF(&_3$$6, "flatten", &_4, 258, &item, &_5$$6);
=======
					ZEPHIR_CALL_SELF(&_3$$6, "flatten", &_4, 274, &item, &_5$$6);
>>>>>>> f2a65a3d
					zephir_check_call_status();
					zephir_fast_array_merge(&_2$$6, &data, &_3$$6);
					ZEPHIR_CPY_WRT(&data, &_2$$6);
				} else {
					ZEPHIR_INIT_NVAR(&_6$$7);
					ZEPHIR_CALL_FUNCTION(&_7$$7, "array_values", &_8, 12, &item);
					zephir_check_call_status();
					zephir_fast_array_merge(&_6$$7, &data, &_7$$7);
					ZEPHIR_CPY_WRT(&data, &_6$$7);
				}
			}
		} ZEND_HASH_FOREACH_END();
	} else {
		ZEPHIR_CALL_METHOD(NULL, &collection, "rewind", NULL, 0);
		zephir_check_call_status();
		while (1) {
			ZEPHIR_CALL_METHOD(&_1, &collection, "valid", NULL, 0);
			zephir_check_call_status();
			if (!zend_is_true(&_1)) {
				break;
			}
			ZEPHIR_CALL_METHOD(&item, &collection, "current", NULL, 0);
			zephir_check_call_status();
				if (Z_TYPE_P(&item) != IS_ARRAY) {
					zephir_array_append(&data, &item, PH_SEPARATE, "phalcon/Helper/Arr.zep", 132);
				} else {
					if (deep) {
						ZEPHIR_INIT_NVAR(&_9$$11);
						ZVAL_BOOL(&_11$$11, 1);
<<<<<<< HEAD
						ZEPHIR_CALL_SELF(&_10$$11, "flatten", &_4, 258, &item, &_11$$11);
=======
						ZEPHIR_CALL_SELF(&_10$$11, "flatten", &_4, 274, &item, &_11$$11);
>>>>>>> f2a65a3d
						zephir_check_call_status();
						zephir_fast_array_merge(&_9$$11, &data, &_10$$11);
						ZEPHIR_CPY_WRT(&data, &_9$$11);
					} else {
						ZEPHIR_INIT_NVAR(&_12$$12);
						ZEPHIR_CALL_FUNCTION(&_13$$12, "array_values", &_8, 12, &item);
						zephir_check_call_status();
						zephir_fast_array_merge(&_12$$12, &data, &_13$$12);
						ZEPHIR_CPY_WRT(&data, &_12$$12);
					}
				}
			ZEPHIR_CALL_METHOD(NULL, &collection, "next", NULL, 0);
			zephir_check_call_status();
		}
	}
	ZEPHIR_INIT_NVAR(&item);
	RETURN_CCTOR(&data);

}

/**
 * Helper method to get an array element or a default
 */
PHP_METHOD(Phalcon_Helper_Arr, get) {

	zephir_method_globals *ZEPHIR_METHOD_GLOBALS_PTR = NULL;
	zend_long ZEPHIR_LAST_CALL_STATUS;
	zval cast;
	zval *collection_param = NULL, *index, index_sub, *defaultValue = NULL, defaultValue_sub, *cast_param = NULL, __$null, value;
	zval collection;
	zval *this_ptr = getThis();

	ZVAL_UNDEF(&collection);
	ZVAL_UNDEF(&index_sub);
	ZVAL_UNDEF(&defaultValue_sub);
	ZVAL_NULL(&__$null);
	ZVAL_UNDEF(&value);
	ZVAL_UNDEF(&cast);

	ZEPHIR_MM_GROW();
	zephir_fetch_params(1, 2, 2, &collection_param, &index, &defaultValue, &cast_param);

	ZEPHIR_OBS_COPY_OR_DUP(&collection, collection_param);
	if (!defaultValue) {
		defaultValue = &defaultValue_sub;
		defaultValue = &__$null;
	}
	if (!cast_param) {
		ZEPHIR_INIT_VAR(&cast);
		ZVAL_STRING(&cast, "");
	} else {
	if (UNEXPECTED(Z_TYPE_P(cast_param) != IS_STRING && Z_TYPE_P(cast_param) != IS_NULL)) {
		zephir_throw_exception_string(spl_ce_InvalidArgumentException, SL("Parameter 'cast' must be of the type string"));
		RETURN_MM_NULL();
	}
	if (EXPECTED(Z_TYPE_P(cast_param) == IS_STRING)) {
		zephir_get_strval(&cast, cast_param);
	} else {
		ZEPHIR_INIT_VAR(&cast);
		ZVAL_EMPTY_STRING(&cast);
	}
	}


	ZEPHIR_OBS_VAR(&value);
	if (UNEXPECTED(!(zephir_array_isset_fetch(&value, &collection, index, 0)))) {
		RETVAL_ZVAL(defaultValue, 1, 0);
		RETURN_MM();
	}
	if (UNEXPECTED(zephir_is_true(&cast))) {
		ZEPHIR_MAKE_REF(&value);
		ZEPHIR_CALL_FUNCTION(NULL, "settype", NULL, 10, &value, &cast);
		ZEPHIR_UNREF(&value);
		zephir_check_call_status();
	}
	RETURN_CCTOR(&value);

}

/**
 * Groups the elements of an array based on the passed callable
 *
 * @param array    $collection
 * @param callable $method
 *
 * @return array
 */
PHP_METHOD(Phalcon_Helper_Arr, group) {

	zend_bool _2$$3, _3$$3, _5$$7, _6$$7;
	zephir_method_globals *ZEPHIR_METHOD_GLOBALS_PTR = NULL;
	zephir_fcall_cache_entry *_4 = NULL;
	zend_long ZEPHIR_LAST_CALL_STATUS;
	zval *collection_param = NULL, *method, method_sub, element, key, *_0, _1;
	zval collection, filtered;
	zval *this_ptr = getThis();

	ZVAL_UNDEF(&collection);
	ZVAL_UNDEF(&filtered);
	ZVAL_UNDEF(&method_sub);
	ZVAL_UNDEF(&element);
	ZVAL_UNDEF(&key);
	ZVAL_UNDEF(&_1);

	ZEPHIR_MM_GROW();
	zephir_fetch_params(1, 2, 0, &collection_param, &method);

	ZEPHIR_OBS_COPY_OR_DUP(&collection, collection_param);


	ZEPHIR_INIT_VAR(&filtered);
	array_init(&filtered);
	zephir_is_iterable(&collection, 0, "phalcon/Helper/Arr.zep", 201);
	if (Z_TYPE_P(&collection) == IS_ARRAY) {
		ZEND_HASH_FOREACH_VAL(Z_ARRVAL_P(&collection), _0)
		{
			ZEPHIR_INIT_NVAR(&element);
			ZVAL_COPY(&element, _0);
			_2$$3 = Z_TYPE_P(method) != IS_STRING;
			if (_2$$3) {
				_2$$3 = zephir_is_callable(method);
			}
			_3$$3 = _2$$3;
			if (!(_3$$3)) {
				_3$$3 = (zephir_function_exists(method)  == SUCCESS);
			}
			if (_3$$3) {
<<<<<<< HEAD
				ZEPHIR_CALL_FUNCTION(&key, "call_user_func", &_4, 259, method, &element);
=======
				ZEPHIR_CALL_FUNCTION(&key, "call_user_func", &_4, 275, method, &element);
>>>>>>> f2a65a3d
				zephir_check_call_status();
				zephir_array_update_multi(&filtered, &element, SL("za"), 2, &key);
			} else if (Z_TYPE_P(&element) == IS_OBJECT) {
				ZEPHIR_OBS_NVAR(&key);
				zephir_read_property_zval(&key, &element, method, PH_NOISY_CC);
				zephir_array_update_multi(&filtered, &element, SL("za"), 2, &key);
			} else if (zephir_array_isset(&element, method)) {
				ZEPHIR_OBS_NVAR(&key);
				zephir_array_fetch(&key, &element, method, PH_NOISY, "phalcon/Helper/Arr.zep", 196);
				zephir_array_update_multi(&filtered, &element, SL("za"), 2, &key);
			}
		} ZEND_HASH_FOREACH_END();
	} else {
		ZEPHIR_CALL_METHOD(NULL, &collection, "rewind", NULL, 0);
		zephir_check_call_status();
		while (1) {
			ZEPHIR_CALL_METHOD(&_1, &collection, "valid", NULL, 0);
			zephir_check_call_status();
			if (!zend_is_true(&_1)) {
				break;
			}
			ZEPHIR_CALL_METHOD(&element, &collection, "current", NULL, 0);
			zephir_check_call_status();
				_5$$7 = Z_TYPE_P(method) != IS_STRING;
				if (_5$$7) {
					_5$$7 = zephir_is_callable(method);
				}
				_6$$7 = _5$$7;
				if (!(_6$$7)) {
					_6$$7 = (zephir_function_exists(method)  == SUCCESS);
				}
				if (_6$$7) {
<<<<<<< HEAD
					ZEPHIR_CALL_FUNCTION(&key, "call_user_func", &_4, 259, method, &element);
=======
					ZEPHIR_CALL_FUNCTION(&key, "call_user_func", &_4, 275, method, &element);
>>>>>>> f2a65a3d
					zephir_check_call_status();
					zephir_array_update_multi(&filtered, &element, SL("za"), 2, &key);
				} else if (Z_TYPE_P(&element) == IS_OBJECT) {
					ZEPHIR_OBS_NVAR(&key);
					zephir_read_property_zval(&key, &element, method, PH_NOISY_CC);
					zephir_array_update_multi(&filtered, &element, SL("za"), 2, &key);
				} else if (zephir_array_isset(&element, method)) {
					ZEPHIR_OBS_NVAR(&key);
					zephir_array_fetch(&key, &element, method, PH_NOISY, "phalcon/Helper/Arr.zep", 196);
					zephir_array_update_multi(&filtered, &element, SL("za"), 2, &key);
				}
			ZEPHIR_CALL_METHOD(NULL, &collection, "next", NULL, 0);
			zephir_check_call_status();
		}
	}
	ZEPHIR_INIT_NVAR(&element);
	RETURN_CTOR(&filtered);

}

/**
 * Helper method to get an array element or a default
 *
 * @param array $collection
 * @param mixed $index
 *
 * return bool
 */
PHP_METHOD(Phalcon_Helper_Arr, has) {

	zephir_method_globals *ZEPHIR_METHOD_GLOBALS_PTR = NULL;
	zval *collection_param = NULL, *index, index_sub;
	zval collection;
	zval *this_ptr = getThis();

	ZVAL_UNDEF(&collection);
	ZVAL_UNDEF(&index_sub);

	ZEPHIR_MM_GROW();
	zephir_fetch_params(1, 2, 0, &collection_param, &index);

	ZEPHIR_OBS_COPY_OR_DUP(&collection, collection_param);


	RETURN_MM_BOOL(zephir_array_isset(&collection, index));

}

/**
 * Checks a flat list for duplicate values. Returns true if duplicate
 * values exist and false if values are all unique.
 *
 * @param array $collection
 *
 * @return bool
 */
PHP_METHOD(Phalcon_Helper_Arr, isUnique) {

	zephir_method_globals *ZEPHIR_METHOD_GLOBALS_PTR = NULL;
	zend_long ZEPHIR_LAST_CALL_STATUS;
	zval *collection_param = NULL, _0;
	zval collection;
	zval *this_ptr = getThis();

	ZVAL_UNDEF(&collection);
	ZVAL_UNDEF(&_0);

	ZEPHIR_MM_GROW();
	zephir_fetch_params(1, 1, 0, &collection_param);

	ZEPHIR_OBS_COPY_OR_DUP(&collection, collection_param);


<<<<<<< HEAD
	ZEPHIR_CALL_FUNCTION(&_0, "array_unique", NULL, 260, &collection);
=======
	ZEPHIR_CALL_FUNCTION(&_0, "array_unique", NULL, 276, &collection);
>>>>>>> f2a65a3d
	zephir_check_call_status();
	RETURN_MM_BOOL(zephir_fast_count_int(&collection) == zephir_fast_count_int(&_0));

}

/**
 * Returns the last element of the collection. If a callable is passed, the
 * element returned is the first that validates true
 *
 * @param array    $collection
 * @param callable $method
 *
 * return mixed
 */
PHP_METHOD(Phalcon_Helper_Arr, last) {

	zephir_method_globals *ZEPHIR_METHOD_GLOBALS_PTR = NULL;
	zend_long ZEPHIR_LAST_CALL_STATUS;
	zephir_fcall_cache_entry *_0 = NULL;
	zval *collection_param = NULL, *method = NULL, method_sub, __$null, filtered;
	zval collection;
	zval *this_ptr = getThis();

	ZVAL_UNDEF(&collection);
	ZVAL_UNDEF(&method_sub);
	ZVAL_NULL(&__$null);
	ZVAL_UNDEF(&filtered);

	ZEPHIR_MM_GROW();
	zephir_fetch_params(1, 1, 1, &collection_param, &method);

	ZEPHIR_OBS_COPY_OR_DUP(&collection, collection_param);
	if (!method) {
		method = &method_sub;
		method = &__$null;
	}


<<<<<<< HEAD
	ZEPHIR_CALL_SELF(&filtered, "filter", &_0, 255, &collection, method);
	zephir_check_call_status();
	ZEPHIR_MAKE_REF(&filtered);
	ZEPHIR_RETURN_CALL_FUNCTION("end", NULL, 261, &filtered);
=======
	ZEPHIR_CALL_SELF(&filtered, "filter", &_0, 271, &collection, method);
	zephir_check_call_status();
	ZEPHIR_MAKE_REF(&filtered);
	ZEPHIR_RETURN_CALL_FUNCTION("end", NULL, 277, &filtered);
>>>>>>> f2a65a3d
	ZEPHIR_UNREF(&filtered);
	zephir_check_call_status();
	RETURN_MM();

}

/**
 * Returns the key of the last element of the collection. If a callable is
 * passed, the element returned is the first that validates true
 *
 * @param array    $collection
 * @param callable $method
 *
 * @return mixed
 */
PHP_METHOD(Phalcon_Helper_Arr, lastKey) {

	zephir_method_globals *ZEPHIR_METHOD_GLOBALS_PTR = NULL;
	zend_long ZEPHIR_LAST_CALL_STATUS;
	zephir_fcall_cache_entry *_0 = NULL;
	zval *collection_param = NULL, *method = NULL, method_sub, __$null, filtered;
	zval collection;
	zval *this_ptr = getThis();

	ZVAL_UNDEF(&collection);
	ZVAL_UNDEF(&method_sub);
	ZVAL_NULL(&__$null);
	ZVAL_UNDEF(&filtered);

	ZEPHIR_MM_GROW();
	zephir_fetch_params(1, 1, 1, &collection_param, &method);

	ZEPHIR_OBS_COPY_OR_DUP(&collection, collection_param);
	if (!method) {
		method = &method_sub;
		method = &__$null;
	}


<<<<<<< HEAD
	ZEPHIR_CALL_SELF(&filtered, "filter", &_0, 255, &collection, method);
	zephir_check_call_status();
	ZEPHIR_MAKE_REF(&filtered);
	ZEPHIR_CALL_FUNCTION(NULL, "end", NULL, 261, &filtered);
	ZEPHIR_UNREF(&filtered);
	zephir_check_call_status();
	ZEPHIR_RETURN_CALL_FUNCTION("key", NULL, 257, &filtered);
=======
	ZEPHIR_CALL_SELF(&filtered, "filter", &_0, 271, &collection, method);
	zephir_check_call_status();
	ZEPHIR_MAKE_REF(&filtered);
	ZEPHIR_CALL_FUNCTION(NULL, "end", NULL, 277, &filtered);
	ZEPHIR_UNREF(&filtered);
	zephir_check_call_status();
	ZEPHIR_RETURN_CALL_FUNCTION("key", NULL, 273, &filtered);
>>>>>>> f2a65a3d
	zephir_check_call_status();
	RETURN_MM();

}

/**
 * Sorts a collection of arrays or objects by key
 *
 * @param array  $collection
 * @param mixed  $attribute
 * @param string $order
 *
 * @return array
 */
PHP_METHOD(Phalcon_Helper_Arr, order) {

	zephir_method_globals *ZEPHIR_METHOD_GLOBALS_PTR = NULL;
	zend_long ZEPHIR_LAST_CALL_STATUS;
	zval order;
	zval *collection_param = NULL, *attribute, attribute_sub, *order_param = NULL, item, key, *_0, _1;
	zval collection, sorted;
	zval *this_ptr = getThis();

	ZVAL_UNDEF(&collection);
	ZVAL_UNDEF(&sorted);
	ZVAL_UNDEF(&attribute_sub);
	ZVAL_UNDEF(&item);
	ZVAL_UNDEF(&key);
	ZVAL_UNDEF(&_1);
	ZVAL_UNDEF(&order);

	ZEPHIR_MM_GROW();
	zephir_fetch_params(1, 2, 1, &collection_param, &attribute, &order_param);

	ZEPHIR_OBS_COPY_OR_DUP(&collection, collection_param);
	if (!order_param) {
		ZEPHIR_INIT_VAR(&order);
		ZVAL_STRING(&order, "asc");
	} else {
		zephir_get_strval(&order, order_param);
	}


	ZEPHIR_INIT_VAR(&sorted);
	array_init(&sorted);
	zephir_is_iterable(&collection, 0, "phalcon/Helper/Arr.zep", 297);
	if (Z_TYPE_P(&collection) == IS_ARRAY) {
		ZEND_HASH_FOREACH_VAL(Z_ARRVAL_P(&collection), _0)
		{
			ZEPHIR_INIT_NVAR(&item);
			ZVAL_COPY(&item, _0);
			if (Z_TYPE_P(&item) == IS_OBJECT) {
				ZEPHIR_OBS_NVAR(&key);
				zephir_read_property_zval(&key, &item, attribute, PH_NOISY_CC);
			} else {
				ZEPHIR_OBS_NVAR(&key);
				zephir_array_fetch(&key, &item, attribute, PH_NOISY, "phalcon/Helper/Arr.zep", 291);
			}
			zephir_array_update_zval(&sorted, &key, &item, PH_COPY | PH_SEPARATE);
		} ZEND_HASH_FOREACH_END();
	} else {
		ZEPHIR_CALL_METHOD(NULL, &collection, "rewind", NULL, 0);
		zephir_check_call_status();
		while (1) {
			ZEPHIR_CALL_METHOD(&_1, &collection, "valid", NULL, 0);
			zephir_check_call_status();
			if (!zend_is_true(&_1)) {
				break;
			}
			ZEPHIR_CALL_METHOD(&item, &collection, "current", NULL, 0);
			zephir_check_call_status();
				if (Z_TYPE_P(&item) == IS_OBJECT) {
					ZEPHIR_OBS_NVAR(&key);
					zephir_read_property_zval(&key, &item, attribute, PH_NOISY_CC);
				} else {
					ZEPHIR_OBS_NVAR(&key);
					zephir_array_fetch(&key, &item, attribute, PH_NOISY, "phalcon/Helper/Arr.zep", 291);
				}
				zephir_array_update_zval(&sorted, &key, &item, PH_COPY | PH_SEPARATE);
			ZEPHIR_CALL_METHOD(NULL, &collection, "next", NULL, 0);
			zephir_check_call_status();
		}
	}
	ZEPHIR_INIT_NVAR(&item);
	if (ZEPHIR_IS_STRING_IDENTICAL(&order, "asc")) {
		ZEPHIR_MAKE_REF(&sorted);
<<<<<<< HEAD
		ZEPHIR_CALL_FUNCTION(NULL, "ksort", NULL, 262, &sorted);
=======
		ZEPHIR_CALL_FUNCTION(NULL, "ksort", NULL, 278, &sorted);
>>>>>>> f2a65a3d
		ZEPHIR_UNREF(&sorted);
		zephir_check_call_status();
	} else {
		ZEPHIR_MAKE_REF(&sorted);
<<<<<<< HEAD
		ZEPHIR_CALL_FUNCTION(NULL, "krsort", NULL, 263, &sorted);
=======
		ZEPHIR_CALL_FUNCTION(NULL, "krsort", NULL, 279, &sorted);
>>>>>>> f2a65a3d
		ZEPHIR_UNREF(&sorted);
		zephir_check_call_status();
	}
	ZEPHIR_RETURN_CALL_FUNCTION("array_values", NULL, 12, &sorted);
	zephir_check_call_status();
	RETURN_MM();

}

/**
 * Retrieves all of the values for a given key:
 *
 * @param array  $collection
 * @param string $element
 *
 * @return array
 */
PHP_METHOD(Phalcon_Helper_Arr, pluck) {

	zend_bool _2$$3, _3$$3, _6$$6, _7$$6;
	zephir_method_globals *ZEPHIR_METHOD_GLOBALS_PTR = NULL;
	zend_long ZEPHIR_LAST_CALL_STATUS;
	zval element;
	zval *collection_param = NULL, *element_param = NULL, item, *_0, _1, _4$$4, _5$$5, _8$$7, _9$$8;
	zval collection, filtered;
	zval *this_ptr = getThis();

	ZVAL_UNDEF(&collection);
	ZVAL_UNDEF(&filtered);
	ZVAL_UNDEF(&item);
	ZVAL_UNDEF(&_1);
	ZVAL_UNDEF(&_4$$4);
	ZVAL_UNDEF(&_5$$5);
	ZVAL_UNDEF(&_8$$7);
	ZVAL_UNDEF(&_9$$8);
	ZVAL_UNDEF(&element);

	ZEPHIR_MM_GROW();
	zephir_fetch_params(1, 2, 0, &collection_param, &element_param);

	ZEPHIR_OBS_COPY_OR_DUP(&collection, collection_param);
	zephir_get_strval(&element, element_param);


	ZEPHIR_INIT_VAR(&filtered);
	array_init(&filtered);
	zephir_is_iterable(&collection, 0, "phalcon/Helper/Arr.zep", 329);
	if (Z_TYPE_P(&collection) == IS_ARRAY) {
		ZEND_HASH_FOREACH_VAL(Z_ARRVAL_P(&collection), _0)
		{
			ZEPHIR_INIT_NVAR(&item);
			ZVAL_COPY(&item, _0);
			_2$$3 = Z_TYPE_P(&item) == IS_OBJECT;
			if (_2$$3) {
				_2$$3 = zephir_isset_property_zval(&item, &element);
			}
			_3$$3 = Z_TYPE_P(&item) == IS_ARRAY;
			if (_3$$3) {
				_3$$3 = zephir_array_isset(&item, &element);
			}
			if (_2$$3) {
				ZEPHIR_OBS_NVAR(&_4$$4);
				zephir_read_property_zval(&_4$$4, &item, &element, PH_NOISY_CC);
				zephir_array_append(&filtered, &_4$$4, PH_SEPARATE, "phalcon/Helper/Arr.zep", 323);
			} else if (_3$$3) {
				zephir_array_fetch(&_5$$5, &item, &element, PH_NOISY | PH_READONLY, "phalcon/Helper/Arr.zep", 325);
				zephir_array_append(&filtered, &_5$$5, PH_SEPARATE, "phalcon/Helper/Arr.zep", 325);
			}
		} ZEND_HASH_FOREACH_END();
	} else {
		ZEPHIR_CALL_METHOD(NULL, &collection, "rewind", NULL, 0);
		zephir_check_call_status();
		while (1) {
			ZEPHIR_CALL_METHOD(&_1, &collection, "valid", NULL, 0);
			zephir_check_call_status();
			if (!zend_is_true(&_1)) {
				break;
			}
			ZEPHIR_CALL_METHOD(&item, &collection, "current", NULL, 0);
			zephir_check_call_status();
				_6$$6 = Z_TYPE_P(&item) == IS_OBJECT;
				if (_6$$6) {
					_6$$6 = zephir_isset_property_zval(&item, &element);
				}
				_7$$6 = Z_TYPE_P(&item) == IS_ARRAY;
				if (_7$$6) {
					_7$$6 = zephir_array_isset(&item, &element);
				}
				if (_6$$6) {
					ZEPHIR_OBS_NVAR(&_8$$7);
					zephir_read_property_zval(&_8$$7, &item, &element, PH_NOISY_CC);
					zephir_array_append(&filtered, &_8$$7, PH_SEPARATE, "phalcon/Helper/Arr.zep", 323);
				} else if (_7$$6) {
					zephir_array_fetch(&_9$$8, &item, &element, PH_NOISY | PH_READONLY, "phalcon/Helper/Arr.zep", 325);
					zephir_array_append(&filtered, &_9$$8, PH_SEPARATE, "phalcon/Helper/Arr.zep", 325);
				}
			ZEPHIR_CALL_METHOD(NULL, &collection, "next", NULL, 0);
			zephir_check_call_status();
		}
	}
	ZEPHIR_INIT_NVAR(&item);
	RETURN_CTOR(&filtered);

}

/**
 * Helper method to set an array element
 *
 * @param array $collection
 * @param mixed $value
 * @param mixed $index
 *
 * @return array
 */
PHP_METHOD(Phalcon_Helper_Arr, set) {

	zephir_method_globals *ZEPHIR_METHOD_GLOBALS_PTR = NULL;
	zval *collection_param = NULL, *value, value_sub, *index = NULL, index_sub, __$null;
	zval collection;
	zval *this_ptr = getThis();

	ZVAL_UNDEF(&collection);
	ZVAL_UNDEF(&value_sub);
	ZVAL_UNDEF(&index_sub);
	ZVAL_NULL(&__$null);

	ZEPHIR_MM_GROW();
	zephir_fetch_params(1, 2, 1, &collection_param, &value, &index);

	ZEPHIR_OBS_COPY_OR_DUP(&collection, collection_param);
	if (!index) {
		index = &index_sub;
		index = &__$null;
	}


	if (Z_TYPE_P(index) == IS_NULL) {
		zephir_array_append(&collection, value, PH_SEPARATE, "phalcon/Helper/Arr.zep", 347);
	} else {
		zephir_array_update_zval(&collection, index, value, PH_COPY | PH_SEPARATE);
	}
	RETURN_CTOR(&collection);

}

/**
 * Returns a new array with n elements removed from the right.
 *
 * @param array $collection
 * @param int   $elements
 *
 * @return array
 */
PHP_METHOD(Phalcon_Helper_Arr, sliceLeft) {

	zephir_method_globals *ZEPHIR_METHOD_GLOBALS_PTR = NULL;
	zend_long elements, ZEPHIR_LAST_CALL_STATUS;
	zval *collection_param = NULL, *elements_param = NULL, _0, _1;
	zval collection;
	zval *this_ptr = getThis();

	ZVAL_UNDEF(&collection);
	ZVAL_UNDEF(&_0);
	ZVAL_UNDEF(&_1);

	ZEPHIR_MM_GROW();
	zephir_fetch_params(1, 1, 1, &collection_param, &elements_param);

	ZEPHIR_OBS_COPY_OR_DUP(&collection, collection_param);
	if (!elements_param) {
		elements = 1;
	} else {
		elements = zephir_get_intval(elements_param);
	}


	ZVAL_LONG(&_0, 0);
	ZVAL_LONG(&_1, elements);
<<<<<<< HEAD
	ZEPHIR_RETURN_CALL_FUNCTION("array_slice", NULL, 264, &collection, &_0, &_1);
=======
	ZEPHIR_RETURN_CALL_FUNCTION("array_slice", NULL, 280, &collection, &_0, &_1);
>>>>>>> f2a65a3d
	zephir_check_call_status();
	RETURN_MM();

}

/**
 * Returns a new array with the X elements from the right
 *
 * @param array $collection
 * @param int   $elements
 *
 * @return array
 */
PHP_METHOD(Phalcon_Helper_Arr, sliceRight) {

	zephir_method_globals *ZEPHIR_METHOD_GLOBALS_PTR = NULL;
	zend_long elements, ZEPHIR_LAST_CALL_STATUS;
	zval *collection_param = NULL, *elements_param = NULL, _0;
	zval collection;
	zval *this_ptr = getThis();

	ZVAL_UNDEF(&collection);
	ZVAL_UNDEF(&_0);

	ZEPHIR_MM_GROW();
	zephir_fetch_params(1, 1, 1, &collection_param, &elements_param);

	ZEPHIR_OBS_COPY_OR_DUP(&collection, collection_param);
	if (!elements_param) {
		elements = 1;
	} else {
		elements = zephir_get_intval(elements_param);
	}


	ZVAL_LONG(&_0, elements);
<<<<<<< HEAD
	ZEPHIR_RETURN_CALL_FUNCTION("array_slice", NULL, 264, &collection, &_0);
=======
	ZEPHIR_RETURN_CALL_FUNCTION("array_slice", NULL, 280, &collection, &_0);
>>>>>>> f2a65a3d
	zephir_check_call_status();
	RETURN_MM();

}

/**
 * Returns a new array with keys of the passed array as one element and
 * values as another
 *
 * @param array $collection
 *
 * @return array
 */
PHP_METHOD(Phalcon_Helper_Arr, split) {

	zephir_method_globals *ZEPHIR_METHOD_GLOBALS_PTR = NULL;
	zend_long ZEPHIR_LAST_CALL_STATUS;
	zval *collection_param = NULL, _0, _1;
	zval collection;
	zval *this_ptr = getThis();

	ZVAL_UNDEF(&collection);
	ZVAL_UNDEF(&_0);
	ZVAL_UNDEF(&_1);

	ZEPHIR_MM_GROW();
	zephir_fetch_params(1, 1, 0, &collection_param);

	ZEPHIR_OBS_COPY_OR_DUP(&collection, collection_param);


	zephir_create_array(return_value, 2, 0);
	ZEPHIR_INIT_VAR(&_0);
	zephir_array_keys(&_0, &collection);
	zephir_array_fast_append(return_value, &_0);
	ZEPHIR_CALL_FUNCTION(&_1, "array_values", NULL, 12, &collection);
	zephir_check_call_status();
	zephir_array_fast_append(return_value, &_1);
	RETURN_MM();

}

/**
 * Returns the passed array as an object
 */
PHP_METHOD(Phalcon_Helper_Arr, toObject) {

	zephir_method_globals *ZEPHIR_METHOD_GLOBALS_PTR = NULL;
	zval *collection_param = NULL;
	zval collection;
	zval *this_ptr = getThis();

	ZVAL_UNDEF(&collection);

	ZEPHIR_MM_GROW();
	zephir_fetch_params(1, 1, 0, &collection_param);

	ZEPHIR_OBS_COPY_OR_DUP(&collection, collection_param);


	zephir_convert_to_object(&collection);
	RETURN_CTOR(&collection);

}

/**
 * Returns true if the provided function returns true for all elements of
 * the collection, false otherwise.
 *
 * @param array    $collection
 * @param callable $method
 *
 * @return bool
 */
PHP_METHOD(Phalcon_Helper_Arr, validateAll) {

	zephir_method_globals *ZEPHIR_METHOD_GLOBALS_PTR = NULL;
	zend_long ZEPHIR_LAST_CALL_STATUS;
	zephir_fcall_cache_entry *_1 = NULL;
	zval *collection_param = NULL, *method = NULL, method_sub, __$null, _0;
	zval collection;
	zval *this_ptr = getThis();

	ZVAL_UNDEF(&collection);
	ZVAL_UNDEF(&method_sub);
	ZVAL_NULL(&__$null);
	ZVAL_UNDEF(&_0);

	ZEPHIR_MM_GROW();
	zephir_fetch_params(1, 1, 1, &collection_param, &method);

	ZEPHIR_OBS_COPY_OR_DUP(&collection, collection_param);
	if (!method) {
		method = &method_sub;
		method = &__$null;
	}


<<<<<<< HEAD
	ZEPHIR_CALL_SELF(&_0, "filter", &_1, 255, &collection, method);
=======
	ZEPHIR_CALL_SELF(&_0, "filter", &_1, 271, &collection, method);
>>>>>>> f2a65a3d
	zephir_check_call_status();
	RETURN_MM_BOOL(zephir_fast_count_int(&_0) == zephir_fast_count_int(&collection));

}

/**
 * Returns true if the provided function returns true for at least one
 * element of the collection, false otherwise.
 *
 * @param array    $collection
 * @param callable $method
 *
 * @return bool
 */
PHP_METHOD(Phalcon_Helper_Arr, validateAny) {

	zephir_method_globals *ZEPHIR_METHOD_GLOBALS_PTR = NULL;
	zend_long ZEPHIR_LAST_CALL_STATUS;
	zephir_fcall_cache_entry *_1 = NULL;
	zval *collection_param = NULL, *method = NULL, method_sub, __$null, _0;
	zval collection;
	zval *this_ptr = getThis();

	ZVAL_UNDEF(&collection);
	ZVAL_UNDEF(&method_sub);
	ZVAL_NULL(&__$null);
	ZVAL_UNDEF(&_0);

	ZEPHIR_MM_GROW();
	zephir_fetch_params(1, 1, 1, &collection_param, &method);

	ZEPHIR_OBS_COPY_OR_DUP(&collection, collection_param);
	if (!method) {
		method = &method_sub;
		method = &__$null;
	}


<<<<<<< HEAD
	ZEPHIR_CALL_SELF(&_0, "filter", &_1, 255, &collection, method);
=======
	ZEPHIR_CALL_SELF(&_0, "filter", &_1, 271, &collection, method);
>>>>>>> f2a65a3d
	zephir_check_call_status();
	RETURN_MM_BOOL(zephir_fast_count_int(&_0) > 0);

}

/**
 * White list filter by key: obtain elements of an array filtering
 * by the keys obtained from the elements of a whitelist
 *
 * @param array $collection
 * @param array $whiteList
 *
 * @return array
 */
PHP_METHOD(Phalcon_Helper_Arr, whiteList) {

	zephir_method_globals *ZEPHIR_METHOD_GLOBALS_PTR = NULL;
	zend_long ZEPHIR_LAST_CALL_STATUS;
	zval *collection_param = NULL, *whiteList_param = NULL, _0, _1, _2;
	zval collection, whiteList;
	zval *this_ptr = getThis();

	ZVAL_UNDEF(&collection);
	ZVAL_UNDEF(&whiteList);
	ZVAL_UNDEF(&_0);
	ZVAL_UNDEF(&_1);
	ZVAL_UNDEF(&_2);

	ZEPHIR_MM_GROW();
	zephir_fetch_params(1, 2, 0, &collection_param, &whiteList_param);

	ZEPHIR_OBS_COPY_OR_DUP(&collection, collection_param);
	ZEPHIR_OBS_COPY_OR_DUP(&whiteList, whiteList_param);


	ZEPHIR_INIT_VAR(&_0);
	ZEPHIR_INIT_NVAR(&_0);
<<<<<<< HEAD
	zephir_create_closure_ex(&_0, NULL, phalcon_3__closure_ce, SL("__invoke"));
	ZEPHIR_CALL_FUNCTION(&_1, "array_filter", NULL, 254, &whiteList, &_0);
	zephir_check_call_status();
	ZEPHIR_CPY_WRT(&whiteList, &_1);
	ZEPHIR_CALL_FUNCTION(&_2, "array_flip", NULL, 171, &whiteList);
=======
	zephir_create_closure_ex(&_0, NULL, phalcon_4__closure_ce, SL("__invoke"));
	ZEPHIR_CALL_FUNCTION(&_1, "array_filter", NULL, 268, &whiteList, &_0);
	zephir_check_call_status();
	ZEPHIR_CPY_WRT(&whiteList, &_1);
	ZEPHIR_CALL_FUNCTION(&_2, "array_flip", NULL, 173, &whiteList);
>>>>>>> f2a65a3d
	zephir_check_call_status();
	ZEPHIR_RETURN_CALL_FUNCTION("array_intersect_key", NULL, 2, &collection, &_2);
	zephir_check_call_status();
	RETURN_MM();

}
<|MERGE_RESOLUTION|>--- conflicted
+++ resolved
@@ -120,11 +120,7 @@
 
 	ZVAL_LONG(&_0, size);
 	ZVAL_BOOL(&_1, (preserveKeys ? 1 : 0));
-<<<<<<< HEAD
-	ZEPHIR_RETURN_CALL_FUNCTION("array_chunk", NULL, 253, &collection, &_0, &_1);
-=======
 	ZEPHIR_RETURN_CALL_FUNCTION("array_chunk", NULL, 270, &collection, &_0, &_1);
->>>>>>> f2a65a3d
 	zephir_check_call_status();
 	RETURN_MM();
 
@@ -168,11 +164,7 @@
 	if (_0) {
 		RETURN_CTOR(&collection);
 	}
-<<<<<<< HEAD
-	ZEPHIR_RETURN_CALL_FUNCTION("array_filter", NULL, 254, &collection, method);
-=======
 	ZEPHIR_RETURN_CALL_FUNCTION("array_filter", NULL, 268, &collection, method);
->>>>>>> f2a65a3d
 	zephir_check_call_status();
 	RETURN_MM();
 
@@ -211,17 +203,10 @@
 	}
 
 
-<<<<<<< HEAD
-	ZEPHIR_CALL_SELF(&filtered, "filter", &_0, 255, &collection, method);
-	zephir_check_call_status();
-	ZEPHIR_MAKE_REF(&filtered);
-	ZEPHIR_RETURN_CALL_FUNCTION("reset", NULL, 256, &filtered);
-=======
 	ZEPHIR_CALL_SELF(&filtered, "filter", &_0, 271, &collection, method);
 	zephir_check_call_status();
 	ZEPHIR_MAKE_REF(&filtered);
 	ZEPHIR_RETURN_CALL_FUNCTION("reset", NULL, 272, &filtered);
->>>>>>> f2a65a3d
 	ZEPHIR_UNREF(&filtered);
 	zephir_check_call_status();
 	RETURN_MM();
@@ -261,15 +246,6 @@
 	}
 
 
-<<<<<<< HEAD
-	ZEPHIR_CALL_SELF(&filtered, "filter", &_0, 255, &collection, method);
-	zephir_check_call_status();
-	ZEPHIR_MAKE_REF(&filtered);
-	ZEPHIR_CALL_FUNCTION(NULL, "reset", NULL, 256, &filtered);
-	ZEPHIR_UNREF(&filtered);
-	zephir_check_call_status();
-	ZEPHIR_RETURN_CALL_FUNCTION("key", NULL, 257, &filtered);
-=======
 	ZEPHIR_CALL_SELF(&filtered, "filter", &_0, 271, &collection, method);
 	zephir_check_call_status();
 	ZEPHIR_MAKE_REF(&filtered);
@@ -277,7 +253,6 @@
 	ZEPHIR_UNREF(&filtered);
 	zephir_check_call_status();
 	ZEPHIR_RETURN_CALL_FUNCTION("key", NULL, 273, &filtered);
->>>>>>> f2a65a3d
 	zephir_check_call_status();
 	RETURN_MM();
 
@@ -341,11 +316,7 @@
 				if (deep) {
 					ZEPHIR_INIT_NVAR(&_2$$6);
 					ZVAL_BOOL(&_5$$6, 1);
-<<<<<<< HEAD
-					ZEPHIR_CALL_SELF(&_3$$6, "flatten", &_4, 258, &item, &_5$$6);
-=======
 					ZEPHIR_CALL_SELF(&_3$$6, "flatten", &_4, 274, &item, &_5$$6);
->>>>>>> f2a65a3d
 					zephir_check_call_status();
 					zephir_fast_array_merge(&_2$$6, &data, &_3$$6);
 					ZEPHIR_CPY_WRT(&data, &_2$$6);
@@ -375,11 +346,7 @@
 					if (deep) {
 						ZEPHIR_INIT_NVAR(&_9$$11);
 						ZVAL_BOOL(&_11$$11, 1);
-<<<<<<< HEAD
-						ZEPHIR_CALL_SELF(&_10$$11, "flatten", &_4, 258, &item, &_11$$11);
-=======
 						ZEPHIR_CALL_SELF(&_10$$11, "flatten", &_4, 274, &item, &_11$$11);
->>>>>>> f2a65a3d
 						zephir_check_call_status();
 						zephir_fast_array_merge(&_9$$11, &data, &_10$$11);
 						ZEPHIR_CPY_WRT(&data, &_9$$11);
@@ -507,11 +474,7 @@
 				_3$$3 = (zephir_function_exists(method)  == SUCCESS);
 			}
 			if (_3$$3) {
-<<<<<<< HEAD
-				ZEPHIR_CALL_FUNCTION(&key, "call_user_func", &_4, 259, method, &element);
-=======
 				ZEPHIR_CALL_FUNCTION(&key, "call_user_func", &_4, 275, method, &element);
->>>>>>> f2a65a3d
 				zephir_check_call_status();
 				zephir_array_update_multi(&filtered, &element, SL("za"), 2, &key);
 			} else if (Z_TYPE_P(&element) == IS_OBJECT) {
@@ -544,11 +507,7 @@
 					_6$$7 = (zephir_function_exists(method)  == SUCCESS);
 				}
 				if (_6$$7) {
-<<<<<<< HEAD
-					ZEPHIR_CALL_FUNCTION(&key, "call_user_func", &_4, 259, method, &element);
-=======
 					ZEPHIR_CALL_FUNCTION(&key, "call_user_func", &_4, 275, method, &element);
->>>>>>> f2a65a3d
 					zephir_check_call_status();
 					zephir_array_update_multi(&filtered, &element, SL("za"), 2, &key);
 				} else if (Z_TYPE_P(&element) == IS_OBJECT) {
@@ -622,11 +581,7 @@
 	ZEPHIR_OBS_COPY_OR_DUP(&collection, collection_param);
 
 
-<<<<<<< HEAD
-	ZEPHIR_CALL_FUNCTION(&_0, "array_unique", NULL, 260, &collection);
-=======
 	ZEPHIR_CALL_FUNCTION(&_0, "array_unique", NULL, 276, &collection);
->>>>>>> f2a65a3d
 	zephir_check_call_status();
 	RETURN_MM_BOOL(zephir_fast_count_int(&collection) == zephir_fast_count_int(&_0));
 
@@ -665,17 +620,10 @@
 	}
 
 
-<<<<<<< HEAD
-	ZEPHIR_CALL_SELF(&filtered, "filter", &_0, 255, &collection, method);
-	zephir_check_call_status();
-	ZEPHIR_MAKE_REF(&filtered);
-	ZEPHIR_RETURN_CALL_FUNCTION("end", NULL, 261, &filtered);
-=======
 	ZEPHIR_CALL_SELF(&filtered, "filter", &_0, 271, &collection, method);
 	zephir_check_call_status();
 	ZEPHIR_MAKE_REF(&filtered);
 	ZEPHIR_RETURN_CALL_FUNCTION("end", NULL, 277, &filtered);
->>>>>>> f2a65a3d
 	ZEPHIR_UNREF(&filtered);
 	zephir_check_call_status();
 	RETURN_MM();
@@ -715,15 +663,6 @@
 	}
 
 
-<<<<<<< HEAD
-	ZEPHIR_CALL_SELF(&filtered, "filter", &_0, 255, &collection, method);
-	zephir_check_call_status();
-	ZEPHIR_MAKE_REF(&filtered);
-	ZEPHIR_CALL_FUNCTION(NULL, "end", NULL, 261, &filtered);
-	ZEPHIR_UNREF(&filtered);
-	zephir_check_call_status();
-	ZEPHIR_RETURN_CALL_FUNCTION("key", NULL, 257, &filtered);
-=======
 	ZEPHIR_CALL_SELF(&filtered, "filter", &_0, 271, &collection, method);
 	zephir_check_call_status();
 	ZEPHIR_MAKE_REF(&filtered);
@@ -731,7 +670,6 @@
 	ZEPHIR_UNREF(&filtered);
 	zephir_check_call_status();
 	ZEPHIR_RETURN_CALL_FUNCTION("key", NULL, 273, &filtered);
->>>>>>> f2a65a3d
 	zephir_check_call_status();
 	RETURN_MM();
 
@@ -818,20 +756,12 @@
 	ZEPHIR_INIT_NVAR(&item);
 	if (ZEPHIR_IS_STRING_IDENTICAL(&order, "asc")) {
 		ZEPHIR_MAKE_REF(&sorted);
-<<<<<<< HEAD
-		ZEPHIR_CALL_FUNCTION(NULL, "ksort", NULL, 262, &sorted);
-=======
 		ZEPHIR_CALL_FUNCTION(NULL, "ksort", NULL, 278, &sorted);
->>>>>>> f2a65a3d
 		ZEPHIR_UNREF(&sorted);
 		zephir_check_call_status();
 	} else {
 		ZEPHIR_MAKE_REF(&sorted);
-<<<<<<< HEAD
-		ZEPHIR_CALL_FUNCTION(NULL, "krsort", NULL, 263, &sorted);
-=======
 		ZEPHIR_CALL_FUNCTION(NULL, "krsort", NULL, 279, &sorted);
->>>>>>> f2a65a3d
 		ZEPHIR_UNREF(&sorted);
 		zephir_check_call_status();
 	}
@@ -1010,11 +940,7 @@
 
 	ZVAL_LONG(&_0, 0);
 	ZVAL_LONG(&_1, elements);
-<<<<<<< HEAD
-	ZEPHIR_RETURN_CALL_FUNCTION("array_slice", NULL, 264, &collection, &_0, &_1);
-=======
 	ZEPHIR_RETURN_CALL_FUNCTION("array_slice", NULL, 280, &collection, &_0, &_1);
->>>>>>> f2a65a3d
 	zephir_check_call_status();
 	RETURN_MM();
 
@@ -1051,11 +977,7 @@
 
 
 	ZVAL_LONG(&_0, elements);
-<<<<<<< HEAD
-	ZEPHIR_RETURN_CALL_FUNCTION("array_slice", NULL, 264, &collection, &_0);
-=======
 	ZEPHIR_RETURN_CALL_FUNCTION("array_slice", NULL, 280, &collection, &_0);
->>>>>>> f2a65a3d
 	zephir_check_call_status();
 	RETURN_MM();
 
@@ -1154,11 +1076,7 @@
 	}
 
 
-<<<<<<< HEAD
-	ZEPHIR_CALL_SELF(&_0, "filter", &_1, 255, &collection, method);
-=======
 	ZEPHIR_CALL_SELF(&_0, "filter", &_1, 271, &collection, method);
->>>>>>> f2a65a3d
 	zephir_check_call_status();
 	RETURN_MM_BOOL(zephir_fast_count_int(&_0) == zephir_fast_count_int(&collection));
 
@@ -1197,11 +1115,7 @@
 	}
 
 
-<<<<<<< HEAD
-	ZEPHIR_CALL_SELF(&_0, "filter", &_1, 255, &collection, method);
-=======
 	ZEPHIR_CALL_SELF(&_0, "filter", &_1, 271, &collection, method);
->>>>>>> f2a65a3d
 	zephir_check_call_status();
 	RETURN_MM_BOOL(zephir_fast_count_int(&_0) > 0);
 
@@ -1239,19 +1153,11 @@
 
 	ZEPHIR_INIT_VAR(&_0);
 	ZEPHIR_INIT_NVAR(&_0);
-<<<<<<< HEAD
-	zephir_create_closure_ex(&_0, NULL, phalcon_3__closure_ce, SL("__invoke"));
-	ZEPHIR_CALL_FUNCTION(&_1, "array_filter", NULL, 254, &whiteList, &_0);
-	zephir_check_call_status();
-	ZEPHIR_CPY_WRT(&whiteList, &_1);
-	ZEPHIR_CALL_FUNCTION(&_2, "array_flip", NULL, 171, &whiteList);
-=======
 	zephir_create_closure_ex(&_0, NULL, phalcon_4__closure_ce, SL("__invoke"));
 	ZEPHIR_CALL_FUNCTION(&_1, "array_filter", NULL, 268, &whiteList, &_0);
 	zephir_check_call_status();
 	ZEPHIR_CPY_WRT(&whiteList, &_1);
 	ZEPHIR_CALL_FUNCTION(&_2, "array_flip", NULL, 173, &whiteList);
->>>>>>> f2a65a3d
 	zephir_check_call_status();
 	ZEPHIR_RETURN_CALL_FUNCTION("array_intersect_key", NULL, 2, &collection, &_2);
 	zephir_check_call_status();
