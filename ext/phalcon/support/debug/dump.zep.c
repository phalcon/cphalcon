
#ifdef HAVE_CONFIG_H
#include "../../../ext_config.h"
#endif

#include <php.h>
#include "../../../php_ext.h"
#include "../../../ext.h"

#include <Zend/zend_operators.h>
#include <Zend/zend_exceptions.h>
#include <Zend/zend_interfaces.h>

#include "kernel/main.h"
#include "kernel/object.h"
#include "kernel/operators.h"
#include "kernel/memory.h"
#include "kernel/fcall.h"
#include "ext/spl/spl_exceptions.h"
#include "kernel/exception.h"
#include "kernel/array.h"
#include "kernel/main.h"
#include "kernel/concat.h"
#include "kernel/string.h"


/**
 * This file is part of the Phalcon Framework.
 *
 * (c) Phalcon Team <team@phalcon.io>
 *
 * For the full copyright and license information, please view the LICENSE.txt
 * file that was distributed with this source code.
 */
/**
 * Dumps information about a variable(s)
 *
 * ```php
 * $foo = 123;
 *
 * echo (new \Phalcon\Debug\Dump())->variable($foo, "foo");
 * ```
 *
 * ```php
 * $foo = "string";
 * $bar = ["key" => "value"];
 * $baz = new stdClass();
 *
 * echo (new \Phalcon\Debug\Dump())->variables($foo, $bar, $baz);
 * ```
 */
ZEPHIR_INIT_CLASS(Phalcon_Support_Debug_Dump)
{
	ZEPHIR_REGISTER_CLASS(Phalcon\\Support\\Debug, Dump, phalcon, support_debug_dump, phalcon_support_debug_dump_method_entry, 0);

	/**
	 * @var bool
	 */
	zend_declare_property_bool(phalcon_support_debug_dump_ce, SL("detailed"), 0, ZEND_ACC_PROTECTED);
	/**
	 * @var array
	 */
	zend_declare_property_null(phalcon_support_debug_dump_ce, SL("methods"), ZEND_ACC_PROTECTED);
	/**
	 * @var array
	 */
	zend_declare_property_null(phalcon_support_debug_dump_ce, SL("styles"), ZEND_ACC_PROTECTED);
	phalcon_support_debug_dump_ce->create_object = zephir_init_properties_Phalcon_Support_Debug_Dump;

	return SUCCESS;
}

/**
 */
PHP_METHOD(Phalcon_Support_Debug_Dump, getDetailed)
{
	zval *this_ptr = getThis();



	RETURN_MEMBER(getThis(), "detailed");
}

/**
 */
PHP_METHOD(Phalcon_Support_Debug_Dump, setDetailed)
{
	zval *detailed_param = NULL, __$true, __$false;
	zend_bool detailed;
	zval *this_ptr = getThis();

	ZVAL_BOOL(&__$true, 1);
	ZVAL_BOOL(&__$false, 0);
#if PHP_VERSION_ID >= 80000
	bool is_null_true = 1;
	ZEND_PARSE_PARAMETERS_START(1, 1)
		Z_PARAM_BOOL(detailed)
	ZEND_PARSE_PARAMETERS_END();
#endif


	zephir_fetch_params_without_memory_grow(1, 0, &detailed_param);
	detailed = zephir_get_boolval(detailed_param);


	if (detailed) {
		zephir_update_property_zval(this_ptr, ZEND_STRL("detailed"), &__$true);
	} else {
		zephir_update_property_zval(this_ptr, ZEND_STRL("detailed"), &__$false);
	}
	RETURN_THISW();
}

/**
 * Phalcon\Debug\Dump constructor
 */
PHP_METHOD(Phalcon_Support_Debug_Dump, __construct)
{
	zephir_method_globals *ZEPHIR_METHOD_GLOBALS_PTR = NULL;
	zend_long ZEPHIR_LAST_CALL_STATUS;
	zend_bool detailed;
	zval *styles_param = NULL, *detailed_param = NULL, __$true, __$false;
	zval styles;
	zval *this_ptr = getThis();

	ZVAL_UNDEF(&styles);
	ZVAL_BOOL(&__$true, 1);
	ZVAL_BOOL(&__$false, 0);
#if PHP_VERSION_ID >= 80000
	bool is_null_true = 1;
	ZEND_PARSE_PARAMETERS_START(0, 2)
		Z_PARAM_OPTIONAL
		Z_PARAM_ARRAY(styles)
		Z_PARAM_BOOL(detailed)
	ZEND_PARSE_PARAMETERS_END();
#endif


	ZEPHIR_MM_GROW();
	zephir_fetch_params(1, 0, 2, &styles_param, &detailed_param);
	if (!styles_param) {
		ZEPHIR_INIT_VAR(&styles);
		array_init(&styles);
	} else {
	ZEPHIR_OBS_COPY_OR_DUP(&styles, styles_param);
	}
	if (!detailed_param) {
		detailed = 0;
	} else {
		detailed = zephir_get_boolval(detailed_param);
	}


	ZEPHIR_CALL_METHOD(NULL, this_ptr, "setstyles", NULL, 0, &styles);
	zephir_check_call_status();
	if (detailed) {
		zephir_update_property_zval(this_ptr, ZEND_STRL("detailed"), &__$true);
	} else {
		zephir_update_property_zval(this_ptr, ZEND_STRL("detailed"), &__$false);
	}
	ZEPHIR_MM_RESTORE();
}

/**
 * Alias of variables() method
 */
PHP_METHOD(Phalcon_Support_Debug_Dump, all)
{
	zval _1;
	zval _0;
	zephir_method_globals *ZEPHIR_METHOD_GLOBALS_PTR = NULL;
	zend_long ZEPHIR_LAST_CALL_STATUS;
	zval *this_ptr = getThis();

	ZVAL_UNDEF(&_0);
	ZVAL_UNDEF(&_1);


	ZEPHIR_MM_GROW();

	ZEPHIR_INIT_VAR(&_0);
	zephir_create_array(&_0, 2, 0);
	zephir_array_fast_append(&_0, this_ptr);
	ZEPHIR_INIT_VAR(&_1);
	ZVAL_STRING(&_1, "variables");
	zephir_array_fast_append(&_0, &_1);
	ZEPHIR_INIT_NVAR(&_1);
	zephir_get_args(&_1);
	ZEPHIR_CALL_USER_FUNC_ARRAY(return_value, &_0, &_1);
	zephir_check_call_status();
	RETURN_MM();
}

/**
 * Alias of variable() method
 */
PHP_METHOD(Phalcon_Support_Debug_Dump, one)
{
	zephir_method_globals *ZEPHIR_METHOD_GLOBALS_PTR = NULL;
	zend_long ZEPHIR_LAST_CALL_STATUS;
	zval name;
	zval *variable, variable_sub, *name_param = NULL;
	zval *this_ptr = getThis();

	ZVAL_UNDEF(&variable_sub);
	ZVAL_UNDEF(&name);
#if PHP_VERSION_ID >= 80000
	bool is_null_true = 1;
	ZEND_PARSE_PARAMETERS_START(1, 2)
		Z_PARAM_ZVAL(variable)
		Z_PARAM_OPTIONAL
		Z_PARAM_STR_OR_NULL(name)
	ZEND_PARSE_PARAMETERS_END();
#endif


	ZEPHIR_MM_GROW();
	zephir_fetch_params(1, 1, 1, &variable, &name_param);
	if (!name_param) {
		ZEPHIR_INIT_VAR(&name);
	} else {
		zephir_get_strval(&name, name_param);
	}


	ZEPHIR_RETURN_CALL_METHOD(this_ptr, "variable", NULL, 0, variable, &name);
	zephir_check_call_status();
	RETURN_MM();
}

/**
 * Set styles for vars type
 */
PHP_METHOD(Phalcon_Support_Debug_Dump, setStyles)
{
	zephir_method_globals *ZEPHIR_METHOD_GLOBALS_PTR = NULL;
	zval *styles_param = NULL, defaultStyles, _0;
	zval styles;
	zval *this_ptr = getThis();

	ZVAL_UNDEF(&styles);
	ZVAL_UNDEF(&defaultStyles);
	ZVAL_UNDEF(&_0);
#if PHP_VERSION_ID >= 80000
	bool is_null_true = 1;
	ZEND_PARSE_PARAMETERS_START(0, 1)
		Z_PARAM_OPTIONAL
		Z_PARAM_ARRAY(styles)
	ZEND_PARSE_PARAMETERS_END();
#endif


	ZEPHIR_MM_GROW();
	zephir_fetch_params(1, 0, 1, &styles_param);
	if (!styles_param) {
		ZEPHIR_INIT_VAR(&styles);
		array_init(&styles);
	} else {
	ZEPHIR_OBS_COPY_OR_DUP(&styles, styles_param);
	}


	ZEPHIR_INIT_VAR(&defaultStyles);
	zephir_create_array(&defaultStyles, 11, 0);
	add_assoc_stringl_ex(&defaultStyles, SL("pre"), SL("background-color:#f3f3f3; font-size:11px; padding:10px; border:1px solid #ccc; text-align:left; color:#333"));
	add_assoc_stringl_ex(&defaultStyles, SL("arr"), SL("color:red"));
	add_assoc_stringl_ex(&defaultStyles, SL("bool"), SL("color:green"));
	add_assoc_stringl_ex(&defaultStyles, SL("float"), SL("color:fuchsia"));
	add_assoc_stringl_ex(&defaultStyles, SL("int"), SL("color:blue"));
	add_assoc_stringl_ex(&defaultStyles, SL("null"), SL("color:black"));
	add_assoc_stringl_ex(&defaultStyles, SL("num"), SL("color:navy"));
	add_assoc_stringl_ex(&defaultStyles, SL("obj"), SL("color:purple"));
	add_assoc_stringl_ex(&defaultStyles, SL("other"), SL("color:maroon"));
	add_assoc_stringl_ex(&defaultStyles, SL("res"), SL("color:lime"));
	add_assoc_stringl_ex(&defaultStyles, SL("str"), SL("color:teal"));
	ZEPHIR_INIT_VAR(&_0);
	zephir_fast_array_merge(&_0, &defaultStyles, &styles);
	zephir_update_property_zval(this_ptr, ZEND_STRL("styles"), &_0);
	RETURN_MM_MEMBER(getThis(), "styles");
}

/**
 * Returns an JSON string of information about a single variable.
 *
 * ```php
 * $foo = [
 *     "key" => "value",
 * ];
 *
 * echo (new \Phalcon\Debug\Dump())->toJson($foo);
 *
 * $foo = new stdClass();
 * $foo->bar = "buz";
 *
 * echo (new \Phalcon\Debug\Dump())->toJson($foo);
 * ```
 */
PHP_METHOD(Phalcon_Support_Debug_Dump, toJson)
{
	zephir_method_globals *ZEPHIR_METHOD_GLOBALS_PTR = NULL;
	zend_long ZEPHIR_LAST_CALL_STATUS;
	zval *variable, variable_sub, _0;
	zval *this_ptr = getThis();

	ZVAL_UNDEF(&variable_sub);
	ZVAL_UNDEF(&_0);
#if PHP_VERSION_ID >= 80000
	bool is_null_true = 1;
	ZEND_PARSE_PARAMETERS_START(1, 1)
		Z_PARAM_ZVAL(variable)
	ZEND_PARSE_PARAMETERS_END();
#endif


	ZEPHIR_MM_GROW();
	zephir_fetch_params(1, 1, 0, &variable);


	ZVAL_LONG(&_0, ((128 | 64) | 256));
	ZEPHIR_RETURN_CALL_METHOD(this_ptr, "encode", NULL, 0, variable, &_0);
	zephir_check_call_status();
	RETURN_MM();
}

/**
 * Returns an HTML string of information about a single variable.
 *
 * ```php
 * echo (new \Phalcon\Debug\Dump())->variable($foo, "foo");
 * ```
 */
PHP_METHOD(Phalcon_Support_Debug_Dump, variable)
{
	zval _0;
	zephir_method_globals *ZEPHIR_METHOD_GLOBALS_PTR = NULL;
	zend_long ZEPHIR_LAST_CALL_STATUS;
	zval name;
	zval *variable, variable_sub, *name_param = NULL, _1, _2;
	zval *this_ptr = getThis();

	ZVAL_UNDEF(&variable_sub);
	ZVAL_UNDEF(&_1);
	ZVAL_UNDEF(&_2);
	ZVAL_UNDEF(&name);
	ZVAL_UNDEF(&_0);
#if PHP_VERSION_ID >= 80000
	bool is_null_true = 1;
	ZEND_PARSE_PARAMETERS_START(1, 2)
		Z_PARAM_ZVAL(variable)
		Z_PARAM_OPTIONAL
		Z_PARAM_STR_OR_NULL(name)
	ZEND_PARSE_PARAMETERS_END();
#endif


	ZEPHIR_MM_GROW();
	zephir_fetch_params(1, 1, 1, &variable, &name_param);
	if (!name_param) {
		ZEPHIR_INIT_VAR(&name);
	} else {
		zephir_get_strval(&name, name_param);
	}


	ZEPHIR_INIT_VAR(&_0);
	zephir_create_array(&_0, 2, 0);
	ZEPHIR_INIT_VAR(&_2);
	ZVAL_STRING(&_2, "pre");
	ZEPHIR_CALL_METHOD(&_1, this_ptr, "getstyle", NULL, 0, &_2);
	zephir_check_call_status();
	zephir_array_update_string(&_0, SL(":style"), &_1, PH_COPY | PH_SEPARATE);
	ZEPHIR_CALL_METHOD(&_1, this_ptr, "output", NULL, 0, variable, &name);
	zephir_check_call_status();
	zephir_array_update_string(&_0, SL(":output"), &_1, PH_COPY | PH_SEPARATE);
	ZEPHIR_INIT_NVAR(&_2);
	ZVAL_STRING(&_2, "<pre style=\":style\">:output</pre>");
	ZEPHIR_RETURN_CALL_FUNCTION("strtr", NULL, 5, &_2, &_0);
	zephir_check_call_status();
	RETURN_MM();
}

/**
 * Returns an HTML string of debugging information about any number of
 * variables, each wrapped in a "pre" tag.
 *
 * ```php
 * $foo = "string";
 * $bar = ["key" => "value"];
 * $baz = new stdClass();
 *
 * echo (new \Phalcon\Debug\Dump())->variables($foo, $bar, $baz);
 * ```
 */
PHP_METHOD(Phalcon_Support_Debug_Dump, variables)
{
	zend_string *_4;
	zend_ulong _3;
	zval output;
	zval key, value, _0, *_1, _2, _5$$3, _6$$3, _8$$4, _9$$4;
	zephir_method_globals *ZEPHIR_METHOD_GLOBALS_PTR = NULL;
	zephir_fcall_cache_entry *_7 = NULL;
	zend_long ZEPHIR_LAST_CALL_STATUS;
	zval *this_ptr = getThis();

	ZVAL_UNDEF(&key);
	ZVAL_UNDEF(&value);
	ZVAL_UNDEF(&_0);
	ZVAL_UNDEF(&_2);
	ZVAL_UNDEF(&_5$$3);
	ZVAL_UNDEF(&_6$$3);
	ZVAL_UNDEF(&_8$$4);
	ZVAL_UNDEF(&_9$$4);
	ZVAL_UNDEF(&output);


	ZEPHIR_MM_GROW();

	ZEPHIR_INIT_VAR(&output);
	ZEPHIR_INIT_VAR(&_0);
	zephir_get_args(&_0);
	zephir_is_iterable(&_0, 0, "phalcon/Support/Debug/Dump.zep", 181);
	if (Z_TYPE_P(&_0) == IS_ARRAY) {
		ZEND_HASH_FOREACH_KEY_VAL(Z_ARRVAL_P(&_0), _3, _4, _1)
		{
			ZEPHIR_INIT_NVAR(&key);
			if (_4 != NULL) { 
				ZVAL_STR_COPY(&key, _4);
			} else {
				ZVAL_LONG(&key, _3);
			}
			ZEPHIR_INIT_NVAR(&value);
			ZVAL_COPY(&value, _1);
			ZEPHIR_INIT_NVAR(&_6$$3);
			ZEPHIR_CONCAT_SV(&_6$$3, "var ", &key);
			ZEPHIR_CALL_METHOD(&_5$$3, this_ptr, "one", &_7, 0, &value, &_6$$3);
			zephir_check_call_status();
			zephir_concat_self(&output, &_5$$3);
		} ZEND_HASH_FOREACH_END();
	} else {
		ZEPHIR_CALL_METHOD(NULL, &_0, "rewind", NULL, 0);
		zephir_check_call_status();
		while (1) {
			ZEPHIR_CALL_METHOD(&_2, &_0, "valid", NULL, 0);
			zephir_check_call_status();
			if (!zend_is_true(&_2)) {
				break;
			}
			ZEPHIR_CALL_METHOD(&key, &_0, "key", NULL, 0);
			zephir_check_call_status();
			ZEPHIR_CALL_METHOD(&value, &_0, "current", NULL, 0);
			zephir_check_call_status();
				ZEPHIR_INIT_NVAR(&_9$$4);
				ZEPHIR_CONCAT_SV(&_9$$4, "var ", &key);
				ZEPHIR_CALL_METHOD(&_8$$4, this_ptr, "one", &_7, 0, &value, &_9$$4);
				zephir_check_call_status();
				zephir_concat_self(&output, &_8$$4);
			ZEPHIR_CALL_METHOD(NULL, &_0, "next", NULL, 0);
			zephir_check_call_status();
		}
	}
	ZEPHIR_INIT_NVAR(&value);
	ZEPHIR_INIT_NVAR(&key);
	RETURN_CTOR(&output);
}

/**
 * Get style for type
 */
PHP_METHOD(Phalcon_Support_Debug_Dump, getStyle)
{
	zephir_method_globals *ZEPHIR_METHOD_GLOBALS_PTR = NULL;
	zval *type_param = NULL, style, _0;
	zval type;
	zval *this_ptr = getThis();

	ZVAL_UNDEF(&type);
	ZVAL_UNDEF(&style);
	ZVAL_UNDEF(&_0);
#if PHP_VERSION_ID >= 80000
	bool is_null_true = 1;
	ZEND_PARSE_PARAMETERS_START(1, 1)
		Z_PARAM_STR(type)
	ZEND_PARSE_PARAMETERS_END();
#endif


	ZEPHIR_MM_GROW();
	zephir_fetch_params(1, 1, 0, &type_param);
	if (UNEXPECTED(Z_TYPE_P(type_param) != IS_STRING && Z_TYPE_P(type_param) != IS_NULL)) {
		zephir_throw_exception_string(spl_ce_InvalidArgumentException, SL("Parameter 'type' must be of the type string"));
		RETURN_MM_NULL();
	}
	if (EXPECTED(Z_TYPE_P(type_param) == IS_STRING)) {
		zephir_get_strval(&type, type_param);
	} else {
		ZEPHIR_INIT_VAR(&type);
	}


	zephir_read_property(&_0, this_ptr, ZEND_STRL("styles"), PH_NOISY_CC | PH_READONLY);
	if (!(zephir_array_isset_fetch(&style, &_0, &type, 1))) {
		RETURN_MM_STRING("color:gray");
	}
	RETURN_CTOR(&style);
}

/**
 * Prepare an HTML string of information about a single variable.
 */
PHP_METHOD(Phalcon_Support_Debug_Dump, output)
{
	zend_class_entry *_74$$16, *_91$$17;
	zend_bool _15$$5, _16$$5, _17$$5, _27$$7, _28$$7, _29$$7, _42$$9;
	zend_string *_7$$4, *_50$$12;
	zend_ulong _6$$4, _49$$12;
	zval _166, _1$$4, _11$$5, _23$$7, _34$$9, _105$$9, _38$$10, _53$$13, _61$$14, _79$$16, _95$$17, _116$$21, _122$$22, _129$$24, _135$$25, _144$$26, _148$$27, _151$$28, _154$$29, _159$$30, _163$$31;
	zephir_method_globals *ZEPHIR_METHOD_GLOBALS_PTR = NULL;
	zephir_fcall_cache_entry *_10 = NULL, *_19 = NULL, *_71 = NULL, *_72 = NULL, *_75 = NULL, *_77 = NULL, *_85 = NULL, *_88 = NULL, *_89 = NULL, *_93 = NULL, *_101 = NULL;
	zend_long tab, ZEPHIR_LAST_CALL_STATUS;
	zval name, _0$$3;
	zval *variable, variable_sub, *name_param = NULL, *tab_param = NULL, key, value, output, space, type, attr, _147, _167, _168, _2$$4, _3$$4, *_4$$4, _5$$4, _32$$4, _33$$4, _8$$5, _9$$5, _12$$5, _13$$5, _14$$5, _18$$5, _20$$5, _21$$7, _22$$7, _24$$7, _25$$7, _26$$7, _30$$7, _31$$7, _35$$9, _36$$9, _37$$9, _41$$9, _103$$9, _104$$9, _106$$9, _107$$9, _142$$9, _143$$9, _39$$10, _40$$10, _43$$11, _44$$11, _45$$11, _46$$12, *_47$$12, _48$$12, _51$$13, _52$$13, _54$$13, _55$$13, _56$$13, _57$$13, _58$$13, _59$$14, _60$$14, _62$$14, _63$$14, _64$$14, _65$$14, _66$$14, reflect$$15, props$$15, property$$15, _67$$15, *_68$$15, _69$$15, _70$$16, _73$$16, _76$$16, _78$$16, _80$$16, _81$$16, _82$$16, _83$$16, _84$$16, _86$$16, _87$$17, _90$$17, _92$$17, _94$$17, _96$$17, _97$$17, _98$$17, _99$$17, _100$$17, _102$$17, _108$$18, _109$$18, _110$$18, *_111$$19, _112$$19, _139$$19, _140$$19, _141$$19, _113$$20, _114$$21, _115$$21, _117$$21, _118$$21, _119$$21, _120$$22, _121$$22, _123$$22, _124$$22, _125$$22, _126$$23, _127$$24, _128$$24, _130$$24, _131$$24, _132$$24, _133$$25, _134$$25, _136$$25, _137$$25, _138$$25, _145$$26, _146$$26, _149$$27, _150$$27, _152$$28, _153$$28, _155$$29, _156$$29, _157$$29, _158$$29, _160$$30, _161$$30, _162$$30, _164$$31, _165$$31;
	zval *this_ptr = getThis();

	ZVAL_UNDEF(&variable_sub);
	ZVAL_UNDEF(&key);
	ZVAL_UNDEF(&value);
	ZVAL_UNDEF(&output);
	ZVAL_UNDEF(&space);
	ZVAL_UNDEF(&type);
	ZVAL_UNDEF(&attr);
	ZVAL_UNDEF(&_147);
	ZVAL_UNDEF(&_167);
	ZVAL_UNDEF(&_168);
	ZVAL_UNDEF(&_2$$4);
	ZVAL_UNDEF(&_3$$4);
	ZVAL_UNDEF(&_5$$4);
	ZVAL_UNDEF(&_32$$4);
	ZVAL_UNDEF(&_33$$4);
	ZVAL_UNDEF(&_8$$5);
	ZVAL_UNDEF(&_9$$5);
	ZVAL_UNDEF(&_12$$5);
	ZVAL_UNDEF(&_13$$5);
	ZVAL_UNDEF(&_14$$5);
	ZVAL_UNDEF(&_18$$5);
	ZVAL_UNDEF(&_20$$5);
	ZVAL_UNDEF(&_21$$7);
	ZVAL_UNDEF(&_22$$7);
	ZVAL_UNDEF(&_24$$7);
	ZVAL_UNDEF(&_25$$7);
	ZVAL_UNDEF(&_26$$7);
	ZVAL_UNDEF(&_30$$7);
	ZVAL_UNDEF(&_31$$7);
	ZVAL_UNDEF(&_35$$9);
	ZVAL_UNDEF(&_36$$9);
	ZVAL_UNDEF(&_37$$9);
	ZVAL_UNDEF(&_41$$9);
	ZVAL_UNDEF(&_103$$9);
	ZVAL_UNDEF(&_104$$9);
	ZVAL_UNDEF(&_106$$9);
	ZVAL_UNDEF(&_107$$9);
	ZVAL_UNDEF(&_142$$9);
	ZVAL_UNDEF(&_143$$9);
	ZVAL_UNDEF(&_39$$10);
	ZVAL_UNDEF(&_40$$10);
	ZVAL_UNDEF(&_43$$11);
	ZVAL_UNDEF(&_44$$11);
	ZVAL_UNDEF(&_45$$11);
	ZVAL_UNDEF(&_46$$12);
	ZVAL_UNDEF(&_48$$12);
	ZVAL_UNDEF(&_51$$13);
	ZVAL_UNDEF(&_52$$13);
	ZVAL_UNDEF(&_54$$13);
	ZVAL_UNDEF(&_55$$13);
	ZVAL_UNDEF(&_56$$13);
	ZVAL_UNDEF(&_57$$13);
	ZVAL_UNDEF(&_58$$13);
	ZVAL_UNDEF(&_59$$14);
	ZVAL_UNDEF(&_60$$14);
	ZVAL_UNDEF(&_62$$14);
	ZVAL_UNDEF(&_63$$14);
	ZVAL_UNDEF(&_64$$14);
	ZVAL_UNDEF(&_65$$14);
	ZVAL_UNDEF(&_66$$14);
	ZVAL_UNDEF(&reflect$$15);
	ZVAL_UNDEF(&props$$15);
	ZVAL_UNDEF(&property$$15);
	ZVAL_UNDEF(&_67$$15);
	ZVAL_UNDEF(&_69$$15);
	ZVAL_UNDEF(&_70$$16);
	ZVAL_UNDEF(&_73$$16);
	ZVAL_UNDEF(&_76$$16);
	ZVAL_UNDEF(&_78$$16);
	ZVAL_UNDEF(&_80$$16);
	ZVAL_UNDEF(&_81$$16);
	ZVAL_UNDEF(&_82$$16);
	ZVAL_UNDEF(&_83$$16);
	ZVAL_UNDEF(&_84$$16);
	ZVAL_UNDEF(&_86$$16);
	ZVAL_UNDEF(&_87$$17);
	ZVAL_UNDEF(&_90$$17);
	ZVAL_UNDEF(&_92$$17);
	ZVAL_UNDEF(&_94$$17);
	ZVAL_UNDEF(&_96$$17);
	ZVAL_UNDEF(&_97$$17);
	ZVAL_UNDEF(&_98$$17);
	ZVAL_UNDEF(&_99$$17);
	ZVAL_UNDEF(&_100$$17);
	ZVAL_UNDEF(&_102$$17);
	ZVAL_UNDEF(&_108$$18);
	ZVAL_UNDEF(&_109$$18);
	ZVAL_UNDEF(&_110$$18);
	ZVAL_UNDEF(&_112$$19);
	ZVAL_UNDEF(&_139$$19);
	ZVAL_UNDEF(&_140$$19);
	ZVAL_UNDEF(&_141$$19);
	ZVAL_UNDEF(&_113$$20);
	ZVAL_UNDEF(&_114$$21);
	ZVAL_UNDEF(&_115$$21);
	ZVAL_UNDEF(&_117$$21);
	ZVAL_UNDEF(&_118$$21);
	ZVAL_UNDEF(&_119$$21);
	ZVAL_UNDEF(&_120$$22);
	ZVAL_UNDEF(&_121$$22);
	ZVAL_UNDEF(&_123$$22);
	ZVAL_UNDEF(&_124$$22);
	ZVAL_UNDEF(&_125$$22);
	ZVAL_UNDEF(&_126$$23);
	ZVAL_UNDEF(&_127$$24);
	ZVAL_UNDEF(&_128$$24);
	ZVAL_UNDEF(&_130$$24);
	ZVAL_UNDEF(&_131$$24);
	ZVAL_UNDEF(&_132$$24);
	ZVAL_UNDEF(&_133$$25);
	ZVAL_UNDEF(&_134$$25);
	ZVAL_UNDEF(&_136$$25);
	ZVAL_UNDEF(&_137$$25);
	ZVAL_UNDEF(&_138$$25);
	ZVAL_UNDEF(&_145$$26);
	ZVAL_UNDEF(&_146$$26);
	ZVAL_UNDEF(&_149$$27);
	ZVAL_UNDEF(&_150$$27);
	ZVAL_UNDEF(&_152$$28);
	ZVAL_UNDEF(&_153$$28);
	ZVAL_UNDEF(&_155$$29);
	ZVAL_UNDEF(&_156$$29);
	ZVAL_UNDEF(&_157$$29);
	ZVAL_UNDEF(&_158$$29);
	ZVAL_UNDEF(&_160$$30);
	ZVAL_UNDEF(&_161$$30);
	ZVAL_UNDEF(&_162$$30);
	ZVAL_UNDEF(&_164$$31);
	ZVAL_UNDEF(&_165$$31);
	ZVAL_UNDEF(&name);
	ZVAL_UNDEF(&_0$$3);
	ZVAL_UNDEF(&_166);
	ZVAL_UNDEF(&_1$$4);
	ZVAL_UNDEF(&_11$$5);
	ZVAL_UNDEF(&_23$$7);
	ZVAL_UNDEF(&_34$$9);
	ZVAL_UNDEF(&_105$$9);
	ZVAL_UNDEF(&_38$$10);
	ZVAL_UNDEF(&_53$$13);
	ZVAL_UNDEF(&_61$$14);
	ZVAL_UNDEF(&_79$$16);
	ZVAL_UNDEF(&_95$$17);
	ZVAL_UNDEF(&_116$$21);
	ZVAL_UNDEF(&_122$$22);
	ZVAL_UNDEF(&_129$$24);
	ZVAL_UNDEF(&_135$$25);
	ZVAL_UNDEF(&_144$$26);
	ZVAL_UNDEF(&_148$$27);
	ZVAL_UNDEF(&_151$$28);
	ZVAL_UNDEF(&_154$$29);
	ZVAL_UNDEF(&_159$$30);
	ZVAL_UNDEF(&_163$$31);
#if PHP_VERSION_ID >= 80000
	bool is_null_true = 1;
	ZEND_PARSE_PARAMETERS_START(1, 3)
		Z_PARAM_ZVAL(variable)
		Z_PARAM_OPTIONAL
		Z_PARAM_STR_OR_NULL(name)
		Z_PARAM_LONG(tab)
	ZEND_PARSE_PARAMETERS_END();
#endif


	ZEPHIR_MM_GROW();
	zephir_fetch_params(1, 1, 2, &variable, &name_param, &tab_param);
	if (!name_param) {
		ZEPHIR_INIT_VAR(&name);
	} else {
		zephir_get_strval(&name, name_param);
	}
	if (!tab_param) {
		tab = 1;
	} else {
		tab = zephir_get_intval(tab_param);
	}


	ZEPHIR_INIT_VAR(&space);
	ZVAL_STRING(&space, "  ");
	ZEPHIR_INIT_VAR(&output);
	ZVAL_STRING(&output, "");
	if (!(ZEPHIR_IS_EMPTY(&name))) {
		ZEPHIR_INIT_VAR(&_0$$3);
		ZEPHIR_CONCAT_VS(&_0$$3, &name, " ");
		ZEPHIR_CPY_WRT(&output, &_0$$3);
	}
	if (Z_TYPE_P(variable) == IS_ARRAY) {
		ZEPHIR_INIT_VAR(&_1$$4);
		zephir_create_array(&_1$$4, 2, 0);
		ZEPHIR_INIT_VAR(&_3$$4);
		ZVAL_STRING(&_3$$4, "arr");
		ZEPHIR_CALL_METHOD(&_2$$4, this_ptr, "getstyle", NULL, 0, &_3$$4);
		zephir_check_call_status();
		zephir_array_update_string(&_1$$4, SL(":style"), &_2$$4, PH_COPY | PH_SEPARATE);
		add_assoc_long_ex(&_1$$4, SL(":count"), zephir_fast_count_int(variable));
		ZEPHIR_INIT_NVAR(&_3$$4);
		ZVAL_STRING(&_3$$4, "<b style=\":style\">Array</b> (<span style=\":style\">:count</span>) (\n");
		ZEPHIR_CALL_FUNCTION(&_2$$4, "strtr", NULL, 5, &_3$$4, &_1$$4);
		zephir_check_call_status();
		zephir_concat_self(&output, &_2$$4);
		zephir_is_iterable(variable, 0, "phalcon/Support/Debug/Dump.zep", 231);
		if (Z_TYPE_P(variable) == IS_ARRAY) {
			ZEND_HASH_FOREACH_KEY_VAL(Z_ARRVAL_P(variable), _6$$4, _7$$4, _4$$4)
			{
				ZEPHIR_INIT_NVAR(&key);
				if (_7$$4 != NULL) { 
					ZVAL_STR_COPY(&key, _7$$4);
				} else {
					ZVAL_LONG(&key, _6$$4);
				}
				ZEPHIR_INIT_NVAR(&value);
				ZVAL_COPY(&value, _4$$4);
				ZVAL_LONG(&_8$$5, tab);
				ZEPHIR_CALL_FUNCTION(&_9$$5, "str_repeat", &_10, 1, &space, &_8$$5);
				zephir_check_call_status();
				ZEPHIR_INIT_NVAR(&_11$$5);
				zephir_create_array(&_11$$5, 2, 0);
				ZEPHIR_INIT_NVAR(&_13$$5);
				ZVAL_STRING(&_13$$5, "arr");
				ZEPHIR_CALL_METHOD(&_12$$5, this_ptr, "getstyle", NULL, 0, &_13$$5);
				zephir_check_call_status();
				zephir_array_update_string(&_11$$5, SL(":style"), &_12$$5, PH_COPY | PH_SEPARATE);
				zephir_array_update_string(&_11$$5, SL(":key"), &key, PH_COPY | PH_SEPARATE);
				ZEPHIR_INIT_NVAR(&_13$$5);
				ZVAL_STRING(&_13$$5, "[<span style=\":style\">:key</span>] => ");
				ZEPHIR_CALL_FUNCTION(&_12$$5, "strtr", NULL, 5, &_13$$5, &_11$$5);
				zephir_check_call_status();
				ZEPHIR_INIT_NVAR(&_14$$5);
				ZEPHIR_CONCAT_VV(&_14$$5, &_9$$5, &_12$$5);
				zephir_concat_self(&output, &_14$$5);
				_15$$5 = tab == 1;
				if (_15$$5) {
					_15$$5 = !ZEPHIR_IS_STRING(&name, "");
				}
				_16$$5 = _15$$5;
				if (_16$$5) {
					_16$$5 = !(Z_TYPE_P(&key) == IS_LONG);
				}
				_17$$5 = _16$$5;
				if (_17$$5) {
					_17$$5 = ZEPHIR_IS_EQUAL(&name, &key);
				}
				if (_17$$5) {
					continue;
				}
				ZEPHIR_INIT_NVAR(&_13$$5);
				ZVAL_STRING(&_13$$5, "");
				ZVAL_LONG(&_8$$5, (tab + 1));
				ZEPHIR_CALL_METHOD(&_18$$5, this_ptr, "output", &_19, 0, &value, &_13$$5, &_8$$5);
				zephir_check_call_status();
				ZEPHIR_INIT_NVAR(&_20$$5);
				ZEPHIR_CONCAT_VS(&_20$$5, &_18$$5, "\n");
				zephir_concat_self(&output, &_20$$5);
			} ZEND_HASH_FOREACH_END();
		} else {
			ZEPHIR_CALL_METHOD(NULL, variable, "rewind", NULL, 0);
			zephir_check_call_status();
			while (1) {
				ZEPHIR_CALL_METHOD(&_5$$4, variable, "valid", NULL, 0);
				zephir_check_call_status();
				if (!zend_is_true(&_5$$4)) {
					break;
				}
				ZEPHIR_CALL_METHOD(&key, variable, "key", NULL, 0);
				zephir_check_call_status();
				ZEPHIR_CALL_METHOD(&value, variable, "current", NULL, 0);
				zephir_check_call_status();
					ZVAL_LONG(&_21$$7, tab);
					ZEPHIR_CALL_FUNCTION(&_22$$7, "str_repeat", &_10, 1, &space, &_21$$7);
					zephir_check_call_status();
					ZEPHIR_INIT_NVAR(&_23$$7);
					zephir_create_array(&_23$$7, 2, 0);
					ZEPHIR_INIT_NVAR(&_25$$7);
					ZVAL_STRING(&_25$$7, "arr");
					ZEPHIR_CALL_METHOD(&_24$$7, this_ptr, "getstyle", NULL, 0, &_25$$7);
					zephir_check_call_status();
					zephir_array_update_string(&_23$$7, SL(":style"), &_24$$7, PH_COPY | PH_SEPARATE);
					zephir_array_update_string(&_23$$7, SL(":key"), &key, PH_COPY | PH_SEPARATE);
					ZEPHIR_INIT_NVAR(&_25$$7);
					ZVAL_STRING(&_25$$7, "[<span style=\":style\">:key</span>] => ");
					ZEPHIR_CALL_FUNCTION(&_24$$7, "strtr", NULL, 5, &_25$$7, &_23$$7);
					zephir_check_call_status();
					ZEPHIR_INIT_NVAR(&_26$$7);
					ZEPHIR_CONCAT_VV(&_26$$7, &_22$$7, &_24$$7);
					zephir_concat_self(&output, &_26$$7);
					_27$$7 = tab == 1;
					if (_27$$7) {
						_27$$7 = !ZEPHIR_IS_STRING(&name, "");
					}
					_28$$7 = _27$$7;
					if (_28$$7) {
						_28$$7 = !(Z_TYPE_P(&key) == IS_LONG);
					}
					_29$$7 = _28$$7;
					if (_29$$7) {
						_29$$7 = ZEPHIR_IS_EQUAL(&name, &key);
					}
					if (_29$$7) {
						continue;
					}
					ZEPHIR_INIT_NVAR(&_25$$7);
					ZVAL_STRING(&_25$$7, "");
					ZVAL_LONG(&_21$$7, (tab + 1));
					ZEPHIR_CALL_METHOD(&_30$$7, this_ptr, "output", &_19, 0, &value, &_25$$7, &_21$$7);
					zephir_check_call_status();
					ZEPHIR_INIT_NVAR(&_31$$7);
					ZEPHIR_CONCAT_VS(&_31$$7, &_30$$7, "\n");
					zephir_concat_self(&output, &_31$$7);
				ZEPHIR_CALL_METHOD(NULL, variable, "next", NULL, 0);
				zephir_check_call_status();
			}
		}
		ZEPHIR_INIT_NVAR(&value);
		ZEPHIR_INIT_NVAR(&key);
		ZVAL_LONG(&_32$$4, (tab - 1));
		ZEPHIR_CALL_FUNCTION(&_33$$4, "str_repeat", &_10, 1, &space, &_32$$4);
		zephir_check_call_status();
		ZEPHIR_CONCAT_VVS(return_value, &output, &_33$$4, ")");
		RETURN_MM();
	}
	if (Z_TYPE_P(variable) == IS_OBJECT) {
		ZEPHIR_INIT_VAR(&_34$$9);
		zephir_create_array(&_34$$9, 2, 0);
		ZEPHIR_INIT_VAR(&_36$$9);
		ZVAL_STRING(&_36$$9, "obj");
		ZEPHIR_CALL_METHOD(&_35$$9, this_ptr, "getstyle", NULL, 0, &_36$$9);
		zephir_check_call_status();
		zephir_array_update_string(&_34$$9, SL(":style"), &_35$$9, PH_COPY | PH_SEPARATE);
		ZEPHIR_INIT_NVAR(&_36$$9);
		zephir_get_class(&_36$$9, variable, 0);
		zephir_array_update_string(&_34$$9, SL(":class"), &_36$$9, PH_COPY | PH_SEPARATE);
		ZEPHIR_INIT_NVAR(&_36$$9);
		ZVAL_STRING(&_36$$9, "<b style=\":style\">Object</b> :class");
		ZEPHIR_CALL_FUNCTION(&_35$$9, "strtr", NULL, 5, &_36$$9, &_34$$9);
		zephir_check_call_status();
		zephir_concat_self(&output, &_35$$9);
		ZEPHIR_CALL_FUNCTION(&_37$$9, "get_parent_class", NULL, 0, variable);
		zephir_check_call_status();
		if (zephir_is_true(&_37$$9)) {
			ZEPHIR_INIT_VAR(&_38$$10);
			zephir_create_array(&_38$$10, 2, 0);
			ZEPHIR_INIT_VAR(&_40$$10);
			ZVAL_STRING(&_40$$10, "obj");
			ZEPHIR_CALL_METHOD(&_39$$10, this_ptr, "getstyle", NULL, 0, &_40$$10);
			zephir_check_call_status();
			zephir_array_update_string(&_38$$10, SL(":style"), &_39$$10, PH_COPY | PH_SEPARATE);
			ZEPHIR_CALL_FUNCTION(&_39$$10, "get_parent_class", NULL, 0, variable);
			zephir_check_call_status();
			zephir_array_update_string(&_38$$10, SL(":parent"), &_39$$10, PH_COPY | PH_SEPARATE);
			ZEPHIR_INIT_NVAR(&_40$$10);
			ZVAL_STRING(&_40$$10, " <b style=\":style\">extends</b> :parent");
			ZEPHIR_CALL_FUNCTION(&_39$$10, "strtr", NULL, 5, &_40$$10, &_38$$10);
			zephir_check_call_status();
			zephir_concat_self(&output, &_39$$10);
		}
		zephir_concat_self_str(&output, SL(" (\n"));
		zephir_read_property(&_41$$9, this_ptr, ZEND_STRL("detailed"), PH_NOISY_CC | PH_READONLY);
		_42$$9 = !zephir_is_true(&_41$$9);
		if (!(_42$$9)) {
			_42$$9 = zephir_is_instance_of(variable, SL("stdClass"));
		}
		if (zephir_instance_of_ev(variable, phalcon_di_di_ce)) {
			ZVAL_LONG(&_43$$11, tab);
			ZEPHIR_CALL_FUNCTION(&_44$$11, "str_repeat", &_10, 1, &space, &_43$$11);
			zephir_check_call_status();
			ZEPHIR_INIT_VAR(&_45$$11);
			ZEPHIR_CONCAT_VS(&_45$$11, &_44$$11, "[skipped]\n");
			zephir_concat_self(&output, &_45$$11);
		} else if (_42$$9) {
<<<<<<< HEAD
			ZEPHIR_CALL_FUNCTION(&_46$$12, "get_object_vars", NULL, 506, variable);
=======
			ZEPHIR_CALL_FUNCTION(&_46$$12, "get_object_vars", NULL, 508, variable);
>>>>>>> 57a2dfd0
			zephir_check_call_status();
			zephir_is_iterable(&_46$$12, 0, "phalcon/Support/Debug/Dump.zep", 263);
			if (Z_TYPE_P(&_46$$12) == IS_ARRAY) {
				ZEND_HASH_FOREACH_KEY_VAL(Z_ARRVAL_P(&_46$$12), _49$$12, _50$$12, _47$$12)
				{
					ZEPHIR_INIT_NVAR(&key);
					if (_50$$12 != NULL) { 
						ZVAL_STR_COPY(&key, _50$$12);
					} else {
						ZVAL_LONG(&key, _49$$12);
					}
					ZEPHIR_INIT_NVAR(&value);
					ZVAL_COPY(&value, _47$$12);
					ZVAL_LONG(&_51$$13, tab);
					ZEPHIR_CALL_FUNCTION(&_52$$13, "str_repeat", &_10, 1, &space, &_51$$13);
					zephir_check_call_status();
					ZEPHIR_INIT_NVAR(&_53$$13);
					zephir_create_array(&_53$$13, 3, 0);
					ZEPHIR_INIT_NVAR(&_55$$13);
					ZVAL_STRING(&_55$$13, "obj");
					ZEPHIR_CALL_METHOD(&_54$$13, this_ptr, "getstyle", NULL, 0, &_55$$13);
					zephir_check_call_status();
					zephir_array_update_string(&_53$$13, SL(":style"), &_54$$13, PH_COPY | PH_SEPARATE);
					zephir_array_update_string(&_53$$13, SL(":key"), &key, PH_COPY | PH_SEPARATE);
					add_assoc_stringl_ex(&_53$$13, SL(":type"), SL("public"));
					ZEPHIR_INIT_NVAR(&_55$$13);
					ZVAL_STRING(&_55$$13, "-><span style=\":style\">:key</span> (<span style=\":style\">:type</span>) = ");
					ZEPHIR_CALL_FUNCTION(&_54$$13, "strtr", NULL, 5, &_55$$13, &_53$$13);
					zephir_check_call_status();
					ZEPHIR_INIT_NVAR(&_56$$13);
					ZEPHIR_CONCAT_VV(&_56$$13, &_52$$13, &_54$$13);
					zephir_concat_self(&output, &_56$$13);
					ZEPHIR_INIT_NVAR(&_55$$13);
					ZVAL_STRING(&_55$$13, "");
					ZVAL_LONG(&_51$$13, (tab + 1));
					ZEPHIR_CALL_METHOD(&_57$$13, this_ptr, "output", &_19, 0, &value, &_55$$13, &_51$$13);
					zephir_check_call_status();
					ZEPHIR_INIT_NVAR(&_58$$13);
					ZEPHIR_CONCAT_VS(&_58$$13, &_57$$13, "\n");
					zephir_concat_self(&output, &_58$$13);
				} ZEND_HASH_FOREACH_END();
			} else {
				ZEPHIR_CALL_METHOD(NULL, &_46$$12, "rewind", NULL, 0);
				zephir_check_call_status();
				while (1) {
					ZEPHIR_CALL_METHOD(&_48$$12, &_46$$12, "valid", NULL, 0);
					zephir_check_call_status();
					if (!zend_is_true(&_48$$12)) {
						break;
					}
					ZEPHIR_CALL_METHOD(&key, &_46$$12, "key", NULL, 0);
					zephir_check_call_status();
					ZEPHIR_CALL_METHOD(&value, &_46$$12, "current", NULL, 0);
					zephir_check_call_status();
						ZVAL_LONG(&_59$$14, tab);
						ZEPHIR_CALL_FUNCTION(&_60$$14, "str_repeat", &_10, 1, &space, &_59$$14);
						zephir_check_call_status();
						ZEPHIR_INIT_NVAR(&_61$$14);
						zephir_create_array(&_61$$14, 3, 0);
						ZEPHIR_INIT_NVAR(&_63$$14);
						ZVAL_STRING(&_63$$14, "obj");
						ZEPHIR_CALL_METHOD(&_62$$14, this_ptr, "getstyle", NULL, 0, &_63$$14);
						zephir_check_call_status();
						zephir_array_update_string(&_61$$14, SL(":style"), &_62$$14, PH_COPY | PH_SEPARATE);
						zephir_array_update_string(&_61$$14, SL(":key"), &key, PH_COPY | PH_SEPARATE);
						add_assoc_stringl_ex(&_61$$14, SL(":type"), SL("public"));
						ZEPHIR_INIT_NVAR(&_63$$14);
						ZVAL_STRING(&_63$$14, "-><span style=\":style\">:key</span> (<span style=\":style\">:type</span>) = ");
						ZEPHIR_CALL_FUNCTION(&_62$$14, "strtr", NULL, 5, &_63$$14, &_61$$14);
						zephir_check_call_status();
						ZEPHIR_INIT_NVAR(&_64$$14);
						ZEPHIR_CONCAT_VV(&_64$$14, &_60$$14, &_62$$14);
						zephir_concat_self(&output, &_64$$14);
						ZEPHIR_INIT_NVAR(&_63$$14);
						ZVAL_STRING(&_63$$14, "");
						ZVAL_LONG(&_59$$14, (tab + 1));
						ZEPHIR_CALL_METHOD(&_65$$14, this_ptr, "output", &_19, 0, &value, &_63$$14, &_59$$14);
						zephir_check_call_status();
						ZEPHIR_INIT_NVAR(&_66$$14);
						ZEPHIR_CONCAT_VS(&_66$$14, &_65$$14, "\n");
						zephir_concat_self(&output, &_66$$14);
					ZEPHIR_CALL_METHOD(NULL, &_46$$12, "next", NULL, 0);
					zephir_check_call_status();
				}
			}
			ZEPHIR_INIT_NVAR(&value);
			ZEPHIR_INIT_NVAR(&key);
		} else {
			ZEPHIR_INIT_VAR(&reflect$$15);
			object_init_ex(&reflect$$15, zephir_get_internal_ce(SL("reflectionclass")));
			ZEPHIR_CALL_METHOD(NULL, &reflect$$15, "__construct", NULL, 179, variable);
			zephir_check_call_status();
			ZVAL_LONG(&_67$$15, ((1 | 2) | 4));
			ZEPHIR_CALL_METHOD(&props$$15, &reflect$$15, "getproperties", NULL, 183, &_67$$15);
			zephir_check_call_status();
			zephir_is_iterable(&props$$15, 0, "phalcon/Support/Debug/Dump.zep", 289);
			if (Z_TYPE_P(&props$$15) == IS_ARRAY) {
				ZEND_HASH_FOREACH_VAL(Z_ARRVAL_P(&props$$15), _68$$15)
				{
					ZEPHIR_INIT_NVAR(&property$$15);
					ZVAL_COPY(&property$$15, _68$$15);
					ZVAL_BOOL(&_70$$16, 1);
					ZEPHIR_CALL_METHOD(NULL, &property$$15, "setaccessible", &_71, 0, &_70$$16);
					zephir_check_call_status();
					ZEPHIR_CALL_METHOD(&key, &property$$15, "getname", &_72, 0);
					zephir_check_call_status();
					_74$$16 = zephir_fetch_class_str_ex(SL("Reflection"), ZEND_FETCH_CLASS_AUTO);
					ZEPHIR_CALL_METHOD(&_76$$16, &property$$15, "getmodifiers", &_77, 0);
					zephir_check_call_status();
					ZEPHIR_CALL_CE_STATIC(&_73$$16, _74$$16, "getmodifiernames", &_75, 0, &_76$$16);
					zephir_check_call_status();
					ZEPHIR_INIT_NVAR(&type);
					zephir_fast_join_str(&type, SL(" "), &_73$$16);
					ZVAL_LONG(&_70$$16, tab);
					ZEPHIR_CALL_FUNCTION(&_78$$16, "str_repeat", &_10, 1, &space, &_70$$16);
					zephir_check_call_status();
					ZEPHIR_INIT_NVAR(&_79$$16);
					zephir_create_array(&_79$$16, 3, 0);
					ZEPHIR_INIT_NVAR(&_81$$16);
					ZVAL_STRING(&_81$$16, "obj");
					ZEPHIR_CALL_METHOD(&_80$$16, this_ptr, "getstyle", NULL, 0, &_81$$16);
					zephir_check_call_status();
					zephir_array_update_string(&_79$$16, SL(":style"), &_80$$16, PH_COPY | PH_SEPARATE);
					zephir_array_update_string(&_79$$16, SL(":key"), &key, PH_COPY | PH_SEPARATE);
					zephir_array_update_string(&_79$$16, SL(":type"), &type, PH_COPY | PH_SEPARATE);
					ZEPHIR_INIT_NVAR(&_81$$16);
					ZVAL_STRING(&_81$$16, "-><span style=\":style\">:key</span> (<span style=\":style\">:type</span>) = ");
					ZEPHIR_CALL_FUNCTION(&_80$$16, "strtr", NULL, 5, &_81$$16, &_79$$16);
					zephir_check_call_status();
					ZEPHIR_INIT_NVAR(&_82$$16);
					ZEPHIR_CONCAT_VV(&_82$$16, &_78$$16, &_80$$16);
					zephir_concat_self(&output, &_82$$16);
					ZEPHIR_CALL_METHOD(&_84$$16, &property$$15, "getvalue", &_85, 0, variable);
					zephir_check_call_status();
					ZEPHIR_INIT_NVAR(&_81$$16);
					ZVAL_STRING(&_81$$16, "");
					ZVAL_LONG(&_70$$16, (tab + 1));
					ZEPHIR_CALL_METHOD(&_83$$16, this_ptr, "output", &_19, 0, &_84$$16, &_81$$16, &_70$$16);
					zephir_check_call_status();
					ZEPHIR_INIT_NVAR(&_86$$16);
					ZEPHIR_CONCAT_VS(&_86$$16, &_83$$16, "\n");
					zephir_concat_self(&output, &_86$$16);
				} ZEND_HASH_FOREACH_END();
			} else {
				ZEPHIR_CALL_METHOD(NULL, &props$$15, "rewind", NULL, 0);
				zephir_check_call_status();
				while (1) {
					ZEPHIR_CALL_METHOD(&_69$$15, &props$$15, "valid", NULL, 0);
					zephir_check_call_status();
					if (!zend_is_true(&_69$$15)) {
						break;
					}
					ZEPHIR_CALL_METHOD(&property$$15, &props$$15, "current", NULL, 0);
					zephir_check_call_status();
						ZVAL_BOOL(&_87$$17, 1);
						ZEPHIR_CALL_METHOD(NULL, &property$$15, "setaccessible", &_88, 0, &_87$$17);
						zephir_check_call_status();
						ZEPHIR_CALL_METHOD(&key, &property$$15, "getname", &_89, 0);
						zephir_check_call_status();
						_91$$17 = zephir_fetch_class_str_ex(SL("Reflection"), ZEND_FETCH_CLASS_AUTO);
						ZEPHIR_CALL_METHOD(&_92$$17, &property$$15, "getmodifiers", &_93, 0);
						zephir_check_call_status();
						ZEPHIR_CALL_CE_STATIC(&_90$$17, _91$$17, "getmodifiernames", &_75, 0, &_92$$17);
						zephir_check_call_status();
						ZEPHIR_INIT_NVAR(&type);
						zephir_fast_join_str(&type, SL(" "), &_90$$17);
						ZVAL_LONG(&_87$$17, tab);
						ZEPHIR_CALL_FUNCTION(&_94$$17, "str_repeat", &_10, 1, &space, &_87$$17);
						zephir_check_call_status();
						ZEPHIR_INIT_NVAR(&_95$$17);
						zephir_create_array(&_95$$17, 3, 0);
						ZEPHIR_INIT_NVAR(&_97$$17);
						ZVAL_STRING(&_97$$17, "obj");
						ZEPHIR_CALL_METHOD(&_96$$17, this_ptr, "getstyle", NULL, 0, &_97$$17);
						zephir_check_call_status();
						zephir_array_update_string(&_95$$17, SL(":style"), &_96$$17, PH_COPY | PH_SEPARATE);
						zephir_array_update_string(&_95$$17, SL(":key"), &key, PH_COPY | PH_SEPARATE);
						zephir_array_update_string(&_95$$17, SL(":type"), &type, PH_COPY | PH_SEPARATE);
						ZEPHIR_INIT_NVAR(&_97$$17);
						ZVAL_STRING(&_97$$17, "-><span style=\":style\">:key</span> (<span style=\":style\">:type</span>) = ");
						ZEPHIR_CALL_FUNCTION(&_96$$17, "strtr", NULL, 5, &_97$$17, &_95$$17);
						zephir_check_call_status();
						ZEPHIR_INIT_NVAR(&_98$$17);
						ZEPHIR_CONCAT_VV(&_98$$17, &_94$$17, &_96$$17);
						zephir_concat_self(&output, &_98$$17);
						ZEPHIR_CALL_METHOD(&_100$$17, &property$$15, "getvalue", &_101, 0, variable);
						zephir_check_call_status();
						ZEPHIR_INIT_NVAR(&_97$$17);
						ZVAL_STRING(&_97$$17, "");
						ZVAL_LONG(&_87$$17, (tab + 1));
						ZEPHIR_CALL_METHOD(&_99$$17, this_ptr, "output", &_19, 0, &_100$$17, &_97$$17, &_87$$17);
						zephir_check_call_status();
						ZEPHIR_INIT_NVAR(&_102$$17);
						ZEPHIR_CONCAT_VS(&_102$$17, &_99$$17, "\n");
						zephir_concat_self(&output, &_102$$17);
					ZEPHIR_CALL_METHOD(NULL, &props$$15, "next", NULL, 0);
					zephir_check_call_status();
				}
			}
			ZEPHIR_INIT_NVAR(&property$$15);
		}
		ZEPHIR_CALL_FUNCTION(&attr, "get_class_methods", NULL, 0, variable);
		zephir_check_call_status();
		ZVAL_LONG(&_103$$9, tab);
		ZEPHIR_CALL_FUNCTION(&_104$$9, "str_repeat", &_10, 1, &space, &_103$$9);
		zephir_check_call_status();
		ZEPHIR_INIT_VAR(&_105$$9);
		zephir_create_array(&_105$$9, 3, 0);
		ZEPHIR_INIT_NVAR(&_36$$9);
		ZVAL_STRING(&_36$$9, "obj");
		ZEPHIR_CALL_METHOD(&_106$$9, this_ptr, "getstyle", NULL, 0, &_36$$9);
		zephir_check_call_status();
		zephir_array_update_string(&_105$$9, SL(":style"), &_106$$9, PH_COPY | PH_SEPARATE);
		ZEPHIR_INIT_NVAR(&_36$$9);
		zephir_get_class(&_36$$9, variable, 0);
		zephir_array_update_string(&_105$$9, SL(":class"), &_36$$9, PH_COPY | PH_SEPARATE);
		add_assoc_long_ex(&_105$$9, SL(":count"), zephir_fast_count_int(&attr));
		ZEPHIR_INIT_NVAR(&_36$$9);
		ZVAL_STRING(&_36$$9, ":class <b style=\":style\">methods</b>: (<span style=\":style\">:count</span>) (\n");
		ZEPHIR_CALL_FUNCTION(&_106$$9, "strtr", NULL, 5, &_36$$9, &_105$$9);
		zephir_check_call_status();
		ZEPHIR_INIT_VAR(&_107$$9);
		ZEPHIR_CONCAT_VV(&_107$$9, &_104$$9, &_106$$9);
		zephir_concat_self(&output, &_107$$9);
		ZEPHIR_INIT_NVAR(&_36$$9);
		zephir_get_class(&_36$$9, variable, 0);
		zephir_read_property(&_103$$9, this_ptr, ZEND_STRL("methods"), PH_NOISY_CC | PH_READONLY);
		if (zephir_fast_in_array(&_36$$9, &_103$$9)) {
			ZVAL_LONG(&_108$$18, tab);
			ZEPHIR_CALL_FUNCTION(&_109$$18, "str_repeat", &_10, 1, &space, &_108$$18);
			zephir_check_call_status();
			ZEPHIR_INIT_VAR(&_110$$18);
			ZEPHIR_CONCAT_VS(&_110$$18, &_109$$18, "[already listed]\n");
			zephir_concat_self(&output, &_110$$18);
		} else {
			zephir_is_iterable(&attr, 0, "phalcon/Support/Debug/Dump.zep", 307);
			if (Z_TYPE_P(&attr) == IS_ARRAY) {
				ZEND_HASH_FOREACH_VAL(Z_ARRVAL_P(&attr), _111$$19)
				{
					ZEPHIR_INIT_NVAR(&value);
					ZVAL_COPY(&value, _111$$19);
					ZEPHIR_INIT_NVAR(&_113$$20);
					zephir_get_class(&_113$$20, variable, 0);
					zephir_update_property_array_append(this_ptr, SL("methods"), &_113$$20);
					if (ZEPHIR_IS_STRING(&value, "__construct")) {
						ZVAL_LONG(&_114$$21, (tab + 1));
						ZEPHIR_CALL_FUNCTION(&_115$$21, "str_repeat", &_10, 1, &space, &_114$$21);
						zephir_check_call_status();
						ZEPHIR_INIT_NVAR(&_116$$21);
						zephir_create_array(&_116$$21, 2, 0);
						ZEPHIR_INIT_NVAR(&_118$$21);
						ZVAL_STRING(&_118$$21, "obj");
						ZEPHIR_CALL_METHOD(&_117$$21, this_ptr, "getstyle", NULL, 0, &_118$$21);
						zephir_check_call_status();
						zephir_array_update_string(&_116$$21, SL(":style"), &_117$$21, PH_COPY | PH_SEPARATE);
						zephir_array_update_string(&_116$$21, SL(":method"), &value, PH_COPY | PH_SEPARATE);
						ZEPHIR_INIT_NVAR(&_118$$21);
						ZVAL_STRING(&_118$$21, "-><span style=\":style\">:method</span>(); [<b style=\":style\">constructor</b>]\n");
						ZEPHIR_CALL_FUNCTION(&_117$$21, "strtr", NULL, 5, &_118$$21, &_116$$21);
						zephir_check_call_status();
						ZEPHIR_INIT_NVAR(&_119$$21);
						ZEPHIR_CONCAT_VV(&_119$$21, &_115$$21, &_117$$21);
						zephir_concat_self(&output, &_119$$21);
					} else {
						ZVAL_LONG(&_120$$22, (tab + 1));
						ZEPHIR_CALL_FUNCTION(&_121$$22, "str_repeat", &_10, 1, &space, &_120$$22);
						zephir_check_call_status();
						ZEPHIR_INIT_NVAR(&_122$$22);
						zephir_create_array(&_122$$22, 2, 0);
						ZEPHIR_INIT_NVAR(&_124$$22);
						ZVAL_STRING(&_124$$22, "obj");
						ZEPHIR_CALL_METHOD(&_123$$22, this_ptr, "getstyle", NULL, 0, &_124$$22);
						zephir_check_call_status();
						zephir_array_update_string(&_122$$22, SL(":style"), &_123$$22, PH_COPY | PH_SEPARATE);
						zephir_array_update_string(&_122$$22, SL(":method"), &value, PH_COPY | PH_SEPARATE);
						ZEPHIR_INIT_NVAR(&_124$$22);
						ZVAL_STRING(&_124$$22, "-><span style=\":style\">:method</span>();\n");
						ZEPHIR_CALL_FUNCTION(&_123$$22, "strtr", NULL, 5, &_124$$22, &_122$$22);
						zephir_check_call_status();
						ZEPHIR_INIT_NVAR(&_125$$22);
						ZEPHIR_CONCAT_VV(&_125$$22, &_121$$22, &_123$$22);
						zephir_concat_self(&output, &_125$$22);
					}
				} ZEND_HASH_FOREACH_END();
			} else {
				ZEPHIR_CALL_METHOD(NULL, &attr, "rewind", NULL, 0);
				zephir_check_call_status();
				while (1) {
					ZEPHIR_CALL_METHOD(&_112$$19, &attr, "valid", NULL, 0);
					zephir_check_call_status();
					if (!zend_is_true(&_112$$19)) {
						break;
					}
					ZEPHIR_CALL_METHOD(&value, &attr, "current", NULL, 0);
					zephir_check_call_status();
						ZEPHIR_INIT_NVAR(&_126$$23);
						zephir_get_class(&_126$$23, variable, 0);
						zephir_update_property_array_append(this_ptr, SL("methods"), &_126$$23);
						if (ZEPHIR_IS_STRING(&value, "__construct")) {
							ZVAL_LONG(&_127$$24, (tab + 1));
							ZEPHIR_CALL_FUNCTION(&_128$$24, "str_repeat", &_10, 1, &space, &_127$$24);
							zephir_check_call_status();
							ZEPHIR_INIT_NVAR(&_129$$24);
							zephir_create_array(&_129$$24, 2, 0);
							ZEPHIR_INIT_NVAR(&_131$$24);
							ZVAL_STRING(&_131$$24, "obj");
							ZEPHIR_CALL_METHOD(&_130$$24, this_ptr, "getstyle", NULL, 0, &_131$$24);
							zephir_check_call_status();
							zephir_array_update_string(&_129$$24, SL(":style"), &_130$$24, PH_COPY | PH_SEPARATE);
							zephir_array_update_string(&_129$$24, SL(":method"), &value, PH_COPY | PH_SEPARATE);
							ZEPHIR_INIT_NVAR(&_131$$24);
							ZVAL_STRING(&_131$$24, "-><span style=\":style\">:method</span>(); [<b style=\":style\">constructor</b>]\n");
							ZEPHIR_CALL_FUNCTION(&_130$$24, "strtr", NULL, 5, &_131$$24, &_129$$24);
							zephir_check_call_status();
							ZEPHIR_INIT_NVAR(&_132$$24);
							ZEPHIR_CONCAT_VV(&_132$$24, &_128$$24, &_130$$24);
							zephir_concat_self(&output, &_132$$24);
						} else {
							ZVAL_LONG(&_133$$25, (tab + 1));
							ZEPHIR_CALL_FUNCTION(&_134$$25, "str_repeat", &_10, 1, &space, &_133$$25);
							zephir_check_call_status();
							ZEPHIR_INIT_NVAR(&_135$$25);
							zephir_create_array(&_135$$25, 2, 0);
							ZEPHIR_INIT_NVAR(&_137$$25);
							ZVAL_STRING(&_137$$25, "obj");
							ZEPHIR_CALL_METHOD(&_136$$25, this_ptr, "getstyle", NULL, 0, &_137$$25);
							zephir_check_call_status();
							zephir_array_update_string(&_135$$25, SL(":style"), &_136$$25, PH_COPY | PH_SEPARATE);
							zephir_array_update_string(&_135$$25, SL(":method"), &value, PH_COPY | PH_SEPARATE);
							ZEPHIR_INIT_NVAR(&_137$$25);
							ZVAL_STRING(&_137$$25, "-><span style=\":style\">:method</span>();\n");
							ZEPHIR_CALL_FUNCTION(&_136$$25, "strtr", NULL, 5, &_137$$25, &_135$$25);
							zephir_check_call_status();
							ZEPHIR_INIT_NVAR(&_138$$25);
							ZEPHIR_CONCAT_VV(&_138$$25, &_134$$25, &_136$$25);
							zephir_concat_self(&output, &_138$$25);
						}
					ZEPHIR_CALL_METHOD(NULL, &attr, "next", NULL, 0);
					zephir_check_call_status();
				}
			}
			ZEPHIR_INIT_NVAR(&value);
			ZVAL_LONG(&_139$$19, tab);
			ZEPHIR_CALL_FUNCTION(&_140$$19, "str_repeat", &_10, 1, &space, &_139$$19);
			zephir_check_call_status();
			ZEPHIR_INIT_VAR(&_141$$19);
			ZEPHIR_CONCAT_VS(&_141$$19, &_140$$19, ")\n");
			zephir_concat_self(&output, &_141$$19);
		}
		ZVAL_LONG(&_142$$9, (tab - 1));
		ZEPHIR_CALL_FUNCTION(&_143$$9, "str_repeat", &_10, 1, &space, &_142$$9);
		zephir_check_call_status();
		ZEPHIR_CONCAT_VVS(return_value, &output, &_143$$9, ")");
		RETURN_MM();
	}
	if (Z_TYPE_P(variable) == IS_LONG) {
		ZEPHIR_INIT_VAR(&_144$$26);
		zephir_create_array(&_144$$26, 2, 0);
		ZEPHIR_INIT_VAR(&_146$$26);
		ZVAL_STRING(&_146$$26, "int");
		ZEPHIR_CALL_METHOD(&_145$$26, this_ptr, "getstyle", NULL, 0, &_146$$26);
		zephir_check_call_status();
		zephir_array_update_string(&_144$$26, SL(":style"), &_145$$26, PH_COPY | PH_SEPARATE);
		zephir_array_update_string(&_144$$26, SL(":var"), variable, PH_COPY | PH_SEPARATE);
		ZEPHIR_INIT_NVAR(&_146$$26);
		ZVAL_STRING(&_146$$26, "<b style=\":style\">Integer</b> (<span style=\":style\">:var</span>)");
		ZEPHIR_CALL_FUNCTION(&_145$$26, "strtr", NULL, 5, &_146$$26, &_144$$26);
		zephir_check_call_status();
		ZEPHIR_CONCAT_VV(return_value, &output, &_145$$26);
		RETURN_MM();
	}
	ZEPHIR_CALL_FUNCTION(&_147, "is_float", NULL, 234, variable);
	zephir_check_call_status();
	if (zephir_is_true(&_147)) {
		ZEPHIR_INIT_VAR(&_148$$27);
		zephir_create_array(&_148$$27, 2, 0);
		ZEPHIR_INIT_VAR(&_150$$27);
		ZVAL_STRING(&_150$$27, "float");
		ZEPHIR_CALL_METHOD(&_149$$27, this_ptr, "getstyle", NULL, 0, &_150$$27);
		zephir_check_call_status();
		zephir_array_update_string(&_148$$27, SL(":style"), &_149$$27, PH_COPY | PH_SEPARATE);
		zephir_array_update_string(&_148$$27, SL(":var"), variable, PH_COPY | PH_SEPARATE);
		ZEPHIR_INIT_NVAR(&_150$$27);
		ZVAL_STRING(&_150$$27, "<b style=\":style\">Float</b> (<span style=\":style\">:var</span>)");
		ZEPHIR_CALL_FUNCTION(&_149$$27, "strtr", NULL, 5, &_150$$27, &_148$$27);
		zephir_check_call_status();
		ZEPHIR_CONCAT_VV(return_value, &output, &_149$$27);
		RETURN_MM();
	}
	if (zephir_is_numeric(variable)) {
		ZEPHIR_INIT_VAR(&_151$$28);
		zephir_create_array(&_151$$28, 3, 0);
		ZEPHIR_INIT_VAR(&_153$$28);
		ZVAL_STRING(&_153$$28, "num");
		ZEPHIR_CALL_METHOD(&_152$$28, this_ptr, "getstyle", NULL, 0, &_153$$28);
		zephir_check_call_status();
		zephir_array_update_string(&_151$$28, SL(":style"), &_152$$28, PH_COPY | PH_SEPARATE);
		add_assoc_long_ex(&_151$$28, SL(":length"), zephir_fast_strlen_ev(variable));
		zephir_array_update_string(&_151$$28, SL(":var"), variable, PH_COPY | PH_SEPARATE);
		ZEPHIR_INIT_NVAR(&_153$$28);
		ZVAL_STRING(&_153$$28, "<b style=\":style\">Numeric string</b> (<span style=\":style\">:length</span>) \"<span style=\":style\">:var</span>\"");
		ZEPHIR_CALL_FUNCTION(&_152$$28, "strtr", NULL, 5, &_153$$28, &_151$$28);
		zephir_check_call_status();
		ZEPHIR_CONCAT_VV(return_value, &output, &_152$$28);
		RETURN_MM();
	}
	if (Z_TYPE_P(variable) == IS_STRING) {
		ZEPHIR_INIT_VAR(&_154$$29);
		zephir_create_array(&_154$$29, 3, 0);
		ZEPHIR_INIT_VAR(&_156$$29);
		ZVAL_STRING(&_156$$29, "str");
		ZEPHIR_CALL_METHOD(&_155$$29, this_ptr, "getstyle", NULL, 0, &_156$$29);
		zephir_check_call_status();
		zephir_array_update_string(&_154$$29, SL(":style"), &_155$$29, PH_COPY | PH_SEPARATE);
		add_assoc_long_ex(&_154$$29, SL(":length"), zephir_fast_strlen_ev(variable));
		ZVAL_LONG(&_157$$29, 4);
		ZEPHIR_INIT_NVAR(&_156$$29);
		ZVAL_STRING(&_156$$29, "utf-8");
		ZEPHIR_CALL_FUNCTION(&_155$$29, "htmlentities", NULL, 0, variable, &_157$$29, &_156$$29);
		zephir_check_call_status();
		ZEPHIR_CALL_FUNCTION(&_158$$29, "nl2br", NULL, 0, &_155$$29);
		zephir_check_call_status();
		zephir_array_update_string(&_154$$29, SL(":var"), &_158$$29, PH_COPY | PH_SEPARATE);
		ZEPHIR_INIT_NVAR(&_156$$29);
		ZVAL_STRING(&_156$$29, "<b style=\":style\">String</b> (<span style=\":style\">:length</span>) \"<span style=\":style\">:var</span>\"");
		ZEPHIR_CALL_FUNCTION(&_158$$29, "strtr", NULL, 5, &_156$$29, &_154$$29);
		zephir_check_call_status();
		ZEPHIR_CONCAT_VV(return_value, &output, &_158$$29);
		RETURN_MM();
	}
	if ((Z_TYPE_P(variable) == IS_TRUE || Z_TYPE_P(variable) == IS_FALSE)) {
		ZEPHIR_INIT_VAR(&_159$$30);
		zephir_create_array(&_159$$30, 2, 0);
		ZEPHIR_INIT_VAR(&_161$$30);
		ZVAL_STRING(&_161$$30, "bool");
		ZEPHIR_CALL_METHOD(&_160$$30, this_ptr, "getstyle", NULL, 0, &_161$$30);
		zephir_check_call_status();
		zephir_array_update_string(&_159$$30, SL(":style"), &_160$$30, PH_COPY | PH_SEPARATE);
		ZEPHIR_INIT_VAR(&_162$$30);
		if (zephir_is_true(variable)) {
			ZEPHIR_INIT_NVAR(&_162$$30);
			ZVAL_STRING(&_162$$30, "TRUE");
		} else {
			ZEPHIR_INIT_NVAR(&_162$$30);
			ZVAL_STRING(&_162$$30, "FALSE");
		}
		zephir_array_update_string(&_159$$30, SL(":var"), &_162$$30, PH_COPY | PH_SEPARATE);
		ZEPHIR_INIT_NVAR(&_161$$30);
		ZVAL_STRING(&_161$$30, "<b style=\":style\">Boolean</b> (<span style=\":style\">:var</span>)");
		ZEPHIR_CALL_FUNCTION(&_160$$30, "strtr", NULL, 5, &_161$$30, &_159$$30);
		zephir_check_call_status();
		ZEPHIR_CONCAT_VV(return_value, &output, &_160$$30);
		RETURN_MM();
	}
	if (Z_TYPE_P(variable) == IS_NULL) {
		ZEPHIR_INIT_VAR(&_163$$31);
		zephir_create_array(&_163$$31, 1, 0);
		ZEPHIR_INIT_VAR(&_165$$31);
		ZVAL_STRING(&_165$$31, "null");
		ZEPHIR_CALL_METHOD(&_164$$31, this_ptr, "getstyle", NULL, 0, &_165$$31);
		zephir_check_call_status();
		zephir_array_update_string(&_163$$31, SL(":style"), &_164$$31, PH_COPY | PH_SEPARATE);
		ZEPHIR_INIT_NVAR(&_165$$31);
		ZVAL_STRING(&_165$$31, "<b style=\":style\">NULL</b>");
		ZEPHIR_CALL_FUNCTION(&_164$$31, "strtr", NULL, 5, &_165$$31, &_163$$31);
		zephir_check_call_status();
		ZEPHIR_CONCAT_VV(return_value, &output, &_164$$31);
		RETURN_MM();
	}
	ZEPHIR_INIT_VAR(&_166);
	zephir_create_array(&_166, 2, 0);
	ZEPHIR_INIT_VAR(&_168);
	ZVAL_STRING(&_168, "other");
	ZEPHIR_CALL_METHOD(&_167, this_ptr, "getstyle", NULL, 0, &_168);
	zephir_check_call_status();
	zephir_array_update_string(&_166, SL(":style"), &_167, PH_COPY | PH_SEPARATE);
	zephir_array_update_string(&_166, SL(":var"), variable, PH_COPY | PH_SEPARATE);
	ZEPHIR_INIT_NVAR(&_168);
	ZVAL_STRING(&_168, "(<span style=\":style\">:var</span>)");
	ZEPHIR_CALL_FUNCTION(&_167, "strtr", NULL, 5, &_168, &_166);
	zephir_check_call_status();
	ZEPHIR_CONCAT_VV(return_value, &output, &_167);
	RETURN_MM();
}

/**
 * @todo This will be removed when traits are introduced
 */
PHP_METHOD(Phalcon_Support_Debug_Dump, encode)
{
	zephir_method_globals *ZEPHIR_METHOD_GLOBALS_PTR = NULL;
	zend_long options, depth, ZEPHIR_LAST_CALL_STATUS;
	zval *data, data_sub, *options_param = NULL, *depth_param = NULL, encoded, _0, _1, _2, _3$$3, _4$$3, _5$$3;
	zval *this_ptr = getThis();

	ZVAL_UNDEF(&data_sub);
	ZVAL_UNDEF(&encoded);
	ZVAL_UNDEF(&_0);
	ZVAL_UNDEF(&_1);
	ZVAL_UNDEF(&_2);
	ZVAL_UNDEF(&_3$$3);
	ZVAL_UNDEF(&_4$$3);
	ZVAL_UNDEF(&_5$$3);
#if PHP_VERSION_ID >= 80000
	bool is_null_true = 1;
	ZEND_PARSE_PARAMETERS_START(1, 3)
		Z_PARAM_ZVAL(data)
		Z_PARAM_OPTIONAL
		Z_PARAM_LONG(options)
		Z_PARAM_LONG(depth)
	ZEND_PARSE_PARAMETERS_END();
#endif


	ZEPHIR_MM_GROW();
	zephir_fetch_params(1, 1, 2, &data, &options_param, &depth_param);
	if (!options_param) {
		options = 0;
	} else {
		options = zephir_get_intval(options_param);
	}
	if (!depth_param) {
		depth = 512;
	} else {
		depth = zephir_get_intval(depth_param);
	}


	ZVAL_LONG(&_0, options);
	ZVAL_LONG(&_1, depth);
	ZEPHIR_INIT_VAR(&encoded);
	zephir_json_encode(&encoded, data, zephir_get_intval(&_0) );
	ZEPHIR_CALL_FUNCTION(&_2, "json_last_error", NULL, 215);
	zephir_check_call_status();
	if (UNEXPECTED(!ZEPHIR_IS_LONG_IDENTICAL(&_2, 0))) {
		ZEPHIR_INIT_VAR(&_3$$3);
		object_init_ex(&_3$$3, spl_ce_InvalidArgumentException);
		ZEPHIR_CALL_FUNCTION(&_4$$3, "json_last_error_msg", NULL, 216);
		zephir_check_call_status();
		ZEPHIR_INIT_VAR(&_5$$3);
		ZEPHIR_CONCAT_SV(&_5$$3, "json_encode error: ", &_4$$3);
		ZEPHIR_CALL_METHOD(NULL, &_3$$3, "__construct", NULL, 40, &_5$$3);
		zephir_check_call_status();
		zephir_throw_exception_debug(&_3$$3, "phalcon/Support/Debug/Dump.zep", 356);
		ZEPHIR_MM_RESTORE();
		return;
	}
	RETURN_CCTOR(&encoded);
}

zend_object *zephir_init_properties_Phalcon_Support_Debug_Dump(zend_class_entry *class_type)
{
		zval _0, _2, _1$$3, _3$$4;
	zephir_method_globals *ZEPHIR_METHOD_GLOBALS_PTR = NULL;
		ZVAL_UNDEF(&_0);
	ZVAL_UNDEF(&_2);
	ZVAL_UNDEF(&_1$$3);
	ZVAL_UNDEF(&_3$$4);
	

		ZEPHIR_MM_GROW();
	
	{
		zval local_this_ptr, *this_ptr = &local_this_ptr;
		ZEPHIR_CREATE_OBJECT(this_ptr, class_type);
		zephir_read_property_ex(&_0, this_ptr, ZEND_STRL("styles"), PH_NOISY_CC | PH_READONLY);
		if (Z_TYPE_P(&_0) == IS_NULL) {
			ZEPHIR_INIT_VAR(&_1$$3);
			array_init(&_1$$3);
			zephir_update_property_zval_ex(this_ptr, ZEND_STRL("styles"), &_1$$3);
		}
		zephir_read_property_ex(&_2, this_ptr, ZEND_STRL("methods"), PH_NOISY_CC | PH_READONLY);
		if (Z_TYPE_P(&_2) == IS_NULL) {
			ZEPHIR_INIT_VAR(&_3$$4);
			array_init(&_3$$4);
			zephir_update_property_zval_ex(this_ptr, ZEND_STRL("methods"), &_3$$4);
		}
		ZEPHIR_MM_RESTORE();
		return Z_OBJ_P(this_ptr);
	}
}
<|MERGE_RESOLUTION|>--- conflicted
+++ resolved
@@ -890,11 +890,7 @@
 			ZEPHIR_CONCAT_VS(&_45$$11, &_44$$11, "[skipped]\n");
 			zephir_concat_self(&output, &_45$$11);
 		} else if (_42$$9) {
-<<<<<<< HEAD
-			ZEPHIR_CALL_FUNCTION(&_46$$12, "get_object_vars", NULL, 506, variable);
-=======
 			ZEPHIR_CALL_FUNCTION(&_46$$12, "get_object_vars", NULL, 508, variable);
->>>>>>> 57a2dfd0
 			zephir_check_call_status();
 			zephir_is_iterable(&_46$$12, 0, "phalcon/Support/Debug/Dump.zep", 263);
 			if (Z_TYPE_P(&_46$$12) == IS_ARRAY) {
