--- conflicted
+++ resolved
@@ -25,37 +25,15 @@
 
 PHP_METHOD(phalcon_0__closure, __invoke) {
 
-<<<<<<< HEAD
-	zend_bool _1;
-	zval *element, element_sub, _0, _2;
-	zval *this_ptr = getThis();
-
-	ZVAL_UNDEF(&element_sub);
-	ZVAL_UNDEF(&_0);
-	ZVAL_UNDEF(&_2);
-=======
 	zval *file, file_sub;
 	zval *this_ptr = getThis();
->>>>>>> b3b083d3
 
 	ZVAL_UNDEF(&file_sub);
 
 	zephir_fetch_params(0, 1, 0, &file);
 
 
-<<<<<<< HEAD
-	ZEPHIR_OBS_VAR(&_0);
-	zephir_array_fetch_long(&_0, element, 0, PH_NOISY, "phalcon/validation.zep", 62 TSRMLS_CC);
-	_1 = Z_TYPE_P(&_0) != IS_ARRAY;
-	if (!(_1)) {
-		ZEPHIR_OBS_VAR(&_2);
-		zephir_array_fetch_long(&_2, element, 1, PH_NOISY, "phalcon/validation.zep", 62 TSRMLS_CC);
-		_1 = !(zephir_is_instance_of(&_2, SL("phalcon\\CombinedFieldsValidator") TSRMLS_CC));
-	}
-	RETURN_MM_BOOL(_1);
-=======
 
 	RETURN_BOOL(1);
->>>>>>> b3b083d3
 
 }
