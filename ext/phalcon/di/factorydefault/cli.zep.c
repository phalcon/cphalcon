
#ifdef HAVE_CONFIG_H
#include "../../../ext_config.h"
#endif

#include <php.h>
#include "../../../php_ext.h"
#include "../../../ext.h"

#include <Zend/zend_operators.h>
#include <Zend/zend_exceptions.h>
#include <Zend/zend_interfaces.h>

#include "kernel/main.h"
#include "kernel/fcall.h"
#include "kernel/memory.h"
#include "kernel/array.h"
#include "kernel/object.h"


/**
 * Phalcon\Di\FactoryDefault\Cli
 *
 * This is a variant of the standard Phalcon\Di. By default it automatically
 * registers all the services provided by the framework.
 * Thanks to this, the developer does not need to register each service individually.
 * This class is specially suitable for CLI applications
 */
ZEPHIR_INIT_CLASS(Phalcon_Di_FactoryDefault_Cli) {

	ZEPHIR_REGISTER_CLASS_EX(Phalcon\\Di\\FactoryDefault, Cli, phalcon, di_factorydefault_cli, phalcon_di_factorydefault_ce, phalcon_di_factorydefault_cli_method_entry, 0);

	return SUCCESS;

}

/**
 * Phalcon\Di\FactoryDefault\Cli constructor
 */
PHP_METHOD(Phalcon_Di_FactoryDefault_Cli, __construct) {

	zval _2, _3, _4, _5;
	zval _1;
	zend_long ZEPHIR_LAST_CALL_STATUS;
<<<<<<< HEAD
	zephir_fcall_cache_entry *_0 = NULL, *_6 = NULL;
=======
	zephir_fcall_cache_entry *_0 = NULL;
>>>>>>> b3b083d3
	zval *this_ptr = getThis();

	ZVAL_UNDEF(&_1);
	ZVAL_UNDEF(&_2);
	ZVAL_UNDEF(&_3);
	ZVAL_UNDEF(&_4);
	ZVAL_UNDEF(&_5);

	ZEPHIR_MM_GROW();

	ZEPHIR_CALL_PARENT(NULL, phalcon_di_factorydefault_cli_ce, getThis(), "__construct", &_0, 0);
	zephir_check_call_status();
	ZEPHIR_INIT_VAR(&_1);
	zephir_create_array(&_1, 10, 0 TSRMLS_CC);
	ZEPHIR_INIT_VAR(&_2);
	object_init_ex(&_2, phalcon_di_service_ce);
	ZEPHIR_INIT_VAR(&_3);
	ZVAL_STRING(&_3, "router");
	ZEPHIR_INIT_VAR(&_4);
	ZVAL_STRING(&_4, "Phalcon\\Cli\\Router");
	ZVAL_BOOL(&_5, 1);
<<<<<<< HEAD
	ZEPHIR_CALL_METHOD(NULL, &_2, "__construct", &_6, 62, &_3, &_4, &_5);
=======
	ZEPHIR_CALL_METHOD(NULL, &_2, "__construct", NULL, 64, &_3, &_4, &_5);
>>>>>>> b3b083d3
	zephir_check_call_status();
	zephir_array_update_string(&_1, SL("router"), &_2, PH_COPY | PH_SEPARATE);
	ZEPHIR_INIT_NVAR(&_2);
	object_init_ex(&_2, phalcon_di_service_ce);
	ZEPHIR_INIT_NVAR(&_3);
	ZVAL_STRING(&_3, "dispatcher");
	ZEPHIR_INIT_NVAR(&_4);
	ZVAL_STRING(&_4, "Phalcon\\Cli\\Dispatcher");
	ZVAL_BOOL(&_5, 1);
<<<<<<< HEAD
	ZEPHIR_CALL_METHOD(NULL, &_2, "__construct", &_6, 62, &_3, &_4, &_5);
=======
	ZEPHIR_CALL_METHOD(NULL, &_2, "__construct", NULL, 64, &_3, &_4, &_5);
>>>>>>> b3b083d3
	zephir_check_call_status();
	zephir_array_update_string(&_1, SL("dispatcher"), &_2, PH_COPY | PH_SEPARATE);
	ZEPHIR_INIT_NVAR(&_2);
	object_init_ex(&_2, phalcon_di_service_ce);
	ZEPHIR_INIT_NVAR(&_3);
	ZVAL_STRING(&_3, "modelsManager");
	ZEPHIR_INIT_NVAR(&_4);
	ZVAL_STRING(&_4, "Phalcon\\Mvc\\Model\\Manager");
	ZVAL_BOOL(&_5, 1);
<<<<<<< HEAD
	ZEPHIR_CALL_METHOD(NULL, &_2, "__construct", &_6, 62, &_3, &_4, &_5);
=======
	ZEPHIR_CALL_METHOD(NULL, &_2, "__construct", NULL, 64, &_3, &_4, &_5);
>>>>>>> b3b083d3
	zephir_check_call_status();
	zephir_array_update_string(&_1, SL("modelsManager"), &_2, PH_COPY | PH_SEPARATE);
	ZEPHIR_INIT_NVAR(&_2);
	object_init_ex(&_2, phalcon_di_service_ce);
	ZEPHIR_INIT_NVAR(&_3);
	ZVAL_STRING(&_3, "modelsMetadata");
	ZEPHIR_INIT_NVAR(&_4);
	ZVAL_STRING(&_4, "Phalcon\\Mvc\\Model\\MetaData\\Memory");
	ZVAL_BOOL(&_5, 1);
<<<<<<< HEAD
	ZEPHIR_CALL_METHOD(NULL, &_2, "__construct", &_6, 62, &_3, &_4, &_5);
=======
	ZEPHIR_CALL_METHOD(NULL, &_2, "__construct", NULL, 64, &_3, &_4, &_5);
>>>>>>> b3b083d3
	zephir_check_call_status();
	zephir_array_update_string(&_1, SL("modelsMetadata"), &_2, PH_COPY | PH_SEPARATE);
	ZEPHIR_INIT_NVAR(&_2);
	object_init_ex(&_2, phalcon_di_service_ce);
	ZEPHIR_INIT_NVAR(&_3);
	ZVAL_STRING(&_3, "filter");
	ZEPHIR_INIT_NVAR(&_4);
	ZVAL_STRING(&_4, "Phalcon\\Filter");
	ZVAL_BOOL(&_5, 1);
<<<<<<< HEAD
	ZEPHIR_CALL_METHOD(NULL, &_2, "__construct", &_6, 62, &_3, &_4, &_5);
=======
	ZEPHIR_CALL_METHOD(NULL, &_2, "__construct", NULL, 64, &_3, &_4, &_5);
>>>>>>> b3b083d3
	zephir_check_call_status();
	zephir_array_update_string(&_1, SL("filter"), &_2, PH_COPY | PH_SEPARATE);
	ZEPHIR_INIT_NVAR(&_2);
	object_init_ex(&_2, phalcon_di_service_ce);
	ZEPHIR_INIT_NVAR(&_3);
	ZVAL_STRING(&_3, "escaper");
	ZEPHIR_INIT_NVAR(&_4);
	ZVAL_STRING(&_4, "Phalcon\\Escaper");
	ZVAL_BOOL(&_5, 1);
<<<<<<< HEAD
	ZEPHIR_CALL_METHOD(NULL, &_2, "__construct", &_6, 62, &_3, &_4, &_5);
=======
	ZEPHIR_CALL_METHOD(NULL, &_2, "__construct", NULL, 64, &_3, &_4, &_5);
>>>>>>> b3b083d3
	zephir_check_call_status();
	zephir_array_update_string(&_1, SL("escaper"), &_2, PH_COPY | PH_SEPARATE);
	ZEPHIR_INIT_NVAR(&_2);
	object_init_ex(&_2, phalcon_di_service_ce);
	ZEPHIR_INIT_NVAR(&_3);
	ZVAL_STRING(&_3, "annotations");
	ZEPHIR_INIT_NVAR(&_4);
	ZVAL_STRING(&_4, "Phalcon\\Annotations\\Adapter\\Memory");
	ZVAL_BOOL(&_5, 1);
<<<<<<< HEAD
	ZEPHIR_CALL_METHOD(NULL, &_2, "__construct", &_6, 62, &_3, &_4, &_5);
=======
	ZEPHIR_CALL_METHOD(NULL, &_2, "__construct", NULL, 64, &_3, &_4, &_5);
>>>>>>> b3b083d3
	zephir_check_call_status();
	zephir_array_update_string(&_1, SL("annotations"), &_2, PH_COPY | PH_SEPARATE);
	ZEPHIR_INIT_NVAR(&_2);
	object_init_ex(&_2, phalcon_di_service_ce);
	ZEPHIR_INIT_NVAR(&_3);
	ZVAL_STRING(&_3, "security");
	ZEPHIR_INIT_NVAR(&_4);
	ZVAL_STRING(&_4, "Phalcon\\Security");
	ZVAL_BOOL(&_5, 1);
<<<<<<< HEAD
	ZEPHIR_CALL_METHOD(NULL, &_2, "__construct", &_6, 62, &_3, &_4, &_5);
=======
	ZEPHIR_CALL_METHOD(NULL, &_2, "__construct", NULL, 64, &_3, &_4, &_5);
>>>>>>> b3b083d3
	zephir_check_call_status();
	zephir_array_update_string(&_1, SL("security"), &_2, PH_COPY | PH_SEPARATE);
	ZEPHIR_INIT_NVAR(&_2);
	object_init_ex(&_2, phalcon_di_service_ce);
	ZEPHIR_INIT_NVAR(&_3);
	ZVAL_STRING(&_3, "eventsManager");
	ZEPHIR_INIT_NVAR(&_4);
	ZVAL_STRING(&_4, "Phalcon\\Events\\Manager");
	ZVAL_BOOL(&_5, 1);
<<<<<<< HEAD
	ZEPHIR_CALL_METHOD(NULL, &_2, "__construct", &_6, 62, &_3, &_4, &_5);
=======
	ZEPHIR_CALL_METHOD(NULL, &_2, "__construct", NULL, 64, &_3, &_4, &_5);
>>>>>>> b3b083d3
	zephir_check_call_status();
	zephir_array_update_string(&_1, SL("eventsManager"), &_2, PH_COPY | PH_SEPARATE);
	ZEPHIR_INIT_NVAR(&_2);
	object_init_ex(&_2, phalcon_di_service_ce);
	ZEPHIR_INIT_NVAR(&_3);
	ZVAL_STRING(&_3, "transactionManager");
	ZEPHIR_INIT_NVAR(&_4);
	ZVAL_STRING(&_4, "Phalcon\\Mvc\\Model\\Transaction\\Manager");
	ZVAL_BOOL(&_5, 1);
<<<<<<< HEAD
	ZEPHIR_CALL_METHOD(NULL, &_2, "__construct", &_6, 62, &_3, &_4, &_5);
=======
	ZEPHIR_CALL_METHOD(NULL, &_2, "__construct", NULL, 64, &_3, &_4, &_5);
>>>>>>> b3b083d3
	zephir_check_call_status();
	zephir_array_update_string(&_1, SL("transactionManager"), &_2, PH_COPY | PH_SEPARATE);
	zephir_update_property_zval(this_ptr, SL("_services"), &_1);
	ZEPHIR_MM_RESTORE();

}
<|MERGE_RESOLUTION|>--- conflicted
+++ resolved
@@ -42,11 +42,7 @@
 	zval _2, _3, _4, _5;
 	zval _1;
 	zend_long ZEPHIR_LAST_CALL_STATUS;
-<<<<<<< HEAD
-	zephir_fcall_cache_entry *_0 = NULL, *_6 = NULL;
-=======
 	zephir_fcall_cache_entry *_0 = NULL;
->>>>>>> b3b083d3
 	zval *this_ptr = getThis();
 
 	ZVAL_UNDEF(&_1);
@@ -68,11 +64,7 @@
 	ZEPHIR_INIT_VAR(&_4);
 	ZVAL_STRING(&_4, "Phalcon\\Cli\\Router");
 	ZVAL_BOOL(&_5, 1);
-<<<<<<< HEAD
-	ZEPHIR_CALL_METHOD(NULL, &_2, "__construct", &_6, 62, &_3, &_4, &_5);
-=======
 	ZEPHIR_CALL_METHOD(NULL, &_2, "__construct", NULL, 64, &_3, &_4, &_5);
->>>>>>> b3b083d3
 	zephir_check_call_status();
 	zephir_array_update_string(&_1, SL("router"), &_2, PH_COPY | PH_SEPARATE);
 	ZEPHIR_INIT_NVAR(&_2);
@@ -82,11 +74,7 @@
 	ZEPHIR_INIT_NVAR(&_4);
 	ZVAL_STRING(&_4, "Phalcon\\Cli\\Dispatcher");
 	ZVAL_BOOL(&_5, 1);
-<<<<<<< HEAD
-	ZEPHIR_CALL_METHOD(NULL, &_2, "__construct", &_6, 62, &_3, &_4, &_5);
-=======
 	ZEPHIR_CALL_METHOD(NULL, &_2, "__construct", NULL, 64, &_3, &_4, &_5);
->>>>>>> b3b083d3
 	zephir_check_call_status();
 	zephir_array_update_string(&_1, SL("dispatcher"), &_2, PH_COPY | PH_SEPARATE);
 	ZEPHIR_INIT_NVAR(&_2);
@@ -96,11 +84,7 @@
 	ZEPHIR_INIT_NVAR(&_4);
 	ZVAL_STRING(&_4, "Phalcon\\Mvc\\Model\\Manager");
 	ZVAL_BOOL(&_5, 1);
-<<<<<<< HEAD
-	ZEPHIR_CALL_METHOD(NULL, &_2, "__construct", &_6, 62, &_3, &_4, &_5);
-=======
 	ZEPHIR_CALL_METHOD(NULL, &_2, "__construct", NULL, 64, &_3, &_4, &_5);
->>>>>>> b3b083d3
 	zephir_check_call_status();
 	zephir_array_update_string(&_1, SL("modelsManager"), &_2, PH_COPY | PH_SEPARATE);
 	ZEPHIR_INIT_NVAR(&_2);
@@ -110,11 +94,7 @@
 	ZEPHIR_INIT_NVAR(&_4);
 	ZVAL_STRING(&_4, "Phalcon\\Mvc\\Model\\MetaData\\Memory");
 	ZVAL_BOOL(&_5, 1);
-<<<<<<< HEAD
-	ZEPHIR_CALL_METHOD(NULL, &_2, "__construct", &_6, 62, &_3, &_4, &_5);
-=======
 	ZEPHIR_CALL_METHOD(NULL, &_2, "__construct", NULL, 64, &_3, &_4, &_5);
->>>>>>> b3b083d3
 	zephir_check_call_status();
 	zephir_array_update_string(&_1, SL("modelsMetadata"), &_2, PH_COPY | PH_SEPARATE);
 	ZEPHIR_INIT_NVAR(&_2);
@@ -124,11 +104,7 @@
 	ZEPHIR_INIT_NVAR(&_4);
 	ZVAL_STRING(&_4, "Phalcon\\Filter");
 	ZVAL_BOOL(&_5, 1);
-<<<<<<< HEAD
-	ZEPHIR_CALL_METHOD(NULL, &_2, "__construct", &_6, 62, &_3, &_4, &_5);
-=======
 	ZEPHIR_CALL_METHOD(NULL, &_2, "__construct", NULL, 64, &_3, &_4, &_5);
->>>>>>> b3b083d3
 	zephir_check_call_status();
 	zephir_array_update_string(&_1, SL("filter"), &_2, PH_COPY | PH_SEPARATE);
 	ZEPHIR_INIT_NVAR(&_2);
@@ -138,11 +114,7 @@
 	ZEPHIR_INIT_NVAR(&_4);
 	ZVAL_STRING(&_4, "Phalcon\\Escaper");
 	ZVAL_BOOL(&_5, 1);
-<<<<<<< HEAD
-	ZEPHIR_CALL_METHOD(NULL, &_2, "__construct", &_6, 62, &_3, &_4, &_5);
-=======
 	ZEPHIR_CALL_METHOD(NULL, &_2, "__construct", NULL, 64, &_3, &_4, &_5);
->>>>>>> b3b083d3
 	zephir_check_call_status();
 	zephir_array_update_string(&_1, SL("escaper"), &_2, PH_COPY | PH_SEPARATE);
 	ZEPHIR_INIT_NVAR(&_2);
@@ -152,11 +124,7 @@
 	ZEPHIR_INIT_NVAR(&_4);
 	ZVAL_STRING(&_4, "Phalcon\\Annotations\\Adapter\\Memory");
 	ZVAL_BOOL(&_5, 1);
-<<<<<<< HEAD
-	ZEPHIR_CALL_METHOD(NULL, &_2, "__construct", &_6, 62, &_3, &_4, &_5);
-=======
 	ZEPHIR_CALL_METHOD(NULL, &_2, "__construct", NULL, 64, &_3, &_4, &_5);
->>>>>>> b3b083d3
 	zephir_check_call_status();
 	zephir_array_update_string(&_1, SL("annotations"), &_2, PH_COPY | PH_SEPARATE);
 	ZEPHIR_INIT_NVAR(&_2);
@@ -166,11 +134,7 @@
 	ZEPHIR_INIT_NVAR(&_4);
 	ZVAL_STRING(&_4, "Phalcon\\Security");
 	ZVAL_BOOL(&_5, 1);
-<<<<<<< HEAD
-	ZEPHIR_CALL_METHOD(NULL, &_2, "__construct", &_6, 62, &_3, &_4, &_5);
-=======
 	ZEPHIR_CALL_METHOD(NULL, &_2, "__construct", NULL, 64, &_3, &_4, &_5);
->>>>>>> b3b083d3
 	zephir_check_call_status();
 	zephir_array_update_string(&_1, SL("security"), &_2, PH_COPY | PH_SEPARATE);
 	ZEPHIR_INIT_NVAR(&_2);
@@ -180,11 +144,7 @@
 	ZEPHIR_INIT_NVAR(&_4);
 	ZVAL_STRING(&_4, "Phalcon\\Events\\Manager");
 	ZVAL_BOOL(&_5, 1);
-<<<<<<< HEAD
-	ZEPHIR_CALL_METHOD(NULL, &_2, "__construct", &_6, 62, &_3, &_4, &_5);
-=======
 	ZEPHIR_CALL_METHOD(NULL, &_2, "__construct", NULL, 64, &_3, &_4, &_5);
->>>>>>> b3b083d3
 	zephir_check_call_status();
 	zephir_array_update_string(&_1, SL("eventsManager"), &_2, PH_COPY | PH_SEPARATE);
 	ZEPHIR_INIT_NVAR(&_2);
@@ -194,11 +154,7 @@
 	ZEPHIR_INIT_NVAR(&_4);
 	ZVAL_STRING(&_4, "Phalcon\\Mvc\\Model\\Transaction\\Manager");
 	ZVAL_BOOL(&_5, 1);
-<<<<<<< HEAD
-	ZEPHIR_CALL_METHOD(NULL, &_2, "__construct", &_6, 62, &_3, &_4, &_5);
-=======
 	ZEPHIR_CALL_METHOD(NULL, &_2, "__construct", NULL, 64, &_3, &_4, &_5);
->>>>>>> b3b083d3
 	zephir_check_call_status();
 	zephir_array_update_string(&_1, SL("transactionManager"), &_2, PH_COPY | PH_SEPARATE);
 	zephir_update_property_zval(this_ptr, SL("_services"), &_1);
