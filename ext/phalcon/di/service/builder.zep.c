--- conflicted
+++ resolved
@@ -141,11 +141,7 @@
 	} else {
 		ZEPHIR_OBS_VAR(&arguments);
 		if (zephir_array_isset_string_fetch(&arguments, &definition, SL("arguments"), 0)) {
-<<<<<<< HEAD
-			ZEPHIR_CALL_METHOD(&_0$$8, this_ptr, "buildparameters", NULL, 227, container, &arguments);
-=======
 			ZEPHIR_CALL_METHOD(&_0$$8, this_ptr, "buildparameters", NULL, 242, container, &arguments);
->>>>>>> f2a65a3d
 			zephir_check_call_status();
 			ZEPHIR_INIT_NVAR(&instance);
 			ZEPHIR_LAST_CALL_STATUS = zephir_create_instance_params(&instance, &className, &_0$$8);
@@ -220,11 +216,7 @@
 					}
 					if (zephir_fast_count_int(&arguments)) {
 						ZEPHIR_INIT_NVAR(&_12$$18);
-<<<<<<< HEAD
-						ZEPHIR_CALL_METHOD(&_13$$18, this_ptr, "buildparameters", NULL, 227, container, &arguments);
-=======
 						ZEPHIR_CALL_METHOD(&_13$$18, this_ptr, "buildparameters", NULL, 242, container, &arguments);
->>>>>>> f2a65a3d
 						zephir_check_call_status();
 						ZEPHIR_CALL_USER_FUNC_ARRAY(&_12$$18, &methodCall, &_13$$18);
 						zephir_check_call_status();
@@ -291,11 +283,7 @@
 						}
 						if (zephir_fast_count_int(&arguments)) {
 							ZEPHIR_INIT_NVAR(&_22$$24);
-<<<<<<< HEAD
-							ZEPHIR_CALL_METHOD(&_23$$24, this_ptr, "buildparameters", NULL, 227, container, &arguments);
-=======
 							ZEPHIR_CALL_METHOD(&_23$$24, this_ptr, "buildparameters", NULL, 242, container, &arguments);
->>>>>>> f2a65a3d
 							zephir_check_call_status();
 							ZEPHIR_CALL_USER_FUNC_ARRAY(&_22$$24, &methodCall, &_23$$24);
 							zephir_check_call_status();
@@ -369,11 +357,7 @@
 					ZEPHIR_MM_RESTORE();
 					return;
 				}
-<<<<<<< HEAD
-				ZEPHIR_CALL_METHOD(&_35$$28, this_ptr, "buildparameter", &_36, 228, container, &propertyPosition, &propertyValue);
-=======
 				ZEPHIR_CALL_METHOD(&_35$$28, this_ptr, "buildparameter", &_36, 243, container, &propertyPosition, &propertyValue);
->>>>>>> f2a65a3d
 				zephir_check_call_status();
 				zephir_update_property_zval_zval(&instance, &propertyName, &_35$$28);
 			} ZEND_HASH_FOREACH_END();
@@ -425,11 +409,7 @@
 						ZEPHIR_MM_RESTORE();
 						return;
 					}
-<<<<<<< HEAD
-					ZEPHIR_CALL_METHOD(&_43$$32, this_ptr, "buildparameter", &_36, 228, container, &propertyPosition, &propertyValue);
-=======
 					ZEPHIR_CALL_METHOD(&_43$$32, this_ptr, "buildparameter", &_36, 243, container, &propertyPosition, &propertyValue);
->>>>>>> f2a65a3d
 					zephir_check_call_status();
 					zephir_update_property_zval_zval(&instance, &propertyName, &_43$$32);
 				ZEPHIR_CALL_METHOD(NULL, &paramCalls, "next", NULL, 0);
@@ -630,11 +610,7 @@
 			}
 			ZEPHIR_INIT_NVAR(&argument);
 			ZVAL_COPY(&argument, _0);
-<<<<<<< HEAD
-			ZEPHIR_CALL_METHOD(&_4$$3, this_ptr, "buildparameter", &_5, 228, container, &position, &argument);
-=======
 			ZEPHIR_CALL_METHOD(&_4$$3, this_ptr, "buildparameter", &_5, 243, container, &position, &argument);
->>>>>>> f2a65a3d
 			zephir_check_call_status();
 			zephir_array_append(&buildArguments, &_4$$3, PH_SEPARATE, "phalcon/Di/Service/Builder.zep", 319);
 		} ZEND_HASH_FOREACH_END();
@@ -651,11 +627,7 @@
 			zephir_check_call_status();
 			ZEPHIR_CALL_METHOD(&argument, &arguments, "current", NULL, 0);
 			zephir_check_call_status();
-<<<<<<< HEAD
-				ZEPHIR_CALL_METHOD(&_6$$4, this_ptr, "buildparameter", &_5, 228, container, &position, &argument);
-=======
 				ZEPHIR_CALL_METHOD(&_6$$4, this_ptr, "buildparameter", &_5, 243, container, &position, &argument);
->>>>>>> f2a65a3d
 				zephir_check_call_status();
 				zephir_array_append(&buildArguments, &_6$$4, PH_SEPARATE, "phalcon/Di/Service/Builder.zep", 319);
 			ZEPHIR_CALL_METHOD(NULL, &arguments, "next", NULL, 0);
