
#ifdef HAVE_CONFIG_H
#include "../../../ext_config.h"
#endif

#include <php.h>
#include "../../../php_ext.h"
#include "../../../ext.h"

#include <Zend/zend_operators.h>
#include <Zend/zend_exceptions.h>
#include <Zend/zend_interfaces.h>

#include "kernel/main.h"
#include "kernel/array.h"
#include "kernel/memory.h"
#include "kernel/exception.h"
#include "kernel/fcall.h"
#include "kernel/concat.h"
#include "kernel/operators.h"
#include "ext/spl/spl_exceptions.h"
#include "kernel/object.h"


/**
 * This file is part of the Phalcon Framework.
 *
 * (c) Phalcon Team <team@phalconphp.com>
 *
 * For the full copyright and license information, please view the LICENSE.txt
 * file that was distributed with this source code.
 */
/**
 * Phalcon\Di\Service\Builder
 *
 * This class builds instances based on complex definitions
 */
ZEPHIR_INIT_CLASS(Phalcon_Di_Service_Builder) {

	ZEPHIR_REGISTER_CLASS(Phalcon\\Di\\Service, Builder, phalcon, di_service_builder, phalcon_di_service_builder_method_entry, 0);

	return SUCCESS;

}

/**
 * Resolves a constructor/call parameter
 *
 * @return mixed
 */
PHP_METHOD(Phalcon_Di_Service_Builder, _buildParameter) {

	zval _2$$3, _5$$5, _8$$8, _11$$10, _14$$13;
	zval argument;
	zend_long position, ZEPHIR_LAST_CALL_STATUS;
	zval *dependencyInjector, dependencyInjector_sub, *position_param = NULL, *argument_param = NULL, type, name, value, instanceArguments, _0$$3, _1$$3, _3$$5, _4$$5, _6$$8, _7$$8, _9$$10, _10$$10, _12$$13, _13$$13;
	zval *this_ptr = getThis();

	ZVAL_UNDEF(&dependencyInjector_sub);
	ZVAL_UNDEF(&type);
	ZVAL_UNDEF(&name);
	ZVAL_UNDEF(&value);
	ZVAL_UNDEF(&instanceArguments);
	ZVAL_UNDEF(&_0$$3);
	ZVAL_UNDEF(&_1$$3);
	ZVAL_UNDEF(&_3$$5);
	ZVAL_UNDEF(&_4$$5);
	ZVAL_UNDEF(&_6$$8);
	ZVAL_UNDEF(&_7$$8);
	ZVAL_UNDEF(&_9$$10);
	ZVAL_UNDEF(&_10$$10);
	ZVAL_UNDEF(&_12$$13);
	ZVAL_UNDEF(&_13$$13);
	ZVAL_UNDEF(&argument);
	ZVAL_UNDEF(&_2$$3);
	ZVAL_UNDEF(&_5$$5);
	ZVAL_UNDEF(&_8$$8);
	ZVAL_UNDEF(&_11$$10);
	ZVAL_UNDEF(&_14$$13);

	ZEPHIR_MM_GROW();
	zephir_fetch_params(1, 3, 0, &dependencyInjector, &position_param, &argument_param);

	position = zephir_get_intval(position_param);
	ZEPHIR_OBS_COPY_OR_DUP(&argument, argument_param);


	ZEPHIR_OBS_VAR(&type);
	if (!(zephir_array_isset_string_fetch(&type, &argument, SL("type"), 0))) {
		ZEPHIR_INIT_VAR(&_0$$3);
		object_init_ex(&_0$$3, phalcon_di_exception_ce);
		ZEPHIR_SINIT_VAR(_1$$3);
		ZVAL_LONG(&_1$$3, position);
		ZEPHIR_INIT_VAR(&_2$$3);
		ZEPHIR_CONCAT_SVS(&_2$$3, "Argument at position ", &_1$$3, " must have a type");
		ZEPHIR_CALL_METHOD(NULL, &_0$$3, "__construct", NULL, 4, &_2$$3);
		zephir_check_call_status();
		zephir_throw_exception_debug(&_0$$3, "phalcon/di/service/builder.zep", 37 TSRMLS_CC);
		ZEPHIR_MM_RESTORE();
		return;
	}
	do {
		if (ZEPHIR_IS_STRING(&type, "service")) {
			ZEPHIR_OBS_VAR(&name);
			if (!(zephir_array_isset_string_fetch(&name, &argument, SL("name"), 0))) {
				ZEPHIR_INIT_VAR(&_3$$5);
				object_init_ex(&_3$$5, phalcon_di_exception_ce);
				ZEPHIR_SINIT_VAR(_4$$5);
				ZVAL_LONG(&_4$$5, position);
				ZEPHIR_INIT_VAR(&_5$$5);
				ZEPHIR_CONCAT_SV(&_5$$5, "Service 'name' is required in parameter on position ", &_4$$5);
				ZEPHIR_CALL_METHOD(NULL, &_3$$5, "__construct", NULL, 4, &_5$$5);
				zephir_check_call_status();
				zephir_throw_exception_debug(&_3$$5, "phalcon/di/service/builder.zep", 47 TSRMLS_CC);
				ZEPHIR_MM_RESTORE();
				return;
			}
			if (Z_TYPE_P(dependencyInjector) != IS_OBJECT) {
				ZEPHIR_THROW_EXCEPTION_DEBUG_STR(phalcon_di_exception_ce, "The dependency injector container is not valid", "phalcon/di/service/builder.zep", 50);
				return;
			}
			ZEPHIR_RETURN_CALL_METHOD(dependencyInjector, "get", NULL, 0, &name);
			zephir_check_call_status();
			RETURN_MM();
		}
		if (ZEPHIR_IS_STRING(&type, "parameter")) {
			ZEPHIR_OBS_VAR(&value);
			if (!(zephir_array_isset_string_fetch(&value, &argument, SL("value"), 0))) {
				ZEPHIR_INIT_VAR(&_6$$8);
				object_init_ex(&_6$$8, phalcon_di_exception_ce);
				ZEPHIR_SINIT_VAR(_7$$8);
				ZVAL_LONG(&_7$$8, position);
				ZEPHIR_INIT_VAR(&_8$$8);
				ZEPHIR_CONCAT_SV(&_8$$8, "Service 'value' is required in parameter on position ", &_7$$8);
				ZEPHIR_CALL_METHOD(NULL, &_6$$8, "__construct", NULL, 4, &_8$$8);
				zephir_check_call_status();
				zephir_throw_exception_debug(&_6$$8, "phalcon/di/service/builder.zep", 59 TSRMLS_CC);
				ZEPHIR_MM_RESTORE();
				return;
			}
			RETURN_CCTOR(&value);
		}
		if (ZEPHIR_IS_STRING(&type, "instance")) {
			ZEPHIR_OBS_NVAR(&name);
			if (!(zephir_array_isset_string_fetch(&name, &argument, SL("className"), 0))) {
				ZEPHIR_INIT_VAR(&_9$$10);
				object_init_ex(&_9$$10, phalcon_di_exception_ce);
				ZEPHIR_SINIT_VAR(_10$$10);
				ZVAL_LONG(&_10$$10, position);
				ZEPHIR_INIT_VAR(&_11$$10);
				ZEPHIR_CONCAT_SV(&_11$$10, "Service 'className' is required in parameter on position ", &_10$$10);
				ZEPHIR_CALL_METHOD(NULL, &_9$$10, "__construct", NULL, 4, &_11$$10);
				zephir_check_call_status();
				zephir_throw_exception_debug(&_9$$10, "phalcon/di/service/builder.zep", 69 TSRMLS_CC);
				ZEPHIR_MM_RESTORE();
				return;
			}
			if (Z_TYPE_P(dependencyInjector) != IS_OBJECT) {
				ZEPHIR_THROW_EXCEPTION_DEBUG_STR(phalcon_di_exception_ce, "The dependency injector container is not valid", "phalcon/di/service/builder.zep", 73);
				return;
			}
			ZEPHIR_OBS_VAR(&instanceArguments);
			if (zephir_array_isset_string_fetch(&instanceArguments, &argument, SL("arguments"), 0)) {
				ZEPHIR_RETURN_CALL_METHOD(dependencyInjector, "get", NULL, 0, &name, &instanceArguments);
				zephir_check_call_status();
				RETURN_MM();
			}
			ZEPHIR_RETURN_CALL_METHOD(dependencyInjector, "get", NULL, 0, &name);
			zephir_check_call_status();
			RETURN_MM();
		}
		ZEPHIR_INIT_VAR(&_12$$13);
		object_init_ex(&_12$$13, phalcon_di_exception_ce);
		ZEPHIR_SINIT_VAR(_13$$13);
		ZVAL_LONG(&_13$$13, position);
		ZEPHIR_INIT_VAR(&_14$$13);
		ZEPHIR_CONCAT_SV(&_14$$13, "Unknown service type in parameter on position ", &_13$$13);
		ZEPHIR_CALL_METHOD(NULL, &_12$$13, "__construct", NULL, 4, &_14$$13);
		zephir_check_call_status();
		zephir_throw_exception_debug(&_12$$13, "phalcon/di/service/builder.zep", 92 TSRMLS_CC);
		ZEPHIR_MM_RESTORE();
		return;
	} while(0);

	ZEPHIR_MM_RESTORE();

}

/**
 * Resolves an array of parameters
 */
PHP_METHOD(Phalcon_Di_Service_Builder, _buildParameters) {

	zend_string *_2;
	zend_ulong _1;
	zephir_fcall_cache_entry *_4 = NULL;
	zend_long ZEPHIR_LAST_CALL_STATUS;
	zval arguments;
	zval *dependencyInjector, dependencyInjector_sub, *arguments_param = NULL, position, argument, buildArguments, *_0, _3$$3;
	zval *this_ptr = getThis();

	ZVAL_UNDEF(&dependencyInjector_sub);
	ZVAL_UNDEF(&position);
	ZVAL_UNDEF(&argument);
	ZVAL_UNDEF(&buildArguments);
	ZVAL_UNDEF(&_3$$3);
	ZVAL_UNDEF(&arguments);

	ZEPHIR_MM_GROW();
	zephir_fetch_params(1, 2, 0, &dependencyInjector, &arguments_param);

	ZEPHIR_OBS_COPY_OR_DUP(&arguments, arguments_param);


	ZEPHIR_INIT_VAR(&buildArguments);
	array_init(&buildArguments);
	zephir_is_iterable(&arguments, 0, "phalcon/di/service/builder.zep", 107);
	ZEND_HASH_FOREACH_KEY_VAL(Z_ARRVAL_P(&arguments), _1, _2, _0)
	{
		ZEPHIR_INIT_NVAR(&position);
		if (_2 != NULL) { 
			ZVAL_STR_COPY(&position, _2);
		} else {
			ZVAL_LONG(&position, _1);
		}
		ZEPHIR_INIT_NVAR(&argument);
		ZVAL_COPY(&argument, _0);
<<<<<<< HEAD
		ZEPHIR_CALL_METHOD(&_3$$3, this_ptr, "_buildparameter", &_4, 187, dependencyInjector, &position, &argument);
=======
		ZEPHIR_CALL_METHOD(&_3$$3, this_ptr, "_buildparameter", &_4, 174, dependencyInjector, &position, &argument);
>>>>>>> f8defde8
		zephir_check_call_status();
		zephir_array_append(&buildArguments, &_3$$3, PH_SEPARATE, "phalcon/di/service/builder.zep", 105);
	} ZEND_HASH_FOREACH_END();
	ZEPHIR_INIT_NVAR(&argument);
	ZEPHIR_INIT_NVAR(&position);
	RETURN_CCTOR(&buildArguments);

}

/**
 * Builds a service using a complex service definition
 *
 * @param array parameters
 * @return mixed
 */
PHP_METHOD(Phalcon_Di_Service_Builder, build) {

	zend_string *_3$$10, *_16$$19;
	zend_ulong _2$$10, _15$$19;
	zephir_fcall_cache_entry *_6 = NULL, *_24 = NULL;
	zend_long ZEPHIR_LAST_CALL_STATUS;
	zval definition;
	zval *dependencyInjector, dependencyInjector_sub, *definition_param = NULL, *parameters = NULL, parameters_sub, __$null, className, arguments, paramCalls, methodPosition, method, methodName, methodCall, instance, propertyPosition, property, propertyName, propertyValue, _0$$8, *_1$$10, _4$$14, _5$$14, _7$$15, _8$$15, _9$$17, _10$$17, _11$$18, _12$$18, _13$$13, *_14$$19, _17$$23, _18$$23, _19$$24, _20$$24, _21$$25, _22$$25, _23$$22;
	zval *this_ptr = getThis();

	ZVAL_UNDEF(&dependencyInjector_sub);
	ZVAL_UNDEF(&parameters_sub);
	ZVAL_NULL(&__$null);
	ZVAL_UNDEF(&className);
	ZVAL_UNDEF(&arguments);
	ZVAL_UNDEF(&paramCalls);
	ZVAL_UNDEF(&methodPosition);
	ZVAL_UNDEF(&method);
	ZVAL_UNDEF(&methodName);
	ZVAL_UNDEF(&methodCall);
	ZVAL_UNDEF(&instance);
	ZVAL_UNDEF(&propertyPosition);
	ZVAL_UNDEF(&property);
	ZVAL_UNDEF(&propertyName);
	ZVAL_UNDEF(&propertyValue);
	ZVAL_UNDEF(&_0$$8);
	ZVAL_UNDEF(&_4$$14);
	ZVAL_UNDEF(&_5$$14);
	ZVAL_UNDEF(&_7$$15);
	ZVAL_UNDEF(&_8$$15);
	ZVAL_UNDEF(&_9$$17);
	ZVAL_UNDEF(&_10$$17);
	ZVAL_UNDEF(&_11$$18);
	ZVAL_UNDEF(&_12$$18);
	ZVAL_UNDEF(&_13$$13);
	ZVAL_UNDEF(&_17$$23);
	ZVAL_UNDEF(&_18$$23);
	ZVAL_UNDEF(&_19$$24);
	ZVAL_UNDEF(&_20$$24);
	ZVAL_UNDEF(&_21$$25);
	ZVAL_UNDEF(&_22$$25);
	ZVAL_UNDEF(&_23$$22);
	ZVAL_UNDEF(&definition);

	ZEPHIR_MM_GROW();
	zephir_fetch_params(1, 2, 1, &dependencyInjector, &definition_param, &parameters);

	ZEPHIR_OBS_COPY_OR_DUP(&definition, definition_param);
	if (!parameters) {
		parameters = &parameters_sub;
		parameters = &__$null;
	}


	ZEPHIR_OBS_VAR(&className);
	if (!(zephir_array_isset_string_fetch(&className, &definition, SL("className"), 0))) {
		ZEPHIR_THROW_EXCEPTION_DEBUG_STR(phalcon_di_exception_ce, "Invalid service definition. Missing 'className' parameter", "phalcon/di/service/builder.zep", 126);
		return;
	}
	if (Z_TYPE_P(parameters) == IS_ARRAY) {
		if (zephir_fast_count_int(parameters TSRMLS_CC)) {
			ZEPHIR_INIT_VAR(&instance);
			ZEPHIR_LAST_CALL_STATUS = zephir_create_instance_params(&instance, &className, parameters TSRMLS_CC);
			zephir_check_call_status();
		} else {
			ZEPHIR_INIT_NVAR(&instance);
			ZEPHIR_LAST_CALL_STATUS = zephir_create_instance(&instance, &className TSRMLS_CC);
			zephir_check_call_status();
		}
	} else {
		ZEPHIR_OBS_VAR(&arguments);
		if (zephir_array_isset_string_fetch(&arguments, &definition, SL("arguments"), 0)) {
<<<<<<< HEAD
			ZEPHIR_CALL_METHOD(&_0$$8, this_ptr, "_buildparameters", NULL, 188, dependencyInjector, &arguments);
=======
			ZEPHIR_CALL_METHOD(&_0$$8, this_ptr, "_buildparameters", NULL, 175, dependencyInjector, &arguments);
>>>>>>> f8defde8
			zephir_check_call_status();
			ZEPHIR_INIT_NVAR(&instance);
			ZEPHIR_LAST_CALL_STATUS = zephir_create_instance_params(&instance, &className, &_0$$8 TSRMLS_CC);
			zephir_check_call_status();
		} else {
			ZEPHIR_INIT_NVAR(&instance);
			ZEPHIR_LAST_CALL_STATUS = zephir_create_instance(&instance, &className TSRMLS_CC);
			zephir_check_call_status();
		}
	}
	ZEPHIR_OBS_VAR(&paramCalls);
	if (zephir_array_isset_string_fetch(&paramCalls, &definition, SL("calls"), 0)) {
		if (Z_TYPE_P(&instance) != IS_OBJECT) {
			ZEPHIR_THROW_EXCEPTION_DEBUG_STR(phalcon_di_exception_ce, "The definition has setter injection parameters but the constructor didn't return an instance", "phalcon/di/service/builder.zep", 165);
			return;
		}
		if (Z_TYPE_P(&paramCalls) != IS_ARRAY) {
			ZEPHIR_THROW_EXCEPTION_DEBUG_STR(phalcon_di_exception_ce, "Setter injection parameters must be an array", "phalcon/di/service/builder.zep", 169);
			return;
		}
		zephir_is_iterable(&paramCalls, 0, "phalcon/di/service/builder.zep", 221);
		ZEND_HASH_FOREACH_KEY_VAL(Z_ARRVAL_P(&paramCalls), _2$$10, _3$$10, _1$$10)
		{
			ZEPHIR_INIT_NVAR(&methodPosition);
			if (_3$$10 != NULL) { 
				ZVAL_STR_COPY(&methodPosition, _3$$10);
			} else {
				ZVAL_LONG(&methodPosition, _2$$10);
			}
			ZEPHIR_INIT_NVAR(&method);
			ZVAL_COPY(&method, _1$$10);
			if (Z_TYPE_P(&method) != IS_ARRAY) {
				ZEPHIR_INIT_NVAR(&_4$$14);
				object_init_ex(&_4$$14, phalcon_di_exception_ce);
				ZEPHIR_INIT_LNVAR(_5$$14);
				ZEPHIR_CONCAT_SV(&_5$$14, "Method call must be an array on position ", &methodPosition);
				ZEPHIR_CALL_METHOD(NULL, &_4$$14, "__construct", &_6, 4, &_5$$14);
				zephir_check_call_status();
				zephir_throw_exception_debug(&_4$$14, "phalcon/di/service/builder.zep", 181 TSRMLS_CC);
				ZEPHIR_MM_RESTORE();
				return;
			}
			ZEPHIR_OBS_NVAR(&methodName);
			if (!(zephir_array_isset_string_fetch(&methodName, &method, SL("method"), 0))) {
				ZEPHIR_INIT_NVAR(&_7$$15);
				object_init_ex(&_7$$15, phalcon_di_exception_ce);
				ZEPHIR_INIT_LNVAR(_8$$15);
				ZEPHIR_CONCAT_SV(&_8$$15, "The method name is required on position ", &methodPosition);
				ZEPHIR_CALL_METHOD(NULL, &_7$$15, "__construct", &_6, 4, &_8$$15);
				zephir_check_call_status();
				zephir_throw_exception_debug(&_7$$15, "phalcon/di/service/builder.zep", 188 TSRMLS_CC);
				ZEPHIR_MM_RESTORE();
				return;
			}
			ZEPHIR_INIT_NVAR(&methodCall);
			zephir_create_array(&methodCall, 2, 0 TSRMLS_CC);
			zephir_array_fast_append(&methodCall, &instance);
			zephir_array_fast_append(&methodCall, &methodName);
			ZEPHIR_OBS_NVAR(&arguments);
			if (zephir_array_isset_string_fetch(&arguments, &method, SL("arguments"), 0)) {
				if (Z_TYPE_P(&arguments) != IS_ARRAY) {
					ZEPHIR_INIT_NVAR(&_9$$17);
					object_init_ex(&_9$$17, phalcon_di_exception_ce);
					ZEPHIR_INIT_LNVAR(_10$$17);
					ZEPHIR_CONCAT_SV(&_10$$17, "Call arguments must be an array ", &methodPosition);
					ZEPHIR_CALL_METHOD(NULL, &_9$$17, "__construct", &_6, 4, &_10$$17);
					zephir_check_call_status();
					zephir_throw_exception_debug(&_9$$17, "phalcon/di/service/builder.zep", 199 TSRMLS_CC);
					ZEPHIR_MM_RESTORE();
					return;
				}
				if (zephir_fast_count_int(&arguments TSRMLS_CC)) {
					ZEPHIR_INIT_NVAR(&_11$$18);
<<<<<<< HEAD
					ZEPHIR_CALL_METHOD(&_12$$18, this_ptr, "_buildparameters", NULL, 188, dependencyInjector, &arguments);
=======
					ZEPHIR_CALL_METHOD(&_12$$18, this_ptr, "_buildparameters", NULL, 175, dependencyInjector, &arguments);
>>>>>>> f8defde8
					zephir_check_call_status();
					ZEPHIR_CALL_USER_FUNC_ARRAY(&_11$$18, &methodCall, &_12$$18);
					zephir_check_call_status();
					continue;
				}
			}
			ZEPHIR_INIT_NVAR(&_13$$13);
			ZEPHIR_CALL_USER_FUNC(&_13$$13, &methodCall);
			zephir_check_call_status();
		} ZEND_HASH_FOREACH_END();
		ZEPHIR_INIT_NVAR(&method);
		ZEPHIR_INIT_NVAR(&methodPosition);
	}
	ZEPHIR_OBS_NVAR(&paramCalls);
	if (zephir_array_isset_string_fetch(&paramCalls, &definition, SL("properties"), 0)) {
		if (Z_TYPE_P(&instance) != IS_OBJECT) {
			ZEPHIR_THROW_EXCEPTION_DEBUG_STR(phalcon_di_exception_ce, "The definition has properties injection parameters but the constructor didn't return an instance", "phalcon/di/service/builder.zep", 231);
			return;
		}
		if (Z_TYPE_P(&paramCalls) != IS_ARRAY) {
			ZEPHIR_THROW_EXCEPTION_DEBUG_STR(phalcon_di_exception_ce, "Setter injection parameters must be an array", "phalcon/di/service/builder.zep", 235);
			return;
		}
		zephir_is_iterable(&paramCalls, 0, "phalcon/di/service/builder.zep", 269);
		ZEND_HASH_FOREACH_KEY_VAL(Z_ARRVAL_P(&paramCalls), _15$$19, _16$$19, _14$$19)
		{
			ZEPHIR_INIT_NVAR(&propertyPosition);
			if (_16$$19 != NULL) { 
				ZVAL_STR_COPY(&propertyPosition, _16$$19);
			} else {
				ZVAL_LONG(&propertyPosition, _15$$19);
			}
			ZEPHIR_INIT_NVAR(&property);
			ZVAL_COPY(&property, _14$$19);
			if (Z_TYPE_P(&property) != IS_ARRAY) {
				ZEPHIR_INIT_NVAR(&_17$$23);
				object_init_ex(&_17$$23, phalcon_di_exception_ce);
				ZEPHIR_INIT_LNVAR(_18$$23);
				ZEPHIR_CONCAT_SV(&_18$$23, "Property must be an array on position ", &propertyPosition);
				ZEPHIR_CALL_METHOD(NULL, &_17$$23, "__construct", &_6, 4, &_18$$23);
				zephir_check_call_status();
				zephir_throw_exception_debug(&_17$$23, "phalcon/di/service/builder.zep", 247 TSRMLS_CC);
				ZEPHIR_MM_RESTORE();
				return;
			}
			ZEPHIR_OBS_NVAR(&propertyName);
			if (!(zephir_array_isset_string_fetch(&propertyName, &property, SL("name"), 0))) {
				ZEPHIR_INIT_NVAR(&_19$$24);
				object_init_ex(&_19$$24, phalcon_di_exception_ce);
				ZEPHIR_INIT_LNVAR(_20$$24);
				ZEPHIR_CONCAT_SV(&_20$$24, "The property name is required on position ", &propertyPosition);
				ZEPHIR_CALL_METHOD(NULL, &_19$$24, "__construct", &_6, 4, &_20$$24);
				zephir_check_call_status();
				zephir_throw_exception_debug(&_19$$24, "phalcon/di/service/builder.zep", 254 TSRMLS_CC);
				ZEPHIR_MM_RESTORE();
				return;
			}
			ZEPHIR_OBS_NVAR(&propertyValue);
			if (!(zephir_array_isset_string_fetch(&propertyValue, &property, SL("value"), 0))) {
				ZEPHIR_INIT_NVAR(&_21$$25);
				object_init_ex(&_21$$25, phalcon_di_exception_ce);
				ZEPHIR_INIT_LNVAR(_22$$25);
				ZEPHIR_CONCAT_SV(&_22$$25, "The property value is required on position ", &propertyPosition);
				ZEPHIR_CALL_METHOD(NULL, &_21$$25, "__construct", &_6, 4, &_22$$25);
				zephir_check_call_status();
				zephir_throw_exception_debug(&_21$$25, "phalcon/di/service/builder.zep", 261 TSRMLS_CC);
				ZEPHIR_MM_RESTORE();
				return;
			}
<<<<<<< HEAD
			ZEPHIR_CALL_METHOD(&_23$$22, this_ptr, "_buildparameter", &_24, 187, dependencyInjector, &propertyPosition, &propertyValue);
=======
			ZEPHIR_CALL_METHOD(&_23$$22, this_ptr, "_buildparameter", &_24, 174, dependencyInjector, &propertyPosition, &propertyValue);
>>>>>>> f8defde8
			zephir_check_call_status();
			zephir_update_property_zval_zval(&instance, &propertyName, &_23$$22 TSRMLS_CC);
		} ZEND_HASH_FOREACH_END();
		ZEPHIR_INIT_NVAR(&property);
		ZEPHIR_INIT_NVAR(&propertyPosition);
	}
	RETURN_CCTOR(&instance);

}
<|MERGE_RESOLUTION|>--- conflicted
+++ resolved
@@ -225,11 +225,7 @@
 		}
 		ZEPHIR_INIT_NVAR(&argument);
 		ZVAL_COPY(&argument, _0);
-<<<<<<< HEAD
-		ZEPHIR_CALL_METHOD(&_3$$3, this_ptr, "_buildparameter", &_4, 187, dependencyInjector, &position, &argument);
-=======
 		ZEPHIR_CALL_METHOD(&_3$$3, this_ptr, "_buildparameter", &_4, 174, dependencyInjector, &position, &argument);
->>>>>>> f8defde8
 		zephir_check_call_status();
 		zephir_array_append(&buildArguments, &_3$$3, PH_SEPARATE, "phalcon/di/service/builder.zep", 105);
 	} ZEND_HASH_FOREACH_END();
@@ -317,11 +313,7 @@
 	} else {
 		ZEPHIR_OBS_VAR(&arguments);
 		if (zephir_array_isset_string_fetch(&arguments, &definition, SL("arguments"), 0)) {
-<<<<<<< HEAD
-			ZEPHIR_CALL_METHOD(&_0$$8, this_ptr, "_buildparameters", NULL, 188, dependencyInjector, &arguments);
-=======
 			ZEPHIR_CALL_METHOD(&_0$$8, this_ptr, "_buildparameters", NULL, 175, dependencyInjector, &arguments);
->>>>>>> f8defde8
 			zephir_check_call_status();
 			ZEPHIR_INIT_NVAR(&instance);
 			ZEPHIR_LAST_CALL_STATUS = zephir_create_instance_params(&instance, &className, &_0$$8 TSRMLS_CC);
@@ -395,11 +387,7 @@
 				}
 				if (zephir_fast_count_int(&arguments TSRMLS_CC)) {
 					ZEPHIR_INIT_NVAR(&_11$$18);
-<<<<<<< HEAD
-					ZEPHIR_CALL_METHOD(&_12$$18, this_ptr, "_buildparameters", NULL, 188, dependencyInjector, &arguments);
-=======
 					ZEPHIR_CALL_METHOD(&_12$$18, this_ptr, "_buildparameters", NULL, 175, dependencyInjector, &arguments);
->>>>>>> f8defde8
 					zephir_check_call_status();
 					ZEPHIR_CALL_USER_FUNC_ARRAY(&_11$$18, &methodCall, &_12$$18);
 					zephir_check_call_status();
@@ -469,11 +457,7 @@
 				ZEPHIR_MM_RESTORE();
 				return;
 			}
-<<<<<<< HEAD
-			ZEPHIR_CALL_METHOD(&_23$$22, this_ptr, "_buildparameter", &_24, 187, dependencyInjector, &propertyPosition, &propertyValue);
-=======
 			ZEPHIR_CALL_METHOD(&_23$$22, this_ptr, "_buildparameter", &_24, 174, dependencyInjector, &propertyPosition, &propertyValue);
->>>>>>> f8defde8
 			zephir_check_call_status();
 			zephir_update_property_zval_zval(&instance, &propertyName, &_23$$22 TSRMLS_CC);
 		} ZEND_HASH_FOREACH_END();
