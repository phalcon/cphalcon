
#ifdef HAVE_CONFIG_H
#include "../../ext_config.h"
#endif

#include <php.h>
#include "../../php_ext.h"
#include "../../ext.h"

#include <Zend/zend_operators.h>
#include <Zend/zend_exceptions.h>
#include <Zend/zend_interfaces.h>

#include "kernel/main.h"
#include "kernel/object.h"
#include "kernel/operators.h"
#include "kernel/memory.h"
#include "kernel/fcall.h"
#include "Zend/zend_closures.h"
#include "kernel/exception.h"
#include "kernel/array.h"
#include "ext/spl/spl_exceptions.h"


/**
 * This file is part of the Phalcon Framework.
 *
 * (c) Phalcon Team <team@phalconphp.com>
 *
 * For the full copyright and license information, please view the LICENSE.txt
 * file that was distributed with this source code.
 */
/**
 * Phalcon\Di\Service
 *
 * Represents individually a service in the services container
 *
 *<code>
 * $service = new \Phalcon\Di\Service(
 *     "request",
 *     "Phalcon\\Http\\Request"
 * );
 *
 * $request = service->resolve();
 *</code>
 */
ZEPHIR_INIT_CLASS(Phalcon_Di_Service) {

	ZEPHIR_REGISTER_CLASS(Phalcon\\Di, Service, phalcon, di_service, phalcon_di_service_method_entry, 0);

	zend_declare_property_null(phalcon_di_service_ce, SL("_definition"), ZEND_ACC_PROTECTED TSRMLS_CC);

	zend_declare_property_bool(phalcon_di_service_ce, SL("_shared"), 0, ZEND_ACC_PROTECTED TSRMLS_CC);

	zend_declare_property_bool(phalcon_di_service_ce, SL("_resolved"), 0, ZEND_ACC_PROTECTED TSRMLS_CC);

	zend_declare_property_null(phalcon_di_service_ce, SL("_sharedInstance"), ZEND_ACC_PROTECTED TSRMLS_CC);

	zend_class_implements(phalcon_di_service_ce TSRMLS_CC, 1, phalcon_di_serviceinterface_ce);
	return SUCCESS;

}

/**
 * Phalcon\Di\Service
 *
 * @param mixed definition
 */
PHP_METHOD(Phalcon_Di_Service, __construct) {

	zend_bool shared;
	zval *definition, definition_sub, *shared_param = NULL, __$true, __$false;
	zval *this_ptr = getThis();

	ZVAL_UNDEF(&definition_sub);
	ZVAL_BOOL(&__$true, 1);
	ZVAL_BOOL(&__$false, 0);

	zephir_fetch_params(0, 1, 1, &definition, &shared_param);

	if (!shared_param) {
		shared = 0;
	} else {
		shared = zephir_get_boolval(shared_param);
	}


	zephir_update_property_zval(this_ptr, SL("_definition"), definition);
	if (shared) {
		zephir_update_property_zval(this_ptr, SL("_shared"), &__$true);
	} else {
		zephir_update_property_zval(this_ptr, SL("_shared"), &__$false);
	}

}

/**
 * Sets if the service is shared or not
 */
PHP_METHOD(Phalcon_Di_Service, setShared) {

	zval *shared_param = NULL, __$true, __$false;
	zend_bool shared;
	zval *this_ptr = getThis();

	ZVAL_BOOL(&__$true, 1);
	ZVAL_BOOL(&__$false, 0);

	zephir_fetch_params(0, 1, 0, &shared_param);

	shared = zephir_get_boolval(shared_param);


	if (shared) {
		zephir_update_property_zval(this_ptr, SL("_shared"), &__$true);
	} else {
		zephir_update_property_zval(this_ptr, SL("_shared"), &__$false);
	}

}

/**
 * Check whether the service is shared or not
 */
PHP_METHOD(Phalcon_Di_Service, isShared) {

	zval *this_ptr = getThis();


	RETURN_MEMBER(getThis(), "_shared");

}

/**
 * Sets/Resets the shared instance related to the service
 *
 * @param mixed sharedInstance
 */
PHP_METHOD(Phalcon_Di_Service, setSharedInstance) {

	zval *sharedInstance, sharedInstance_sub;
	zval *this_ptr = getThis();

	ZVAL_UNDEF(&sharedInstance_sub);

	zephir_fetch_params(0, 1, 0, &sharedInstance);



	zephir_update_property_zval(this_ptr, SL("_sharedInstance"), sharedInstance);

}

/**
 * Set the service definition
 *
 * @param mixed definition
 */
PHP_METHOD(Phalcon_Di_Service, setDefinition) {

	zval *definition, definition_sub;
	zval *this_ptr = getThis();

	ZVAL_UNDEF(&definition_sub);

	zephir_fetch_params(0, 1, 0, &definition);



	zephir_update_property_zval(this_ptr, SL("_definition"), definition);

}

/**
 * Returns the service definition
 *
 * @return mixed
 */
PHP_METHOD(Phalcon_Di_Service, getDefinition) {

	zval *this_ptr = getThis();


	RETURN_MEMBER(getThis(), "_definition");

}

/**
 * Resolves the service
 *
 * @param array parameters
 * @return mixed
 */
PHP_METHOD(Phalcon_Di_Service, resolve) {

	zend_class_entry *_1$$15;
	zend_bool found = 0;
	zend_long ZEPHIR_LAST_CALL_STATUS;
	zval *parameters = NULL, parameters_sub, *dependencyInjector = NULL, dependencyInjector_sub, __$true, __$false, __$null, shared, definition, sharedInstance, instance, builder, _0$$15, _2$$22;
	zval *this_ptr = getThis();

	ZVAL_UNDEF(&parameters_sub);
	ZVAL_UNDEF(&dependencyInjector_sub);
	ZVAL_BOOL(&__$true, 1);
	ZVAL_BOOL(&__$false, 0);
	ZVAL_NULL(&__$null);
	ZVAL_UNDEF(&shared);
	ZVAL_UNDEF(&definition);
	ZVAL_UNDEF(&sharedInstance);
	ZVAL_UNDEF(&instance);
	ZVAL_UNDEF(&builder);
	ZVAL_UNDEF(&_0$$15);
	ZVAL_UNDEF(&_2$$22);

	ZEPHIR_MM_GROW();
	zephir_fetch_params(1, 0, 2, &parameters, &dependencyInjector);

	if (!parameters) {
		parameters = &parameters_sub;
		parameters = &__$null;
	}
	if (!dependencyInjector) {
		dependencyInjector = &dependencyInjector_sub;
		dependencyInjector = &__$null;
	}


	ZEPHIR_OBS_VAR(&shared);
	zephir_read_property(&shared, this_ptr, SL("_shared"), PH_NOISY_CC);
	if (zephir_is_true(&shared)) {
		ZEPHIR_OBS_VAR(&sharedInstance);
		zephir_read_property(&sharedInstance, this_ptr, SL("_sharedInstance"), PH_NOISY_CC);
		if (Z_TYPE_P(&sharedInstance) != IS_NULL) {
			RETURN_CCTOR(&sharedInstance);
		}
	}
	found = 1;
	ZEPHIR_INIT_VAR(&instance);
	ZVAL_NULL(&instance);
	ZEPHIR_OBS_VAR(&definition);
	zephir_read_property(&definition, this_ptr, SL("_definition"), PH_NOISY_CC);
	if (Z_TYPE_P(&definition) == IS_STRING) {
		if (zephir_class_exists(&definition, 1 TSRMLS_CC)) {
			if (Z_TYPE_P(parameters) == IS_ARRAY) {
				if (zephir_fast_count_int(parameters TSRMLS_CC)) {
					ZEPHIR_INIT_NVAR(&instance);
					ZEPHIR_LAST_CALL_STATUS = zephir_create_instance_params(&instance, &definition, parameters TSRMLS_CC);
					zephir_check_call_status();
				} else {
					ZEPHIR_INIT_NVAR(&instance);
					ZEPHIR_LAST_CALL_STATUS = zephir_create_instance(&instance, &definition TSRMLS_CC);
					zephir_check_call_status();
				}
			} else {
				ZEPHIR_INIT_NVAR(&instance);
				ZEPHIR_LAST_CALL_STATUS = zephir_create_instance(&instance, &definition TSRMLS_CC);
				zephir_check_call_status();
			}
		} else {
			found = 0;
		}
	} else {
		if (Z_TYPE_P(&definition) == IS_OBJECT) {
			if (zephir_instance_of_ev(&definition, zend_ce_closure TSRMLS_CC)) {
				if (Z_TYPE_P(dependencyInjector) == IS_OBJECT) {
					_1$$15 = zephir_fetch_class_str_ex(SL("Closure"), ZEND_FETCH_CLASS_AUTO);
					ZEPHIR_CALL_CE_STATIC(&_0$$15, _1$$15, "bind", NULL, 0, &definition, dependencyInjector);
					zephir_check_call_status();
					ZEPHIR_CPY_WRT(&definition, &_0$$15);
				}
				if (Z_TYPE_P(parameters) == IS_ARRAY) {
					ZEPHIR_INIT_NVAR(&instance);
					ZEPHIR_CALL_USER_FUNC_ARRAY(&instance, &definition, parameters);
					zephir_check_call_status();
				} else {
					ZEPHIR_INIT_NVAR(&instance);
					ZEPHIR_CALL_USER_FUNC(&instance, &definition);
					zephir_check_call_status();
				}
			} else {
				ZEPHIR_CPY_WRT(&instance, &definition);
			}
		} else {
			if (Z_TYPE_P(&definition) == IS_ARRAY) {
				ZEPHIR_INIT_VAR(&builder);
				object_init_ex(&builder, phalcon_di_service_builder_ce);
				if (zephir_has_constructor(&builder TSRMLS_CC)) {
					ZEPHIR_CALL_METHOD(NULL, &builder, "__construct", NULL, 0);
					zephir_check_call_status();
				}
<<<<<<< HEAD
				ZEPHIR_CALL_METHOD(&instance, &builder, "build", NULL, 186, dependencyInjector, &definition, parameters);
=======
				ZEPHIR_CALL_METHOD(&instance, &builder, "build", NULL, 172, dependencyInjector, &definition, parameters);
>>>>>>> b19d84a2
				zephir_check_call_status();
			} else {
				found = 0;
			}
		}
	}
	if (found == 0) {
		ZEPHIR_INIT_VAR(&_2$$22);
		object_init_ex(&_2$$22, phalcon_di_exception_serviceresolutionexception_ce);
		ZEPHIR_CALL_METHOD(NULL, &_2$$22, "__construct", NULL, 4);
		zephir_check_call_status();
		zephir_throw_exception_debug(&_2$$22, "phalcon/di/service.zep", 186 TSRMLS_CC);
		ZEPHIR_MM_RESTORE();
		return;
	}
	if (zephir_is_true(&shared)) {
		zephir_update_property_zval(this_ptr, SL("_sharedInstance"), &instance);
	}
	if (1) {
		zephir_update_property_zval(this_ptr, SL("_resolved"), &__$true);
	} else {
		zephir_update_property_zval(this_ptr, SL("_resolved"), &__$false);
	}
	RETURN_CCTOR(&instance);

}

/**
 * Changes a parameter in the definition without resolve the service
 */
PHP_METHOD(Phalcon_Di_Service, setParameter) {

	zval parameter;
	zval *position_param = NULL, *parameter_param = NULL, definition, arguments;
	zend_long position;
	zval *this_ptr = getThis();

	ZVAL_UNDEF(&definition);
	ZVAL_UNDEF(&arguments);
	ZVAL_UNDEF(&parameter);

	ZEPHIR_MM_GROW();
	zephir_fetch_params(1, 2, 0, &position_param, &parameter_param);

	position = zephir_get_intval(position_param);
	ZEPHIR_OBS_COPY_OR_DUP(&parameter, parameter_param);


	ZEPHIR_OBS_VAR(&definition);
	zephir_read_property(&definition, this_ptr, SL("_definition"), PH_NOISY_CC);
	if (Z_TYPE_P(&definition) != IS_ARRAY) {
		ZEPHIR_THROW_EXCEPTION_DEBUG_STR(phalcon_di_exception_ce, "Definition must be an array to update its parameters", "phalcon/di/service.zep", 210);
		return;
	}
	ZEPHIR_OBS_VAR(&arguments);
	if (zephir_array_isset_string_fetch(&arguments, &definition, SL("arguments"), 0)) {
		zephir_array_update_long(&arguments, position, &parameter, PH_COPY | PH_SEPARATE ZEPHIR_DEBUG_PARAMS_DUMMY);
	} else {
		ZEPHIR_INIT_NVAR(&arguments);
		zephir_create_array(&arguments, 1, 0 TSRMLS_CC);
		zephir_array_update_long(&arguments, position, &parameter, PH_COPY ZEPHIR_DEBUG_PARAMS_DUMMY);
	}
	zephir_array_update_string(&definition, SL("arguments"), &arguments, PH_COPY | PH_SEPARATE);
	zephir_update_property_zval(this_ptr, SL("_definition"), &definition);
	RETURN_THIS();

}

/**
 * Returns a parameter in a specific position
 *
 * @return array
 */
PHP_METHOD(Phalcon_Di_Service, getParameter) {

	zval *position_param = NULL, definition, arguments, parameter;
	zend_long position;
	zval *this_ptr = getThis();

	ZVAL_UNDEF(&definition);
	ZVAL_UNDEF(&arguments);
	ZVAL_UNDEF(&parameter);

	ZEPHIR_MM_GROW();
	zephir_fetch_params(1, 1, 0, &position_param);

	position = zephir_get_intval(position_param);


	ZEPHIR_OBS_VAR(&definition);
	zephir_read_property(&definition, this_ptr, SL("_definition"), PH_NOISY_CC);
	if (Z_TYPE_P(&definition) != IS_ARRAY) {
		ZEPHIR_THROW_EXCEPTION_DEBUG_STR(phalcon_di_exception_ce, "Definition must be an array to obtain its parameters", "phalcon/di/service.zep", 246);
		return;
	}
	if (zephir_array_isset_string_fetch(&arguments, &definition, SL("arguments"), 1)) {
		if (zephir_array_isset_long_fetch(&parameter, &arguments, position, 1 TSRMLS_CC)) {
			RETURN_CTOR(&parameter);
		}
	}
	RETURN_MM_NULL();

}

/**
 * Returns true if the service was resolved
 */
PHP_METHOD(Phalcon_Di_Service, isResolved) {

	zval *this_ptr = getThis();


	RETURN_MEMBER(getThis(), "_resolved");

}

/**
 * Restore the internal state of a service
 */
PHP_METHOD(Phalcon_Di_Service, __set_state) {

	zend_long ZEPHIR_LAST_CALL_STATUS;
	zval *attributes_param = NULL, definition, shared;
	zval attributes;
	zval *this_ptr = getThis();

	ZVAL_UNDEF(&attributes);
	ZVAL_UNDEF(&definition);
	ZVAL_UNDEF(&shared);

	ZEPHIR_MM_GROW();
	zephir_fetch_params(1, 1, 0, &attributes_param);

	ZEPHIR_OBS_COPY_OR_DUP(&attributes, attributes_param);


	ZEPHIR_OBS_VAR(&definition);
	if (!(zephir_array_isset_string_fetch(&definition, &attributes, SL("_definition"), 0))) {
		ZEPHIR_THROW_EXCEPTION_DEBUG_STR(phalcon_di_exception_ce, "The attribute '_definition' is required", "phalcon/di/service.zep", 277);
		return;
	}
	ZEPHIR_OBS_VAR(&shared);
	if (!(zephir_array_isset_string_fetch(&shared, &attributes, SL("_shared"), 0))) {
		ZEPHIR_THROW_EXCEPTION_DEBUG_STR(phalcon_di_exception_ce, "The attribute '_shared' is required", "phalcon/di/service.zep", 281);
		return;
	}
	object_init_ex(return_value, phalcon_di_service_ce);
	ZEPHIR_CALL_METHOD(NULL, return_value, "__construct", NULL, 54, &definition, &shared);
	zephir_check_call_status();
	RETURN_MM();

}
<|MERGE_RESOLUTION|>--- conflicted
+++ resolved
@@ -288,11 +288,7 @@
 					ZEPHIR_CALL_METHOD(NULL, &builder, "__construct", NULL, 0);
 					zephir_check_call_status();
 				}
-<<<<<<< HEAD
-				ZEPHIR_CALL_METHOD(&instance, &builder, "build", NULL, 186, dependencyInjector, &definition, parameters);
-=======
-				ZEPHIR_CALL_METHOD(&instance, &builder, "build", NULL, 172, dependencyInjector, &definition, parameters);
->>>>>>> b19d84a2
+				ZEPHIR_CALL_METHOD(&instance, &builder, "build", NULL, 171, dependencyInjector, &definition, parameters);
 				zephir_check_call_status();
 			} else {
 				found = 0;
