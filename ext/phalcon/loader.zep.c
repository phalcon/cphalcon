--- conflicted
+++ resolved
@@ -231,11 +231,7 @@
 	ZEPHIR_CALL_METHOD(&preparedNamespaces, this_ptr, "preparenamespace", NULL, 0, &namespaces);
 	zephir_check_call_status();
 	if (merge) {
-<<<<<<< HEAD
-		zephir_is_iterable(&preparedNamespaces, 0, "phalcon/loader.zep", 123);
-=======
 		zephir_is_iterable(&preparedNamespaces, 0, "phalcon/loader.zep", 156);
->>>>>>> b3b083d3
 		ZEND_HASH_FOREACH_KEY_VAL(Z_ARRVAL_P(&preparedNamespaces), _1$$3, _2$$3, _0$$3)
 		{
 			ZEPHIR_INIT_NVAR(&name);
@@ -254,11 +250,7 @@
 			}
 			ZEPHIR_INIT_NVAR(&_5$$4);
 			zephir_read_property(&_6$$4, this_ptr, SL("_namespaces"), PH_NOISY_CC | PH_READONLY);
-<<<<<<< HEAD
-			zephir_array_fetch(&_7$$4, &_6$$4, &name, PH_NOISY | PH_READONLY, "phalcon/loader.zep", 121 TSRMLS_CC);
-=======
 			zephir_array_fetch(&_7$$4, &_6$$4, &name, PH_NOISY | PH_READONLY, "phalcon/loader.zep", 154 TSRMLS_CC);
->>>>>>> b3b083d3
 			zephir_fast_array_merge(&_5$$4, &_7$$4, &paths TSRMLS_CC);
 			zephir_update_property_array(this_ptr, SL("_namespaces"), &name, &_5$$4 TSRMLS_CC);
 		} ZEND_HASH_FOREACH_END();
@@ -293,11 +285,7 @@
 
 	ZEPHIR_INIT_VAR(&prepared);
 	array_init(&prepared);
-<<<<<<< HEAD
-	zephir_is_iterable(&namespace, 0, "phalcon/loader.zep", 145);
-=======
 	zephir_is_iterable(&namespace, 0, "phalcon/loader.zep", 178);
->>>>>>> b3b083d3
 	ZEND_HASH_FOREACH_KEY_VAL(Z_ARRVAL_P(&namespace), _1, _2, _0)
 	{
 		ZEPHIR_INIT_NVAR(&name);
@@ -522,11 +510,7 @@
 		ZVAL_STRING(&_2$$3, "autoLoad");
 		zephir_array_fast_append(&_1$$3, &_2$$3);
 		ZVAL_BOOL(&_3$$3, (prepend ? 1 : 0));
-<<<<<<< HEAD
-		ZEPHIR_CALL_FUNCTION(NULL, "spl_autoload_register", NULL, 271, &_1$$3, &__$true, &_3$$3);
-=======
 		ZEPHIR_CALL_FUNCTION(NULL, "spl_autoload_register", NULL, 276, &_1$$3, &__$true, &_3$$3);
->>>>>>> b3b083d3
 		zephir_check_call_status();
 		if (1) {
 			zephir_update_property_zval(this_ptr, SL("_registered"), &__$true);
@@ -564,11 +548,7 @@
 		ZEPHIR_INIT_VAR(&_2$$3);
 		ZVAL_STRING(&_2$$3, "autoLoad");
 		zephir_array_fast_append(&_1$$3, &_2$$3);
-<<<<<<< HEAD
-		ZEPHIR_CALL_FUNCTION(NULL, "spl_autoload_unregister", NULL, 272, &_1$$3);
-=======
 		ZEPHIR_CALL_FUNCTION(NULL, "spl_autoload_unregister", NULL, 277, &_1$$3);
->>>>>>> b3b083d3
 		zephir_check_call_status();
 		if (0) {
 			zephir_update_property_zval(this_ptr, SL("_registered"), &__$true);
@@ -585,20 +565,13 @@
  */
 PHP_METHOD(Phalcon_Loader, loadFiles) {
 
-<<<<<<< HEAD
-	zval filePath, _0, *_1, _2$$3, _5$$3, _3$$4, _4$$4, _7$$5, _8$$6, _9$$6;
-=======
 	zval filePath, fileCheckingCallback, _0, *_1, _2$$3, _5$$3, _3$$4, _4$$4, _7$$5, _8$$6, _9$$6;
->>>>>>> b3b083d3
 	zephir_fcall_cache_entry *_6 = NULL;
 	zend_long ZEPHIR_LAST_CALL_STATUS;
 	zval *this_ptr = getThis();
 
 	ZVAL_UNDEF(&filePath);
-<<<<<<< HEAD
-=======
 	ZVAL_UNDEF(&fileCheckingCallback);
->>>>>>> b3b083d3
 	ZVAL_UNDEF(&_0);
 	ZVAL_UNDEF(&_2$$3);
 	ZVAL_UNDEF(&_5$$3);
@@ -610,15 +583,10 @@
 
 	ZEPHIR_MM_GROW();
 
-<<<<<<< HEAD
-	zephir_read_property(&_0, this_ptr, SL("_files"), PH_NOISY_CC | PH_READONLY);
-	zephir_is_iterable(&_0, 0, "phalcon/loader.zep", 288);
-=======
 	zephir_read_property(&_0, this_ptr, SL("fileCheckingCallback"), PH_NOISY_CC | PH_READONLY);
 	ZEPHIR_CPY_WRT(&fileCheckingCallback, &_0);
 	zephir_read_property(&_0, this_ptr, SL("_files"), PH_NOISY_CC | PH_READONLY);
 	zephir_is_iterable(&_0, 0, "phalcon/loader.zep", 323);
->>>>>>> b3b083d3
 	ZEND_HASH_FOREACH_VAL(Z_ARRVAL_P(&_0), _1)
 	{
 		ZEPHIR_INIT_NVAR(&filePath);
@@ -633,11 +601,7 @@
 			ZEPHIR_CALL_METHOD(NULL, &_3$$4, "fire", NULL, 0, &_4$$4, this_ptr, &filePath);
 			zephir_check_call_status();
 		}
-<<<<<<< HEAD
-		ZEPHIR_CALL_FUNCTION(&_5$$3, "is_file", &_6, 273, &filePath);
-=======
 		ZEPHIR_CALL_FUNCTION(&_5$$3, "call_user_func", &_6, 278, &fileCheckingCallback, &filePath);
->>>>>>> b3b083d3
 		zephir_check_call_status();
 		if (zephir_is_true(&_5$$3)) {
 			ZEPHIR_OBS_NVAR(&_7$$5);
@@ -665,19 +629,11 @@
  */
 PHP_METHOD(Phalcon_Loader, autoLoad) {
 
-<<<<<<< HEAD
-	zend_string *_4;
-	zend_ulong _3;
-	zephir_fcall_cache_entry *_12 = NULL, *_14 = NULL, *_16 = NULL, *_22 = NULL, *_25 = NULL;
-	zend_long ZEPHIR_LAST_CALL_STATUS;
-	zval *className_param = NULL, eventsManager, classes, extensions, filePath, ds, fixedDirectory, directories, ns, namespaces, nsPrefix, directory, fileName, extension, nsClassName, *_2, _17, *_18, _0$$3, _1$$5, _5$$6, _6$$6, _7$$6, *_8$$6, _9$$9, *_10$$9, _11$$11, _13$$10, _15$$13, _19$$14, *_20$$14, _21$$16, _23$$15, _24$$18, _26$$19;
-=======
 	zend_string *_5;
 	zend_ulong _4;
 	zephir_fcall_cache_entry *_13 = NULL, *_15 = NULL, *_17 = NULL, *_23 = NULL, *_26 = NULL;
 	zend_long ZEPHIR_LAST_CALL_STATUS;
 	zval *className_param = NULL, eventsManager, classes, extensions, filePath, ds, fixedDirectory, directories, ns, namespaces, nsPrefix, directory, fileName, extension, nsClassName, fileCheckingCallback, _2, *_3, _18, *_19, _0$$3, _1$$5, _6$$6, _7$$6, _8$$6, *_9$$6, _10$$9, *_11$$9, _12$$11, _14$$10, _16$$13, _20$$14, *_21$$14, _22$$16, _24$$15, _25$$18, _27$$19;
->>>>>>> b3b083d3
 	zval className;
 	zval *this_ptr = getThis();
 
@@ -696,23 +652,6 @@
 	ZVAL_UNDEF(&fileName);
 	ZVAL_UNDEF(&extension);
 	ZVAL_UNDEF(&nsClassName);
-<<<<<<< HEAD
-	ZVAL_UNDEF(&_17);
-	ZVAL_UNDEF(&_0$$3);
-	ZVAL_UNDEF(&_1$$5);
-	ZVAL_UNDEF(&_5$$6);
-	ZVAL_UNDEF(&_6$$6);
-	ZVAL_UNDEF(&_7$$6);
-	ZVAL_UNDEF(&_9$$9);
-	ZVAL_UNDEF(&_11$$11);
-	ZVAL_UNDEF(&_13$$10);
-	ZVAL_UNDEF(&_15$$13);
-	ZVAL_UNDEF(&_19$$14);
-	ZVAL_UNDEF(&_21$$16);
-	ZVAL_UNDEF(&_23$$15);
-	ZVAL_UNDEF(&_24$$18);
-	ZVAL_UNDEF(&_26$$19);
-=======
 	ZVAL_UNDEF(&fileCheckingCallback);
 	ZVAL_UNDEF(&_2);
 	ZVAL_UNDEF(&_18);
@@ -730,7 +669,6 @@
 	ZVAL_UNDEF(&_24$$15);
 	ZVAL_UNDEF(&_25$$18);
 	ZVAL_UNDEF(&_27$$19);
->>>>>>> b3b083d3
 
 	ZEPHIR_MM_GROW();
 	zephir_fetch_params(1, 1, 0, &className_param);
@@ -779,47 +717,6 @@
 	ZVAL_STRING(&ns, "\\");
 	ZEPHIR_OBS_VAR(&namespaces);
 	zephir_read_property(&namespaces, this_ptr, SL("_namespaces"), PH_NOISY_CC);
-<<<<<<< HEAD
-	zephir_is_iterable(&namespaces, 0, "phalcon/loader.zep", 392);
-	ZEND_HASH_FOREACH_KEY_VAL(Z_ARRVAL_P(&namespaces), _3, _4, _2)
-	{
-		ZEPHIR_INIT_NVAR(&nsPrefix);
-		if (_4 != NULL) { 
-			ZVAL_STR_COPY(&nsPrefix, _4);
-		} else {
-			ZVAL_LONG(&nsPrefix, _3);
-		}
-		ZEPHIR_INIT_NVAR(&directories);
-		ZVAL_COPY(&directories, _2);
-		if (!(zephir_start_with(&className, &nsPrefix, NULL))) {
-			continue;
-		}
-		ZEPHIR_INIT_LNVAR(_5$$6);
-		ZEPHIR_CONCAT_VV(&_5$$6, &nsPrefix, &ns);
-		ZVAL_LONG(&_6$$6, zephir_fast_strlen_ev(&_5$$6));
-		ZEPHIR_INIT_NVAR(&fileName);
-		zephir_substr(&fileName, &className, zephir_get_intval(&_6$$6), 0, ZEPHIR_SUBSTR_NO_LENGTH);
-		if (!(zephir_is_true(&fileName))) {
-			continue;
-		}
-		ZEPHIR_INIT_NVAR(&_7$$6);
-		zephir_fast_str_replace(&_7$$6, &ns, &ds, &fileName TSRMLS_CC);
-		ZEPHIR_CPY_WRT(&fileName, &_7$$6);
-		zephir_is_iterable(&directories, 0, "phalcon/loader.zep", 387);
-		ZEND_HASH_FOREACH_VAL(Z_ARRVAL_P(&directories), _8$$6)
-		{
-			ZEPHIR_INIT_NVAR(&directory);
-			ZVAL_COPY(&directory, _8$$6);
-			ZEPHIR_INIT_NVAR(&_9$$9);
-			zephir_fast_trim(&_9$$9, &directory, &ds, ZEPHIR_TRIM_RIGHT TSRMLS_CC);
-			ZEPHIR_INIT_NVAR(&fixedDirectory);
-			ZEPHIR_CONCAT_VV(&fixedDirectory, &_9$$9, &ds);
-			zephir_is_iterable(&extensions, 0, "phalcon/loader.zep", 386);
-			ZEND_HASH_FOREACH_VAL(Z_ARRVAL_P(&extensions), _10$$9)
-			{
-				ZEPHIR_INIT_NVAR(&extension);
-				ZVAL_COPY(&extension, _10$$9);
-=======
 	zephir_read_property(&_2, this_ptr, SL("fileCheckingCallback"), PH_NOISY_CC | PH_READONLY);
 	ZEPHIR_CPY_WRT(&fileCheckingCallback, &_2);
 	zephir_is_iterable(&namespaces, 0, "phalcon/loader.zep", 429);
@@ -861,26 +758,10 @@
 			{
 				ZEPHIR_INIT_NVAR(&extension);
 				ZVAL_COPY(&extension, _11$$9);
->>>>>>> b3b083d3
 				ZEPHIR_INIT_NVAR(&filePath);
 				ZEPHIR_CONCAT_VVSV(&filePath, &fixedDirectory, &fileName, ".", &extension);
 				if (Z_TYPE_P(&eventsManager) == IS_OBJECT) {
 					zephir_update_property_zval(this_ptr, SL("_checkedPath"), &filePath);
-<<<<<<< HEAD
-					ZEPHIR_INIT_NVAR(&_11$$11);
-					ZVAL_STRING(&_11$$11, "loader:beforeCheckPath");
-					ZEPHIR_CALL_METHOD(NULL, &eventsManager, "fire", &_12, 0, &_11$$11, this_ptr);
-					zephir_check_call_status();
-				}
-				ZEPHIR_CALL_FUNCTION(&_13$$10, "is_file", &_14, 273, &filePath);
-				zephir_check_call_status();
-				if (zephir_is_true(&_13$$10)) {
-					if (Z_TYPE_P(&eventsManager) == IS_OBJECT) {
-						zephir_update_property_zval(this_ptr, SL("_foundPath"), &filePath);
-						ZEPHIR_INIT_NVAR(&_15$$13);
-						ZVAL_STRING(&_15$$13, "loader:pathFound");
-						ZEPHIR_CALL_METHOD(NULL, &eventsManager, "fire", &_16, 0, &_15$$13, this_ptr, &filePath);
-=======
 					ZEPHIR_INIT_NVAR(&_12$$11);
 					ZVAL_STRING(&_12$$11, "loader:beforeCheckPath");
 					ZEPHIR_CALL_METHOD(NULL, &eventsManager, "fire", &_13, 0, &_12$$11, this_ptr);
@@ -894,7 +775,6 @@
 						ZEPHIR_INIT_NVAR(&_16$$13);
 						ZVAL_STRING(&_16$$13, "loader:pathFound");
 						ZEPHIR_CALL_METHOD(NULL, &eventsManager, "fire", &_17, 0, &_16$$13, this_ptr, &filePath);
->>>>>>> b3b083d3
 						zephir_check_call_status();
 					}
 					if (zephir_require_zval(&filePath TSRMLS_CC) == FAILURE) {
@@ -909,28 +789,6 @@
 	} ZEND_HASH_FOREACH_END();
 	ZEPHIR_INIT_NVAR(&directories);
 	ZEPHIR_INIT_NVAR(&nsPrefix);
-<<<<<<< HEAD
-	ZEPHIR_INIT_VAR(&_17);
-	ZVAL_STRING(&_17, "\\");
-	ZEPHIR_INIT_VAR(&nsClassName);
-	zephir_fast_str_replace(&nsClassName, &_17, &ds, &className TSRMLS_CC);
-	ZEPHIR_OBS_NVAR(&directories);
-	zephir_read_property(&directories, this_ptr, SL("_directories"), PH_NOISY_CC);
-	zephir_is_iterable(&directories, 0, "phalcon/loader.zep", 447);
-	ZEND_HASH_FOREACH_VAL(Z_ARRVAL_P(&directories), _18)
-	{
-		ZEPHIR_INIT_NVAR(&directory);
-		ZVAL_COPY(&directory, _18);
-		ZEPHIR_INIT_NVAR(&_19$$14);
-		zephir_fast_trim(&_19$$14, &directory, &ds, ZEPHIR_TRIM_RIGHT TSRMLS_CC);
-		ZEPHIR_INIT_NVAR(&fixedDirectory);
-		ZEPHIR_CONCAT_VV(&fixedDirectory, &_19$$14, &ds);
-		zephir_is_iterable(&extensions, 0, "phalcon/loader.zep", 442);
-		ZEND_HASH_FOREACH_VAL(Z_ARRVAL_P(&extensions), _20$$14)
-		{
-			ZEPHIR_INIT_NVAR(&extension);
-			ZVAL_COPY(&extension, _20$$14);
-=======
 	ZEPHIR_INIT_VAR(&_18);
 	ZVAL_STRING(&_18, "\\");
 	ZEPHIR_INIT_VAR(&nsClassName);
@@ -951,26 +809,10 @@
 		{
 			ZEPHIR_INIT_NVAR(&extension);
 			ZVAL_COPY(&extension, _21$$14);
->>>>>>> b3b083d3
 			ZEPHIR_INIT_NVAR(&filePath);
 			ZEPHIR_CONCAT_VVSV(&filePath, &fixedDirectory, &nsClassName, ".", &extension);
 			if (Z_TYPE_P(&eventsManager) == IS_OBJECT) {
 				zephir_update_property_zval(this_ptr, SL("_checkedPath"), &filePath);
-<<<<<<< HEAD
-				ZEPHIR_INIT_NVAR(&_21$$16);
-				ZVAL_STRING(&_21$$16, "loader:beforeCheckPath");
-				ZEPHIR_CALL_METHOD(NULL, &eventsManager, "fire", &_22, 0, &_21$$16, this_ptr, &filePath);
-				zephir_check_call_status();
-			}
-			ZEPHIR_CALL_FUNCTION(&_23$$15, "is_file", &_14, 273, &filePath);
-			zephir_check_call_status();
-			if (zephir_is_true(&_23$$15)) {
-				if (Z_TYPE_P(&eventsManager) == IS_OBJECT) {
-					zephir_update_property_zval(this_ptr, SL("_foundPath"), &filePath);
-					ZEPHIR_INIT_NVAR(&_24$$18);
-					ZVAL_STRING(&_24$$18, "loader:pathFound");
-					ZEPHIR_CALL_METHOD(NULL, &eventsManager, "fire", &_25, 0, &_24$$18, this_ptr, &filePath);
-=======
 				ZEPHIR_INIT_NVAR(&_22$$16);
 				ZVAL_STRING(&_22$$16, "loader:beforeCheckPath");
 				ZEPHIR_CALL_METHOD(NULL, &eventsManager, "fire", &_23, 0, &_22$$16, this_ptr, &filePath);
@@ -984,7 +826,6 @@
 					ZEPHIR_INIT_NVAR(&_25$$18);
 					ZVAL_STRING(&_25$$18, "loader:pathFound");
 					ZEPHIR_CALL_METHOD(NULL, &eventsManager, "fire", &_26, 0, &_25$$18, this_ptr, &filePath);
->>>>>>> b3b083d3
 					zephir_check_call_status();
 				}
 				if (zephir_require_zval(&filePath TSRMLS_CC) == FAILURE) {
@@ -997,15 +838,9 @@
 	} ZEND_HASH_FOREACH_END();
 	ZEPHIR_INIT_NVAR(&directory);
 	if (Z_TYPE_P(&eventsManager) == IS_OBJECT) {
-<<<<<<< HEAD
-		ZEPHIR_INIT_VAR(&_26$$19);
-		ZVAL_STRING(&_26$$19, "loader:afterCheckClass");
-		ZEPHIR_CALL_METHOD(NULL, &eventsManager, "fire", NULL, 0, &_26$$19, this_ptr, &className);
-=======
 		ZEPHIR_INIT_VAR(&_27$$19);
 		ZVAL_STRING(&_27$$19, "loader:afterCheckClass");
 		ZEPHIR_CALL_METHOD(NULL, &eventsManager, "fire", NULL, 0, &_27$$19, this_ptr, &className);
->>>>>>> b3b083d3
 		zephir_check_call_status();
 	}
 	RETURN_MM_BOOL(0);
