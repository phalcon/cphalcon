--- conflicted
+++ resolved
@@ -303,11 +303,7 @@
 								ZEPHIR_CALL_METHOD(NULL, &eventsManager, "fire", &_16, 0, &_15$$11, this_ptr);
 								zephir_check_call_status();
 							}
-<<<<<<< HEAD
-							ZEPHIR_CALL_FUNCTION(&_17$$10, "call_user_func", &_18, 259, &fileCheckingCallback, &filePath);
-=======
 							ZEPHIR_CALL_FUNCTION(&_17$$10, "call_user_func", &_18, 275, &fileCheckingCallback, &filePath);
->>>>>>> f2a65a3d
 							zephir_check_call_status();
 							if (zephir_is_true(&_17$$10)) {
 								if (Z_TYPE_P(&eventsManager) == IS_OBJECT) {
@@ -343,11 +339,7 @@
 									ZEPHIR_CALL_METHOD(NULL, &eventsManager, "fire", &_22, 0, &_21$$15, this_ptr);
 									zephir_check_call_status();
 								}
-<<<<<<< HEAD
-								ZEPHIR_CALL_FUNCTION(&_23$$14, "call_user_func", &_18, 259, &fileCheckingCallback, &filePath);
-=======
 								ZEPHIR_CALL_FUNCTION(&_23$$14, "call_user_func", &_18, 275, &fileCheckingCallback, &filePath);
->>>>>>> f2a65a3d
 								zephir_check_call_status();
 								if (zephir_is_true(&_23$$14)) {
 									if (Z_TYPE_P(&eventsManager) == IS_OBJECT) {
@@ -398,11 +390,7 @@
 									ZEPHIR_CALL_METHOD(NULL, &eventsManager, "fire", &_30, 0, &_29$$20, this_ptr);
 									zephir_check_call_status();
 								}
-<<<<<<< HEAD
-								ZEPHIR_CALL_FUNCTION(&_31$$19, "call_user_func", &_18, 259, &fileCheckingCallback, &filePath);
-=======
 								ZEPHIR_CALL_FUNCTION(&_31$$19, "call_user_func", &_18, 275, &fileCheckingCallback, &filePath);
->>>>>>> f2a65a3d
 								zephir_check_call_status();
 								if (zephir_is_true(&_31$$19)) {
 									if (Z_TYPE_P(&eventsManager) == IS_OBJECT) {
@@ -438,11 +426,7 @@
 										ZEPHIR_CALL_METHOD(NULL, &eventsManager, "fire", &_35, 0, &_34$$24, this_ptr);
 										zephir_check_call_status();
 									}
-<<<<<<< HEAD
-									ZEPHIR_CALL_FUNCTION(&_36$$23, "call_user_func", &_18, 259, &fileCheckingCallback, &filePath);
-=======
 									ZEPHIR_CALL_FUNCTION(&_36$$23, "call_user_func", &_18, 275, &fileCheckingCallback, &filePath);
->>>>>>> f2a65a3d
 									zephir_check_call_status();
 									if (zephir_is_true(&_36$$23)) {
 										if (Z_TYPE_P(&eventsManager) == IS_OBJECT) {
@@ -520,11 +504,7 @@
 									ZEPHIR_CALL_METHOD(NULL, &eventsManager, "fire", &_48, 0, &_47$$32, this_ptr);
 									zephir_check_call_status();
 								}
-<<<<<<< HEAD
-								ZEPHIR_CALL_FUNCTION(&_49$$31, "call_user_func", &_18, 259, &fileCheckingCallback, &filePath);
-=======
 								ZEPHIR_CALL_FUNCTION(&_49$$31, "call_user_func", &_18, 275, &fileCheckingCallback, &filePath);
->>>>>>> f2a65a3d
 								zephir_check_call_status();
 								if (zephir_is_true(&_49$$31)) {
 									if (Z_TYPE_P(&eventsManager) == IS_OBJECT) {
@@ -560,11 +540,7 @@
 										ZEPHIR_CALL_METHOD(NULL, &eventsManager, "fire", &_53, 0, &_52$$36, this_ptr);
 										zephir_check_call_status();
 									}
-<<<<<<< HEAD
-									ZEPHIR_CALL_FUNCTION(&_54$$35, "call_user_func", &_18, 259, &fileCheckingCallback, &filePath);
-=======
 									ZEPHIR_CALL_FUNCTION(&_54$$35, "call_user_func", &_18, 275, &fileCheckingCallback, &filePath);
->>>>>>> f2a65a3d
 									zephir_check_call_status();
 									if (zephir_is_true(&_54$$35)) {
 										if (Z_TYPE_P(&eventsManager) == IS_OBJECT) {
@@ -615,11 +591,7 @@
 										ZEPHIR_CALL_METHOD(NULL, &eventsManager, "fire", &_61, 0, &_60$$41, this_ptr);
 										zephir_check_call_status();
 									}
-<<<<<<< HEAD
-									ZEPHIR_CALL_FUNCTION(&_62$$40, "call_user_func", &_18, 259, &fileCheckingCallback, &filePath);
-=======
 									ZEPHIR_CALL_FUNCTION(&_62$$40, "call_user_func", &_18, 275, &fileCheckingCallback, &filePath);
->>>>>>> f2a65a3d
 									zephir_check_call_status();
 									if (zephir_is_true(&_62$$40)) {
 										if (Z_TYPE_P(&eventsManager) == IS_OBJECT) {
@@ -655,11 +627,7 @@
 											ZEPHIR_CALL_METHOD(NULL, &eventsManager, "fire", &_66, 0, &_65$$45, this_ptr);
 											zephir_check_call_status();
 										}
-<<<<<<< HEAD
-										ZEPHIR_CALL_FUNCTION(&_67$$44, "call_user_func", &_18, 259, &fileCheckingCallback, &filePath);
-=======
 										ZEPHIR_CALL_FUNCTION(&_67$$44, "call_user_func", &_18, 275, &fileCheckingCallback, &filePath);
->>>>>>> f2a65a3d
 										zephir_check_call_status();
 										if (zephir_is_true(&_67$$44)) {
 											if (Z_TYPE_P(&eventsManager) == IS_OBJECT) {
@@ -719,11 +687,7 @@
 						ZEPHIR_CALL_METHOD(NULL, &eventsManager, "fire", &_76, 0, &_75$$50, this_ptr, &filePath);
 						zephir_check_call_status();
 					}
-<<<<<<< HEAD
-					ZEPHIR_CALL_FUNCTION(&_77$$49, "call_user_func", &_18, 259, &fileCheckingCallback, &filePath);
-=======
 					ZEPHIR_CALL_FUNCTION(&_77$$49, "call_user_func", &_18, 275, &fileCheckingCallback, &filePath);
->>>>>>> f2a65a3d
 					zephir_check_call_status();
 					if (zephir_is_true(&_77$$49)) {
 						if (Z_TYPE_P(&eventsManager) == IS_OBJECT) {
@@ -759,11 +723,7 @@
 							ZEPHIR_CALL_METHOD(NULL, &eventsManager, "fire", &_81, 0, &_80$$54, this_ptr, &filePath);
 							zephir_check_call_status();
 						}
-<<<<<<< HEAD
-						ZEPHIR_CALL_FUNCTION(&_82$$53, "call_user_func", &_18, 259, &fileCheckingCallback, &filePath);
-=======
 						ZEPHIR_CALL_FUNCTION(&_82$$53, "call_user_func", &_18, 275, &fileCheckingCallback, &filePath);
->>>>>>> f2a65a3d
 						zephir_check_call_status();
 						if (zephir_is_true(&_82$$53)) {
 							if (Z_TYPE_P(&eventsManager) == IS_OBJECT) {
@@ -814,11 +774,7 @@
 							ZEPHIR_CALL_METHOD(NULL, &eventsManager, "fire", &_89, 0, &_88$$59, this_ptr, &filePath);
 							zephir_check_call_status();
 						}
-<<<<<<< HEAD
-						ZEPHIR_CALL_FUNCTION(&_90$$58, "call_user_func", &_18, 259, &fileCheckingCallback, &filePath);
-=======
 						ZEPHIR_CALL_FUNCTION(&_90$$58, "call_user_func", &_18, 275, &fileCheckingCallback, &filePath);
->>>>>>> f2a65a3d
 						zephir_check_call_status();
 						if (zephir_is_true(&_90$$58)) {
 							if (Z_TYPE_P(&eventsManager) == IS_OBJECT) {
@@ -854,11 +810,7 @@
 								ZEPHIR_CALL_METHOD(NULL, &eventsManager, "fire", &_94, 0, &_93$$63, this_ptr, &filePath);
 								zephir_check_call_status();
 							}
-<<<<<<< HEAD
-							ZEPHIR_CALL_FUNCTION(&_95$$62, "call_user_func", &_18, 259, &fileCheckingCallback, &filePath);
-=======
 							ZEPHIR_CALL_FUNCTION(&_95$$62, "call_user_func", &_18, 275, &fileCheckingCallback, &filePath);
->>>>>>> f2a65a3d
 							zephir_check_call_status();
 							if (zephir_is_true(&_95$$62)) {
 								if (Z_TYPE_P(&eventsManager) == IS_OBJECT) {
@@ -1040,11 +992,7 @@
 				ZEPHIR_CALL_METHOD(NULL, &_4$$4, "fire", NULL, 0, &_5$$4, this_ptr, &filePath);
 				zephir_check_call_status();
 			}
-<<<<<<< HEAD
-			ZEPHIR_CALL_FUNCTION(&_6$$3, "call_user_func", &_7, 259, &fileCheckingCallback, &filePath);
-=======
 			ZEPHIR_CALL_FUNCTION(&_6$$3, "call_user_func", &_7, 275, &fileCheckingCallback, &filePath);
->>>>>>> f2a65a3d
 			zephir_check_call_status();
 			if (zephir_is_true(&_6$$3)) {
 				ZEPHIR_OBS_NVAR(&_8$$5);
@@ -1083,11 +1031,7 @@
 					ZEPHIR_CALL_METHOD(NULL, &_12$$8, "fire", NULL, 0, &_13$$8, this_ptr, &filePath);
 					zephir_check_call_status();
 				}
-<<<<<<< HEAD
-				ZEPHIR_CALL_FUNCTION(&_14$$7, "call_user_func", &_7, 259, &fileCheckingCallback, &filePath);
-=======
 				ZEPHIR_CALL_FUNCTION(&_14$$7, "call_user_func", &_7, 275, &fileCheckingCallback, &filePath);
->>>>>>> f2a65a3d
 				zephir_check_call_status();
 				if (zephir_is_true(&_14$$7)) {
 					ZEPHIR_OBS_NVAR(&_15$$9);
@@ -1153,11 +1097,7 @@
 		ZVAL_STRING(&_2$$3, "autoLoad");
 		zephir_array_fast_append(&_1$$3, &_2$$3);
 		ZVAL_BOOL(&_3$$3, (prepend ? 1 : 0));
-<<<<<<< HEAD
-		ZEPHIR_CALL_FUNCTION(NULL, "spl_autoload_register", NULL, 427, &_1$$3, &__$true, &_3$$3);
-=======
 		ZEPHIR_CALL_FUNCTION(NULL, "spl_autoload_register", NULL, 429, &_1$$3, &__$true, &_3$$3);
->>>>>>> f2a65a3d
 		zephir_check_call_status();
 		if (1) {
 			zephir_update_property_zval(this_ptr, SL("registered"), &__$true);
@@ -1507,11 +1447,7 @@
 		ZEPHIR_INIT_VAR(&_2$$3);
 		ZVAL_STRING(&_2$$3, "autoLoad");
 		zephir_array_fast_append(&_1$$3, &_2$$3);
-<<<<<<< HEAD
-		ZEPHIR_CALL_FUNCTION(NULL, "spl_autoload_unregister", NULL, 428, &_1$$3);
-=======
 		ZEPHIR_CALL_FUNCTION(NULL, "spl_autoload_unregister", NULL, 430, &_1$$3);
->>>>>>> f2a65a3d
 		zephir_check_call_status();
 		if (0) {
 			zephir_update_property_zval(this_ptr, SL("registered"), &__$true);
