--- conflicted
+++ resolved
@@ -1097,11 +1097,7 @@
 		ZVAL_STRING(&_2$$3, "autoLoad");
 		zephir_array_fast_append(&_1$$3, &_2$$3);
 		ZVAL_BOOL(&_3$$3, (prepend ? 1 : 0));
-<<<<<<< HEAD
-		ZEPHIR_CALL_FUNCTION(NULL, "spl_autoload_register", NULL, 397, &_1$$3, &__$true, &_3$$3);
-=======
 		ZEPHIR_CALL_FUNCTION(NULL, "spl_autoload_register", NULL, 429, &_1$$3, &__$true, &_3$$3);
->>>>>>> 9c5d0d84
 		zephir_check_call_status();
 		if (1) {
 			zephir_update_property_zval(this_ptr, SL("registered"), &__$true);
@@ -1451,11 +1447,7 @@
 		ZEPHIR_INIT_VAR(&_2$$3);
 		ZVAL_STRING(&_2$$3, "autoLoad");
 		zephir_array_fast_append(&_1$$3, &_2$$3);
-<<<<<<< HEAD
-		ZEPHIR_CALL_FUNCTION(NULL, "spl_autoload_unregister", NULL, 398, &_1$$3);
-=======
 		ZEPHIR_CALL_FUNCTION(NULL, "spl_autoload_unregister", NULL, 430, &_1$$3);
->>>>>>> 9c5d0d84
 		zephir_check_call_status();
 		if (0) {
 			zephir_update_property_zval(this_ptr, SL("registered"), &__$true);
