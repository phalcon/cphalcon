--- conflicted
+++ resolved
@@ -128,7 +128,7 @@
 	} else if (Z_TYPE_P(callback) == IS_NULL) {
 		ZEPHIR_INIT_VAR(&_0$$4);
 		ZEPHIR_INIT_NVAR(&_0$$4);
-		zephir_create_closure_ex(&_0$$4, NULL, phalcon_27__closure_ce, SL("__invoke"));
+		zephir_create_closure_ex(&_0$$4, NULL, phalcon_25__closure_ce, SL("__invoke"));
 		zephir_update_property_zval(this_ptr, SL("fileCheckingCallback"), &_0$$4);
 	} else {
 		ZEPHIR_THROW_EXCEPTION_DEBUG_STR(phalcon_loader_exception_ce, "The 'callback' parameter must be either a callable or NULL.", "phalcon/loader.zep", 91);
@@ -518,11 +518,7 @@
 		ZVAL_STRING(&_2$$3, "autoLoad");
 		zephir_array_fast_append(&_1$$3, &_2$$3);
 		ZVAL_BOOL(&_3$$3, (prepend ? 1 : 0));
-<<<<<<< HEAD
-		ZEPHIR_CALL_FUNCTION(NULL, "spl_autoload_register", NULL, 331, &_1$$3, &__$true, &_3$$3);
-=======
 		ZEPHIR_CALL_FUNCTION(NULL, "spl_autoload_register", NULL, 287, &_1$$3, &__$true, &_3$$3);
->>>>>>> f8defde8
 		zephir_check_call_status();
 		if (1) {
 			zephir_update_property_zval(this_ptr, SL("_registered"), &__$true);
@@ -560,11 +556,7 @@
 		ZEPHIR_INIT_VAR(&_2$$3);
 		ZVAL_STRING(&_2$$3, "autoLoad");
 		zephir_array_fast_append(&_1$$3, &_2$$3);
-<<<<<<< HEAD
-		ZEPHIR_CALL_FUNCTION(NULL, "spl_autoload_unregister", NULL, 332, &_1$$3);
-=======
 		ZEPHIR_CALL_FUNCTION(NULL, "spl_autoload_unregister", NULL, 288, &_1$$3);
->>>>>>> f8defde8
 		zephir_check_call_status();
 		if (0) {
 			zephir_update_property_zval(this_ptr, SL("_registered"), &__$true);
@@ -617,11 +609,7 @@
 			ZEPHIR_CALL_METHOD(NULL, &_3$$4, "fire", NULL, 0, &_4$$4, this_ptr, &filePath);
 			zephir_check_call_status();
 		}
-<<<<<<< HEAD
-		ZEPHIR_CALL_FUNCTION(&_5$$3, "call_user_func", &_6, 333, &fileCheckingCallback, &filePath);
-=======
 		ZEPHIR_CALL_FUNCTION(&_5$$3, "call_user_func", &_6, 289, &fileCheckingCallback, &filePath);
->>>>>>> f8defde8
 		zephir_check_call_status();
 		if (zephir_is_true(&_5$$3)) {
 			ZEPHIR_OBS_NVAR(&_7$$5);
@@ -786,11 +774,7 @@
 					ZEPHIR_CALL_METHOD(NULL, &eventsManager, "fire", &_13, 0, &_12$$11, this_ptr);
 					zephir_check_call_status();
 				}
-<<<<<<< HEAD
-				ZEPHIR_CALL_FUNCTION(&_14$$10, "call_user_func", &_15, 333, &fileCheckingCallback, &filePath);
-=======
 				ZEPHIR_CALL_FUNCTION(&_14$$10, "call_user_func", &_15, 289, &fileCheckingCallback, &filePath);
->>>>>>> f8defde8
 				zephir_check_call_status();
 				if (zephir_is_true(&_14$$10)) {
 					if (Z_TYPE_P(&eventsManager) == IS_OBJECT) {
@@ -839,11 +823,7 @@
 				ZEPHIR_CALL_METHOD(NULL, &eventsManager, "fire", &_22, 0, &_21$$16, this_ptr, &filePath);
 				zephir_check_call_status();
 			}
-<<<<<<< HEAD
-			ZEPHIR_CALL_FUNCTION(&_23$$15, "call_user_func", &_15, 333, &fileCheckingCallback, &filePath);
-=======
 			ZEPHIR_CALL_FUNCTION(&_23$$15, "call_user_func", &_15, 289, &fileCheckingCallback, &filePath);
->>>>>>> f8defde8
 			zephir_check_call_status();
 			if (zephir_is_true(&_23$$15)) {
 				if (Z_TYPE_P(&eventsManager) == IS_OBJECT) {
