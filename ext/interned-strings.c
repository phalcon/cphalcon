--- conflicted
+++ resolved
@@ -22,167 +22,6 @@
 #include "kernel/main.h"
 #include "kernel/string.h"
 
-<<<<<<< HEAD
-const char *phalcon_interned_DELETE         = NULL;
-const char *phalcon_interned_GET            = NULL;
-const char *phalcon_interned_HEAD           = NULL;
-const char *phalcon_interned_OPTIONS        = NULL;
-const char *phalcon_interned_PATCH          = NULL;
-const char *phalcon_interned_POST           = NULL;
-const char *phalcon_interned_PUT            = NULL;
-const char *phalcon_interned_action         = NULL;
-const char *phalcon_interned_alias          = NULL;
-const char *phalcon_interned_all            = NULL;
-const char *phalcon_interned_allowEmpty     = NULL;
-const char *phalcon_interned_arguments      = NULL;
-const char *phalcon_interned_balias         = NULL;
-const char *phalcon_interned_binary_op      = NULL;
-const char *phalcon_interned_code           = NULL;
-const char *phalcon_interned_column         = NULL;
-const char *phalcon_interned_columns        = NULL;
-const char *phalcon_interned_conditions     = NULL;
-const char *phalcon_interned_controller     = NULL;
-const char *phalcon_interned_delete         = NULL;
-const char *phalcon_interned_dispatcher     = NULL;
-const char *phalcon_interned_distinct       = NULL;
-const char *phalcon_interned_domain         = NULL;
-const char *phalcon_interned_escaper        = NULL;
-const char *phalcon_interned_expr           = NULL;
-const char *phalcon_interned_fields         = NULL;
-const char *phalcon_interned_file           = NULL;
-const char *phalcon_interned_filter         = NULL;
-const char *phalcon_interned_functionCall   = NULL;
-const char *phalcon_interned_group          = NULL;
-const char *phalcon_interned_groupBy        = NULL;
-const char *phalcon_interned_having         = NULL;
-const char *phalcon_interned_items          = NULL;
-const char *phalcon_interned_joins          = NULL;
-const char *phalcon_interned_label          = NULL;
-const char *phalcon_interned_left           = NULL;
-const char *phalcon_interned_limit          = NULL;
-const char *phalcon_interned_line           = NULL;
-const char *phalcon_interned_message        = NULL;
-const char *phalcon_interned_model          = NULL;
-const char *phalcon_interned_models         = NULL;
-const char *phalcon_interned_modelsCache    = NULL;
-const char *phalcon_interned_modelsManager  = NULL;
-const char *phalcon_interned_modelsMetadata = NULL;
-const char *phalcon_interned_module         = NULL;
-const char *phalcon_interned_name           = NULL;
-const char *phalcon_interned_namespace      = NULL;
-const char *phalcon_interned_ns_alias       = NULL;
-const char *phalcon_interned_number         = NULL;
-const char *phalcon_interned_offset         = NULL;
-const char *phalcon_interned_op             = NULL;
-const char *phalcon_interned_order          = NULL;
-const char *phalcon_interned_orderBy        = NULL;
-const char *phalcon_interned_params         = NULL;
-const char *phalcon_interned_parent         = NULL;
-const char *phalcon_interned_paths          = NULL;
-const char *phalcon_interned_qualified      = NULL;
-const char *phalcon_interned_qualifiedName  = NULL;
-const char *phalcon_interned_request        = NULL;
-const char *phalcon_interned_response       = NULL;
-const char *phalcon_interned_right          = NULL;
-const char *phalcon_interned_router         = NULL;
-const char *phalcon_interned_select         = NULL;
-const char *phalcon_interned_self           = NULL;
-const char *phalcon_interned_session        = NULL;
-const char *phalcon_interned_sort           = NULL;
-const char *phalcon_interned_source         = NULL;
-const char *phalcon_interned_static         = NULL;
-const char *phalcon_interned_sqlAlias       = NULL;
-const char *phalcon_interned_table          = NULL;
-const char *phalcon_interned_tables         = NULL;
-const char *phalcon_interned_type           = NULL;
-const char *phalcon_interned_update         = NULL;
-const char *phalcon_interned_url            = NULL;
-const char *phalcon_interned_value          = NULL;
-const char *phalcon_interned_values         = NULL;
-const char *phalcon_interned_where          = NULL;
-const char *phalcon_interned_rows           = NULL;
-
-PHALCON_STATIC void phalcon_init_interned_strings(TSRMLS_D)
-{
-	phalcon_interned_DELETE         = zend_new_interned_string(ZEND_STRS("DELETE"), 0 TSRMLS_CC);
-	phalcon_interned_GET            = zend_new_interned_string(ZEND_STRS("GET"), 0 TSRMLS_CC);
-	phalcon_interned_HEAD           = zend_new_interned_string(ZEND_STRS("HEAD"), 0 TSRMLS_CC);
-	phalcon_interned_OPTIONS        = zend_new_interned_string(ZEND_STRS("OPTIONS"), 0 TSRMLS_CC);
-	phalcon_interned_PATCH          = zend_new_interned_string(ZEND_STRS("PATCH"), 0 TSRMLS_CC);
-	phalcon_interned_POST           = zend_new_interned_string(ZEND_STRS("POST"), 0 TSRMLS_CC);
-	phalcon_interned_PUT            = zend_new_interned_string(ZEND_STRS("PUT"), 0 TSRMLS_CC);
-	phalcon_interned_action         = zend_new_interned_string(ZEND_STRS("action"), 0 TSRMLS_CC);
-	phalcon_interned_alias          = zend_new_interned_string(ZEND_STRS("alias"), 0 TSRMLS_CC);
-	phalcon_interned_all            = zend_new_interned_string(ZEND_STRS("all"), 0 TSRMLS_CC);
-	phalcon_interned_allowEmpty     = zend_new_interned_string(ZEND_STRS("allowEmpty"), 0 TSRMLS_CC);
-	phalcon_interned_arguments      = zend_new_interned_string(ZEND_STRS("arguments"), 0 TSRMLS_CC);
-	phalcon_interned_balias         = zend_new_interned_string(ZEND_STRS("balias"), 0 TSRMLS_CC);
-	phalcon_interned_binary_op      = zend_new_interned_string(ZEND_STRS("binary-op"), 0 TSRMLS_CC);
-	phalcon_interned_code           = zend_new_interned_string(ZEND_STRS("code"), 0 TSRMLS_CC);
-	phalcon_interned_column         = zend_new_interned_string(ZEND_STRS("column"), 0 TSRMLS_CC);
-	phalcon_interned_columns        = zend_new_interned_string(ZEND_STRS("columns"), 0 TSRMLS_CC);
-	phalcon_interned_conditions     = zend_new_interned_string(ZEND_STRS("conditions"), 0 TSRMLS_CC);
-	phalcon_interned_controller     = zend_new_interned_string(ZEND_STRS("controller"), 0 TSRMLS_CC);
-	phalcon_interned_delete         = zend_new_interned_string(ZEND_STRS("delete"), 0 TSRMLS_CC);
-	phalcon_interned_dispatcher     = zend_new_interned_string(ZEND_STRS("dispatcher"), 0 TSRMLS_CC);
-	phalcon_interned_distinct       = zend_new_interned_string(ZEND_STRS("distinct"), 0 TSRMLS_CC);
-	phalcon_interned_domain         = zend_new_interned_string(ZEND_STRS("domain"), 0 TSRMLS_CC);
-	phalcon_interned_escaper        = zend_new_interned_string(ZEND_STRS("escaper"), 0 TSRMLS_CC);
-	phalcon_interned_expr           = zend_new_interned_string(ZEND_STRS("expr"), 0 TSRMLS_CC);
-	phalcon_interned_fields         = zend_new_interned_string(ZEND_STRS("fields"), 0 TSRMLS_CC);
-	phalcon_interned_file           = zend_new_interned_string(ZEND_STRS("file"), 0 TSRMLS_CC);
-	phalcon_interned_filter         = zend_new_interned_string(ZEND_STRS("filter"), 0 TSRMLS_CC);
-	phalcon_interned_functionCall   = zend_new_interned_string(ZEND_STRS("functionCall"), 0 TSRMLS_CC);
-	phalcon_interned_group          = zend_new_interned_string(ZEND_STRS("group"), 0 TSRMLS_CC);
-	phalcon_interned_groupBy        = zend_new_interned_string(ZEND_STRS("groupBy"), 0 TSRMLS_CC);
-	phalcon_interned_having         = zend_new_interned_string(ZEND_STRS("having"), 0 TSRMLS_CC);
-	phalcon_interned_items          = zend_new_interned_string(ZEND_STRS("items"), 0 TSRMLS_CC);
-	phalcon_interned_joins          = zend_new_interned_string(ZEND_STRS("joins"), 0 TSRMLS_CC);
-	phalcon_interned_label          = zend_new_interned_string(ZEND_STRS("label"), 0 TSRMLS_CC);
-	phalcon_interned_left           = zend_new_interned_string(ZEND_STRS("left"), 0 TSRMLS_CC);
-	phalcon_interned_limit          = zend_new_interned_string(ZEND_STRS("limit"), 0 TSRMLS_CC);
-	phalcon_interned_line           = zend_new_interned_string(ZEND_STRS("line"), 0 TSRMLS_CC);
-	phalcon_interned_message        = zend_new_interned_string(ZEND_STRS("message"), 0 TSRMLS_CC);
-	phalcon_interned_model          = zend_new_interned_string(ZEND_STRS("model"), 0 TSRMLS_CC);
-	phalcon_interned_models         = zend_new_interned_string(ZEND_STRS("models"), 0 TSRMLS_CC);
-	phalcon_interned_modelsCache    = zend_new_interned_string(ZEND_STRS("modelsCache"), 0 TSRMLS_CC);
-	phalcon_interned_modelsManager  = zend_new_interned_string(ZEND_STRS("modelsManager"), 0 TSRMLS_CC);
-	phalcon_interned_modelsMetadata = zend_new_interned_string(ZEND_STRS("modelsMetadata"), 0 TSRMLS_CC);
-	phalcon_interned_module         = zend_new_interned_string(ZEND_STRS("module"), 0 TSRMLS_CC);
-	phalcon_interned_name           = zend_new_interned_string(ZEND_STRS("name"), 0 TSRMLS_CC);
-	phalcon_interned_namespace      = zend_new_interned_string(ZEND_STRS("namespace"), 0 TSRMLS_CC);
-	phalcon_interned_ns_alias       = zend_new_interned_string(ZEND_STRS("ns-alias"), 0 TSRMLS_CC);
-	phalcon_interned_number         = zend_new_interned_string(ZEND_STRS("number"), 0 TSRMLS_CC);
-	phalcon_interned_offset         = zend_new_interned_string(ZEND_STRS("offset"), 0 TSRMLS_CC);
-	phalcon_interned_op             = zend_new_interned_string(ZEND_STRS("op"), 0 TSRMLS_CC);
-	phalcon_interned_order          = zend_new_interned_string(ZEND_STRS("order"), 0 TSRMLS_CC);
-	phalcon_interned_orderBy        = zend_new_interned_string(ZEND_STRS("orderBy"), 0 TSRMLS_CC);
-	phalcon_interned_params         = zend_new_interned_string(ZEND_STRS("params"), 0 TSRMLS_CC);
-	phalcon_interned_parent         = zend_new_interned_string(ZEND_STRS("parent"), 0 TSRMLS_CC);
-	phalcon_interned_paths          = zend_new_interned_string(ZEND_STRS("paths"), 0 TSRMLS_CC);
-	phalcon_interned_qualified      = zend_new_interned_string(ZEND_STRS("qualified"), 0 TSRMLS_CC);
-	phalcon_interned_qualifiedName  = zend_new_interned_string(ZEND_STRS("qualifiedName"), 0 TSRMLS_CC);
-	phalcon_interned_request        = zend_new_interned_string(ZEND_STRS("request"), 0 TSRMLS_CC);
-	phalcon_interned_response       = zend_new_interned_string(ZEND_STRS("response"), 0 TSRMLS_CC);
-	phalcon_interned_right          = zend_new_interned_string(ZEND_STRS("right"), 0 TSRMLS_CC);
-	phalcon_interned_router         = zend_new_interned_string(ZEND_STRS("router"), 0 TSRMLS_CC);
-	phalcon_interned_select         = zend_new_interned_string(ZEND_STRS("select"), 0 TSRMLS_CC);
-	phalcon_interned_self           = zend_new_interned_string(ZEND_STRS("self"), 0 TSRMLS_CC);
-	phalcon_interned_session        = zend_new_interned_string(ZEND_STRS("session"), 0 TSRMLS_CC);
-	phalcon_interned_sort           = zend_new_interned_string(ZEND_STRS("sort"), 0 TSRMLS_CC);
-	phalcon_interned_source         = zend_new_interned_string(ZEND_STRS("source"), 0 TSRMLS_CC);
-	phalcon_interned_static         = zend_new_interned_string(ZEND_STRS("static"), 0 TSRMLS_CC);
-	phalcon_interned_sqlAlias       = zend_new_interned_string(ZEND_STRS("sqlAlias"), 0 TSRMLS_CC);
-	phalcon_interned_table          = zend_new_interned_string(ZEND_STRS("table"), 0 TSRMLS_CC);
-	phalcon_interned_tables         = zend_new_interned_string(ZEND_STRS("tables"), 0 TSRMLS_CC);
-	phalcon_interned_type           = zend_new_interned_string(ZEND_STRS("type"), 0 TSRMLS_CC);
-	phalcon_interned_update         = zend_new_interned_string(ZEND_STRS("update"), 0 TSRMLS_CC);
-	phalcon_interned_url            = zend_new_interned_string(ZEND_STRS("url"), 0 TSRMLS_CC);
-	phalcon_interned_value          = zend_new_interned_string(ZEND_STRS("value"), 0 TSRMLS_CC);
-	phalcon_interned_values         = zend_new_interned_string(ZEND_STRS("values"), 0 TSRMLS_CC);
-	phalcon_interned_where          = zend_new_interned_string(ZEND_STRS("where"), 0 TSRMLS_CC);
-	phalcon_interned_rows           = zend_new_interned_string(ZEND_STRS("rows"), 0 TSRMLS_CC);
-=======
 const char *phalcon_interned_DELETE				= NULL;
 const char *phalcon_interned_GET				= NULL;
 const char *phalcon_interned_HEAD				= NULL;
@@ -271,6 +110,7 @@
 const char *phalcon_interned_eventsManager		= NULL;
 const char *phalcon_interned_transactionManager	= NULL;
 const char *phalcon_interned_assets				= NULL;
+const char *phalcon_interned_rows				= NULL;
 
 PHALCON_STATIC void phalcon_init_interned_strings(TSRMLS_D)
 {
@@ -351,6 +191,7 @@
 	phalcon_interned_value				= zend_new_interned_string(ZEND_STRS("value"), 0 TSRMLS_CC);
 	phalcon_interned_values				= zend_new_interned_string(ZEND_STRS("values"), 0 TSRMLS_CC);
 	phalcon_interned_where				= zend_new_interned_string(ZEND_STRS("where"), 0 TSRMLS_CC);
+	phalcon_interned_rows				= zend_new_interned_string(ZEND_STRS("rows"), 0 TSRMLS_CC);
 	phalcon_interned_cookies			= zend_new_interned_string(ZEND_STRS("cookies"), 0 TSRMLS_CC);
 	phalcon_interned_annotations		= zend_new_interned_string(ZEND_STRS("annotations"), 0 TSRMLS_CC);
 	phalcon_interned_security			= zend_new_interned_string(ZEND_STRS("security"), 0 TSRMLS_CC);
@@ -362,5 +203,4 @@
 	phalcon_interned_eventsManager		= zend_new_interned_string(ZEND_STRS("eventsManager"), 0 TSRMLS_CC);
 	phalcon_interned_transactionManager	= zend_new_interned_string(ZEND_STRS("transactions"), 0 TSRMLS_CC);
 	phalcon_interned_assets				= zend_new_interned_string(ZEND_STRS("assets"), 0 TSRMLS_CC);
->>>>>>> 905ff6b7
 }