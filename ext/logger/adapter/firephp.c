
/*
  +------------------------------------------------------------------------+
  | Phalcon Framework                                                      |
  +------------------------------------------------------------------------+
  | Copyright (c) 2011-2014 Phalcon Team (http://www.phalconphp.com)       |
  +------------------------------------------------------------------------+
  | This source file is subject to the New BSD License that is bundled     |
  | with this package in the file docs/LICENSE.txt.                        |
  |                                                                        |
  | If you did not receive a copy of the license and are unable to         |
  | obtain it through the world-wide-web, please send an email             |
  | to license@phalconphp.com so we can send you a copy immediately.       |
  +------------------------------------------------------------------------+
  | Authors: Andres Gutierrez <andres@phalconphp.com>                      |
  |          Eduar Carvajal <eduar@phalconphp.com>                         |
  |          Vladimir Kolesnikov <vladimir@extrememember.com>              |
  +------------------------------------------------------------------------+
*/

#include "logger/adapter/firephp.h"
#include "logger/adapter.h"
#include "logger/adapterinterface.h"
#include "logger/formatter/firephp.h"

#include <main/SAPI.h>
#include <ext/standard/php_smart_str.h>

#include "kernel/main.h"
#include "kernel/memory.h"
#include "kernel/fcall.h"
#include "kernel/object.h"
#include "kernel/operators.h"
#include "kernel/exception.h"

/**
 * Phalcon\Logger\Adapter\Firephp
 *
 * Sends logs to FirePHP
 *
 *<code>
 *	$logger = new \Phalcon\Logger\Adapter\Firephp("");
 *	$logger->log("This is a message");
 *	$logger->log("This is an error", \Phalcon\Logger::ERROR);
 *	$logger->error("This is another error");
 *</code>
 */
zend_class_entry *phalcon_logger_adapter_firephp_ce;

PHP_METHOD(Phalcon_Logger_Adapter_Firephp, getFormatter);
PHP_METHOD(Phalcon_Logger_Adapter_Firephp, logInternal);
PHP_METHOD(Phalcon_Logger_Adapter_Firephp, close);

ZEND_BEGIN_ARG_INFO_EX(arginfo_phalcon_logger_adapter_firephp_loginternal, 0, 0, 3)
	ZEND_ARG_INFO(0, message)
	ZEND_ARG_INFO(0, type)
	ZEND_ARG_INFO(0, time)
ZEND_END_ARG_INFO()

static const zend_function_entry phalcon_logger_adapter_firephp_method_entry[] = {
	PHP_ME(Phalcon_Logger_Adapter_Firephp, getFormatter, NULL, ZEND_ACC_PUBLIC)
	PHP_ME(Phalcon_Logger_Adapter_Firephp, logInternal, arginfo_phalcon_logger_adapter_firephp_loginternal, ZEND_ACC_PUBLIC)
	PHP_ME(Phalcon_Logger_Adapter_Firephp, close, NULL, ZEND_ACC_PUBLIC)
	PHP_FE_END
};

/**
 * Phalcon\Logger\Adapter\Firephp initializer
 */
PHALCON_INIT_CLASS(Phalcon_Logger_Adapter_Firephp){

	PHALCON_REGISTER_CLASS_EX(Phalcon\\Logger\\Adapter, Firephp, logger_adapter_firephp, phalcon_logger_adapter_ce, phalcon_logger_adapter_firephp_method_entry, 0);

	zend_declare_property_bool(phalcon_logger_adapter_firephp_ce, SL("_initialized"), 0, ZEND_ACC_PRIVATE | ZEND_ACC_STATIC TSRMLS_CC);
	zend_declare_property_long(phalcon_logger_adapter_firephp_ce, SL("_index"), 1, ZEND_ACC_PRIVATE | ZEND_ACC_STATIC TSRMLS_CC);

	zend_class_implements(phalcon_logger_adapter_firephp_ce TSRMLS_CC, 1, phalcon_logger_adapterinterface_ce);

	return SUCCESS;
}

/**
 * Returns the internal formatter
 *
 * @return Phalcon\Logger\FormatterInterface
 */
PHP_METHOD(Phalcon_Logger_Adapter_Firephp, getFormatter){

	zval *formatter;

	formatter = phalcon_fetch_nproperty_this(this_ptr, SL("_formatter"), PH_NOISY_CC);
	if (Z_TYPE_P(formatter) != IS_OBJECT) {
		object_init_ex(return_value, phalcon_logger_formatter_firephp_ce);
		phalcon_update_property_this(this_ptr, SL("_formatter"), return_value TSRMLS_CC);
		return;
	}

	RETURN_ZVAL(formatter, 1, 0);
}

/**
 * Writes the log to the stream itself
 *
 * @param string $message
 * @param int $type
 * @param int $time
 * @see http://www.firephp.org/Wiki/Reference/Protocol
 */
PHP_METHOD(Phalcon_Logger_Adapter_Firephp, logInternal){

	zval *message, *type, *time, *formatter, *applied_format;
	zval *initialized, *index;
	sapi_header_line h = { NULL, 0, 0 };
	smart_str str      = { NULL, 0, 0 };
<<<<<<< HEAD
	int size, offset, num_bytes;
	const int chunk = 4500;
	int separated_index = 0;
=======
	int size, offset;
	int separate_index = 0;
	size_t num_bytes;
	const int chunk = 4500;
>>>>>>> 726d814b

	/* If headers has already been sent, we can do nothing. Exit early. */
	if (SG(headers_sent)) {
		RETURN_FALSE;
	}

	PHALCON_MM_GROW();

	phalcon_fetch_params(1, 3, 0, &message, &type, &time);

	PHALCON_INIT_VAR(formatter);
	phalcon_call_method(formatter, this_ptr, "getformatter");

<<<<<<< HEAD
	phalcon_read_static_property(&initialized, SL("phalcon\\logger\\adapter\\firephp"), SL("_initialized") TSRMLS_CC);
	Z_DELREF_P(initialized);
=======
	initialized = phalcon_fetch_static_property_ce(phalcon_logger_adapter_firephp_ce, SL("_initialized") TSRMLS_CC);
>>>>>>> 726d814b
	if (!zend_is_true(initialized)) {
		/**
		 * Send the required initialization headers.
		 * Use Zend API here so that the user can see the progress and because
		 * if we delegate this to Phalcon and there will be a fatal errors,
		 * chances are that the headers will never ne sent.
		 */
		h.line     = "X-Wf-Protocol-1: http://meta.wildfirehq.org/Protocol/JsonStream/0.2";
		h.line_len = sizeof("X-Wf-Protocol-1: http://meta.wildfirehq.org/Protocol/JsonStream/0.2")-1;
		sapi_header_op(SAPI_HEADER_REPLACE, &h TSRMLS_CC);

		h.line     = "X-Wf-1-Plugin-1: http://meta.firephp.org/Wildfire/Plugin/FirePHP/Library-FirePHPCore/0.3";
		h.line_len = sizeof("X-Wf-1-Plugin-1: http://meta.firephp.org/Wildfire/Plugin/FirePHP/Library-FirePHPCore/0.3")-1;
		sapi_header_op(SAPI_HEADER_REPLACE, &h TSRMLS_CC);

		h.line     = "X-Wf-1-Structure-1: http://meta.firephp.org/Wildfire/Structure/FirePHP/FirebugConsole/0.1";
		h.line_len = sizeof("X-Wf-1-Structure-1: http://meta.firephp.org/Wildfire/Structure/FirePHP/FirebugConsole/0.1")-1;
		sapi_header_op(SAPI_HEADER_REPLACE, &h TSRMLS_CC);

		if (Z_REFCOUNT_P(initialized) == 1) {
			zval_dtor(initialized);
			ZVAL_TRUE(initialized); /* This will also update the property because "initialized" was not separated */
		}
		else {
			MAKE_STD_ZVAL(initialized);
			ZVAL_TRUE(initialized);
			Z_DELREF_P(initialized);
			phalcon_update_static_property_nts(phalcon_logger_adapter_firephp_ce, SL("_initialized"), initialized TSRMLS_CC);
		}
	}

	PHALCON_INIT_VAR(applied_format);
	phalcon_call_method_p3(applied_format, formatter, "format", message, type, time);
	if (Z_TYPE_P(applied_format) != IS_STRING) {
		convert_to_string(applied_format);
	}

<<<<<<< HEAD
	phalcon_read_static_property(&index, SL("phalcon\\logger\\adapter\\firephp"), SL("_index") TSRMLS_CC);
	Z_DELREF_P(index);

	if (Z_REFCOUNT_P(index) > 1) {
		long int idx = phalcon_get_intval(index);
		PHALCON_INIT_VAR(index);
		ZVAL_LONG(index, idx);
		separated_index = 1;
=======
	index = phalcon_fetch_static_property_ce(phalcon_logger_adapter_firephp_ce, SL("_index") TSRMLS_CC);
	assert(Z_TYPE_P(index) == IS_LONG);

	if (Z_REFCOUNT_P(index) > 1) {
		PHALCON_INIT_VAR(index);
		separate_index = 1;
>>>>>>> 726d814b
	}

	size   = Z_STRLEN_P(applied_format);
	offset = 0;

	/**
	 * We need to send the data in chunks not exceeding 5,000 bytes.
	 * Allocate the smart string once to avoid performance penalties.
	 */
	smart_str_alloc4(&str, (uint)(size > chunk ? chunk : size), 0, num_bytes);

	while (size > 0) {
		smart_str_appends(&str, "X-Wf-1-1-1-");
		smart_str_append_long(&str, Z_LVAL_P(index));
		smart_str_appends(&str, ": ");
		num_bytes = size > chunk ? chunk : size;

		if (offset) {
			/* This is not the first chunk, prepend the payload with "|" */
			smart_str_appendc(&str, '|');
		}

		/* Grab the chunk from the encoded string */
		smart_str_appendl(&str, Z_STRVAL_P(applied_format) + offset, num_bytes);

		size   -= num_bytes;
		offset += num_bytes;

		if (size) {
			/* If we have more data to send, append "|/" */
			smart_str_appendl(&str, "|\\", 2);
		}

		smart_str_0(&str); /* Not strictly necessary but just to be safe */

		/* Send the result */
		h.line     = str.c;
		h.line_len = str.len;
		sapi_header_op(SAPI_HEADER_REPLACE, &h TSRMLS_CC);

		ZVAL_LONG(index, Z_LVAL_P(index)+1);

		/**
		 * Do not free and then reallocate memory. Just pretend the string
		 * is empty. We will take care of deallocation later.
		 */
		str.len = 0;
	}

<<<<<<< HEAD
	if (separated_index) {
		phalcon_update_static_property_nts(phalcon_logger_adapter_firephp_ce, SL("_index"), index TSRMLS_CC);
=======
	if (separate_index) {
		phalcon_update_static_property_ce(phalcon_logger_adapter_firephp_ce, SL("_index"), index TSRMLS_CC);
>>>>>>> 726d814b
	}

	/* Deallocate the smnart string if it is not empty */
	if (str.c) {
		smart_str_free(&str);
	}

	PHALCON_MM_RESTORE();
}

/**
 * Closes the logger
 *
 * @return boolean
 */
PHP_METHOD(Phalcon_Logger_Adapter_Firephp, close){

	RETURN_TRUE;
}
<|MERGE_RESOLUTION|>--- conflicted
+++ resolved
@@ -30,7 +30,6 @@
 #include "kernel/memory.h"
 #include "kernel/fcall.h"
 #include "kernel/object.h"
-#include "kernel/operators.h"
 #include "kernel/exception.h"
 
 /**
@@ -112,16 +111,10 @@
 	zval *initialized, *index;
 	sapi_header_line h = { NULL, 0, 0 };
 	smart_str str      = { NULL, 0, 0 };
-<<<<<<< HEAD
-	int size, offset, num_bytes;
-	const int chunk = 4500;
-	int separated_index = 0;
-=======
 	int size, offset;
 	int separate_index = 0;
 	size_t num_bytes;
 	const int chunk = 4500;
->>>>>>> 726d814b
 
 	/* If headers has already been sent, we can do nothing. Exit early. */
 	if (SG(headers_sent)) {
@@ -135,12 +128,7 @@
 	PHALCON_INIT_VAR(formatter);
 	phalcon_call_method(formatter, this_ptr, "getformatter");
 
-<<<<<<< HEAD
-	phalcon_read_static_property(&initialized, SL("phalcon\\logger\\adapter\\firephp"), SL("_initialized") TSRMLS_CC);
-	Z_DELREF_P(initialized);
-=======
 	initialized = phalcon_fetch_static_property_ce(phalcon_logger_adapter_firephp_ce, SL("_initialized") TSRMLS_CC);
->>>>>>> 726d814b
 	if (!zend_is_true(initialized)) {
 		/**
 		 * Send the required initialization headers.
@@ -160,16 +148,7 @@
 		h.line_len = sizeof("X-Wf-1-Structure-1: http://meta.firephp.org/Wildfire/Structure/FirePHP/FirebugConsole/0.1")-1;
 		sapi_header_op(SAPI_HEADER_REPLACE, &h TSRMLS_CC);
 
-		if (Z_REFCOUNT_P(initialized) == 1) {
-			zval_dtor(initialized);
-			ZVAL_TRUE(initialized); /* This will also update the property because "initialized" was not separated */
-		}
-		else {
-			MAKE_STD_ZVAL(initialized);
-			ZVAL_TRUE(initialized);
-			Z_DELREF_P(initialized);
-			phalcon_update_static_property_nts(phalcon_logger_adapter_firephp_ce, SL("_initialized"), initialized TSRMLS_CC);
-		}
+		ZVAL_TRUE(initialized); /* This will also update the property because "initialized" was not separated */
 	}
 
 	PHALCON_INIT_VAR(applied_format);
@@ -178,23 +157,12 @@
 		convert_to_string(applied_format);
 	}
 
-<<<<<<< HEAD
-	phalcon_read_static_property(&index, SL("phalcon\\logger\\adapter\\firephp"), SL("_index") TSRMLS_CC);
-	Z_DELREF_P(index);
-
-	if (Z_REFCOUNT_P(index) > 1) {
-		long int idx = phalcon_get_intval(index);
-		PHALCON_INIT_VAR(index);
-		ZVAL_LONG(index, idx);
-		separated_index = 1;
-=======
 	index = phalcon_fetch_static_property_ce(phalcon_logger_adapter_firephp_ce, SL("_index") TSRMLS_CC);
 	assert(Z_TYPE_P(index) == IS_LONG);
 
 	if (Z_REFCOUNT_P(index) > 1) {
 		PHALCON_INIT_VAR(index);
 		separate_index = 1;
->>>>>>> 726d814b
 	}
 
 	size   = Z_STRLEN_P(applied_format);
@@ -244,13 +212,8 @@
 		str.len = 0;
 	}
 
-<<<<<<< HEAD
-	if (separated_index) {
-		phalcon_update_static_property_nts(phalcon_logger_adapter_firephp_ce, SL("_index"), index TSRMLS_CC);
-=======
 	if (separate_index) {
 		phalcon_update_static_property_ce(phalcon_logger_adapter_firephp_ce, SL("_index"), index TSRMLS_CC);
->>>>>>> 726d814b
 	}
 
 	/* Deallocate the smnart string if it is not empty */
