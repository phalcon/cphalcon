/* Driver template for the LEMON parser generator.
** The author disclaims copyright to this source code.
*/
/* First off, code is include which follows the "include" declaration
** in the input file. */
#include <stdio.h>
/* #line 28 "parser.y" */


#include "php_phalcon.h"

#include <ext/standard/php_smart_str.h>

#include "annotations/parser.h"
#include "annotations/scanner.h"
#include "annotations/annot.h"
#include "annotations/exception.h"

#include "kernel/main.h"
#include "kernel/exception.h"

#include "interned-strings.h"

static zval *phannot_ret_literal_zval(int type, phannot_parser_token *T)
{
	zval *ret;

	MAKE_STD_ZVAL(ret);
	array_init_size(ret, 2);
	add_assoc_long(ret, phalcon_interned_type, type);
	if (T) {
		add_assoc_stringl(ret, phalcon_interned_value, T->token, T->token_len, 0);
		efree(T);
	}

	return ret;
}

static zval *phannot_ret_array(zval *items)
{
	zval *ret;

	MAKE_STD_ZVAL(ret);
	array_init_size(ret, 2);
	add_assoc_long(ret, phalcon_interned_type, PHANNOT_T_ARRAY);

	if (items) {
		add_assoc_zval(ret, phalcon_interned_items, items);
	}

	return ret;
}

static zval *phannot_ret_zval_list(zval *list_left, zval *right_list)
{
	zval *ret;
	HashPosition pos;
	HashTable *list;

	MAKE_STD_ZVAL(ret);
	array_init(ret);

	if (list_left) {

		list = Z_ARRVAL_P(list_left);
		if (zend_hash_index_exists(list, 0)) {
			zend_hash_internal_pointer_reset_ex(list, &pos);
			for (;; zend_hash_move_forward_ex(list, &pos)) {

				zval ** item;

				if (zend_hash_get_current_data_ex(list, (void**) &item, &pos) == FAILURE) {
					break;
				}

				Z_ADDREF_PP(item);
				add_next_index_zval(ret, *item);

			}
			zval_ptr_dtor(&list_left);
		} else {
			add_next_index_zval(ret, list_left);
		}
	}

	add_next_index_zval(ret, right_list);

	return ret;
}

static zval *phannot_ret_named_item(phannot_parser_token *name, zval *expr)
{
	zval *ret;

	MAKE_STD_ZVAL(ret);
	array_init_size(ret, 2);
	add_assoc_zval(ret, phalcon_interned_expr, expr);
	if (name != NULL) {
		add_assoc_stringl(ret, phalcon_interned_name, name->token, name->token_len, 0);
		efree(name);
	}

	return ret;
}

static zval *phannot_ret_annotation(phannot_parser_token *name, zval *arguments, phannot_scanner_state *state)
{
	zval *ret;

	MAKE_STD_ZVAL(ret);
	array_init_size(ret, 5);

	add_assoc_long(ret, phalcon_interned_type, PHANNOT_T_ANNOTATION);

	if (name) {
		add_assoc_stringl(ret, phalcon_interned_name, name->token, name->token_len, 0);
		efree(name);
	}

	if (arguments) {
		add_assoc_zval(ret, phalcon_interned_arguments, arguments);
	}

	Z_ADDREF_P(state->active_file);
	add_assoc_zval(ret, phalcon_interned_file, state->active_file);
	add_assoc_long(ret, phalcon_interned_line, state->active_line);

	return ret;
}


/* #line 133 "parser.c" */
/* Next is all token values, in a form suitable for use by makeheaders.
** This section will be null unless lemon is run with the -m switch.
*/
/* 
** These constants (all generated automatically by the parser generator)
** specify the various kinds of tokens (terminals) that the parser
** understands. 
**
** Each symbol here is a terminal symbol in the grammar.
*/
/* Make sure the INTERFACE macro is defined.
*/
#ifndef INTERFACE
# define INTERFACE 1
#endif
/* The next thing included is series of defines which control
** various aspects of the generated parser.
**    JJCODETYPE         is the data type used for storing terminal
**                       and nonterminal numbers.  "unsigned char" is
**                       used if there are fewer than 250 terminals
**                       and nonterminals.  "int" is used otherwise.
**    JJNOCODE           is a number of type JJCODETYPE which corresponds
**                       to no legal terminal or nonterminal number.  This
**                       number is used to fill in empty slots of the hash 
**                       table.
**    JJFALLBACK         If defined, this indicates that one or more tokens
**                       have fall-back values which should be used if the
**                       original value of the token will not parse.
**    JJACTIONTYPE       is the data type used for storing terminal
**                       and nonterminal numbers.  "unsigned char" is
**                       used if there are fewer than 250 rules and
**                       states combined.  "int" is used otherwise.
**    phannot_JTOKENTYPE     is the data type used for minor tokens given 
**                       directly to the parser from the tokenizer.
**    JJMINORTYPE        is the data type used for all minor tokens.
**                       This is typically a union of many types, one of
**                       which is phannot_JTOKENTYPE.  The entry in the union
**                       for base tokens is called "jj0".
**    JJSTACKDEPTH       is the maximum depth of the parser's stack.
**    phannot_ARG_SDECL     A static variable declaration for the %extra_argument
**    phannot_ARG_PDECL     A parameter declaration for the %extra_argument
**    phannot_ARG_STORE     Code to store %extra_argument into jjpParser
**    phannot_ARG_FETCH     Code to extract %extra_argument from jjpParser
**    JJNSTATE           the combined number of states.
**    JJNRULE            the number of rules in the grammar
**    JJERRORSYMBOL      is the code number of the error symbol.  If not
**                       defined, then do no error processing.
*/
#define JJCODETYPE unsigned char
#define JJNOCODE 28
#define JJACTIONTYPE unsigned char
#define phannot_JTOKENTYPE phannot_parser_token*
typedef union {
  phannot_JTOKENTYPE jj0;
  zval* jj36;
  int jj55;
} JJMINORTYPE;
#define JJSTACKDEPTH 100
#define phannot_ARG_SDECL phannot_parser_status *status;
#define phannot_ARG_PDECL ,phannot_parser_status *status
#define phannot_ARG_FETCH phannot_parser_status *status = jjpParser->status
#define phannot_ARG_STORE jjpParser->status = status
#define JJNSTATE 40
#define JJNRULE 25
#define JJERRORSYMBOL 18
#define JJERRSYMDT jj55
#define JJ_NO_ACTION      (JJNSTATE+JJNRULE+2)
#define JJ_ACCEPT_ACTION  (JJNSTATE+JJNRULE+1)
#define JJ_ERROR_ACTION   (JJNSTATE+JJNRULE)

/* Next are that tables used to determine what action to take based on the
** current state and lookahead token.  These tables are used to implement
** functions that take a state number and lookahead value and return an
** action integer.  
**
** Suppose the action integer is N.  Then the action is determined as
** follows
**
**   0 <= N < JJNSTATE                  Shift N.  That is, push the lookahead
**                                      token onto the stack and goto state N.
**
**   JJNSTATE <= N < JJNSTATE+JJNRULE   Reduce by rule N-JJNSTATE.
**
**   N == JJNSTATE+JJNRULE              A syntax error has occurred.
**
**   N == JJNSTATE+JJNRULE+1            The parser accepts its input.
**
**   N == JJNSTATE+JJNRULE+2            No such action.  Denotes unused
**                                      slots in the jj_action[] table.
**
** The action table is constructed as a single large table named jj_action[].
** Given state S and lookahead X, the action is computed as
**
**      jj_action[ jj_shift_ofst[S] + X ]
**
** If the index value jj_shift_ofst[S]+X is out of range or if the value
** jj_lookahead[jj_shift_ofst[S]+X] is not equal to X or if jj_shift_ofst[S]
** is equal to JJ_SHIFT_USE_DFLT, it means that the action is not in the table
** and that jj_default[S] should be used instead.  
**
** The formula above is for computing the action when the lookahead is
** a terminal symbol.  If the lookahead is a non-terminal (as occurs after
** a reduce action) then the jj_reduce_ofst[] array is used in place of
** the jj_shift_ofst[] array and JJ_REDUCE_USE_DFLT is used in place of
** JJ_SHIFT_USE_DFLT.
**
** The following are the tables generated in this section:
**
**  jj_action[]        A single table containing all actions.
**  jj_lookahead[]     A table containing the lookahead for each entry in
**                     jj_action.  Used to detect hash collisions.
**  jj_shift_ofst[]    For each state, the offset into jj_action for
**                     shifting terminals.
**  jj_reduce_ofst[]   For each state, the offset into jj_action for
**                     shifting non-terminals after a reduce.
**  jj_default[]       Default action for each state.
*/
static JJACTIONTYPE jj_action[] = {
 /*     0 */     4,   28,   15,   38,   12,   14,   16,   18,   20,   21,
 /*    10 */    22,   23,   24,    4,   31,    4,   28,   15,   40,   12,
 /*    20 */    30,   16,   18,   20,   21,   22,   23,   24,    3,   31,
 /*    30 */     4,   17,   15,    6,   19,   35,   16,   18,   20,   21,
 /*    40 */    22,   23,   24,    5,   31,   15,    7,   27,   11,   16,
 /*    50 */    54,   54,   15,   25,   27,   11,   16,   15,   32,   27,
 /*    60 */    11,   16,   66,    1,    2,   39,   41,   15,    4,   10,
 /*    70 */    11,   16,   15,    9,    9,   37,   16,    8,   13,   36,
 /*    80 */     9,   29,   34,   54,   54,   54,   54,   54,   26,   54,
 /*    90 */    54,   54,   54,   54,   54,   54,   33,
};
static JJCODETYPE jj_lookahead[] = {
 /*     0 */     2,    3,   22,    5,    6,   25,   26,    9,   10,   11,
 /*    10 */    12,   13,   14,    2,   16,    2,    3,   22,    0,    6,
 /*    20 */    25,   26,    9,   10,   11,   12,   13,   14,   22,   16,
 /*    30 */     2,    3,   22,    4,    6,   25,   26,    9,   10,   11,
 /*    40 */    12,   13,   14,    3,   16,   22,   23,   24,   25,   26,
 /*    50 */    27,   27,   22,   23,   24,   25,   26,   22,   23,   24,
 /*    60 */    25,   26,   19,   20,   21,   22,    0,   22,    2,   24,
 /*    70 */    25,   26,   22,    1,    1,   25,   26,    5,    7,    8,
 /*    80 */     1,    7,    8,   27,   27,   27,   27,   27,   15,   27,
 /*    90 */    27,   27,   27,   27,   27,   27,   17,
};
#define JJ_SHIFT_USE_DFLT (-3)
static signed char jj_shift_ofst[] = {
 /*     0 */    11,   18,   66,   -3,   40,   29,   -2,   72,   -3,   13,
 /*    10 */    -3,   -3,   71,   28,   -3,   -3,   -3,   -3,   -3,   -3,
 /*    20 */    -3,   -3,   -3,   -3,   13,   73,   -3,   -3,   74,   28,
 /*    30 */    -3,   13,   79,   -3,   28,   -3,   28,   -3,   -3,   -3,
};
#define JJ_REDUCE_USE_DFLT (-21)
static signed char jj_reduce_ofst[] = {
 /*     0 */    43,  -21,    6,  -21,  -21,  -21,   23,  -21,  -21,   45,
 /*    10 */   -21,  -21,  -21,  -20,  -21,  -21,  -21,  -21,  -21,  -21,
 /*    20 */   -21,  -21,  -21,  -21,   30,  -21,  -21,  -21,  -21,   -5,
 /*    30 */   -21,   35,  -21,  -21,   10,  -21,   50,  -21,  -21,  -21,
};
static JJACTIONTYPE jj_default[] = {
 /*     0 */    65,   65,   65,   42,   65,   46,   65,   65,   44,   65,
 /*    10 */    47,   49,   58,   65,   50,   54,   55,   56,   57,   58,
 /*    20 */    59,   60,   61,   62,   65,   65,   63,   48,   56,   65,
 /*    30 */    52,   65,   65,   64,   65,   53,   65,   51,   45,   43,
};
#define JJ_SZ_ACTTAB (sizeof(jj_action)/sizeof(jj_action[0]))

/* The next table maps tokens into fallback tokens.  If a construct
** like the following:
** 
**      %fallback ID X Y Z.
**
** appears in the grammer, then ID becomes a fallback token for X, Y,
** and Z.  Whenever one of the tokens X, Y, or Z is input to the parser
** but it does not parse, the type of the token is changed to ID and
** the parse is retried before an error is thrown.
*/
#ifdef JJFALLBACK
static const JJCODETYPE jjFallback[] = {
};
#endif /* JJFALLBACK */

/* The following structure represents a single element of the
** parser's stack.  Information stored includes:
**
**   +  The state number for the parser at this level of the stack.
**
**   +  The value of the token stored at this level of the stack.
**      (In other words, the "major" token.)
**
**   +  The semantic value stored at this level of the stack.  This is
**      the information used by the action routines in the grammar.
**      It is sometimes called the "minor" token.
*/
struct jjStackEntry {
  int stateno;       /* The state-number */
  int major;         /* The major token value.  This is the code
                     ** number for the token at this stack level */
  JJMINORTYPE minor; /* The user-supplied minor token value.  This
                     ** is the value of the token  */
};
typedef struct jjStackEntry jjStackEntry;

/* The state of the parser is completely contained in an instance of
** the following structure */
struct jjParser {
  int jjidx;                    /* Index of top element in stack */
  int jjerrcnt;                 /* Shifts left before out of the error */
  phannot_ARG_SDECL                /* A place to hold %extra_argument */
  jjStackEntry jjstack[JJSTACKDEPTH];  /* The parser's stack */
};
typedef struct jjParser jjParser;

#ifndef NDEBUG
#include <stdio.h>
static FILE *jjTraceFILE = 0;
static char *jjTracePrompt = 0;
#endif /* NDEBUG */

#ifndef NDEBUG
/* 
** Turn parser tracing on by giving a stream to which to write the trace
** and a prompt to preface each trace message.  Tracing is turned off
** by making either argument NULL 
**
** Inputs:
** <ul>
** <li> A FILE* to which trace output should be written.
**      If NULL, then tracing is turned off.
** <li> A prefix string written at the beginning of every
**      line of trace output.  If NULL, then tracing is
**      turned off.
** </ul>
**
** Outputs:
** None.
*/
void phannot_Trace(FILE *TraceFILE, char *zTracePrompt){
  jjTraceFILE = TraceFILE;
  jjTracePrompt = zTracePrompt;
  if( jjTraceFILE==0 ) jjTracePrompt = 0;
  else if( jjTracePrompt==0 ) jjTraceFILE = 0;
}
#endif /* NDEBUG */

#ifndef NDEBUG
/* For tracing shifts, the names of all terminals and nonterminals
** are required.  The following table supplies these names */
static const char *jjTokenName[] = { 
  "$",             "COMMA",         "AT",            "IDENTIFIER",  
  "PARENTHESES_OPEN",  "PARENTHESES_CLOSE",  "STRING",        "EQUALS",      
  "COLON",         "INTEGER",       "DOUBLE",        "NULL",        
  "FALSE",         "TRUE",          "BRACKET_OPEN",  "BRACKET_CLOSE",
  "SBRACKET_OPEN",  "SBRACKET_CLOSE",  "error",         "program",     
  "annotation_language",  "annotation_list",  "annotation",    "argument_list",
  "argument_item",  "expr",          "array",       
};
#endif /* NDEBUG */

#ifndef NDEBUG
/* For tracing reduce actions, the names of all rules are required.
*/
static const char *jjRuleName[] = {
 /*   0 */ "program ::= annotation_language",
 /*   1 */ "annotation_language ::= annotation_list",
 /*   2 */ "annotation_list ::= annotation_list annotation",
 /*   3 */ "annotation_list ::= annotation",
 /*   4 */ "annotation ::= AT IDENTIFIER PARENTHESES_OPEN argument_list PARENTHESES_CLOSE",
 /*   5 */ "annotation ::= AT IDENTIFIER PARENTHESES_OPEN PARENTHESES_CLOSE",
 /*   6 */ "annotation ::= AT IDENTIFIER",
 /*   7 */ "argument_list ::= argument_list COMMA argument_item",
 /*   8 */ "argument_list ::= argument_item",
 /*   9 */ "argument_item ::= expr",
 /*  10 */ "argument_item ::= STRING EQUALS expr",
 /*  11 */ "argument_item ::= STRING COLON expr",
 /*  12 */ "argument_item ::= IDENTIFIER EQUALS expr",
 /*  13 */ "argument_item ::= IDENTIFIER COLON expr",
 /*  14 */ "expr ::= annotation",
 /*  15 */ "expr ::= array",
 /*  16 */ "expr ::= IDENTIFIER",
 /*  17 */ "expr ::= INTEGER",
 /*  18 */ "expr ::= STRING",
 /*  19 */ "expr ::= DOUBLE",
 /*  20 */ "expr ::= NULL",
 /*  21 */ "expr ::= FALSE",
 /*  22 */ "expr ::= TRUE",
 /*  23 */ "array ::= BRACKET_OPEN argument_list BRACKET_CLOSE",
 /*  24 */ "array ::= SBRACKET_OPEN argument_list SBRACKET_CLOSE",
};
#endif /* NDEBUG */

/*
** This function returns the symbolic name associated with a token
** value.
*/
const char *phannot_TokenName(int tokenType){
#ifndef NDEBUG
  if( tokenType>0 && (size_t)tokenType<(sizeof(jjTokenName)/sizeof(jjTokenName[0])) ){
    return jjTokenName[tokenType];
  }else{
    return "Unknown";
  }
#else
  return "";
#endif
}

/* 
** This function allocates a new parser.
** The only argument is a pointer to a function which works like
** malloc.
**
** Inputs:
** A pointer to the function used to allocate memory.
**
** Outputs:
** A pointer to a parser.  This pointer is used in subsequent calls
** to phannot_ and phannot_Free.
*/
void *phannot_Alloc(void *(*mallocProc)(size_t)){
  jjParser *pParser;
  pParser = (jjParser*)(*mallocProc)( (size_t)sizeof(jjParser) );
  if( pParser ){
    pParser->jjidx = -1;
  }
  return pParser;
}

/* The following function deletes the value associated with a
** symbol.  The symbol can be either a terminal or nonterminal.
** "jjmajor" is the symbol code, and "jjpminor" is a pointer to
** the value.
*/
static void jj_destructor(JJCODETYPE jjmajor, JJMINORTYPE *jjpminor){
  switch( jjmajor ){
    /* Here is inserted the actions which take place when a
    ** terminal or non-terminal is destroyed.  This can happen
    ** when the symbol is popped from the stack during a
    ** reduce or during error processing or when a parser is 
    ** being destroyed before it is finished parsing.
    **
    ** Note: during a reduce, the only symbols destroyed are those
    ** which appear on the RHS of the rule, but which are not used
    ** inside the C code.
    */
    case 1:
    case 2:
    case 3:
    case 4:
    case 5:
    case 6:
    case 7:
    case 8:
    case 9:
    case 10:
    case 11:
    case 12:
    case 13:
    case 14:
    case 15:
    case 16:
    case 17:
/* #line 216 "parser.y" */
{
	if ((jjpminor->jj0)) {
		if ((jjpminor->jj0)->free_flag) {
			efree((jjpminor->jj0)->token);
		}
		efree((jjpminor->jj0));
	}
}
/* #line 501 "parser.c" */
      break;
    case 20:
    case 21:
    case 22:
    case 23:
    case 24:
    case 25:
/* #line 229 "parser.y" */
{ zval_ptr_dtor(&(jjpminor->jj36)); }
/* #line 511 "parser.c" */
      break;
    default:  break;   /* If no destructor action specified: do nothing */
  }
}

/*
** Pop the parser's stack once.
**
** If there is a destructor routine associated with the token which
** is popped from the stack, then call it.
**
** Return the major token number for the symbol popped.
*/
static int jj_pop_parser_stack(jjParser *pParser){
  JJCODETYPE jjmajor;
  jjStackEntry *jjtos = &pParser->jjstack[pParser->jjidx];

  if( pParser->jjidx<0 ) return 0;
#ifndef NDEBUG
  if( jjTraceFILE && pParser->jjidx>=0 ){
    fprintf(jjTraceFILE,"%sPopping %s\n",
      jjTracePrompt,
      jjTokenName[jjtos->major]);
  }
#endif
  jjmajor = jjtos->major;
  jj_destructor( jjmajor, &jjtos->minor);
  pParser->jjidx--;
  return jjmajor;
}

/* 
** Deallocate and destroy a parser.  Destructors are all called for
** all stack elements before shutting the parser down.
**
** Inputs:
** <ul>
** <li>  A pointer to the parser.  This should be a pointer
**       obtained from phannot_Alloc.
** <li>  A pointer to a function used to reclaim memory obtained
**       from malloc.
** </ul>
*/
void phannot_Free(
  void *p,                    /* The parser to be deleted */
  void (*freeProc)(void*)     /* Function used to reclaim memory */
){
  jjParser *pParser = (jjParser*)p;
  if( pParser==0 ) return;
  while( pParser->jjidx>=0 ) jj_pop_parser_stack(pParser);
  (*freeProc)((void*)pParser);
}

/*
** Find the appropriate action for a parser given the terminal
** look-ahead token iLookAhead.
**
** If the look-ahead token is JJNOCODE, then check to see if the action is
** independent of the look-ahead.  If it is, return the action, otherwise
** return JJ_NO_ACTION.
*/
static int jj_find_shift_action(
  jjParser *pParser,        /* The parser */
  int iLookAhead            /* The look-ahead token */
){
  int i;
  int stateno = pParser->jjstack[pParser->jjidx].stateno;
 
  /* if( pParser->jjidx<0 ) return JJ_NO_ACTION;  */
  i = jj_shift_ofst[stateno];
  if( i==JJ_SHIFT_USE_DFLT ){
    return jj_default[stateno];
  }
  if( iLookAhead==JJNOCODE ){
    return JJ_NO_ACTION;
  }
  i += iLookAhead;
  if( i<0 || i>=(int)JJ_SZ_ACTTAB || jj_lookahead[i]!=iLookAhead ){
#ifdef JJFALLBACK
    int iFallback;            /* Fallback token */
    if( iLookAhead<sizeof(jjFallback)/sizeof(jjFallback[0])
           && (iFallback = jjFallback[iLookAhead])!=0 ){
#ifndef NDEBUG
      if( jjTraceFILE ){
        fprintf(jjTraceFILE, "%sFALLBACK %s => %s\n",
           jjTracePrompt, jjTokenName[iLookAhead], jjTokenName[iFallback]);
      }
#endif
      return jj_find_shift_action(pParser, iFallback);
    }
#endif
    return jj_default[stateno];
  }else{
    return jj_action[i];
  }
}

/*
** Find the appropriate action for a parser given the non-terminal
** look-ahead token iLookAhead.
**
** If the look-ahead token is JJNOCODE, then check to see if the action is
** independent of the look-ahead.  If it is, return the action, otherwise
** return JJ_NO_ACTION.
*/
static int jj_find_reduce_action(
  jjParser *pParser,        /* The parser */
  int iLookAhead            /* The look-ahead token */
){
  int i;
  int stateno = pParser->jjstack[pParser->jjidx].stateno;
 
  i = jj_reduce_ofst[stateno];
  if( i==JJ_REDUCE_USE_DFLT ){
    return jj_default[stateno];
  }
  if( iLookAhead==JJNOCODE ){
    return JJ_NO_ACTION;
  }
  i += iLookAhead;
  if( i<0 || i>=(int)JJ_SZ_ACTTAB || jj_lookahead[i]!=iLookAhead ){
    return jj_default[stateno];
  }else{
    return jj_action[i];
  }
}

/*
** Perform a shift action.
*/
static void jj_shift(
  jjParser *jjpParser,          /* The parser to be shifted */
  int jjNewState,               /* The new state to shift in */
  int jjMajor,                  /* The major token to shift in */
  JJMINORTYPE *jjpMinor         /* Pointer ot the minor token to shift in */
){
  jjStackEntry *jjtos;
  jjpParser->jjidx++;
  if( jjpParser->jjidx>=JJSTACKDEPTH ){
     phannot_ARG_FETCH;
     jjpParser->jjidx--;
#ifndef NDEBUG
     if( jjTraceFILE ){
       fprintf(jjTraceFILE,"%sStack Overflow!\n",jjTracePrompt);
     }
#endif
     while( jjpParser->jjidx>=0 ) jj_pop_parser_stack(jjpParser);
     /* Here code is inserted which will execute if the parser
     ** stack every overflows */
     phannot_ARG_STORE; /* Suppress warning about unused %extra_argument var */
     return;
  }
  jjtos = &jjpParser->jjstack[jjpParser->jjidx];
  jjtos->stateno = jjNewState;
  jjtos->major = jjMajor;
  jjtos->minor = *jjpMinor;
#ifndef NDEBUG
  if( jjTraceFILE && jjpParser->jjidx>0 ){
    int i;
    fprintf(jjTraceFILE,"%sShift %d\n",jjTracePrompt,jjNewState);
    fprintf(jjTraceFILE,"%sStack:",jjTracePrompt);
    for(i=1; i<=jjpParser->jjidx; i++)
      fprintf(jjTraceFILE," %s",jjTokenName[jjpParser->jjstack[i].major]);
    fprintf(jjTraceFILE,"\n");
  }
#endif
}

/* The following table contains information about every rule that
** is used during the reduce.
*/
static struct {
  JJCODETYPE lhs;         /* Symbol on the left-hand side of the rule */
  unsigned char nrhs;     /* Number of right-hand side symbols in the rule */
} jjRuleInfo[] = {
  { 19, 1 },
  { 20, 1 },
  { 21, 2 },
  { 21, 1 },
  { 22, 5 },
  { 22, 4 },
  { 22, 2 },
  { 23, 3 },
  { 23, 1 },
  { 24, 1 },
  { 24, 3 },
  { 24, 3 },
  { 24, 3 },
  { 24, 3 },
  { 25, 1 },
  { 25, 1 },
  { 25, 1 },
  { 25, 1 },
  { 25, 1 },
  { 25, 1 },
  { 25, 1 },
  { 25, 1 },
  { 25, 1 },
  { 26, 3 },
  { 26, 3 },
};

static void jj_accept(jjParser*);  /* Forward Declaration */

/*
** Perform a reduce action and the shift that must immediately
** follow the reduce.
*/
static void jj_reduce(
  jjParser *jjpParser,         /* The parser */
  int jjruleno                 /* Number of the rule by which to reduce */
){
  int jjgoto;                     /* The next state */
  int jjact;                      /* The next action */
  JJMINORTYPE jjgotominor;        /* The LHS of the rule reduced */
  jjStackEntry *jjmsp;            /* The top of the parser's stack */
  int jjsize;                     /* Amount to pop the stack */
  phannot_ARG_FETCH;
  jjmsp = &jjpParser->jjstack[jjpParser->jjidx];
#ifndef NDEBUG
  if( jjTraceFILE && jjruleno>=0 
        && jjruleno<(int)(sizeof(jjRuleName)/sizeof(jjRuleName[0])) ){
    fprintf(jjTraceFILE, "%sReduce [%s].\n", jjTracePrompt,
      jjRuleName[jjruleno]);
  }
#endif /* NDEBUG */

  switch( jjruleno ){
  /* Beginning here are the reduction cases.  A typical example
  ** follows:
  **   case 0:
  **  #line <lineno> <grammarfile>
  **     { ... }           // User supplied code
  **  #line <lineno> <thisfile>
  **     break;
  */
      case 0:
/* #line 225 "parser.y" */
{
	status->ret = jjmsp[0].minor.jj36;
}
/* #line 753 "parser.c" */
        break;
      case 1:
      case 14:
      case 15:
/* #line 231 "parser.y" */
{
	jjgotominor.jj36 = jjmsp[0].minor.jj36;
}
/* #line 762 "parser.c" */
        break;
      case 2:
/* #line 237 "parser.y" */
{
	jjgotominor.jj36 = phannot_ret_zval_list(jjmsp[-1].minor.jj36, jjmsp[0].minor.jj36);
}
/* #line 769 "parser.c" */
        break;
      case 3:
      case 8:
/* #line 241 "parser.y" */
{
	jjgotominor.jj36 = phannot_ret_zval_list(NULL, jjmsp[0].minor.jj36);
}
/* #line 777 "parser.c" */
        break;
      case 4:
/* #line 248 "parser.y" */
{
	jjgotominor.jj36 = phannot_ret_annotation(jjmsp[-3].minor.jj0, jjmsp[-1].minor.jj36, status->scanner_state);
  jj_destructor(2,&jjmsp[-4].minor);
  jj_destructor(4,&jjmsp[-2].minor);
  jj_destructor(5,&jjmsp[0].minor);
}
/* #line 787 "parser.c" */
        break;
      case 5:
/* #line 252 "parser.y" */
{
	jjgotominor.jj36 = phannot_ret_annotation(jjmsp[-2].minor.jj0, NULL, status->scanner_state);
  jj_destructor(2,&jjmsp[-3].minor);
  jj_destructor(4,&jjmsp[-1].minor);
  jj_destructor(5,&jjmsp[0].minor);
}
/* #line 797 "parser.c" */
        break;
      case 6:
/* #line 256 "parser.y" */
{
	jjgotominor.jj36 = phannot_ret_annotation(jjmsp[0].minor.jj0, NULL, status->scanner_state);
  jj_destructor(2,&jjmsp[-1].minor);
}
/* #line 805 "parser.c" */
        break;
      case 7:
/* #line 262 "parser.y" */
{
	jjgotominor.jj36 = phannot_ret_zval_list(jjmsp[-2].minor.jj36, jjmsp[0].minor.jj36);
  jj_destructor(1,&jjmsp[-1].minor);
}
/* #line 813 "parser.c" */
        break;
      case 9:
/* #line 272 "parser.y" */
{
	jjgotominor.jj36 = phannot_ret_named_item(NULL, jjmsp[0].minor.jj36);
}
/* #line 820 "parser.c" */
        break;
      case 10:
      case 12:
/* #line 276 "parser.y" */
{
	jjgotominor.jj36 = phannot_ret_named_item(jjmsp[-2].minor.jj0, jjmsp[0].minor.jj36);
  jj_destructor(7,&jjmsp[-1].minor);
}
/* #line 829 "parser.c" */
        break;
      case 11:
      case 13:
/* #line 280 "parser.y" */
{
	jjgotominor.jj36 = phannot_ret_named_item(jjmsp[-2].minor.jj0, jjmsp[0].minor.jj36);
  jj_destructor(8,&jjmsp[-1].minor);
}
/* #line 838 "parser.c" */
        break;
      case 16:
/* #line 302 "parser.y" */
{
	jjgotominor.jj36 = phannot_ret_literal_zval(PHANNOT_T_IDENTIFIER, jjmsp[0].minor.jj0);
}
/* #line 845 "parser.c" */
        break;
      case 17:
/* #line 306 "parser.y" */
{
	jjgotominor.jj36 = phannot_ret_literal_zval(PHANNOT_T_INTEGER, jjmsp[0].minor.jj0);
}
/* #line 852 "parser.c" */
        break;
      case 18:
/* #line 310 "parser.y" */
{
	jjgotominor.jj36 = phannot_ret_literal_zval(PHANNOT_T_STRING, jjmsp[0].minor.jj0);
}
/* #line 859 "parser.c" */
        break;
      case 19:
/* #line 314 "parser.y" */
{
	jjgotominor.jj36 = phannot_ret_literal_zval(PHANNOT_T_DOUBLE, jjmsp[0].minor.jj0);
}
/* #line 866 "parser.c" */
        break;
      case 20:
/* #line 318 "parser.y" */
{
	jjgotominor.jj36 = phannot_ret_literal_zval(PHANNOT_T_NULL, NULL);
  jj_destructor(11,&jjmsp[0].minor);
}
/* #line 874 "parser.c" */
        break;
      case 21:
/* #line 322 "parser.y" */
{
	jjgotominor.jj36 = phannot_ret_literal_zval(PHANNOT_T_FALSE, NULL);
  jj_destructor(12,&jjmsp[0].minor);
}
/* #line 882 "parser.c" */
        break;
      case 22:
/* #line 326 "parser.y" */
{
	jjgotominor.jj36 = phannot_ret_literal_zval(PHANNOT_T_TRUE, NULL);
  jj_destructor(13,&jjmsp[0].minor);
}
/* #line 890 "parser.c" */
        break;
      case 23:
/* #line 330 "parser.y" */
{
	jjgotominor.jj36 = phannot_ret_array(jjmsp[-1].minor.jj36);
  jj_destructor(14,&jjmsp[-2].minor);
  jj_destructor(15,&jjmsp[0].minor);
}
/* #line 899 "parser.c" */
        break;
      case 24:
/* #line 334 "parser.y" */
{
	jjgotominor.jj36 = phannot_ret_array(jjmsp[-1].minor.jj36);
  jj_destructor(16,&jjmsp[-2].minor);
  jj_destructor(17,&jjmsp[0].minor);
}
/* #line 908 "parser.c" */
        break;
  };
  jjgoto = jjRuleInfo[jjruleno].lhs;
  jjsize = jjRuleInfo[jjruleno].nrhs;
  jjpParser->jjidx -= jjsize;
  jjact = jj_find_reduce_action(jjpParser,jjgoto);
  if( jjact < JJNSTATE ){
    jj_shift(jjpParser,jjact,jjgoto,&jjgotominor);
  }else if( jjact == JJNSTATE + JJNRULE + 1 ){
    jj_accept(jjpParser);
  }
}

/*
** The following code executes when the parse fails
*/
static void jj_parse_failed(
  jjParser *jjpParser           /* The parser */
){
  phannot_ARG_FETCH;
#ifndef NDEBUG
  if( jjTraceFILE ){
    fprintf(jjTraceFILE,"%sFail!\n",jjTracePrompt);
  }
#endif
  while( jjpParser->jjidx>=0 ) jj_pop_parser_stack(jjpParser);
  /* Here code is inserted which will be executed whenever the
  ** parser fails */
  phannot_ARG_STORE; /* Suppress warning about unused %extra_argument variable */
}

/*
** The following code executes when a syntax error first occurs.
*/
static void jj_syntax_error(
  jjParser *jjpParser,           /* The parser */
  int jjmajor,                   /* The major type of the error token */
  JJMINORTYPE jjminor            /* The minor type of the error token */
){
  phannot_ARG_FETCH;
#define JTOKEN (jjminor.jj0)
/* #line 153 "parser.y" */

	if (status->scanner_state->start_length) {
		{

			char *token_name = NULL;
			const phannot_token_names *tokens = phannot_tokens;
			int token_found = 0;
			uint active_token = status->scanner_state->active_token;
			uint near_length = status->scanner_state->start_length;

			if (active_token) {
				do {
					if (tokens->code == active_token) {
						token_found = 1;
						token_name = tokens->name;
						break;
					}
					++tokens;
				} while (tokens[0].code != 0);
			}

			if (!token_name) {
				token_found = 0;
				token_name = estrndup("UNKNOWN", strlen("UNKNOWN"));
			}

			status->syntax_error_len = 128 + strlen(token_name) + Z_STRLEN_P(status->scanner_state->active_file);
			status->syntax_error = emalloc(sizeof(char) * status->syntax_error_len);

			if (near_length > 0) {
				if (status->token->value) {
					snprintf(status->syntax_error, status->syntax_error_len, "Syntax error, unexpected token %s(%s), near to '%s' in %s on line %d", token_name, status->token->value, status->scanner_state->start, Z_STRVAL_P(status->scanner_state->active_file), status->scanner_state->active_line);
				} else {
					snprintf(status->syntax_error, status->syntax_error_len, "Syntax error, unexpected token %s, near to '%s' in %s on line %d", token_name, status->scanner_state->start, Z_STRVAL_P(status->scanner_state->active_file), status->scanner_state->active_line);
				}
			} else {
				if (active_token != PHANNOT_T_IGNORE) {
					if (status->token->value) {
						snprintf(status->syntax_error, status->syntax_error_len, "Syntax error, unexpected token %s(%s), at the end of docblock in %s on line %d", token_name, status->token->value, Z_STRVAL_P(status->scanner_state->active_file), status->scanner_state->active_line);
					} else {
						snprintf(status->syntax_error, status->syntax_error_len, "Syntax error, unexpected token %s, at the end of docblock in %s on line %d", token_name, Z_STRVAL_P(status->scanner_state->active_file), status->scanner_state->active_line);
					}
				} else {
					snprintf(status->syntax_error, status->syntax_error_len, "Syntax error, unexpected EOF, at the end of docblock in %s on line %d", Z_STRVAL_P(status->scanner_state->active_file), status->scanner_state->active_line);
				}
				status->syntax_error[status->syntax_error_len-1] = '\0';
			}

			if (!token_found) {
				if (token_name) {
					efree(token_name);
				}
			}
		}
	} else {
		status->syntax_error_len = 48 + Z_STRLEN_P(status->scanner_state->active_file);
		status->syntax_error = emalloc(sizeof(char) * status->syntax_error_len);
		sprintf(status->syntax_error, "Syntax error, unexpected EOF in %s", Z_STRVAL_P(status->scanner_state->active_file));
	}

	status->status = PHANNOT_PARSING_FAILED;

/* #line 1013 "parser.c" */
  phannot_ARG_STORE; /* Suppress warning about unused %extra_argument variable */
}

/*
** The following is executed when the parser accepts
*/
static void jj_accept(
  jjParser *jjpParser           /* The parser */
){
  phannot_ARG_FETCH;
#ifndef NDEBUG
  if( jjTraceFILE ){
    fprintf(jjTraceFILE,"%sAccept!\n",jjTracePrompt);
  }
#endif
  while( jjpParser->jjidx>=0 ) jj_pop_parser_stack(jjpParser);
  /* Here code is inserted which will be executed whenever the
  ** parser accepts */
  phannot_ARG_STORE; /* Suppress warning about unused %extra_argument variable */
}

/* The main parser program.
** The first argument is a pointer to a structure obtained from
** "phannot_Alloc" which describes the current state of the parser.
** The second argument is the major token number.  The third is
** the minor token.  The fourth optional argument is whatever the
** user wants (and specified in the grammar) and is available for
** use by the action routines.
**
** Inputs:
** <ul>
** <li> A pointer to the parser (an opaque structure.)
** <li> The major token number.
** <li> The minor token number.
** <li> An option argument of a grammar-specified type.
** </ul>
**
** Outputs:
** None.
*/
void phannot_(
  void *jjp,                   /* The parser */
  int jjmajor,                 /* The major token code number */
  phannot_JTOKENTYPE jjminor       /* The value for the token */
  phannot_ARG_PDECL               /* Optional %extra_argument parameter */
){
  JJMINORTYPE jjminorunion;
  int jjact;            /* The parser action. */
  int jjendofinput;     /* True if we are at the end of input */
  int jjerrorhit = 0;   /* True if jjmajor has invoked an error */
  jjParser *jjpParser;  /* The parser */

  /* (re)initialize the parser, if necessary */
  jjpParser = (jjParser*)jjp;
  if( jjpParser->jjidx<0 ){
    if( jjmajor==0 ) return;
    jjpParser->jjidx = 0;
    jjpParser->jjerrcnt = -1;
    jjpParser->jjstack[0].stateno = 0;
    jjpParser->jjstack[0].major = 0;
  }
  jjminorunion.jj0 = jjminor;
  jjendofinput = (jjmajor==0);
  phannot_ARG_STORE;

#ifndef NDEBUG
  if( jjTraceFILE ){
    fprintf(jjTraceFILE,"%sInput %s\n",jjTracePrompt,jjTokenName[jjmajor]);
  }
#endif

  do{
    jjact = jj_find_shift_action(jjpParser,jjmajor);
    if( jjact<JJNSTATE ){
      jj_shift(jjpParser,jjact,jjmajor,&jjminorunion);
      jjpParser->jjerrcnt--;
      if( jjendofinput && jjpParser->jjidx>=0 ){
        jjmajor = 0;
      }else{
        jjmajor = JJNOCODE;
      }
    }else if( jjact < JJNSTATE + JJNRULE ){
      jj_reduce(jjpParser,jjact-JJNSTATE);
    }else if( jjact == JJ_ERROR_ACTION ){
      int jjmx;
#ifndef NDEBUG
      if( jjTraceFILE ){
        fprintf(jjTraceFILE,"%sSyntax Error!\n",jjTracePrompt);
      }
#endif
#ifdef JJERRORSYMBOL
      /* A syntax error has occurred.
      ** The response to an error depends upon whether or not the
      ** grammar defines an error token "ERROR".  
      **
      ** This is what we do if the grammar does define ERROR:
      **
      **  * Call the %syntax_error function.
      **
      **  * Begin popping the stack until we enter a state where
      **    it is legal to shift the error symbol, then shift
      **    the error symbol.
      **
      **  * Set the error count to three.
      **
      **  * Begin accepting and shifting new tokens.  No new error
      **    processing will occur until three tokens have been
      **    shifted successfully.
      **
      */
      if( jjpParser->jjerrcnt<0 ){
        jj_syntax_error(jjpParser,jjmajor,jjminorunion);
      }
      jjmx = jjpParser->jjstack[jjpParser->jjidx].major;
      if( jjmx==JJERRORSYMBOL || jjerrorhit ){
#ifndef NDEBUG
        if( jjTraceFILE ){
          fprintf(jjTraceFILE,"%sDiscard input token %s\n",
             jjTracePrompt,jjTokenName[jjmajor]);
        }
#endif
        jj_destructor(jjmajor,&jjminorunion);
        jjmajor = JJNOCODE;
      }else{
         while(
          jjpParser->jjidx >= 0 &&
          jjmx != JJERRORSYMBOL &&
          (jjact = jj_find_shift_action(jjpParser,JJERRORSYMBOL)) >= JJNSTATE
        ){
          jj_pop_parser_stack(jjpParser);
        }
        if( jjpParser->jjidx < 0 || jjmajor==0 ){
          jj_destructor(jjmajor,&jjminorunion);
          jj_parse_failed(jjpParser);
          jjmajor = JJNOCODE;
        }else if( jjmx!=JJERRORSYMBOL ){
          JJMINORTYPE u2;
          u2.JJERRSYMDT = 0;
          jj_shift(jjpParser,jjact,JJERRORSYMBOL,&u2);
        }
      }
      jjpParser->jjerrcnt = 3;
      jjerrorhit = 1;
#else  /* JJERRORSYMBOL is not defined */
      /* This is what we do if the grammar does not define ERROR:
      **
      **  * Report an error message, and throw away the input token.
      **
      **  * If the input token is $, then fail the parse.
      **
      ** As before, subsequent error messages are suppressed until
      ** three input tokens have been successfully shifted.
      */
      if( jjpParser->jjerrcnt<=0 ){
        jj_syntax_error(jjpParser,jjmajor,jjminorunion);
      }
      jjpParser->jjerrcnt = 3;
      jj_destructor(jjmajor,&jjminorunion);
      if( jjendofinput ){
        jj_parse_failed(jjpParser);
      }
      jjmajor = JJNOCODE;
#endif
    }else{
      jj_accept(jjpParser);
      jjmajor = JJNOCODE;
    }
  }while( jjmajor!=JJNOCODE && jjpParser->jjidx>=0 );
  return;
}

/*
  +------------------------------------------------------------------------+
  | Phalcon Framework                                                      |
  +------------------------------------------------------------------------+
  | Copyright (c) 2011-2014 Phalcon Team (http://www.phalconphp.com)       |
  +------------------------------------------------------------------------+
  | This source file is subject to the New BSD License that is bundled     |
  | with this package in the file docs/LICENSE.txt.                        |
  |                                                                        |
  | If you did not receive a copy of the license and are unable to         |
  | obtain it through the world-wide-web, please send an email             |
  | to license@phalconphp.com so we can send you a copy immediately.       |
  +------------------------------------------------------------------------+
  | Authors: Andres Gutierrez <andres@phalconphp.com>                      |
  |          Eduar Carvajal <eduar@phalconphp.com>                         |
  +------------------------------------------------------------------------+
*/

const phannot_token_names phannot_tokens[] =
{
	{ "INTEGER",        PHANNOT_T_INTEGER },
	{ "DOUBLE",         PHANNOT_T_DOUBLE },
	{ "STRING",         PHANNOT_T_STRING },
	{ "IDENTIFIER",     PHANNOT_T_IDENTIFIER },
	{ "@",              PHANNOT_T_AT },
	{ ",",              PHANNOT_T_COMMA },
	{ "=",              PHANNOT_T_EQUALS },
	{ ":",              PHANNOT_T_COLON },
	{ "(",              PHANNOT_T_PARENTHESES_OPEN },
	{ ")",              PHANNOT_T_PARENTHESES_CLOSE },
	{ "{",              PHANNOT_T_BRACKET_OPEN },
	{ "}",              PHANNOT_T_BRACKET_CLOSE },
 	{ "[",              PHANNOT_T_SBRACKET_OPEN },
	{ "]",              PHANNOT_T_SBRACKET_CLOSE },
	{ "ARBITRARY TEXT", PHANNOT_T_ARBITRARY_TEXT },
	{ NULL, 0 }
};

/**
 * Wrapper to alloc memory within the parser
 */
static void *phannot_wrapper_alloc(size_t bytes){
	return emalloc(bytes);
}

/**
 * Wrapper to free memory within the parser
 */
static void phannot_wrapper_free(void *pointer){
	efree(pointer);
}

/**
 * Creates a parser_token to be passed to the parser
 */
static void phannot_parse_with_token(void* phannot_parser, int opcode, int parsercode, phannot_scanner_token *token, phannot_parser_status *parser_status){

	phannot_parser_token *pToken;

	pToken = emalloc(sizeof(phannot_parser_token));
	pToken->opcode = opcode;
	pToken->token = token->value;
	pToken->token_len = token->len;
	pToken->free_flag = 1;

	phannot_(phannot_parser, parsercode, pToken, parser_status);

	token->value = NULL;
	token->len = 0;
}

/**
 * Creates an error message when it's triggered by the scanner
 */
static void phannot_scanner_error_msg(phannot_parser_status *parser_status, zval **error_msg TSRMLS_DC){

	int error_length;
	char *error, *error_part;
	phannot_scanner_state *state = parser_status->scanner_state;

	MAKE_STD_ZVAL(*error_msg);
	if (state->start) {
		error_length = 128 + state->start_length +  Z_STRLEN_P(state->active_file);
		error = emalloc(sizeof(char) * error_length);
		if (state->start_length > 16) {
			error_part = estrndup(state->start, 16);
			snprintf(error, 64 + state->start_length, "Scanning error before '%s...' in %s on line %d", error_part, Z_STRVAL_P(state->active_file), state->active_line);
			efree(error_part);
		} else {
			snprintf(error, error_length - 1, "Scanning error before '%s' in %s on line %d", state->start, Z_STRVAL_P(state->active_file), state->active_line);
		}
		error[error_length - 1] = '\0';
		ZVAL_STRING(*error_msg, error, 1);
	} else {
		error_length = sizeof(char) * (64 + Z_STRLEN_P(state->active_file));
		error = emalloc(error_length);
		snprintf(error, error_length - 1, "Scanning error near to EOF in %s", Z_STRVAL_P(state->active_file));
		ZVAL_STRING(*error_msg, error, 1);
		error[error_length - 1] = '\0';
	}
	efree(error);
}

/**
 * Receives the comment tokenizes and parses it
 */
int phannot_parse_annotations(zval *result, zval *comment, zval *file_path, zval *line TSRMLS_DC){

	zval *error_msg = NULL;

	ZVAL_NULL(result);

	if (Z_TYPE_P(comment) != IS_STRING) {
		PHALCON_THROW_EXCEPTION_STRW(phalcon_annotations_exception_ce, "Comment must be a string");
		return FAILURE;
	}

<<<<<<< HEAD
	if(phannot_internal_parse_annotations(&result, comment, file_path, line, &error_msg TSRMLS_CC) == FAILURE){
		if (error_msg != NULL) {
			phalcon_throw_exception_string(phalcon_annotations_exception_ce, Z_STRVAL_P(error_msg), Z_STRLEN_P(error_msg), 1 TSRMLS_CC);
		}
		else {
			phalcon_throw_exception_string(phalcon_annotations_exception_ce, SL("There was an error parsing annotation"), 1 TSRMLS_CC);
=======
	if (phannot_internal_parse_annotations(&result, comment, file_path, line, &error_msg TSRMLS_CC) == FAILURE) {
		if (likely(error_msg != NULL)) {
			PHALCON_THROW_EXCEPTION_STRW(phalcon_annotations_exception_ce, Z_STRVAL_P(error_msg));
			zval_ptr_dtor(&error_msg);
		}
		else {
			PHALCON_THROW_EXCEPTION_STRW(phalcon_annotations_exception_ce, "Error parsing annotation");
>>>>>>> 726d814b
		}

		return FAILURE;
	}

	return SUCCESS;
}

/**
 * Remove comment separators from a docblock
 */
void phannot_remove_comment_separators(zval *return_value, char *comment, int length, int *start_lines) {

	int start_mode = 1, j, i, open_parentheses;
	smart_str processed_str = {0};
	char ch;

	(*start_lines) = 0;

	for (i = 0; i < length; i++) {

		ch = comment[i];

		if (start_mode) {
			if (ch == ' ' || ch == '*' || ch == '/' || ch == '\t' || ch == 11) {
				continue;
			}
			start_mode = 0;
		}

		if (ch == '@') {

			smart_str_appendc(&processed_str, ch);
			i++;

			open_parentheses = 0;
			for (j = i; j < length; j++) {

				ch = comment[j];

				if (start_mode) {
					if (ch == ' ' || ch == '*' || ch == '/' || ch == '\t' || ch == 11) {
						continue;
					}
					start_mode = 0;
				}

				if (open_parentheses == 0) {

					if (isalnum(ch) || '_' == ch || '\\' == ch) {
						smart_str_appendc(&processed_str, ch);
						continue;
					}

					if (ch == '(') {
						smart_str_appendc(&processed_str, ch);
						open_parentheses++;
						continue;
					}

				} else {

					smart_str_appendc(&processed_str, ch);

					if (ch == '(') {
						open_parentheses++;
					} else if (ch == ')') {
						open_parentheses--;
					} else if (ch == '\n') {
						(*start_lines)++;
						start_mode = 1;
					}

					if (open_parentheses > 0) {
						continue;
					}
				}

				i = j;
				smart_str_appendc(&processed_str, ' ');
				break;
			}
		}

		if (ch == '\n') {
			(*start_lines)++;
			start_mode = 1;
		}
	}

	smart_str_0(&processed_str);

	if (processed_str.len) {
		RETURN_STRINGL(processed_str.c, processed_str.len, 0);
	} else {
		RETURN_EMPTY_STRING();
	}
}

/**
 * Parses a comment returning an intermediate array representation
 */
int phannot_internal_parse_annotations(zval **result, zval *comment, zval *file_path, zval *line, zval **error_msg TSRMLS_DC) {

	char *error;
	phannot_scanner_state *state;
	phannot_scanner_token token;
	int scanner_status, status = SUCCESS, start_lines, error_length;
	phannot_parser_status *parser_status = NULL;
	void* phannot_parser;
	zval processed_comment;

	*error_msg = NULL;

	/**
	 * Check if the comment has content
	 */
	if (unlikely(Z_TYPE_P(comment) != IS_STRING) || unlikely(Z_STRVAL_P(comment) == NULL)) {
		ZVAL_BOOL(*result, 0);
		return FAILURE;
	}

	if (Z_STRLEN_P(comment) < 2) {
		ZVAL_BOOL(*result, 0);
		return SUCCESS;
	}

	/**
	 * Remove comment separators
	 */
	phannot_remove_comment_separators(&processed_comment, Z_STRVAL_P(comment), Z_STRLEN_P(comment), &start_lines);

	if (Z_STRLEN(processed_comment) < 2) {
		ZVAL_BOOL(*result, 0);
		efree(Z_STRVAL(processed_comment));
		return SUCCESS;
	}

	/**
	 * Start the reentrant parser
	 */
	phannot_parser = phannot_Alloc(phannot_wrapper_alloc);
	if (unlikely(!phannot_parser)) {
		ZVAL_BOOL(*result, 0);
		return FAILURE;
	}

	parser_status = emalloc(sizeof(phannot_parser_status));
	state = emalloc(sizeof(phannot_scanner_state));

	parser_status->status = PHANNOT_PARSING_OK;
	parser_status->scanner_state = state;
	parser_status->ret = NULL;
	parser_status->token = &token;
	parser_status->syntax_error = NULL;

	/**
	 * Initialize the scanner state
	 */
	state->active_token = 0;
	state->start = Z_STRVAL(processed_comment);
	state->start_length = 0;
	state->mode = PHANNOT_MODE_RAW;
	state->active_file = file_path;

	token.value = NULL;
	token.len = 0;

	/**
	 * Possible start line
	 */
	if (Z_TYPE_P(line) == IS_LONG) {
		state->active_line = Z_LVAL_P(line) - start_lines;
	} else {
		state->active_line = 1;
	}

	state->end = state->start;

	while(0 <= (scanner_status = phannot_get_token(state, &token))) {

		state->active_token = token.opcode;

		state->start_length = (Z_STRVAL(processed_comment) + Z_STRLEN(processed_comment) - state->start);

		switch (token.opcode) {

			case PHANNOT_T_IGNORE:
				break;

			case PHANNOT_T_AT:
				phannot_(phannot_parser, PHANNOT_AT, NULL, parser_status);
				break;
			case PHANNOT_T_COMMA:
				phannot_(phannot_parser, PHANNOT_COMMA, NULL, parser_status);
				break;
			case PHANNOT_T_EQUALS:
				phannot_(phannot_parser, PHANNOT_EQUALS, NULL, parser_status);
				break;
			case PHANNOT_T_COLON:
				phannot_(phannot_parser, PHANNOT_COLON, NULL, parser_status);
				break;

			case PHANNOT_T_PARENTHESES_OPEN:
				phannot_(phannot_parser, PHANNOT_PARENTHESES_OPEN, NULL, parser_status);
				break;
			case PHANNOT_T_PARENTHESES_CLOSE:
				phannot_(phannot_parser, PHANNOT_PARENTHESES_CLOSE, NULL, parser_status);
				break;

			case PHANNOT_T_BRACKET_OPEN:
				phannot_(phannot_parser, PHANNOT_BRACKET_OPEN, NULL, parser_status);
				break;
			case PHANNOT_T_BRACKET_CLOSE:
				phannot_(phannot_parser, PHANNOT_BRACKET_CLOSE, NULL, parser_status);
				break;

			case PHANNOT_T_SBRACKET_OPEN:
				phannot_(phannot_parser, PHANNOT_SBRACKET_OPEN, NULL, parser_status);
				break;
			case PHANNOT_T_SBRACKET_CLOSE:
				phannot_(phannot_parser, PHANNOT_SBRACKET_CLOSE, NULL, parser_status);
				break;

			case PHANNOT_T_NULL:
				phannot_(phannot_parser, PHANNOT_NULL, NULL, parser_status);
				break;
			case PHANNOT_T_TRUE:
				phannot_(phannot_parser, PHANNOT_TRUE, NULL, parser_status);
				break;
			case PHANNOT_T_FALSE:
				phannot_(phannot_parser, PHANNOT_FALSE, NULL, parser_status);
				break;

			case PHANNOT_T_INTEGER:
				phannot_parse_with_token(phannot_parser, PHANNOT_T_INTEGER, PHANNOT_INTEGER, &token, parser_status);
				break;
			case PHANNOT_T_DOUBLE:
				phannot_parse_with_token(phannot_parser, PHANNOT_T_DOUBLE, PHANNOT_DOUBLE, &token, parser_status);
				break;
			case PHANNOT_T_STRING:
				phannot_parse_with_token(phannot_parser, PHANNOT_T_STRING, PHANNOT_STRING, &token, parser_status);
				break;
			case PHANNOT_T_IDENTIFIER:
				phannot_parse_with_token(phannot_parser, PHANNOT_T_IDENTIFIER, PHANNOT_IDENTIFIER, &token, parser_status);
				break;
			/*case PHANNOT_T_ARBITRARY_TEXT:
				phannot_parse_with_token(phannot_parser, PHANNOT_T_ARBITRARY_TEXT, PHANNOT_ARBITRARY_TEXT, &token, parser_status);
				break;*/

			default:
				parser_status->status = PHANNOT_PARSING_FAILED;
				if (!*error_msg) {
					error_length = sizeof(char) * (48 + Z_STRLEN_P(state->active_file));
					error = emalloc(error_length);
					snprintf(error, error_length - 1, "Scanner: unknown opcode %d on in %s line %d", token.opcode, Z_STRVAL_P(state->active_file), state->active_line);
					error[error_length - 1] = '\0';
					MAKE_STD_ZVAL(*error_msg);
					ZVAL_STRING(*error_msg, error, 1);
					efree(error);
				}
				break;
		}

		if (parser_status->status != PHANNOT_PARSING_OK) {
			status = FAILURE;
			break;
		}

		state->end = state->start;
	}

	if (status != FAILURE) {
		switch (scanner_status) {
			case PHANNOT_SCANNER_RETCODE_ERR:
			case PHANNOT_SCANNER_RETCODE_IMPOSSIBLE:
				if (!*error_msg) {
					phannot_scanner_error_msg(parser_status, error_msg TSRMLS_CC);
				}
				status = FAILURE;
				break;
			default:
				phannot_(phannot_parser, 0, NULL, parser_status);
		}
	}

	state->active_token = 0;
	state->start = NULL;

	if (parser_status->status != PHANNOT_PARSING_OK) {
		status = FAILURE;
		if (parser_status->syntax_error) {
			if (!*error_msg) {
				MAKE_STD_ZVAL(*error_msg);
				ZVAL_STRING(*error_msg, parser_status->syntax_error, 1);
			}
			efree(parser_status->syntax_error);
		}
	}

	phannot_Free(phannot_parser, phannot_wrapper_free);

	if (status != FAILURE) {
		if (parser_status->status == PHANNOT_PARSING_OK) {
			if (parser_status->ret) {
				ZVAL_ZVAL(*result, parser_status->ret, 0, 0);
				ZVAL_NULL(parser_status->ret);
				zval_ptr_dtor(&parser_status->ret);
			} else {
				array_init(*result);
			}
		}
	}

	efree(Z_STRVAL(processed_comment));

	efree(parser_status);
	efree(state);

	return status;
}<|MERGE_RESOLUTION|>--- conflicted
+++ resolved
@@ -1298,14 +1298,6 @@
 		return FAILURE;
 	}
 
-<<<<<<< HEAD
-	if(phannot_internal_parse_annotations(&result, comment, file_path, line, &error_msg TSRMLS_CC) == FAILURE){
-		if (error_msg != NULL) {
-			phalcon_throw_exception_string(phalcon_annotations_exception_ce, Z_STRVAL_P(error_msg), Z_STRLEN_P(error_msg), 1 TSRMLS_CC);
-		}
-		else {
-			phalcon_throw_exception_string(phalcon_annotations_exception_ce, SL("There was an error parsing annotation"), 1 TSRMLS_CC);
-=======
 	if (phannot_internal_parse_annotations(&result, comment, file_path, line, &error_msg TSRMLS_CC) == FAILURE) {
 		if (likely(error_msg != NULL)) {
 			PHALCON_THROW_EXCEPTION_STRW(phalcon_annotations_exception_ce, Z_STRVAL_P(error_msg));
@@ -1313,7 +1305,6 @@
 		}
 		else {
 			PHALCON_THROW_EXCEPTION_STRW(phalcon_annotations_exception_ce, "Error parsing annotation");
->>>>>>> 726d814b
 		}
 
 		return FAILURE;
