
/*
  +------------------------------------------------------------------------+
  | Phalcon Framework                                                      |
  +------------------------------------------------------------------------+
  | Copyright (c) 2011-2014 Phalcon Team (http://www.phalconphp.com)       |
  +------------------------------------------------------------------------+
  | This source file is subject to the New BSD License that is bundled     |
  | with this package in the file docs/LICENSE.txt.                        |
  |                                                                        |
  | If you did not receive a copy of the license and are unable to         |
  | obtain it through the world-wide-web, please send an email             |
  | to license@phalconphp.com so we can send you a copy immediately.       |
  +------------------------------------------------------------------------+
  | Authors: Andres Gutierrez <andres@phalconphp.com>                      |
  |          Eduar Carvajal <eduar@phalconphp.com>                         |
  |          Rack Lin <racklin@gmail.com>                                  |
  +------------------------------------------------------------------------+
*/

#include "dispatcher.h"
#include "dispatcherinterface.h"
#include "diinterface.h"
#include "di/injectionawareinterface.h"
#include "events/eventsawareinterface.h"
#include "exception.h"
#include "filterinterface.h"

#include "kernel/main.h"
#include "kernel/memory.h"
#include "kernel/object.h"
#include "kernel/fcall.h"
#include "kernel/array.h"
#include "kernel/concat.h"
#include "kernel/operators.h"
#include "kernel/string.h"
#include "kernel/exception.h"

#include "interned-strings.h"

/**
 * Phalcon\Dispatcher
 *
 * This is the base class for Phalcon\Mvc\Dispatcher and Phalcon\CLI\Dispatcher.
 * This class can't be instantiated directly, you can use it to create your own dispatchers
 */
zend_class_entry *phalcon_dispatcher_ce;

PHP_METHOD(Phalcon_Dispatcher, __construct);
PHP_METHOD(Phalcon_Dispatcher, setDI);
PHP_METHOD(Phalcon_Dispatcher, getDI);
PHP_METHOD(Phalcon_Dispatcher, setEventsManager);
PHP_METHOD(Phalcon_Dispatcher, getEventsManager);
PHP_METHOD(Phalcon_Dispatcher, setActionSuffix);
PHP_METHOD(Phalcon_Dispatcher, setModuleName);
PHP_METHOD(Phalcon_Dispatcher, getModuleName);
PHP_METHOD(Phalcon_Dispatcher, setNamespaceName);
PHP_METHOD(Phalcon_Dispatcher, getNamespaceName);
PHP_METHOD(Phalcon_Dispatcher, setDefaultNamespace);
PHP_METHOD(Phalcon_Dispatcher, getDefaultNamespace);
PHP_METHOD(Phalcon_Dispatcher, setDefaultAction);
PHP_METHOD(Phalcon_Dispatcher, setActionName);
PHP_METHOD(Phalcon_Dispatcher, getActionName);
PHP_METHOD(Phalcon_Dispatcher, setParams);
PHP_METHOD(Phalcon_Dispatcher, getParams);
PHP_METHOD(Phalcon_Dispatcher, setParam);
PHP_METHOD(Phalcon_Dispatcher, getParam);
PHP_METHOD(Phalcon_Dispatcher, getActiveMethod);
PHP_METHOD(Phalcon_Dispatcher, isFinished);
PHP_METHOD(Phalcon_Dispatcher, setReturnedValue);
PHP_METHOD(Phalcon_Dispatcher, getReturnedValue);
PHP_METHOD(Phalcon_Dispatcher, dispatch);
PHP_METHOD(Phalcon_Dispatcher, forward);
PHP_METHOD(Phalcon_Dispatcher, wasForwarded);
PHP_METHOD(Phalcon_Dispatcher, getHandlerClass);

ZEND_BEGIN_ARG_INFO_EX(arginfo_phalcon_dispatcher_setmodulename, 0, 0, 1)
	ZEND_ARG_INFO(0, moduleName)
ZEND_END_ARG_INFO()

ZEND_BEGIN_ARG_INFO_EX(arginfo_phalcon_dispatcher_setnamespacename, 0, 0, 1)
	ZEND_ARG_INFO(0, namespaceName)
ZEND_END_ARG_INFO()

ZEND_BEGIN_ARG_INFO_EX(arginfo_phalcon_dispatcher_setreturnedvalue, 0, 0, 1)
	ZEND_ARG_INFO(0, value)
ZEND_END_ARG_INFO()

static const zend_function_entry phalcon_dispatcher_method_entry[] = {
	PHP_ME(Phalcon_Dispatcher, __construct, NULL, ZEND_ACC_PUBLIC|ZEND_ACC_CTOR)
	PHP_ME(Phalcon_Dispatcher, setDI, arginfo_phalcon_di_injectionawareinterface_setdi, ZEND_ACC_PUBLIC)
	PHP_ME(Phalcon_Dispatcher, getDI, arginfo_phalcon_di_injectionawareinterface_getdi, ZEND_ACC_PUBLIC)
	PHP_ME(Phalcon_Dispatcher, setEventsManager, arginfo_phalcon_events_eventsawareinterface_seteventsmanager, ZEND_ACC_PUBLIC)
	PHP_ME(Phalcon_Dispatcher, getEventsManager, arginfo_phalcon_events_eventsawareinterface_geteventsmanager, ZEND_ACC_PUBLIC)
	PHP_ME(Phalcon_Dispatcher, setActionSuffix, arginfo_phalcon_dispatcherinterface_setactionsuffix, ZEND_ACC_PUBLIC)
	PHP_ME(Phalcon_Dispatcher, setModuleName, arginfo_phalcon_dispatcher_setmodulename, ZEND_ACC_PUBLIC)
	PHP_ME(Phalcon_Dispatcher, getModuleName, NULL, ZEND_ACC_PUBLIC)
	PHP_ME(Phalcon_Dispatcher, setNamespaceName, arginfo_phalcon_dispatcher_setnamespacename, ZEND_ACC_PUBLIC)
	PHP_ME(Phalcon_Dispatcher, getNamespaceName, NULL, ZEND_ACC_PUBLIC)
	PHP_ME(Phalcon_Dispatcher, setDefaultNamespace, arginfo_phalcon_dispatcherinterface_setdefaultnamespace, ZEND_ACC_PUBLIC)
	PHP_ME(Phalcon_Dispatcher, getDefaultNamespace, NULL, ZEND_ACC_PUBLIC)
	PHP_ME(Phalcon_Dispatcher, setDefaultAction, arginfo_phalcon_dispatcherinterface_setdefaultaction, ZEND_ACC_PUBLIC)
	PHP_ME(Phalcon_Dispatcher, setActionName, arginfo_phalcon_dispatcherinterface_setactionname, ZEND_ACC_PUBLIC)
	PHP_ME(Phalcon_Dispatcher, getActionName, NULL, ZEND_ACC_PUBLIC)
	PHP_ME(Phalcon_Dispatcher, setParams, arginfo_phalcon_dispatcherinterface_setparams, ZEND_ACC_PUBLIC)
	PHP_ME(Phalcon_Dispatcher, getParams, NULL, ZEND_ACC_PUBLIC)
	PHP_ME(Phalcon_Dispatcher, setParam, arginfo_phalcon_dispatcherinterface_setparam, ZEND_ACC_PUBLIC)
	PHP_ME(Phalcon_Dispatcher, getParam, arginfo_phalcon_dispatcherinterface_getparam, ZEND_ACC_PUBLIC)
	PHP_ME(Phalcon_Dispatcher, getActiveMethod, NULL, ZEND_ACC_PUBLIC)
	PHP_ME(Phalcon_Dispatcher, isFinished, NULL, ZEND_ACC_PUBLIC)
	PHP_ME(Phalcon_Dispatcher, setReturnedValue, arginfo_phalcon_dispatcher_setreturnedvalue, ZEND_ACC_PUBLIC)
	PHP_ME(Phalcon_Dispatcher, getReturnedValue, NULL, ZEND_ACC_PUBLIC)
	PHP_ME(Phalcon_Dispatcher, dispatch, NULL, ZEND_ACC_PUBLIC)
	PHP_ME(Phalcon_Dispatcher, forward, arginfo_phalcon_dispatcherinterface_forward, ZEND_ACC_PUBLIC)
	PHP_ME(Phalcon_Dispatcher, wasForwarded, NULL, ZEND_ACC_PUBLIC)
	PHP_ME(Phalcon_Dispatcher, getHandlerClass, NULL, ZEND_ACC_PUBLIC)
	PHP_FE_END
};

/**
 * Phalcon\Dispatcher initializer
 */
PHALCON_INIT_CLASS(Phalcon_Dispatcher){

	PHALCON_REGISTER_CLASS(Phalcon, Dispatcher, dispatcher, phalcon_dispatcher_method_entry, ZEND_ACC_EXPLICIT_ABSTRACT_CLASS);

	zend_declare_property_null(phalcon_dispatcher_ce, SL("_dependencyInjector"), ZEND_ACC_PROTECTED TSRMLS_CC);
	zend_declare_property_null(phalcon_dispatcher_ce, SL("_eventsManager"), ZEND_ACC_PROTECTED TSRMLS_CC);
	zend_declare_property_null(phalcon_dispatcher_ce, SL("_activeHandler"), ZEND_ACC_PROTECTED TSRMLS_CC);
	zend_declare_property_null(phalcon_dispatcher_ce, SL("_finished"), ZEND_ACC_PROTECTED TSRMLS_CC);
	zend_declare_property_bool(phalcon_dispatcher_ce, SL("_forwarded"), 0, ZEND_ACC_PROTECTED TSRMLS_CC);
	zend_declare_property_null(phalcon_dispatcher_ce, SL("_moduleName"), ZEND_ACC_PROTECTED TSRMLS_CC);
	zend_declare_property_null(phalcon_dispatcher_ce, SL("_namespaceName"), ZEND_ACC_PROTECTED TSRMLS_CC);
	zend_declare_property_null(phalcon_dispatcher_ce, SL("_handlerName"), ZEND_ACC_PROTECTED TSRMLS_CC);
	zend_declare_property_null(phalcon_dispatcher_ce, SL("_actionName"), ZEND_ACC_PROTECTED TSRMLS_CC);
	zend_declare_property_null(phalcon_dispatcher_ce, SL("_params"), ZEND_ACC_PROTECTED TSRMLS_CC);
	zend_declare_property_null(phalcon_dispatcher_ce, SL("_returnedValue"), ZEND_ACC_PROTECTED TSRMLS_CC);
	zend_declare_property_null(phalcon_dispatcher_ce, SL("_lastHandler"), ZEND_ACC_PROTECTED TSRMLS_CC);
	zend_declare_property_null(phalcon_dispatcher_ce, SL("_defaultNamespace"), ZEND_ACC_PROTECTED TSRMLS_CC);
	zend_declare_property_null(phalcon_dispatcher_ce, SL("_defaultHandler"), ZEND_ACC_PROTECTED TSRMLS_CC);
	zend_declare_property_string(phalcon_dispatcher_ce, SL("_defaultAction"), "", ZEND_ACC_PROTECTED TSRMLS_CC);
	zend_declare_property_string(phalcon_dispatcher_ce, SL("_handlerSuffix"), "", ZEND_ACC_PROTECTED TSRMLS_CC);
	zend_declare_property_string(phalcon_dispatcher_ce, SL("_actionSuffix"), "Action", ZEND_ACC_PROTECTED TSRMLS_CC);
	zend_declare_property_null(phalcon_dispatcher_ce, SL("_previousHandlerName"), ZEND_ACC_PROTECTED TSRMLS_CC);
	zend_declare_property_null(phalcon_dispatcher_ce, SL("_previousActionName"), ZEND_ACC_PROTECTED TSRMLS_CC);

	zend_declare_class_constant_long(phalcon_dispatcher_ce, SL("EXCEPTION_NO_DI"), 0 TSRMLS_CC);
	zend_declare_class_constant_long(phalcon_dispatcher_ce, SL("EXCEPTION_CYCLIC_ROUTING"), 1 TSRMLS_CC);
	zend_declare_class_constant_long(phalcon_dispatcher_ce, SL("EXCEPTION_HANDLER_NOT_FOUND"), 2 TSRMLS_CC);
	zend_declare_class_constant_long(phalcon_dispatcher_ce, SL("EXCEPTION_INVALID_HANDLER"), 3 TSRMLS_CC);
	zend_declare_class_constant_long(phalcon_dispatcher_ce, SL("EXCEPTION_INVALID_PARAMS"), 4 TSRMLS_CC);
	zend_declare_class_constant_long(phalcon_dispatcher_ce, SL("EXCEPTION_ACTION_NOT_FOUND"), 5 TSRMLS_CC);

	zend_class_implements(phalcon_dispatcher_ce TSRMLS_CC, 3, phalcon_dispatcherinterface_ce, phalcon_di_injectionawareinterface_ce, phalcon_events_eventsawareinterface_ce);

	return SUCCESS;
}

/**
 * Phalcon\Dispatcher constructor
 */
PHP_METHOD(Phalcon_Dispatcher, __construct){


	phalcon_update_property_empty_array(phalcon_dispatcher_ce, this_ptr, SL("_params") TSRMLS_CC);
	
}

/**
 * Sets the dependency injector
 *
 * @param Phalcon\DiInterface $dependencyInjector
 */
PHP_METHOD(Phalcon_Dispatcher, setDI){

	zval *dependency_injector;

	phalcon_fetch_params(0, 1, 0, &dependency_injector);
	PHALCON_VERIFY_INTERFACE_EX(dependency_injector, phalcon_diinterface_ce, phalcon_exception_ce, 0);
	phalcon_update_property_this(this_ptr, SL("_dependencyInjector"), dependency_injector TSRMLS_CC);
}

/**
 * Returns the internal dependency injector
 *
 * @return Phalcon\DiInterface
 */
PHP_METHOD(Phalcon_Dispatcher, getDI){


	RETURN_MEMBER(this_ptr, "_dependencyInjector");
}

/**
 * Sets the events manager
 *
 * @param Phalcon\Events\ManagerInterface $eventsManager
 */
PHP_METHOD(Phalcon_Dispatcher, setEventsManager){

	zval *events_manager;

	phalcon_fetch_params(0, 1, 0, &events_manager);
	
	phalcon_update_property_this(this_ptr, SL("_eventsManager"), events_manager TSRMLS_CC);
	
}

/**
 * Returns the internal event manager
 *
 * @return Phalcon\Events\ManagerInterface
 */
PHP_METHOD(Phalcon_Dispatcher, getEventsManager){


	RETURN_MEMBER(this_ptr, "_eventsManager");
}

/**
 * Sets the default action suffix
 *
 * @param string $actionSuffix
 */
PHP_METHOD(Phalcon_Dispatcher, setActionSuffix){

	zval *action_suffix;

	phalcon_fetch_params(0, 1, 0, &action_suffix);
	
	phalcon_update_property_this(this_ptr, SL("_actionSuffix"), action_suffix TSRMLS_CC);
	
}

/**
 * Sets the module where the controller is (only informative)
 *
 * @param string $moduleName
 */
PHP_METHOD(Phalcon_Dispatcher, setModuleName){

	zval *module_name;

	phalcon_fetch_params(0, 1, 0, &module_name);
	
	phalcon_update_property_this(this_ptr, SL("_moduleName"), module_name TSRMLS_CC);
	
}

/**
 * Gets the module where the controller class is
 *
 * @return string
 */
PHP_METHOD(Phalcon_Dispatcher, getModuleName){


	RETURN_MEMBER(this_ptr, "_moduleName");
}

/**
 * Sets the namespace where the controller class is
 *
 * @param string $namespaceName
 */
PHP_METHOD(Phalcon_Dispatcher, setNamespaceName){

	zval *namespace_name;

	phalcon_fetch_params(0, 1, 0, &namespace_name);
	
	phalcon_update_property_this(this_ptr, SL("_namespaceName"), namespace_name TSRMLS_CC);
	
}

/**
 * Gets a namespace to be prepended to the current handler name
 *
 * @return string
 */
PHP_METHOD(Phalcon_Dispatcher, getNamespaceName){


	RETURN_MEMBER(this_ptr, "_namespaceName");
}

/**
 * Sets the default namespace
 *
 * @param string $namespace
 */
PHP_METHOD(Phalcon_Dispatcher, setDefaultNamespace){

	zval *namespace;

	phalcon_fetch_params(0, 1, 0, &namespace);
	
	phalcon_update_property_this(this_ptr, SL("_defaultNamespace"), namespace TSRMLS_CC);
	
}

/**
 * Returns the default namespace
 *
 * @return string
 */
PHP_METHOD(Phalcon_Dispatcher, getDefaultNamespace){


	RETURN_MEMBER(this_ptr, "_defaultNamespace");
}

/**
 * Sets the default action name
 *
 * @param string $actionName
 */
PHP_METHOD(Phalcon_Dispatcher, setDefaultAction){

	zval *action_name;

	phalcon_fetch_params(0, 1, 0, &action_name);
	
	phalcon_update_property_this(this_ptr, SL("_defaultAction"), action_name TSRMLS_CC);
	
}

/**
 * Sets the action name to be dispatched
 *
 * @param string $actionName
 */
PHP_METHOD(Phalcon_Dispatcher, setActionName){

	zval *action_name;

	phalcon_fetch_params(0, 1, 0, &action_name);
	
	phalcon_update_property_this(this_ptr, SL("_actionName"), action_name TSRMLS_CC);
	
}

/**
 * Gets the lastest dispatched action name
 *
 * @return string
 */
PHP_METHOD(Phalcon_Dispatcher, getActionName){


	RETURN_MEMBER(this_ptr, "_actionName");
}

/**
 * Sets action params to be dispatched
 *
 * @param array $params
 */
PHP_METHOD(Phalcon_Dispatcher, setParams){

	zval *params, *exception_message;

	phalcon_fetch_params(0, 1, 0, &params);
	
	if (Z_TYPE_P(params) != IS_ARRAY) {
		PHALCON_MM_GROW();
		PHALCON_INIT_VAR(exception_message);
		ZVAL_STRING(exception_message, "Parameters must be an Array", 1);
		phalcon_call_method_p1_noret(this_ptr, "_throwdispatchexception", exception_message);
		RETURN_MM_NULL();
	}

	phalcon_update_property_this(this_ptr, SL("_params"), params TSRMLS_CC);
}

/**
 * Gets action params
 *
 * @return array
 */
PHP_METHOD(Phalcon_Dispatcher, getParams){


	RETURN_MEMBER(this_ptr, "_params");
}

/**
 * Set a param by its name or numeric index
 *
 * @param  mixed $param
 * @param  mixed $value
 */
PHP_METHOD(Phalcon_Dispatcher, setParam){

	zval *param, *value;

	phalcon_fetch_params(0, 2, 0, &param, &value);
	
	phalcon_update_property_array(this_ptr, SL("_params"), param, value TSRMLS_CC);
	
}

/**
 * Gets a param by its name or numeric index
 *
 * @param  mixed $param
 * @param  string|array $filters
 * @param  mixed $defaultValue
 * @return mixed
 */
PHP_METHOD(Phalcon_Dispatcher, getParam){

	zval *param, *filters = NULL, *default_value = NULL;
	zval *exception_code;
	zval *exception_message, *service, *filter;
	zval *params, *param_value, *dependency_injector;

	phalcon_fetch_params(0, 1, 2, &param, &filters, &default_value);
	
	params = phalcon_fetch_nproperty_this(this_ptr, SL("_params"), PH_NOISY_CC);
	if (phalcon_array_isset_fetch(&param_value, params, param)) {
	
		if (filters && Z_TYPE_P(filters) != IS_NULL) {
			PHALCON_MM_GROW();
			dependency_injector = phalcon_fetch_nproperty_this(this_ptr, SL("_dependencyInjector"), PH_NOISY_CC);
			if (Z_TYPE_P(dependency_injector) != IS_OBJECT) {
				PHALCON_INIT_VAR(exception_code);
				ZVAL_LONG(exception_code, 0);
	
				PHALCON_INIT_VAR(exception_message);
				ZVAL_STRING(exception_message, "A dependency injection object is required to access the 'filter' service", 1);
				phalcon_call_method_p2_noret(this_ptr, "_throwdispatchexception", exception_message, exception_code);
				RETURN_MM();
			}
	
			PHALCON_INIT_VAR(service);
			PHALCON_ZVAL_MAYBE_INTERNED_STRING(service, phalcon_interned_filter);
	
			PHALCON_INIT_VAR(filter);
			phalcon_call_method_p1(filter, dependency_injector, "getshared", service);
			PHALCON_VERIFY_INTERFACE(filter, phalcon_filterinterface_ce);
			phalcon_call_method_p2(return_value, filter, "sanitize", param_value, filters);
			RETURN_MM();
		} else {
			RETURN_ZVAL(param_value, 1, 0);
		}
	}

	if (default_value) {
		RETURN_ZVAL(default_value, 1, 0);
	}

	RETURN_NULL();
}

/**
 * Returns the current method to be/executed in the dispatcher
 *
 * @return string
 */
PHP_METHOD(Phalcon_Dispatcher, getActiveMethod){

	zval *suffix, *action_name;

	suffix      = phalcon_fetch_nproperty_this(this_ptr, SL("_actionSuffix"), PH_NOISY_CC);
	action_name = phalcon_fetch_nproperty_this(this_ptr, SL("_actionName"), PH_NOISY_CC);

	PHALCON_CONCAT_VV(return_value, action_name, suffix);
}

/**
 * Checks if the dispatch loop is finished or has more pendent controllers/tasks to disptach
 *
 * @return boolean
 */
PHP_METHOD(Phalcon_Dispatcher, isFinished){


	RETURN_MEMBER(this_ptr, "_finished");
}

/**
 * Sets the latest returned value by an action manually
 *
 * @param mixed $value
 */
PHP_METHOD(Phalcon_Dispatcher, setReturnedValue){

	zval *value;

	phalcon_fetch_params(0, 1, 0, &value);
	
	phalcon_update_property_this(this_ptr, SL("_returnedValue"), value TSRMLS_CC);
	
}

/**
 * Returns value returned by the lastest dispatched action
 *
 * @return mixed
 */
PHP_METHOD(Phalcon_Dispatcher, getReturnedValue){


	RETURN_MEMBER(this_ptr, "_returnedValue");
}

static int phalcon_dispatcher_fire_event(zval *return_value, zval *mgr, const char *event, zval *source, zval *data TSRMLS_DC)
{
	if (mgr) {
		zval *event_name;
		int status, status2;

		MAKE_STD_ZVAL(event_name);
		ZVAL_STRING(event_name, event, 0);

		status = phalcon_call_method_params(return_value, NULL, mgr, SL("fire"), zend_inline_hash_func(SS("fire")) TSRMLS_CC, (data ? 3 : 2), event_name, source, data);

		if (EG(exception)) {
			zval *exception = EG(exception);
			Z_ADDREF_P(exception);

			zend_clear_exception(TSRMLS_C);

			assert(Z_REFCOUNT_P(exception) == 1);
			/* exception will be destroyed automatically after return from _handleexception */
			Z_DELREF_P(exception);

			/* source == this_ptr */
			assert(Z_TYPE_P(source) == IS_OBJECT && instanceof_function_ex(Z_OBJCE_P(source), phalcon_dispatcherinterface_ce, 1 TSRMLS_CC));
			if (is_phalcon_class(Z_OBJCE_P(source))) {
				/* Shortcut, save one method call */
				ZVAL_STRING(event_name, "dispatch:beforeException", 0);
				status2 = phalcon_call_method_params(NULL, NULL, mgr, SL("fire"), zend_inline_hash_func(SS("fire")) TSRMLS_CC, 3, event_name, source, exception);
			}
			else {
				status2 = phalcon_call_method_params(NULL, NULL, source, SL("_handleexception"), zend_inline_hash_func(SS("_handleexception")) TSRMLS_CC, 1, exception);
			}
		}

		if (FAILURE == status2) {
			status = FAILURE;
		}

		ZVAL_NULL(event_name);
		zval_ptr_dtor(&event_name);
		return status;
	}

	return SUCCESS;
}

/**
 * Dispatches a handle action taking into account the routing parameters
 *
 * @return object
 */
PHP_METHOD(Phalcon_Dispatcher, dispatch){

<<<<<<< HEAD
	zval *dependency_injector, *exception_code = NULL;
	zval *exception_message = NULL, *events_manager;
	zval *event_name = NULL, *status = NULL, *value = NULL, *handler = NULL;
	zval *handler_suffix, *action_suffix, *finished = NULL;
	zval *namespace_name = NULL, *handler_name = NULL, *action_name = NULL;
	zval *camelized_class = NULL, *handler_class = NULL, *has_service = NULL;
	zval *was_fresh = NULL, *action_method = NULL, *params = NULL, *call_object = NULL;
	zval *exception = NULL;
	int number_dispatches;
=======
	zval *exception_code = NULL;
	zval *exception_message = NULL;
	zval *status = NULL, *value = NULL, *handler = NULL;
	zval *camelized_class = NULL, *handler_class = NULL, *has_service = NULL;
	zval *was_fresh = NULL, *action_method = NULL, *params = NULL, *call_object = NULL;
	zval *exception = NULL;
	zval *dependency_injector, *events_manager, *tmp;
	zval *handler_suffix, *action_suffix, *namespace_name, *handler_name, *action_name;
	int number_dispatches = 0;
>>>>>>> 726d814b

	PHALCON_MM_GROW();

	dependency_injector = phalcon_fetch_property_this(this_ptr, SL("_dependencyInjector"), PH_NOISY_CC);
	if (!dependency_injector || Z_TYPE_P(dependency_injector) != IS_OBJECT) {
		PHALCON_INIT_VAR(exception_code);
		ZVAL_LONG(exception_code, 0);
	
		PHALCON_INIT_VAR(exception_message);
		ZVAL_STRING(exception_message, "A dependency injection container is required to access related dispatching services", 1);
		phalcon_call_method_p2_noret(this_ptr, "_throwdispatchexception", exception_message, exception_code);
		RETURN_MM();
	}
	
	events_manager = phalcon_fetch_property_this(this_ptr, SL("_eventsManager"), PH_NOISY_CC);
	if (events_manager && Z_TYPE_P(events_manager) != IS_OBJECT) {
		events_manager = NULL;
	}

	/** 
	 * Calling beforeDispatchLoop
	 */
	PHALCON_INIT_NVAR(status);
	if (FAILURE == phalcon_dispatcher_fire_event(status, events_manager, "dispatch:beforeDispatchLoop", this_ptr, NULL TSRMLS_CC)) {
		RETURN_MM();
	}

	if (PHALCON_IS_FALSE(status)) {
		RETURN_MM_FALSE;
	}
	
	PHALCON_INIT_VAR(value);
	
	PHALCON_INIT_VAR(handler);
	
<<<<<<< HEAD
	number_dispatches = 0;
	
	PHALCON_OBS_VAR(handler_suffix);
	phalcon_read_property_this(&handler_suffix, this_ptr, SL("_handlerSuffix"), PH_NOISY_CC);
	
	PHALCON_OBS_VAR(action_suffix);
	phalcon_read_property_this(&action_suffix, this_ptr, SL("_actionSuffix"), PH_NOISY_CC);
=======
	handler_suffix = phalcon_fetch_nproperty_this(this_ptr, SL("_handlerSuffix"), PH_NOISY_CC);
	action_suffix  = phalcon_fetch_nproperty_this(this_ptr, SL("_actionSuffix"), PH_NOISY_CC);
>>>>>>> 726d814b
	
	/** 
	 * Do at least one dispatch
	 */
	phalcon_update_property_this(this_ptr, SL("_finished"), PHALCON_GLOBAL(z_false) TSRMLS_CC);
	
	while (1) {
	
		/** 
		 * Loop until finished is false
		 */
		tmp = phalcon_fetch_nproperty_this(this_ptr, SL("_finished"), PH_NOISY_CC);
		if (zend_is_true(tmp)) {
			break;
		}
<<<<<<< HEAD
	
=======

>>>>>>> 726d814b
		++number_dispatches;
	
		/** 
		 * Throw an exception after 256 consecutive forwards
		 */
<<<<<<< HEAD
		if (number_dispatches >= 256) {
=======
		if (number_dispatches == 256) {
>>>>>>> 726d814b
			PHALCON_INIT_NVAR(exception_code);
			ZVAL_LONG(exception_code, 1);
	
			PHALCON_INIT_NVAR(exception_message);
			ZVAL_STRING(exception_message, "Dispatcher has detected a cyclic routing causing stability problems", 1);
			phalcon_call_method_p2_noret(this_ptr, "_throwdispatchexception", exception_message, exception_code);
			break;
		}
	
		phalcon_update_property_this(this_ptr, SL("_finished"), PHALCON_GLOBAL(z_true) TSRMLS_CC);
	
		/** 
		 * If the current namespace is null we used the set in this_ptr::_defaultNamespace
		 */
		namespace_name = phalcon_fetch_nproperty_this(this_ptr, SL("_namespaceName"), PH_NOISY_CC);
		if (!zend_is_true(namespace_name)) {
			namespace_name = phalcon_fetch_nproperty_this(this_ptr, SL("_defaultNamespace"), PH_NOISY_CC);
			phalcon_update_property_this(this_ptr, SL("_namespaceName"), namespace_name TSRMLS_CC);
		}
	
		/** 
		 * If the handler is null we use the set in this_ptr::_defaultHandler
		 */
		handler_name = phalcon_fetch_nproperty_this(this_ptr, SL("_handlerName"), PH_NOISY_CC);
		if (!zend_is_true(handler_name)) {
			handler_name = phalcon_fetch_nproperty_this(this_ptr, SL("_defaultHandler"), PH_NOISY_CC);
			phalcon_update_property_this(this_ptr, SL("_handlerName"), handler_name TSRMLS_CC);
		}
	
		/** 
		 * If the action is null we use the set in this_ptr::_defaultAction
		 */
		action_name = phalcon_fetch_nproperty_this(this_ptr, SL("_actionName"), PH_NOISY_CC);
		if (!zend_is_true(action_name)) {
			action_name = phalcon_fetch_nproperty_this(this_ptr, SL("_defaultAction"), PH_NOISY_CC);
			phalcon_update_property_this(this_ptr, SL("_actionName"), action_name TSRMLS_CC);
		}
	
		/** 
		 * Calling beforeDispatch
		 */
		if (events_manager) {
			PHALCON_INIT_NVAR(status);
			if (FAILURE == phalcon_dispatcher_fire_event(status, events_manager, "dispatch:beforeDispatch", this_ptr, NULL TSRMLS_CC)) {
				RETURN_MM();
			}

			if (PHALCON_IS_FALSE(status)) {
				continue;
			}

			/**
			 * Check if the user made a forward in the listener
			 */
			tmp = phalcon_fetch_nproperty_this(this_ptr, SL("_finished"), PH_NOISY_CC);
			if (PHALCON_IS_FALSE(tmp)) {
				continue;
			}
		}

		/** 
		 * We don't camelize the classes if they are in namespaces
		 */
		if (!phalcon_memnstr_str(handler_name, SL("\\"))) {
			PHALCON_INIT_NVAR(camelized_class);
			phalcon_camelize(camelized_class, handler_name);
		} else if (phalcon_start_with_str(handler_name, SL("\\"))) {
			PHALCON_INIT_NVAR(camelized_class);
			ZVAL_STRINGL(camelized_class, Z_STRVAL_P(handler_name)+1, Z_STRLEN_P(handler_name)-1, 1);
		} else {
			camelized_class = handler_name;
		}
	
		/** 
		 * Create the complete controller class name prepending the namespace
		 */
		PHALCON_INIT_NVAR(handler_class);
		if (zend_is_true(namespace_name)) {
			if (phalcon_end_with_str(namespace_name, SL("\\"))) {
				PHALCON_CONCAT_VVV(handler_class, namespace_name, camelized_class, handler_suffix);
			} else {
				PHALCON_CONCAT_VSVV(handler_class, namespace_name, "\\", camelized_class, handler_suffix);
			}
		} else {
			PHALCON_CONCAT_VV(handler_class, camelized_class, handler_suffix);
		}
	
		/** 
		 * Handlers are retrieved as shared instances from the Service Container
		 */
		PHALCON_INIT_NVAR(has_service);
		phalcon_call_method_p1(has_service, dependency_injector, "has", handler_class);
		if (!zend_is_true(has_service)) {
			/** 
			 * DI doesn't have a service with that name, try to load it using an autoloader
			 */
			PHALCON_INIT_NVAR(has_service);
			ZVAL_LONG(has_service, phalcon_class_exists(handler_class, 1 TSRMLS_CC));
		}
	
		/** 
		 * If the service cannot be loaded we throw an exception
		 */
		if (!zend_is_true(has_service)) {
	
			PHALCON_INIT_NVAR(exception_code);
			ZVAL_LONG(exception_code, 2);
	
			PHALCON_INIT_NVAR(exception_message);
			PHALCON_CONCAT_VS(exception_message, handler_class, " handler class cannot be loaded");
	
			PHALCON_INIT_NVAR(status);
			phalcon_call_method_p2(status, this_ptr, "_throwdispatchexception", exception_message, exception_code);
			if (PHALCON_IS_FALSE(status)) {
	
				/** 
				 * Check if the user made a forward in the listener
				 */
				tmp = phalcon_fetch_nproperty_this(this_ptr, SL("_finished"), PH_NOISY_CC);
				if (PHALCON_IS_FALSE(tmp)) {
					continue;
				}
			}
	
			break;
		}
	
		/** 
		 * Handlers must be only objects
		 */
		PHALCON_INIT_NVAR(handler);
		phalcon_call_method_p1(handler, dependency_injector, "getshared", handler_class);
		if (Z_TYPE_P(handler) != IS_OBJECT) {
	
			PHALCON_INIT_NVAR(exception_code);
			ZVAL_LONG(exception_code, 3);
	
			PHALCON_INIT_NVAR(exception_message);
			ZVAL_STRING(exception_message, "Invalid handler returned from the services container", 1);
	
			PHALCON_INIT_NVAR(status);
			phalcon_call_method_p2(status, this_ptr, "_throwdispatchexception", exception_message, exception_code);
			if (PHALCON_IS_FALSE(status)) {
	
				tmp = phalcon_fetch_nproperty_this(this_ptr, SL("_finished"), PH_NOISY_CC);
				if (PHALCON_IS_FALSE(tmp)) {
					continue;
				}
			}
	
			break;
		}
	
		/** 
		 * If the object was recently created in the DI we initialize it
		 */
		PHALCON_INIT_NVAR(was_fresh);
		phalcon_call_method(was_fresh, dependency_injector, "wasfreshinstance");
	
		/** 
		 * Update the active handler making it available for events
		 */
		phalcon_update_property_this(this_ptr, SL("_activeHandler"), handler TSRMLS_CC);
	
		/** 
		 * Check if the method exists in the handler
		 */
		PHALCON_INIT_NVAR(action_method);
		PHALCON_CONCAT_VV(action_method, action_name, action_suffix);
		if (phalcon_method_exists(handler, action_method TSRMLS_CC) == FAILURE) {
	
			/** 
			 * Call beforeNotFoundAction
			 */
			if (events_manager) {
				PHALCON_INIT_NVAR(status);
				if (FAILURE == phalcon_dispatcher_fire_event(status, events_manager, "dispatch:beforeNotFoundAction", this_ptr, NULL TSRMLS_CC)) {
					RETURN_MM();
				}
	
				if (PHALCON_IS_FALSE(status)) {
					continue;
				}
	
				tmp = phalcon_fetch_nproperty_this(this_ptr, SL("_finished"), PH_NOISY_CC);
				if (PHALCON_IS_FALSE(tmp)) {
					continue;
				}
			}
	
			PHALCON_INIT_NVAR(exception_code);
			ZVAL_LONG(exception_code, 5);
	
			PHALCON_INIT_NVAR(exception_message);
			PHALCON_CONCAT_SVSVS(exception_message, "Action '", action_name, "' was not found on handler '", handler_name, "'");
	
			/** 
			 * Try to throw an exception when an action isn't defined on the object
			 */
			PHALCON_INIT_NVAR(status);
			phalcon_call_method_p2(status, this_ptr, "_throwdispatchexception", exception_message, exception_code);
			if (PHALCON_IS_FALSE(status)) {
	
				tmp = phalcon_fetch_nproperty_this(this_ptr, SL("_finished"), PH_NOISY_CC);
				if (PHALCON_IS_FALSE(tmp)) {
					continue;
				}
			}
	
			break;
		}
	
		/** 
		 * Calling beforeExecuteRoute
		 */
		if (events_manager) {
	
			PHALCON_INIT_NVAR(status);
			if (FAILURE == phalcon_dispatcher_fire_event(status, events_manager, "dispatch:beforeExecuteRoute", this_ptr, NULL TSRMLS_CC)) {
				RETURN_MM();
			}

			if (PHALCON_IS_FALSE(status)) {
				continue;
			}
	
			/** 
			 * Check if the user made a forward in the listener
			 */
			tmp = phalcon_fetch_nproperty_this(this_ptr, SL("_finished"), PH_NOISY_CC);
			if (PHALCON_IS_FALSE(tmp)) {
				continue;
			}
		}
	
		/** 
		 * Calling beforeExecuteRoute as callback and event
		 */
		if (phalcon_method_exists_ex(handler, SS("beforeexecuteroute") TSRMLS_CC) == SUCCESS) {
	
			PHALCON_INIT_NVAR(status);
			phalcon_call_method_p1(status, handler, "beforeexecuteroute", this_ptr);
			if (PHALCON_IS_FALSE(status)) {
				continue;
			}
	
			/** 
			 * Check if the user made a forward in the listener
			 */
			tmp = phalcon_fetch_nproperty_this(this_ptr, SL("_finished"), PH_NOISY_CC);
			if (PHALCON_IS_FALSE(tmp)) {
				continue;
			}
		}
	
		/**
		 * Call the 'initialize' method just once per request
		 */
		if (PHALCON_IS_TRUE(was_fresh)) {
			if (phalcon_method_exists_ex(handler, SS("initialize") TSRMLS_CC) == SUCCESS) {
				phalcon_call_method_noret(handler, "initialize");
			}

			/**
			 * Calling afterInitialize
			 */
			if (events_manager) {
				PHALCON_INIT_NVAR(status);
				if (FAILURE == phalcon_dispatcher_fire_event(status, events_manager, "dispatch:afterInitialize", this_ptr, NULL TSRMLS_CC)) {
					RETURN_MM();
				}

				if (PHALCON_IS_FALSE(status)) {
					continue;
				}

				/**
				 * Check if the user made a forward in the listener
				 */
				tmp = phalcon_fetch_nproperty_this(this_ptr, SL("_finished"), PH_NOISY_CC);
				if (PHALCON_IS_FALSE(tmp)) {
					continue;
				}
			}
		}

		/**
		 * Check if the params is an array
		 */
		PHALCON_OBS_NVAR(params);
		phalcon_read_property_this(&params, this_ptr, SL("_params"), PH_NOISY_CC);
		if (Z_TYPE_P(params) != IS_ARRAY) {

			PHALCON_INIT_NVAR(exception_code);
			ZVAL_LONG(exception_code, 4);

			PHALCON_INIT_NVAR(exception_message);
			ZVAL_STRING(exception_message, "Action parameters must be an Array", 1);

			/**
			 * An invalid parameter variable was passed throw an exception
			 */
			PHALCON_INIT_NVAR(status);
			phalcon_call_method_p2(status, this_ptr, "_throwdispatchexception", exception_message, exception_code);
			if (PHALCON_IS_FALSE(status)) {

				tmp = phalcon_fetch_nproperty_this(this_ptr, SL("_finished"), PH_NOISY_CC);
				if (PHALCON_IS_FALSE(tmp)) {
					continue;
				}
			}

			break;
		}

		/**
		 * Create a call handler
		 */
		PHALCON_INIT_NVAR(call_object);
		array_init_size(call_object, 2);
		phalcon_array_append(&call_object, handler, 0);
		phalcon_array_append(&call_object, action_method, 0);
	
		/** 
		 * Call the method with/without exceptions if an events manager is present
		 */
		if (events_manager) {
	
			/** 
			 * Call the method allowing exceptions
			 */
			PHALCON_INIT_NVAR(value);
			PHALCON_CALL_USER_FUNC_ARRAY_NOEX(value, call_object, params);
	
			/** 
			 * Check if an exception has ocurred
			 */
			if (EG(exception)) {
	
				/** 
				 * Copy the exception to rethrow it later if needed
				 */
				PHALCON_CPY_WRT(exception, EG(exception));
	
				/** 
				 * Clear the exception
				 */
				zend_clear_exception(TSRMLS_C);
	
				/** 
				 * Try to handle the exception
				 */
				PHALCON_INIT_NVAR(status);
				phalcon_call_method_p1(status, this_ptr, "_handleexception", exception);
				if (PHALCON_IS_FALSE(status)) {
	
					tmp = phalcon_fetch_nproperty_this(this_ptr, SL("_finished"), PH_NOISY_CC);
					if (PHALCON_IS_FALSE(tmp)) {
						continue;
					}
				} else {
					/** 
					 * Exception wasn't handled, re throw it
					 */
					phalcon_throw_exception(exception TSRMLS_CC);
					RETURN_MM();
				}
			} else {
				/** 
				 * Update the latest value produced by the latest handler
				 */
				phalcon_update_property_this(this_ptr, SL("_returnedValue"), value TSRMLS_CC);
			}
		} else {
			/** 
			 * Call the method handling exceptions as normal
			 */
			PHALCON_INIT_NVAR(value);
			PHALCON_CALL_USER_FUNC_ARRAY(value, call_object, params);
	
			/** 
			 * Update the latest value produced by the latest handler
			 */
			phalcon_update_property_this(this_ptr, SL("_returnedValue"), value TSRMLS_CC);
		}
	
		phalcon_update_property_this(this_ptr, SL("_lastHandler"), handler TSRMLS_CC);
	
		if (events_manager) {
			/**
			 * Call afterExecuteRoute
			 */
			PHALCON_INIT_NVAR(status);
			if (FAILURE == phalcon_dispatcher_fire_event(status, events_manager, "dispatch:afterExecuteRoute", this_ptr, value TSRMLS_CC)) {
				RETURN_MM();
			}

			if (PHALCON_IS_FALSE(status)) {
				continue;
			}

			tmp = phalcon_fetch_nproperty_this(this_ptr, SL("_finished"), PH_NOISY_CC);
			if (PHALCON_IS_FALSE(tmp)) {
				continue;
			}
	
			/** 
			 * Call afterDispatch
			 */
			if (FAILURE == phalcon_dispatcher_fire_event(NULL, events_manager, "dispatch:afterDispatch", this_ptr, NULL TSRMLS_CC)) {
				RETURN_MM();
			}
		}
	
		/** 
		 * Calling afterExecuteRoute as callback and event
		 */
		if (phalcon_method_exists_ex(handler, SS("afterexecuteroute") TSRMLS_CC) == SUCCESS) {
	
			PHALCON_INIT_NVAR(status);
			phalcon_call_method_p2(status, handler, "afterexecuteroute", this_ptr, value);
			if (PHALCON_IS_FALSE(status)) {
				continue;
			}
	
			tmp = phalcon_fetch_nproperty_this(this_ptr, SL("_finished"), PH_NOISY_CC);
			if (PHALCON_IS_FALSE(tmp)) {
				continue;
			}
		}
	}
	
	/** 
	 * Call afterDispatchLoop
	 */
	if (FAILURE == phalcon_dispatcher_fire_event(NULL, events_manager, "dispatch:afterDispatchLoop", this_ptr, NULL TSRMLS_CC)) {
		RETURN_MM();
	}
	
	RETURN_CCTOR(handler);
}

/**
 * Forwards the execution flow to another controller/action
 * Dispatchers are unique per module. Forwarding between modules is not allowed
 *
 *<code>
 *  $this->dispatcher->forward(array('controller' => 'posts', 'action' => 'index'));
 *</code>
 *
 * @param array $forward
 */
PHP_METHOD(Phalcon_Dispatcher, forward){

	zval *forward, *exception_message;
	zval *namespace_name, *controller_name, *task_name, *action_name, *params, *previous_controller_name, *previous_action_name;

	phalcon_fetch_params(0, 1, 0, &forward);
	
	if (Z_TYPE_P(forward) != IS_ARRAY) { 
		PHALCON_MM_GROW();
		PHALCON_INIT_VAR(exception_message);
		ZVAL_STRING(exception_message, "Forward parameter must be an Array", 1);
		phalcon_call_method_p1_noret(this_ptr, "_throwdispatchexception", exception_message);
		RETURN_MM_NULL();
	}

	previous_controller_name = phalcon_fetch_nproperty_this(this_ptr, SL("_handlerName"), PH_NOISY_CC);
	phalcon_update_property_this(this_ptr, SL("_previousHandlerName"), previous_controller_name TSRMLS_CC);

	previous_action_name = phalcon_fetch_nproperty_this(this_ptr, SL("_actionName"), PH_NOISY_CC);
	phalcon_update_property_this(this_ptr, SL("_previousActionName"), previous_action_name TSRMLS_CC);
	
	/** 
	 * Check if we need to forward to another namespace
	 */
	if (phalcon_array_isset_string_fetch(&namespace_name, forward, SS("namespace"))) {
		phalcon_update_property_this(this_ptr, SL("_namespaceName"), namespace_name TSRMLS_CC);
	}
	
	/** 
	 * Check if we need to forward to another controller
	 */
	if (phalcon_array_isset_string_fetch(&controller_name, forward, SS("controller"))) {
		phalcon_update_property_this(this_ptr, SL("_handlerName"), controller_name TSRMLS_CC);
	} else if (phalcon_array_isset_string_fetch(&task_name, forward, SS("task"))) {
		phalcon_update_property_this(this_ptr, SL("_handlerName"), task_name TSRMLS_CC);
	}
	
	/** 
	 * Check if we need to forward to another action
	 */
	if (phalcon_array_isset_string_fetch(&action_name, forward, SS("action"))) {
		phalcon_update_property_this(this_ptr, SL("_actionName"), action_name TSRMLS_CC);
	}
	
	/** 
	 * Check if we need to forward changing the current parameters
	 */
	if (phalcon_array_isset_string_fetch(&params, forward, SS("params"))) {
		phalcon_update_property_this(this_ptr, SL("_params"), params TSRMLS_CC);
	}
	
	phalcon_update_property_this(this_ptr, SL("_finished"), PHALCON_GLOBAL(z_false) TSRMLS_CC);
	phalcon_update_property_this(this_ptr, SL("_forwarded"), PHALCON_GLOBAL(z_true) TSRMLS_CC);
}

/**
 * Check if the current executed action was forwarded by another one
 *
 * @return boolean
 */
PHP_METHOD(Phalcon_Dispatcher, wasForwarded){


	RETURN_MEMBER(this_ptr, "_forwarded");
}

/**
 * Possible class name that will be located to dispatch the request
 *
 * @return string
 */
PHP_METHOD(Phalcon_Dispatcher, getHandlerClass){

	zval *camelized_class = NULL;
	zval *handler_suffix, *namespace_name, *handler_name;

	PHALCON_MM_GROW();

	/** 
	 * The handler suffix
	 */
	handler_suffix = phalcon_fetch_nproperty_this(this_ptr, SL("_handlerSuffix"), PH_NOISY_CC);
	
	/** 
	 * If the current namespace is null we used the set in this_ptr::_defaultNamespace
	 */
	namespace_name = phalcon_fetch_nproperty_this(this_ptr, SL("_namespaceName"), PH_NOISY_CC);
	if (!zend_is_true(namespace_name)) {
		namespace_name = phalcon_fetch_nproperty_this(this_ptr, SL("_defaultNamespace"), PH_NOISY_CC);
		phalcon_update_property_this(this_ptr, SL("_namespaceName"), namespace_name TSRMLS_CC);
	}
	
	/** 
	 * If the handler is null we use the set in this_ptr::_defaultHandler
	 */
	handler_name = phalcon_fetch_nproperty_this(this_ptr, SL("_handlerName"), PH_NOISY_CC);
	if (!zend_is_true(handler_name)) {
		handler_name = phalcon_fetch_nproperty_this(this_ptr, SL("_defaultHandler"), PH_NOISY_CC);
		phalcon_update_property_this(this_ptr, SL("_handlerName"), handler_name TSRMLS_CC);
	}
	
	/** 
	 * We don't camelize the classes if they are in namespaces
	 */
	if (!phalcon_memnstr_str(handler_name, SL("\\"))) {
		PHALCON_INIT_VAR(camelized_class);
		phalcon_camelize(camelized_class, handler_name);
	} else if (phalcon_start_with_str(handler_name, SL("\\"))) {
		PHALCON_INIT_VAR(camelized_class);
		ZVAL_STRINGL(camelized_class, Z_STRVAL_P(handler_name)+1, Z_STRLEN_P(handler_name)-1, 1);
	} else {
		camelized_class = handler_name;
	}
	
	/** 
	 * Create the complete controller class name prepending the namespace
	 */
	if (zend_is_true(namespace_name)) {
		if (phalcon_end_with_str(namespace_name, SL("\\"))) {
			PHALCON_CONCAT_VVV(return_value, namespace_name, camelized_class, handler_suffix);
		} else {
			PHALCON_CONCAT_VSVV(return_value, namespace_name, "\\", camelized_class, handler_suffix);
		}
	} else {
		PHALCON_CONCAT_VV(return_value, camelized_class, handler_suffix);
	}
	
	PHALCON_MM_RESTORE();
}<|MERGE_RESOLUTION|>--- conflicted
+++ resolved
@@ -557,17 +557,6 @@
  */
 PHP_METHOD(Phalcon_Dispatcher, dispatch){
 
-<<<<<<< HEAD
-	zval *dependency_injector, *exception_code = NULL;
-	zval *exception_message = NULL, *events_manager;
-	zval *event_name = NULL, *status = NULL, *value = NULL, *handler = NULL;
-	zval *handler_suffix, *action_suffix, *finished = NULL;
-	zval *namespace_name = NULL, *handler_name = NULL, *action_name = NULL;
-	zval *camelized_class = NULL, *handler_class = NULL, *has_service = NULL;
-	zval *was_fresh = NULL, *action_method = NULL, *params = NULL, *call_object = NULL;
-	zval *exception = NULL;
-	int number_dispatches;
-=======
 	zval *exception_code = NULL;
 	zval *exception_message = NULL;
 	zval *status = NULL, *value = NULL, *handler = NULL;
@@ -577,7 +566,6 @@
 	zval *dependency_injector, *events_manager, *tmp;
 	zval *handler_suffix, *action_suffix, *namespace_name, *handler_name, *action_name;
 	int number_dispatches = 0;
->>>>>>> 726d814b
 
 	PHALCON_MM_GROW();
 
@@ -613,18 +601,8 @@
 	
 	PHALCON_INIT_VAR(handler);
 	
-<<<<<<< HEAD
-	number_dispatches = 0;
-	
-	PHALCON_OBS_VAR(handler_suffix);
-	phalcon_read_property_this(&handler_suffix, this_ptr, SL("_handlerSuffix"), PH_NOISY_CC);
-	
-	PHALCON_OBS_VAR(action_suffix);
-	phalcon_read_property_this(&action_suffix, this_ptr, SL("_actionSuffix"), PH_NOISY_CC);
-=======
 	handler_suffix = phalcon_fetch_nproperty_this(this_ptr, SL("_handlerSuffix"), PH_NOISY_CC);
 	action_suffix  = phalcon_fetch_nproperty_this(this_ptr, SL("_actionSuffix"), PH_NOISY_CC);
->>>>>>> 726d814b
 	
 	/** 
 	 * Do at least one dispatch
@@ -640,21 +618,13 @@
 		if (zend_is_true(tmp)) {
 			break;
 		}
-<<<<<<< HEAD
-	
-=======
-
->>>>>>> 726d814b
+
 		++number_dispatches;
 	
 		/** 
 		 * Throw an exception after 256 consecutive forwards
 		 */
-<<<<<<< HEAD
-		if (number_dispatches >= 256) {
-=======
 		if (number_dispatches == 256) {
->>>>>>> 726d814b
 			PHALCON_INIT_NVAR(exception_code);
 			ZVAL_LONG(exception_code, 1);
 	
@@ -721,9 +691,6 @@
 		if (!phalcon_memnstr_str(handler_name, SL("\\"))) {
 			PHALCON_INIT_NVAR(camelized_class);
 			phalcon_camelize(camelized_class, handler_name);
-		} else if (phalcon_start_with_str(handler_name, SL("\\"))) {
-			PHALCON_INIT_NVAR(camelized_class);
-			ZVAL_STRINGL(camelized_class, Z_STRVAL_P(handler_name)+1, Z_STRLEN_P(handler_name)-1, 1);
 		} else {
 			camelized_class = handler_name;
 		}
@@ -1214,9 +1181,6 @@
 	if (!phalcon_memnstr_str(handler_name, SL("\\"))) {
 		PHALCON_INIT_VAR(camelized_class);
 		phalcon_camelize(camelized_class, handler_name);
-	} else if (phalcon_start_with_str(handler_name, SL("\\"))) {
-		PHALCON_INIT_VAR(camelized_class);
-		ZVAL_STRINGL(camelized_class, Z_STRVAL_P(handler_name)+1, Z_STRLEN_P(handler_name)-1, 1);
 	} else {
 		camelized_class = handler_name;
 	}
