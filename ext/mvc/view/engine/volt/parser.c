/* Driver template for the LEMON parser generator.
** The author disclaims copyright to this source code.
*/
/* First off, code is include which follows the "include" declaration
** in the input file. */
#include <stdio.h>
/* #line 42 "parser.y" */


#include "php_phalcon.h"
#include "mvc/view/engine/volt/parser.h"
#include "mvc/view/engine/volt/scanner.h"
#include "mvc/view/engine/volt/volt.h"
#include "mvc/view/exception.h"

#include <ext/standard/php_smart_str.h>

#include "kernel/main.h"
#include "kernel/memory.h"
#include "kernel/fcall.h"
#include "kernel/exception.h"

static zval *phvolt_ret_literal_zval(int type, phvolt_parser_token *T, phvolt_scanner_state *state)
{
	zval *ret;

	MAKE_STD_ZVAL(ret);
	array_init(ret);
	add_assoc_long(ret, "type", type);
	if (T) {
		add_assoc_stringl(ret, "value", T->token, T->token_len, 0);
		efree(T);
	}

	Z_ADDREF_P(state->active_file);
	add_assoc_zval(ret, "file", state->active_file);
	add_assoc_long(ret, "line", state->active_line);

	return ret;
}

static zval *phvolt_ret_if_statement(zval *expr, zval *true_statements, zval *false_statements, phvolt_scanner_state *state)
{
	zval *ret;

	MAKE_STD_ZVAL(ret);
	array_init(ret);
	add_assoc_long(ret, "type", PHVOLT_T_IF);
	add_assoc_zval(ret, "expr", expr);

	if (true_statements) {
		add_assoc_zval(ret, "true_statements", true_statements);
	}
	if (false_statements) {
		add_assoc_zval(ret, "false_statements", false_statements);
	}

	Z_ADDREF_P(state->active_file);
	add_assoc_zval(ret, "file", state->active_file);
	add_assoc_long(ret, "line", state->active_line);

	return ret;
}

static zval *phvolt_ret_elseif_statement(zval *expr, phvolt_scanner_state *state)
{
	zval *ret;

	MAKE_STD_ZVAL(ret);
	array_init(ret);
	add_assoc_long(ret, "type", PHVOLT_T_ELSEIF);
	add_assoc_zval(ret, "expr", expr);

	Z_ADDREF_P(state->active_file);
	add_assoc_zval(ret, "file", state->active_file);
	add_assoc_long(ret, "line", state->active_line);

	return ret;
}

static zval *phvolt_ret_elsefor_statement(phvolt_scanner_state *state)
{
	zval *ret;

	MAKE_STD_ZVAL(ret);
	array_init(ret);
	add_assoc_long(ret, "type", PHVOLT_T_ELSEFOR);

	Z_ADDREF_P(state->active_file);
	add_assoc_zval(ret, "file", state->active_file);
	add_assoc_long(ret, "line", state->active_line);

	return ret;
}

static zval *phvolt_ret_for_statement(phvolt_parser_token *variable, phvolt_parser_token *key, zval *expr, zval *if_expr, zval *block_statements, phvolt_scanner_state *state)
{
	zval *ret;

	MAKE_STD_ZVAL(ret);
	array_init(ret);
	add_assoc_long(ret, "type", PHVOLT_T_FOR);

	add_assoc_stringl(ret, "variable", variable->token, variable->token_len, 0);
	efree(variable);

	if (key) {
		add_assoc_stringl(ret, "key", key->token, key->token_len, 0);
		efree(key);
	}

	add_assoc_zval(ret, "expr", expr);

	if (if_expr) {
		add_assoc_zval(ret, "if_expr", if_expr);
	}

	add_assoc_zval(ret, "block_statements", block_statements);

	Z_ADDREF_P(state->active_file);
	add_assoc_zval(ret, "file", state->active_file);
	add_assoc_long(ret, "line", state->active_line);

	return ret;
}

static zval *phvolt_ret_cache_statement(zval *expr, phvolt_parser_token *lifetime, zval *block_statements, phvolt_scanner_state *state)
{
	zval *ret;

	MAKE_STD_ZVAL(ret);
	array_init(ret);

	add_assoc_long(ret, "type", PHVOLT_T_CACHE);
	add_assoc_zval(ret, "expr", expr);

	if (lifetime) {
		add_assoc_stringl(ret, "lifetime", lifetime->token, lifetime->token_len, 0);
		efree(lifetime);
	}
	add_assoc_zval(ret, "block_statements", block_statements);

	Z_ADDREF_P(state->active_file);
	add_assoc_zval(ret, "file", state->active_file);
	add_assoc_long(ret, "line", state->active_line);

	return ret;
}

static zval *phvolt_ret_set_statement(zval *assignments)
{
	zval *ret;

	MAKE_STD_ZVAL(ret);
	array_init_size(ret, 2);
	add_assoc_long(ret, "type", PHVOLT_T_SET);

	add_assoc_zval(ret, "assignments", assignments);

	return ret;
}

static zval *phvolt_ret_set_assignment(phvolt_parser_token *variable, int operator, zval *expr, phvolt_scanner_state *state)
{

	zval *ret;

	MAKE_STD_ZVAL(ret);
	array_init_size(ret, 5);

	add_assoc_stringl(ret, "variable", variable->token, variable->token_len, 0);
	efree(variable);

	add_assoc_long(ret, "op", operator);

	add_assoc_zval(ret, "expr", expr);

	Z_ADDREF_P(state->active_file);
	add_assoc_zval(ret, "file", state->active_file);
	add_assoc_long(ret, "line", state->active_line);

	return ret;
}

static zval *phvolt_ret_echo_statement(zval *expr, phvolt_scanner_state *state)
{
	zval *ret;

	MAKE_STD_ZVAL(ret);
	array_init_size(ret, 4);
	add_assoc_long(ret, "type", PHVOLT_T_ECHO);
	add_assoc_zval(ret, "expr", expr);

	Z_ADDREF_P(state->active_file);
	add_assoc_zval(ret, "file", state->active_file);
	add_assoc_long(ret, "line", state->active_line);

	return ret;
}

static zval *phvolt_ret_block_statement(phvolt_parser_token *name, zval *block_statements, phvolt_scanner_state *state)
{
	zval *ret;

	MAKE_STD_ZVAL(ret);
	array_init(ret);

	add_assoc_long(ret, "type", PHVOLT_T_BLOCK);

	add_assoc_stringl(ret, "name", name->token, name->token_len, 0);
	efree(name);

	if (block_statements) {
		add_assoc_zval(ret, "block_statements", block_statements);
	}

	Z_ADDREF_P(state->active_file);
	add_assoc_zval(ret, "file", state->active_file);
	add_assoc_long(ret, "line", state->active_line);

	return ret;
}

static zval *phvolt_ret_macro_statement(phvolt_parser_token *macro_name, zval *parameters, zval *block_statements, phvolt_scanner_state *state)
{
	zval *ret;

	MAKE_STD_ZVAL(ret);
	array_init(ret);
	add_assoc_long(ret, "type", PHVOLT_T_MACRO);

	add_assoc_stringl(ret, "name", macro_name->token, macro_name->token_len, 0);
	efree(macro_name);

	if (parameters) {
		add_assoc_zval(ret, "parameters", parameters);
	}

	if (block_statements) {
		add_assoc_zval(ret, "block_statements", block_statements);
	}

	Z_ADDREF_P(state->active_file);
	add_assoc_zval(ret, "file", state->active_file);
	add_assoc_long(ret, "line", state->active_line);

	return ret;
}

static zval *phvolt_ret_macro_parameter(phvolt_parser_token *variable, zval *default_value, phvolt_scanner_state *state)
{
	zval *ret;

	MAKE_STD_ZVAL(ret);
	array_init_size(ret, 5);

	add_assoc_stringl(ret, "variable", variable->token, variable->token_len, 0);
	efree(variable);

	if (default_value) {
		add_assoc_zval(ret, "default", default_value);
	}

	Z_ADDREF_P(state->active_file);
	add_assoc_zval(ret, "file", state->active_file);
	add_assoc_long(ret, "line", state->active_line);

	return ret;
}

static zval *phvolt_ret_extends_statement(phvolt_parser_token *P, phvolt_scanner_state *state)
{
	zval *ret;

	MAKE_STD_ZVAL(ret);
	array_init_size(ret, 4);

	add_assoc_long(ret, "type", PHVOLT_T_EXTENDS);
	add_assoc_stringl(ret, "path", P->token, P->token_len, 0);
	efree(P);

	Z_ADDREF_P(state->active_file);
	add_assoc_zval(ret, "file", state->active_file);
	add_assoc_long(ret, "line", state->active_line);

	return ret;
}

static zval *phvolt_ret_include_statement(zval *path, zval *params, phvolt_scanner_state *state)
{
	zval *ret;

	MAKE_STD_ZVAL(ret);
	array_init_size(ret, 4);

	add_assoc_long(ret, "type", PHVOLT_T_INCLUDE);

	add_assoc_zval(ret, "path", path);
	if (params) {
		add_assoc_zval(ret, "params", params);
	}

	Z_ADDREF_P(state->active_file);
	add_assoc_zval(ret, "file", state->active_file);
	add_assoc_long(ret, "line", state->active_line);

	return ret;
}

static zval *phvolt_ret_do_statement(zval *expr, phvolt_scanner_state *state)
{
	zval *ret;

	MAKE_STD_ZVAL(ret);
	array_init_size(ret, 4);

	add_assoc_long(ret, "type", PHVOLT_T_DO);

	add_assoc_zval(ret, "expr", expr);

	Z_ADDREF_P(state->active_file);
	add_assoc_zval(ret, "file", state->active_file);
	add_assoc_long(ret, "line", state->active_line);

	return ret;
}

static zval *phvolt_ret_return_statement(zval *expr, phvolt_scanner_state *state)
{
	zval *ret;

	MAKE_STD_ZVAL(ret);
	array_init_size(ret, 4);

	add_assoc_long(ret, "type", PHVOLT_T_RETURN);

	add_assoc_zval(ret, "expr", expr);

	Z_ADDREF_P(state->active_file);
	add_assoc_zval(ret, "file", state->active_file);
	add_assoc_long(ret, "line", state->active_line);

	return ret;
}

static zval *phvolt_ret_autoescape_statement(int enable, zval *block_statements, phvolt_scanner_state *state)
{
	zval *ret;

	MAKE_STD_ZVAL(ret);
	array_init_size(ret, 5);

	add_assoc_long(ret, "type", PHVOLT_T_AUTOESCAPE);
	add_assoc_long(ret, "enable", enable);
	add_assoc_zval(ret, "block_statements", block_statements);

	Z_ADDREF_P(state->active_file);
	add_assoc_zval(ret, "file", state->active_file);
	add_assoc_long(ret, "line", state->active_line);

	return ret;
}

static zval *phvolt_ret_empty_statement(phvolt_scanner_state *state)
{
	zval *ret;

	MAKE_STD_ZVAL(ret);
	array_init_size(ret, 3);
	add_assoc_long(ret, "type", PHVOLT_T_EMPTY);

	Z_ADDREF_P(state->active_file);
	add_assoc_zval(ret, "file", state->active_file);
	add_assoc_long(ret, "line", state->active_line);

	return ret;
}

static zval *phvolt_ret_break_statement(phvolt_scanner_state *state)
{
	zval *ret;

	MAKE_STD_ZVAL(ret);
	array_init_size(ret, 3);
	add_assoc_long(ret, "type", PHVOLT_T_BREAK);

	Z_ADDREF_P(state->active_file);
	add_assoc_zval(ret, "file", state->active_file);
	add_assoc_long(ret, "line", state->active_line);

	return ret;
}

static zval *phvolt_ret_continue_statement(phvolt_scanner_state *state)
{
	zval *ret;

	MAKE_STD_ZVAL(ret);
	array_init_size(ret, 3);
	add_assoc_long(ret, "type", PHVOLT_T_CONTINUE);

	Z_ADDREF_P(state->active_file);
	add_assoc_zval(ret, "file", state->active_file);
	add_assoc_long(ret, "line", state->active_line);

	return ret;
}

static zval *phvolt_ret_zval_list(zval *list_left, zval *right_list)
{

	zval *ret;
	HashPosition pos;
	HashTable *list;

	MAKE_STD_ZVAL(ret);
	array_init(ret);

	if (list_left) {

		list = Z_ARRVAL_P(list_left);
		if (zend_hash_index_exists(list, 0)) {
			zend_hash_internal_pointer_reset_ex(list, &pos);
			for (;; zend_hash_move_forward_ex(list, &pos)) {

				zval ** item;

				if (zend_hash_get_current_data_ex(list, (void**) &item, &pos) == FAILURE) {
					break;
				}

				Z_ADDREF_PP(item);
				add_next_index_zval(ret, *item);

			}
			zval_ptr_dtor(&list_left);
		} else {
			add_next_index_zval(ret, list_left);
		}
	}

	add_next_index_zval(ret, right_list);

	return ret;
}

static zval *phvolt_ret_named_item(phvolt_parser_token *name, zval *expr, phvolt_scanner_state *state)
{
	zval *ret;

	MAKE_STD_ZVAL(ret);
	array_init(ret);
	add_assoc_zval(ret, "expr", expr);
	if (name != NULL) {
		add_assoc_stringl(ret, "name", name->token, name->token_len, 0);
		efree(name);
	}

	Z_ADDREF_P(state->active_file);
	add_assoc_zval(ret, "file", state->active_file);
	add_assoc_long(ret, "line", state->active_line);

	return ret;
}

static zval *phvolt_ret_expr(int type, zval *left, zval *right, zval *ternary, phvolt_scanner_state *state)
{
	zval *ret;

	MAKE_STD_ZVAL(ret);
	array_init(ret);
	add_assoc_long(ret, "type", type);

	if (ternary) {
		add_assoc_zval(ret, "ternary", ternary);
	}

	if (left) {
		add_assoc_zval(ret, "left", left);
	}

	if (right) {
		add_assoc_zval(ret, "right", right);
	}

	Z_ADDREF_P(state->active_file);
	add_assoc_zval(ret, "file", state->active_file);
	add_assoc_long(ret, "line", state->active_line);

	return ret;
}

static zval *phvolt_ret_slice(zval *left, zval *start, zval *end, phvolt_scanner_state *state)
{
	zval *ret;

	MAKE_STD_ZVAL(ret);
	array_init(ret);
	add_assoc_long(ret, "type", PHVOLT_T_SLICE);
	add_assoc_zval(ret, "left", left);

	if (start != NULL) {
		add_assoc_zval(ret, "start", start);
	}

	if (end != NULL) {
		add_assoc_zval(ret, "end", end);
	}

	Z_ADDREF_P(state->active_file);
	add_assoc_zval(ret, "file", state->active_file);
	add_assoc_long(ret, "line", state->active_line);

	return ret;
}

static zval *phvolt_ret_func_call(zval *expr, zval *arguments, phvolt_scanner_state *state)
{

	zval *ret;

	MAKE_STD_ZVAL(ret);
	array_init(ret);
	add_assoc_long(ret, "type", PHVOLT_T_FCALL);
	add_assoc_zval(ret, "name", expr);

	if (arguments) {
		add_assoc_zval(ret, "arguments", arguments);
	}

	Z_ADDREF_P(state->active_file);
	add_assoc_zval(ret, "file", state->active_file);
	add_assoc_long(ret, "line", state->active_line);

	return ret;
}

static zval *phvolt_ret_macro_call_statement(zval *expr, zval *arguments, zval *caller, phvolt_scanner_state *state)
{

	zval *ret;

	MAKE_STD_ZVAL(ret);
	array_init(ret);
	add_assoc_long(ret, "type", PHVOLT_T_CALL);
	add_assoc_zval(ret, "name", expr);

	if (arguments) {
		add_assoc_zval(ret, "arguments", arguments);
	}

	if (caller) {
		add_assoc_zval(ret, "caller", caller);
	}

	Z_ADDREF_P(state->active_file);
	add_assoc_zval(ret, "file", state->active_file);
	add_assoc_long(ret, "line", state->active_line);

	return ret;
}


/* #line 565 "parser.c" */
#include "parser.h"
/* Next is all token values, in a form suitable for use by makeheaders.
** This section will be null unless lemon is run with the -m switch.
*/
/* 
** These constants (all generated automatically by the parser generator)
** specify the various kinds of tokens (terminals) that the parser
** understands. 
**
** Each symbol here is a terminal symbol in the grammar.
*/
#if INTERFACE
#define PHVOLT_OPEN_DELIMITER                  1
#define PHVOLT_COMMA                           2
#define PHVOLT_IN                              3
#define PHVOLT_QUESTION                        4
#define PHVOLT_COLON                           5
#define PHVOLT_RANGE                           6
#define PHVOLT_AND                             7
#define PHVOLT_OR                              8
#define PHVOLT_IS                              9
#define PHVOLT_EQUALS                         10
#define PHVOLT_NOTEQUALS                      11
#define PHVOLT_LESS                           12
#define PHVOLT_GREATER                        13
#define PHVOLT_GREATEREQUAL                   14
#define PHVOLT_LESSEQUAL                      15
#define PHVOLT_IDENTICAL                      16
#define PHVOLT_NOTIDENTICAL                   17
#define PHVOLT_DIVIDE                         18
#define PHVOLT_TIMES                          19
#define PHVOLT_MOD                            20
#define PHVOLT_PLUS                           21
#define PHVOLT_MINUS                          22
#define PHVOLT_CONCAT                         23
#define PHVOLT_SBRACKET_OPEN                  24
#define PHVOLT_PIPE                           25
#define PHVOLT_NOT                            26
#define PHVOLT_INCR                           27
#define PHVOLT_DECR                           28
#define PHVOLT_PARENTHESES_OPEN               29
#define PHVOLT_DOT                            30
#define PHVOLT_IF                             31
#define PHVOLT_CLOSE_DELIMITER                32
#define PHVOLT_ENDIF                          33
#define PHVOLT_ELSE                           34
#define PHVOLT_ELSEIF                         35
#define PHVOLT_ELSEFOR                        36
#define PHVOLT_FOR                            37
#define PHVOLT_IDENTIFIER                     38
#define PHVOLT_ENDFOR                         39
#define PHVOLT_SET                            40
#define PHVOLT_ASSIGN                         41
#define PHVOLT_ADD_ASSIGN                     42
#define PHVOLT_SUB_ASSIGN                     43
#define PHVOLT_MUL_ASSIGN                     44
#define PHVOLT_DIV_ASSIGN                     45
#define PHVOLT_MACRO                          46
#define PHVOLT_PARENTHESES_CLOSE              47
#define PHVOLT_ENDMACRO                       48
#define PHVOLT_INTEGER                        49
#define PHVOLT_STRING                         50
#define PHVOLT_DOUBLE                         51
#define PHVOLT_NULL                           52
#define PHVOLT_FALSE                          53
#define PHVOLT_TRUE                           54
#define PHVOLT_CALL                           55
#define PHVOLT_ENDCALL                        56
#define PHVOLT_OPEN_EDELIMITER                57
#define PHVOLT_CLOSE_EDELIMITER               58
#define PHVOLT_BLOCK                          59
#define PHVOLT_ENDBLOCK                       60
#define PHVOLT_CACHE                          61
#define PHVOLT_ENDCACHE                       62
#define PHVOLT_EXTENDS                        63
#define PHVOLT_INCLUDE                        64
#define PHVOLT_WITH                           65
#define PHVOLT_DO                             66
#define PHVOLT_RETURN                         67
#define PHVOLT_AUTOESCAPE                     68
#define PHVOLT_ENDAUTOESCAPE                  69
#define PHVOLT_BREAK                          70
#define PHVOLT_CONTINUE                       71
#define PHVOLT_RAW_FRAGMENT                   72
#define PHVOLT_DEFINED                        73
#define PHVOLT_SBRACKET_CLOSE                 74
#define PHVOLT_CBRACKET_OPEN                  75
#define PHVOLT_CBRACKET_CLOSE                 76
#endif
/* Make sure the INTERFACE macro is defined.
*/
#ifndef INTERFACE
# define INTERFACE 1
#endif
/* The next thing included is series of defines which control
** various aspects of the generated parser.
**    KKCODETYPE         is the data type used for storing terminal
**                       and nonterminal numbers.  "unsigned char" is
**                       used if there are fewer than 250 terminals
**                       and nonterminals.  "int" is used otherwise.
**    KKNOCODE           is a number of type KKCODETYPE which corresponds
**                       to no legal terminal or nonterminal number.  This
**                       number is used to fill in empty slots of the hash 
**                       table.
**    KKFALLBACK         If defined, this indicates that one or more tokens
**                       have fall-back values which should be used if the
**                       original value of the token will not parse.
**    KKACTIONTYPE       is the data type used for storing terminal
**                       and nonterminal numbers.  "unsigned char" is
**                       used if there are fewer than 250 rules and
**                       states combined.  "int" is used otherwise.
**    phvolt_KTOKENTYPE     is the data type used for minor tokens given 
**                       directly to the parser from the tokenizer.
**    KKMINORTYPE        is the data type used for all minor tokens.
**                       This is typically a union of many types, one of
**                       which is phvolt_KTOKENTYPE.  The entry in the union
**                       for base tokens is called "kk0".
**    KKSTACKDEPTH       is the maximum depth of the parser's stack.
**    phvolt_ARG_SDECL     A static variable declaration for the %extra_argument
**    phvolt_ARG_PDECL     A parameter declaration for the %extra_argument
**    phvolt_ARG_STORE     Code to store %extra_argument into kkpParser
**    phvolt_ARG_FETCH     Code to extract %extra_argument from kkpParser
**    KKNSTATE           the combined number of states.
**    KKNRULE            the number of rules in the grammar
**    KKERRORSYMBOL      is the code number of the error symbol.  If not
**                       defined, then do no error processing.
*/
#define KKCODETYPE unsigned char
#define KKNOCODE 114
#define KKACTIONTYPE unsigned short int
#if INTERFACE
#define phvolt_KTOKENTYPE phvolt_parser_token*
#endif
typedef union {
  phvolt_KTOKENTYPE kk0;
  zval* kk132;
  int kk227;
} KKMINORTYPE;
#define KKSTACKDEPTH 100
#if INTERFACE
#define phvolt_ARG_SDECL phvolt_parser_status *status;
#define phvolt_ARG_PDECL ,phvolt_parser_status *status
#define phvolt_ARG_FETCH phvolt_parser_status *status = kkpParser->status
#define phvolt_ARG_STORE kkpParser->status = status
#endif
#define KKNSTATE 322
#define KKNRULE 133
#define KKERRORSYMBOL 77
#define KKERRSYMDT kk227
#define KK_NO_ACTION      (KKNSTATE+KKNRULE+2)
#define KK_ACCEPT_ACTION  (KKNSTATE+KKNRULE+1)
#define KK_ERROR_ACTION   (KKNSTATE+KKNRULE)

/* Next are that tables used to determine what action to take based on the
** current state and lookahead token.  These tables are used to implement
** functions that take a state number and lookahead value and return an
** action integer.  
**
** Suppose the action integer is N.  Then the action is determined as
** follows
**
**   0 <= N < KKNSTATE                  Shift N.  That is, push the lookahead
**                                      token onto the stack and goto state N.
**
**   KKNSTATE <= N < KKNSTATE+KKNRULE   Reduce by rule N-KKNSTATE.
**
**   N == KKNSTATE+KKNRULE              A syntax error has occurred.
**
**   N == KKNSTATE+KKNRULE+1            The parser accepts its input.
**
**   N == KKNSTATE+KKNRULE+2            No such action.  Denotes unused
**                                      slots in the kk_action[] table.
**
** The action table is constructed as a single large table named kk_action[].
** Given state S and lookahead X, the action is computed as
**
**      kk_action[ kk_shift_ofst[S] + X ]
**
** If the index value kk_shift_ofst[S]+X is out of range or if the value
** kk_lookahead[kk_shift_ofst[S]+X] is not equal to X or if kk_shift_ofst[S]
** is equal to KK_SHIFT_USE_DFLT, it means that the action is not in the table
** and that kk_default[S] should be used instead.  
**
** The formula above is for computing the action when the lookahead is
** a terminal symbol.  If the lookahead is a non-terminal (as occurs after
** a reduce action) then the kk_reduce_ofst[] array is used in place of
** the kk_shift_ofst[] array and KK_REDUCE_USE_DFLT is used in place of
** KK_SHIFT_USE_DFLT.
**
** The following are the tables generated in this section:
**
**  kk_action[]        A single table containing all actions.
**  kk_lookahead[]     A table containing the lookahead for each entry in
**                     kk_action.  Used to detect hash collisions.
**  kk_shift_ofst[]    For each state, the offset into kk_action for
**                     shifting terminals.
**  kk_reduce_ofst[]   For each state, the offset into kk_action for
**                     shifting non-terminals after a reduce.
**  kk_default[]       Default action for each state.
*/
static KKACTIONTYPE kk_action[] = {
 /*     0 */    82,   92,   23,   60,   52,   54,   64,   62,   66,   72,
 /*    10 */    74,   76,   78,   68,   70,   48,   46,   50,   43,   40,
 /*    20 */    56,   89,   58,   84,   87,   88,   96,   80,  288,  162,
 /*    30 */    82,   92,  128,   60,   52,   54,   64,   62,   66,   72,
 /*    40 */    74,   76,   78,   68,   70,   48,   46,   50,   43,   40,
 /*    50 */    56,   89,   58,   84,   87,   88,   96,   80,  244,  213,
 /*    60 */    48,   46,   50,   43,   40,   56,   89,   58,   84,   87,
 /*    70 */    88,   96,   80,  247,  295,  160,  255,  127,  168,  183,
 /*    80 */    82,   92,  170,   60,   52,   54,   64,   62,   66,   72,
 /*    90 */    74,   76,   78,   68,   70,   48,   46,   50,   43,   40,
 /*   100 */    56,   89,   58,   84,   87,   88,   96,   80,  322,  223,
 /*   110 */    82,   92,  169,   60,   52,   54,   64,   62,   66,   72,
 /*   120 */    74,   76,   78,   68,   70,   48,   46,   50,   43,   40,
 /*   130 */    56,   89,   58,   84,   87,   88,   96,   80,  304,  299,
 /*   140 */    82,   92,  224,   60,   52,   54,   64,   62,   66,   72,
 /*   150 */    74,   76,   78,   68,   70,   48,   46,   50,   43,   40,
 /*   160 */    56,   89,   58,   84,   87,   88,   96,   80,   30,   26,
 /*   170 */    82,   92,   32,   60,   52,   54,   64,   62,   66,   72,
 /*   180 */    74,   76,   78,   68,   70,   48,   46,   50,   43,   40,
 /*   190 */    56,   89,   58,   84,   87,   88,   96,   80,  108,   39,
 /*   200 */    82,   92,  108,   60,   52,   54,   64,   62,   66,   72,
 /*   210 */    74,   76,   78,   68,   70,   48,   46,   50,   43,   40,
 /*   220 */    56,   89,   58,   84,   87,   88,   96,   80,   82,   92,
 /*   230 */    94,   60,   52,   54,   64,   62,   66,   72,   74,   76,
 /*   240 */    78,   68,   70,   48,   46,   50,   43,   40,   56,   89,
 /*   250 */    58,   84,   87,   88,   96,   80,   43,   40,   56,   89,
 /*   260 */    58,   84,   87,   88,   96,   80,   84,   87,   88,   96,
 /*   270 */    80,   91,  112,  128,  107,   82,   92,  276,   60,   52,
 /*   280 */    54,   64,   62,   66,   72,   74,   76,   78,   68,   70,
 /*   290 */    48,   46,   50,   43,   40,   56,   89,   58,   84,   87,
 /*   300 */    88,   96,   80,   89,   58,   84,   87,   88,   96,   80,
 /*   310 */   281,  282,  283,  284,  285,  286,  269,  287,  197,  102,
 /*   320 */   234,  249,  270,   82,   92,   36,   60,   52,   54,   64,
 /*   330 */    62,   66,   72,   74,   76,   78,   68,   70,   48,   46,
 /*   340 */    50,   43,   40,   56,   89,   58,   84,   87,   88,   96,
 /*   350 */    80,   85,  226,   82,   92,  136,   60,   52,   54,   64,
 /*   360 */    62,   66,   72,   74,   76,   78,   68,   70,   48,   46,
 /*   370 */    50,   43,   40,   56,   89,   58,   84,   87,   88,   96,
 /*   380 */    80,  115,  229,   82,   92,  137,   60,   52,   54,   64,
 /*   390 */    62,   66,   72,   74,   76,   78,   68,   70,   48,   46,
 /*   400 */    50,   43,   40,   56,   89,   58,   84,   87,   88,   96,
 /*   410 */    80,  131,  232,   82,   92,  435,   60,   52,   54,   64,
 /*   420 */    62,   66,   72,   74,   76,   78,   68,   70,   48,   46,
 /*   430 */    50,   43,   40,   56,   89,   58,   84,   87,   88,   96,
 /*   440 */    80,   92,  436,   60,   52,   54,   64,   62,   66,   72,
 /*   450 */    74,   76,   78,   68,   70,   48,   46,   50,   43,   40,
 /*   460 */    56,   89,   58,   84,   87,   88,   96,   80,  246,  141,
 /*   470 */   143,  144,   82,   92,  157,   60,   52,   54,   64,   62,
 /*   480 */    66,   72,   74,   76,   78,   68,   70,   48,   46,   50,
 /*   490 */    43,   40,   56,   89,   58,   84,   87,   88,   96,   80,
 /*   500 */   435,  290,   82,   92,  159,   60,   52,   54,   64,   62,
 /*   510 */    66,   72,   74,   76,   78,   68,   70,   48,   46,   50,
 /*   520 */    43,   40,   56,   89,   58,   84,   87,   88,   96,   80,
 /*   530 */   436,  306,   82,   92,  166,   60,   52,   54,   64,   62,
 /*   540 */    66,   72,   74,   76,   78,   68,   70,   48,   46,   50,
 /*   550 */    43,   40,   56,   89,   58,   84,   87,   88,   96,   80,
 /*   560 */    82,   92,  172,   60,   52,   54,   64,   62,   66,   72,
 /*   570 */    74,   76,   78,   68,   70,   48,   46,   50,   43,   40,
 /*   580 */    56,   89,   58,   84,   87,   88,  195,   80,   60,   52,
 /*   590 */    54,   64,   62,   66,   72,   74,   76,   78,   68,   70,
 /*   600 */    48,   46,   50,   43,   40,   56,   89,   58,   84,   87,
 /*   610 */    88,   96,   80,   52,   54,   64,   62,   66,   72,   74,
 /*   620 */    76,   78,   68,   70,   48,   46,   50,   43,   40,   56,
 /*   630 */    89,   58,   84,   87,   88,   96,   80,  456,    1,    2,
 /*   640 */   248,    4,    5,    6,    7,    8,    9,   10,   11,   12,
 /*   650 */    13,   14,   15,   16,   17,   18,   19,   20,   21,   22,
 /*   660 */    64,   62,   66,   72,   74,   76,   78,   68,   70,   48,
 /*   670 */    46,   50,   43,   40,   56,   89,   58,   84,   87,   88,
 /*   680 */    96,   80,   27,  248,    4,    5,    6,    7,    8,    9,
 /*   690 */    10,   11,   12,   13,   14,   15,   16,   17,   18,   19,
 /*   700 */    20,   21,   22,   33,  248,    4,    5,    6,    7,    8,
 /*   710 */     9,   10,   11,   12,   13,   14,   15,   16,   17,   18,
 /*   720 */    19,   20,   21,   22,  163,  248,    4,    5,    6,    7,
 /*   730 */     8,    9,   10,   11,   12,   13,   14,   15,   16,   17,
 /*   740 */    18,   19,   20,   21,   22,  189,  248,    4,    5,    6,
 /*   750 */     7,    8,    9,   10,   11,   12,   13,   14,   15,   16,
 /*   760 */    17,   18,   19,   20,   21,   22,  199,  248,    4,    5,
 /*   770 */     6,    7,    8,    9,   10,   11,   12,   13,   14,   15,
 /*   780 */    16,   17,   18,   19,   20,   21,   22,  207,  248,    4,
 /*   790 */     5,    6,    7,    8,    9,   10,   11,   12,   13,   14,
 /*   800 */    15,   16,   17,   18,   19,   20,   21,   22,  214,  248,
 /*   810 */     4,    5,    6,    7,    8,    9,   10,   11,   12,   13,
 /*   820 */    14,   15,   16,   17,   18,   19,   20,   21,   22,  236,
 /*   830 */   248,    4,    5,    6,    7,    8,    9,   10,   11,   12,
 /*   840 */    13,   14,   15,   16,   17,   18,   19,   20,   21,   22,
 /*   850 */   251,  248,    4,    5,    6,    7,    8,    9,   10,   11,
 /*   860 */    12,   13,   14,   15,   16,   17,   18,   19,   20,   21,
 /*   870 */    22,  257,  248,    4,    5,    6,    7,    8,    9,   10,
 /*   880 */    11,   12,   13,   14,   15,   16,   17,   18,   19,   20,
 /*   890 */    21,   22,  272,  248,    4,    5,    6,    7,    8,    9,
 /*   900 */    10,   11,   12,   13,   14,   15,   16,   17,   18,   19,
 /*   910 */    20,   21,   22,  291,  248,    4,    5,    6,    7,    8,
 /*   920 */     9,   10,   11,   12,   13,   14,   15,   16,   17,   18,
 /*   930 */    19,   20,   21,   22,  300,  248,    4,    5,    6,    7,
 /*   940 */     8,    9,   10,   11,   12,   13,   14,   15,   16,   17,
 /*   950 */    18,   19,   20,   21,   22,  307,  248,    4,    5,    6,
 /*   960 */     7,    8,    9,   10,   11,   12,   13,   14,   15,   16,
 /*   970 */    17,   18,   19,   20,   21,   22,    3,    4,    5,    6,
 /*   980 */     7,    8,    9,   10,   11,   12,   13,   14,   15,   16,
 /*   990 */    17,   18,   19,   20,   21,   22,   24,  203,   29,   31,
 /*  1000 */    37,  156,  158,  323,   23,  167,  171,  185,   25,   90,
 /*  1010 */   139,  184,  173,  175,  177,  179,  181,  140,  117,  117,
 /*  1020 */   193,  138,  186,  188,  204,  278,  211,  192,  218,  221,
 /*  1030 */   198,  227,  230,  233,  187,  240,  242,   24,  203,  315,
 /*  1040 */   317,   37,  156,  158,   97,  314,  167,   38,  202,  104,
 /*  1050 */   126,   28,  184,  104,  117,  134,  106,  117,  113,  117,
 /*  1060 */   244,  193,  125,  117,  205,  204,  266,  211,  206,  218,
 /*  1070 */   221,  219,  227,  230,  233,  247,  240,  242,   24,  203,
 /*  1080 */    35,  104,   37,  156,  158,  155,   97,  167,  111,   97,
 /*  1090 */   113,  117,  196,  184,  139,  117,  117,  134,  210,  117,
 /*  1100 */   129,  244,  193,  217,  220,  138,  204,  244,  211,  235,
 /*  1110 */   218,  221,  311,  227,  230,  233,  247,  240,  242,   24,
 /*  1120 */   203,   42,  247,   37,  156,  158,  154,  165,  167,  239,
 /*  1130 */   142,  117,  241,  243,  184,   45,  117,  250,   47,  267,
 /*  1140 */    49,  254,  256,  193,  260,  117,  263,  204,  117,  211,
 /*  1150 */   117,  218,  221,   34,  227,  230,  233,  164,  240,  242,
 /*  1160 */    24,  203,   51,   53,   37,  156,  158,  265,  244,  167,
 /*  1170 */   268,   55,  117,  117,  271,  184,   57,  191,  275,  190,
 /*  1180 */   279,  117,  280,  247,  193,  278,  117,  277,  204,  297,
 /*  1190 */   211,  294,  218,  221,   59,  227,  230,  233,  200,  240,
 /*  1200 */   242,   24,  203,  296,  117,   37,  156,  158,   61,  244,
 /*  1210 */   167,  303,  310,  244,  313,  316,  184,   63,  117,  318,
 /*  1220 */   319,  320,   65,  321,  247,  193,  201,  117,  247,  204,
 /*  1230 */   261,  211,  117,  218,  221,  244,  227,  230,  233,  208,
 /*  1240 */   240,  242,   24,  203,  248,   67,   37,  156,  158,   69,
 /*  1250 */   247,  167,   71,  248,  244,  117,  215,  184,   73,  117,
 /*  1260 */   248,  248,  117,   75,  248,  248,  193,  248,  117,  247,
 /*  1270 */   204,  209,  211,  117,  218,  221,  237,  227,  230,  233,
 /*  1280 */   252,  240,  242,   24,  203,  248,  244,   37,  156,  158,
 /*  1290 */    77,  248,  167,  248,   79,  244,   81,  258,  184,   83,
 /*  1300 */   117,  247,  248,  248,  117,  248,  117,  193,  248,  117,
 /*  1310 */   247,  204,  244,  211,  216,  218,  221,  273,  227,  230,
 /*  1320 */   233,  292,  240,  242,   24,  203,  248,  247,   37,  156,
 /*  1330 */   158,   86,  244,  167,   93,   95,  244,  248,  301,  184,
 /*  1340 */    99,  117,  248,  248,  117,  117,  248,  247,  193,  248,
 /*  1350 */   117,  247,  204,  244,  211,  248,  218,  221,  308,  227,
 /*  1360 */   230,  233,  238,  240,  242,   24,  203,  248,  247,   37,
 /*  1370 */   156,  158,  101,  244,  167,  116,  248,  244,  248,  248,
 /*  1380 */   184,  132,  117,  248,  248,  117,  151,  248,  247,  193,
 /*  1390 */   248,  117,  247,  204,  244,  211,  117,  218,  221,  248,
 /*  1400 */   227,  230,  233,  253,  240,  242,   24,  203,  153,  247,
 /*  1410 */    37,  156,  158,  161,  244,  167,  174,  248,  117,  248,
 /*  1420 */   248,  184,  176,  117,  248,  178,  117,  248,  248,  247,
 /*  1430 */   193,  248,  117,  248,  204,  117,  211,  259,  218,  221,
 /*  1440 */   180,  227,  230,  233,  248,  240,  242,   24,  203,  182,
 /*  1450 */   117,   37,  156,  158,  194,  212,  167,  248,  248,  117,
 /*  1460 */   222,  248,  184,  225,  117,  117,  248,  248,  228,  248,
 /*  1470 */   117,  193,  248,  117,  248,  204,  262,  211,  117,  218,
 /*  1480 */   221,  248,  227,  230,  233,  248,  240,  242,   24,  203,
 /*  1490 */   231,  245,   37,  156,  158,  248,  289,  167,  298,  305,
 /*  1500 */   117,  117,  248,  184,  248,  274,  117,  248,  117,  117,
 /*  1510 */   248,  248,  193,  248,  248,  248,  204,  248,  211,  248,
 /*  1520 */   218,  221,  248,  227,  230,  233,  248,  240,  242,   24,
 /*  1530 */   203,  248,  248,   37,  156,  158,  248,  293,  167,  248,
 /*  1540 */   248,  248,  248,  248,  184,  248,  248,  248,  248,  248,
 /*  1550 */   248,  248,  248,  193,  248,  248,  248,  204,  248,  211,
 /*  1560 */   248,  218,  221,  248,  227,  230,  233,  248,  240,  242,
 /*  1570 */    24,  203,  248,  248,   37,  156,  158,  248,  302,  167,
 /*  1580 */   248,  248,  248,  248,  248,  184,  248,  248,  248,  248,
 /*  1590 */   248,  248,  248,  248,  193,  248,  248,  248,  204,  248,
 /*  1600 */   211,  248,  218,  221,  248,  227,  230,  233,  248,  240,
 /*  1610 */   242,   24,  203,  248,  248,   37,  156,  158,  248,  309,
 /*  1620 */   167,  248,  248,  248,  248,  248,  184,  248,  248,  248,
 /*  1630 */   248,  248,  248,  248,  248,  193,  248,  248,  248,  204,
 /*  1640 */   248,  211,  248,  218,  221,  248,  227,  230,  233,  248,
 /*  1650 */   240,  242,   24,  203,  312,  248,   37,  156,  158,  248,
 /*  1660 */   248,  167,  248,  248,  248,  248,  248,  184,  248,  248,
 /*  1670 */   248,  248,  248,  248,  248,  248,  193,  248,  248,  248,
 /*  1680 */   204,  248,  211,  248,  218,  221,  248,  227,  230,  233,
 /*  1690 */   248,  240,  242,   24,  203,  248,  248,   37,  156,  158,
 /*  1700 */   248,  248,  167,  248,  248,  248,  248,  248,  184,  248,
 /*  1710 */   248,  248,  248,  248,  248,  248,  248,  193,  248,  248,
 /*  1720 */   248,  204,  248,  211,  248,  218,  221,  248,  227,  230,
 /*  1730 */   233,  248,  240,  242,  248,  248,  248,  152,  248,   44,
 /*  1740 */    41,  248,  103,  248,   98,  248,  248,  100,  248,  248,
 /*  1750 */   248,  248,  248,  248,  248,  248,  118,  248,  248,  248,
 /*  1760 */   248,  248,  248,  248,  248,  248,  248,  119,  120,  121,
 /*  1770 */   122,  123,  124,  248,  248,  150,  248,  248,   44,   41,
 /*  1780 */   248,  103,  248,   98,  248,  248,  100,  248,  248,  248,
 /*  1790 */   248,  248,  248,  109,  248,  118,  248,   44,   41,  248,
 /*  1800 */   103,  248,  147,  248,  248,  100,  119,  120,  121,  122,
 /*  1810 */   123,  124,  248,  248,  118,  248,  248,  135,  248,  248,
 /*  1820 */   248,  248,  248,  248,  248,  119,  120,  121,  122,  123,
 /*  1830 */   124,  248,  109,   44,   41,  248,  103,  248,   98,  248,
 /*  1840 */   248,  100,  248,  248,  248,  248,  248,  248,  248,  149,
 /*  1850 */   146,  109,   44,   41,  248,  103,  248,   98,  248,  248,
 /*  1860 */   100,  145,  120,  121,  122,  123,  124,  248,  248,  118,
 /*  1870 */   248,   44,   41,  248,  103,  248,   98,  248,  133,  100,
 /*  1880 */   119,  130,  121,  122,  123,  124,  248,  109,  118,  248,
 /*  1890 */   248,  248,  248,  248,  248,  248,  248,  248,  248,  119,
 /*  1900 */   114,  121,  122,  123,  124,  248,  109,  248,  248,   44,
 /*  1910 */    41,  248,  103,  248,   98,  248,  248,  100,  248,  248,
 /*  1920 */   248,  248,  248,  248,  105,  109,  118,  248,   44,   41,
 /*  1930 */   248,  103,  248,   98,  248,  248,  100,  119,  114,  121,
 /*  1940 */   122,  123,  124,  248,  248,  118,  248,  248,  248,  248,
 /*  1950 */   248,  248,  248,  248,  248,  248,  119,  120,  121,  122,
 /*  1960 */   123,  124,  248,  109,  110,  248,  248,   44,   41,  248,
 /*  1970 */   103,  248,   98,  248,  248,  100,  248,  248,  248,  248,
 /*  1980 */   148,  248,  109,  248,  118,  248,   44,   41,  248,  103,
 /*  1990 */   248,   98,  248,  264,  100,  119,  130,  121,  122,  123,
 /*  2000 */   124,  248,  248,  118,  248,  248,  248,  248,  248,  248,
 /*  2010 */   248,  248,  248,  248,  119,  120,  121,  122,  123,  124,
 /*  2020 */   248,  109,   44,   41,  248,  103,  248,   98,  248,  248,
 /*  2030 */   100,  248,  248,  248,  248,  248,  248,  248,  248,  118,
 /*  2040 */   109,   44,   41,  248,  103,  248,   98,  248,  248,  100,
 /*  2050 */   119,  114,  121,  122,  123,  124,  248,  248,  118,  248,
 /*  2060 */   248,  248,  248,  248,  248,  248,  248,  248,  248,  119,
 /*  2070 */   130,  121,  122,  123,  124,  248,  109,  248,  248,  248,
 /*  2080 */   248,  248,  248,  248,  248,  248,  248,  248,  248,  248,
 /*  2090 */   248,  248,  248,  248,  248,  109,
};
static KKCODETYPE kk_lookahead[] = {
 /*     0 */     3,    4,    1,    6,    7,    8,    9,   10,   11,   12,
 /*    10 */    13,   14,   15,   16,   17,   18,   19,   20,   21,   22,
 /*    20 */    23,   24,   25,   26,   27,   28,   29,   30,   31,   32,
 /*    30 */     3,    4,    2,    6,    7,    8,    9,   10,   11,   12,
 /*    40 */    13,   14,   15,   16,   17,   18,   19,   20,   21,   22,
 /*    50 */    23,   24,   25,   26,   27,   28,   29,   30,   57,   32,
 /*    60 */    18,   19,   20,   21,   22,   23,   24,   25,   26,   27,
 /*    70 */    28,   29,   30,   72,    2,    3,   49,   47,  102,  103,
 /*    80 */     3,    4,    2,    6,    7,    8,    9,   10,   11,   12,
 /*    90 */    13,   14,   15,   16,   17,   18,   19,   20,   21,   22,
 /*   100 */    23,   24,   25,   26,   27,   28,   29,   30,    0,   32,
 /*   110 */     3,    4,   32,    6,    7,    8,    9,   10,   11,   12,
 /*   120 */    13,   14,   15,   16,   17,   18,   19,   20,   21,   22,
 /*   130 */    23,   24,   25,   26,   27,   28,   29,   30,   31,   32,
 /*   140 */     3,    4,   65,    6,    7,    8,    9,   10,   11,   12,
 /*   150 */    13,   14,   15,   16,   17,   18,   19,   20,   21,   22,
 /*   160 */    23,   24,   25,   26,   27,   28,   29,   30,   32,   32,
 /*   170 */     3,    4,   32,    6,    7,    8,    9,   10,   11,   12,
 /*   180 */    13,   14,   15,   16,   17,   18,   19,   20,   21,   22,
 /*   190 */    23,   24,   25,   26,   27,   28,   29,   30,    2,   32,
 /*   200 */     3,    4,    2,    6,    7,    8,    9,   10,   11,   12,
 /*   210 */    13,   14,   15,   16,   17,   18,   19,   20,   21,   22,
 /*   220 */    23,   24,   25,   26,   27,   28,   29,   30,    3,    4,
 /*   230 */     5,    6,    7,    8,    9,   10,   11,   12,   13,   14,
 /*   240 */    15,   16,   17,   18,   19,   20,   21,   22,   23,   24,
 /*   250 */    25,   26,   27,   28,   29,   30,   21,   22,   23,   24,
 /*   260 */    25,   26,   27,   28,   29,   30,   26,   27,   28,   29,
 /*   270 */    30,   74,   76,    2,   74,    3,    4,    2,    6,    7,
 /*   280 */     8,    9,   10,   11,   12,   13,   14,   15,   16,   17,
 /*   290 */    18,   19,   20,   21,   22,   23,   24,   25,   26,   27,
 /*   300 */    28,   29,   30,   24,   25,   26,   27,   28,   29,   30,
 /*   310 */    49,   50,   51,   52,   53,   54,  104,  105,   47,   47,
 /*   320 */    53,   54,   47,    3,    4,   32,    6,    7,    8,    9,
 /*   330 */    10,   11,   12,   13,   14,   15,   16,   17,   18,   19,
 /*   340 */    20,   21,   22,   23,   24,   25,   26,   27,   28,   29,
 /*   350 */    30,    3,   32,    3,    4,  109,    6,    7,    8,    9,
 /*   360 */    10,   11,   12,   13,   14,   15,   16,   17,   18,   19,
 /*   370 */    20,   21,   22,   23,   24,   25,   26,   27,   28,   29,
 /*   380 */    30,    5,   32,    3,    4,   74,    6,    7,    8,    9,
 /*   390 */    10,   11,   12,   13,   14,   15,   16,   17,   18,   19,
 /*   400 */    20,   21,   22,   23,   24,   25,   26,   27,   28,   29,
 /*   410 */    30,    5,   32,    3,    4,   74,    6,    7,    8,    9,
 /*   420 */    10,   11,   12,   13,   14,   15,   16,   17,   18,   19,
 /*   430 */    20,   21,   22,   23,   24,   25,   26,   27,   28,   29,
 /*   440 */    30,    4,   74,    6,    7,    8,    9,   10,   11,   12,
 /*   450 */    13,   14,   15,   16,   17,   18,   19,   20,   21,   22,
 /*   460 */    23,   24,   25,   26,   27,   28,   29,   30,   58,    5,
 /*   470 */   109,   74,    3,    4,   32,    6,    7,    8,    9,   10,
 /*   480 */    11,   12,   13,   14,   15,   16,   17,   18,   19,   20,
 /*   490 */    21,   22,   23,   24,   25,   26,   27,   28,   29,   30,
 /*   500 */     5,   32,    3,    4,   38,    6,    7,    8,    9,   10,
 /*   510 */    11,   12,   13,   14,   15,   16,   17,   18,   19,   20,
 /*   520 */    21,   22,   23,   24,   25,   26,   27,   28,   29,   30,
 /*   530 */     5,   32,    3,    4,   32,    6,    7,    8,    9,   10,
 /*   540 */    11,   12,   13,   14,   15,   16,   17,   18,   19,   20,
 /*   550 */    21,   22,   23,   24,   25,   26,   27,   28,   29,   30,
 /*   560 */     3,    4,   38,    6,    7,    8,    9,   10,   11,   12,
 /*   570 */    13,   14,   15,   16,   17,   18,   19,   20,   21,   22,
 /*   580 */    23,   24,   25,   26,   27,   28,   29,   30,    6,    7,
 /*   590 */     8,    9,   10,   11,   12,   13,   14,   15,   16,   17,
 /*   600 */    18,   19,   20,   21,   22,   23,   24,   25,   26,   27,
 /*   610 */    28,   29,   30,    7,    8,    9,   10,   11,   12,   13,
 /*   620 */    14,   15,   16,   17,   18,   19,   20,   21,   22,   23,
 /*   630 */    24,   25,   26,   27,   28,   29,   30,   78,   79,   80,
 /*   640 */    81,   82,   83,   84,   85,   86,   87,   88,   89,   90,
 /*   650 */    91,   92,   93,   94,   95,   96,   97,   98,   99,  100,
 /*   660 */     9,   10,   11,   12,   13,   14,   15,   16,   17,   18,
 /*   670 */    19,   20,   21,   22,   23,   24,   25,   26,   27,   28,
 /*   680 */    29,   30,   80,   81,   82,   83,   84,   85,   86,   87,
 /*   690 */    88,   89,   90,   91,   92,   93,   94,   95,   96,   97,
 /*   700 */    98,   99,  100,   80,   81,   82,   83,   84,   85,   86,
 /*   710 */    87,   88,   89,   90,   91,   92,   93,   94,   95,   96,
 /*   720 */    97,   98,   99,  100,   80,   81,   82,   83,   84,   85,
 /*   730 */    86,   87,   88,   89,   90,   91,   92,   93,   94,   95,
 /*   740 */    96,   97,   98,   99,  100,   80,   81,   82,   83,   84,
 /*   750 */    85,   86,   87,   88,   89,   90,   91,   92,   93,   94,
 /*   760 */    95,   96,   97,   98,   99,  100,   80,   81,   82,   83,
 /*   770 */    84,   85,   86,   87,   88,   89,   90,   91,   92,   93,
 /*   780 */    94,   95,   96,   97,   98,   99,  100,   80,   81,   82,
 /*   790 */    83,   84,   85,   86,   87,   88,   89,   90,   91,   92,
 /*   800 */    93,   94,   95,   96,   97,   98,   99,  100,   80,   81,
 /*   810 */    82,   83,   84,   85,   86,   87,   88,   89,   90,   91,
 /*   820 */    92,   93,   94,   95,   96,   97,   98,   99,  100,   80,
 /*   830 */    81,   82,   83,   84,   85,   86,   87,   88,   89,   90,
 /*   840 */    91,   92,   93,   94,   95,   96,   97,   98,   99,  100,
 /*   850 */    80,   81,   82,   83,   84,   85,   86,   87,   88,   89,
 /*   860 */    90,   91,   92,   93,   94,   95,   96,   97,   98,   99,
 /*   870 */   100,   80,   81,   82,   83,   84,   85,   86,   87,   88,
 /*   880 */    89,   90,   91,   92,   93,   94,   95,   96,   97,   98,
 /*   890 */    99,  100,   80,   81,   82,   83,   84,   85,   86,   87,
 /*   900 */    88,   89,   90,   91,   92,   93,   94,   95,   96,   97,
 /*   910 */    98,   99,  100,   80,   81,   82,   83,   84,   85,   86,
 /*   920 */    87,   88,   89,   90,   91,   92,   93,   94,   95,   96,
 /*   930 */    97,   98,   99,  100,   80,   81,   82,   83,   84,   85,
 /*   940 */    86,   87,   88,   89,   90,   91,   92,   93,   94,   95,
 /*   950 */    96,   97,   98,   99,  100,   80,   81,   82,   83,   84,
 /*   960 */    85,   86,   87,   88,   89,   90,   91,   92,   93,   94,
 /*   970 */    95,   96,   97,   98,   99,  100,   81,   82,   83,   84,
 /*   980 */    85,   86,   87,   88,   89,   90,   91,   92,   93,   94,
 /*   990 */    95,   96,   97,   98,   99,  100,   31,   32,   33,   34,
 /*  1000 */    35,   36,   37,    0,    1,   40,  103,   38,  101,  101,
 /*  1010 */    38,   46,   41,   42,   43,   44,   45,  109,  111,  111,
 /*  1020 */    55,   49,   29,   32,   59,   38,   61,   32,   63,   64,
 /*  1030 */    32,   66,   67,   68,   47,   70,   71,   31,   32,   33,
 /*  1040 */    34,   35,   36,   37,  101,    1,   40,  101,   32,  101,
 /*  1050 */   107,    1,   46,  101,  111,  112,  108,  111,  110,  111,
 /*  1060 */    57,   55,  110,  111,   38,   59,    1,   61,   32,   63,
 /*  1070 */    64,   50,   66,   67,   68,   72,   70,   71,   31,   32,
 /*  1080 */    33,  101,   35,   36,   37,  101,  101,   40,  108,  101,
 /*  1090 */   110,  111,  107,   46,   38,  111,  111,  112,   32,  111,
 /*  1100 */   112,   57,   55,   32,   32,   49,   59,   57,   61,   32,
 /*  1110 */    63,   64,    1,   66,   67,   68,   72,   70,   71,   31,
 /*  1120 */    32,  101,   72,   35,   36,   37,  101,   39,   40,   32,
 /*  1130 */    74,  111,   32,   32,   46,  101,  111,   32,  101,   56,
 /*  1140 */   101,   32,   32,   55,   32,  111,   32,   59,  111,   61,
 /*  1150 */   111,   63,   64,    1,   66,   67,   68,    1,   70,   71,
 /*  1160 */    31,   32,  101,  101,   35,   36,   37,   32,   57,   40,
 /*  1170 */    32,  101,  111,  111,   32,   46,  101,   48,   32,    1,
 /*  1180 */    41,  111,  106,   72,   55,   38,  111,  105,   59,    3,
 /*  1190 */    61,   32,   63,   64,  101,   66,   67,   68,    1,   70,
 /*  1200 */    71,   31,   32,   38,  111,   35,   36,   37,  101,   57,
 /*  1210 */    40,   32,   32,   57,   32,   32,   46,  101,  111,   32,
 /*  1220 */     1,   33,  101,   32,   72,   55,   56,  111,   72,   59,
 /*  1230 */     1,   61,  111,   63,   64,   57,   66,   67,   68,    1,
 /*  1240 */    70,   71,   31,   32,  113,  101,   35,   36,   37,  101,
 /*  1250 */    72,   40,  101,  113,   57,  111,    1,   46,  101,  111,
 /*  1260 */   113,  113,  111,  101,  113,  113,   55,  113,  111,   72,
 /*  1270 */    59,   60,   61,  111,   63,   64,    1,   66,   67,   68,
 /*  1280 */     1,   70,   71,   31,   32,  113,   57,   35,   36,   37,
 /*  1290 */   101,  113,   40,  113,  101,   57,  101,    1,   46,  101,
 /*  1300 */   111,   72,  113,  113,  111,  113,  111,   55,  113,  111,
 /*  1310 */    72,   59,   57,   61,   62,   63,   64,    1,   66,   67,
 /*  1320 */    68,    1,   70,   71,   31,   32,  113,   72,   35,   36,
 /*  1330 */    37,  101,   57,   40,  101,  101,   57,  113,    1,   46,
 /*  1340 */   101,  111,  113,  113,  111,  111,  113,   72,   55,  113,
 /*  1350 */   111,   72,   59,   57,   61,  113,   63,   64,    1,   66,
 /*  1360 */    67,   68,   69,   70,   71,   31,   32,  113,   72,   35,
 /*  1370 */    36,   37,  101,   57,   40,  101,  113,   57,  113,  113,
 /*  1380 */    46,  101,  111,  113,  113,  111,  101,  113,   72,   55,
 /*  1390 */   113,  111,   72,   59,   57,   61,  111,   63,   64,  113,
 /*  1400 */    66,   67,   68,   69,   70,   71,   31,   32,  101,   72,
 /*  1410 */    35,   36,   37,  101,   57,   40,  101,  113,  111,  113,
 /*  1420 */   113,   46,  101,  111,  113,  101,  111,  113,  113,   72,
 /*  1430 */    55,  113,  111,  113,   59,  111,   61,   62,   63,   64,
 /*  1440 */   101,   66,   67,   68,  113,   70,   71,   31,   32,  101,
 /*  1450 */   111,   35,   36,   37,  101,  101,   40,  113,  113,  111,
 /*  1460 */   101,  113,   46,  101,  111,  111,  113,  113,  101,  113,
 /*  1470 */   111,   55,  113,  111,  113,   59,   60,   61,  111,   63,
 /*  1480 */    64,  113,   66,   67,   68,  113,   70,   71,   31,   32,
 /*  1490 */   101,  101,   35,   36,   37,  113,  101,   40,  101,  101,
 /*  1500 */   111,  111,  113,   46,  113,   48,  111,  113,  111,  111,
 /*  1510 */   113,  113,   55,  113,  113,  113,   59,  113,   61,  113,
 /*  1520 */    63,   64,  113,   66,   67,   68,  113,   70,   71,   31,
 /*  1530 */    32,  113,  113,   35,   36,   37,  113,   39,   40,  113,
 /*  1540 */   113,  113,  113,  113,   46,  113,  113,  113,  113,  113,
 /*  1550 */   113,  113,  113,   55,  113,  113,  113,   59,  113,   61,
 /*  1560 */   113,   63,   64,  113,   66,   67,   68,  113,   70,   71,
 /*  1570 */    31,   32,  113,  113,   35,   36,   37,  113,   39,   40,
 /*  1580 */   113,  113,  113,  113,  113,   46,  113,  113,  113,  113,
 /*  1590 */   113,  113,  113,  113,   55,  113,  113,  113,   59,  113,
 /*  1600 */    61,  113,   63,   64,  113,   66,   67,   68,  113,   70,
 /*  1610 */    71,   31,   32,  113,  113,   35,   36,   37,  113,   39,
 /*  1620 */    40,  113,  113,  113,  113,  113,   46,  113,  113,  113,
 /*  1630 */   113,  113,  113,  113,  113,   55,  113,  113,  113,   59,
 /*  1640 */   113,   61,  113,   63,   64,  113,   66,   67,   68,  113,
 /*  1650 */    70,   71,   31,   32,   33,  113,   35,   36,   37,  113,
 /*  1660 */   113,   40,  113,  113,  113,  113,  113,   46,  113,  113,
 /*  1670 */   113,  113,  113,  113,  113,  113,   55,  113,  113,  113,
 /*  1680 */    59,  113,   61,  113,   63,   64,  113,   66,   67,   68,
 /*  1690 */   113,   70,   71,   31,   32,  113,  113,   35,   36,   37,
 /*  1700 */   113,  113,   40,  113,  113,  113,  113,  113,   46,  113,
 /*  1710 */   113,  113,  113,  113,  113,  113,  113,   55,  113,  113,
 /*  1720 */   113,   59,  113,   61,  113,   63,   64,  113,   66,   67,
 /*  1730 */    68,  113,   70,   71,  113,  113,  113,   19,  113,   21,
 /*  1740 */    22,  113,   24,  113,   26,  113,  113,   29,  113,  113,
 /*  1750 */   113,  113,  113,  113,  113,  113,   38,  113,  113,  113,
 /*  1760 */   113,  113,  113,  113,  113,  113,  113,   49,   50,   51,
 /*  1770 */    52,   53,   54,  113,  113,   18,  113,  113,   21,   22,
 /*  1780 */   113,   24,  113,   26,  113,  113,   29,  113,  113,  113,
 /*  1790 */   113,  113,  113,   75,  113,   38,  113,   21,   22,  113,
 /*  1800 */    24,  113,   26,  113,  113,   29,   49,   50,   51,   52,
 /*  1810 */    53,   54,  113,  113,   38,  113,  113,    5,  113,  113,
 /*  1820 */   113,  113,  113,  113,  113,   49,   50,   51,   52,   53,
 /*  1830 */    54,  113,   75,   21,   22,  113,   24,  113,   26,  113,
 /*  1840 */   113,   29,  113,  113,  113,  113,  113,  113,  113,   73,
 /*  1850 */    38,   75,   21,   22,  113,   24,  113,   26,  113,  113,
 /*  1860 */    29,   49,   50,   51,   52,   53,   54,  113,  113,   38,
 /*  1870 */   113,   21,   22,  113,   24,  113,   26,  113,   47,   29,
 /*  1880 */    49,   50,   51,   52,   53,   54,  113,   75,   38,  113,
 /*  1890 */   113,  113,  113,  113,  113,  113,  113,  113,  113,   49,
 /*  1900 */    50,   51,   52,   53,   54,  113,   75,  113,  113,   21,
 /*  1910 */    22,  113,   24,  113,   26,  113,  113,   29,  113,  113,
 /*  1920 */   113,  113,  113,  113,   74,   75,   38,  113,   21,   22,
 /*  1930 */   113,   24,  113,   26,  113,  113,   29,   49,   50,   51,
 /*  1940 */    52,   53,   54,  113,  113,   38,  113,  113,  113,  113,
 /*  1950 */   113,  113,  113,  113,  113,  113,   49,   50,   51,   52,
 /*  1960 */    53,   54,  113,   75,   76,  113,  113,   21,   22,  113,
 /*  1970 */    24,  113,   26,  113,  113,   29,  113,  113,  113,  113,
 /*  1980 */    73,  113,   75,  113,   38,  113,   21,   22,  113,   24,
 /*  1990 */   113,   26,  113,   47,   29,   49,   50,   51,   52,   53,
 /*  2000 */    54,  113,  113,   38,  113,  113,  113,  113,  113,  113,
 /*  2010 */   113,  113,  113,  113,   49,   50,   51,   52,   53,   54,
 /*  2020 */   113,   75,   21,   22,  113,   24,  113,   26,  113,  113,
 /*  2030 */    29,  113,  113,  113,  113,  113,  113,  113,  113,   38,
 /*  2040 */    75,   21,   22,  113,   24,  113,   26,  113,  113,   29,
 /*  2050 */    49,   50,   51,   52,   53,   54,  113,  113,   38,  113,
 /*  2060 */   113,  113,  113,  113,  113,  113,  113,  113,  113,   49,
 /*  2070 */    50,   51,   52,   53,   54,  113,   75,  113,  113,  113,
 /*  2080 */   113,  113,  113,  113,  113,  113,  113,  113,  113,  113,
 /*  2090 */   113,  113,  113,  113,  113,   75,
};
#define KK_SHIFT_USE_DFLT (-4)
static short kk_shift_ofst[] = {
 /*     0 */     1,  108, 1003,   -4,   -4,   -4,   -4,   -4,   -4,   -4,
 /*    10 */    -4,   -4,   -4,   -4,   -4,   -4,   -4,   -4,   -4,   -4,
 /*    20 */    -4,   -4,   -4, 1662, 1965,  137, 1044, 1050,  965,  136,
 /*    30 */    -4,  140, 1111, 1152, 1047,  293,   -4, 1965,  167,   -4,
 /*    40 */  1965, 1965,  279, 1965, 1965,  279, 1718,  235, 1757,  235,
 /*    50 */  1965,  235, 1965,  651, 1965,  651, 1965,  279, 1965,  240,
 /*    60 */  1965,  606, 1965,   42, 1776,   42, 1965,   42, 1965,   42,
 /*    70 */  1965,   42, 1965,   42, 1965,   42, 1965,   42, 1965,   42,
 /*    80 */  1965,   -4, 1965,  437,  348, 1965,  240,   -4,   -4, 1812,
 /*    90 */   197,   -4, 1965,  225, 1965,  582, 1831,  529, 1965,  240,
 /*   100 */  1965,  272,   -4, 1850,  529,   -4,  200,   -4, 2001, 1888,
 /*   110 */    -4,  196,   -4,   -4,  376, 1965,  529,   -4,   -4,   -4,
 /*   120 */    -4,   -4,   -4,   -4,   -4,   -4,   30,   -4, 2020,   -4,
 /*   130 */   406, 1965,  529,   -4,   -4,  972,  311,   -4,  341,  368,
 /*   140 */   464, 1056,   -4,  397,   -4,  495,  525, 1907,   -4,   -4,
 /*   150 */  1965,  235, 1965,  235,  279,  279,  442,   -4,  466,   72,
 /*   160 */  1965,   -3,    1, 1156, 1088,  502,   -4,  524,   80,   -4,
 /*   170 */   524,   -4,  971, 1965,  529, 1965,  529, 1965,  529, 1965,
 /*   180 */   529, 1965,  529,   -4,  969,  993,  987,  991,    1, 1178,
 /*   190 */  1129,  995,   -4, 1965,  557, 1946,  271,  998,    1, 1197,
 /*   200 */  1170, 1016,   -4,   -4, 1026, 1036, 1229, 1238, 1211, 1066,
 /*   210 */    -4, 1965,   27,    1, 1255, 1252, 1071,   -4, 1021, 1072,
 /*   220 */    -4, 1965,   77,   -4, 1965,  320,   -4, 1965,  350,   -4,
 /*   230 */  1965,  380,   -4,  267, 1077,    1, 1275, 1293, 1097,   -4,
 /*   240 */  1100,   -4, 1101,   -4, 1965,  410,   -4,   -4,   -4, 1105,
 /*   250 */     1, 1279, 1334, 1109,   -4, 1110,    1, 1296, 1375, 1112,
 /*   260 */    -4, 1416, 1114,   -4, 1135, 1065, 1083, 1138,   -4,  275,
 /*   270 */  1142,    1, 1316, 1457, 1146,   -4, 1147,   -4, 1139,  261,
 /*   280 */    -4,   -4,   -4,   -4,   -4,   -4,   -4,   -4, 1965,  469,
 /*   290 */     1, 1320, 1498, 1159,   -4, 1165, 1186, 1965,  107,    1,
 /*   300 */  1337, 1539, 1179,   -4, 1965,  499,    1, 1357, 1580, 1180,
 /*   310 */    -4, 1621, 1182,   -4, 1006, 1183,   -4, 1187, 1219, 1188,
 /*   320 */  1191,   -4,
};
#define KK_REDUCE_USE_DFLT (-25)
static short kk_reduce_ofst[] = {
 /*     0 */   559,  -25,  895,  -25,  -25,  -25,  -25,  -25,  -25,  -25,
 /*    10 */   -25,  -25,  -25,  -25,  -25,  -25,  -25,  -25,  -25,  -25,
 /*    20 */   -25,  -25,  -25,  -25,  907,  -25,  602,  895,  -25,  -25,
 /*    30 */   -25,  -25,  623,  895,  -25,  -25,  -25,  946,  -25,  -25,
 /*    40 */   984, 1020,  -25, 1025, 1034,  -25, 1037,  -25, 1039,  -25,
 /*    50 */  1061,  -25, 1062,  -25, 1070,  -25, 1075,  -25, 1093,  -25,
 /*    60 */  1107,  -25, 1116,  -25, 1121,  -25, 1144,  -25, 1148,  -25,
 /*    70 */  1151,  -25, 1157,  -25, 1162,  -25, 1189,  -25, 1193,  -25,
 /*    80 */  1195,  -25, 1198,  -25,  -25, 1230,  -25,  -25,  -25,  908,
 /*    90 */   -25,  -25, 1233,  -25, 1234,  -25,  943,  -25, 1239,  -25,
 /*   100 */  1271,  -25,  -25,  948,  -25,  -25,  -25,  -25,  952,  980,
 /*   110 */   -25,  -25,  -25,  -25,  -25, 1274,  -25,  -25,  -25,  -25,
 /*   120 */   -25,  -25,  -25,  -25,  -25,  -25,  -25,  -25,  988,  -25,
 /*   130 */   -25, 1280,  -25,  -25,  -25,  246,  -25,  -25,  -25,  -25,
 /*   140 */   -25,  361,  -25,  -25,  -25,  -25,  -25, 1239,  -25,  -25,
 /*   150 */  1285,  -25, 1307,  -25,  -25,  -25,  -25,  -25,  -25,  -25,
 /*   160 */  1312,  -25,  644,  895,  -25,  -25,  -25,  -24,  -25,  -25,
 /*   170 */   903,  -25,  -25, 1315,  -25, 1321,  -25, 1324,  -25, 1339,
 /*   180 */   -25, 1348,  -25,  -25,  -25,  -25,  212,  -25,  665,  895,
 /*   190 */   -25,  -25,  -25, 1353,  -25,  985,  -25,  -25,  686,  895,
 /*   200 */   -25,  -25,  -25,  -25,  -25,  -25,  707,  895,  -25,  -25,
 /*   210 */   -25, 1354,  -25,  728,  895,  -25,  -25,  -25,  -25,  -25,
 /*   220 */   -25, 1359,  -25,  -25, 1362,  -25,  -25, 1367,  -25,  -25,
 /*   230 */  1389,  -25,  -25,  -25,  -25,  749,  895,  -25,  -25,  -25,
 /*   240 */   -25,  -25,  -25,  -25, 1390,  -25,  -25,  -25,  -25,  -25,
 /*   250 */   770,  895,  -25,  -25,  -25,  -25,  791,  895,  -25,  -25,
 /*   260 */   -25,  -25,  -25,  -25,  -25,  -25,  -25,  -25,  -25,  -25,
 /*   270 */   -25,  812,  895,  -25,  -25,  -25, 1082,  -25,  -25, 1076,
 /*   280 */   -25,  -25,  -25,  -25,  -25,  -25,  -25,  -25, 1395,  -25,
 /*   290 */   833,  895,  -25,  -25,  -25,  -25,  -25, 1397,  -25,  854,
 /*   300 */   895,  -25,  -25,  -25, 1398,  -25,  875,  895,  -25,  -25,
 /*   310 */   -25,  -25,  -25,  -25,  -25,  -25,  -25,  -25,  -25,  -25,
 /*   320 */   -25,  -25,
};
static KKACTIONTYPE kk_default[] = {
 /*     0 */   455,  455,  455,  324,  326,  327,  328,  329,  330,  331,
 /*    10 */   332,  333,  334,  335,  336,  337,  338,  339,  340,  341,
 /*    20 */   342,  343,  344,  455,  455,  455,  455,  455,  455,  455,
 /*    30 */   345,  455,  455,  455,  455,  455,  347,  455,  455,  350,
 /*    40 */   455,  455,  394,  455,  455,  395,  455,  398,  455,  400,
 /*    50 */   455,  402,  455,  403,  455,  404,  455,  405,  455,  406,
 /*    60 */   455,  407,  455,  408,  455,  411,  455,  412,  455,  413,
 /*    70 */   455,  414,  455,  415,  455,  416,  455,  417,  455,  418,
 /*    80 */   455,  419,  455,  420,  455,  455,  421,  423,  424,  455,
 /*    90 */   455,  430,  455,  455,  455,  431,  455,  446,  455,  422,
 /*   100 */   455,  455,  425,  455,  440,  426,  455,  427,  455,  455,
 /*   110 */   428,  455,  429,  438,  450,  455,  439,  441,  448,  449,
 /*   120 */   450,  451,  452,  453,  454,  437,  455,  442,  455,  444,
 /*   130 */   450,  455,  447,  443,  445,  455,  455,  432,  455,  455,
 /*   140 */   455,  455,  433,  455,  434,  449,  448,  455,  409,  410,
 /*   150 */   455,  401,  455,  399,  397,  396,  455,  351,  455,  455,
 /*   160 */   455,  455,  455,  455,  455,  455,  352,  455,  455,  356,
 /*   170 */   455,  357,  455,  455,  359,  455,  360,  455,  361,  455,
 /*   180 */   362,  455,  363,  358,  455,  455,  455,  455,  455,  455,
 /*   190 */   455,  455,  364,  455,  455,  455,  455,  442,  455,  455,
 /*   200 */   455,  455,  376,  378,  455,  455,  455,  455,  455,  455,
 /*   210 */   380,  455,  455,  455,  455,  455,  455,  382,  455,  455,
 /*   220 */   384,  455,  455,  385,  455,  455,  386,  455,  455,  387,
 /*   230 */   455,  455,  388,  455,  455,  455,  455,  455,  455,  389,
 /*   240 */   455,  391,  455,  392,  455,  455,  379,  393,  325,  455,
 /*   250 */   455,  455,  455,  455,  390,  455,  455,  455,  455,  455,
 /*   260 */   383,  455,  455,  381,  443,  455,  455,  455,  377,  455,
 /*   270 */   455,  455,  455,  455,  455,  365,  455,  366,  368,  455,
 /*   280 */   369,  370,  371,  372,  373,  374,  375,  367,  455,  455,
 /*   290 */   455,  455,  455,  455,  353,  455,  455,  455,  455,  455,
 /*   300 */   455,  455,  455,  354,  455,  455,  455,  455,  455,  455,
 /*   310 */   355,  455,  455,  348,  455,  455,  346,  455,  455,  455,
 /*   320 */   455,  349,
};
#define KK_SZ_ACTTAB (sizeof(kk_action)/sizeof(kk_action[0]))

/* The next table maps tokens into fallback tokens.  If a construct
** like the following:
** 
**      %fallback ID X Y Z.
**
** appears in the grammer, then ID becomes a fallback token for X, Y,
** and Z.  Whenever one of the tokens X, Y, or Z is input to the parser
** but it does not parse, the type of the token is changed to ID and
** the parse is retried before an error is thrown.
*/
#ifdef KKFALLBACK
static const KKCODETYPE kkFallback[] = {
};
#endif /* KKFALLBACK */

/* The following structure represents a single element of the
** parser's stack.  Information stored includes:
**
**   +  The state number for the parser at this level of the stack.
**
**   +  The value of the token stored at this level of the stack.
**      (In other words, the "major" token.)
**
**   +  The semantic value stored at this level of the stack.  This is
**      the information used by the action routines in the grammar.
**      It is sometimes called the "minor" token.
*/
struct kkStackEntry {
  int stateno;       /* The state-number */
  int major;         /* The major token value.  This is the code
                     ** number for the token at this stack level */
  KKMINORTYPE minor; /* The user-supplied minor token value.  This
                     ** is the value of the token  */
};
typedef struct kkStackEntry kkStackEntry;

/* The state of the parser is completely contained in an instance of
** the following structure */
struct kkParser {
  int kkidx;                    /* Index of top element in stack */
  int kkerrcnt;                 /* Shifts left before out of the error */
  phvolt_ARG_SDECL                /* A place to hold %extra_argument */
  kkStackEntry kkstack[KKSTACKDEPTH];  /* The parser's stack */
};
typedef struct kkParser kkParser;

#ifndef NDEBUG
#include <stdio.h>
static FILE *kkTraceFILE = 0;
static char *kkTracePrompt = 0;
#endif /* NDEBUG */

#ifndef NDEBUG
/* 
** Turn parser tracing on by giving a stream to which to write the trace
** and a prompt to preface each trace message.  Tracing is turned off
** by making either argument NULL 
**
** Inputs:
** <ul>
** <li> A FILE* to which trace output should be written.
**      If NULL, then tracing is turned off.
** <li> A prefix string written at the beginning of every
**      line of trace output.  If NULL, then tracing is
**      turned off.
** </ul>
**
** Outputs:
** None.
*/
void phvolt_Trace(FILE *TraceFILE, char *zTracePrompt){
  kkTraceFILE = TraceFILE;
  kkTracePrompt = zTracePrompt;
  if( kkTraceFILE==0 ) kkTracePrompt = 0;
  else if( kkTracePrompt==0 ) kkTraceFILE = 0;
}
#endif /* NDEBUG */

#ifndef NDEBUG
/* For tracing shifts, the names of all terminals and nonterminals
** are required.  The following table supplies these names */
static const char *kkTokenName[] = { 
  "$",             "OPEN_DELIMITER",  "COMMA",         "IN",          
  "QUESTION",      "COLON",         "RANGE",         "AND",         
  "OR",            "IS",            "EQUALS",        "NOTEQUALS",   
  "LESS",          "GREATER",       "GREATEREQUAL",  "LESSEQUAL",   
  "IDENTICAL",     "NOTIDENTICAL",  "DIVIDE",        "TIMES",       
  "MOD",           "PLUS",          "MINUS",         "CONCAT",      
  "SBRACKET_OPEN",  "PIPE",          "NOT",           "INCR",        
  "DECR",          "PARENTHESES_OPEN",  "DOT",           "IF",          
  "CLOSE_DELIMITER",  "ENDIF",         "ELSE",          "ELSEIF",      
  "ELSEFOR",       "FOR",           "IDENTIFIER",    "ENDFOR",      
  "SET",           "ASSIGN",        "ADD_ASSIGN",    "SUB_ASSIGN",  
  "MUL_ASSIGN",    "DIV_ASSIGN",    "MACRO",         "PARENTHESES_CLOSE",
  "ENDMACRO",      "INTEGER",       "STRING",        "DOUBLE",      
  "NULL",          "FALSE",         "TRUE",          "CALL",        
  "ENDCALL",       "OPEN_EDELIMITER",  "CLOSE_EDELIMITER",  "BLOCK",       
  "ENDBLOCK",      "CACHE",         "ENDCACHE",      "EXTENDS",     
  "INCLUDE",       "WITH",          "DO",            "RETURN",      
  "AUTOESCAPE",    "ENDAUTOESCAPE",  "BREAK",         "CONTINUE",    
  "RAW_FRAGMENT",  "DEFINED",       "SBRACKET_CLOSE",  "CBRACKET_OPEN",
  "CBRACKET_CLOSE",  "error",         "program",       "volt_language",
  "statement_list",  "statement",     "raw_fragment",  "if_statement",
  "elseif_statement",  "elsefor_statement",  "for_statement",  "set_statement",
  "echo_statement",  "block_statement",  "cache_statement",  "extends_statement",
  "include_statement",  "do_statement",  "return_statement",  "autoescape_statement",
  "break_statement",  "continue_statement",  "macro_statement",  "empty_statement",
  "macro_call_statement",  "expr",          "set_assignments",  "set_assignment",
  "macro_parameters",  "macro_parameter",  "macro_parameter_default",  "argument_list",
  "array_list",    "slice_offset",  "array_item",    "function_call",
  "argument_item",
};
#endif /* NDEBUG */

#ifndef NDEBUG
/* For tracing reduce actions, the names of all rules are required.
*/
static const char *kkRuleName[] = {
 /*   0 */ "program ::= volt_language",
 /*   1 */ "volt_language ::= statement_list",
 /*   2 */ "statement_list ::= statement_list statement",
 /*   3 */ "statement_list ::= statement",
 /*   4 */ "statement ::= raw_fragment",
 /*   5 */ "statement ::= if_statement",
 /*   6 */ "statement ::= elseif_statement",
 /*   7 */ "statement ::= elsefor_statement",
 /*   8 */ "statement ::= for_statement",
 /*   9 */ "statement ::= set_statement",
 /*  10 */ "statement ::= echo_statement",
 /*  11 */ "statement ::= block_statement",
 /*  12 */ "statement ::= cache_statement",
 /*  13 */ "statement ::= extends_statement",
 /*  14 */ "statement ::= include_statement",
 /*  15 */ "statement ::= do_statement",
 /*  16 */ "statement ::= return_statement",
 /*  17 */ "statement ::= autoescape_statement",
 /*  18 */ "statement ::= break_statement",
 /*  19 */ "statement ::= continue_statement",
 /*  20 */ "statement ::= macro_statement",
 /*  21 */ "statement ::= empty_statement",
 /*  22 */ "statement ::= macro_call_statement",
 /*  23 */ "if_statement ::= OPEN_DELIMITER IF expr CLOSE_DELIMITER statement_list OPEN_DELIMITER ENDIF CLOSE_DELIMITER",
 /*  24 */ "if_statement ::= OPEN_DELIMITER IF expr CLOSE_DELIMITER OPEN_DELIMITER ENDIF CLOSE_DELIMITER",
 /*  25 */ "if_statement ::= OPEN_DELIMITER IF expr CLOSE_DELIMITER statement_list OPEN_DELIMITER ELSE CLOSE_DELIMITER statement_list OPEN_DELIMITER ENDIF CLOSE_DELIMITER",
 /*  26 */ "if_statement ::= OPEN_DELIMITER IF expr CLOSE_DELIMITER statement_list OPEN_DELIMITER ELSE CLOSE_DELIMITER OPEN_DELIMITER ENDIF CLOSE_DELIMITER",
 /*  27 */ "if_statement ::= OPEN_DELIMITER IF expr CLOSE_DELIMITER OPEN_DELIMITER ELSE CLOSE_DELIMITER OPEN_DELIMITER ENDIF CLOSE_DELIMITER",
 /*  28 */ "elseif_statement ::= OPEN_DELIMITER ELSEIF expr CLOSE_DELIMITER",
 /*  29 */ "elsefor_statement ::= OPEN_DELIMITER ELSEFOR CLOSE_DELIMITER",
 /*  30 */ "for_statement ::= OPEN_DELIMITER FOR IDENTIFIER IN expr CLOSE_DELIMITER statement_list OPEN_DELIMITER ENDFOR CLOSE_DELIMITER",
 /*  31 */ "for_statement ::= OPEN_DELIMITER FOR IDENTIFIER IN expr IF expr CLOSE_DELIMITER statement_list OPEN_DELIMITER ENDFOR CLOSE_DELIMITER",
 /*  32 */ "for_statement ::= OPEN_DELIMITER FOR IDENTIFIER COMMA IDENTIFIER IN expr CLOSE_DELIMITER statement_list OPEN_DELIMITER ENDFOR CLOSE_DELIMITER",
 /*  33 */ "for_statement ::= OPEN_DELIMITER FOR IDENTIFIER COMMA IDENTIFIER IN expr IF expr CLOSE_DELIMITER statement_list OPEN_DELIMITER ENDFOR CLOSE_DELIMITER",
 /*  34 */ "set_statement ::= OPEN_DELIMITER SET set_assignments CLOSE_DELIMITER",
 /*  35 */ "set_assignments ::= set_assignments COMMA set_assignment",
 /*  36 */ "set_assignments ::= set_assignment",
 /*  37 */ "set_assignment ::= IDENTIFIER ASSIGN expr",
 /*  38 */ "set_assignment ::= IDENTIFIER ADD_ASSIGN expr",
 /*  39 */ "set_assignment ::= IDENTIFIER SUB_ASSIGN expr",
 /*  40 */ "set_assignment ::= IDENTIFIER MUL_ASSIGN expr",
 /*  41 */ "set_assignment ::= IDENTIFIER DIV_ASSIGN expr",
 /*  42 */ "macro_statement ::= OPEN_DELIMITER MACRO IDENTIFIER PARENTHESES_OPEN PARENTHESES_CLOSE CLOSE_DELIMITER statement_list OPEN_DELIMITER ENDMACRO CLOSE_DELIMITER",
 /*  43 */ "macro_statement ::= OPEN_DELIMITER MACRO IDENTIFIER PARENTHESES_OPEN macro_parameters PARENTHESES_CLOSE CLOSE_DELIMITER statement_list OPEN_DELIMITER ENDMACRO CLOSE_DELIMITER",
 /*  44 */ "macro_parameters ::= macro_parameters COMMA macro_parameter",
 /*  45 */ "macro_parameters ::= macro_parameter",
 /*  46 */ "macro_parameter ::= IDENTIFIER",
 /*  47 */ "macro_parameter ::= IDENTIFIER ASSIGN macro_parameter_default",
 /*  48 */ "macro_parameter_default ::= INTEGER",
 /*  49 */ "macro_parameter_default ::= STRING",
 /*  50 */ "macro_parameter_default ::= DOUBLE",
 /*  51 */ "macro_parameter_default ::= NULL",
 /*  52 */ "macro_parameter_default ::= FALSE",
 /*  53 */ "macro_parameter_default ::= TRUE",
 /*  54 */ "macro_call_statement ::= OPEN_DELIMITER CALL expr PARENTHESES_OPEN argument_list PARENTHESES_CLOSE CLOSE_DELIMITER statement_list OPEN_DELIMITER ENDCALL CLOSE_DELIMITER",
 /*  55 */ "macro_call_statement ::= OPEN_DELIMITER CALL expr PARENTHESES_OPEN PARENTHESES_CLOSE CLOSE_DELIMITER OPEN_DELIMITER ENDCALL CLOSE_DELIMITER",
 /*  56 */ "empty_statement ::= OPEN_DELIMITER CLOSE_DELIMITER",
 /*  57 */ "echo_statement ::= OPEN_EDELIMITER expr CLOSE_EDELIMITER",
 /*  58 */ "block_statement ::= OPEN_DELIMITER BLOCK IDENTIFIER CLOSE_DELIMITER statement_list OPEN_DELIMITER ENDBLOCK CLOSE_DELIMITER",
 /*  59 */ "block_statement ::= OPEN_DELIMITER BLOCK IDENTIFIER CLOSE_DELIMITER OPEN_DELIMITER ENDBLOCK CLOSE_DELIMITER",
 /*  60 */ "cache_statement ::= OPEN_DELIMITER CACHE expr CLOSE_DELIMITER statement_list OPEN_DELIMITER ENDCACHE CLOSE_DELIMITER",
 /*  61 */ "cache_statement ::= OPEN_DELIMITER CACHE expr INTEGER CLOSE_DELIMITER statement_list OPEN_DELIMITER ENDCACHE CLOSE_DELIMITER",
 /*  62 */ "extends_statement ::= OPEN_DELIMITER EXTENDS STRING CLOSE_DELIMITER",
 /*  63 */ "include_statement ::= OPEN_DELIMITER INCLUDE expr CLOSE_DELIMITER",
 /*  64 */ "include_statement ::= OPEN_DELIMITER INCLUDE expr WITH expr CLOSE_DELIMITER",
 /*  65 */ "do_statement ::= OPEN_DELIMITER DO expr CLOSE_DELIMITER",
 /*  66 */ "return_statement ::= OPEN_DELIMITER RETURN expr CLOSE_DELIMITER",
 /*  67 */ "autoescape_statement ::= OPEN_DELIMITER AUTOESCAPE FALSE CLOSE_DELIMITER statement_list OPEN_DELIMITER ENDAUTOESCAPE CLOSE_DELIMITER",
 /*  68 */ "autoescape_statement ::= OPEN_DELIMITER AUTOESCAPE TRUE CLOSE_DELIMITER statement_list OPEN_DELIMITER ENDAUTOESCAPE CLOSE_DELIMITER",
 /*  69 */ "break_statement ::= OPEN_DELIMITER BREAK CLOSE_DELIMITER",
 /*  70 */ "continue_statement ::= OPEN_DELIMITER CONTINUE CLOSE_DELIMITER",
 /*  71 */ "raw_fragment ::= RAW_FRAGMENT",
 /*  72 */ "expr ::= MINUS expr",
 /*  73 */ "expr ::= PLUS expr",
 /*  74 */ "expr ::= expr MINUS expr",
 /*  75 */ "expr ::= expr PLUS expr",
 /*  76 */ "expr ::= expr TIMES expr",
 /*  77 */ "expr ::= expr TIMES TIMES expr",
 /*  78 */ "expr ::= expr DIVIDE expr",
 /*  79 */ "expr ::= expr DIVIDE DIVIDE expr",
 /*  80 */ "expr ::= expr MOD expr",
 /*  81 */ "expr ::= expr AND expr",
 /*  82 */ "expr ::= expr OR expr",
 /*  83 */ "expr ::= expr CONCAT expr",
 /*  84 */ "expr ::= expr PIPE expr",
 /*  85 */ "expr ::= expr RANGE expr",
 /*  86 */ "expr ::= expr EQUALS expr",
 /*  87 */ "expr ::= expr IS NOT DEFINED",
 /*  88 */ "expr ::= expr IS DEFINED",
 /*  89 */ "expr ::= expr IS expr",
 /*  90 */ "expr ::= expr NOTEQUALS expr",
 /*  91 */ "expr ::= expr IDENTICAL expr",
 /*  92 */ "expr ::= expr NOTIDENTICAL expr",
 /*  93 */ "expr ::= expr LESS expr",
 /*  94 */ "expr ::= expr GREATER expr",
 /*  95 */ "expr ::= expr GREATEREQUAL expr",
 /*  96 */ "expr ::= expr LESSEQUAL expr",
 /*  97 */ "expr ::= expr DOT expr",
 /*  98 */ "expr ::= expr IN expr",
 /*  99 */ "expr ::= expr NOT IN expr",
 /* 100 */ "expr ::= NOT expr",
 /* 101 */ "expr ::= expr INCR",
 /* 102 */ "expr ::= expr DECR",
 /* 103 */ "expr ::= PARENTHESES_OPEN expr PARENTHESES_CLOSE",
 /* 104 */ "expr ::= SBRACKET_OPEN SBRACKET_CLOSE",
 /* 105 */ "expr ::= SBRACKET_OPEN array_list SBRACKET_CLOSE",
 /* 106 */ "expr ::= CBRACKET_OPEN CBRACKET_CLOSE",
 /* 107 */ "expr ::= CBRACKET_OPEN array_list CBRACKET_CLOSE",
 /* 108 */ "expr ::= expr SBRACKET_OPEN expr SBRACKET_CLOSE",
 /* 109 */ "expr ::= expr QUESTION expr COLON expr",
 /* 110 */ "expr ::= expr SBRACKET_OPEN COLON slice_offset SBRACKET_CLOSE",
 /* 111 */ "expr ::= expr SBRACKET_OPEN slice_offset COLON SBRACKET_CLOSE",
 /* 112 */ "expr ::= expr SBRACKET_OPEN slice_offset COLON slice_offset SBRACKET_CLOSE",
 /* 113 */ "slice_offset ::= INTEGER",
 /* 114 */ "slice_offset ::= IDENTIFIER",
 /* 115 */ "array_list ::= array_list COMMA array_item",
 /* 116 */ "array_list ::= array_item",
 /* 117 */ "array_item ::= STRING COLON expr",
 /* 118 */ "array_item ::= expr",
 /* 119 */ "expr ::= function_call",
 /* 120 */ "function_call ::= expr PARENTHESES_OPEN argument_list PARENTHESES_CLOSE",
 /* 121 */ "function_call ::= expr PARENTHESES_OPEN PARENTHESES_CLOSE",
 /* 122 */ "argument_list ::= argument_list COMMA argument_item",
 /* 123 */ "argument_list ::= argument_item",
 /* 124 */ "argument_item ::= expr",
 /* 125 */ "argument_item ::= STRING COLON expr",
 /* 126 */ "expr ::= IDENTIFIER",
 /* 127 */ "expr ::= INTEGER",
 /* 128 */ "expr ::= STRING",
 /* 129 */ "expr ::= DOUBLE",
 /* 130 */ "expr ::= NULL",
 /* 131 */ "expr ::= FALSE",
 /* 132 */ "expr ::= TRUE",
};
#endif /* NDEBUG */

/*
** This function returns the symbolic name associated with a token
** value.
*/
const char *phvolt_TokenName(int tokenType){
#ifndef NDEBUG
  if( tokenType>0 && (size_t)tokenType<(sizeof(kkTokenName)/sizeof(kkTokenName[0])) ){
    return kkTokenName[tokenType];
  }else{
    return "Unknown";
  }
#else
  return "";
#endif
}

/* 
** This function allocates a new parser.
** The only argument is a pointer to a function which works like
** malloc.
**
** Inputs:
** A pointer to the function used to allocate memory.
**
** Outputs:
** A pointer to a parser.  This pointer is used in subsequent calls
** to phvolt_ and phvolt_Free.
*/
void *phvolt_Alloc(void *(*mallocProc)(size_t)){
  kkParser *pParser;
  pParser = (kkParser*)(*mallocProc)( (size_t)sizeof(kkParser) );
  if( pParser ){
    pParser->kkidx = -1;
  }
  return pParser;
}

/* The following function deletes the value associated with a
** symbol.  The symbol can be either a terminal or nonterminal.
** "kkmajor" is the symbol code, and "kkpminor" is a pointer to
** the value.
*/
static void kk_destructor(KKCODETYPE kkmajor, KKMINORTYPE *kkpminor){
  switch( kkmajor ){
    /* Here is inserted the actions which take place when a
    ** terminal or non-terminal is destroyed.  This can happen
    ** when the symbol is popped from the stack during a
    ** reduce or during error processing or when a parser is 
    ** being destroyed before it is finished parsing.
    **
    ** Note: during a reduce, the only symbols destroyed are those
    ** which appear on the RHS of the rule, but which are not used
    ** inside the C code.
    */
    case 1:
    case 2:
    case 3:
    case 4:
    case 5:
    case 6:
    case 7:
    case 8:
    case 9:
    case 10:
    case 11:
    case 12:
    case 13:
    case 14:
    case 15:
    case 16:
    case 17:
    case 18:
    case 19:
    case 20:
    case 21:
    case 22:
    case 23:
    case 24:
    case 25:
    case 26:
    case 27:
    case 28:
    case 29:
    case 30:
    case 31:
    case 32:
    case 33:
    case 34:
    case 35:
    case 36:
    case 37:
    case 38:
    case 39:
    case 40:
    case 41:
    case 42:
    case 43:
    case 44:
    case 45:
    case 46:
    case 47:
    case 48:
    case 49:
    case 50:
    case 51:
    case 52:
    case 53:
    case 54:
    case 55:
    case 56:
    case 57:
    case 58:
    case 59:
    case 60:
    case 61:
    case 62:
    case 63:
    case 64:
    case 65:
    case 66:
    case 67:
    case 68:
    case 69:
    case 70:
    case 71:
    case 72:
    case 73:
    case 74:
    case 75:
    case 76:
/* #line 697 "parser.y" */
{
	if ((kkpminor->kk0)) {
		if ((kkpminor->kk0)->free_flag) {
			efree((kkpminor->kk0)->token);
		}
		efree((kkpminor->kk0));
	}
}
/* #line 1692 "parser.c" */
      break;
    case 80:
    case 81:
    case 82:
    case 83:
    case 84:
    case 85:
    case 86:
    case 87:
    case 88:
    case 89:
    case 90:
    case 91:
    case 92:
    case 93:
    case 94:
    case 95:
    case 96:
    case 97:
    case 98:
    case 99:
    case 100:
    case 101:
    case 102:
    case 103:
    case 104:
    case 105:
    case 107:
    case 108:
    case 109:
    case 110:
    case 111:
    case 112:
/* #line 714 "parser.y" */
{ zval_ptr_dtor(&(kkpminor->kk132)); }
/* #line 1728 "parser.c" */
      break;
    default:  break;   /* If no destructor action specified: do nothing */
  }
}

/*
** Pop the parser's stack once.
**
** If there is a destructor routine associated with the token which
** is popped from the stack, then call it.
**
** Return the major token number for the symbol popped.
*/
static int kk_pop_parser_stack(kkParser *pParser){
  KKCODETYPE kkmajor;
  kkStackEntry *kktos = &pParser->kkstack[pParser->kkidx];

  if( pParser->kkidx<0 ) return 0;
#ifndef NDEBUG
  if( kkTraceFILE && pParser->kkidx>=0 ){
    fprintf(kkTraceFILE,"%sPopping %s\n",
      kkTracePrompt,
      kkTokenName[kktos->major]);
  }
#endif
  kkmajor = kktos->major;
  kk_destructor( kkmajor, &kktos->minor);
  pParser->kkidx--;
  return kkmajor;
}

/* 
** Deallocate and destroy a parser.  Destructors are all called for
** all stack elements before shutting the parser down.
**
** Inputs:
** <ul>
** <li>  A pointer to the parser.  This should be a pointer
**       obtained from phvolt_Alloc.
** <li>  A pointer to a function used to reclaim memory obtained
**       from malloc.
** </ul>
*/
void phvolt_Free(
  void *p,                    /* The parser to be deleted */
  void (*freeProc)(void*)     /* Function used to reclaim memory */
){
  kkParser *pParser = (kkParser*)p;
  if( pParser==0 ) return;
  while( pParser->kkidx>=0 ) kk_pop_parser_stack(pParser);
  (*freeProc)((void*)pParser);
}

/*
** Find the appropriate action for a parser given the terminal
** look-ahead token iLookAhead.
**
** If the look-ahead token is KKNOCODE, then check to see if the action is
** independent of the look-ahead.  If it is, return the action, otherwise
** return KK_NO_ACTION.
*/
static int kk_find_shift_action(
  kkParser *pParser,        /* The parser */
  int iLookAhead            /* The look-ahead token */
){
  int i;
  int stateno = pParser->kkstack[pParser->kkidx].stateno;
 
  /* if( pParser->kkidx<0 ) return KK_NO_ACTION;  */
  i = kk_shift_ofst[stateno];
  if( i==KK_SHIFT_USE_DFLT ){
    return kk_default[stateno];
  }
  if( iLookAhead==KKNOCODE ){
    return KK_NO_ACTION;
  }
  i += iLookAhead;
  if( i<0 || i>=(int)KK_SZ_ACTTAB || kk_lookahead[i]!=iLookAhead ){
#ifdef KKFALLBACK
    int iFallback;            /* Fallback token */
    if( iLookAhead<sizeof(kkFallback)/sizeof(kkFallback[0])
           && (iFallback = kkFallback[iLookAhead])!=0 ){
#ifndef NDEBUG
      if( kkTraceFILE ){
        fprintf(kkTraceFILE, "%sFALLBACK %s => %s\n",
           kkTracePrompt, kkTokenName[iLookAhead], kkTokenName[iFallback]);
      }
#endif
      return kk_find_shift_action(pParser, iFallback);
    }
#endif
    return kk_default[stateno];
  }else{
    return kk_action[i];
  }
}

/*
** Find the appropriate action for a parser given the non-terminal
** look-ahead token iLookAhead.
**
** If the look-ahead token is KKNOCODE, then check to see if the action is
** independent of the look-ahead.  If it is, return the action, otherwise
** return KK_NO_ACTION.
*/
static int kk_find_reduce_action(
  kkParser *pParser,        /* The parser */
  int iLookAhead            /* The look-ahead token */
){
  int i;
  int stateno = pParser->kkstack[pParser->kkidx].stateno;
 
  i = kk_reduce_ofst[stateno];
  if( i==KK_REDUCE_USE_DFLT ){
    return kk_default[stateno];
  }
  if( iLookAhead==KKNOCODE ){
    return KK_NO_ACTION;
  }
  i += iLookAhead;
  if( i<0 || i>=(int)KK_SZ_ACTTAB || kk_lookahead[i]!=iLookAhead ){
    return kk_default[stateno];
  }else{
    return kk_action[i];
  }
}

/*
** Perform a shift action.
*/
static void kk_shift(
  kkParser *kkpParser,          /* The parser to be shifted */
  int kkNewState,               /* The new state to shift in */
  int kkMajor,                  /* The major token to shift in */
  KKMINORTYPE *kkpMinor         /* Pointer ot the minor token to shift in */
){
  kkStackEntry *kktos;
  kkpParser->kkidx++;
  if( kkpParser->kkidx>=KKSTACKDEPTH ){
     phvolt_ARG_FETCH;
     kkpParser->kkidx--;
#ifndef NDEBUG
     if( kkTraceFILE ){
       fprintf(kkTraceFILE,"%sStack Overflow!\n",kkTracePrompt);
     }
#endif
     while( kkpParser->kkidx>=0 ) kk_pop_parser_stack(kkpParser);
     /* Here code is inserted which will execute if the parser
     ** stack every overflows */
     phvolt_ARG_STORE; /* Suppress warning about unused %extra_argument var */
     return;
  }
  kktos = &kkpParser->kkstack[kkpParser->kkidx];
  kktos->stateno = kkNewState;
  kktos->major = kkMajor;
  kktos->minor = *kkpMinor;
#ifndef NDEBUG
  if( kkTraceFILE && kkpParser->kkidx>0 ){
    int i;
    fprintf(kkTraceFILE,"%sShift %d\n",kkTracePrompt,kkNewState);
    fprintf(kkTraceFILE,"%sStack:",kkTracePrompt);
    for(i=1; i<=kkpParser->kkidx; i++)
      fprintf(kkTraceFILE," %s",kkTokenName[kkpParser->kkstack[i].major]);
    fprintf(kkTraceFILE,"\n");
  }
#endif
}

/* The following table contains information about every rule that
** is used during the reduce.
*/
static struct {
  KKCODETYPE lhs;         /* Symbol on the left-hand side of the rule */
  unsigned char nrhs;     /* Number of right-hand side symbols in the rule */
} kkRuleInfo[] = {
  { 78, 1 },
  { 79, 1 },
  { 80, 2 },
  { 80, 1 },
  { 81, 1 },
  { 81, 1 },
  { 81, 1 },
  { 81, 1 },
  { 81, 1 },
  { 81, 1 },
  { 81, 1 },
  { 81, 1 },
  { 81, 1 },
  { 81, 1 },
  { 81, 1 },
  { 81, 1 },
  { 81, 1 },
  { 81, 1 },
  { 81, 1 },
  { 81, 1 },
  { 81, 1 },
  { 81, 1 },
  { 81, 1 },
  { 83, 8 },
  { 83, 7 },
  { 83, 12 },
  { 83, 11 },
  { 83, 10 },
  { 84, 4 },
  { 85, 3 },
  { 86, 10 },
  { 86, 12 },
  { 86, 12 },
  { 86, 14 },
  { 87, 4 },
  { 102, 3 },
  { 102, 1 },
  { 103, 3 },
  { 103, 3 },
  { 103, 3 },
  { 103, 3 },
  { 103, 3 },
  { 98, 10 },
  { 98, 11 },
  { 104, 3 },
  { 104, 1 },
  { 105, 1 },
  { 105, 3 },
  { 106, 1 },
  { 106, 1 },
  { 106, 1 },
  { 106, 1 },
  { 106, 1 },
  { 106, 1 },
  { 100, 11 },
  { 100, 9 },
  { 99, 2 },
  { 88, 3 },
  { 89, 8 },
  { 89, 7 },
  { 90, 8 },
  { 90, 9 },
  { 91, 4 },
  { 92, 4 },
  { 92, 6 },
  { 93, 4 },
  { 94, 4 },
  { 95, 8 },
  { 95, 8 },
  { 96, 3 },
  { 97, 3 },
  { 82, 1 },
  { 101, 2 },
  { 101, 2 },
  { 101, 3 },
  { 101, 3 },
  { 101, 3 },
  { 101, 4 },
  { 101, 3 },
  { 101, 4 },
  { 101, 3 },
  { 101, 3 },
  { 101, 3 },
  { 101, 3 },
  { 101, 3 },
  { 101, 3 },
  { 101, 3 },
  { 101, 4 },
  { 101, 3 },
  { 101, 3 },
  { 101, 3 },
  { 101, 3 },
  { 101, 3 },
  { 101, 3 },
  { 101, 3 },
  { 101, 3 },
  { 101, 3 },
  { 101, 3 },
  { 101, 3 },
  { 101, 4 },
  { 101, 2 },
  { 101, 2 },
  { 101, 2 },
  { 101, 3 },
  { 101, 2 },
  { 101, 3 },
  { 101, 2 },
  { 101, 3 },
  { 101, 4 },
  { 101, 5 },
  { 101, 5 },
  { 101, 5 },
  { 101, 6 },
  { 109, 1 },
  { 109, 1 },
  { 108, 3 },
  { 108, 1 },
  { 110, 3 },
  { 110, 1 },
  { 101, 1 },
  { 111, 4 },
  { 111, 3 },
  { 107, 3 },
  { 107, 1 },
  { 112, 1 },
  { 112, 3 },
  { 101, 1 },
  { 101, 1 },
  { 101, 1 },
  { 101, 1 },
  { 101, 1 },
  { 101, 1 },
  { 101, 1 },
};

static void kk_accept(kkParser*);  /* Forward Declaration */

/*
** Perform a reduce action and the shift that must immediately
** follow the reduce.
*/
static void kk_reduce(
  kkParser *kkpParser,         /* The parser */
  int kkruleno                 /* Number of the rule by which to reduce */
){
  int kkgoto;                     /* The next state */
  int kkact;                      /* The next action */
  KKMINORTYPE kkgotominor;        /* The LHS of the rule reduced */
  kkStackEntry *kkmsp;            /* The top of the parser's stack */
  int kksize;                     /* Amount to pop the stack */
  phvolt_ARG_FETCH;
  kkmsp = &kkpParser->kkstack[kkpParser->kkidx];
#ifndef NDEBUG
  if( kkTraceFILE && kkruleno>=0 
        && kkruleno<(int)(sizeof(kkRuleName)/sizeof(kkRuleName[0])) ){
    fprintf(kkTraceFILE, "%sReduce [%s].\n", kkTracePrompt,
      kkRuleName[kkruleno]);
  }
#endif /* NDEBUG */

  switch( kkruleno ){
  /* Beginning here are the reduction cases.  A typical example
  ** follows:
  **   case 0:
  **  #line <lineno> <grammarfile>
  **     { ... }           // User supplied code
  **  #line <lineno> <thisfile>
  **     break;
  */
      case 0:
/* #line 706 "parser.y" */
{
	status->ret = kkmsp[0].minor.kk132;
}
/* #line 2078 "parser.c" */
        break;
      case 1:
      case 4:
      case 5:
      case 6:
      case 7:
      case 8:
      case 9:
      case 10:
      case 11:
      case 12:
      case 13:
      case 14:
      case 15:
      case 16:
      case 17:
      case 18:
      case 19:
      case 20:
      case 21:
      case 22:
      case 119:
/* #line 710 "parser.y" */
{
	kkgotominor.kk132 = kkmsp[0].minor.kk132;
}
/* #line 2105 "parser.c" */
        break;
      case 2:
/* #line 716 "parser.y" */
{
	kkgotominor.kk132 = phvolt_ret_zval_list(kkmsp[-1].minor.kk132, kkmsp[0].minor.kk132);
}
/* #line 2112 "parser.c" */
        break;
      case 3:
      case 36:
      case 45:
      case 116:
      case 123:
/* #line 720 "parser.y" */
{
	kkgotominor.kk132 = phvolt_ret_zval_list(NULL, kkmsp[0].minor.kk132);
}
/* #line 2123 "parser.c" */
        break;
      case 23:
/* #line 804 "parser.y" */
{
	kkgotominor.kk132 = phvolt_ret_if_statement(kkmsp[-5].minor.kk132, kkmsp[-3].minor.kk132, NULL, status->scanner_state);
  kk_destructor(1,&kkmsp[-7].minor);
  kk_destructor(31,&kkmsp[-6].minor);
  kk_destructor(32,&kkmsp[-4].minor);
  kk_destructor(1,&kkmsp[-2].minor);
  kk_destructor(33,&kkmsp[-1].minor);
  kk_destructor(32,&kkmsp[0].minor);
}
/* #line 2136 "parser.c" */
        break;
      case 24:
/* #line 808 "parser.y" */
{
	kkgotominor.kk132 = phvolt_ret_if_statement(kkmsp[-4].minor.kk132, NULL, NULL, status->scanner_state);
  kk_destructor(1,&kkmsp[-6].minor);
  kk_destructor(31,&kkmsp[-5].minor);
  kk_destructor(32,&kkmsp[-3].minor);
  kk_destructor(1,&kkmsp[-2].minor);
  kk_destructor(33,&kkmsp[-1].minor);
  kk_destructor(32,&kkmsp[0].minor);
}
/* #line 2149 "parser.c" */
        break;
      case 25:
/* #line 812 "parser.y" */
{
	kkgotominor.kk132 = phvolt_ret_if_statement(kkmsp[-9].minor.kk132, kkmsp[-7].minor.kk132, kkmsp[-3].minor.kk132, status->scanner_state);
  kk_destructor(1,&kkmsp[-11].minor);
  kk_destructor(31,&kkmsp[-10].minor);
  kk_destructor(32,&kkmsp[-8].minor);
  kk_destructor(1,&kkmsp[-6].minor);
  kk_destructor(34,&kkmsp[-5].minor);
  kk_destructor(32,&kkmsp[-4].minor);
  kk_destructor(1,&kkmsp[-2].minor);
  kk_destructor(33,&kkmsp[-1].minor);
  kk_destructor(32,&kkmsp[0].minor);
}
/* #line 2165 "parser.c" */
        break;
      case 26:
/* #line 816 "parser.y" */
{
	kkgotominor.kk132 = phvolt_ret_if_statement(kkmsp[-8].minor.kk132, kkmsp[-6].minor.kk132, NULL, status->scanner_state);
  kk_destructor(1,&kkmsp[-10].minor);
  kk_destructor(31,&kkmsp[-9].minor);
  kk_destructor(32,&kkmsp[-7].minor);
  kk_destructor(1,&kkmsp[-5].minor);
  kk_destructor(34,&kkmsp[-4].minor);
  kk_destructor(32,&kkmsp[-3].minor);
  kk_destructor(1,&kkmsp[-2].minor);
  kk_destructor(33,&kkmsp[-1].minor);
  kk_destructor(32,&kkmsp[0].minor);
}
/* #line 2181 "parser.c" */
        break;
      case 27:
/* #line 820 "parser.y" */
{
	kkgotominor.kk132 = phvolt_ret_if_statement(kkmsp[-7].minor.kk132, NULL, NULL, status->scanner_state);
  kk_destructor(1,&kkmsp[-9].minor);
  kk_destructor(31,&kkmsp[-8].minor);
  kk_destructor(32,&kkmsp[-6].minor);
  kk_destructor(1,&kkmsp[-5].minor);
  kk_destructor(34,&kkmsp[-4].minor);
  kk_destructor(32,&kkmsp[-3].minor);
  kk_destructor(1,&kkmsp[-2].minor);
  kk_destructor(33,&kkmsp[-1].minor);
  kk_destructor(32,&kkmsp[0].minor);
}
/* #line 2197 "parser.c" */
        break;
      case 28:
/* #line 826 "parser.y" */
{
	kkgotominor.kk132 = phvolt_ret_elseif_statement(kkmsp[-1].minor.kk132, status->scanner_state);
  kk_destructor(1,&kkmsp[-3].minor);
  kk_destructor(35,&kkmsp[-2].minor);
  kk_destructor(32,&kkmsp[0].minor);
}
/* #line 2207 "parser.c" */
        break;
      case 29:
/* #line 832 "parser.y" */
{
	kkgotominor.kk132 = phvolt_ret_elsefor_statement(status->scanner_state);
  kk_destructor(1,&kkmsp[-2].minor);
  kk_destructor(36,&kkmsp[-1].minor);
  kk_destructor(32,&kkmsp[0].minor);
}
/* #line 2217 "parser.c" */
        break;
      case 30:
/* #line 838 "parser.y" */
{
	kkgotominor.kk132 = phvolt_ret_for_statement(kkmsp[-7].minor.kk0, NULL, kkmsp[-5].minor.kk132, NULL, kkmsp[-3].minor.kk132, status->scanner_state);
  kk_destructor(1,&kkmsp[-9].minor);
  kk_destructor(37,&kkmsp[-8].minor);
  kk_destructor(3,&kkmsp[-6].minor);
  kk_destructor(32,&kkmsp[-4].minor);
  kk_destructor(1,&kkmsp[-2].minor);
  kk_destructor(39,&kkmsp[-1].minor);
  kk_destructor(32,&kkmsp[0].minor);
}
/* #line 2231 "parser.c" */
        break;
      case 31:
/* #line 842 "parser.y" */
{
	kkgotominor.kk132 = phvolt_ret_for_statement(kkmsp[-9].minor.kk0, NULL, kkmsp[-7].minor.kk132, kkmsp[-5].minor.kk132, kkmsp[-3].minor.kk132, status->scanner_state);
  kk_destructor(1,&kkmsp[-11].minor);
  kk_destructor(37,&kkmsp[-10].minor);
  kk_destructor(3,&kkmsp[-8].minor);
  kk_destructor(31,&kkmsp[-6].minor);
  kk_destructor(32,&kkmsp[-4].minor);
  kk_destructor(1,&kkmsp[-2].minor);
  kk_destructor(39,&kkmsp[-1].minor);
  kk_destructor(32,&kkmsp[0].minor);
}
/* #line 2246 "parser.c" */
        break;
      case 32:
/* #line 846 "parser.y" */
{
	kkgotominor.kk132 = phvolt_ret_for_statement(kkmsp[-7].minor.kk0, kkmsp[-9].minor.kk0, kkmsp[-5].minor.kk132, NULL, kkmsp[-3].minor.kk132, status->scanner_state);
  kk_destructor(1,&kkmsp[-11].minor);
  kk_destructor(37,&kkmsp[-10].minor);
  kk_destructor(2,&kkmsp[-8].minor);
  kk_destructor(3,&kkmsp[-6].minor);
  kk_destructor(32,&kkmsp[-4].minor);
  kk_destructor(1,&kkmsp[-2].minor);
  kk_destructor(39,&kkmsp[-1].minor);
  kk_destructor(32,&kkmsp[0].minor);
}
/* #line 2261 "parser.c" */
        break;
      case 33:
/* #line 850 "parser.y" */
{
	kkgotominor.kk132 = phvolt_ret_for_statement(kkmsp[-9].minor.kk0, kkmsp[-11].minor.kk0, kkmsp[-7].minor.kk132, kkmsp[-5].minor.kk132, kkmsp[-3].minor.kk132, status->scanner_state);
  kk_destructor(1,&kkmsp[-13].minor);
  kk_destructor(37,&kkmsp[-12].minor);
  kk_destructor(2,&kkmsp[-10].minor);
  kk_destructor(3,&kkmsp[-8].minor);
  kk_destructor(31,&kkmsp[-6].minor);
  kk_destructor(32,&kkmsp[-4].minor);
  kk_destructor(1,&kkmsp[-2].minor);
  kk_destructor(39,&kkmsp[-1].minor);
  kk_destructor(32,&kkmsp[0].minor);
}
/* #line 2277 "parser.c" */
        break;
      case 34:
/* #line 856 "parser.y" */
{
	kkgotominor.kk132 = phvolt_ret_set_statement(kkmsp[-1].minor.kk132);
  kk_destructor(1,&kkmsp[-3].minor);
  kk_destructor(40,&kkmsp[-2].minor);
  kk_destructor(32,&kkmsp[0].minor);
}
/* #line 2287 "parser.c" */
        break;
      case 35:
      case 44:
      case 115:
      case 122:
/* #line 862 "parser.y" */
{
	kkgotominor.kk132 = phvolt_ret_zval_list(kkmsp[-2].minor.kk132, kkmsp[0].minor.kk132);
  kk_destructor(2,&kkmsp[-1].minor);
}
/* #line 2298 "parser.c" */
        break;
      case 37:
/* #line 872 "parser.y" */
{
	kkgotominor.kk132 = phvolt_ret_set_assignment(kkmsp[-2].minor.kk0, PHVOLT_T_ASSIGN, kkmsp[0].minor.kk132, status->scanner_state);
  kk_destructor(41,&kkmsp[-1].minor);
}
/* #line 2306 "parser.c" */
        break;
      case 38:
/* #line 876 "parser.y" */
{
	kkgotominor.kk132 = phvolt_ret_set_assignment(kkmsp[-2].minor.kk0, PHVOLT_T_ADD_ASSIGN, kkmsp[0].minor.kk132, status->scanner_state);
  kk_destructor(42,&kkmsp[-1].minor);
}
/* #line 2314 "parser.c" */
        break;
      case 39:
/* #line 880 "parser.y" */
{
	kkgotominor.kk132 = phvolt_ret_set_assignment(kkmsp[-2].minor.kk0, PHVOLT_T_SUB_ASSIGN, kkmsp[0].minor.kk132, status->scanner_state);
  kk_destructor(43,&kkmsp[-1].minor);
}
/* #line 2322 "parser.c" */
        break;
      case 40:
/* #line 884 "parser.y" */
{
	kkgotominor.kk132 = phvolt_ret_set_assignment(kkmsp[-2].minor.kk0, PHVOLT_T_MUL_ASSIGN, kkmsp[0].minor.kk132, status->scanner_state);
  kk_destructor(44,&kkmsp[-1].minor);
}
/* #line 2330 "parser.c" */
        break;
      case 41:
/* #line 888 "parser.y" */
{
	kkgotominor.kk132 = phvolt_ret_set_assignment(kkmsp[-2].minor.kk0, PHVOLT_T_DIV_ASSIGN, kkmsp[0].minor.kk132, status->scanner_state);
  kk_destructor(45,&kkmsp[-1].minor);
}
/* #line 2338 "parser.c" */
        break;
      case 42:
/* #line 894 "parser.y" */
{
	kkgotominor.kk132 = phvolt_ret_macro_statement(kkmsp[-7].minor.kk0, NULL, kkmsp[-3].minor.kk132, status->scanner_state);
  kk_destructor(1,&kkmsp[-9].minor);
  kk_destructor(46,&kkmsp[-8].minor);
  kk_destructor(29,&kkmsp[-6].minor);
  kk_destructor(47,&kkmsp[-5].minor);
  kk_destructor(32,&kkmsp[-4].minor);
  kk_destructor(1,&kkmsp[-2].minor);
  kk_destructor(48,&kkmsp[-1].minor);
  kk_destructor(32,&kkmsp[0].minor);
}
/* #line 2353 "parser.c" */
        break;
      case 43:
/* #line 898 "parser.y" */
{
	kkgotominor.kk132 = phvolt_ret_macro_statement(kkmsp[-8].minor.kk0, kkmsp[-6].minor.kk132, kkmsp[-3].minor.kk132, status->scanner_state);
  kk_destructor(1,&kkmsp[-10].minor);
  kk_destructor(46,&kkmsp[-9].minor);
  kk_destructor(29,&kkmsp[-7].minor);
  kk_destructor(47,&kkmsp[-5].minor);
  kk_destructor(32,&kkmsp[-4].minor);
  kk_destructor(1,&kkmsp[-2].minor);
  kk_destructor(48,&kkmsp[-1].minor);
  kk_destructor(32,&kkmsp[0].minor);
}
/* #line 2368 "parser.c" */
        break;
      case 46:
/* #line 914 "parser.y" */
{
	kkgotominor.kk132 = phvolt_ret_macro_parameter(kkmsp[0].minor.kk0, NULL, status->scanner_state);
}
/* #line 2375 "parser.c" */
        break;
      case 47:
/* #line 918 "parser.y" */
{
	kkgotominor.kk132 = phvolt_ret_macro_parameter(kkmsp[-2].minor.kk0, kkmsp[0].minor.kk132, status->scanner_state);
  kk_destructor(41,&kkmsp[-1].minor);
}
/* #line 2383 "parser.c" */
        break;
      case 48:
      case 113:
      case 127:
/* #line 922 "parser.y" */
{
	kkgotominor.kk132 = phvolt_ret_literal_zval(PHVOLT_T_INTEGER, kkmsp[0].minor.kk0, status->scanner_state);
}
/* #line 2392 "parser.c" */
        break;
      case 49:
      case 128:
/* #line 926 "parser.y" */
{
	kkgotominor.kk132 = phvolt_ret_literal_zval(PHVOLT_T_STRING, kkmsp[0].minor.kk0, status->scanner_state);
}
/* #line 2400 "parser.c" */
        break;
      case 50:
      case 129:
/* #line 930 "parser.y" */
{
	kkgotominor.kk132 = phvolt_ret_literal_zval(PHVOLT_T_DOUBLE, kkmsp[0].minor.kk0, status->scanner_state);
}
/* #line 2408 "parser.c" */
        break;
      case 51:
      case 130:
/* #line 934 "parser.y" */
{
	kkgotominor.kk132 = phvolt_ret_literal_zval(PHVOLT_T_NULL, NULL, status->scanner_state);
  kk_destructor(52,&kkmsp[0].minor);
}
/* #line 2417 "parser.c" */
        break;
      case 52:
      case 131:
/* #line 938 "parser.y" */
{
	kkgotominor.kk132 = phvolt_ret_literal_zval(PHVOLT_T_FALSE, NULL, status->scanner_state);
  kk_destructor(53,&kkmsp[0].minor);
}
/* #line 2426 "parser.c" */
        break;
      case 53:
      case 132:
/* #line 942 "parser.y" */
{
	kkgotominor.kk132 = phvolt_ret_literal_zval(PHVOLT_T_TRUE, NULL, status->scanner_state);
  kk_destructor(54,&kkmsp[0].minor);
}
/* #line 2435 "parser.c" */
        break;
      case 54:
/* #line 948 "parser.y" */
{
	kkgotominor.kk132 = phvolt_ret_macro_call_statement(kkmsp[-8].minor.kk132, kkmsp[-6].minor.kk132, kkmsp[-3].minor.kk132, status->scanner_state);
  kk_destructor(1,&kkmsp[-10].minor);
  kk_destructor(55,&kkmsp[-9].minor);
  kk_destructor(29,&kkmsp[-7].minor);
  kk_destructor(47,&kkmsp[-5].minor);
  kk_destructor(32,&kkmsp[-4].minor);
  kk_destructor(1,&kkmsp[-2].minor);
  kk_destructor(56,&kkmsp[-1].minor);
  kk_destructor(32,&kkmsp[0].minor);
}
/* #line 2450 "parser.c" */
        break;
      case 55:
/* #line 952 "parser.y" */
{
	kkgotominor.kk132 = phvolt_ret_macro_call_statement(kkmsp[-6].minor.kk132, NULL, NULL, status->scanner_state);
  kk_destructor(1,&kkmsp[-8].minor);
  kk_destructor(55,&kkmsp[-7].minor);
  kk_destructor(29,&kkmsp[-5].minor);
  kk_destructor(47,&kkmsp[-4].minor);
  kk_destructor(32,&kkmsp[-3].minor);
  kk_destructor(1,&kkmsp[-2].minor);
  kk_destructor(56,&kkmsp[-1].minor);
  kk_destructor(32,&kkmsp[0].minor);
}
/* #line 2465 "parser.c" */
        break;
      case 56:
/* #line 958 "parser.y" */
{
	kkgotominor.kk132 = phvolt_ret_empty_statement(status->scanner_state);
  kk_destructor(1,&kkmsp[-1].minor);
  kk_destructor(32,&kkmsp[0].minor);
}
/* #line 2474 "parser.c" */
        break;
      case 57:
/* #line 964 "parser.y" */
{
	kkgotominor.kk132 = phvolt_ret_echo_statement(kkmsp[-1].minor.kk132, status->scanner_state);
  kk_destructor(57,&kkmsp[-2].minor);
  kk_destructor(58,&kkmsp[0].minor);
}
/* #line 2483 "parser.c" */
        break;
      case 58:
/* #line 970 "parser.y" */
{
	kkgotominor.kk132 = phvolt_ret_block_statement(kkmsp[-5].minor.kk0, kkmsp[-3].minor.kk132, status->scanner_state);
  kk_destructor(1,&kkmsp[-7].minor);
  kk_destructor(59,&kkmsp[-6].minor);
  kk_destructor(32,&kkmsp[-4].minor);
  kk_destructor(1,&kkmsp[-2].minor);
  kk_destructor(60,&kkmsp[-1].minor);
  kk_destructor(32,&kkmsp[0].minor);
}
/* #line 2496 "parser.c" */
        break;
      case 59:
/* #line 974 "parser.y" */
{
	kkgotominor.kk132 = phvolt_ret_block_statement(kkmsp[-4].minor.kk0, NULL, status->scanner_state);
  kk_destructor(1,&kkmsp[-6].minor);
  kk_destructor(59,&kkmsp[-5].minor);
  kk_destructor(32,&kkmsp[-3].minor);
  kk_destructor(1,&kkmsp[-2].minor);
  kk_destructor(60,&kkmsp[-1].minor);
  kk_destructor(32,&kkmsp[0].minor);
}
/* #line 2509 "parser.c" */
        break;
      case 60:
/* #line 980 "parser.y" */
{
	kkgotominor.kk132 = phvolt_ret_cache_statement(kkmsp[-5].minor.kk132, NULL, kkmsp[-3].minor.kk132, status->scanner_state);
  kk_destructor(1,&kkmsp[-7].minor);
  kk_destructor(61,&kkmsp[-6].minor);
  kk_destructor(32,&kkmsp[-4].minor);
  kk_destructor(1,&kkmsp[-2].minor);
  kk_destructor(62,&kkmsp[-1].minor);
  kk_destructor(32,&kkmsp[0].minor);
}
/* #line 2522 "parser.c" */
        break;
      case 61:
/* #line 984 "parser.y" */
{
	kkgotominor.kk132 = phvolt_ret_cache_statement(kkmsp[-6].minor.kk132, kkmsp[-5].minor.kk0, kkmsp[-3].minor.kk132, status->scanner_state);
  kk_destructor(1,&kkmsp[-8].minor);
  kk_destructor(61,&kkmsp[-7].minor);
  kk_destructor(32,&kkmsp[-4].minor);
  kk_destructor(1,&kkmsp[-2].minor);
  kk_destructor(62,&kkmsp[-1].minor);
  kk_destructor(32,&kkmsp[0].minor);
}
/* #line 2535 "parser.c" */
        break;
      case 62:
/* #line 990 "parser.y" */
{
	kkgotominor.kk132 = phvolt_ret_extends_statement(kkmsp[-1].minor.kk0, status->scanner_state);
  kk_destructor(1,&kkmsp[-3].minor);
  kk_destructor(63,&kkmsp[-2].minor);
  kk_destructor(32,&kkmsp[0].minor);
}
/* #line 2545 "parser.c" */
        break;
      case 63:
/* #line 996 "parser.y" */
{
	kkgotominor.kk132 = phvolt_ret_include_statement(kkmsp[-1].minor.kk132, NULL, status->scanner_state);
  kk_destructor(1,&kkmsp[-3].minor);
  kk_destructor(64,&kkmsp[-2].minor);
  kk_destructor(32,&kkmsp[0].minor);
}
/* #line 2555 "parser.c" */
        break;
      case 64:
/* #line 1000 "parser.y" */
{
	kkgotominor.kk132 = phvolt_ret_include_statement(kkmsp[-3].minor.kk132, kkmsp[-1].minor.kk132, status->scanner_state);
  kk_destructor(1,&kkmsp[-5].minor);
  kk_destructor(64,&kkmsp[-4].minor);
  kk_destructor(65,&kkmsp[-2].minor);
  kk_destructor(32,&kkmsp[0].minor);
}
/* #line 2566 "parser.c" */
        break;
      case 65:
/* #line 1006 "parser.y" */
{
	kkgotominor.kk132 = phvolt_ret_do_statement(kkmsp[-1].minor.kk132, status->scanner_state);
  kk_destructor(1,&kkmsp[-3].minor);
  kk_destructor(66,&kkmsp[-2].minor);
  kk_destructor(32,&kkmsp[0].minor);
}
/* #line 2576 "parser.c" */
        break;
      case 66:
/* #line 1012 "parser.y" */
{
	kkgotominor.kk132 = phvolt_ret_return_statement(kkmsp[-1].minor.kk132, status->scanner_state);
  kk_destructor(1,&kkmsp[-3].minor);
  kk_destructor(67,&kkmsp[-2].minor);
  kk_destructor(32,&kkmsp[0].minor);
}
/* #line 2586 "parser.c" */
        break;
      case 67:
/* #line 1018 "parser.y" */
{
	kkgotominor.kk132 = phvolt_ret_autoescape_statement(0, kkmsp[-3].minor.kk132, status->scanner_state);
  kk_destructor(1,&kkmsp[-7].minor);
  kk_destructor(68,&kkmsp[-6].minor);
  kk_destructor(53,&kkmsp[-5].minor);
  kk_destructor(32,&kkmsp[-4].minor);
  kk_destructor(1,&kkmsp[-2].minor);
  kk_destructor(69,&kkmsp[-1].minor);
  kk_destructor(32,&kkmsp[0].minor);
}
/* #line 2600 "parser.c" */
        break;
      case 68:
/* #line 1022 "parser.y" */
{
	kkgotominor.kk132 = phvolt_ret_autoescape_statement(1, kkmsp[-3].minor.kk132, status->scanner_state);
  kk_destructor(1,&kkmsp[-7].minor);
  kk_destructor(68,&kkmsp[-6].minor);
  kk_destructor(54,&kkmsp[-5].minor);
  kk_destructor(32,&kkmsp[-4].minor);
  kk_destructor(1,&kkmsp[-2].minor);
  kk_destructor(69,&kkmsp[-1].minor);
  kk_destructor(32,&kkmsp[0].minor);
}
/* #line 2614 "parser.c" */
        break;
      case 69:
/* #line 1028 "parser.y" */
{
	kkgotominor.kk132 = phvolt_ret_break_statement(status->scanner_state);
  kk_destructor(1,&kkmsp[-2].minor);
  kk_destructor(70,&kkmsp[-1].minor);
  kk_destructor(32,&kkmsp[0].minor);
}
/* #line 2624 "parser.c" */
        break;
      case 70:
/* #line 1034 "parser.y" */
{
	kkgotominor.kk132 = phvolt_ret_continue_statement(status->scanner_state);
  kk_destructor(1,&kkmsp[-2].minor);
  kk_destructor(71,&kkmsp[-1].minor);
  kk_destructor(32,&kkmsp[0].minor);
}
/* #line 2634 "parser.c" */
        break;
      case 71:
/* #line 1040 "parser.y" */
{
	kkgotominor.kk132 = phvolt_ret_literal_zval(PHVOLT_T_RAW_FRAGMENT, kkmsp[0].minor.kk0, status->scanner_state);
}
/* #line 2641 "parser.c" */
        break;
      case 72:
/* #line 1046 "parser.y" */
{
	kkgotominor.kk132 = phvolt_ret_expr(PHVOLT_T_MINUS, NULL, kkmsp[0].minor.kk132, NULL, status->scanner_state);
  kk_destructor(22,&kkmsp[-1].minor);
}
/* #line 2649 "parser.c" */
        break;
      case 73:
/* #line 1050 "parser.y" */
{
	kkgotominor.kk132 = phvolt_ret_expr(PHVOLT_T_PLUS, NULL, kkmsp[0].minor.kk132, NULL, status->scanner_state);
  kk_destructor(21,&kkmsp[-1].minor);
}
/* #line 2657 "parser.c" */
        break;
      case 74:
/* #line 1054 "parser.y" */
{
	kkgotominor.kk132 = phvolt_ret_expr(PHVOLT_T_SUB, kkmsp[-2].minor.kk132, kkmsp[0].minor.kk132, NULL, status->scanner_state);
  kk_destructor(22,&kkmsp[-1].minor);
}
/* #line 2665 "parser.c" */
        break;
      case 75:
/* #line 1058 "parser.y" */
{
	kkgotominor.kk132 = phvolt_ret_expr(PHVOLT_T_ADD, kkmsp[-2].minor.kk132, kkmsp[0].minor.kk132, NULL, status->scanner_state);
  kk_destructor(21,&kkmsp[-1].minor);
}
/* #line 2673 "parser.c" */
        break;
      case 76:
/* #line 1062 "parser.y" */
{
	kkgotominor.kk132 = phvolt_ret_expr(PHVOLT_T_MUL, kkmsp[-2].minor.kk132, kkmsp[0].minor.kk132, NULL, status->scanner_state);
  kk_destructor(19,&kkmsp[-1].minor);
}
/* #line 2681 "parser.c" */
        break;
      case 77:
/* #line 1066 "parser.y" */
{
	kkgotominor.kk132 = phvolt_ret_expr(PHVOLT_T_POW, kkmsp[-3].minor.kk132, kkmsp[0].minor.kk132, NULL, status->scanner_state);
  kk_destructor(19,&kkmsp[-2].minor);
  kk_destructor(19,&kkmsp[-1].minor);
}
/* #line 2690 "parser.c" */
        break;
      case 78:
/* #line 1070 "parser.y" */
{
	kkgotominor.kk132 = phvolt_ret_expr(PHVOLT_T_DIV, kkmsp[-2].minor.kk132, kkmsp[0].minor.kk132, NULL, status->scanner_state);
  kk_destructor(18,&kkmsp[-1].minor);
}
/* #line 2698 "parser.c" */
        break;
      case 79:
/* #line 1074 "parser.y" */
{
	kkgotominor.kk132 = phvolt_ret_expr(PHVOLT_T_MOD, kkmsp[-3].minor.kk132, kkmsp[0].minor.kk132, NULL, status->scanner_state);
  kk_destructor(18,&kkmsp[-2].minor);
  kk_destructor(18,&kkmsp[-1].minor);
}
/* #line 2707 "parser.c" */
        break;
      case 80:
/* #line 1078 "parser.y" */
{
	kkgotominor.kk132 = phvolt_ret_expr(PHVOLT_T_MOD, kkmsp[-2].minor.kk132, kkmsp[0].minor.kk132, NULL, status->scanner_state);
  kk_destructor(20,&kkmsp[-1].minor);
}
/* #line 2715 "parser.c" */
        break;
      case 81:
/* #line 1082 "parser.y" */
{
	kkgotominor.kk132 = phvolt_ret_expr(PHVOLT_T_AND, kkmsp[-2].minor.kk132, kkmsp[0].minor.kk132, NULL, status->scanner_state);
  kk_destructor(7,&kkmsp[-1].minor);
}
/* #line 2723 "parser.c" */
        break;
      case 82:
/* #line 1086 "parser.y" */
{
	kkgotominor.kk132 = phvolt_ret_expr(PHVOLT_T_OR, kkmsp[-2].minor.kk132, kkmsp[0].minor.kk132, NULL, status->scanner_state);
  kk_destructor(8,&kkmsp[-1].minor);
}
/* #line 2731 "parser.c" */
        break;
      case 83:
/* #line 1090 "parser.y" */
{
	kkgotominor.kk132 = phvolt_ret_expr(PHVOLT_T_CONCAT, kkmsp[-2].minor.kk132, kkmsp[0].minor.kk132, NULL, status->scanner_state);
  kk_destructor(23,&kkmsp[-1].minor);
}
/* #line 2739 "parser.c" */
        break;
      case 84:
/* #line 1094 "parser.y" */
{
	kkgotominor.kk132 = phvolt_ret_expr(PHVOLT_T_PIPE, kkmsp[-2].minor.kk132, kkmsp[0].minor.kk132, NULL, status->scanner_state);
  kk_destructor(25,&kkmsp[-1].minor);
}
/* #line 2747 "parser.c" */
        break;
      case 85:
/* #line 1098 "parser.y" */
{
	kkgotominor.kk132 = phvolt_ret_expr(PHVOLT_T_RANGE, kkmsp[-2].minor.kk132, kkmsp[0].minor.kk132, NULL, status->scanner_state);
  kk_destructor(6,&kkmsp[-1].minor);
}
/* #line 2755 "parser.c" */
        break;
      case 86:
/* #line 1102 "parser.y" */
{
	kkgotominor.kk132 = phvolt_ret_expr(PHVOLT_T_EQUALS, kkmsp[-2].minor.kk132, kkmsp[0].minor.kk132, NULL, status->scanner_state);
  kk_destructor(10,&kkmsp[-1].minor);
}
/* #line 2763 "parser.c" */
        break;
      case 87:
/* #line 1106 "parser.y" */
{
	kkgotominor.kk132 = phvolt_ret_expr(PHVOLT_T_NOT_ISSET, kkmsp[-3].minor.kk132, NULL, NULL, status->scanner_state);
  kk_destructor(9,&kkmsp[-2].minor);
  kk_destructor(26,&kkmsp[-1].minor);
  kk_destructor(73,&kkmsp[0].minor);
}
/* #line 2773 "parser.c" */
        break;
      case 88:
/* #line 1110 "parser.y" */
{
	kkgotominor.kk132 = phvolt_ret_expr(PHVOLT_T_ISSET, kkmsp[-2].minor.kk132, NULL, NULL, status->scanner_state);
  kk_destructor(9,&kkmsp[-1].minor);
  kk_destructor(73,&kkmsp[0].minor);
}
/* #line 2782 "parser.c" */
        break;
      case 89:
/* #line 1114 "parser.y" */
{
	kkgotominor.kk132 = phvolt_ret_expr(PHVOLT_T_IS, kkmsp[-2].minor.kk132, kkmsp[0].minor.kk132, NULL, status->scanner_state);
  kk_destructor(9,&kkmsp[-1].minor);
}
/* #line 2790 "parser.c" */
        break;
      case 90:
/* #line 1118 "parser.y" */
{
	kkgotominor.kk132 = phvolt_ret_expr(PHVOLT_T_NOTEQUALS, kkmsp[-2].minor.kk132, kkmsp[0].minor.kk132, NULL, status->scanner_state);
  kk_destructor(11,&kkmsp[-1].minor);
}
/* #line 2798 "parser.c" */
        break;
      case 91:
/* #line 1122 "parser.y" */
{
	kkgotominor.kk132 = phvolt_ret_expr(PHVOLT_T_IDENTICAL, kkmsp[-2].minor.kk132, kkmsp[0].minor.kk132, NULL, status->scanner_state);
  kk_destructor(16,&kkmsp[-1].minor);
}
/* #line 2806 "parser.c" */
        break;
      case 92:
/* #line 1126 "parser.y" */
{
	kkgotominor.kk132 = phvolt_ret_expr(PHVOLT_T_NOTIDENTICAL, kkmsp[-2].minor.kk132, kkmsp[0].minor.kk132, NULL, status->scanner_state);
  kk_destructor(17,&kkmsp[-1].minor);
}
/* #line 2814 "parser.c" */
        break;
      case 93:
/* #line 1130 "parser.y" */
{
	kkgotominor.kk132 = phvolt_ret_expr(PHVOLT_T_LESS, kkmsp[-2].minor.kk132, kkmsp[0].minor.kk132, NULL, status->scanner_state);
  kk_destructor(12,&kkmsp[-1].minor);
}
/* #line 2822 "parser.c" */
        break;
      case 94:
/* #line 1134 "parser.y" */
{
	kkgotominor.kk132 = phvolt_ret_expr(PHVOLT_T_GREATER, kkmsp[-2].minor.kk132, kkmsp[0].minor.kk132, NULL, status->scanner_state);
  kk_destructor(13,&kkmsp[-1].minor);
}
/* #line 2830 "parser.c" */
        break;
      case 95:
/* #line 1138 "parser.y" */
{
	kkgotominor.kk132 = phvolt_ret_expr(PHVOLT_T_GREATEREQUAL, kkmsp[-2].minor.kk132, kkmsp[0].minor.kk132, NULL, status->scanner_state);
  kk_destructor(14,&kkmsp[-1].minor);
}
/* #line 2838 "parser.c" */
        break;
      case 96:
/* #line 1142 "parser.y" */
{
	kkgotominor.kk132 = phvolt_ret_expr(PHVOLT_T_LESSEQUAL, kkmsp[-2].minor.kk132, kkmsp[0].minor.kk132, NULL, status->scanner_state);
  kk_destructor(15,&kkmsp[-1].minor);
}
/* #line 2846 "parser.c" */
        break;
      case 97:
/* #line 1146 "parser.y" */
{
	kkgotominor.kk132 = phvolt_ret_expr(PHVOLT_T_DOT, kkmsp[-2].minor.kk132, kkmsp[0].minor.kk132, NULL, status->scanner_state);
  kk_destructor(30,&kkmsp[-1].minor);
}
/* #line 2854 "parser.c" */
        break;
      case 98:
/* #line 1150 "parser.y" */
{
	kkgotominor.kk132 = phvolt_ret_expr(PHVOLT_T_IN, kkmsp[-2].minor.kk132, kkmsp[0].minor.kk132, NULL, status->scanner_state);
  kk_destructor(3,&kkmsp[-1].minor);
}
/* #line 2862 "parser.c" */
        break;
      case 99:
/* #line 1154 "parser.y" */
{
	kkgotominor.kk132 = phvolt_ret_expr(PHVOLT_T_NOT_IN, kkmsp[-3].minor.kk132, kkmsp[0].minor.kk132, NULL, status->scanner_state);
  kk_destructor(26,&kkmsp[-2].minor);
  kk_destructor(3,&kkmsp[-1].minor);
}
/* #line 2871 "parser.c" */
        break;
      case 100:
/* #line 1158 "parser.y" */
{
	kkgotominor.kk132 = phvolt_ret_expr(PHVOLT_T_NOT, NULL, kkmsp[0].minor.kk132, NULL, status->scanner_state);
  kk_destructor(26,&kkmsp[-1].minor);
}
/* #line 2879 "parser.c" */
        break;
      case 101:
/* #line 1162 "parser.y" */
{
	kkgotominor.kk132 = phvolt_ret_expr(PHVOLT_T_INCR, kkmsp[-1].minor.kk132, NULL, NULL, status->scanner_state);
  kk_destructor(27,&kkmsp[0].minor);
}
/* #line 2887 "parser.c" */
        break;
      case 102:
/* #line 1166 "parser.y" */
{
	kkgotominor.kk132 = phvolt_ret_expr(PHVOLT_T_DECR, kkmsp[-1].minor.kk132, NULL, NULL, status->scanner_state);
  kk_destructor(28,&kkmsp[0].minor);
}
/* #line 2895 "parser.c" */
        break;
      case 103:
/* #line 1170 "parser.y" */
{
	kkgotominor.kk132 = phvolt_ret_expr(PHVOLT_T_ENCLOSED, kkmsp[-1].minor.kk132, NULL, NULL, status->scanner_state);
  kk_destructor(29,&kkmsp[-2].minor);
  kk_destructor(47,&kkmsp[0].minor);
}
/* #line 2904 "parser.c" */
        break;
      case 104:
/* #line 1174 "parser.y" */
{
	kkgotominor.kk132 = phvolt_ret_expr(PHVOLT_T_ARRAY, NULL, NULL, NULL, status->scanner_state);
  kk_destructor(24,&kkmsp[-1].minor);
  kk_destructor(74,&kkmsp[0].minor);
}
/* #line 2913 "parser.c" */
        break;
      case 105:
/* #line 1178 "parser.y" */
{
	kkgotominor.kk132 = phvolt_ret_expr(PHVOLT_T_ARRAY, kkmsp[-1].minor.kk132, NULL, NULL, status->scanner_state);
  kk_destructor(24,&kkmsp[-2].minor);
  kk_destructor(74,&kkmsp[0].minor);
}
/* #line 2922 "parser.c" */
        break;
      case 106:
/* #line 1182 "parser.y" */
{
	kkgotominor.kk132 = phvolt_ret_expr(PHVOLT_T_ARRAY, NULL, NULL, NULL, status->scanner_state);
  kk_destructor(75,&kkmsp[-1].minor);
  kk_destructor(76,&kkmsp[0].minor);
}
/* #line 2931 "parser.c" */
        break;
      case 107:
/* #line 1186 "parser.y" */
{
	kkgotominor.kk132 = phvolt_ret_expr(PHVOLT_T_ARRAY, kkmsp[-1].minor.kk132, NULL, NULL, status->scanner_state);
  kk_destructor(75,&kkmsp[-2].minor);
  kk_destructor(76,&kkmsp[0].minor);
}
/* #line 2940 "parser.c" */
        break;
      case 108:
/* #line 1190 "parser.y" */
{
	kkgotominor.kk132 = phvolt_ret_expr(PHVOLT_T_ARRAYACCESS, kkmsp[-3].minor.kk132, kkmsp[-1].minor.kk132, NULL, status->scanner_state);
  kk_destructor(24,&kkmsp[-2].minor);
  kk_destructor(74,&kkmsp[0].minor);
}
/* #line 2949 "parser.c" */
        break;
      case 109:
/* #line 1194 "parser.y" */
{
	kkgotominor.kk132 = phvolt_ret_expr(PHVOLT_T_TERNARY, kkmsp[-2].minor.kk132, kkmsp[0].minor.kk132, kkmsp[-4].minor.kk132, status->scanner_state);
  kk_destructor(4,&kkmsp[-3].minor);
  kk_destructor(5,&kkmsp[-1].minor);
}
/* #line 2958 "parser.c" */
        break;
      case 110:
/* #line 1198 "parser.y" */
{
	kkgotominor.kk132 = phvolt_ret_slice(kkmsp[-4].minor.kk132, NULL, kkmsp[-1].minor.kk132, status->scanner_state);
  kk_destructor(24,&kkmsp[-3].minor);
  kk_destructor(5,&kkmsp[-2].minor);
  kk_destructor(74,&kkmsp[0].minor);
}
/* #line 2968 "parser.c" */
        break;
      case 111:
/* #line 1202 "parser.y" */
{
	kkgotominor.kk132 = phvolt_ret_slice(kkmsp[-4].minor.kk132, kkmsp[-2].minor.kk132, NULL, status->scanner_state);
  kk_destructor(24,&kkmsp[-3].minor);
  kk_destructor(5,&kkmsp[-1].minor);
  kk_destructor(74,&kkmsp[0].minor);
}
/* #line 2978 "parser.c" */
        break;
      case 112:
/* #line 1206 "parser.y" */
{
	kkgotominor.kk132 = phvolt_ret_slice(kkmsp[-5].minor.kk132, kkmsp[-3].minor.kk132, kkmsp[-1].minor.kk132, status->scanner_state);
  kk_destructor(24,&kkmsp[-4].minor);
  kk_destructor(5,&kkmsp[-2].minor);
  kk_destructor(74,&kkmsp[0].minor);
}
/* #line 2988 "parser.c" */
        break;
      case 114:
      case 126:
/* #line 1216 "parser.y" */
{
	kkgotominor.kk132 = phvolt_ret_literal_zval(PHVOLT_T_IDENTIFIER, kkmsp[0].minor.kk0, status->scanner_state);
}
/* #line 2996 "parser.c" */
        break;
      case 117:
      case 125:
/* #line 1232 "parser.y" */
{
	kkgotominor.kk132 = phvolt_ret_named_item(kkmsp[-2].minor.kk0, kkmsp[0].minor.kk132, status->scanner_state);
  kk_destructor(5,&kkmsp[-1].minor);
}
/* #line 3005 "parser.c" */
        break;
      case 118:
      case 124:
/* #line 1236 "parser.y" */
{
	kkgotominor.kk132 = phvolt_ret_named_item(NULL, kkmsp[0].minor.kk132, status->scanner_state);
}
/* #line 3013 "parser.c" */
        break;
      case 120:
/* #line 1246 "parser.y" */
{
	kkgotominor.kk132 = phvolt_ret_func_call(kkmsp[-3].minor.kk132, kkmsp[-1].minor.kk132, status->scanner_state);
  kk_destructor(29,&kkmsp[-2].minor);
  kk_destructor(47,&kkmsp[0].minor);
}
/* #line 3022 "parser.c" */
        break;
      case 121:
/* #line 1250 "parser.y" */
{
	kkgotominor.kk132 = phvolt_ret_func_call(kkmsp[-2].minor.kk132, NULL, status->scanner_state);
  kk_destructor(29,&kkmsp[-1].minor);
  kk_destructor(47,&kkmsp[0].minor);
}
/* #line 3031 "parser.c" */
        break;
  };
  kkgoto = kkRuleInfo[kkruleno].lhs;
  kksize = kkRuleInfo[kkruleno].nrhs;
  kkpParser->kkidx -= kksize;
  kkact = kk_find_reduce_action(kkpParser,kkgoto);
  if( kkact < KKNSTATE ){
    kk_shift(kkpParser,kkact,kkgoto,&kkgotominor);
  }else if( kkact == KKNSTATE + KKNRULE + 1 ){
    kk_accept(kkpParser);
  }
}

/*
** The following code executes when the parse fails
*/
static void kk_parse_failed(
  kkParser *kkpParser           /* The parser */
){
  phvolt_ARG_FETCH;
#ifndef NDEBUG
  if( kkTraceFILE ){
    fprintf(kkTraceFILE,"%sFail!\n",kkTracePrompt);
  }
#endif
  while( kkpParser->kkidx>=0 ) kk_pop_parser_stack(kkpParser);
  /* Here code is inserted which will be executed whenever the
  ** parser fails */
  phvolt_ARG_STORE; /* Suppress warning about unused %extra_argument variable */
}

/*
** The following code executes when a syntax error first occurs.
*/
static void kk_syntax_error(
  kkParser *kkpParser,           /* The parser */
  int kkmajor,                   /* The major type of the error token */
  KKMINORTYPE kkminor            /* The minor type of the error token */
){
  phvolt_ARG_FETCH;
#define KTOKEN (kkminor.kk0)
/* #line 599 "parser.y" */

	{

		smart_str error_str = {0};

		char *token_name = NULL;
		const phvolt_token_names *tokens = phvolt_tokens;
		int token_len = 0;
		uint active_token = status->scanner_state->active_token;

		if (status->scanner_state->start_length) {

			if (active_token) {

				do {
					if (tokens->code == active_token) {
						token_name = tokens->name;
						token_len = tokens->len;
						break;
					}
					++tokens;
				} while (tokens[0].code != 0);

			}

			smart_str_appendl(&error_str, "Syntax error, unexpected token ", sizeof("Syntax error, unexpected token ") - 1);
			if (!token_name) {
				smart_str_appendl(&error_str, "UNKNOWN", sizeof("UNKNOWN") - 1);
			} else {
				smart_str_appendl(&error_str, token_name, token_len);
			}
			if (status->token->value) {
				smart_str_appendc(&error_str, '(');
				smart_str_appendl(&error_str, status->token->value, status->token->len);
				smart_str_appendc(&error_str, ')');
			}
			smart_str_appendl(&error_str, " in ", sizeof(" in ") - 1);
			smart_str_appendl(&error_str, Z_STRVAL_P(status->scanner_state->active_file), Z_STRLEN_P(status->scanner_state->active_file));
			smart_str_appendl(&error_str, " on line ", sizeof(" on line ") - 1);
			{
				char stmp[MAX_LENGTH_OF_LONG + 1];
				int str_len;
				str_len = slprintf(stmp, sizeof(stmp), "%ld", status->scanner_state->active_line);
				smart_str_appendl(&error_str, stmp, str_len);
			}

		} else {

			smart_str_appendl(&error_str, "Syntax error, unexpected EOF in ", sizeof("Syntax error, unexpected EOF in ") - 1);
			smart_str_appendl(&error_str, Z_STRVAL_P(status->scanner_state->active_file), Z_STRLEN_P(status->scanner_state->active_file));

			/* Report unclosed 'if' blocks */
			if ((status->scanner_state->if_level + status->scanner_state->old_if_level) > 0) {
				if ((status->scanner_state->if_level + status->scanner_state->old_if_level) == 1) {
					smart_str_appendl(&error_str, ", there is one 'if' block without close", sizeof(", there is one 'if' block without close") - 1);
				} else {
					smart_str_appendl(&error_str, ", there are ", sizeof(", there are ") - 1);
					{
						char stmp[MAX_LENGTH_OF_LONG + 1];
						int str_len;
						str_len = slprintf(stmp, sizeof(stmp), "%ld", status->scanner_state->if_level + status->scanner_state->old_if_level);
						smart_str_appendl(&error_str, stmp, str_len);
					}
					smart_str_appendl(&error_str, " 'if' blocks without close", sizeof(" 'if' blocks without close") - 1);
				}
			}

			/* Report unclosed 'for' blocks */
			if (status->scanner_state->for_level > 0) {
				if (status->scanner_state->for_level == 1) {
					smart_str_appendl(&error_str, ", there is one 'for' block without close", sizeof(", there is one 'for' block without close") - 1);
				} else {
					smart_str_appendl(&error_str, ", there are ", sizeof(", there are ") - 1);
					{
						char stmp[MAX_LENGTH_OF_LONG + 1];
						int str_len;
						str_len = slprintf(stmp, sizeof(stmp), "%ld", status->scanner_state->if_level);
						smart_str_appendl(&error_str, stmp, str_len);
					}
					smart_str_appendl(&error_str, " 'for' blocks without close", sizeof(" 'for' blocks without close") - 1);
				}
			}
		}

		smart_str_0(&error_str);

		if (error_str.len) {
			status->syntax_error = error_str.c;
			status->syntax_error_len = error_str.len;
		} else {
			status->syntax_error = NULL;
		}

	}

	status->status = PHVOLT_PARSING_FAILED;

/* #line 3171 "parser.c" */
  phvolt_ARG_STORE; /* Suppress warning about unused %extra_argument variable */
}

/*
** The following is executed when the parser accepts
*/
static void kk_accept(
  kkParser *kkpParser           /* The parser */
){
  phvolt_ARG_FETCH;
#ifndef NDEBUG
  if( kkTraceFILE ){
    fprintf(kkTraceFILE,"%sAccept!\n",kkTracePrompt);
  }
#endif
  while( kkpParser->kkidx>=0 ) kk_pop_parser_stack(kkpParser);
  /* Here code is inserted which will be executed whenever the
  ** parser accepts */
  phvolt_ARG_STORE; /* Suppress warning about unused %extra_argument variable */
}

/* The main parser program.
** The first argument is a pointer to a structure obtained from
** "phvolt_Alloc" which describes the current state of the parser.
** The second argument is the major token number.  The third is
** the minor token.  The fourth optional argument is whatever the
** user wants (and specified in the grammar) and is available for
** use by the action routines.
**
** Inputs:
** <ul>
** <li> A pointer to the parser (an opaque structure.)
** <li> The major token number.
** <li> The minor token number.
** <li> An option argument of a grammar-specified type.
** </ul>
**
** Outputs:
** None.
*/
void phvolt_(
  void *kkp,                   /* The parser */
  int kkmajor,                 /* The major token code number */
  phvolt_KTOKENTYPE kkminor       /* The value for the token */
  phvolt_ARG_PDECL               /* Optional %extra_argument parameter */
){
  KKMINORTYPE kkminorunion;
  int kkact;            /* The parser action. */
  int kkendofinput;     /* True if we are at the end of input */
  int kkerrorhit = 0;   /* True if kkmajor has invoked an error */
  kkParser *kkpParser;  /* The parser */

  /* (re)initialize the parser, if necessary */
  kkpParser = (kkParser*)kkp;
  if( kkpParser->kkidx<0 ){
    if( kkmajor==0 ) return;
    kkpParser->kkidx = 0;
    kkpParser->kkerrcnt = -1;
    kkpParser->kkstack[0].stateno = 0;
    kkpParser->kkstack[0].major = 0;
  }
  kkminorunion.kk0 = kkminor;
  kkendofinput = (kkmajor==0);
  phvolt_ARG_STORE;

#ifndef NDEBUG
  if( kkTraceFILE ){
    fprintf(kkTraceFILE,"%sInput %s\n",kkTracePrompt,kkTokenName[kkmajor]);
  }
#endif

  do{
    kkact = kk_find_shift_action(kkpParser,kkmajor);
    if( kkact<KKNSTATE ){
      kk_shift(kkpParser,kkact,kkmajor,&kkminorunion);
      kkpParser->kkerrcnt--;
      if( kkendofinput && kkpParser->kkidx>=0 ){
        kkmajor = 0;
      }else{
        kkmajor = KKNOCODE;
      }
    }else if( kkact < KKNSTATE + KKNRULE ){
      kk_reduce(kkpParser,kkact-KKNSTATE);
    }else if( kkact == KK_ERROR_ACTION ){
      int kkmx;
#ifndef NDEBUG
      if( kkTraceFILE ){
        fprintf(kkTraceFILE,"%sSyntax Error!\n",kkTracePrompt);
      }
#endif
#ifdef KKERRORSYMBOL
      /* A syntax error has occurred.
      ** The response to an error depends upon whether or not the
      ** grammar defines an error token "ERROR".  
      **
      ** This is what we do if the grammar does define ERROR:
      **
      **  * Call the %syntax_error function.
      **
      **  * Begin popping the stack until we enter a state where
      **    it is legal to shift the error symbol, then shift
      **    the error symbol.
      **
      **  * Set the error count to three.
      **
      **  * Begin accepting and shifting new tokens.  No new error
      **    processing will occur until three tokens have been
      **    shifted successfully.
      **
      */
      if( kkpParser->kkerrcnt<0 ){
        kk_syntax_error(kkpParser,kkmajor,kkminorunion);
      }
      kkmx = kkpParser->kkstack[kkpParser->kkidx].major;
      if( kkmx==KKERRORSYMBOL || kkerrorhit ){
#ifndef NDEBUG
        if( kkTraceFILE ){
          fprintf(kkTraceFILE,"%sDiscard input token %s\n",
             kkTracePrompt,kkTokenName[kkmajor]);
        }
#endif
        kk_destructor(kkmajor,&kkminorunion);
        kkmajor = KKNOCODE;
      }else{
         while(
          kkpParser->kkidx >= 0 &&
          kkmx != KKERRORSYMBOL &&
          (kkact = kk_find_shift_action(kkpParser,KKERRORSYMBOL)) >= KKNSTATE
        ){
          kk_pop_parser_stack(kkpParser);
        }
        if( kkpParser->kkidx < 0 || kkmajor==0 ){
          kk_destructor(kkmajor,&kkminorunion);
          kk_parse_failed(kkpParser);
          kkmajor = KKNOCODE;
        }else if( kkmx!=KKERRORSYMBOL ){
          KKMINORTYPE u2;
          u2.KKERRSYMDT = 0;
          kk_shift(kkpParser,kkact,KKERRORSYMBOL,&u2);
        }
      }
      kkpParser->kkerrcnt = 3;
      kkerrorhit = 1;
#else  /* KKERRORSYMBOL is not defined */
      /* This is what we do if the grammar does not define ERROR:
      **
      **  * Report an error message, and throw away the input token.
      **
      **  * If the input token is $, then fail the parse.
      **
      ** As before, subsequent error messages are suppressed until
      ** three input tokens have been successfully shifted.
      */
      if( kkpParser->kkerrcnt<=0 ){
        kk_syntax_error(kkpParser,kkmajor,kkminorunion);
      }
      kkpParser->kkerrcnt = 3;
      kk_destructor(kkmajor,&kkminorunion);
      if( kkendofinput ){
        kk_parse_failed(kkpParser);
      }
      kkmajor = KKNOCODE;
#endif
    }else{
      kk_accept(kkpParser);
      kkmajor = KKNOCODE;
    }
  }while( kkmajor!=KKNOCODE && kkpParser->kkidx>=0 );
  return;
}

/*
  +------------------------------------------------------------------------+
  | Phalcon Framework                                                      |
  +------------------------------------------------------------------------+
  | Copyright (c) 2011-2014 Phalcon Team (http://www.phalconphp.com)       |
  +------------------------------------------------------------------------+
  | This source file is subject to the New BSD License that is bundled     |
  | with this package in the file docs/LICENSE.txt.                        |
  |                                                                        |
  | If you did not receive a copy of the license and are unable to         |
  | obtain it through the world-wide-web, please send an email             |
  | to license@phalconphp.com so we can send you a copy immediately.       |
  +------------------------------------------------------------------------+
  | Authors: Andres Gutierrez <andres@phalconphp.com>                      |
  |          Eduar Carvajal <eduar@phalconphp.com>                         |
  +------------------------------------------------------------------------+
*/

const phvolt_token_names phvolt_tokens[] =
{
  { SL("INTEGER"),        PHVOLT_T_INTEGER },
  { SL("DOUBLE"),         PHVOLT_T_DOUBLE },
  { SL("STRING"),         PHVOLT_T_STRING },
  { SL("IDENTIFIER"),     PHVOLT_T_IDENTIFIER },
  { SL("MINUS"),          PHVOLT_T_MINUS },
  { SL("+"),              PHVOLT_T_ADD },
  { SL("-"),              PHVOLT_T_SUB },
  { SL("*"),              PHVOLT_T_MUL },
  { SL("/"),              PHVOLT_T_DIV },
  { SL("%%"),             PHVOLT_T_MOD },
  { SL("!"),              PHVOLT_T_NOT },
  { SL("~"),              PHVOLT_T_CONCAT },
  { SL("AND"),            PHVOLT_T_AND },
  { SL("OR"),             PHVOLT_T_OR },
  { SL("DOT"),            PHVOLT_T_DOT },
  { SL("COMMA"),          PHVOLT_T_COMMA },
  { SL("EQUALS"),         PHVOLT_T_EQUALS },
  { SL("NOT EQUALS"),     PHVOLT_T_NOTEQUALS },
  { SL("IDENTICAL"),      PHVOLT_T_IDENTICAL },
  { SL("NOT IDENTICAL"),  PHVOLT_T_NOTIDENTICAL },
  { SL("NOT"),            PHVOLT_T_NOT },
  { SL("RANGE"),          PHVOLT_T_RANGE },
  { SL("COLON"),          PHVOLT_T_COLON },
  { SL("QUESTION MARK"),  PHVOLT_T_QUESTION },
  { SL("<"),              PHVOLT_T_LESS },
  { SL("<="),             PHVOLT_T_LESSEQUAL },
  { SL(">"),              PHVOLT_T_GREATER },
  { SL(">="),             PHVOLT_T_GREATEREQUAL },
  { SL("("),              PHVOLT_T_PARENTHESES_OPEN },
  { SL(")"),              PHVOLT_T_PARENTHESES_CLOSE },
  { SL("["),              PHVOLT_T_SBRACKET_OPEN },
  { SL("]"),              PHVOLT_T_SBRACKET_CLOSE },
  { SL("{"),              PHVOLT_T_CBRACKET_OPEN },
  { SL("}"),              PHVOLT_T_CBRACKET_CLOSE },
  { SL("{%"),             PHVOLT_T_OPEN_DELIMITER },
  { SL("%}"),             PHVOLT_T_CLOSE_DELIMITER },
  { SL("{{"),             PHVOLT_T_OPEN_EDELIMITER },
  { SL("}}"),             PHVOLT_T_CLOSE_EDELIMITER },
  { SL("IF"),             PHVOLT_T_IF },
  { SL("ELSE"),           PHVOLT_T_ELSE },
  { SL("ELSEIF"),         PHVOLT_T_ELSEIF },
  { SL("ELSEFOR"),        PHVOLT_T_ELSEFOR },
  { SL("ENDIF"),          PHVOLT_T_ENDIF },
  { SL("FOR"),            PHVOLT_T_FOR },
  { SL("IN"),             PHVOLT_T_IN },
  { SL("ENDFOR"),         PHVOLT_T_ENDFOR },
  { SL("SET"),            PHVOLT_T_SET },
  { SL("ASSIGN"),         PHVOLT_T_ASSIGN },
  { SL("+="),             PHVOLT_T_ADD_ASSIGN },
  { SL("-="),             PHVOLT_T_SUB_ASSIGN },
  { SL("*="),             PHVOLT_T_MUL_ASSIGN },
  { SL("/="),             PHVOLT_T_DIV_ASSIGN },
  { SL("++"),             PHVOLT_T_INCR },
  { SL("--"),             PHVOLT_T_DECR },
  { SL("BLOCK"),          PHVOLT_T_BLOCK },
  { SL("ENDBLOCK"),       PHVOLT_T_ENDBLOCK },
  { SL("CACHE"),          PHVOLT_T_CACHE },
  { SL("ENDCACHE"),       PHVOLT_T_ENDCACHE },
  { SL("EXTENDS"),        PHVOLT_T_EXTENDS },
  { SL("IS"),             PHVOLT_T_IS },
  { SL("DEFINED"),        PHVOLT_T_DEFINED },
  { SL("INCLUDE"),        PHVOLT_T_INCLUDE },
  { SL("DO"),             PHVOLT_T_DO },
  { SL("WHITESPACE"),     PHVOLT_T_IGNORE },
  { SL("AUTOESCAPE"),     PHVOLT_T_AUTOESCAPE },
  { SL("ENDAUTOESCAPE"),  PHVOLT_T_ENDAUTOESCAPE },
  { SL("CONTINUE"),       PHVOLT_T_CONTINUE },
  { SL("BREAK"),          PHVOLT_T_BREAK },
  { SL("WITH"),           PHVOLT_T_WITH },
  { SL("RETURN"),         PHVOLT_T_RETURN },
  { SL("MACRO"),          PHVOLT_T_MACRO },
  { SL("ENDMACRO"),       PHVOLT_T_ENDMACRO },
  { SL("CALL"),           PHVOLT_T_CALL },
  { SL("WITH"),           PHVOLT_T_WITH },
  { NULL, 0, 0 }
};

/**
 * Wrapper to alloc memory within the parser
 */
static void *phvolt_wrapper_alloc(size_t bytes){
	return emalloc(bytes);
}

/**
 * Wrapper to free memory within the parser
 */
static void phvolt_wrapper_free(void *pointer){
	efree(pointer);
}

/**
 * Creates a parser_token to be passed to the parser
 */
static void phvolt_parse_with_token(void* phvolt_parser, int opcode, int parsercode, phvolt_scanner_token *token, phvolt_parser_status *parser_status){

	phvolt_parser_token *pToken;

	pToken = emalloc(sizeof(phvolt_parser_token));
	pToken->opcode = opcode;
	pToken->token = token->value;
	pToken->token_len = token->len;
	pToken->free_flag = 1;

	phvolt_(phvolt_parser, parsercode, pToken, parser_status);

	token->value = NULL;
	token->len = 0;
}

/**
 * Creates an error message
 */
static void phvolt_create_error_msg(phvolt_parser_status *parser_status, char *message){

	unsigned int length = (128 + Z_STRLEN_P(parser_status->scanner_state->active_file));
	char *str = emalloc(sizeof(char) * length);

	snprintf(str, length, "%s in %s on line %d", message, Z_STRVAL_P(parser_status->scanner_state->active_file), parser_status->scanner_state->active_line);
	str[length - 1] = '\0';

	parser_status->syntax_error = estrndup(str, strlen(str));
	efree(str);
}

/**
 * Creates an error message when it's triggered by the scanner
 */
static void phvolt_scanner_error_msg(phvolt_parser_status *parser_status, zval **error_msg TSRMLS_DC){

	char *error, *error_part;
	int length;
	phvolt_scanner_state *state = parser_status->scanner_state;

	MAKE_STD_ZVAL(*error_msg);
	if (state->start) {
		error = emalloc(sizeof(char) * 72 + state->start_length +  Z_STRLEN_P(state->active_file));
		if (state->start_length > 16) {
			length = 72 + Z_STRLEN_P(state->active_file);
			error_part = estrndup(state->start, 16);
			snprintf(error, length, "Scanning error before '%s...' in %s on line %d", error_part, Z_STRVAL_P(state->active_file), state->active_line);
			error[length - 1] = '\0';
		} else {
			length = 48 + state->start_length + Z_STRLEN_P(state->active_file);
			snprintf(error, length, "Scanning error before '%s' in %s on line %d", state->start, Z_STRVAL_P(state->active_file), state->active_line);
		}
	} else {
		error = emalloc(sizeof(char) * (32 + Z_STRLEN_P(state->active_file)));
		length = 32 + Z_STRLEN_P(state->active_file);
		snprintf(error, length, "Scanning error near to EOF in %s", Z_STRVAL_P(state->active_file));
	}

	error[length - 1] = '\0';
	ZVAL_STRING(*error_msg, error, 1);
	efree(error);
}

/**
 * Receives the volt code tokenizes and parses it
 */
int phvolt_parse_view(zval *result, zval *view_code, zval *template_path TSRMLS_DC){

	zval *error_msg = NULL;

	ZVAL_NULL(result);

	if (Z_TYPE_P(view_code) != IS_STRING) {
		PHALCON_THROW_EXCEPTION_STR(phalcon_mvc_view_exception_ce, "View code must be a string");
		return FAILURE;
	}

	if (phvolt_internal_parse_view(&result, view_code, template_path, &error_msg TSRMLS_CC) == FAILURE) {
<<<<<<< HEAD
		if (error_msg != NULL) {
			phalcon_throw_exception_string(phalcon_mvc_view_exception_ce, Z_STRVAL_P(error_msg), Z_STRLEN_P(error_msg), 1 TSRMLS_CC);
		}
		else {
			phalcon_throw_exception_string(phalcon_mvc_view_exception_ce, SL("There was an error parsing the view"), 1 TSRMLS_CC);
=======
		if (likely(error_msg != NULL)) {
			PHALCON_THROW_EXCEPTION_STRW(phalcon_mvc_view_exception_ce, Z_STRVAL_P(error_msg));
			zval_ptr_dtor(&error_msg);
		}
		else {
			PHALCON_THROW_EXCEPTION_STRW(phalcon_mvc_view_exception_ce, "Error parsing the view");
>>>>>>> 726d814b
		}

		return FAILURE;
	}

	return SUCCESS;
}

/**
 * Checks whether the token has only blank characters
 */
int phvolt_is_blank_string(phvolt_scanner_token *token){

	char *marker = token->value;
	int i;

	for (i = 0; i < token->len; i++) {
		char ch = *marker;
		if (ch != ' ' && ch != '\t' && ch != '\n' && ch != '\r' && ch != 11) {
			return 0;
		}
		marker++;
	}

	return 1;
}

/**
 * Parses a volt template returning an intermediate array representation
 */
int phvolt_internal_parse_view(zval **result, zval *view_code, zval *template_path, zval **error_msg TSRMLS_DC) {

	char *error;
	phvolt_scanner_state *state;
	phvolt_scanner_token token;
	int scanner_status, status = SUCCESS;
	phvolt_parser_status *parser_status = NULL;
	void* phvolt_parser;

	/** Check if the view has code */
	if (!Z_STRVAL_P(view_code)) {
		MAKE_STD_ZVAL(*error_msg);
		ZVAL_STRING(*error_msg, "View code cannot be null", 1);
		return FAILURE;
	}

	if (!Z_STRLEN_P(view_code)) {
		array_init(*result);
		return SUCCESS;
	}

	/** Start the reentrant parser */
	phvolt_parser = phvolt_Alloc(phvolt_wrapper_alloc);
	if (unlikely(!phvolt_parser)) {
		MAKE_STD_ZVAL(*error_msg);
		ZVAL_STRING(*error_msg, "Memory allocation error", 1);
		return FAILURE;
	}

	parser_status = emalloc(sizeof(phvolt_parser_status));
	state = emalloc(sizeof(phvolt_scanner_state));

	parser_status->status = PHVOLT_PARSING_OK;
	parser_status->scanner_state = state;
	parser_status->ret = NULL;
	parser_status->token = &token;
	parser_status->syntax_error = NULL;

	/** Initialize the scanner state */
	state->active_token = 0;
	state->start = Z_STRVAL_P(view_code);
	state->mode = PHVOLT_MODE_RAW;
	state->raw_buffer = emalloc(sizeof(char) * PHVOLT_RAW_BUFFER_SIZE);
	state->raw_buffer_size = PHVOLT_RAW_BUFFER_SIZE;
	state->raw_buffer_cursor = 0;
	state->active_file = template_path;
	state->active_line = 1;
	state->statement_position = 0;
	state->extends_mode = 0;
	state->block_level = 0;
	state->macro_level = 0;
	state->start_length = 0;
	state->old_if_level = 0;
	state->if_level = 0;
	state->for_level = 0;
	state->whitespace_control = 0;

	state->end = state->start;

	token.value = NULL;
	token.len = 0;

	while (0 <= (scanner_status = phvolt_get_token(state, &token))) {

		state->active_token = token.opcode;

		state->start_length = (Z_STRVAL_P(view_code) + Z_STRLEN_P(view_code) - state->start);

		switch (token.opcode) {

			case PHVOLT_T_IGNORE:
				break;

			case PHVOLT_T_ADD:
				phvolt_(phvolt_parser, PHVOLT_PLUS, NULL, parser_status);
				break;
			case PHVOLT_T_SUB:
				phvolt_(phvolt_parser, PHVOLT_MINUS, NULL, parser_status);
				break;
			case PHVOLT_T_MUL:
				phvolt_(phvolt_parser, PHVOLT_TIMES, NULL, parser_status);
				break;
			case PHVOLT_T_DIV:
				phvolt_(phvolt_parser, PHVOLT_DIVIDE, NULL, parser_status);
				break;
			case PHVOLT_T_MOD:
				phvolt_(phvolt_parser, PHVOLT_MOD, NULL, parser_status);
				break;
			case PHVOLT_T_AND:
				phvolt_(phvolt_parser, PHVOLT_AND, NULL, parser_status);
				break;
			case PHVOLT_T_OR:
				phvolt_(phvolt_parser, PHVOLT_OR, NULL, parser_status);
				break;
			case PHVOLT_T_IS:
				phvolt_(phvolt_parser, PHVOLT_IS, NULL, parser_status);
				break;
			case PHVOLT_T_EQUALS:
				phvolt_(phvolt_parser, PHVOLT_EQUALS, NULL, parser_status);
				break;
			case PHVOLT_T_NOTEQUALS:
				phvolt_(phvolt_parser, PHVOLT_NOTEQUALS, NULL, parser_status);
				break;
			case PHVOLT_T_LESS:
				phvolt_(phvolt_parser, PHVOLT_LESS, NULL, parser_status);
				break;
			case PHVOLT_T_GREATER:
				phvolt_(phvolt_parser, PHVOLT_GREATER, NULL, parser_status);
				break;
			case PHVOLT_T_GREATEREQUAL:
				phvolt_(phvolt_parser, PHVOLT_GREATEREQUAL, NULL, parser_status);
				break;
			case PHVOLT_T_LESSEQUAL:
				phvolt_(phvolt_parser, PHVOLT_LESSEQUAL, NULL, parser_status);
				break;
			case PHVOLT_T_IDENTICAL:
				phvolt_(phvolt_parser, PHVOLT_IDENTICAL, NULL, parser_status);
				break;
			case PHVOLT_T_NOTIDENTICAL:
				phvolt_(phvolt_parser, PHVOLT_NOTIDENTICAL, NULL, parser_status);
				break;
			case PHVOLT_T_NOT:
				phvolt_(phvolt_parser, PHVOLT_NOT, NULL, parser_status);
				break;
			case PHVOLT_T_DOT:
				phvolt_(phvolt_parser, PHVOLT_DOT, NULL, parser_status);
				break;
			case PHVOLT_T_CONCAT:
				phvolt_(phvolt_parser, PHVOLT_CONCAT, NULL, parser_status);
				break;
			case PHVOLT_T_RANGE:
				phvolt_(phvolt_parser, PHVOLT_RANGE, NULL, parser_status);
				break;
			case PHVOLT_T_PIPE:
				phvolt_(phvolt_parser, PHVOLT_PIPE, NULL, parser_status);
				break;
			case PHVOLT_T_COMMA:
				phvolt_(phvolt_parser, PHVOLT_COMMA, NULL, parser_status);
				break;
			case PHVOLT_T_COLON:
				phvolt_(phvolt_parser, PHVOLT_COLON, NULL, parser_status);
				break;
			case PHVOLT_T_QUESTION:
				phvolt_(phvolt_parser, PHVOLT_QUESTION, NULL, parser_status);
				break;

			case PHVOLT_T_PARENTHESES_OPEN:
				phvolt_(phvolt_parser, PHVOLT_PARENTHESES_OPEN, NULL, parser_status);
				break;
			case PHVOLT_T_PARENTHESES_CLOSE:
				phvolt_(phvolt_parser, PHVOLT_PARENTHESES_CLOSE, NULL, parser_status);
				break;
			case PHVOLT_T_SBRACKET_OPEN:
				phvolt_(phvolt_parser, PHVOLT_SBRACKET_OPEN, NULL, parser_status);
				break;
			case PHVOLT_T_SBRACKET_CLOSE:
				phvolt_(phvolt_parser, PHVOLT_SBRACKET_CLOSE, NULL, parser_status);
				break;
			case PHVOLT_T_CBRACKET_OPEN:
				phvolt_(phvolt_parser, PHVOLT_CBRACKET_OPEN, NULL, parser_status);
				break;
			case PHVOLT_T_CBRACKET_CLOSE:
				phvolt_(phvolt_parser, PHVOLT_CBRACKET_CLOSE, NULL, parser_status);
				break;

			case PHVOLT_T_OPEN_DELIMITER:
				phvolt_(phvolt_parser, PHVOLT_OPEN_DELIMITER, NULL, parser_status);
				break;
			case PHVOLT_T_CLOSE_DELIMITER:
				phvolt_(phvolt_parser, PHVOLT_CLOSE_DELIMITER, NULL, parser_status);
				break;

			case PHVOLT_T_OPEN_EDELIMITER:
				if (state->extends_mode == 1 && state->block_level == 0) {
					phvolt_create_error_msg(parser_status, "Child templates only may contain blocks");
					parser_status->status = PHVOLT_PARSING_FAILED;
					break;
				}
				phvolt_(phvolt_parser, PHVOLT_OPEN_EDELIMITER, NULL, parser_status);
				break;
			case PHVOLT_T_CLOSE_EDELIMITER:
				phvolt_(phvolt_parser, PHVOLT_CLOSE_EDELIMITER, NULL, parser_status);
				break;

			case PHVOLT_T_NULL:
				phvolt_(phvolt_parser, PHVOLT_NULL, NULL, parser_status);
				break;
			case PHVOLT_T_TRUE:
				phvolt_(phvolt_parser, PHVOLT_TRUE, NULL, parser_status);
				break;
			case PHVOLT_T_FALSE:
				phvolt_(phvolt_parser, PHVOLT_FALSE, NULL, parser_status);
				break;

			case PHVOLT_T_INTEGER:
				phvolt_parse_with_token(phvolt_parser, PHVOLT_T_INTEGER, PHVOLT_INTEGER, &token, parser_status);
				break;
			case PHVOLT_T_DOUBLE:
				phvolt_parse_with_token(phvolt_parser, PHVOLT_T_DOUBLE, PHVOLT_DOUBLE, &token, parser_status);
				break;
			case PHVOLT_T_STRING:
				phvolt_parse_with_token(phvolt_parser, PHVOLT_T_STRING, PHVOLT_STRING, &token, parser_status);
				break;
			case PHVOLT_T_IDENTIFIER:
				phvolt_parse_with_token(phvolt_parser, PHVOLT_T_IDENTIFIER, PHVOLT_IDENTIFIER, &token, parser_status);
				break;

			case PHVOLT_T_IF:
				if (state->extends_mode == 1 && state->block_level == 0){
					phvolt_create_error_msg(parser_status, "Child templates only may contain blocks");
					parser_status->status = PHVOLT_PARSING_FAILED;
					break;
				} else {
					state->if_level++;
					state->block_level++;
				}
				phvolt_(phvolt_parser, PHVOLT_IF, NULL, parser_status);
				break;

			case PHVOLT_T_ELSE:
				if (state->if_level == 0 && state->for_level > 0) {
					phvolt_(phvolt_parser, PHVOLT_ELSEFOR, NULL, parser_status);
				} else {
					phvolt_(phvolt_parser, PHVOLT_ELSE, NULL, parser_status);
				}
				break;

			case PHVOLT_T_ELSEFOR:
				phvolt_(phvolt_parser, PHVOLT_ELSEFOR, NULL, parser_status);
				break;

			case PHVOLT_T_ELSEIF:
				if (state->if_level == 0) {
					phvolt_create_error_msg(parser_status, "Unexpected ENDIF");
					parser_status->status = PHVOLT_PARSING_FAILED;
					break;
				}
				phvolt_(phvolt_parser, PHVOLT_ELSEIF, NULL, parser_status);
				break;

			case PHVOLT_T_ENDIF:
				state->block_level--;
				state->if_level--;
				phvolt_(phvolt_parser, PHVOLT_ENDIF, NULL, parser_status);
				break;

			case PHVOLT_T_FOR:
				if (state->extends_mode == 1 && state->block_level == 0){
					phvolt_create_error_msg(parser_status, "Child templates only may contain blocks");
					parser_status->status = PHVOLT_PARSING_FAILED;
					break;
				} else {
					state->old_if_level = state->if_level;
					state->if_level = 0;
					state->for_level++;
					state->block_level++;
				}
				phvolt_(phvolt_parser, PHVOLT_FOR, NULL, parser_status);
				break;

			case PHVOLT_T_IN:
				phvolt_(phvolt_parser, PHVOLT_IN, NULL, parser_status);
				break;

			case PHVOLT_T_ENDFOR:
				state->block_level--;
				state->for_level--;
				state->if_level = state->old_if_level;
				phvolt_(phvolt_parser, PHVOLT_ENDFOR, NULL, parser_status);
				break;

			case PHVOLT_T_RAW_FRAGMENT:
				if (token.len > 0) {
					if (state->extends_mode == 1 && state->block_level == 0){
						if (!phvolt_is_blank_string(&token)) {
							phvolt_create_error_msg(parser_status, "Child templates only may contain blocks");
							parser_status->status = PHVOLT_PARSING_FAILED;
						}
						efree(token.value);
						break;
					} else {
						if (!phvolt_is_blank_string(&token)) {
							state->statement_position++;
						}
					}
					phvolt_parse_with_token(phvolt_parser, PHVOLT_T_RAW_FRAGMENT, PHVOLT_RAW_FRAGMENT, &token, parser_status);
				} else {
					efree(token.value);
				}
				break;

			case PHVOLT_T_SET:
				if (state->extends_mode == 1 && state->block_level == 0){
					phvolt_create_error_msg(parser_status, "Child templates only may contain blocks");
					parser_status->status = PHVOLT_PARSING_FAILED;
					break;
				}
				phvolt_(phvolt_parser, PHVOLT_SET, NULL, parser_status);
				break;
			case PHVOLT_T_ASSIGN:
				phvolt_(phvolt_parser, PHVOLT_ASSIGN, NULL, parser_status);
				break;
			case PHVOLT_T_ADD_ASSIGN:
				phvolt_(phvolt_parser, PHVOLT_ADD_ASSIGN, NULL, parser_status);
				break;
			case PHVOLT_T_SUB_ASSIGN:
				phvolt_(phvolt_parser, PHVOLT_SUB_ASSIGN, NULL, parser_status);
				break;
			case PHVOLT_T_MUL_ASSIGN:
				phvolt_(phvolt_parser, PHVOLT_MUL_ASSIGN, NULL, parser_status);
				break;
			case PHVOLT_T_DIV_ASSIGN:
				phvolt_(phvolt_parser, PHVOLT_DIV_ASSIGN, NULL, parser_status);
				break;

			case PHVOLT_T_INCR:
				phvolt_(phvolt_parser, PHVOLT_INCR, NULL, parser_status);
				break;
			case PHVOLT_T_DECR:
				phvolt_(phvolt_parser, PHVOLT_DECR, NULL, parser_status);
				break;

			case PHVOLT_T_BLOCK:
				if (state->block_level > 0) {
					phvolt_create_error_msg(parser_status, "Embedding blocks into other blocks is not supported");
					parser_status->status = PHVOLT_PARSING_FAILED;
					break;
				} else {
					state->block_level++;
				}
				phvolt_(phvolt_parser, PHVOLT_BLOCK, NULL, parser_status);
				break;
			case PHVOLT_T_ENDBLOCK:
				state->block_level--;
				phvolt_(phvolt_parser, PHVOLT_ENDBLOCK, NULL, parser_status);
				break;

			case PHVOLT_T_MACRO:
				if (state->macro_level > 0) {
					phvolt_create_error_msg(parser_status, "Embedding macros into other macros is not allowed");
					parser_status->status = PHVOLT_PARSING_FAILED;
					break;
				} else {
					state->macro_level++;
				}
				phvolt_(phvolt_parser, PHVOLT_MACRO, NULL, parser_status);
				break;
			case PHVOLT_T_ENDMACRO:
				state->macro_level--;
				phvolt_(phvolt_parser, PHVOLT_ENDMACRO, NULL, parser_status);
				break;

			case PHVOLT_T_CALL:
				phvolt_(phvolt_parser, PHVOLT_CALL, NULL, parser_status);
				break;
			case PHVOLT_T_ENDCALL:
				phvolt_(phvolt_parser, PHVOLT_ENDCALL, NULL, parser_status);
				break;

			case PHVOLT_T_CACHE:
				phvolt_(phvolt_parser, PHVOLT_CACHE, NULL, parser_status);
				break;
			case PHVOLT_T_ENDCACHE:
				phvolt_(phvolt_parser, PHVOLT_ENDCACHE, NULL, parser_status);
				break;

			case PHVOLT_T_INCLUDE:
				phvolt_(phvolt_parser, PHVOLT_INCLUDE, NULL, parser_status);
				break;

			case PHVOLT_T_WITH:
				phvolt_(phvolt_parser, PHVOLT_WITH, NULL, parser_status);
				break;

			case PHVOLT_T_DEFINED:
				phvolt_(phvolt_parser, PHVOLT_DEFINED, NULL, parser_status);
				break;

			case PHVOLT_T_DO:
				phvolt_(phvolt_parser, PHVOLT_DO, NULL, parser_status);
				break;
			case PHVOLT_T_RETURN:
				phvolt_(phvolt_parser, PHVOLT_RETURN, NULL, parser_status);
				break;

			case PHVOLT_T_AUTOESCAPE:
				phvolt_(phvolt_parser, PHVOLT_AUTOESCAPE, NULL, parser_status);
				break;

			case PHVOLT_T_ENDAUTOESCAPE:
				phvolt_(phvolt_parser, PHVOLT_ENDAUTOESCAPE, NULL, parser_status);
				break;

			case PHVOLT_T_BREAK:
				phvolt_(phvolt_parser, PHVOLT_BREAK, NULL, parser_status);
				break;

			case PHVOLT_T_CONTINUE:
				phvolt_(phvolt_parser, PHVOLT_CONTINUE, NULL, parser_status);
				break;

			case PHVOLT_T_EXTENDS:
				if (state->statement_position != 1) {
					phvolt_create_error_msg(parser_status, "Extends statement must be placed at the first line in the template");
					parser_status->status = PHVOLT_PARSING_FAILED;
					break;
				} else {
					state->extends_mode = 1;
				}
				phvolt_(phvolt_parser, PHVOLT_EXTENDS, NULL, parser_status);
				break;

			default:
				parser_status->status = PHVOLT_PARSING_FAILED;
				if (!*error_msg) {
					error = emalloc(sizeof(char) * (48 + Z_STRLEN_P(state->active_file)));
					snprintf(error, 48 + Z_STRLEN_P(state->active_file) + state->active_line, "Scanner: unknown opcode %d on in %s line %d", token.opcode, Z_STRVAL_P(state->active_file), state->active_line);
					MAKE_STD_ZVAL(*error_msg);
					ZVAL_STRING(*error_msg, error, 1);
					efree(error);
				}
				break;
		}

		if (parser_status->status != PHVOLT_PARSING_OK) {
			status = FAILURE;
			break;
		}

		state->end = state->start;
	}

	if (status != FAILURE) {
		switch (scanner_status) {
			case PHVOLT_SCANNER_RETCODE_ERR:
			case PHVOLT_SCANNER_RETCODE_IMPOSSIBLE:
				if (!*error_msg) {
					phvolt_scanner_error_msg(parser_status, error_msg TSRMLS_CC);
				}
				status = FAILURE;
				break;
			default:
				phvolt_(phvolt_parser, 0, NULL, parser_status);
		}
	}

	state->active_token = 0;
	state->start = NULL;
	efree(state->raw_buffer);

	if (parser_status->status != PHVOLT_PARSING_OK) {
		status = FAILURE;
		if (parser_status->syntax_error) {
			if (!*error_msg) {
				MAKE_STD_ZVAL(*error_msg);
				ZVAL_STRING(*error_msg, parser_status->syntax_error, 1);
			}
			efree(parser_status->syntax_error);
		}
	}

	phvolt_Free(phvolt_parser, phvolt_wrapper_free);

	if (status != FAILURE) {
		if (parser_status->status == PHVOLT_PARSING_OK) {
			if (parser_status->ret) {
				ZVAL_ZVAL(*result, parser_status->ret, 0, 0);
				ZVAL_NULL(parser_status->ret);
				zval_ptr_dtor(&parser_status->ret);
			} else {
				array_init(*result);
			}
		}
	}

	efree(parser_status);
	efree(state);

	return status;
}<|MERGE_RESOLUTION|>--- conflicted
+++ resolved
@@ -3531,20 +3531,12 @@
 	}
 
 	if (phvolt_internal_parse_view(&result, view_code, template_path, &error_msg TSRMLS_CC) == FAILURE) {
-<<<<<<< HEAD
-		if (error_msg != NULL) {
-			phalcon_throw_exception_string(phalcon_mvc_view_exception_ce, Z_STRVAL_P(error_msg), Z_STRLEN_P(error_msg), 1 TSRMLS_CC);
-		}
-		else {
-			phalcon_throw_exception_string(phalcon_mvc_view_exception_ce, SL("There was an error parsing the view"), 1 TSRMLS_CC);
-=======
 		if (likely(error_msg != NULL)) {
 			PHALCON_THROW_EXCEPTION_STRW(phalcon_mvc_view_exception_ce, Z_STRVAL_P(error_msg));
 			zval_ptr_dtor(&error_msg);
 		}
 		else {
 			PHALCON_THROW_EXCEPTION_STRW(phalcon_mvc_view_exception_ce, "Error parsing the view");
->>>>>>> 726d814b
 		}
 
 		return FAILURE;
