
/*
  +------------------------------------------------------------------------+
  | Phalcon Framework                                                      |
  +------------------------------------------------------------------------+
  | Copyright (c) 2011-2014 Phalcon Team (http://www.phalconphp.com)       |
  +------------------------------------------------------------------------+
  | This source file is subject to the New BSD License that is bundled     |
  | with this package in the file docs/LICENSE.txt.                        |
  |                                                                        |
  | If you did not receive a copy of the license and are unable to         |
  | obtain it through the world-wide-web, please send an email             |
  | to license@phalconphp.com so we can send you a copy immediately.       |
  +------------------------------------------------------------------------+
  | Authors: Andres Gutierrez <andres@phalconphp.com>                      |
  |          Eduar Carvajal <eduar@phalconphp.com>                         |
  +------------------------------------------------------------------------+
*/

const phvolt_token_names phvolt_tokens[] =
{
  { SL("INTEGER"),        PHVOLT_T_INTEGER },
  { SL("DOUBLE"),         PHVOLT_T_DOUBLE },
  { SL("STRING"),         PHVOLT_T_STRING },
  { SL("IDENTIFIER"),     PHVOLT_T_IDENTIFIER },
  { SL("MINUS"),          PHVOLT_T_MINUS },
  { SL("+"),              PHVOLT_T_ADD },
  { SL("-"),              PHVOLT_T_SUB },
  { SL("*"),              PHVOLT_T_MUL },
  { SL("/"),              PHVOLT_T_DIV },
  { SL("%%"),             PHVOLT_T_MOD },
  { SL("!"),              PHVOLT_T_NOT },
  { SL("~"),              PHVOLT_T_CONCAT },
  { SL("AND"),            PHVOLT_T_AND },
  { SL("OR"),             PHVOLT_T_OR },
  { SL("DOT"),            PHVOLT_T_DOT },
  { SL("COMMA"),          PHVOLT_T_COMMA },
  { SL("EQUALS"),         PHVOLT_T_EQUALS },
  { SL("NOT EQUALS"),     PHVOLT_T_NOTEQUALS },
  { SL("IDENTICAL"),      PHVOLT_T_IDENTICAL },
  { SL("NOT IDENTICAL"),  PHVOLT_T_NOTIDENTICAL },
  { SL("NOT"),            PHVOLT_T_NOT },
  { SL("RANGE"),          PHVOLT_T_RANGE },
  { SL("COLON"),          PHVOLT_T_COLON },
  { SL("QUESTION MARK"),  PHVOLT_T_QUESTION },
  { SL("<"),              PHVOLT_T_LESS },
  { SL("<="),             PHVOLT_T_LESSEQUAL },
  { SL(">"),              PHVOLT_T_GREATER },
  { SL(">="),             PHVOLT_T_GREATEREQUAL },
  { SL("("),              PHVOLT_T_PARENTHESES_OPEN },
  { SL(")"),              PHVOLT_T_PARENTHESES_CLOSE },
  { SL("["),              PHVOLT_T_SBRACKET_OPEN },
  { SL("]"),              PHVOLT_T_SBRACKET_CLOSE },
  { SL("{"),              PHVOLT_T_CBRACKET_OPEN },
  { SL("}"),              PHVOLT_T_CBRACKET_CLOSE },
  { SL("{%"),             PHVOLT_T_OPEN_DELIMITER },
  { SL("%}"),             PHVOLT_T_CLOSE_DELIMITER },
  { SL("{{"),             PHVOLT_T_OPEN_EDELIMITER },
  { SL("}}"),             PHVOLT_T_CLOSE_EDELIMITER },
  { SL("IF"),             PHVOLT_T_IF },
  { SL("ELSE"),           PHVOLT_T_ELSE },
  { SL("ELSEIF"),         PHVOLT_T_ELSEIF },
  { SL("ELSEFOR"),        PHVOLT_T_ELSEFOR },
  { SL("ENDIF"),          PHVOLT_T_ENDIF },
  { SL("FOR"),            PHVOLT_T_FOR },
  { SL("IN"),             PHVOLT_T_IN },
  { SL("ENDFOR"),         PHVOLT_T_ENDFOR },
  { SL("SET"),            PHVOLT_T_SET },
  { SL("ASSIGN"),         PHVOLT_T_ASSIGN },
  { SL("+="),             PHVOLT_T_ADD_ASSIGN },
  { SL("-="),             PHVOLT_T_SUB_ASSIGN },
  { SL("*="),             PHVOLT_T_MUL_ASSIGN },
  { SL("/="),             PHVOLT_T_DIV_ASSIGN },
  { SL("++"),             PHVOLT_T_INCR },
  { SL("--"),             PHVOLT_T_DECR },
  { SL("BLOCK"),          PHVOLT_T_BLOCK },
  { SL("ENDBLOCK"),       PHVOLT_T_ENDBLOCK },
  { SL("CACHE"),          PHVOLT_T_CACHE },
  { SL("ENDCACHE"),       PHVOLT_T_ENDCACHE },
  { SL("EXTENDS"),        PHVOLT_T_EXTENDS },
  { SL("IS"),             PHVOLT_T_IS },
  { SL("DEFINED"),        PHVOLT_T_DEFINED },
  { SL("INCLUDE"),        PHVOLT_T_INCLUDE },
  { SL("DO"),             PHVOLT_T_DO },
  { SL("WHITESPACE"),     PHVOLT_T_IGNORE },
  { SL("AUTOESCAPE"),     PHVOLT_T_AUTOESCAPE },
  { SL("ENDAUTOESCAPE"),  PHVOLT_T_ENDAUTOESCAPE },
  { SL("CONTINUE"),       PHVOLT_T_CONTINUE },
  { SL("BREAK"),          PHVOLT_T_BREAK },
  { SL("WITH"),           PHVOLT_T_WITH },
  { SL("RETURN"),         PHVOLT_T_RETURN },
  { SL("MACRO"),          PHVOLT_T_MACRO },
  { SL("ENDMACRO"),       PHVOLT_T_ENDMACRO },
<<<<<<< HEAD
=======
  { SL("CALL"),           PHVOLT_T_CALL },
  { SL("WITH"),           PHVOLT_T_WITH },
>>>>>>> 726d814b
  { NULL, 0, 0 }
};

/**
 * Wrapper to alloc memory within the parser
 */
static void *phvolt_wrapper_alloc(size_t bytes){
	return emalloc(bytes);
}

/**
 * Wrapper to free memory within the parser
 */
static void phvolt_wrapper_free(void *pointer){
	efree(pointer);
}

/**
 * Creates a parser_token to be passed to the parser
 */
static void phvolt_parse_with_token(void* phvolt_parser, int opcode, int parsercode, phvolt_scanner_token *token, phvolt_parser_status *parser_status){

	phvolt_parser_token *pToken;

	pToken = emalloc(sizeof(phvolt_parser_token));
	pToken->opcode = opcode;
	pToken->token = token->value;
	pToken->token_len = token->len;
	pToken->free_flag = 1;

	phvolt_(phvolt_parser, parsercode, pToken, parser_status);

	token->value = NULL;
	token->len = 0;
}

/**
 * Creates an error message
 */
static void phvolt_create_error_msg(phvolt_parser_status *parser_status, char *message){

	unsigned int length = (128 + Z_STRLEN_P(parser_status->scanner_state->active_file));
	char *str = emalloc(sizeof(char) * length);

	snprintf(str, length, "%s in %s on line %d", message, Z_STRVAL_P(parser_status->scanner_state->active_file), parser_status->scanner_state->active_line);
	str[length - 1] = '\0';

	parser_status->syntax_error = estrndup(str, strlen(str));
	efree(str);
}

/**
 * Creates an error message when it's triggered by the scanner
 */
static void phvolt_scanner_error_msg(phvolt_parser_status *parser_status, zval **error_msg TSRMLS_DC){

	char *error, *error_part;
	int length;
	phvolt_scanner_state *state = parser_status->scanner_state;

	MAKE_STD_ZVAL(*error_msg);
	if (state->start) {
		error = emalloc(sizeof(char) * 72 + state->start_length +  Z_STRLEN_P(state->active_file));
		if (state->start_length > 16) {
			length = 72 + Z_STRLEN_P(state->active_file);
			error_part = estrndup(state->start, 16);
			snprintf(error, length, "Scanning error before '%s...' in %s on line %d", error_part, Z_STRVAL_P(state->active_file), state->active_line);
			error[length - 1] = '\0';
		} else {
			length = 48 + state->start_length + Z_STRLEN_P(state->active_file);
			snprintf(error, length, "Scanning error before '%s' in %s on line %d", state->start, Z_STRVAL_P(state->active_file), state->active_line);
		}
	} else {
		error = emalloc(sizeof(char) * (32 + Z_STRLEN_P(state->active_file)));
		length = 32 + Z_STRLEN_P(state->active_file);
		snprintf(error, length, "Scanning error near to EOF in %s", Z_STRVAL_P(state->active_file));
	}

	error[length - 1] = '\0';
	ZVAL_STRING(*error_msg, error, 1);
	efree(error);
}

/**
 * Receives the volt code tokenizes and parses it
 */
int phvolt_parse_view(zval *result, zval *view_code, zval *template_path TSRMLS_DC){

	zval *error_msg = NULL;

	ZVAL_NULL(result);

	if (Z_TYPE_P(view_code) != IS_STRING) {
		PHALCON_THROW_EXCEPTION_STR(phalcon_mvc_view_exception_ce, "View code must be a string");
		return FAILURE;
	}

	if (phvolt_internal_parse_view(&result, view_code, template_path, &error_msg TSRMLS_CC) == FAILURE) {
<<<<<<< HEAD
		if (error_msg != NULL) {
			phalcon_throw_exception_string(phalcon_mvc_view_exception_ce, Z_STRVAL_P(error_msg), Z_STRLEN_P(error_msg), 1 TSRMLS_CC);
		}
		else {
			phalcon_throw_exception_string(phalcon_mvc_view_exception_ce, SL("There was an error parsing the view"), 1 TSRMLS_CC);
=======
		if (likely(error_msg != NULL)) {
			PHALCON_THROW_EXCEPTION_STRW(phalcon_mvc_view_exception_ce, Z_STRVAL_P(error_msg));
			zval_ptr_dtor(&error_msg);
		}
		else {
			PHALCON_THROW_EXCEPTION_STRW(phalcon_mvc_view_exception_ce, "Error parsing the view");
>>>>>>> 726d814b
		}

		return FAILURE;
	}

	return SUCCESS;
}

/**
 * Checks whether the token has only blank characters
 */
int phvolt_is_blank_string(phvolt_scanner_token *token){

	char *marker = token->value;
	int i;

	for (i = 0; i < token->len; i++) {
		char ch = *marker;
		if (ch != ' ' && ch != '\t' && ch != '\n' && ch != '\r' && ch != 11) {
			return 0;
		}
		marker++;
	}

	return 1;
}

/**
 * Parses a volt template returning an intermediate array representation
 */
int phvolt_internal_parse_view(zval **result, zval *view_code, zval *template_path, zval **error_msg TSRMLS_DC) {

	char *error;
	phvolt_scanner_state *state;
	phvolt_scanner_token token;
	int scanner_status, status = SUCCESS;
	phvolt_parser_status *parser_status = NULL;
	void* phvolt_parser;

	/** Check if the view has code */
	if (!Z_STRVAL_P(view_code)) {
		MAKE_STD_ZVAL(*error_msg);
		ZVAL_STRING(*error_msg, "View code cannot be null", 1);
		return FAILURE;
	}

	if (!Z_STRLEN_P(view_code)) {
		array_init(*result);
		return SUCCESS;
	}

	/** Start the reentrant parser */
	phvolt_parser = phvolt_Alloc(phvolt_wrapper_alloc);
	if (unlikely(!phvolt_parser)) {
		MAKE_STD_ZVAL(*error_msg);
		ZVAL_STRING(*error_msg, "Memory allocation error", 1);
		return FAILURE;
	}

	parser_status = emalloc(sizeof(phvolt_parser_status));
	state = emalloc(sizeof(phvolt_scanner_state));

	parser_status->status = PHVOLT_PARSING_OK;
	parser_status->scanner_state = state;
	parser_status->ret = NULL;
	parser_status->token = &token;
	parser_status->syntax_error = NULL;

	/** Initialize the scanner state */
	state->active_token = 0;
	state->start = Z_STRVAL_P(view_code);
	state->mode = PHVOLT_MODE_RAW;
	state->raw_buffer = emalloc(sizeof(char) * PHVOLT_RAW_BUFFER_SIZE);
	state->raw_buffer_size = PHVOLT_RAW_BUFFER_SIZE;
	state->raw_buffer_cursor = 0;
	state->active_file = template_path;
	state->active_line = 1;
	state->statement_position = 0;
	state->extends_mode = 0;
	state->block_level = 0;
	state->macro_level = 0;
	state->start_length = 0;
	state->old_if_level = 0;
	state->if_level = 0;
	state->for_level = 0;
	state->whitespace_control = 0;

	state->end = state->start;

	token.value = NULL;
	token.len = 0;

	while (0 <= (scanner_status = phvolt_get_token(state, &token))) {

		state->active_token = token.opcode;

		state->start_length = (Z_STRVAL_P(view_code) + Z_STRLEN_P(view_code) - state->start);

		switch (token.opcode) {

			case PHVOLT_T_IGNORE:
				break;

			case PHVOLT_T_ADD:
				phvolt_(phvolt_parser, PHVOLT_PLUS, NULL, parser_status);
				break;
			case PHVOLT_T_SUB:
				phvolt_(phvolt_parser, PHVOLT_MINUS, NULL, parser_status);
				break;
			case PHVOLT_T_MUL:
				phvolt_(phvolt_parser, PHVOLT_TIMES, NULL, parser_status);
				break;
			case PHVOLT_T_DIV:
				phvolt_(phvolt_parser, PHVOLT_DIVIDE, NULL, parser_status);
				break;
			case PHVOLT_T_MOD:
				phvolt_(phvolt_parser, PHVOLT_MOD, NULL, parser_status);
				break;
			case PHVOLT_T_AND:
				phvolt_(phvolt_parser, PHVOLT_AND, NULL, parser_status);
				break;
			case PHVOLT_T_OR:
				phvolt_(phvolt_parser, PHVOLT_OR, NULL, parser_status);
				break;
			case PHVOLT_T_IS:
				phvolt_(phvolt_parser, PHVOLT_IS, NULL, parser_status);
				break;
			case PHVOLT_T_EQUALS:
				phvolt_(phvolt_parser, PHVOLT_EQUALS, NULL, parser_status);
				break;
			case PHVOLT_T_NOTEQUALS:
				phvolt_(phvolt_parser, PHVOLT_NOTEQUALS, NULL, parser_status);
				break;
			case PHVOLT_T_LESS:
				phvolt_(phvolt_parser, PHVOLT_LESS, NULL, parser_status);
				break;
			case PHVOLT_T_GREATER:
				phvolt_(phvolt_parser, PHVOLT_GREATER, NULL, parser_status);
				break;
			case PHVOLT_T_GREATEREQUAL:
				phvolt_(phvolt_parser, PHVOLT_GREATEREQUAL, NULL, parser_status);
				break;
			case PHVOLT_T_LESSEQUAL:
				phvolt_(phvolt_parser, PHVOLT_LESSEQUAL, NULL, parser_status);
				break;
			case PHVOLT_T_IDENTICAL:
				phvolt_(phvolt_parser, PHVOLT_IDENTICAL, NULL, parser_status);
				break;
			case PHVOLT_T_NOTIDENTICAL:
				phvolt_(phvolt_parser, PHVOLT_NOTIDENTICAL, NULL, parser_status);
				break;
			case PHVOLT_T_NOT:
				phvolt_(phvolt_parser, PHVOLT_NOT, NULL, parser_status);
				break;
			case PHVOLT_T_DOT:
				phvolt_(phvolt_parser, PHVOLT_DOT, NULL, parser_status);
				break;
			case PHVOLT_T_CONCAT:
				phvolt_(phvolt_parser, PHVOLT_CONCAT, NULL, parser_status);
				break;
			case PHVOLT_T_RANGE:
				phvolt_(phvolt_parser, PHVOLT_RANGE, NULL, parser_status);
				break;
			case PHVOLT_T_PIPE:
				phvolt_(phvolt_parser, PHVOLT_PIPE, NULL, parser_status);
				break;
			case PHVOLT_T_COMMA:
				phvolt_(phvolt_parser, PHVOLT_COMMA, NULL, parser_status);
				break;
			case PHVOLT_T_COLON:
				phvolt_(phvolt_parser, PHVOLT_COLON, NULL, parser_status);
				break;
			case PHVOLT_T_QUESTION:
				phvolt_(phvolt_parser, PHVOLT_QUESTION, NULL, parser_status);
				break;

			case PHVOLT_T_PARENTHESES_OPEN:
				phvolt_(phvolt_parser, PHVOLT_PARENTHESES_OPEN, NULL, parser_status);
				break;
			case PHVOLT_T_PARENTHESES_CLOSE:
				phvolt_(phvolt_parser, PHVOLT_PARENTHESES_CLOSE, NULL, parser_status);
				break;
			case PHVOLT_T_SBRACKET_OPEN:
				phvolt_(phvolt_parser, PHVOLT_SBRACKET_OPEN, NULL, parser_status);
				break;
			case PHVOLT_T_SBRACKET_CLOSE:
				phvolt_(phvolt_parser, PHVOLT_SBRACKET_CLOSE, NULL, parser_status);
				break;
			case PHVOLT_T_CBRACKET_OPEN:
				phvolt_(phvolt_parser, PHVOLT_CBRACKET_OPEN, NULL, parser_status);
				break;
			case PHVOLT_T_CBRACKET_CLOSE:
				phvolt_(phvolt_parser, PHVOLT_CBRACKET_CLOSE, NULL, parser_status);
				break;

			case PHVOLT_T_OPEN_DELIMITER:
				phvolt_(phvolt_parser, PHVOLT_OPEN_DELIMITER, NULL, parser_status);
				break;
			case PHVOLT_T_CLOSE_DELIMITER:
				phvolt_(phvolt_parser, PHVOLT_CLOSE_DELIMITER, NULL, parser_status);
				break;

			case PHVOLT_T_OPEN_EDELIMITER:
				if (state->extends_mode == 1 && state->block_level == 0) {
					phvolt_create_error_msg(parser_status, "Child templates only may contain blocks");
					parser_status->status = PHVOLT_PARSING_FAILED;
					break;
				}
				phvolt_(phvolt_parser, PHVOLT_OPEN_EDELIMITER, NULL, parser_status);
				break;
			case PHVOLT_T_CLOSE_EDELIMITER:
				phvolt_(phvolt_parser, PHVOLT_CLOSE_EDELIMITER, NULL, parser_status);
				break;

			case PHVOLT_T_NULL:
				phvolt_(phvolt_parser, PHVOLT_NULL, NULL, parser_status);
				break;
			case PHVOLT_T_TRUE:
				phvolt_(phvolt_parser, PHVOLT_TRUE, NULL, parser_status);
				break;
			case PHVOLT_T_FALSE:
				phvolt_(phvolt_parser, PHVOLT_FALSE, NULL, parser_status);
				break;

			case PHVOLT_T_INTEGER:
				phvolt_parse_with_token(phvolt_parser, PHVOLT_T_INTEGER, PHVOLT_INTEGER, &token, parser_status);
				break;
			case PHVOLT_T_DOUBLE:
				phvolt_parse_with_token(phvolt_parser, PHVOLT_T_DOUBLE, PHVOLT_DOUBLE, &token, parser_status);
				break;
			case PHVOLT_T_STRING:
				phvolt_parse_with_token(phvolt_parser, PHVOLT_T_STRING, PHVOLT_STRING, &token, parser_status);
				break;
			case PHVOLT_T_IDENTIFIER:
				phvolt_parse_with_token(phvolt_parser, PHVOLT_T_IDENTIFIER, PHVOLT_IDENTIFIER, &token, parser_status);
				break;

			case PHVOLT_T_IF:
				if (state->extends_mode == 1 && state->block_level == 0){
					phvolt_create_error_msg(parser_status, "Child templates only may contain blocks");
					parser_status->status = PHVOLT_PARSING_FAILED;
					break;
				} else {
					state->if_level++;
					state->block_level++;
				}
				phvolt_(phvolt_parser, PHVOLT_IF, NULL, parser_status);
				break;

			case PHVOLT_T_ELSE:
				if (state->if_level == 0 && state->for_level > 0) {
					phvolt_(phvolt_parser, PHVOLT_ELSEFOR, NULL, parser_status);
				} else {
					phvolt_(phvolt_parser, PHVOLT_ELSE, NULL, parser_status);
				}
				break;

			case PHVOLT_T_ELSEFOR:
				phvolt_(phvolt_parser, PHVOLT_ELSEFOR, NULL, parser_status);
				break;

			case PHVOLT_T_ELSEIF:
				if (state->if_level == 0) {
					phvolt_create_error_msg(parser_status, "Unexpected ENDIF");
					parser_status->status = PHVOLT_PARSING_FAILED;
					break;
				}
				phvolt_(phvolt_parser, PHVOLT_ELSEIF, NULL, parser_status);
				break;

			case PHVOLT_T_ENDIF:
				state->block_level--;
				state->if_level--;
				phvolt_(phvolt_parser, PHVOLT_ENDIF, NULL, parser_status);
				break;

			case PHVOLT_T_FOR:
				if (state->extends_mode == 1 && state->block_level == 0){
					phvolt_create_error_msg(parser_status, "Child templates only may contain blocks");
					parser_status->status = PHVOLT_PARSING_FAILED;
					break;
				} else {
					state->old_if_level = state->if_level;
					state->if_level = 0;
					state->for_level++;
					state->block_level++;
				}
				phvolt_(phvolt_parser, PHVOLT_FOR, NULL, parser_status);
				break;

			case PHVOLT_T_IN:
				phvolt_(phvolt_parser, PHVOLT_IN, NULL, parser_status);
				break;

			case PHVOLT_T_ENDFOR:
				state->block_level--;
				state->for_level--;
				state->if_level = state->old_if_level;
				phvolt_(phvolt_parser, PHVOLT_ENDFOR, NULL, parser_status);
				break;

			case PHVOLT_T_RAW_FRAGMENT:
				if (token.len > 0) {
					if (state->extends_mode == 1 && state->block_level == 0){
						if (!phvolt_is_blank_string(&token)) {
							phvolt_create_error_msg(parser_status, "Child templates only may contain blocks");
							parser_status->status = PHVOLT_PARSING_FAILED;
						}
						efree(token.value);
						break;
					} else {
						if (!phvolt_is_blank_string(&token)) {
							state->statement_position++;
						}
					}
					phvolt_parse_with_token(phvolt_parser, PHVOLT_T_RAW_FRAGMENT, PHVOLT_RAW_FRAGMENT, &token, parser_status);
				} else {
					efree(token.value);
				}
				break;

			case PHVOLT_T_SET:
				if (state->extends_mode == 1 && state->block_level == 0){
					phvolt_create_error_msg(parser_status, "Child templates only may contain blocks");
					parser_status->status = PHVOLT_PARSING_FAILED;
					break;
				}
				phvolt_(phvolt_parser, PHVOLT_SET, NULL, parser_status);
				break;
			case PHVOLT_T_ASSIGN:
				phvolt_(phvolt_parser, PHVOLT_ASSIGN, NULL, parser_status);
				break;
			case PHVOLT_T_ADD_ASSIGN:
				phvolt_(phvolt_parser, PHVOLT_ADD_ASSIGN, NULL, parser_status);
				break;
			case PHVOLT_T_SUB_ASSIGN:
				phvolt_(phvolt_parser, PHVOLT_SUB_ASSIGN, NULL, parser_status);
				break;
			case PHVOLT_T_MUL_ASSIGN:
				phvolt_(phvolt_parser, PHVOLT_MUL_ASSIGN, NULL, parser_status);
				break;
			case PHVOLT_T_DIV_ASSIGN:
				phvolt_(phvolt_parser, PHVOLT_DIV_ASSIGN, NULL, parser_status);
				break;

			case PHVOLT_T_INCR:
				phvolt_(phvolt_parser, PHVOLT_INCR, NULL, parser_status);
				break;
			case PHVOLT_T_DECR:
				phvolt_(phvolt_parser, PHVOLT_DECR, NULL, parser_status);
				break;

			case PHVOLT_T_BLOCK:
				if (state->block_level > 0) {
					phvolt_create_error_msg(parser_status, "Embedding blocks into other blocks is not supported");
					parser_status->status = PHVOLT_PARSING_FAILED;
					break;
				} else {
					state->block_level++;
				}
				phvolt_(phvolt_parser, PHVOLT_BLOCK, NULL, parser_status);
				break;
			case PHVOLT_T_ENDBLOCK:
				state->block_level--;
				phvolt_(phvolt_parser, PHVOLT_ENDBLOCK, NULL, parser_status);
				break;

			case PHVOLT_T_MACRO:
				if (state->macro_level > 0) {
					phvolt_create_error_msg(parser_status, "Embedding macros into other macros is not allowed");
					parser_status->status = PHVOLT_PARSING_FAILED;
					break;
				} else {
					state->macro_level++;
				}
				phvolt_(phvolt_parser, PHVOLT_MACRO, NULL, parser_status);
				break;
			case PHVOLT_T_ENDMACRO:
				state->macro_level--;
				phvolt_(phvolt_parser, PHVOLT_ENDMACRO, NULL, parser_status);
				break;

			case PHVOLT_T_CALL:
				phvolt_(phvolt_parser, PHVOLT_CALL, NULL, parser_status);
				break;
			case PHVOLT_T_ENDCALL:
				phvolt_(phvolt_parser, PHVOLT_ENDCALL, NULL, parser_status);
				break;

			case PHVOLT_T_CACHE:
				phvolt_(phvolt_parser, PHVOLT_CACHE, NULL, parser_status);
				break;
			case PHVOLT_T_ENDCACHE:
				phvolt_(phvolt_parser, PHVOLT_ENDCACHE, NULL, parser_status);
				break;

			case PHVOLT_T_INCLUDE:
				phvolt_(phvolt_parser, PHVOLT_INCLUDE, NULL, parser_status);
				break;

			case PHVOLT_T_WITH:
				phvolt_(phvolt_parser, PHVOLT_WITH, NULL, parser_status);
				break;

			case PHVOLT_T_DEFINED:
				phvolt_(phvolt_parser, PHVOLT_DEFINED, NULL, parser_status);
				break;

			case PHVOLT_T_DO:
				phvolt_(phvolt_parser, PHVOLT_DO, NULL, parser_status);
				break;
			case PHVOLT_T_RETURN:
				phvolt_(phvolt_parser, PHVOLT_RETURN, NULL, parser_status);
				break;

			case PHVOLT_T_AUTOESCAPE:
				phvolt_(phvolt_parser, PHVOLT_AUTOESCAPE, NULL, parser_status);
				break;

			case PHVOLT_T_ENDAUTOESCAPE:
				phvolt_(phvolt_parser, PHVOLT_ENDAUTOESCAPE, NULL, parser_status);
				break;

			case PHVOLT_T_BREAK:
				phvolt_(phvolt_parser, PHVOLT_BREAK, NULL, parser_status);
				break;

			case PHVOLT_T_CONTINUE:
				phvolt_(phvolt_parser, PHVOLT_CONTINUE, NULL, parser_status);
				break;

			case PHVOLT_T_EXTENDS:
				if (state->statement_position != 1) {
					phvolt_create_error_msg(parser_status, "Extends statement must be placed at the first line in the template");
					parser_status->status = PHVOLT_PARSING_FAILED;
					break;
				} else {
					state->extends_mode = 1;
				}
				phvolt_(phvolt_parser, PHVOLT_EXTENDS, NULL, parser_status);
				break;

			default:
				parser_status->status = PHVOLT_PARSING_FAILED;
				if (!*error_msg) {
					error = emalloc(sizeof(char) * (48 + Z_STRLEN_P(state->active_file)));
					snprintf(error, 48 + Z_STRLEN_P(state->active_file) + state->active_line, "Scanner: unknown opcode %d on in %s line %d", token.opcode, Z_STRVAL_P(state->active_file), state->active_line);
					MAKE_STD_ZVAL(*error_msg);
					ZVAL_STRING(*error_msg, error, 1);
					efree(error);
				}
				break;
		}

		if (parser_status->status != PHVOLT_PARSING_OK) {
			status = FAILURE;
			break;
		}

		state->end = state->start;
	}

	if (status != FAILURE) {
		switch (scanner_status) {
			case PHVOLT_SCANNER_RETCODE_ERR:
			case PHVOLT_SCANNER_RETCODE_IMPOSSIBLE:
				if (!*error_msg) {
					phvolt_scanner_error_msg(parser_status, error_msg TSRMLS_CC);
				}
				status = FAILURE;
				break;
			default:
				phvolt_(phvolt_parser, 0, NULL, parser_status);
		}
	}

	state->active_token = 0;
	state->start = NULL;
	efree(state->raw_buffer);

	if (parser_status->status != PHVOLT_PARSING_OK) {
		status = FAILURE;
		if (parser_status->syntax_error) {
			if (!*error_msg) {
				MAKE_STD_ZVAL(*error_msg);
				ZVAL_STRING(*error_msg, parser_status->syntax_error, 1);
			}
			efree(parser_status->syntax_error);
		}
	}

	phvolt_Free(phvolt_parser, phvolt_wrapper_free);

	if (status != FAILURE) {
		if (parser_status->status == PHVOLT_PARSING_OK) {
			if (parser_status->ret) {
				ZVAL_ZVAL(*result, parser_status->ret, 0, 0);
				ZVAL_NULL(parser_status->ret);
				zval_ptr_dtor(&parser_status->ret);
			} else {
				array_init(*result);
			}
		}
	}

	efree(parser_status);
	efree(state);

	return status;
}<|MERGE_RESOLUTION|>--- conflicted
+++ resolved
@@ -91,11 +91,8 @@
   { SL("RETURN"),         PHVOLT_T_RETURN },
   { SL("MACRO"),          PHVOLT_T_MACRO },
   { SL("ENDMACRO"),       PHVOLT_T_ENDMACRO },
-<<<<<<< HEAD
-=======
   { SL("CALL"),           PHVOLT_T_CALL },
   { SL("WITH"),           PHVOLT_T_WITH },
->>>>>>> 726d814b
   { NULL, 0, 0 }
 };
 
@@ -194,20 +191,12 @@
 	}
 
 	if (phvolt_internal_parse_view(&result, view_code, template_path, &error_msg TSRMLS_CC) == FAILURE) {
-<<<<<<< HEAD
-		if (error_msg != NULL) {
-			phalcon_throw_exception_string(phalcon_mvc_view_exception_ce, Z_STRVAL_P(error_msg), Z_STRLEN_P(error_msg), 1 TSRMLS_CC);
-		}
-		else {
-			phalcon_throw_exception_string(phalcon_mvc_view_exception_ce, SL("There was an error parsing the view"), 1 TSRMLS_CC);
-=======
 		if (likely(error_msg != NULL)) {
 			PHALCON_THROW_EXCEPTION_STRW(phalcon_mvc_view_exception_ce, Z_STRVAL_P(error_msg));
 			zval_ptr_dtor(&error_msg);
 		}
 		else {
 			PHALCON_THROW_EXCEPTION_STRW(phalcon_mvc_view_exception_ce, "Error parsing the view");
->>>>>>> 726d814b
 		}
 
 		return FAILURE;
