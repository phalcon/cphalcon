/*
  +------------------------------------------------------------------------+
  | Phalcon Framework                                                      |
  +------------------------------------------------------------------------+
  | Copyright (c) 2011-2014 Phalcon Team (http://www.phalconphp.com)       |
  +------------------------------------------------------------------------+
  | This source file is subject to the New BSD License that is bundled     |
  | with this package in the file docs/LICENSE.txt.                        |
  |                                                                        |
  | If you did not receive a copy of the license and are unable to         |
  | obtain it through the world-wide-web, please send an email             |
  | to license@phalconphp.com so we can send you a copy immediately.       |
  +------------------------------------------------------------------------+
  | Authors: Andres Gutierrez <andres@phalconphp.com>                      |
  |          Eduar Carvajal <eduar@phalconphp.com>                         |
  +------------------------------------------------------------------------+
*/

#include "mvc/model.h"
#include "mvc/modelinterface.h"
#include "mvc/model/criteria.h"
#include "mvc/model/exception.h"
#include "mvc/model/managerinterface.h"
#include "mvc/model/message.h"
#include "mvc/model/metadatainterface.h"
#include "mvc/model/query/builder.h"
#include "mvc/model/resultinterface.h"
#include "mvc/model/validationfailed.h"
#include "mvc/model/validatorinterface.h"
#include "diinterface.h"
#include "di/injectionawareinterface.h"
#include "db/rawvalue.h"

#include <ext/pdo/php_pdo_driver.h>

#include "kernel/main.h"
#include "kernel/memory.h"
#include "kernel/fcall.h"
#include "kernel/exception.h"
#include "kernel/object.h"
#include "kernel/hash.h"
#include "kernel/array.h"
#include "kernel/concat.h"
#include "kernel/operators.h"
#include "kernel/string.h"
#include "kernel/file.h"
#include "kernel/variables.h"

/**
 * Phalcon\Mvc\Model
 *
 * <p>Phalcon\Mvc\Model connects business objects and database tables to create
 * a persistable domain model where logic and data are presented in one wrapping.
 * It‘s an implementation of the object-relational mapping (ORM).</p>
 *
 * <p>A model represents the information (data) of the application and the rules to manipulate that data.
 * Models are primarily used for managing the rules of interaction with a corresponding database table.
 * In most cases, each table in your database will correspond to one model in your application.
 * The bulk of your application’s business logic will be concentrated in the models.</p>
 *
 * <p>Phalcon\Mvc\Model is the first ORM written in C-language for PHP, giving to developers high performance
 * when interacting with databases while is also easy to use.</p>
 *
 * <code>
 *
 * $robot = new Robots();
 * $robot->type = 'mechanical';
 * $robot->name = 'Astro Boy';
 * $robot->year = 1952;
 * if ($robot->save() == false) {
 *  echo "Umh, We can store robots: ";
 *  foreach ($robot->getMessages() as $message) {
 *    echo $message;
 *  }
 * } else {
 *  echo "Great, a new robot was saved successfully!";
 * }
 * </code>
 *
 */
zend_class_entry *phalcon_mvc_model_ce;

PHP_METHOD(Phalcon_Mvc_Model, __construct);
PHP_METHOD(Phalcon_Mvc_Model, setDI);
PHP_METHOD(Phalcon_Mvc_Model, getDI);
PHP_METHOD(Phalcon_Mvc_Model, setEventsManager);
PHP_METHOD(Phalcon_Mvc_Model, getEventsManager);
PHP_METHOD(Phalcon_Mvc_Model, getModelsMetaData);
PHP_METHOD(Phalcon_Mvc_Model, getModelsManager);
PHP_METHOD(Phalcon_Mvc_Model, setTransaction);
PHP_METHOD(Phalcon_Mvc_Model, setSource);
PHP_METHOD(Phalcon_Mvc_Model, getSource);
PHP_METHOD(Phalcon_Mvc_Model, setSchema);
PHP_METHOD(Phalcon_Mvc_Model, getSchema);
PHP_METHOD(Phalcon_Mvc_Model, setConnectionService);
PHP_METHOD(Phalcon_Mvc_Model, setReadConnectionService);
PHP_METHOD(Phalcon_Mvc_Model, setWriteConnectionService);
PHP_METHOD(Phalcon_Mvc_Model, getReadConnectionService);
PHP_METHOD(Phalcon_Mvc_Model, getWriteConnectionService);
PHP_METHOD(Phalcon_Mvc_Model, setDirtyState);
PHP_METHOD(Phalcon_Mvc_Model, getDirtyState);
PHP_METHOD(Phalcon_Mvc_Model, getReadConnection);
PHP_METHOD(Phalcon_Mvc_Model, getWriteConnection);
PHP_METHOD(Phalcon_Mvc_Model, assign);
PHP_METHOD(Phalcon_Mvc_Model, cloneResultMap);
PHP_METHOD(Phalcon_Mvc_Model, cloneResultMapHydrate);
PHP_METHOD(Phalcon_Mvc_Model, cloneResult);
PHP_METHOD(Phalcon_Mvc_Model, find);
PHP_METHOD(Phalcon_Mvc_Model, findFirst);
PHP_METHOD(Phalcon_Mvc_Model, query);
PHP_METHOD(Phalcon_Mvc_Model, _exists);
PHP_METHOD(Phalcon_Mvc_Model, _groupResult);
PHP_METHOD(Phalcon_Mvc_Model, count);
PHP_METHOD(Phalcon_Mvc_Model, sum);
PHP_METHOD(Phalcon_Mvc_Model, maximum);
PHP_METHOD(Phalcon_Mvc_Model, minimum);
PHP_METHOD(Phalcon_Mvc_Model, average);
PHP_METHOD(Phalcon_Mvc_Model, fireEvent);
PHP_METHOD(Phalcon_Mvc_Model, fireEventCancel);
PHP_METHOD(Phalcon_Mvc_Model, _cancelOperation);
PHP_METHOD(Phalcon_Mvc_Model, appendMessage);
PHP_METHOD(Phalcon_Mvc_Model, validate);
PHP_METHOD(Phalcon_Mvc_Model, validationHasFailed);
PHP_METHOD(Phalcon_Mvc_Model, getMessages);
PHP_METHOD(Phalcon_Mvc_Model, _checkForeignKeysRestrict);
PHP_METHOD(Phalcon_Mvc_Model, _checkForeignKeysReverseRestrict);
PHP_METHOD(Phalcon_Mvc_Model, _checkForeignKeysReverseCascade);
PHP_METHOD(Phalcon_Mvc_Model, _preSave);
PHP_METHOD(Phalcon_Mvc_Model, _postSave);
PHP_METHOD(Phalcon_Mvc_Model, _doLowInsert);
PHP_METHOD(Phalcon_Mvc_Model, _doLowUpdate);
PHP_METHOD(Phalcon_Mvc_Model, _preSaveRelatedRecords);
PHP_METHOD(Phalcon_Mvc_Model, _postSaveRelatedRecords);
PHP_METHOD(Phalcon_Mvc_Model, save);
PHP_METHOD(Phalcon_Mvc_Model, create);
PHP_METHOD(Phalcon_Mvc_Model, update);
PHP_METHOD(Phalcon_Mvc_Model, delete);
PHP_METHOD(Phalcon_Mvc_Model, getOperationMade);
PHP_METHOD(Phalcon_Mvc_Model, refresh);
PHP_METHOD(Phalcon_Mvc_Model, skipOperation);
PHP_METHOD(Phalcon_Mvc_Model, readAttribute);
PHP_METHOD(Phalcon_Mvc_Model, writeAttribute);
PHP_METHOD(Phalcon_Mvc_Model, skipAttributes);
PHP_METHOD(Phalcon_Mvc_Model, skipAttributesOnCreate);
PHP_METHOD(Phalcon_Mvc_Model, skipAttributesOnUpdate);
PHP_METHOD(Phalcon_Mvc_Model, hasOne);
PHP_METHOD(Phalcon_Mvc_Model, belongsTo);
PHP_METHOD(Phalcon_Mvc_Model, hasMany);
PHP_METHOD(Phalcon_Mvc_Model, hasManyToMany);
PHP_METHOD(Phalcon_Mvc_Model, addBehavior);
PHP_METHOD(Phalcon_Mvc_Model, keepSnapshots);
PHP_METHOD(Phalcon_Mvc_Model, setSnapshotData);
PHP_METHOD(Phalcon_Mvc_Model, hasSnapshotData);
PHP_METHOD(Phalcon_Mvc_Model, getSnapshotData);
PHP_METHOD(Phalcon_Mvc_Model, hasChanged);
PHP_METHOD(Phalcon_Mvc_Model, getChangedFields);
PHP_METHOD(Phalcon_Mvc_Model, useDynamicUpdate);
PHP_METHOD(Phalcon_Mvc_Model, getRelated);
PHP_METHOD(Phalcon_Mvc_Model, _getRelatedRecords);
PHP_METHOD(Phalcon_Mvc_Model, __call);
PHP_METHOD(Phalcon_Mvc_Model, __callStatic);
PHP_METHOD(Phalcon_Mvc_Model, __set);
PHP_METHOD(Phalcon_Mvc_Model, __get);
PHP_METHOD(Phalcon_Mvc_Model, __isset);
PHP_METHOD(Phalcon_Mvc_Model, serialize);
PHP_METHOD(Phalcon_Mvc_Model, unserialize);
PHP_METHOD(Phalcon_Mvc_Model, dump);
PHP_METHOD(Phalcon_Mvc_Model, toArray);
PHP_METHOD(Phalcon_Mvc_Model, setup);

ZEND_BEGIN_ARG_INFO_EX(arginfo_phalcon_mvc_model___construct, 0, 0, 0)
	ZEND_ARG_INFO(0, dependencyInjector)
	ZEND_ARG_INFO(0, modelsManager)
ZEND_END_ARG_INFO()

ZEND_BEGIN_ARG_INFO_EX(arginfo_phalcon_mvc_model_setdirtystate, 0, 0, 1)
	ZEND_ARG_INFO(0, dirtyState)
ZEND_END_ARG_INFO()

ZEND_BEGIN_ARG_INFO_EX(arginfo_phalcon_mvc_model_skipoperation, 0, 0, 1)
	ZEND_ARG_INFO(0, skip)
ZEND_END_ARG_INFO()

ZEND_BEGIN_ARG_INFO_EX(arginfo_phalcon_mvc_model_setsnapshotdata, 0, 0, 1)
	ZEND_ARG_INFO(0, data)
	ZEND_ARG_INFO(0, columnMap)
ZEND_END_ARG_INFO()

ZEND_BEGIN_ARG_INFO_EX(arginfo_phalcon_mvc_model_haschanged, 0, 0, 0)
	ZEND_ARG_INFO(0, fieldName)
ZEND_END_ARG_INFO()

ZEND_BEGIN_ARG_INFO_EX(arginfo_phalcon_mvc_model___call, 0, 0, 1)
	ZEND_ARG_INFO(0, method)
	ZEND_ARG_INFO(0, arguments)
ZEND_END_ARG_INFO()

ZEND_BEGIN_ARG_INFO_EX(arginfo_phalcon_mvc_model___callstatic, 0, 0, 1)
	ZEND_ARG_INFO(0, method)
	ZEND_ARG_INFO(0, arguments)
ZEND_END_ARG_INFO()

ZEND_BEGIN_ARG_INFO_EX(arginfo_phalcon_mvc_model___set, 0, 0, 2)
	ZEND_ARG_INFO(0, property)
	ZEND_ARG_INFO(0, value)
ZEND_END_ARG_INFO()

ZEND_BEGIN_ARG_INFO_EX(arginfo_phalcon_mvc_model___get, 0, 0, 1)
	ZEND_ARG_INFO(0, property)
ZEND_END_ARG_INFO()

ZEND_BEGIN_ARG_INFO_EX(arginfo_phalcon_mvc_model___isset, 0, 0, 1)
	ZEND_ARG_INFO(0, property)
ZEND_END_ARG_INFO()

ZEND_BEGIN_ARG_INFO_EX(arginfo_phalcon_mvc_model_unserialize, 0, 0, 1)
	ZEND_ARG_INFO(0, data)
ZEND_END_ARG_INFO()

ZEND_BEGIN_ARG_INFO_EX(arginfo_phalcon_mvc_model_setup, 0, 0, 1)
	ZEND_ARG_INFO(0, options)
ZEND_END_ARG_INFO()

ZEND_BEGIN_ARG_INFO_EX(arginfo_phalcon_mvc_model_toarray, 0, 0, 0)
	ZEND_ARG_INFO(0, columns)
ZEND_END_ARG_INFO()

static const zend_function_entry phalcon_mvc_model_method_entry[] = {
	PHP_ME(Phalcon_Mvc_Model, __construct, arginfo_phalcon_mvc_model___construct, ZEND_ACC_PUBLIC|ZEND_ACC_FINAL|ZEND_ACC_CTOR)
	PHP_ME(Phalcon_Mvc_Model, setDI, arginfo_phalcon_di_injectionawareinterface_setdi, ZEND_ACC_PUBLIC)
	PHP_ME(Phalcon_Mvc_Model, getDI, arginfo_phalcon_di_injectionawareinterface_getdi, ZEND_ACC_PUBLIC)
	PHP_ME(Phalcon_Mvc_Model, setEventsManager, NULL, ZEND_ACC_PROTECTED)
	PHP_ME(Phalcon_Mvc_Model, getEventsManager, NULL, ZEND_ACC_PROTECTED)
	PHP_ME(Phalcon_Mvc_Model, getModelsMetaData, NULL, ZEND_ACC_PUBLIC)
	PHP_ME(Phalcon_Mvc_Model, getModelsManager, NULL, ZEND_ACC_PUBLIC)
	PHP_ME(Phalcon_Mvc_Model, setTransaction, arginfo_phalcon_mvc_modelinterface_settransaction, ZEND_ACC_PUBLIC)
	PHP_ME(Phalcon_Mvc_Model, setSource, NULL, ZEND_ACC_PROTECTED)
	PHP_ME(Phalcon_Mvc_Model, getSource, NULL, ZEND_ACC_PUBLIC)
	PHP_ME(Phalcon_Mvc_Model, setSchema, NULL, ZEND_ACC_PROTECTED)
	PHP_ME(Phalcon_Mvc_Model, getSchema, NULL, ZEND_ACC_PUBLIC)
	PHP_ME(Phalcon_Mvc_Model, setConnectionService, arginfo_phalcon_mvc_modelinterface_setconnectionservice, ZEND_ACC_PUBLIC)
	PHP_ME(Phalcon_Mvc_Model, setReadConnectionService, arginfo_phalcon_mvc_modelinterface_setreadconnectionservice, ZEND_ACC_PUBLIC)
	PHP_ME(Phalcon_Mvc_Model, setWriteConnectionService, arginfo_phalcon_mvc_modelinterface_setwriteconnectionservice, ZEND_ACC_PUBLIC)
	PHP_ME(Phalcon_Mvc_Model, getReadConnectionService, NULL, ZEND_ACC_PUBLIC)
	PHP_ME(Phalcon_Mvc_Model, getWriteConnectionService, NULL, ZEND_ACC_PUBLIC)
	PHP_ME(Phalcon_Mvc_Model, setDirtyState, arginfo_phalcon_mvc_model_setdirtystate, ZEND_ACC_PUBLIC)
	PHP_ME(Phalcon_Mvc_Model, getDirtyState, NULL, ZEND_ACC_PUBLIC)
	PHP_ME(Phalcon_Mvc_Model, getReadConnection, NULL, ZEND_ACC_PUBLIC)
	PHP_ME(Phalcon_Mvc_Model, getWriteConnection, NULL, ZEND_ACC_PUBLIC)
	PHP_ME(Phalcon_Mvc_Model, assign, arginfo_phalcon_mvc_modelinterface_assign, ZEND_ACC_PUBLIC)
	PHP_ME(Phalcon_Mvc_Model, cloneResultMap, arginfo_phalcon_mvc_modelinterface_cloneresultmap, ZEND_ACC_PUBLIC|ZEND_ACC_STATIC)
	PHP_ME(Phalcon_Mvc_Model, cloneResultMapHydrate, arginfo_phalcon_mvc_modelinterface_cloneresultmaphydrate, ZEND_ACC_PUBLIC|ZEND_ACC_STATIC)
	PHP_ME(Phalcon_Mvc_Model, cloneResult, arginfo_phalcon_mvc_modelinterface_cloneresult, ZEND_ACC_PUBLIC|ZEND_ACC_STATIC)
	PHP_ME(Phalcon_Mvc_Model, find, arginfo_phalcon_mvc_modelinterface_find, ZEND_ACC_PUBLIC|ZEND_ACC_STATIC)
	PHP_ME(Phalcon_Mvc_Model, findFirst, arginfo_phalcon_mvc_modelinterface_findfirst, ZEND_ACC_PUBLIC|ZEND_ACC_STATIC)
	PHP_ME(Phalcon_Mvc_Model, query, arginfo_phalcon_mvc_modelinterface_query, ZEND_ACC_PUBLIC|ZEND_ACC_STATIC)
	PHP_ME(Phalcon_Mvc_Model, _exists, NULL, ZEND_ACC_PROTECTED)
	PHP_ME(Phalcon_Mvc_Model, _groupResult, NULL, ZEND_ACC_PROTECTED|ZEND_ACC_STATIC)
	PHP_ME(Phalcon_Mvc_Model, count, arginfo_phalcon_mvc_modelinterface_count, ZEND_ACC_PUBLIC|ZEND_ACC_STATIC)
	PHP_ME(Phalcon_Mvc_Model, sum, arginfo_phalcon_mvc_modelinterface_sum, ZEND_ACC_PUBLIC|ZEND_ACC_STATIC)
	PHP_ME(Phalcon_Mvc_Model, maximum, arginfo_phalcon_mvc_modelinterface_maximum, ZEND_ACC_PUBLIC|ZEND_ACC_STATIC)
	PHP_ME(Phalcon_Mvc_Model, minimum, arginfo_phalcon_mvc_modelinterface_minimum, ZEND_ACC_PUBLIC|ZEND_ACC_STATIC)
	PHP_ME(Phalcon_Mvc_Model, average, arginfo_phalcon_mvc_modelinterface_average, ZEND_ACC_PUBLIC|ZEND_ACC_STATIC)
	PHP_ME(Phalcon_Mvc_Model, fireEvent, arginfo_phalcon_mvc_modelinterface_fireevent, ZEND_ACC_PUBLIC)
	PHP_ME(Phalcon_Mvc_Model, fireEventCancel, arginfo_phalcon_mvc_modelinterface_fireeventcancel, ZEND_ACC_PUBLIC)
	PHP_ME(Phalcon_Mvc_Model, _cancelOperation, NULL, ZEND_ACC_PROTECTED)
	PHP_ME(Phalcon_Mvc_Model, appendMessage, arginfo_phalcon_mvc_modelinterface_appendmessage, ZEND_ACC_PUBLIC)
	PHP_ME(Phalcon_Mvc_Model, validate, NULL, ZEND_ACC_PROTECTED)
	PHP_ME(Phalcon_Mvc_Model, validationHasFailed, NULL, ZEND_ACC_PUBLIC)
	PHP_ME(Phalcon_Mvc_Model, getMessages, arginfo_phalcon_mvc_modelinterface_getmessages, ZEND_ACC_PUBLIC)
	PHP_ME(Phalcon_Mvc_Model, _checkForeignKeysRestrict, NULL, ZEND_ACC_PROTECTED)
	PHP_ME(Phalcon_Mvc_Model, _checkForeignKeysReverseRestrict, NULL, ZEND_ACC_PROTECTED)
	PHP_ME(Phalcon_Mvc_Model, _checkForeignKeysReverseCascade, NULL, ZEND_ACC_PROTECTED)
	PHP_ME(Phalcon_Mvc_Model, _preSave, NULL, ZEND_ACC_PROTECTED)
	PHP_ME(Phalcon_Mvc_Model, _postSave, NULL, ZEND_ACC_PROTECTED)
	PHP_ME(Phalcon_Mvc_Model, _doLowInsert, NULL, ZEND_ACC_PROTECTED)
	PHP_ME(Phalcon_Mvc_Model, _doLowUpdate, NULL, ZEND_ACC_PROTECTED)
	PHP_ME(Phalcon_Mvc_Model, _preSaveRelatedRecords, NULL, ZEND_ACC_PROTECTED)
	PHP_ME(Phalcon_Mvc_Model, _postSaveRelatedRecords, NULL, ZEND_ACC_PROTECTED)
	PHP_ME(Phalcon_Mvc_Model, save, arginfo_phalcon_mvc_modelinterface_save, ZEND_ACC_PUBLIC)
	PHP_ME(Phalcon_Mvc_Model, create, arginfo_phalcon_mvc_modelinterface_create, ZEND_ACC_PUBLIC)
	PHP_ME(Phalcon_Mvc_Model, update, arginfo_phalcon_mvc_modelinterface_update, ZEND_ACC_PUBLIC)
	PHP_ME(Phalcon_Mvc_Model, delete, NULL, ZEND_ACC_PUBLIC)
	PHP_ME(Phalcon_Mvc_Model, getOperationMade, NULL, ZEND_ACC_PUBLIC)
	PHP_ME(Phalcon_Mvc_Model, refresh, NULL, ZEND_ACC_PUBLIC)
	PHP_ME(Phalcon_Mvc_Model, skipOperation, arginfo_phalcon_mvc_model_skipoperation, ZEND_ACC_PUBLIC)
	PHP_ME(Phalcon_Mvc_Model, readAttribute, arginfo_phalcon_mvc_modelinterface_readattribute, ZEND_ACC_PUBLIC)
	PHP_ME(Phalcon_Mvc_Model, writeAttribute, arginfo_phalcon_mvc_modelinterface_writeattribute, ZEND_ACC_PUBLIC)
	PHP_ME(Phalcon_Mvc_Model, skipAttributes, NULL, ZEND_ACC_PROTECTED)
	PHP_ME(Phalcon_Mvc_Model, skipAttributesOnCreate, NULL, ZEND_ACC_PROTECTED)
	PHP_ME(Phalcon_Mvc_Model, skipAttributesOnUpdate, NULL, ZEND_ACC_PROTECTED)
	PHP_ME(Phalcon_Mvc_Model, hasOne, NULL, ZEND_ACC_PUBLIC)
	PHP_ME(Phalcon_Mvc_Model, belongsTo, NULL, ZEND_ACC_PUBLIC)
	PHP_ME(Phalcon_Mvc_Model, hasMany, NULL, ZEND_ACC_PUBLIC)
	PHP_ME(Phalcon_Mvc_Model, hasManyToMany, NULL, ZEND_ACC_PUBLIC)
	PHP_ME(Phalcon_Mvc_Model, addBehavior, NULL, ZEND_ACC_PUBLIC)
	PHP_ME(Phalcon_Mvc_Model, keepSnapshots, NULL, ZEND_ACC_PROTECTED)
	PHP_ME(Phalcon_Mvc_Model, setSnapshotData, arginfo_phalcon_mvc_model_setsnapshotdata, ZEND_ACC_PUBLIC)
	PHP_ME(Phalcon_Mvc_Model, hasSnapshotData, NULL, ZEND_ACC_PUBLIC)
	PHP_ME(Phalcon_Mvc_Model, getSnapshotData, NULL, ZEND_ACC_PUBLIC)
	PHP_ME(Phalcon_Mvc_Model, hasChanged, arginfo_phalcon_mvc_model_haschanged, ZEND_ACC_PUBLIC)
	PHP_ME(Phalcon_Mvc_Model, getChangedFields, NULL, ZEND_ACC_PUBLIC)
	PHP_ME(Phalcon_Mvc_Model, useDynamicUpdate, NULL, ZEND_ACC_PROTECTED)
	PHP_ME(Phalcon_Mvc_Model, getRelated, arginfo_phalcon_mvc_modelinterface_getrelated, ZEND_ACC_PUBLIC)
	PHP_ME(Phalcon_Mvc_Model, _getRelatedRecords, NULL, ZEND_ACC_PROTECTED)
	PHP_ME(Phalcon_Mvc_Model, __call, arginfo_phalcon_mvc_model___call, ZEND_ACC_PUBLIC)
	PHP_ME(Phalcon_Mvc_Model, __callStatic, arginfo_phalcon_mvc_model___callstatic, ZEND_ACC_PUBLIC|ZEND_ACC_STATIC)
	PHP_ME(Phalcon_Mvc_Model, __set, arginfo_phalcon_mvc_model___set, ZEND_ACC_PUBLIC)
	PHP_ME(Phalcon_Mvc_Model, __get, arginfo_phalcon_mvc_model___get, ZEND_ACC_PUBLIC)
	PHP_ME(Phalcon_Mvc_Model, __isset, arginfo_phalcon_mvc_model___isset, ZEND_ACC_PUBLIC)
	PHP_ME(Phalcon_Mvc_Model, serialize, NULL, ZEND_ACC_PUBLIC)
	PHP_ME(Phalcon_Mvc_Model, unserialize, arginfo_phalcon_mvc_model_unserialize, ZEND_ACC_PUBLIC)
	PHP_ME(Phalcon_Mvc_Model, dump, NULL, ZEND_ACC_PUBLIC)
	PHP_ME(Phalcon_Mvc_Model, toArray, arginfo_phalcon_mvc_model_toarray, ZEND_ACC_PUBLIC)
	PHP_ME(Phalcon_Mvc_Model, setup, arginfo_phalcon_mvc_model_setup, ZEND_ACC_PUBLIC|ZEND_ACC_STATIC)
	PHP_FE_END
};

/**
 * Phalcon\Mvc\Model initializer
 */
PHALCON_INIT_CLASS(Phalcon_Mvc_Model){

	PHALCON_REGISTER_CLASS(Phalcon\\Mvc, Model, mvc_model, phalcon_mvc_model_method_entry, ZEND_ACC_EXPLICIT_ABSTRACT_CLASS);

	zend_declare_property_null(phalcon_mvc_model_ce, SL("_dependencyInjector"), ZEND_ACC_PROTECTED TSRMLS_CC);
	zend_declare_property_null(phalcon_mvc_model_ce, SL("_modelsManager"), ZEND_ACC_PROTECTED TSRMLS_CC);
	zend_declare_property_null(phalcon_mvc_model_ce, SL("_modelsMetaData"), ZEND_ACC_PROTECTED TSRMLS_CC);
	zend_declare_property_null(phalcon_mvc_model_ce, SL("_errorMessages"), ZEND_ACC_PROTECTED TSRMLS_CC);
	zend_declare_property_long(phalcon_mvc_model_ce, SL("_operationMade"), 0, ZEND_ACC_PROTECTED TSRMLS_CC);
	zend_declare_property_long(phalcon_mvc_model_ce, SL("_dirtyState"), 1, ZEND_ACC_PROTECTED TSRMLS_CC);
	zend_declare_property_null(phalcon_mvc_model_ce, SL("_transaction"), ZEND_ACC_PROTECTED TSRMLS_CC);
	zend_declare_property_null(phalcon_mvc_model_ce, SL("_uniqueKey"), ZEND_ACC_PROTECTED TSRMLS_CC);
	zend_declare_property_null(phalcon_mvc_model_ce, SL("_uniqueParams"), ZEND_ACC_PROTECTED TSRMLS_CC);
	zend_declare_property_null(phalcon_mvc_model_ce, SL("_uniqueTypes"), ZEND_ACC_PROTECTED TSRMLS_CC);
	zend_declare_property_null(phalcon_mvc_model_ce, SL("_skipped"), ZEND_ACC_PROTECTED TSRMLS_CC);
	zend_declare_property_null(phalcon_mvc_model_ce, SL("_related"), ZEND_ACC_PROTECTED TSRMLS_CC);
	zend_declare_property_null(phalcon_mvc_model_ce, SL("_snapshot"), ZEND_ACC_PROTECTED TSRMLS_CC);

	zend_declare_class_constant_long(phalcon_mvc_model_ce, SL("OP_NONE"), 0 TSRMLS_CC);
	zend_declare_class_constant_long(phalcon_mvc_model_ce, SL("OP_CREATE"), 1 TSRMLS_CC);
	zend_declare_class_constant_long(phalcon_mvc_model_ce, SL("OP_UPDATE"), 2 TSRMLS_CC);
	zend_declare_class_constant_long(phalcon_mvc_model_ce, SL("OP_DELETE"), 3 TSRMLS_CC);
	zend_declare_class_constant_long(phalcon_mvc_model_ce, SL("DIRTY_STATE_PERSISTENT"), 0 TSRMLS_CC);
	zend_declare_class_constant_long(phalcon_mvc_model_ce, SL("DIRTY_STATE_TRANSIENT"), 1 TSRMLS_CC);
	zend_declare_class_constant_long(phalcon_mvc_model_ce, SL("DIRTY_STATE_DETACHED"), 2 TSRMLS_CC);

	zend_class_implements(phalcon_mvc_model_ce TSRMLS_CC, 4, phalcon_mvc_modelinterface_ce, phalcon_mvc_model_resultinterface_ce, phalcon_di_injectionawareinterface_ce, zend_ce_serializable);

	return SUCCESS;
}

/**
 * <code>
 * 	private function getMessagesFromModel($model, $target)
 * 	{
 * 		$messages = $model->getMessages();
 * 		foreach ($messages as $message) {
 * 			if (is_object($message)) {
 * 				$message->setModel($target);
 * 			}
 *
 * 			$this->appendMessage($message);
 * 		}
 * 	}
 * </code>
 */
static int phalcon_mvc_model_get_messages_from_model(zval *this_ptr, zval *model, zval *target TSRMLS_DC)
{
<<<<<<< HEAD
	zval *messages, **message;
	HashPosition hp;

	ALLOC_INIT_ZVAL(messages);

	if (
		   phalcon_call_method_params_w(messages, model, SL("getmessages"), 0, NULL, zend_inline_hash_func(SS("getmessages")), 1 TSRMLS_CC) == FAILURE
=======
	zval *messages = NULL, **message;
	HashPosition hp;

	if (
		   phalcon_call_method_params(messages, &messages, model, SL("getmessages"), zend_inline_hash_func(SS("getmessages")) TSRMLS_CC, 0) == FAILURE
>>>>>>> 726d814b
		|| Z_TYPE_P(messages) != IS_ARRAY
	) {
		zval_ptr_dtor(&messages);
		return FAILURE;
	}

	for (
		zend_hash_internal_pointer_reset_ex(Z_ARRVAL_P(messages), &hp);
<<<<<<< HEAD
		zend_hash_get_current_data_ex(Z_ARRVAL_P(messages), (void**)&message, &hp) == SUCCESS && !EG(exception);
		zend_hash_move_forward_ex(Z_ARRVAL_P(messages), &hp)
	) {
		zval *params[1];

		if (Z_TYPE_PP(message) == IS_OBJECT) {
			params[0] = target;
			phalcon_call_method_params_w(NULL, *message, SL("setmodel"), 1, params, zend_inline_hash_func(SS("setmodel")), 1 TSRMLS_CC);
		}

		params[0] = *message;
		phalcon_call_method_params_w(NULL, this_ptr, SL("appendmessage"), 1, params, zend_inline_hash_func(SS("appendmessage")), 1 TSRMLS_CC);
=======
		zend_hash_get_current_data_ex(Z_ARRVAL_P(messages), (void**)&message, &hp) == SUCCESS;
		zend_hash_move_forward_ex(Z_ARRVAL_P(messages), &hp)
	) {
		if (Z_TYPE_PP(message) == IS_OBJECT) {
			if (FAILURE == phalcon_call_method_params(NULL, NULL, *message, SL("setmodel"), zend_inline_hash_func(SS("setmodel")) TSRMLS_CC, 1, target)) {
				break;
			}
		}

		if (FAILURE == phalcon_call_method_params(NULL, NULL, this_ptr, SL("appendmessage"), zend_inline_hash_func(SS("appendmessage")) TSRMLS_CC, 1, *message)) {
			break;
		}
>>>>>>> 726d814b
	}

	zval_ptr_dtor(&messages);
	return likely(!EG(exception)) ? SUCCESS : FAILURE;
}

/**
 * Phalcon\Mvc\Model constructor
 *
 * @param Phalcon\DiInterface $dependencyInjector
 * @param Phalcon\Mvc\Model\ManagerInterface $modelsManager
 */
PHP_METHOD(Phalcon_Mvc_Model, __construct){

	zval *dependency_injector = NULL, *models_manager = NULL;
	zval *service_name;

	PHALCON_MM_GROW();

	phalcon_fetch_params(1, 0, 2, &dependency_injector, &models_manager);
	
	if (!dependency_injector) {
		PHALCON_INIT_VAR(dependency_injector);
	} else {
		PHALCON_SEPARATE_PARAM(dependency_injector);
	}
	
	if (!models_manager) {
		PHALCON_INIT_VAR(models_manager);
	} else {
		PHALCON_SEPARATE_PARAM(models_manager);
	}
	
	/** 
	 * We use a default DI if the user doesn't define one
	 */
	if (Z_TYPE_P(dependency_injector) != IS_OBJECT) {
		PHALCON_INIT_NVAR(dependency_injector);
		phalcon_call_static(dependency_injector, "phalcon\\di", "getdefault");
	}
	if (Z_TYPE_P(dependency_injector) != IS_OBJECT) {
		PHALCON_THROW_EXCEPTION_STR(phalcon_mvc_model_exception_ce, "A dependency injector container is required to obtain the services related to the ORM");
		return;
	}
	
	phalcon_update_property_this(this_ptr, SL("_dependencyInjector"), dependency_injector TSRMLS_CC);
	
	/** 
	 * Inject the manager service from the DI
	 */
	if (Z_TYPE_P(models_manager) != IS_OBJECT) {
	
		PHALCON_INIT_VAR(service_name);
		ZVAL_STRING(service_name, "modelsManager", 1);
	
		PHALCON_INIT_NVAR(models_manager);
		phalcon_call_method_p1(models_manager, dependency_injector, "getshared", service_name);
		if (Z_TYPE_P(models_manager) != IS_OBJECT) {
			PHALCON_THROW_EXCEPTION_STR(phalcon_mvc_model_exception_ce, "The injected service 'modelsManager' is not valid");
			return;
		}

		PHALCON_VERIFY_INTERFACE(models_manager, phalcon_mvc_model_managerinterface_ce);
	}
	
	/** 
	 * Update the models-manager
	 */
	phalcon_update_property_this(this_ptr, SL("_modelsManager"), models_manager TSRMLS_CC);
	
	/** 
	 * The manager always initializes the object
	 */
	phalcon_call_method_p1_noret(models_manager, "initialize", this_ptr);
	
	/** 
	 * This allows the developer to execute initialization stuff every time an instance
	 * is created
	 */
	if (phalcon_method_exists_ex(this_ptr, SS("onconstruct") TSRMLS_CC) == SUCCESS) {
		phalcon_call_method_noret(this_ptr, "onconstruct");
	}
	
	PHALCON_MM_RESTORE();
}

/**
 * Sets the dependency injection container
 *
 * @param Phalcon\DiInterface $dependencyInjector
 */
PHP_METHOD(Phalcon_Mvc_Model, setDI){

	zval *dependency_injector;

	phalcon_fetch_params(0, 1, 0, &dependency_injector);
	PHALCON_VERIFY_INTERFACE_EX(dependency_injector, phalcon_diinterface_ce, phalcon_mvc_model_exception_ce, 0);
	phalcon_update_property_this(this_ptr, SL("_dependencyInjector"), dependency_injector TSRMLS_CC);
}

/**
 * Returns the dependency injection container
 *
 * @return Phalcon\DiInterface
 */
PHP_METHOD(Phalcon_Mvc_Model, getDI){


	RETURN_MEMBER(this_ptr, "_dependencyInjector");
}

/**
 * Sets a custom events manager
 *
 * @param Phalcon\Events\ManagerInterface $eventsManager
 */
PHP_METHOD(Phalcon_Mvc_Model, setEventsManager){

	zval *events_manager, *models_manager;

	PHALCON_MM_GROW();

	phalcon_fetch_params(1, 1, 0, &events_manager);
	
	PHALCON_OBS_VAR(models_manager);
	phalcon_read_property_this(&models_manager, this_ptr, SL("_modelsManager"), PH_NOISY_CC);
	phalcon_call_method_p2_noret(models_manager, "setcustomeventsmanager", this_ptr, events_manager);
	
	PHALCON_MM_RESTORE();
}

/**
 * Returns the custom events manager
 *
 * @return Phalcon\Events\ManagerInterface
 */
PHP_METHOD(Phalcon_Mvc_Model, getEventsManager){

	zval *models_manager;

	PHALCON_MM_GROW();

	PHALCON_OBS_VAR(models_manager);
	phalcon_read_property_this(&models_manager, this_ptr, SL("_modelsManager"), PH_NOISY_CC);
	phalcon_call_method_p1(return_value, models_manager, "getcustomeventsmanager", this_ptr);
	RETURN_MM();
}

/**
 * Returns the models meta-data service related to the entity instance
 *
 * @return Phalcon\Mvc\Model\MetaDataInterface
 */
PHP_METHOD(Phalcon_Mvc_Model, getModelsMetaData){

	zval *meta_data = NULL, *dependency_injector, *service;

	PHALCON_MM_GROW();

	PHALCON_OBS_VAR(meta_data);
	phalcon_read_property_this(&meta_data, this_ptr, SL("_modelsMetaData"), PH_NOISY_CC);
	if (Z_TYPE_P(meta_data) != IS_OBJECT) {
	
		/** 
		 * Check if the DI is valid
		 */
		PHALCON_OBS_VAR(dependency_injector);
		phalcon_read_property_this(&dependency_injector, this_ptr, SL("_dependencyInjector"), PH_NOISY_CC);
		if (Z_TYPE_P(dependency_injector) != IS_OBJECT) {
			PHALCON_THROW_EXCEPTION_STR(phalcon_mvc_model_exception_ce, "A dependency injector container is required to obtain the services related to the ORM");
			return;
		}
	
		PHALCON_INIT_VAR(service);
		ZVAL_STRING(service, "modelsMetadata", 1);
	
		/** 
		 * Obtain the models-metadata service from the DI
		 */
		PHALCON_INIT_NVAR(meta_data);
		phalcon_call_method_p1(meta_data, dependency_injector, "getshared", service);
		if (Z_TYPE_P(meta_data) != IS_OBJECT) {
			PHALCON_THROW_EXCEPTION_STR(phalcon_mvc_model_exception_ce, "The injected service 'modelsMetadata' is not valid");
			return;
		}
	
		PHALCON_VERIFY_INTERFACE(meta_data, phalcon_mvc_model_metadatainterface_ce);

		/** 
		 * Update the models-metada property
		 */
		phalcon_update_property_this(this_ptr, SL("_modelsMetaData"), meta_data TSRMLS_CC);
	}
	
	RETURN_CTOR(meta_data);
}

/**
 * Returns the models manager related to the entity instance
 *
 * @return Phalcon\Mvc\Model\ManagerInterface
 */
PHP_METHOD(Phalcon_Mvc_Model, getModelsManager){


	RETURN_MEMBER(this_ptr, "_modelsManager");
}

/**
 * Sets a transaction related to the Model instance
 *
 *<code>
 *use Phalcon\Mvc\Model\Transaction\Manager as TxManager;
 *use Phalcon\Mvc\Model\Transaction\Failed as TxFailed;
 *
 *try {
 *
 *  $txManager = new TxManager();
 *
 *  $transaction = $txManager->get();
 *
 *  $robot = new Robots();
 *  $robot->setTransaction($transaction);
 *  $robot->name = 'WALL·E';
 *  $robot->created_at = date('Y-m-d');
 *  if ($robot->save() == false) {
 *    $transaction->rollback("Can't save robot");
 *  }
 *
 *  $robotPart = new RobotParts();
 *  $robotPart->setTransaction($transaction);
 *  $robotPart->type = 'head';
 *  if ($robotPart->save() == false) {
 *    $transaction->rollback("Robot part cannot be saved");
 *  }
 *
 *  $transaction->commit();
 *
 *} catch (TxFailed $e) {
 *  echo 'Failed, reason: ', $e->getMessage();
 *}
 *
 *</code>
 *
 * @param Phalcon\Mvc\Model\TransactionInterface $transaction
 * @return Phalcon\Mvc\Model
 */
PHP_METHOD(Phalcon_Mvc_Model, setTransaction){

	zval *transaction;

	phalcon_fetch_params(0, 1, 0, &transaction);
	
	if (Z_TYPE_P(transaction) == IS_OBJECT) {
		phalcon_update_property_this(this_ptr, SL("_transaction"), transaction TSRMLS_CC);
		RETURN_THISW();
	}
	PHALCON_THROW_EXCEPTION_STRW(phalcon_mvc_model_exception_ce, "Transaction should be an object");
	return;
}

/**
 * Sets table name which model should be mapped
 *
 * @param string $source
 * @return Phalcon\Mvc\Model
 */
PHP_METHOD(Phalcon_Mvc_Model, setSource){

	zval *source, *models_manager;

	PHALCON_MM_GROW();

	phalcon_fetch_params(1, 1, 0, &source);
	
	PHALCON_OBS_VAR(models_manager);
	phalcon_read_property_this(&models_manager, this_ptr, SL("_modelsManager"), PH_NOISY_CC);
	phalcon_call_method_p2_noret(models_manager, "setmodelsource", this_ptr, source);
	RETURN_THIS();
}

/**
 * Returns table name mapped in the model
 *
 * @return string
 */
PHP_METHOD(Phalcon_Mvc_Model, getSource){

	zval *models_manager;

	PHALCON_MM_GROW();

	PHALCON_OBS_VAR(models_manager);
	phalcon_read_property_this(&models_manager, this_ptr, SL("_modelsManager"), PH_NOISY_CC);
	phalcon_call_method_p1(return_value, models_manager, "getmodelsource", this_ptr);
	RETURN_MM();
}

/**
 * Sets schema name where table mapped is located
 *
 * @param string $schema
 * @return Phalcon\Mvc\Model
 */
PHP_METHOD(Phalcon_Mvc_Model, setSchema){

	zval *schema, *models_manager;

	PHALCON_MM_GROW();

	phalcon_fetch_params(1, 1, 0, &schema);
	
	PHALCON_OBS_VAR(models_manager);
	phalcon_read_property_this(&models_manager, this_ptr, SL("_modelsManager"), PH_NOISY_CC);
	phalcon_call_method_p2_noret(models_manager, "setmodelschema", this_ptr, schema);
	RETURN_THIS();
}

/**
 * Returns schema name where table mapped is located
 *
 * @return string
 */
PHP_METHOD(Phalcon_Mvc_Model, getSchema){

	zval *models_manager;

	PHALCON_MM_GROW();

	PHALCON_OBS_VAR(models_manager);
	phalcon_read_property_this(&models_manager, this_ptr, SL("_modelsManager"), PH_NOISY_CC);
	phalcon_call_method_p1(return_value, models_manager, "getmodelschema", this_ptr);
	RETURN_MM();
}

/**
 * Sets the DependencyInjection connection service name
 *
 * @param string $connectionService
 * @return Phalcon\Mvc\Model
 */
PHP_METHOD(Phalcon_Mvc_Model, setConnectionService){

	zval *connection_service, *models_manager;

	PHALCON_MM_GROW();

	phalcon_fetch_params(1, 1, 0, &connection_service);
	
	PHALCON_OBS_VAR(models_manager);
	phalcon_read_property_this(&models_manager, this_ptr, SL("_modelsManager"), PH_NOISY_CC);
	phalcon_call_method_p2_noret(models_manager, "setconnectionservice", this_ptr, connection_service);
	RETURN_THIS();
}

/**
 * Sets the DependencyInjection connection service name used to read data
 *
 * @param string $connectionService
 * @return Phalcon\Mvc\Model
 */
PHP_METHOD(Phalcon_Mvc_Model, setReadConnectionService){

	zval *connection_service, *models_manager;

	PHALCON_MM_GROW();

	phalcon_fetch_params(1, 1, 0, &connection_service);
	
	PHALCON_OBS_VAR(models_manager);
	phalcon_read_property_this(&models_manager, this_ptr, SL("_modelsManager"), PH_NOISY_CC);
	phalcon_call_method_p2_noret(models_manager, "setreadconnectionservice", this_ptr, connection_service);
	RETURN_THIS();
}

/**
 * Sets the DependencyInjection connection service name used to write data
 *
 * @param string $connectionService
 * @return Phalcon\Mvc\Model
 */
PHP_METHOD(Phalcon_Mvc_Model, setWriteConnectionService){

	zval *connection_service, *models_manager;

	PHALCON_MM_GROW();

	phalcon_fetch_params(1, 1, 0, &connection_service);
	
	PHALCON_OBS_VAR(models_manager);
	phalcon_read_property_this(&models_manager, this_ptr, SL("_modelsManager"), PH_NOISY_CC);
	phalcon_call_method_p2_noret(models_manager, "setwriteconnectionservice", this_ptr, connection_service);
	RETURN_THIS();
}

/**
 * Returns the DependencyInjection connection service name used to read data related the model
 *
 * @return string
 */
PHP_METHOD(Phalcon_Mvc_Model, getReadConnectionService){

	zval *models_manager;

	PHALCON_MM_GROW();

	PHALCON_OBS_VAR(models_manager);
	phalcon_read_property_this(&models_manager, this_ptr, SL("_modelsManager"), PH_NOISY_CC);
	phalcon_call_method_p1(return_value, models_manager, "getreadconnectionservice", this_ptr);
	RETURN_MM();
}

/**
 * Returns the DependencyInjection connection service name used to write data related to the model
 *
 * @return string
 */
PHP_METHOD(Phalcon_Mvc_Model, getWriteConnectionService){

	zval *models_manager;

	PHALCON_MM_GROW();

	PHALCON_OBS_VAR(models_manager);
	phalcon_read_property_this(&models_manager, this_ptr, SL("_modelsManager"), PH_NOISY_CC);
	phalcon_call_method_p1(return_value, models_manager, "getwriteconnectionservice", this_ptr);
	RETURN_MM();
}

/**
 * Sets the dirty state of the object using one of the DIRTY_STATE_* constants
 *
 * @param int $dirtyState
 * @return Phalcon\Mvc\Model
 */
PHP_METHOD(Phalcon_Mvc_Model, setDirtyState){

	zval *dirty_state;

	phalcon_fetch_params(0, 1, 0, &dirty_state);
	
	phalcon_update_property_this(this_ptr, SL("_dirtyState"), dirty_state TSRMLS_CC);
	RETURN_THISW();
}

/**
 * Returns one of the DIRTY_STATE_* constants telling if the record exists in the database or not
 *
 * @return int
 */
PHP_METHOD(Phalcon_Mvc_Model, getDirtyState){


	RETURN_MEMBER(this_ptr, "_dirtyState");
}

/**
 * Gets the connection used to read data for the model
 *
 * @return Phalcon\Db\AdapterInterface
 */
PHP_METHOD(Phalcon_Mvc_Model, getReadConnection){

	zval *models_manager;

	PHALCON_MM_GROW();

	PHALCON_OBS_VAR(models_manager);
	phalcon_read_property_this(&models_manager, this_ptr, SL("_modelsManager"), PH_NOISY_CC);
	phalcon_call_method_p1(return_value, models_manager, "getreadconnection", this_ptr);
	RETURN_MM();
}

/**
 * Gets the connection used to write data to the model
 *
 * @return Phalcon\Db\AdapterInterface
 */
PHP_METHOD(Phalcon_Mvc_Model, getWriteConnection){

	zval *transaction, *models_manager;

	PHALCON_MM_GROW();

	PHALCON_OBS_VAR(transaction);
	phalcon_read_property_this(&transaction, this_ptr, SL("_transaction"), PH_NOISY_CC);
	if (Z_TYPE_P(transaction) == IS_OBJECT) {
		phalcon_call_method(return_value, transaction, "getconnection");
		RETURN_MM();
	}
	
	PHALCON_OBS_VAR(models_manager);
	phalcon_read_property_this(&models_manager, this_ptr, SL("_modelsManager"), PH_NOISY_CC);
	phalcon_call_method_p1(return_value, models_manager, "getwriteconnection", this_ptr);
	RETURN_MM();
}

/**
 * Assigns values to a model from an array
 *
 *<code>
 *$robot->assign(array(
 *  'type' => 'mechanical',
 *  'name' => 'Astro Boy',
 *  'year' => 1952
 *));
 *</code>
 *
 * @param Phalcon\Mvc\Model $object
 * @param array $data
 * @param array $columnMap
 * @return Phalcon\Mvc\Model
 */
PHP_METHOD(Phalcon_Mvc_Model, assign){

	zval *data, *column_map = NULL, *value = NULL, *key = NULL, *attribute = NULL;
	zval *exception_message = NULL;
	HashTable *ah0;
	HashPosition hp0;
	zval **hd;

	PHALCON_MM_GROW();

	phalcon_fetch_params(1, 1, 1, &data, &column_map);
	
	if (!column_map) {
		column_map = PHALCON_GLOBAL(z_null);
	}
	
	if (Z_TYPE_P(data) != IS_ARRAY) { 
		PHALCON_THROW_EXCEPTION_STR(phalcon_mvc_model_exception_ce, "Data to dump in the object must be an Array");
		return;
	}
	
	phalcon_is_iterable(data, &ah0, &hp0, 0, 0);
	
	while (zend_hash_get_current_data_ex(ah0, (void**) &hd, &hp0) == SUCCESS) {
	
		PHALCON_GET_HKEY(key, ah0, hp0);
		PHALCON_GET_HVALUE(value);
	
		/** 
		 * Only string keys in the data are valid
		 */
		if (Z_TYPE_P(column_map) == IS_ARRAY) { 
	
			/** 
			 * Every field must be part of the column map
			 */
			if (phalcon_array_isset(column_map, key)) {
				PHALCON_OBS_NVAR(attribute);
				phalcon_array_fetch(&attribute, column_map, key, PH_NOISY);
				phalcon_update_property_zval_zval(this_ptr, attribute, value TSRMLS_CC);
			} else {
				PHALCON_INIT_NVAR(exception_message);
				PHALCON_CONCAT_SVS(exception_message, "Column \"", key, "\" doesn't make part of the column map");
				PHALCON_THROW_EXCEPTION_ZVAL(phalcon_mvc_model_exception_ce, exception_message);
				return;
			}
		} else {
			phalcon_update_property_zval_zval(this_ptr, key, value TSRMLS_CC);
		}
	
		zend_hash_move_forward_ex(ah0, &hp0);
	}
	
	
	PHALCON_MM_RESTORE();
}

/**
 * Assigns values to a model from an array returning a new model.
 *
 *<code>
 *$robot = \Phalcon\Mvc\Model::cloneResultMap(new Robots(), array(
 *  'type' => 'mechanical',
 *  'name' => 'Astro Boy',
 *  'year' => 1952
 *));
 *</code>
 *
 * @param Phalcon\Mvc\Model $base
 * @param array $data
 * @param array $columnMap
 * @param int $dirtyState
 * @param boolean $keepSnapshots
 * @return Phalcon\Mvc\Model
 */
PHP_METHOD(Phalcon_Mvc_Model, cloneResultMap){

	zval *base, *data, *column_map, *dirty_state = NULL, *keep_snapshots = NULL;
	zval *object, *value = NULL, *key = NULL, *attribute = NULL, *exception_message = NULL;
	HashTable *ah0;
	HashPosition hp0;
	zval **hd;

	PHALCON_MM_GROW();

	phalcon_fetch_params(1, 3, 2, &base, &data, &column_map, &dirty_state, &keep_snapshots);
	
	if (!dirty_state) {
		dirty_state = PHALCON_GLOBAL(z_zero);
	}
	
	if (!keep_snapshots) {
		keep_snapshots = PHALCON_GLOBAL(z_null);
	}
	
	if (Z_TYPE_P(data) != IS_ARRAY) { 
		PHALCON_THROW_EXCEPTION_STR(phalcon_mvc_model_exception_ce, "Data to dump in the object must be an Array");
		return;
	}
	
	PHALCON_INIT_VAR(object);
	if (phalcon_clone(object, base TSRMLS_CC) == FAILURE) {
		RETURN_MM();
	}
	
	/** 
	 * Change the dirty state to persistent
	 */
	phalcon_call_method_p1_noret(object, "setdirtystate", dirty_state);
	
	phalcon_is_iterable(data, &ah0, &hp0, 0, 0);
	
	while (zend_hash_get_current_data_ex(ah0, (void**) &hd, &hp0) == SUCCESS) {
	
		PHALCON_GET_HKEY(key, ah0, hp0);
		PHALCON_GET_HVALUE(value);
	
		if (Z_TYPE_P(key) == IS_STRING) {
	
			/** 
			 * Only string keys in the data are valid
			 */
			if (Z_TYPE_P(column_map) == IS_ARRAY) { 
	
				/** 
				 * Every field must be part of the column map
				 */
				if (phalcon_array_isset(column_map, key)) {
					PHALCON_OBS_NVAR(attribute);
					phalcon_array_fetch(&attribute, column_map, key, PH_NOISY);
					phalcon_update_property_zval_zval(object, attribute, value TSRMLS_CC);
				} else {
					PHALCON_INIT_NVAR(exception_message);
					PHALCON_CONCAT_SVS(exception_message, "Column \"", key, "\" doesn't make part of the column map");
					PHALCON_THROW_EXCEPTION_ZVAL(phalcon_mvc_model_exception_ce, exception_message);
					return;
				}
			} else {
				phalcon_update_property_zval_zval(object, key, value TSRMLS_CC);
			}
		}
	
		zend_hash_move_forward_ex(ah0, &hp0);
	}
	
	if (zend_is_true(keep_snapshots)) {
		phalcon_call_method_p2_noret(object, "setsnapshotdata", data, column_map);
	}
	
	/** 
	 * Call afterFetch, this allows the developer to execute actions after a record is
	 * fetched from the database
	 */
	if (phalcon_method_exists_ex(object, SS("afterfetch") TSRMLS_CC) == SUCCESS) {
		phalcon_call_method_noret(object, "afterfetch");
	}
	
	RETURN_CTOR(object);
}

/**
 * Returns an hydrated result based on the data and the column map
 *
 * @param array $data
 * @param array $columnMap
 * @param int $hydrationMode
 * @return mixed
 */
PHP_METHOD(Phalcon_Mvc_Model, cloneResultMapHydrate){

	zval *data, *column_map, *hydration_mode, *hydrate = NULL;
	zval *value = NULL, *key = NULL, *exception_message = NULL, *attribute = NULL;
	HashTable *ah0;
	HashPosition hp0;
	zval **hd;

	PHALCON_MM_GROW();

	phalcon_fetch_params(1, 3, 0, &data, &column_map, &hydration_mode);
	
	if (Z_TYPE_P(data) != IS_ARRAY) { 
		PHALCON_THROW_EXCEPTION_STR(phalcon_mvc_model_exception_ce, "Data to hidrate must be an Array");
		return;
	}
	
	/** 
	 * If there is no column map and the hydration mode is arrays return the data as it
	 * is
	 */
	if (Z_TYPE_P(column_map) != IS_ARRAY) { 
		if (PHALCON_IS_LONG(hydration_mode, 1)) {
			RETURN_CTOR(data);
		}
	}
	
	/** 
	 * Create the destination object according to the hydration mode
	 */
	if (PHALCON_IS_LONG(hydration_mode, 1)) {
		PHALCON_INIT_VAR(hydrate);
		array_init(hydrate);
	} else {
		PHALCON_INIT_NVAR(hydrate);
		object_init(hydrate);
	}
	
	phalcon_is_iterable(data, &ah0, &hp0, 0, 0);
	
	while (zend_hash_get_current_data_ex(ah0, (void**) &hd, &hp0) == SUCCESS) {
	
		PHALCON_GET_HKEY(key, ah0, hp0);
		PHALCON_GET_HVALUE(value);
	
		if (Z_TYPE_P(key) == IS_STRING) {
			if (Z_TYPE_P(column_map) == IS_ARRAY) { 
	
				/** 
				 * Every field must be part of the column map
				 */
				if (!phalcon_array_isset(column_map, key)) {
					PHALCON_INIT_NVAR(exception_message);
					PHALCON_CONCAT_SVS(exception_message, "Column \"", key, "\" doesn't make part of the column map");
					PHALCON_THROW_EXCEPTION_ZVAL(phalcon_mvc_model_exception_ce, exception_message);
					return;
				}
	
				PHALCON_OBS_NVAR(attribute);
				phalcon_array_fetch(&attribute, column_map, key, PH_NOISY);
				if (PHALCON_IS_LONG(hydration_mode, 1)) {
					phalcon_array_update_zval(&hydrate, attribute, &value, PH_COPY | PH_SEPARATE);
				} else {
					phalcon_update_property_zval_zval(hydrate, attribute, value TSRMLS_CC);
				}
			} else {
				if (PHALCON_IS_LONG(hydration_mode, 1)) {
					phalcon_array_update_zval(&hydrate, key, &value, PH_COPY | PH_SEPARATE);
				} else {
					phalcon_update_property_zval_zval(hydrate, key, value TSRMLS_CC);
				}
			}
		}
	
		zend_hash_move_forward_ex(ah0, &hp0);
	}
	
	RETURN_CTOR(hydrate);
}

/**
 * Assigns values to a model from an array returning a new model
 *
 *<code>
 *$robot = Phalcon\Mvc\Model::cloneResult(new Robots(), array(
 *  'type' => 'mechanical',
 *  'name' => 'Astro Boy',
 *  'year' => 1952
 *));
 *</code>
 *
 * @param Phalcon\Mvc\Model $base
 * @param array $data
 * @param int $dirtyState
 * @return Phalcon\Mvc\Model
 */
PHP_METHOD(Phalcon_Mvc_Model, cloneResult){

	zval *base, *data, *dirty_state = NULL, *object, *value = NULL, *key = NULL;
	HashTable *ah0;
	HashPosition hp0;
	zval **hd;

	PHALCON_MM_GROW();

	phalcon_fetch_params(1, 2, 1, &base, &data, &dirty_state);
	
	if (!dirty_state) {
		dirty_state = PHALCON_GLOBAL(z_zero);
	}
	
	if (Z_TYPE_P(data) != IS_ARRAY) { 
		PHALCON_THROW_EXCEPTION_STR(phalcon_mvc_model_exception_ce, "Data to dump in the object must be an Array");
		return;
	}
	
	/** 
	 * Clone the base record
	 */
	PHALCON_INIT_VAR(object);
	if (phalcon_clone(object, base TSRMLS_CC) == FAILURE) {
		RETURN_MM();
	}
	
	/** 
	 * Mark the object as persistent
	 */
	phalcon_call_method_p1_noret(object, "setdirtystate", dirty_state);
	
	phalcon_is_iterable(data, &ah0, &hp0, 0, 0);
	
	while (zend_hash_get_current_data_ex(ah0, (void**) &hd, &hp0) == SUCCESS) {
	
		PHALCON_GET_HKEY(key, ah0, hp0);
		PHALCON_GET_HVALUE(value);
	
		if (Z_TYPE_P(key) != IS_STRING) {
			PHALCON_THROW_EXCEPTION_STR(phalcon_mvc_model_exception_ce, "Invalid key in array data provided to dumpResult()");
			return;
		}
		phalcon_update_property_zval_zval(object, key, value TSRMLS_CC);
	
		zend_hash_move_forward_ex(ah0, &hp0);
	}
	
	/** 
	 * Call afterFetch, this allows the developer to execute actions after a record is
	 * fetched from the database
	 */
	if (phalcon_method_exists_ex(object, SS("afterfetch") TSRMLS_CC) == SUCCESS) {
		phalcon_call_method_noret(object, "afterfetch");
	}
	
	RETURN_CTOR(object);
}

/**
 * Allows to query a set of records that match the specified conditions
 *
 * <code>
 *
 * //How many robots are there?
 * $robots = Robots::find();
 * echo "There are ", count($robots), "\n";
 *
 * //How many mechanical robots are there?
 * $robots = Robots::find("type='mechanical'");
 * echo "There are ", count($robots), "\n";
 *
 * //Get and print virtual robots ordered by name
 * $robots = Robots::find(array("type='virtual'", "order" => "name"));
 * foreach ($robots as $robot) {
 *	   echo $robot->name, "\n";
 * }
 *
 * //Get first 100 virtual robots ordered by name
 * $robots = Robots::find(array("type='virtual'", "order" => "name", "limit" => 100));
 * foreach ($robots as $robot) {
 *	   echo $robot->name, "\n";
 * }
 * </code>
 *
 * @param 	array $parameters
 * @return  Phalcon\Mvc\Model\ResultsetInterface
 */
PHP_METHOD(Phalcon_Mvc_Model, find){

	zval *parameters = NULL, *model_name, *params = NULL, *builder;
	zval *query, *bind_params = NULL, *bind_types = NULL, *cache;
	zval *resultset, *hydration;

	PHALCON_MM_GROW();

	phalcon_fetch_params(1, 0, 1, &parameters);
	
	if (!parameters) {
		parameters = PHALCON_GLOBAL(z_null);
	}
	
	PHALCON_INIT_VAR(model_name);
	phalcon_get_called_class(model_name  TSRMLS_CC);
	if (Z_TYPE_P(parameters) != IS_ARRAY) { 
	
		PHALCON_INIT_VAR(params);
		array_init(params);
		if (Z_TYPE_P(parameters) != IS_NULL) {
			phalcon_array_append(&params, parameters, PH_SEPARATE);
		}
	} else {
		PHALCON_CPY_WRT(params, parameters);
	}
	
	/** 
	 * Builds a query with the passed parameters
	 */
	PHALCON_INIT_VAR(builder);
	object_init_ex(builder, phalcon_mvc_model_query_builder_ce);
	phalcon_call_method_p1_noret(builder, "__construct", params);
	
	phalcon_call_method_p1_noret(builder, "from", model_name);
	
	PHALCON_INIT_VAR(query);
	phalcon_call_method(query, builder, "getquery");
	
	PHALCON_INIT_VAR(bind_params);
	
	PHALCON_INIT_VAR(bind_types);
	
	/** 
	 * Check for bind parameters
	 */
	if (phalcon_array_isset_string(params, SS("bind"))) {
	
		PHALCON_OBS_NVAR(bind_params);
		phalcon_array_fetch_string(&bind_params, params, SL("bind"), PH_NOISY);
		if (phalcon_array_isset_string(params, SS("bindTypes"))) {
			PHALCON_OBS_NVAR(bind_types);
			phalcon_array_fetch_string(&bind_types, params, SL("bindTypes"), PH_NOISY);
		}
	}
	
	/** 
	 * Pass the cache options to the query
	 */
	if (phalcon_array_isset_string(params, SS("cache"))) {
		PHALCON_OBS_VAR(cache);
		phalcon_array_fetch_string(&cache, params, SL("cache"), PH_NOISY);
		phalcon_call_method_p1_noret(query, "cache", cache);
	}
	
	/** 
	 * Execute the query passing the bind-params and casting-types
	 */
	PHALCON_INIT_VAR(resultset);
	phalcon_call_method_p2(resultset, query, "execute", bind_params, bind_types);
	
	/** 
	 * Define an hydration mode
	 */
	if (Z_TYPE_P(resultset) == IS_OBJECT) {
		if (phalcon_array_isset_string(params, SS("hydration"))) {
			PHALCON_OBS_VAR(hydration);
			phalcon_array_fetch_string(&hydration, params, SL("hydration"), PH_NOISY);
			phalcon_call_method_p1_noret(resultset, "sethydratemode", hydration);
		}
	}
	
	RETURN_CTOR(resultset);
}

/**
 * Allows to query the first record that match the specified conditions
 *
 * <code>
 *
 * //What's the first robot in robots table?
 * $robot = Robots::findFirst();
 * echo "The robot name is ", $robot->name;
 *
 * //What's the first mechanical robot in robots table?
 * $robot = Robots::findFirst("type='mechanical'");
 * echo "The first mechanical robot name is ", $robot->name;
 *
 * //Get first virtual robot ordered by name
 * $robot = Robots::findFirst(array("type='virtual'", "order" => "name"));
 * echo "The first virtual robot name is ", $robot->name;
 *
 * </code>
 *
 * @param array $parameters
 * @return Phalcon\Mvc\Model
 */
PHP_METHOD(Phalcon_Mvc_Model, findFirst){

	zval *parameters = NULL, *model_name, *params = NULL, *builder;
	zval *z_one, *query, *bind_params = NULL, *bind_types = NULL, *cache;
	zval *unique;

	PHALCON_MM_GROW();

	phalcon_fetch_params(1, 0, 1, &parameters);
	
	if (!parameters) {
		parameters = PHALCON_GLOBAL(z_null);
	}
	
	PHALCON_INIT_VAR(model_name);
	phalcon_get_called_class(model_name  TSRMLS_CC);
	if (Z_TYPE_P(parameters) != IS_ARRAY) { 
	
		PHALCON_INIT_VAR(params);
		array_init(params);
		if (Z_TYPE_P(parameters) != IS_NULL) {
			phalcon_array_append(&params, parameters, PH_SEPARATE);
		}
	} else {
		PHALCON_CPY_WRT(params, parameters);
	}
	
	/** 
	 * Builds a query with the passed parameters
	 */
	PHALCON_INIT_VAR(builder);
	object_init_ex(builder, phalcon_mvc_model_query_builder_ce);
	phalcon_call_method_p1_noret(builder, "__construct", params);
	
	phalcon_call_method_p1_noret(builder, "from", model_name);
	
	/** 
	 * We only want the first record
	 */
	z_one = PHALCON_GLOBAL(z_one);
	phalcon_call_method_p1_noret(builder, "limit", z_one);
	
	PHALCON_INIT_VAR(query);
	phalcon_call_method(query, builder, "getquery");
	
	/** 
	 * Check for bind parameters
	 */
	PHALCON_INIT_VAR(bind_params);
	
	PHALCON_INIT_VAR(bind_types);
	if (phalcon_array_isset_string(params, SS("bind"))) {
	
		PHALCON_OBS_NVAR(bind_params);
		phalcon_array_fetch_string(&bind_params, params, SL("bind"), PH_NOISY);
		if (phalcon_array_isset_string(params, SS("bindTypes"))) {
			PHALCON_OBS_NVAR(bind_types);
			phalcon_array_fetch_string(&bind_types, params, SL("bindTypes"), PH_NOISY);
		}
	}
	
	/** 
	 * Pass the cache options to the query
	 */
	if (phalcon_array_isset_string(params, SS("cache"))) {
		PHALCON_OBS_VAR(cache);
		phalcon_array_fetch_string(&cache, params, SL("cache"), PH_NOISY);
		phalcon_call_method_p1_noret(query, "cache", cache);
	}
	
	unique = PHALCON_GLOBAL(z_true);
	
	/** 
	 * Return only the first row
	 */
	phalcon_call_method_p1_noret(query, "setuniquerow", unique);
	
	/** 
	 * Execute the query passing the bind-params and casting-types
	 */
	phalcon_call_method_p2(return_value, query, "execute", bind_params, bind_types);
	RETURN_MM();
}

/**
 * Create a criteria for a specific model
 *
 * @param Phalcon\DiInterface $dependencyInjector
 * @return Phalcon\Mvc\Model\Criteria
 */
PHP_METHOD(Phalcon_Mvc_Model, query){

	zval *dependency_injector = NULL, *model_name, *criteria;

	PHALCON_MM_GROW();

	phalcon_fetch_params(1, 0, 1, &dependency_injector);
	
	if (!dependency_injector) {
		PHALCON_INIT_VAR(dependency_injector);
	} else {
		PHALCON_SEPARATE_PARAM(dependency_injector);
	}
	
	PHALCON_INIT_VAR(model_name);
	phalcon_get_called_class(model_name  TSRMLS_CC);
	
	/** 
	 * Use the global dependency injector if there is no one defined
	 */
	if (Z_TYPE_P(dependency_injector) != IS_OBJECT) {
		PHALCON_INIT_NVAR(dependency_injector);
		phalcon_call_static(dependency_injector, "phalcon\\di", "getdefault");
	}
	
	PHALCON_INIT_VAR(criteria);
	object_init_ex(criteria, phalcon_mvc_model_criteria_ce);
	phalcon_call_method_p1_noret(criteria, "setdi", dependency_injector);
	phalcon_call_method_p1_noret(criteria, "setmodelname", model_name);
	
	RETURN_CTOR(criteria);
}

/**
 * Checks if the current record already exists or not
 *
 * @param Phalcon\Mvc\Model\MetadataInterface $metaData
 * @param Phalcon\Db\AdapterInterface $connection
 * @return boolean
 */
PHP_METHOD(Phalcon_Mvc_Model, _exists){

	zval *meta_data, *connection, *table = NULL, *unique_params = NULL;
	zval *unique_types = NULL, *unique_key = NULL, *primary_keys;
	zval *bind_data_types, *number_primary, *column_map = NULL;
	zval *null_value, *number_empty, *where_pk, *field = NULL;
	zval *attribute_field = NULL, *exception_message = NULL;
	zval *value = NULL, *escaped_field = NULL, *pk_condition = NULL, *type = NULL;
	zval *join_where, *dirty_state, *schema, *source;
	zval *escaped_table, *null_mode, *select, *num;
	zval *row_count, *v;
	int seen_rawvalues = 0;
	HashTable *ah0;
	HashPosition hp0;
	zval **hd;

	PHALCON_MM_GROW();

	phalcon_fetch_params(1, 2, 1, &meta_data, &connection, &table);
	
	if (!table) {
		PHALCON_INIT_VAR(table);
	} else {
		PHALCON_SEPARATE_PARAM(table);
	}
	
	PHALCON_INIT_VAR(unique_params);
	
	PHALCON_INIT_VAR(unique_types);
	
	/** 
	 * Builds a unique primary key condition
	 */
	PHALCON_OBS_VAR(unique_key);
	phalcon_read_property_this(&unique_key, this_ptr, SL("_uniqueKey"), PH_NOISY_CC);
	if (Z_TYPE_P(unique_key) == IS_NULL) {
	
		PHALCON_INIT_VAR(primary_keys);
		phalcon_call_method_p1(primary_keys, meta_data, "getprimarykeyattributes", this_ptr);
	
		PHALCON_INIT_VAR(bind_data_types);
		phalcon_call_method_p1(bind_data_types, meta_data, "getbindtypes", this_ptr);
	
		PHALCON_INIT_VAR(number_primary);
		phalcon_fast_count(number_primary, primary_keys TSRMLS_CC);
		if (!zend_is_true(number_primary)) {
			RETURN_MM_FALSE;
		}
	
		/** 
		 * Check if column renaming is globally activated
		 */
		if (PHALCON_GLOBAL(orm).column_renaming) {
			PHALCON_INIT_VAR(column_map);
			phalcon_call_method_p1(column_map, meta_data, "getcolumnmap", this_ptr);
		} else {
			PHALCON_INIT_NVAR(column_map);
		}
	
		PHALCON_INIT_VAR(null_value);
	
		PHALCON_INIT_VAR(number_empty);
		ZVAL_LONG(number_empty, 0);
	
		PHALCON_INIT_VAR(where_pk);
		array_init(where_pk);
	
		array_init(unique_params);
	
		array_init(unique_types);
	
		/** 
		 * We need to create a primary key based on the current data
		 */
		phalcon_is_iterable(primary_keys, &ah0, &hp0, 0, 0);
	
		while (zend_hash_get_current_data_ex(ah0, (void**) &hd, &hp0) == SUCCESS) {
	
			PHALCON_GET_HVALUE(field);
	
			if (Z_TYPE_P(column_map) == IS_ARRAY) { 
				if (phalcon_array_isset(column_map, field)) {
					PHALCON_OBS_NVAR(attribute_field);
					phalcon_array_fetch(&attribute_field, column_map, field, PH_NOISY);
				} else {
					PHALCON_INIT_NVAR(exception_message);
					PHALCON_CONCAT_SVS(exception_message, "Column '", field, "' isn't part of the column map");
					PHALCON_THROW_EXCEPTION_ZVAL(phalcon_mvc_model_exception_ce, exception_message);
					return;
				}
			} else {
				PHALCON_CPY_WRT(attribute_field, field);
			}
	
			/** 
			 * If the primary key attribute is set append it to the conditions
			 */
			if (phalcon_isset_property_zval(this_ptr, attribute_field TSRMLS_CC)) {
	
				PHALCON_OBS_NVAR(value);
				phalcon_read_property_zval(&value, this_ptr, attribute_field, PH_NOISY_CC);
	
				/** 
				 * We count how many fields are empty, if all fields are empty we don't perform an
				 * 'exist' check
				 */
				if (PHALCON_IS_EMPTY(value)) {
					phalcon_increment(number_empty);
				}
	
				v = value;
			} else {
<<<<<<< HEAD
				phalcon_array_append(&unique_params, null_value, PH_SEPARATE);
=======
				v = null_value;
>>>>>>> 726d814b
				phalcon_increment(number_empty);
			}
	
			PHALCON_INIT_NVAR(escaped_field);
			phalcon_call_method_p1(escaped_field, connection, "escapeidentifier", field);
	
			PHALCON_INIT_NVAR(pk_condition);

			if (Z_TYPE_P(v) == IS_OBJECT && instanceof_function(Z_OBJCE_P(v), phalcon_db_rawvalue_ce TSRMLS_CC)) {
				PHALCON_CONCAT_VSV(pk_condition, escaped_field, " = ", v);
				seen_rawvalues = 1;
			}
			else {
				PHALCON_CONCAT_VS(pk_condition, escaped_field, " = ?");
				phalcon_array_append(&unique_params, v, 0);
				v = NULL;
			}

			if (!phalcon_array_isset(bind_data_types, field)) {
				PHALCON_INIT_NVAR(exception_message);
				PHALCON_CONCAT_SVS(exception_message, "Column '", field, "' isn't a part of the table columns");
				PHALCON_THROW_EXCEPTION_ZVAL(phalcon_mvc_model_exception_ce, exception_message);
				return;
			}
	
			if (v) {
				PHALCON_OBS_NVAR(type);
				phalcon_array_fetch(&type, bind_data_types, field, PH_NOISY);
				phalcon_array_append(&unique_types, type, PH_SEPARATE);
			}

			phalcon_array_append(&where_pk, pk_condition, PH_SEPARATE);
	
			zend_hash_move_forward_ex(ah0, &hp0);
		}
	
		/** 
		 * There are no primary key fields defined, assume the record does not exist
		 */
		if (PHALCON_IS_EQUAL(number_primary, number_empty)) {
			RETURN_MM_FALSE;
		}
	
		PHALCON_INIT_VAR(join_where);
		phalcon_fast_join_str(join_where, SL(" AND "), where_pk TSRMLS_CC);
	
		/** 
		 * The unique key is composed of 3 parts _uniqueKey, uniqueParams, uniqueTypes
		 */
		phalcon_update_property_this(this_ptr, SL("_uniqueKey"), join_where TSRMLS_CC);
		phalcon_update_property_this(this_ptr, SL("_uniqueParams"), unique_params TSRMLS_CC);
		phalcon_update_property_this(this_ptr, SL("_uniqueTypes"), unique_types TSRMLS_CC);
		PHALCON_CPY_WRT(unique_key, join_where);
	}
	
	/** 
	 * If we already know if the record exists we don't check it
	 */
	PHALCON_OBS_VAR(dirty_state);
	phalcon_read_property_this(&dirty_state, this_ptr, SL("_dirtyState"), PH_NOISY_CC);
	if (!zend_is_true(dirty_state)) {
		RETURN_MM_TRUE;
	}
	
	if (Z_TYPE_P(unique_key) == IS_NULL) {
		PHALCON_OBS_NVAR(unique_key);
		phalcon_read_property_this(&unique_key, this_ptr, SL("_uniqueKey"), PH_NOISY_CC);
	}
	
	if (Z_TYPE_P(unique_params) == IS_NULL) {
		PHALCON_OBS_NVAR(unique_params);
		phalcon_read_property_this(&unique_params, this_ptr, SL("_uniqueParams"), PH_NOISY_CC);
	}
	
	if (Z_TYPE_P(unique_types) == IS_NULL) {
		PHALCON_OBS_NVAR(unique_types);
		phalcon_read_property_this(&unique_types, this_ptr, SL("_uniqueTypes"), PH_NOISY_CC);
	}
	
	PHALCON_INIT_VAR(schema);
	phalcon_call_method(schema, this_ptr, "getschema");
	
	PHALCON_INIT_VAR(source);
	phalcon_call_method(source, this_ptr, "getsource");
	if (zend_is_true(schema)) {
		PHALCON_INIT_NVAR(table);
		array_init_size(table, 2);
		phalcon_array_append(&table, schema, PH_SEPARATE);
		phalcon_array_append(&table, source, PH_SEPARATE);
	} else {
		PHALCON_CPY_WRT(table, source);
	}
	
	PHALCON_INIT_VAR(escaped_table);
	phalcon_call_method_p1(escaped_table, connection, "escapeidentifier", table);
	
	PHALCON_INIT_VAR(null_mode);
	
	/** 
	 * Here we use a single COUNT(*) without PHQL to make the execution faster
	 */
	PHALCON_INIT_VAR(select);
	PHALCON_CONCAT_SVSV(select, "SELECT COUNT(*) \"rowcount\" FROM ", escaped_table, " WHERE ", unique_key);
	
	PHALCON_INIT_VAR(num);
	phalcon_call_method_p4(num, connection, "fetchone", select, null_mode, unique_params, unique_types);
	
	if (seen_rawvalues) {
		phalcon_update_property_this(this_ptr, SL("_uniqueKey"), PHALCON_GLOBAL(z_null) TSRMLS_CC);
	}

	PHALCON_OBS_VAR(row_count);
	phalcon_array_fetch_string(&row_count, num, SL("rowcount"), PH_NOISY);
	if (zend_is_true(row_count)) {
		phalcon_update_property_long(this_ptr, SL("_dirtyState"), 0 TSRMLS_CC);
		RETURN_MM_TRUE;
	} else {
		phalcon_update_property_long(this_ptr, SL("_dirtyState"), 1 TSRMLS_CC);
	}
	
	RETURN_MM_FALSE;
}

/**
 * Generate a PHQL SELECT statement for an aggregate
 *
 * @param string $function
 * @param string $alias
 * @param array $parameters
 * @return Phalcon\Mvc\Model\ResultsetInterface
 */
PHP_METHOD(Phalcon_Mvc_Model, _groupResult){

	zval *function, *alias, *parameters, *params = NULL, *group_column = NULL;
	zval *distinct_column, *columns = NULL, *group_columns;
	zval *model_name, *builder, *query, *bind_params = NULL;
	zval *bind_types = NULL, *resultset, *cache, *number_rows;
	zval *first_row, *value;

	PHALCON_MM_GROW();

	phalcon_fetch_params(1, 3, 0, &function, &alias, &parameters);
	
	if (Z_TYPE_P(parameters) != IS_ARRAY) { 
		if (Z_TYPE_P(parameters) != IS_NULL) {
			PHALCON_INIT_VAR(params);
			array_init_size(params, 1);
			phalcon_array_append(&params, parameters, PH_SEPARATE);
		} else {
			PHALCON_INIT_NVAR(params);
			array_init(params);
		}
	} else {
		PHALCON_CPY_WRT(params, parameters);
	}
	if (phalcon_array_isset_string(params, SS("column"))) {
		PHALCON_OBS_VAR(group_column);
		phalcon_array_fetch_string(&group_column, params, SL("column"), PH_NOISY);
	} else {
		PHALCON_INIT_NVAR(group_column);
		ZVAL_STRING(group_column, "*", 1);
	}
	
	/** 
	 * Builds the columns to query according to the received parameters
	 */
	if (phalcon_array_isset_string(params, SS("distinct"))) {
		PHALCON_OBS_VAR(distinct_column);
		phalcon_array_fetch_string(&distinct_column, params, SL("distinct"), PH_NOISY);
	
		PHALCON_INIT_VAR(columns);
		PHALCON_CONCAT_VSVSV(columns, function, "(DISTINCT ", distinct_column, ") AS ", alias);
	} else {
		if (phalcon_array_isset_string(params, SS("group"))) {
			PHALCON_OBS_VAR(group_columns);
			phalcon_array_fetch_string(&group_columns, params, SL("group"), PH_NOISY);
	
			PHALCON_INIT_NVAR(columns);
			PHALCON_CONCAT_VSVSVSV(columns, group_columns, ", ", function, "(", group_column, ") AS ", alias);
		} else {
			PHALCON_INIT_NVAR(columns);
			PHALCON_CONCAT_VSVSV(columns, function, "(", group_column, ") AS ", alias);
		}
	}
	
	PHALCON_INIT_VAR(model_name);
	phalcon_get_called_class(model_name  TSRMLS_CC);
	
	/** 
	 * Builds a query with the passed parameters
	 */
	PHALCON_INIT_VAR(builder);
	object_init_ex(builder, phalcon_mvc_model_query_builder_ce);
	phalcon_call_method_p1_noret(builder, "__construct", params);
	
	phalcon_call_method_p1_noret(builder, "columns", columns);
	phalcon_call_method_p1_noret(builder, "from", model_name);
	
	PHALCON_INIT_VAR(query);
	phalcon_call_method(query, builder, "getquery");
	
	/** 
	 * Check for bind parameters
	 */
	PHALCON_INIT_VAR(bind_params);
	
	PHALCON_INIT_VAR(bind_types);
	if (phalcon_array_isset_string(params, SS("bind"))) {
	
		PHALCON_OBS_NVAR(bind_params);
		phalcon_array_fetch_string(&bind_params, params, SL("bind"), PH_NOISY);
		if (phalcon_array_isset_string(params, SS("bindTypes"))) {
			PHALCON_OBS_NVAR(bind_types);
			phalcon_array_fetch_string(&bind_types, params, SL("bindTypes"), PH_NOISY);
		}
	}
	
	/** 
	 * Execute the query
	 */
	PHALCON_INIT_VAR(resultset);
	phalcon_call_method_p2(resultset, query, "execute", bind_params, bind_types);
	
	/** 
	 * Pass the cache options to the query
	 */
	if (phalcon_array_isset_string(params, SS("cache"))) {
		PHALCON_OBS_VAR(cache);
		phalcon_array_fetch_string(&cache, params, SL("cache"), PH_NOISY);
		phalcon_call_method_p1_noret(query, "cache", cache);
	}
	
	/** 
	 * Return the full resultset if the query is grouped
	 */
	if (phalcon_array_isset_string(params, SS("group"))) {
		RETURN_CTOR(resultset);
	}
	
	/** 
	 * Return only the value in the first result
	 */
	PHALCON_INIT_VAR(number_rows);
	phalcon_fast_count(number_rows, resultset TSRMLS_CC);
	
	PHALCON_INIT_VAR(first_row);
	phalcon_call_method(first_row, resultset, "getfirst");
	
	PHALCON_OBS_VAR(value);
	phalcon_read_property_zval(&value, first_row, alias, PH_NOISY_CC);
	
	RETURN_CTOR(value);
}

/**
 * Allows to count how many records match the specified conditions
 *
 * <code>
 *
 * //How many robots are there?
 * $number = Robots::count();
 * echo "There are ", $number, "\n";
 *
 * //How many mechanical robots are there?
 * $number = Robots::count("type='mechanical'");
 * echo "There are ", $number, " mechanical robots\n";
 *
 * </code>
 *
 * @param array $parameters
 * @return int
 */
PHP_METHOD(Phalcon_Mvc_Model, count){

	zval *parameters = NULL, *function, *alias;

	PHALCON_MM_GROW();

	phalcon_fetch_params(1, 0, 1, &parameters);
	
	if (!parameters) {
		parameters = PHALCON_GLOBAL(z_null);
	}
	
	PHALCON_INIT_VAR(function);
	ZVAL_STRING(function, "COUNT", 1);
	
	PHALCON_INIT_VAR(alias);
	ZVAL_STRING(alias, "rowcount", 1);
	phalcon_call_self_p3(return_value, "_groupresult", function, alias, parameters);
	RETURN_MM();
}

/**
 * Allows to calculate a summatory on a column that match the specified conditions
 *
 * <code>
 *
 * //How much are all robots?
 * $sum = Robots::sum(array('column' => 'price'));
 * echo "The total price of robots is ", $sum, "\n";
 *
 * //How much are mechanical robots?
 * $sum = Robots::sum(array("type='mechanical'", 'column' => 'price'));
 * echo "The total price of mechanical robots is  ", $sum, "\n";
 *
 * </code>
 *
 * @param array $parameters
 * @return double
 */
PHP_METHOD(Phalcon_Mvc_Model, sum){

	zval *parameters = NULL, *function, *alias;

	PHALCON_MM_GROW();

	phalcon_fetch_params(1, 0, 1, &parameters);
	
	if (!parameters) {
		parameters = PHALCON_GLOBAL(z_null);
	}
	
	PHALCON_INIT_VAR(function);
	ZVAL_STRING(function, "SUM", 1);
	
	PHALCON_INIT_VAR(alias);
	ZVAL_STRING(alias, "sumatory", 1);
	phalcon_call_self_p3(return_value, "_groupresult", function, alias, parameters);
	RETURN_MM();
}

/**
 * Allows to get the maximum value of a column that match the specified conditions
 *
 * <code>
 *
 * //What is the maximum robot id?
 * $id = Robots::maximum(array('column' => 'id'));
 * echo "The maximum robot id is: ", $id, "\n";
 *
 * //What is the maximum id of mechanical robots?
 * $sum = Robots::maximum(array("type='mechanical'", 'column' => 'id'));
 * echo "The maximum robot id of mechanical robots is ", $id, "\n";
 *
 * </code>
 *
 * @param array $parameters
 * @return mixed
 */
PHP_METHOD(Phalcon_Mvc_Model, maximum){

	zval *parameters = NULL, *function, *alias;

	PHALCON_MM_GROW();

	phalcon_fetch_params(1, 0, 1, &parameters);
	
	if (!parameters) {
		parameters = PHALCON_GLOBAL(z_null);
	}
	
	PHALCON_INIT_VAR(function);
	ZVAL_STRING(function, "MAX", 1);
	
	PHALCON_INIT_VAR(alias);
	ZVAL_STRING(alias, "maximum", 1);
	phalcon_call_self_p3(return_value, "_groupresult", function, alias, parameters);
	RETURN_MM();
}

/**
 * Allows to get the minimum value of a column that match the specified conditions
 *
 * <code>
 *
 * //What is the minimum robot id?
 * $id = Robots::minimum(array('column' => 'id'));
 * echo "The minimum robot id is: ", $id;
 *
 * //What is the minimum id of mechanical robots?
 * $sum = Robots::minimum(array("type='mechanical'", 'column' => 'id'));
 * echo "The minimum robot id of mechanical robots is ", $id;
 *
 * </code>
 *
 * @param array $parameters
 * @return mixed
 */
PHP_METHOD(Phalcon_Mvc_Model, minimum){

	zval *parameters = NULL, *function, *alias;

	PHALCON_MM_GROW();

	phalcon_fetch_params(1, 0, 1, &parameters);
	
	if (!parameters) {
		parameters = PHALCON_GLOBAL(z_null);
	}
	
	PHALCON_INIT_VAR(function);
	ZVAL_STRING(function, "MIN", 1);
	
	PHALCON_INIT_VAR(alias);
	ZVAL_STRING(alias, "minimum", 1);
	phalcon_call_self_p3(return_value, "_groupresult", function, alias, parameters);
	RETURN_MM();
}

/**
 * Allows to calculate the average value on a column matching the specified conditions
 *
 * <code>
 *
 * //What's the average price of robots?
 * $average = Robots::average(array('column' => 'price'));
 * echo "The average price is ", $average, "\n";
 *
 * //What's the average price of mechanical robots?
 * $average = Robots::average(array("type='mechanical'", 'column' => 'price'));
 * echo "The average price of mechanical robots is ", $average, "\n";
 *
 * </code>
 *
 * @param array $parameters
 * @return double
 */
PHP_METHOD(Phalcon_Mvc_Model, average){

	zval *parameters = NULL, *function, *alias;

	PHALCON_MM_GROW();

	phalcon_fetch_params(1, 0, 1, &parameters);
	
	if (!parameters) {
		parameters = PHALCON_GLOBAL(z_null);
	}
	
	PHALCON_INIT_VAR(function);
	ZVAL_STRING(function, "AVG", 1);
	
	PHALCON_INIT_VAR(alias);
	ZVAL_STRING(alias, "average", 1);
	phalcon_call_self_p3(return_value, "_groupresult", function, alias, parameters);
	RETURN_MM();
}

/**
 * Fires an event, implicitly calls behaviors and listeners in the events manager are notified
 *
 * @param string $eventName
 * @return boolean
 */
PHP_METHOD(Phalcon_Mvc_Model, fireEvent){

	zval **event_name, *models_manager;
	zval *lower;
	char *tmp;

	phalcon_fetch_params_ex(1, 0, &event_name);
	PHALCON_ENSURE_IS_STRING(event_name);

	PHALCON_MM_GROW();

	PHALCON_INIT_VAR(lower);
	tmp = zend_str_tolower_dup(Z_STRVAL_PP(event_name), Z_STRLEN_PP(event_name));
	ZVAL_STRINGL(lower, tmp, Z_STRLEN_PP(event_name), 0);

	/** 
	 * Check if there is a method with the same name of the event
	 */
	if (phalcon_method_exists_ex(this_ptr, Z_STRVAL_P(lower), Z_STRLEN_P(lower)+1  TSRMLS_CC) == SUCCESS) {
		phalcon_call_method_noret(this_ptr, Z_STRVAL_P(lower));
	}
	
	PHALCON_OBS_VAR(models_manager);
	phalcon_read_property_this(&models_manager, this_ptr, SL("_modelsManager"), PH_NOISY_CC);
	
	/** 
	 * Send a notification to the events manager
	 */
	phalcon_call_method_p2(return_value, models_manager, "notifyevent", *event_name, this_ptr);
	RETURN_MM();
}

/**
 * Fires an event, implicitly calls behaviors and listeners in the events manager are notified
 * This method stops if one of the callbacks/listeners returns boolean false
 *
 * @param string $eventName
 * @return boolean
 */
PHP_METHOD(Phalcon_Mvc_Model, fireEventCancel){

	zval **event_name, *status = NULL, *models_manager;
	zval *lower;
	char *tmp;

	phalcon_fetch_params_ex(1, 0, &event_name);
	PHALCON_ENSURE_IS_STRING(event_name);

	PHALCON_MM_GROW();

	PHALCON_INIT_VAR(lower);
	tmp = zend_str_tolower_dup(Z_STRVAL_PP(event_name), Z_STRLEN_PP(event_name));
	ZVAL_STRINGL(lower, tmp, Z_STRLEN_PP(event_name), 0);

	/**
	 * Check if there is a method with the same name of the event
	 */
	if (phalcon_method_exists_ex(this_ptr, Z_STRVAL_P(lower), Z_STRLEN_P(lower)+1  TSRMLS_CC) == SUCCESS) {
		PHALCON_INIT_VAR(status);
		phalcon_call_method(status, this_ptr, Z_STRVAL_P(lower));
		if (PHALCON_IS_FALSE(status)) {
			RETURN_MM_FALSE;
		}
	}
	
	PHALCON_OBS_VAR(models_manager);
	phalcon_read_property_this(&models_manager, this_ptr, SL("_modelsManager"), PH_NOISY_CC);
	
	/** 
	 * Send a notification to the events manager
	 */
	PHALCON_INIT_NVAR(status);
	phalcon_call_method_p2(status, models_manager, "notifyevent", *event_name, this_ptr);
	if (PHALCON_IS_FALSE(status)) {
		RETURN_MM_FALSE;
	}
	
	RETURN_MM_TRUE;
}

/**
 * Cancel the current operation
 *
 * @return boolean
 */
PHP_METHOD(Phalcon_Mvc_Model, _cancelOperation){

	zval *operation_made, *event_name = NULL;

	PHALCON_MM_GROW();

	PHALCON_OBS_VAR(operation_made);
	phalcon_read_property_this(&operation_made, this_ptr, SL("_operationMade"), PH_NOISY_CC);
	if (PHALCON_IS_LONG(operation_made, 3)) {
		PHALCON_INIT_VAR(event_name);
		ZVAL_STRING(event_name, "notDeleted", 1);
	} else {
		PHALCON_INIT_NVAR(event_name);
		ZVAL_STRING(event_name, "notSaved", 1);
	}
	
	phalcon_call_method_p1_noret(this_ptr, "fireevent", event_name);
	
	PHALCON_MM_RESTORE();
}

/**
 * Appends a customized message on the validation process
 *
 * <code>
 * use \Phalcon\Mvc\Model\Message as Message;
 *
 * class Robots extends Phalcon\Mvc\Model
 * {
 *
 *   public function beforeSave()
 *   {
 *     if ($this->name == 'Peter') {
 *        $message = new Message("Sorry, but a robot cannot be named Peter");
 *        $this->appendMessage($message);
 *     }
 *   }
 * }
 * </code>
 *
 * @param Phalcon\Mvc\Model\MessageInterface $message
 * @return Phalcon\Mvc\Model
 */
PHP_METHOD(Phalcon_Mvc_Model, appendMessage){

	zval *message, *type, *exception_message;

	PHALCON_MM_GROW();

	phalcon_fetch_params(1, 1, 0, &message);
	
	if (Z_TYPE_P(message) != IS_OBJECT) {
		PHALCON_INIT_VAR(type);
		ZVAL_STRING(type, zend_zval_type_name(message), 1);
	
		PHALCON_INIT_VAR(exception_message);
		PHALCON_CONCAT_SVS(exception_message, "Invalid message format '", type, "'");
		PHALCON_THROW_EXCEPTION_ZVAL(phalcon_mvc_model_exception_ce, exception_message);
		return;
	}
	phalcon_update_property_array_append(this_ptr, SL("_errorMessages"), message TSRMLS_CC);
	
	RETURN_THIS();
}

/**
 * Executes validators on every validation call
 *
 *<code>
 *use Phalcon\Mvc\Model\Validator\ExclusionIn as ExclusionIn;
 *
 *class Subscriptors extends Phalcon\Mvc\Model
 *{
 *
 *	public function validation()
 *  {
 * 		$this->validate(new ExclusionIn(array(
 *			'field' => 'status',
 *			'domain' => array('A', 'I')
 *		)));
 *		if ($this->validationHasFailed() == true) {
 *			return false;
 *		}
 *	}
 *
 *}
 *</code>
 *
 * @param object $validator
 * @return Phalcon\Mvc\Model
 */
PHP_METHOD(Phalcon_Mvc_Model, validate){

	zval *validator, *status, *messages, *errors, *new_errors;

	PHALCON_MM_GROW();

	phalcon_fetch_params(1, 1, 0, &validator);
	
	/** 
	 * Valid validators are objects
	 */
	PHALCON_VERIFY_INTERFACE_EX(validator, phalcon_mvc_model_validatorinterface_ce, phalcon_mvc_model_exception_ce, 1);
	
	/** 
	 * Call the validation, if it returns false we append the messages to the current
	 * object
	 */
	PHALCON_INIT_VAR(status);
	phalcon_call_method_p1(status, validator, "validate", this_ptr);
	if (PHALCON_IS_FALSE(status)) {
	
		PHALCON_INIT_VAR(messages);
		phalcon_call_method(messages, validator, "getmessages");

		if (Z_TYPE_P(messages) == IS_ARRAY) {
			PHALCON_INIT_VAR(new_errors);
			errors = phalcon_fetch_nproperty_this(this_ptr, SL("_errorMessages"), PH_NOISY TSRMLS_CC);
			phalcon_fast_array_merge(new_errors, &errors, &messages TSRMLS_CC);
			phalcon_update_property_this(this_ptr, SL("_errorMessages"), new_errors TSRMLS_CC);
		}
		else {
			int dup;
#if PHP_VERSION_ID >= 50400
			const
#endif
			char *name = "";
			zend_uint name_len = 0;

			dup = zend_get_object_classname(validator, &name, &name_len TSRMLS_CC);
			zend_throw_exception_ex(spl_ce_LogicException, 0 TSRMLS_CC, "Validator '%s' returned false but did not call appendMessage()", name);
			if (!dup) {
				efree((char*)name);
			}
		}
	}
	
	RETURN_THIS();
}

/**
 * Check whether validation process has generated any messages
 *
 *<code>
 *use Phalcon\Mvc\Model\Validator\ExclusionIn as ExclusionIn;
 *
 *class Subscriptors extends Phalcon\Mvc\Model
 *{
 *
 *	public function validation()
 *  {
 * 		$this->validate(new ExclusionIn(array(
 *			'field' => 'status',
 *			'domain' => array('A', 'I')
 *		)));
 *		if ($this->validationHasFailed() == true) {
 *			return false;
 *		}
 *	}
 *
 *}
 *</code>
 *
 * @return boolean
 */
PHP_METHOD(Phalcon_Mvc_Model, validationHasFailed){

	zval *error_messages;

	error_messages = phalcon_fetch_nproperty_this(this_ptr, SL("_errorMessages"), PH_NOISY_CC);
	if (Z_TYPE_P(error_messages) == IS_ARRAY && zend_hash_num_elements(Z_ARRVAL_P(error_messages))) {
		RETURN_TRUE;
	}
	
	RETURN_FALSE;
}

/**
 * Returns all the validation messages
 *
 *<code>
 *	$robot = new Robots();
 *	$robot->type = 'mechanical';
 *	$robot->name = 'Astro Boy';
 *	$robot->year = 1952;
 *	if ($robot->save() == false) {
 *  	echo "Umh, We can't store robots right now ";
 *  	foreach ($robot->getMessages() as $message) {
 *			echo $message;
 *		}
 *	} else {
 *  	echo "Great, a new robot was saved successfully!";
 *	}
 * </code>
 *
 * @return Phalcon\Mvc\Model\MessageInterface[]
 */
PHP_METHOD(Phalcon_Mvc_Model, getMessages){

	zval *filter = NULL, *messages;

	phalcon_fetch_params(0, 0, 1, &filter);
	if (!filter || Z_TYPE_P(filter) != IS_STRING) {
		RETURN_MEMBER(this_ptr, "_errorMessages");
	}

	PHALCON_MM_GROW();

	PHALCON_OBS_VAR(messages);
	phalcon_read_property_this(&messages, this_ptr, SL("_errorMessages"), PH_NOISY_CC);
	if (Z_TYPE_P(messages) == IS_ARRAY) {
		HashPosition pos;
		zval **value, *field = NULL;

		array_init(return_value);

		for (
			zend_hash_internal_pointer_reset_ex(Z_ARRVAL_P(messages), &pos);
			zend_hash_get_current_data_ex(Z_ARRVAL_P(messages), (void**)&value, &pos) == SUCCESS;
			zend_hash_move_forward_ex(Z_ARRVAL_P(messages), &pos)
		) {
			PHALCON_INIT_NVAR(field);
			phalcon_call_method(field, *value, "getfield");

			if (PHALCON_IS_EQUAL(filter, field)) {
				phalcon_array_append(&return_value, *value, PH_COPY);
			}
		}
	}

	PHALCON_MM_RESTORE();
}

/**
 * Reads "belongs to" relations and check the virtual foreign keys when inserting or updating records
 * to verify that inserted/updated values are present in the related entity
 *
 * @return boolean
 */
PHP_METHOD(Phalcon_Mvc_Model, _checkForeignKeysRestrict){

	zval *manager, *belongs_to, *error = NULL, *relation = NULL, *foreign_key = NULL;
	zval *action = NULL, *relation_class = NULL, *referenced_model = NULL;
	zval *conditions = NULL, *bind_params = NULL, *fields = NULL, *referenced_fields = NULL;
	zval *field = NULL, *position = NULL, *value = NULL, *referenced_field = NULL;
	zval *condition = NULL, *extra_conditions = NULL, *join_conditions = NULL;
	zval *parameters = NULL, *rowcount = NULL, *user_message = NULL, *joined_fields = NULL;
	zval *type = NULL, *message = NULL, *event_name;
	HashTable *ah0, *ah1;
	HashPosition hp0, hp1;
	zval **hd;

	PHALCON_MM_GROW();

	/** 
	 * Get the models manager
	 */
	PHALCON_OBS_VAR(manager);
	phalcon_read_property_this(&manager, this_ptr, SL("_modelsManager"), PH_NOISY_CC);
	
	/** 
	 * We check if some of the belongsTo relations act as virtual foreign key
	 */
	PHALCON_INIT_VAR(belongs_to);
	phalcon_call_method_p1(belongs_to, manager, "getbelongsto", this_ptr);
	if (phalcon_fast_count_ev(belongs_to TSRMLS_CC)) {
	
		PHALCON_INIT_VAR(error);
		ZVAL_BOOL(error, 0);
	
		phalcon_is_iterable(belongs_to, &ah0, &hp0, 0, 0);
	
		while (zend_hash_get_current_data_ex(ah0, (void**) &hd, &hp0) == SUCCESS) {
	
			PHALCON_GET_HVALUE(relation);
	
			PHALCON_INIT_NVAR(foreign_key);
			phalcon_call_method(foreign_key, relation, "getforeignkey");
			if (PHALCON_IS_NOT_FALSE(foreign_key)) {
	
				/** 
				 * By default action is restrict
				 */
				PHALCON_INIT_NVAR(action);
				ZVAL_LONG(action, 1);
	
				/** 
				 * Try to find a different action in the foreign key's options
				 */
				if (Z_TYPE_P(foreign_key) == IS_ARRAY) { 
					if (phalcon_array_isset_string(foreign_key, SS("action"))) {
						PHALCON_OBS_NVAR(action);
						phalcon_array_fetch_string(&action, foreign_key, SL("action"), PH_NOISY);
					}
				}
	
				/** 
				 * Check only if the operation is restrict
				 */
				if (PHALCON_IS_LONG(action, 1)) {
	
					PHALCON_INIT_NVAR(relation_class);
					phalcon_call_method(relation_class, relation, "getreferencedmodel");
	
					/** 
					 * Load the referenced model if needed
					 */
					PHALCON_INIT_NVAR(referenced_model);
					phalcon_call_method_p1(referenced_model, manager, "load", relation_class);
	
					/** 
					 * Since relations can have multiple columns or a single one, we need to build a
					 * condition for each of these cases
					 */
					PHALCON_INIT_NVAR(conditions);
					array_init(conditions);
	
					PHALCON_INIT_NVAR(bind_params);
					array_init(bind_params);
	
					PHALCON_INIT_NVAR(fields);
					phalcon_call_method(fields, relation, "getfields");
	
					PHALCON_INIT_NVAR(referenced_fields);
					phalcon_call_method(referenced_fields, relation, "getreferencedfields");
					if (Z_TYPE_P(fields) == IS_ARRAY) { 
	
						/** 
						 * Create a compound condition
						 */
						phalcon_is_iterable(fields, &ah1, &hp1, 0, 0);
	
						while (zend_hash_get_current_data_ex(ah1, (void**) &hd, &hp1) == SUCCESS) {
	
							PHALCON_GET_HKEY(position, ah1, hp1);
							PHALCON_GET_HVALUE(field);
	
							if (phalcon_isset_property_zval(this_ptr, field TSRMLS_CC)) {
								PHALCON_OBS_NVAR(value);
								phalcon_read_property_zval(&value, this_ptr, field, PH_NOISY_CC);
							} else {
								PHALCON_INIT_NVAR(value);
							}
	
							PHALCON_OBS_NVAR(referenced_field);
							phalcon_array_fetch(&referenced_field, referenced_fields, position, PH_NOISY);
	
							PHALCON_INIT_NVAR(condition);
							PHALCON_CONCAT_SVSV(condition, "[", referenced_field, "] = ?", position);
							phalcon_array_append(&conditions, condition, PH_SEPARATE);
							phalcon_array_append(&bind_params, value, PH_SEPARATE);
	
							zend_hash_move_forward_ex(ah1, &hp1);
						}
	
					} else {
						/** 
						 * Create a simple condition
						 */
						if (phalcon_isset_property_zval(this_ptr, fields TSRMLS_CC)) {
							PHALCON_OBS_NVAR(value);
							phalcon_read_property_zval(&value, this_ptr, fields, PH_NOISY_CC);
						} else {
							PHALCON_INIT_NVAR(value);
						}
	
						PHALCON_INIT_NVAR(condition);
						PHALCON_CONCAT_SVS(condition, "[", referenced_fields, "] = ?0");
						phalcon_array_append(&conditions, condition, PH_SEPARATE);
						phalcon_array_append(&bind_params, value, PH_SEPARATE);
					}
	
					/** 
					 * Check if the virtual foreign key has extra conditions
					 */
					if (phalcon_array_isset_string(foreign_key, SS("conditions"))) {
						PHALCON_OBS_NVAR(extra_conditions);
						phalcon_array_fetch_string(&extra_conditions, foreign_key, SL("conditions"), PH_NOISY);
						phalcon_array_append(&conditions, extra_conditions, PH_SEPARATE);
					}
	
					/** 
					 * We don't trust the actual values in the object and pass the values using bound
					 * parameters
					 */
					PHALCON_INIT_NVAR(join_conditions);
					phalcon_fast_join_str(join_conditions, SL(" AND "), conditions TSRMLS_CC);
	
					PHALCON_INIT_NVAR(parameters);
					array_init_size(parameters, 2);
					phalcon_array_append(&parameters, join_conditions, PH_SEPARATE);
					phalcon_array_update_string(&parameters, SL("bind"), &bind_params, PH_COPY | PH_SEPARATE);
	
					/** 
					 * Let's make the checking
					 */
					PHALCON_INIT_NVAR(rowcount);
					phalcon_call_method_p1(rowcount, referenced_model, "count", parameters);
					if (!zend_is_true(rowcount)) {
	
						/** 
						 * Get the user message or produce a new one
						 */
						if (phalcon_array_isset_string(foreign_key, SS("message"))) {
							PHALCON_OBS_NVAR(user_message);
							phalcon_array_fetch_string(&user_message, foreign_key, SL("message"), PH_NOISY);
						} else {
							if (Z_TYPE_P(fields) == IS_ARRAY) { 
								PHALCON_INIT_NVAR(joined_fields);
								phalcon_fast_join_str(joined_fields, SL(", "), fields TSRMLS_CC);
	
								PHALCON_INIT_NVAR(user_message);
								PHALCON_CONCAT_SVS(user_message, "Value of fields \"", joined_fields, "\" does not exist on referenced table");
							} else {
								PHALCON_INIT_NVAR(user_message);
								PHALCON_CONCAT_SVS(user_message, "Value of field \"", fields, "\" does not exist on referenced table");
							}
						}
	
						/** 
						 * Create a message
						 */
						PHALCON_INIT_NVAR(type);
						ZVAL_STRING(type, "ConstraintViolation", 1);
	
						PHALCON_INIT_NVAR(message);
						object_init_ex(message, phalcon_mvc_model_message_ce);
						phalcon_call_method_p3_noret(message, "__construct", user_message, fields, type);
	
						phalcon_call_method_p1_noret(this_ptr, "appendmessage", message);
	
						PHALCON_INIT_NVAR(error);
						ZVAL_BOOL(error, 1);
						break;
					}
				}
			}
	
			zend_hash_move_forward_ex(ah0, &hp0);
		}
	
		/** 
		 * Call 'onValidationFails' if the validation fails
		 */
		if (PHALCON_IS_TRUE(error)) {
			if (PHALCON_GLOBAL(orm).events) {
				PHALCON_INIT_VAR(event_name);
				ZVAL_STRING(event_name, "onValidationFails", 1);
				phalcon_call_method_p1_noret(this_ptr, "fireevent", event_name);
				phalcon_call_method_noret(this_ptr, "_canceloperation");
			}
			RETURN_MM_FALSE;
		}
	}
	
	RETURN_MM_TRUE;
}

/**
 * Reads both "hasMany" and "hasOne" relations and checks the virtual foreign keys (restrict) when deleting records
 *
 * @return boolean
 */
PHP_METHOD(Phalcon_Mvc_Model, _checkForeignKeysReverseRestrict){

	zval *manager, *relations, *error = NULL, *relation = NULL, *foreign_key = NULL;
	zval *action = NULL, *relation_class = NULL, *referenced_model = NULL;
	zval *fields = NULL, *referenced_fields = NULL, *conditions = NULL;
	zval *bind_params = NULL, *field = NULL, *position = NULL, *value = NULL, *referenced_field = NULL;
	zval *condition = NULL, *extra_conditions = NULL, *join_conditions = NULL;
	zval *parameters = NULL, *rowcount = NULL, *user_message = NULL, *type = NULL;
	zval *message = NULL, *event_name;
	HashTable *ah0, *ah1;
	HashPosition hp0, hp1;
	zval **hd;

	PHALCON_MM_GROW();

	/** 
	 * Get the models manager
	 */
	PHALCON_OBS_VAR(manager);
	phalcon_read_property_this(&manager, this_ptr, SL("_modelsManager"), PH_NOISY_CC);
	
	/** 
	 * We check if some of the hasOne/hasMany relations is a foreign key
	 */
	PHALCON_INIT_VAR(relations);
	phalcon_call_method_p1(relations, manager, "gethasoneandhasmany", this_ptr);
	if (phalcon_fast_count_ev(relations TSRMLS_CC)) {
	
		PHALCON_INIT_VAR(error);
		ZVAL_BOOL(error, 0);
	
		phalcon_is_iterable(relations, &ah0, &hp0, 0, 0);
	
		while (zend_hash_get_current_data_ex(ah0, (void**) &hd, &hp0) == SUCCESS) {
	
			PHALCON_GET_HVALUE(relation);
	
			/** 
			 * Check if the relation has a virtual foreign key
			 */
			PHALCON_INIT_NVAR(foreign_key);
			phalcon_call_method(foreign_key, relation, "getforeignkey");
			if (PHALCON_IS_NOT_FALSE(foreign_key)) {
	
				/** 
				 * By default action is restrict
				 */
				PHALCON_INIT_NVAR(action);
				ZVAL_LONG(action, 1);
	
				/** 
				 * Try to find a different action in the foreign key's options
				 */
				if (Z_TYPE_P(foreign_key) == IS_ARRAY) { 
					if (phalcon_array_isset_string(foreign_key, SS("action"))) {
						PHALCON_OBS_NVAR(action);
						phalcon_array_fetch_string(&action, foreign_key, SL("action"), PH_NOISY);
					}
				}
	
				/** 
				 * Check only if the operation is restrict
				 */
				if (PHALCON_IS_LONG(action, 1)) {
	
					PHALCON_INIT_NVAR(relation_class);
					phalcon_call_method(relation_class, relation, "getreferencedmodel");
	
					/** 
					 * Load a plain instance from the models manager
					 */
					PHALCON_INIT_NVAR(referenced_model);
					phalcon_call_method_p1(referenced_model, manager, "load", relation_class);
	
					PHALCON_INIT_NVAR(fields);
					phalcon_call_method(fields, relation, "getfields");
	
					PHALCON_INIT_NVAR(referenced_fields);
					phalcon_call_method(referenced_fields, relation, "getreferencedfields");
	
					/** 
					 * Create the checking conditions. A relation can has many fields or a single one
					 */
					PHALCON_INIT_NVAR(conditions);
					array_init(conditions);
	
					PHALCON_INIT_NVAR(bind_params);
					array_init(bind_params);
					if (Z_TYPE_P(fields) == IS_ARRAY) { 
	
						phalcon_is_iterable(fields, &ah1, &hp1, 0, 0);
	
						while (zend_hash_get_current_data_ex(ah1, (void**) &hd, &hp1) == SUCCESS) {
	
							PHALCON_GET_HKEY(position, ah1, hp1);
							PHALCON_GET_HVALUE(field);
	
							if (phalcon_isset_property_zval(this_ptr, field TSRMLS_CC)) {
								PHALCON_OBS_NVAR(value);
								phalcon_read_property_zval(&value, this_ptr, field, PH_NOISY_CC);
							} else {
								PHALCON_INIT_NVAR(value);
							}
	
							PHALCON_OBS_NVAR(referenced_field);
							phalcon_array_fetch(&referenced_field, referenced_fields, position, PH_NOISY);
	
							PHALCON_INIT_NVAR(condition);
							PHALCON_CONCAT_SVSV(condition, "[", referenced_field, "] = ?", position);
							phalcon_array_append(&conditions, condition, PH_SEPARATE);
							phalcon_array_append(&bind_params, value, PH_SEPARATE);
	
							zend_hash_move_forward_ex(ah1, &hp1);
						}
	
					} else {
						if (phalcon_isset_property_zval(this_ptr, fields TSRMLS_CC)) {
							PHALCON_OBS_NVAR(value);
							phalcon_read_property_zval(&value, this_ptr, fields, PH_NOISY_CC);
						} else {
							PHALCON_INIT_NVAR(value);
						}
	
						PHALCON_INIT_NVAR(condition);
						PHALCON_CONCAT_SVS(condition, "[", referenced_fields, "] = ?0");
						phalcon_array_append(&conditions, condition, PH_SEPARATE);
						phalcon_array_append(&bind_params, value, PH_SEPARATE);
					}
	
					/** 
					 * Check if the virtual foreign key has extra conditions
					 */
					if (phalcon_array_isset_string(foreign_key, SS("conditions"))) {
						PHALCON_OBS_NVAR(extra_conditions);
						phalcon_array_fetch_string(&extra_conditions, foreign_key, SL("conditions"), PH_NOISY);
						phalcon_array_append(&conditions, extra_conditions, PH_SEPARATE);
					}
	
					/** 
					 * We don't trust the actual values in the object and then we're passing the values
					 * using bound parameters
					 */
					PHALCON_INIT_NVAR(join_conditions);
					phalcon_fast_join_str(join_conditions, SL(" AND "), conditions TSRMLS_CC);
	
					PHALCON_INIT_NVAR(parameters);
					array_init_size(parameters, 2);
					phalcon_array_append(&parameters, join_conditions, PH_SEPARATE);
					phalcon_array_update_string(&parameters, SL("bind"), &bind_params, PH_COPY | PH_SEPARATE);
	
					/** 
					 * Let's make the checking
					 */
					PHALCON_INIT_NVAR(rowcount);
					phalcon_call_method_p1(rowcount, referenced_model, "count", parameters);
					if (zend_is_true(rowcount)) {
	
						/** 
						 * Create a new message
						 */
						if (phalcon_array_isset_string(foreign_key, SS("message"))) {
							PHALCON_OBS_NVAR(user_message);
							phalcon_array_fetch_string(&user_message, foreign_key, SL("message"), PH_NOISY);
						} else {
							PHALCON_INIT_NVAR(user_message);
							PHALCON_CONCAT_SV(user_message, "Record is referenced by model ", relation_class);
						}
	
						/** 
						 * Create a message
						 */
						PHALCON_INIT_NVAR(type);
						ZVAL_STRING(type, "ConstraintViolation", 1);
	
						PHALCON_INIT_NVAR(message);
						object_init_ex(message, phalcon_mvc_model_message_ce);
						phalcon_call_method_p3_noret(message, "__construct", user_message, fields, type);
	
						phalcon_call_method_p1_noret(this_ptr, "appendmessage", message);
	
						PHALCON_INIT_NVAR(error);
						ZVAL_BOOL(error, 1);
						break;
					}
				}
			}
	
			zend_hash_move_forward_ex(ah0, &hp0);
		}
	
		/** 
		 * Call validation fails event
		 */
		if (PHALCON_IS_TRUE(error)) {
			if (PHALCON_GLOBAL(orm).events) {
				PHALCON_INIT_VAR(event_name);
				ZVAL_STRING(event_name, "onValidationFails", 1);
				phalcon_call_method_p1_noret(this_ptr, "fireevent", event_name);
				phalcon_call_method_noret(this_ptr, "_canceloperation");
			}
			RETURN_MM_FALSE;
		}
	}
	
	RETURN_MM_TRUE;
}

/**
 * Reads both "hasMany" and "hasOne" relations and checks the virtual foreign keys (cascade) when deleting records
 *
 * @return boolean
 */
PHP_METHOD(Phalcon_Mvc_Model, _checkForeignKeysReverseCascade){

	zval *manager, *relations, *relation = NULL, *foreign_key = NULL;
	zval *action = NULL, *relation_class = NULL, *referenced_model = NULL;
	zval *fields = NULL, *referenced_fields = NULL, *conditions = NULL;
	zval *bind_params = NULL, *field = NULL, *position = NULL, *value = NULL, *referenced_field = NULL;
	zval *condition = NULL, *extra_conditions = NULL, *join_conditions = NULL;
	zval *parameters = NULL, *resulset = NULL, *status = NULL;
	HashTable *ah0, *ah1;
	HashPosition hp0, hp1;
	zval **hd;

	PHALCON_MM_GROW();

	/** 
	 * Get the models manager
	 */
	PHALCON_OBS_VAR(manager);
	phalcon_read_property_this(&manager, this_ptr, SL("_modelsManager"), PH_NOISY_CC);
	
	/** 
	 * We check if some of the hasOne/hasMany relations is a foreign key
	 */
	PHALCON_INIT_VAR(relations);
	phalcon_call_method_p1(relations, manager, "gethasoneandhasmany", this_ptr);
	if (phalcon_fast_count_ev(relations TSRMLS_CC)) {
	
		phalcon_is_iterable(relations, &ah0, &hp0, 0, 0);
	
		while (zend_hash_get_current_data_ex(ah0, (void**) &hd, &hp0) == SUCCESS) {
	
			PHALCON_GET_HVALUE(relation);
	
			/** 
			 * Check if the relation has a virtual foreign key
			 */
			PHALCON_INIT_NVAR(foreign_key);
			phalcon_call_method(foreign_key, relation, "getforeignkey");
			if (PHALCON_IS_NOT_FALSE(foreign_key)) {
	
				/** 
				 * By default action is restrict
				 */
				PHALCON_INIT_NVAR(action);
				ZVAL_LONG(action, 0);
	
				/** 
				 * Try to find a different action in the foreign key's options
				 */
				if (Z_TYPE_P(foreign_key) == IS_ARRAY) { 
					if (phalcon_array_isset_string(foreign_key, SS("action"))) {
						PHALCON_OBS_NVAR(action);
						phalcon_array_fetch_string(&action, foreign_key, SL("action"), PH_NOISY);
					}
				}
	
				/** 
				 * Check only if the operation is restrict
				 */
				if (PHALCON_IS_LONG(action, 2)) {
	
					PHALCON_INIT_NVAR(relation_class);
					phalcon_call_method(relation_class, relation, "getreferencedmodel");
	
					/** 
					 * Load a plain instance from the models manager
					 */
					PHALCON_INIT_NVAR(referenced_model);
					phalcon_call_method_p1(referenced_model, manager, "load", relation_class);
	
					PHALCON_INIT_NVAR(fields);
					phalcon_call_method(fields, relation, "getfields");
	
					PHALCON_INIT_NVAR(referenced_fields);
					phalcon_call_method(referenced_fields, relation, "getreferencedfields");
	
					/** 
					 * Create the checking conditions. A relation can has many fields or a single one
					 */
					PHALCON_INIT_NVAR(conditions);
					array_init(conditions);
	
					PHALCON_INIT_NVAR(bind_params);
					array_init(bind_params);
					if (Z_TYPE_P(fields) == IS_ARRAY) { 
	
						phalcon_is_iterable(fields, &ah1, &hp1, 0, 0);
	
						while (zend_hash_get_current_data_ex(ah1, (void**) &hd, &hp1) == SUCCESS) {
	
							PHALCON_GET_HKEY(position, ah1, hp1);
							PHALCON_GET_HVALUE(field);
	
							if (phalcon_isset_property_zval(this_ptr, field TSRMLS_CC)) {
								PHALCON_OBS_NVAR(value);
								phalcon_read_property_zval(&value, this_ptr, field, PH_NOISY_CC);
							} else {
								PHALCON_INIT_NVAR(value);
							}
	
							PHALCON_OBS_NVAR(referenced_field);
							phalcon_array_fetch(&referenced_field, referenced_fields, position, PH_NOISY);
	
							PHALCON_INIT_NVAR(condition);
							PHALCON_CONCAT_SVSV(condition, "[", referenced_field, "] = ?", position);
							phalcon_array_append(&conditions, condition, PH_SEPARATE);
							phalcon_array_append(&bind_params, value, PH_SEPARATE);
	
							zend_hash_move_forward_ex(ah1, &hp1);
						}
	
					} else {
						if (phalcon_isset_property_zval(this_ptr, fields TSRMLS_CC)) {
							PHALCON_OBS_NVAR(value);
							phalcon_read_property_zval(&value, this_ptr, fields, PH_NOISY_CC);
						} else {
							PHALCON_INIT_NVAR(value);
						}
	
						PHALCON_INIT_NVAR(condition);
						PHALCON_CONCAT_SVS(condition, "[", referenced_fields, "] = ?0");
						phalcon_array_append(&conditions, condition, PH_SEPARATE);
						phalcon_array_append(&bind_params, value, PH_SEPARATE);
					}
	
					/** 
					 * Check if the virtual foreign key has extra conditions
					 */
					if (phalcon_array_isset_string(foreign_key, SS("conditions"))) {
						PHALCON_OBS_NVAR(extra_conditions);
						phalcon_array_fetch_string(&extra_conditions, foreign_key, SL("conditions"), PH_NOISY);
						phalcon_array_append(&conditions, extra_conditions, PH_SEPARATE);
					}
	
					/** 
					 * We don't trust the actual values in the object and then we're passing the values
					 * using bound parameters
					 */
					PHALCON_INIT_NVAR(join_conditions);
					phalcon_fast_join_str(join_conditions, SL(" AND "), conditions TSRMLS_CC);
	
					PHALCON_INIT_NVAR(parameters);
					array_init_size(parameters, 2);
					phalcon_array_append(&parameters, join_conditions, PH_SEPARATE);
					phalcon_array_update_string(&parameters, SL("bind"), &bind_params, PH_COPY | PH_SEPARATE);
	
					/** 
					 * Let's make the checking
					 */
					PHALCON_INIT_NVAR(resulset);
					phalcon_call_method_p1(resulset, referenced_model, "find", parameters);
	
					/** 
					 * Delete the resultset
					 */
					PHALCON_INIT_NVAR(status);
					phalcon_call_method(status, resulset, "delete");
	
					/** 
					 * Stop the operation
					 */
					if (PHALCON_IS_FALSE(status)) {
						RETURN_MM_FALSE;
					}
				}
			}
	
			zend_hash_move_forward_ex(ah0, &hp0);
		}
	
	}
	
	RETURN_MM_TRUE;
}

/**
 * Executes internal hooks before save a record
 *
 * @param Phalcon\Mvc\Model\MetadataInterface $metaData
 * @param boolean $exists
 * @param string $identityField
 * @return boolean
 */
PHP_METHOD(Phalcon_Mvc_Model, _preSave){

	zval *meta_data, *exists, *identity_field, *event_name = NULL;
	zval *status = NULL, *not_null, *data_type_numeric;
	zval *column_map = NULL, *automatic_attributes = NULL, *error = NULL;
	zval *null_value, *field = NULL, *is_null = NULL, *attribute_field = NULL;
	zval *exception_message = NULL, *value = NULL, *message = NULL, *type = NULL;
	zval *model_message = NULL, *skipped;
	HashTable *ah0;
	HashPosition hp0;
	zval **hd;

	PHALCON_MM_GROW();

	phalcon_fetch_params(1, 3, 0, &meta_data, &exists, &identity_field);
	
	/** 
	 * Run Validation Callbacks Before
	 */
	if (PHALCON_GLOBAL(orm).events) {
	
		PHALCON_INIT_VAR(event_name);
		ZVAL_STRING(event_name, "beforeValidation", 1);
	
		/** 
		 * Call the beforeValidation
		 */
		PHALCON_INIT_VAR(status);
		phalcon_call_method_p1(status, this_ptr, "fireeventcancel", event_name);
		if (PHALCON_IS_FALSE(status)) {
			RETURN_MM_FALSE;
		}
	
		if (!zend_is_true(exists)) {
			PHALCON_INIT_NVAR(event_name);
			ZVAL_STRING(event_name, "beforeValidationOnCreate", 1);
		} else {
			PHALCON_INIT_NVAR(event_name);
			ZVAL_STRING(event_name, "beforeValidationOnUpdate", 1);
		}
	
		/** 
		 * Call the specific beforeValidation event for the current action
		 */
		PHALCON_INIT_NVAR(status);
		phalcon_call_method_p1(status, this_ptr, "fireeventcancel", event_name);
		if (PHALCON_IS_FALSE(status)) {
			RETURN_MM_FALSE;
		}
	}
	
	/** 
	 * Check for Virtual foreign keys
	 */
	if (PHALCON_GLOBAL(orm).virtual_foreign_keys) {
	
		PHALCON_INIT_NVAR(status);
		phalcon_call_method(status, this_ptr, "_checkforeignkeysrestrict");
		if (PHALCON_IS_FALSE(status)) {
			RETURN_MM_FALSE;
		}
	}
	
	/** 
	 * Columns marked as not null are automatically validated by the ORM
	 */
	if (PHALCON_GLOBAL(orm).not_null_validations) {
	
		PHALCON_INIT_VAR(not_null);
		phalcon_call_method_p1(not_null, meta_data, "getnotnullattributes", this_ptr);
		if (Z_TYPE_P(not_null) == IS_ARRAY) { 
	
			/** 
			 * Gets the fields that are numeric, these are validated in a diferent way
			 */
			PHALCON_INIT_VAR(data_type_numeric);
			phalcon_call_method_p1(data_type_numeric, meta_data, "getdatatypesnumeric", this_ptr);
			if (PHALCON_GLOBAL(orm).column_renaming) {
				PHALCON_INIT_VAR(column_map);
				phalcon_call_method_p1(column_map, meta_data, "getcolumnmap", this_ptr);
			} else {
				PHALCON_INIT_NVAR(column_map);
			}
	
			/** 
			 * Get fields that must be omitted from the SQL generation
			 */
			if (zend_is_true(exists)) {
				PHALCON_INIT_VAR(automatic_attributes);
				phalcon_call_method_p1(automatic_attributes, meta_data, "getautomaticupdateattributes", this_ptr);
			} else {
				PHALCON_INIT_NVAR(automatic_attributes);
				phalcon_call_method_p1(automatic_attributes, meta_data, "getautomaticcreateattributes", this_ptr);
			}
	
			PHALCON_INIT_VAR(error);
			ZVAL_BOOL(error, 0);
	
			PHALCON_INIT_VAR(null_value);
	
			phalcon_is_iterable(not_null, &ah0, &hp0, 0, 0);
	
			while (zend_hash_get_current_data_ex(ah0, (void**) &hd, &hp0) == SUCCESS) {
	
				PHALCON_GET_HVALUE(field);
	
				/** 
				 * We don't check fields that must be omitted
				 */
				if (!phalcon_array_isset(automatic_attributes, field)) {
	
					PHALCON_INIT_NVAR(is_null);
					ZVAL_BOOL(is_null, 0);
					if (Z_TYPE_P(column_map) == IS_ARRAY) { 
						if (phalcon_array_isset(column_map, field)) {
							PHALCON_OBS_NVAR(attribute_field);
							phalcon_array_fetch(&attribute_field, column_map, field, PH_NOISY);
						} else {
							PHALCON_INIT_NVAR(exception_message);
							PHALCON_CONCAT_SVS(exception_message, "Column '", field, "' isn't part of the column map");
							PHALCON_THROW_EXCEPTION_ZVAL(phalcon_mvc_model_exception_ce, exception_message);
							return;
						}
					} else {
						PHALCON_CPY_WRT(attribute_field, field);
					}
	
					/** 
					 * Field is null when: 1) is not set, 2) is numeric but its value is not numeric,
					 * 3) is null or 4) is empty string
					 */
					if (phalcon_isset_property_zval(this_ptr, attribute_field TSRMLS_CC)) {
	
						/** 
						 * Read the attribute from the this_ptr using the real or renamed name
						 */
						PHALCON_OBS_NVAR(value);
						phalcon_read_property_zval(&value, this_ptr, attribute_field, PH_NOISY_CC);
	
						/** 
						 * Objects are never treated as null, numeric fields must be numeric to be accepted
						 * as not null
						 */
						if (Z_TYPE_P(value) != IS_OBJECT) {
							if (!phalcon_array_isset(data_type_numeric, field)) {
								if (PHALCON_IS_EMPTY(value)) {
									PHALCON_INIT_NVAR(is_null);
									ZVAL_BOOL(is_null, 1);
								}
							} else {
								if (!phalcon_is_numeric(value)) {
									PHALCON_INIT_NVAR(is_null);
									ZVAL_BOOL(is_null, 1);
								}
							}
						}
					} else {
						PHALCON_INIT_NVAR(is_null);
						ZVAL_BOOL(is_null, 1);
					}
	
					if (PHALCON_IS_TRUE(is_null)) {
						if (!zend_is_true(exists)) {
	
							/** 
							 * The identity field can be null
							 */
							if (PHALCON_IS_EQUAL(field, identity_field)) {
								zend_hash_move_forward_ex(ah0, &hp0);
								continue;
							}
						}
	
						PHALCON_INIT_NVAR(message);
						PHALCON_CONCAT_VS(message, attribute_field, " is required");
	
						PHALCON_INIT_NVAR(type);
						ZVAL_STRING(type, "PresenceOf", 1);
	
						/** 
						 * A implicit PresenceOf message is created
						 */
						PHALCON_INIT_NVAR(model_message);
						object_init_ex(model_message, phalcon_mvc_model_message_ce);
						phalcon_call_method_p3_noret(model_message, "__construct", message, attribute_field, type);
	
						phalcon_update_property_array_append(this_ptr, SL("_errorMessages"), model_message TSRMLS_CC);
	
						PHALCON_INIT_NVAR(error);
						ZVAL_BOOL(error, 1);
					}
				}
	
				zend_hash_move_forward_ex(ah0, &hp0);
			}
	
			if (PHALCON_IS_TRUE(error)) {
				if (PHALCON_GLOBAL(orm).events) {
					PHALCON_INIT_NVAR(event_name);
					ZVAL_STRING(event_name, "onValidationFails", 1);
					phalcon_call_method_p1_noret(this_ptr, "fireevent", event_name);
					phalcon_call_method_noret(this_ptr, "_canceloperation");
				}
				RETURN_MM_FALSE;
			}
		}
	}
	
	PHALCON_INIT_NVAR(event_name);
	ZVAL_STRING(event_name, "validation", 1);
	
	/** 
	 * Call the main validation event
	 */
	PHALCON_INIT_NVAR(status);
	phalcon_call_method_p1(status, this_ptr, "fireeventcancel", event_name);
	if (PHALCON_IS_FALSE(status)) {
		if (PHALCON_GLOBAL(orm).events) {
			PHALCON_INIT_NVAR(event_name);
			ZVAL_STRING(event_name, "onValidationFails", 1);
			phalcon_call_method_p1_noret(this_ptr, "fireevent", event_name);
		}
		RETURN_MM_FALSE;
	}
	
	/** 
	 * Run Validation
	 */
	if (PHALCON_GLOBAL(orm).events) {
		if (!zend_is_true(exists)) {
			PHALCON_INIT_NVAR(event_name);
			ZVAL_STRING(event_name, "afterValidationOnCreate", 1);
		} else {
			PHALCON_INIT_NVAR(event_name);
			ZVAL_STRING(event_name, "afterValidationOnUpdate", 1);
		}
	
		/** 
		 * Run Validation Callbacks After
		 */
		PHALCON_INIT_NVAR(status);
		phalcon_call_method_p1(status, this_ptr, "fireeventcancel", event_name);
		if (PHALCON_IS_FALSE(status)) {
			RETURN_MM_FALSE;
		}
	
		PHALCON_INIT_NVAR(event_name);
		ZVAL_STRING(event_name, "afterValidation", 1);
	
		PHALCON_INIT_NVAR(status);
		phalcon_call_method_p1(status, this_ptr, "fireeventcancel", event_name);
		if (PHALCON_IS_FALSE(status)) {
			RETURN_MM_FALSE;
		}
	
		PHALCON_INIT_NVAR(event_name);
		ZVAL_STRING(event_name, "beforeSave", 1);
	
		/** 
		 * Run Before Callbacks
		 */
		PHALCON_INIT_NVAR(status);
		phalcon_call_method_p1(status, this_ptr, "fireeventcancel", event_name);
		if (PHALCON_IS_FALSE(status)) {
			RETURN_MM_FALSE;
		}
	
		if (zend_is_true(exists)) {
			PHALCON_INIT_NVAR(event_name);
			ZVAL_STRING(event_name, "beforeUpdate", 1);
		} else {
			PHALCON_INIT_NVAR(event_name);
			ZVAL_STRING(event_name, "beforeCreate", 1);
		}
	
		phalcon_update_property_bool(this_ptr, SL("_skipped"), 0 TSRMLS_CC);
	
		/** 
		 * The operation can be skipped here
		 */
		PHALCON_INIT_NVAR(status);
		phalcon_call_method_p1(status, this_ptr, "fireeventcancel", event_name);
		if (PHALCON_IS_FALSE(status)) {
			RETURN_MM_FALSE;
		}
	
		/** 
		 * Always return true if the operation is skipped
		 */
		PHALCON_OBS_VAR(skipped);
		phalcon_read_property_this(&skipped, this_ptr, SL("_skipped"), PH_NOISY_CC);
		if (PHALCON_IS_TRUE(skipped)) {
			RETURN_MM_TRUE;
		}
	}
	
	RETURN_MM_TRUE;
}

/**
 * Executes internal events after save a record
 *
 * @param boolean $success
 * @param boolean $exists
 * @return boolean
 */
PHP_METHOD(Phalcon_Mvc_Model, _postSave){

	zval *success, *exists, *event_name = NULL;

	PHALCON_MM_GROW();

	phalcon_fetch_params(1, 2, 0, &success, &exists);
	
	if (PHALCON_IS_TRUE(success)) {
		if (zend_is_true(exists)) {
			PHALCON_INIT_VAR(event_name);
			ZVAL_STRING(event_name, "afterUpdate", 1);
		} else {
			PHALCON_INIT_NVAR(event_name);
			ZVAL_STRING(event_name, "afterCreate", 1);
		}
		phalcon_call_method_p1_noret(this_ptr, "fireevent", event_name);
	
		PHALCON_INIT_NVAR(event_name);
		ZVAL_STRING(event_name, "afterSave", 1);
		phalcon_call_method_p1_noret(this_ptr, "fireevent", event_name);
	
		RETURN_CTOR(success);
	}
	
	PHALCON_INIT_NVAR(event_name);
	ZVAL_STRING(event_name, "notSave", 1);
	phalcon_call_method_p1_noret(this_ptr, "fireevent", event_name);
	phalcon_call_method_noret(this_ptr, "_canceloperation");
	RETURN_MM_FALSE;
}

/**
 * Sends a pre-build INSERT SQL statement to the relational database system
 *
 * @param Phalcon\Mvc\Model\MetadataInterface $metaData
 * @param Phalcon\Db\AdapterInterface $connection
 * @param string $table
 * @return boolean
 */
PHP_METHOD(Phalcon_Mvc_Model, _doLowInsert){

	zval *meta_data, *connection, *table, *identity_field;
	zval *null_value, *bind_skip, *fields, *values;
	zval *bind_types, *attributes, *bind_data_types;
	zval *automatic_attributes, *column_map = NULL, *field = NULL;
	zval *attribute_field = NULL, *exception_message = NULL;
	zval *value = NULL, *bind_type = NULL, *default_value, *use_explicit_identity;
	zval *success, *sequence_name = NULL, *support_sequences;
	zval *schema, *source, *last_insert_id;
	HashTable *ah0;
	HashPosition hp0;
	zval **hd;
	int identity_field_is_not_false; /* scan-build insists on using flags */

	PHALCON_MM_GROW();

	phalcon_fetch_params(1, 4, 0, &meta_data, &connection, &table, &identity_field);

	null_value = PHALCON_GLOBAL(z_null);
	
	PHALCON_INIT_VAR(bind_skip);
	ZVAL_LONG(bind_skip, 1024);
	
	PHALCON_INIT_VAR(fields);
	array_init(fields);
	
	PHALCON_INIT_VAR(values);
	array_init(values);
	
	PHALCON_INIT_VAR(bind_types);
	array_init(bind_types);
	
	PHALCON_INIT_VAR(attributes);
	phalcon_call_method_p1(attributes, meta_data, "getattributes", this_ptr);
	
	PHALCON_INIT_VAR(bind_data_types);
	phalcon_call_method_p1(bind_data_types, meta_data, "getbindtypes", this_ptr);
	
	PHALCON_INIT_VAR(automatic_attributes);
	phalcon_call_method_p1(automatic_attributes, meta_data, "getautomaticcreateattributes", this_ptr);

	PHALCON_INIT_VAR(column_map);
	if (PHALCON_GLOBAL(orm).column_renaming) {
		phalcon_call_method_p1(column_map, meta_data, "getcolumnmap", this_ptr);
	}
	
	/** 
	 * All fields in the model makes part or the INSERT
	 */
	phalcon_is_iterable(attributes, &ah0, &hp0, 0, 0);
	
	while (zend_hash_get_current_data_ex(ah0, (void**) &hd, &hp0) == SUCCESS) {
	
		PHALCON_GET_HVALUE(field);
	
		if (!phalcon_array_isset(automatic_attributes, field)) {
	
			/** 
			 * Check if the model has a column map
			 */
			if (Z_TYPE_P(column_map) == IS_ARRAY) { 
				if (phalcon_array_isset(column_map, field)) {
					PHALCON_OBS_NVAR(attribute_field);
					phalcon_array_fetch(&attribute_field, column_map, field, PH_NOISY);
				} else {
					PHALCON_INIT_NVAR(exception_message);
					PHALCON_CONCAT_SVS(exception_message, "Column '", field, "' isn't part of the column map");
					PHALCON_THROW_EXCEPTION_ZVAL(phalcon_mvc_model_exception_ce, exception_message);
					return;
				}
			} else {
				PHALCON_CPY_WRT(attribute_field, field);
			}
	
			/** 
			 * Check every attribute in the model except identity field
			 */
			if (!PHALCON_IS_EQUAL(field, identity_field)) {
				phalcon_array_append(&fields, field, PH_SEPARATE);
	
				/** 
				 * This isset checks that the property be defined in the model
				 */
				if (phalcon_isset_property_zval(this_ptr, attribute_field TSRMLS_CC)) {
	
					/** 
					 * Every column must have a bind data type defined
					 */
					if (!phalcon_array_isset(bind_data_types, field)) {
						PHALCON_INIT_NVAR(exception_message);
						PHALCON_CONCAT_SVS(exception_message, "Column '", field, "' has not defined a bind data type");
						PHALCON_THROW_EXCEPTION_ZVAL(phalcon_mvc_model_exception_ce, exception_message);
						return;
					}
	
					PHALCON_OBS_NVAR(value);
					phalcon_read_property_zval(&value, this_ptr, attribute_field, PH_NOISY_CC);
					phalcon_array_append(&values, value, PH_SEPARATE);
	
					PHALCON_OBS_NVAR(bind_type);
					phalcon_array_fetch(&bind_type, bind_data_types, field, PH_NOISY);
					phalcon_array_append(&bind_types, bind_type, PH_SEPARATE);
				} else {
					phalcon_array_append(&values, null_value, PH_SEPARATE);
					phalcon_array_append(&bind_types, bind_skip, PH_SEPARATE);
				}
			}
		}
	
		zend_hash_move_forward_ex(ah0, &hp0);
	}
	
	/** 
	 * If there is an identity field we add it using "null" or "default"
	 */
	identity_field_is_not_false = PHALCON_IS_NOT_FALSE(identity_field);
	if (identity_field_is_not_false) {
	
		PHALCON_INIT_VAR(default_value);
		phalcon_call_method(default_value, connection, "getdefaultidvalue");
	
		/** 
		 * Not all the database systems require an explicit value for identity columns
		 */
		PHALCON_INIT_VAR(use_explicit_identity);
		phalcon_call_method(use_explicit_identity, connection, "useexplicitidvalue");
		if (zend_is_true(use_explicit_identity)) {
			phalcon_array_append(&fields, identity_field, PH_SEPARATE);
		}
	
		/** 
		 * Check if the model has a column map
		 */
		if (Z_TYPE_P(column_map) == IS_ARRAY) { 
			if (phalcon_array_isset(column_map, identity_field)) {
				PHALCON_OBS_NVAR(attribute_field);
				phalcon_array_fetch(&attribute_field, column_map, identity_field, PH_NOISY);
			} else {
				PHALCON_INIT_NVAR(exception_message);
				PHALCON_CONCAT_SVS(exception_message, "Identity column '", identity_field, "' isn't part of the column map");
				PHALCON_THROW_EXCEPTION_ZVAL(phalcon_mvc_model_exception_ce, exception_message);
				return;
			}
		} else {
			PHALCON_CPY_WRT(attribute_field, identity_field);
		}
	
		/** 
		 * Check if the developer set an explicit value for the column
		 */
		if (phalcon_isset_property_zval(this_ptr, attribute_field TSRMLS_CC)) {
	
			PHALCON_OBS_NVAR(value);
			phalcon_read_property_zval(&value, this_ptr, attribute_field, PH_NOISY_CC);
			if (PHALCON_IS_EMPTY(value)) {
				if (zend_is_true(use_explicit_identity)) {
					phalcon_array_append(&values, default_value, PH_SEPARATE);
					phalcon_array_append(&bind_types, bind_skip, PH_SEPARATE);
				}
			} else {
				/** 
				 * Add the explicit value to the field list if the user has defined a value for it
				 */
				if (!zend_is_true(use_explicit_identity)) {
					phalcon_array_append(&fields, identity_field, PH_SEPARATE);
				}
	
				/** 
				 * The field is valid we look for a bind value (normally int)
				 */
				if (!phalcon_array_isset(bind_data_types, identity_field)) {
					PHALCON_INIT_NVAR(exception_message);
					PHALCON_CONCAT_SVS(exception_message, "Identity column '", identity_field, "' isn't part of the table columns");
					PHALCON_THROW_EXCEPTION_ZVAL(phalcon_mvc_model_exception_ce, exception_message);
					return;
				}
	
				phalcon_array_append(&values, value, PH_SEPARATE);
	
				PHALCON_OBS_NVAR(bind_type);
				phalcon_array_fetch(&bind_type, bind_data_types, identity_field, PH_NOISY);
				phalcon_array_append(&bind_types, bind_type, PH_SEPARATE);
			}
		} else {
			if (zend_is_true(use_explicit_identity)) {
				phalcon_array_append(&values, default_value, PH_SEPARATE);
				phalcon_array_append(&bind_types, bind_skip, PH_SEPARATE);
			}
		}
	}
	
	/** 
	 * The low level insert is performed
	 */
	PHALCON_INIT_VAR(success);
	phalcon_call_method_p4(success, connection, "insert", table, values, fields, bind_types);
	if (identity_field_is_not_false) {
	
		/** 
		 * We check if the model have sequences
		 */
		PHALCON_INIT_VAR(sequence_name);
	
		PHALCON_INIT_VAR(support_sequences);
		phalcon_call_method(support_sequences, connection, "supportsequences");
		if (PHALCON_IS_TRUE(support_sequences)) {
			if (phalcon_method_exists_ex(this_ptr, SS("getsequencename") TSRMLS_CC) == SUCCESS) {
				phalcon_call_method(sequence_name, this_ptr, "getsequencename");
			} else {
				PHALCON_INIT_VAR(schema); 
				phalcon_call_method(schema, this_ptr, "getschema"); 

				PHALCON_INIT_VAR(source);
				phalcon_call_method(source, this_ptr, "getsource");

				if (PHALCON_IS_EMPTY(schema)) {	
					PHALCON_INIT_NVAR(sequence_name);
					PHALCON_CONCAT_VSVS(sequence_name, source, "_", identity_field, "_seq");
				} else {
					PHALCON_INIT_NVAR(sequence_name);
					PHALCON_CONCAT_VSVSVS(sequence_name, schema, ".", source, "_", identity_field, "_seq");
				}
			}
		}
	
		/** 
		 * Recover the last "insert id" and assign it to the object
		 */
		PHALCON_INIT_VAR(last_insert_id);
		phalcon_call_method_p1(last_insert_id, connection, "lastinsertid", sequence_name);
		phalcon_update_property_zval_zval(this_ptr, attribute_field, last_insert_id TSRMLS_CC);
	
		/** 
		 * Since the primary key was modified, we delete the _uniqueParams to force any
		 * future update to re-build the primary key
		 */
		phalcon_update_property_null(this_ptr, SL("_uniqueParams") TSRMLS_CC);
	}
	
	RETURN_CTOR(success);
}

/**
 * Sends a pre-build UPDATE SQL statement to the relational database system
 *
 * @param Phalcon\Mvc\Model\MetadataInterface $metaData
 * @param Phalcon\Db\AdapterInterface $connection
 * @param string|array $table
 * @return boolean
 */
PHP_METHOD(Phalcon_Mvc_Model, _doLowUpdate){

	zval *meta_data, *connection, *table, *null_value;
	zval *bind_skip, *fields, *values, *bind_types;
	zval *manager, *use_dynamic_update = NULL, *snapshot;
	zval *bind_data_types, *non_primary, *automatic_attributes;
	zval *column_map = NULL, *field = NULL, *exception_message = NULL;
	zval *attribute_field = NULL, *value = NULL, *bind_type = NULL, *changed = NULL;
	zval *snapshot_value = NULL, *unique_key, *unique_params = NULL;
	zval *unique_types, *primary_keys, *conditions;
	HashTable *ah0, *ah1;
	HashPosition hp0, hp1;
	zval **hd;
<<<<<<< HEAD
	int i_dynamic_update;
=======
	int i_use_dynamic_update; /* To keep static code analyzer happy */
>>>>>>> 726d814b

	PHALCON_MM_GROW();

	phalcon_fetch_params(1, 3, 0, &meta_data, &connection, &table);
	
	PHALCON_INIT_VAR(null_value);
	
	PHALCON_INIT_VAR(bind_skip);
	ZVAL_LONG(bind_skip, 1024);
	
	PHALCON_INIT_VAR(fields);
	array_init(fields);
	
	PHALCON_INIT_VAR(values);
	array_init(values);
	
	PHALCON_INIT_VAR(bind_types);
	array_init(bind_types);
	
	PHALCON_OBS_VAR(manager);
	phalcon_read_property_this(&manager, this_ptr, SL("_modelsManager"), PH_NOISY_CC);
	
	/** 
	 * Check if the model must use dynamic update
	 */
	PHALCON_INIT_VAR(use_dynamic_update);
	phalcon_call_method_p1(use_dynamic_update, manager, "isusingdynamicupdate", this_ptr);
<<<<<<< HEAD
	i_dynamic_update = zend_is_true(use_dynamic_update);
	if (i_dynamic_update) {
=======
	i_use_dynamic_update = zend_is_true(use_dynamic_update);
	if (i_use_dynamic_update) {
>>>>>>> 726d814b
	
		PHALCON_OBS_VAR(snapshot);
		phalcon_read_property_this(&snapshot, this_ptr, SL("_snapshot"), PH_NOISY_CC);
		if (Z_TYPE_P(snapshot) != IS_ARRAY) { 
<<<<<<< HEAD
			i_dynamic_update = 0;
=======
			i_use_dynamic_update = 0;
>>>>>>> 726d814b
		}
	}
	
	PHALCON_INIT_VAR(bind_data_types);
	phalcon_call_method_p1(bind_data_types, meta_data, "getbindtypes", this_ptr);
	
	PHALCON_INIT_VAR(non_primary);
	phalcon_call_method_p1(non_primary, meta_data, "getnonprimarykeyattributes", this_ptr);
	
	PHALCON_INIT_VAR(automatic_attributes);
	phalcon_call_method_p1(automatic_attributes, meta_data, "getautomaticupdateattributes", this_ptr);
	if (PHALCON_GLOBAL(orm).column_renaming) {
		PHALCON_INIT_VAR(column_map);
		phalcon_call_method_p1(column_map, meta_data, "getcolumnmap", this_ptr);
	} else {
		PHALCON_INIT_NVAR(column_map);
	}
	
	/** 
	 * We only make the update based on the non-primary attributes, values in primary
	 * key attributes are ignored
	 */
	phalcon_is_iterable(non_primary, &ah0, &hp0, 0, 0);
	
	while (zend_hash_get_current_data_ex(ah0, (void**) &hd, &hp0) == SUCCESS) {
	
		PHALCON_GET_HVALUE(field);
	
		if (!phalcon_array_isset(automatic_attributes, field)) {
	
			/** 
			 * Check a bind type for field to update
			 */
			if (!phalcon_array_isset(bind_data_types, field)) {
				PHALCON_INIT_NVAR(exception_message);
				PHALCON_CONCAT_SVS(exception_message, "Column '", field, "' have not defined a bind data type");
				PHALCON_THROW_EXCEPTION_ZVAL(phalcon_mvc_model_exception_ce, exception_message);
				return;
			}
	
			/** 
			 * Check if the model has a column map
			 */
			if (Z_TYPE_P(column_map) == IS_ARRAY) { 
				if (phalcon_array_isset(column_map, field)) {
					PHALCON_OBS_NVAR(attribute_field);
					phalcon_array_fetch(&attribute_field, column_map, field, PH_NOISY);
				} else {
					PHALCON_INIT_NVAR(exception_message);
					PHALCON_CONCAT_SVS(exception_message, "Column '", field, "' isn't part of the column map");
					PHALCON_THROW_EXCEPTION_ZVAL(phalcon_mvc_model_exception_ce, exception_message);
					return;
				}
			} else {
				PHALCON_CPY_WRT(attribute_field, field);
			}
	
			/** 
			 * If a field isn't set we pass a null value
			 */
			if (phalcon_isset_property_zval(this_ptr, attribute_field TSRMLS_CC)) {
	
				/** 
				 * Get the field's value
				 */
				PHALCON_OBS_NVAR(value);
				phalcon_read_property_zval(&value, this_ptr, attribute_field, PH_NOISY_CC);
	
				/** 
				 * When dynamic update is not used we pass every field to the update
				 */
<<<<<<< HEAD
				if (!i_dynamic_update) {
=======
				if (!i_use_dynamic_update) {
>>>>>>> 726d814b
					phalcon_array_append(&fields, field, PH_SEPARATE);
					phalcon_array_append(&values, value, PH_SEPARATE);
	
					PHALCON_OBS_NVAR(bind_type);
					phalcon_array_fetch(&bind_type, bind_data_types, field, PH_NOISY);
					phalcon_array_append(&bind_types, bind_type, PH_SEPARATE);
				} else {
					/** 
					 * If the field is not part of the snapshot we add them as changed
					 */
					if (!phalcon_array_isset(snapshot, attribute_field)) {
						PHALCON_INIT_NVAR(changed);
						ZVAL_BOOL(changed, 1);
					} else {
						PHALCON_OBS_NVAR(snapshot_value);
						phalcon_array_fetch(&snapshot_value, snapshot, attribute_field, PH_NOISY);
						if (!PHALCON_IS_EQUAL(value, snapshot_value)) {
							PHALCON_INIT_NVAR(changed);
							ZVAL_BOOL(changed, 1);
						} else {
							PHALCON_INIT_NVAR(changed);
							ZVAL_BOOL(changed, 0);
						}
					}
	
					/** 
					 * Only changed values are added to the SQL Update
					 */
					if (zend_is_true(changed)) {
						phalcon_array_append(&fields, field, PH_SEPARATE);
						phalcon_array_append(&values, value, PH_SEPARATE);
	
						PHALCON_OBS_NVAR(bind_type);
						phalcon_array_fetch(&bind_type, bind_data_types, field, PH_NOISY);
						phalcon_array_append(&bind_types, bind_type, PH_SEPARATE);
					}
				}
			} else {
				phalcon_array_append(&fields, field, PH_SEPARATE);
				phalcon_array_append(&values, null_value, PH_SEPARATE);
				phalcon_array_append(&bind_types, bind_skip, PH_SEPARATE);
			}
		}
	
		zend_hash_move_forward_ex(ah0, &hp0);
	}
	
	/** 
	 * If there is no fields to update we return true
	 */
	if (!phalcon_fast_count_ev(fields TSRMLS_CC)) {
		RETURN_MM_TRUE;
	}
	
	PHALCON_OBS_VAR(unique_key);
	phalcon_read_property_this(&unique_key, this_ptr, SL("_uniqueKey"), PH_NOISY_CC);
	
	PHALCON_OBS_VAR(unique_params);
	phalcon_read_property_this(&unique_params, this_ptr, SL("_uniqueParams"), PH_NOISY_CC);
	
	PHALCON_OBS_VAR(unique_types);
	phalcon_read_property_this(&unique_types, this_ptr, SL("_uniqueTypes"), PH_NOISY_CC);
	
	/** 
	 * When unique params is null we need to rebuild the bind params
	 */
	if (Z_TYPE_P(unique_params) != IS_ARRAY) { 
	
		PHALCON_INIT_NVAR(unique_params);
		array_init(unique_params);
	
		PHALCON_INIT_VAR(primary_keys);
		phalcon_call_method_p1(primary_keys, meta_data, "getprimarykeyattributes", this_ptr);
	
		/** 
		 * We can't create dynamic SQL without a primary key
		 */
		if (!phalcon_fast_count_ev(primary_keys TSRMLS_CC)) {
			PHALCON_THROW_EXCEPTION_STR(phalcon_mvc_model_exception_ce, "A primary key must be defined in the model in order to perform the operation");
			return;
		}
	
		phalcon_is_iterable(primary_keys, &ah1, &hp1, 0, 0);
	
		while (zend_hash_get_current_data_ex(ah1, (void**) &hd, &hp1) == SUCCESS) {
	
			PHALCON_GET_HVALUE(field);
	
			/** 
			 * Check if the model has a column map
			 */
			if (Z_TYPE_P(column_map) == IS_ARRAY) { 
				if (phalcon_array_isset(column_map, field)) {
					PHALCON_OBS_NVAR(attribute_field);
					phalcon_array_fetch(&attribute_field, column_map, field, PH_NOISY);
				} else {
					PHALCON_INIT_NVAR(exception_message);
					PHALCON_CONCAT_SVS(exception_message, "Column '", field, "' isn't part of the column map");
					PHALCON_THROW_EXCEPTION_ZVAL(phalcon_mvc_model_exception_ce, exception_message);
					return;
				}
			} else {
				PHALCON_CPY_WRT(attribute_field, field);
			}
			if (phalcon_isset_property_zval(this_ptr, attribute_field TSRMLS_CC)) {
				PHALCON_OBS_NVAR(value);
				phalcon_read_property_zval(&value, this_ptr, attribute_field, PH_NOISY_CC);
				phalcon_array_append(&unique_params, value, PH_SEPARATE);
			} else {
				phalcon_array_append(&unique_params, null_value, PH_SEPARATE);
			}
	
			zend_hash_move_forward_ex(ah1, &hp1);
		}
	
	}
	
	/** 
	 * We build the conditions as an array
	 */
	PHALCON_INIT_VAR(conditions);
	array_init_size(conditions, 3);
	phalcon_array_update_string(&conditions, SL("conditions"), &unique_key, PH_COPY);
	phalcon_array_update_string(&conditions, SL("bind"), &unique_params, PH_COPY);
	phalcon_array_update_string(&conditions, SL("bindTypes"), &unique_types, PH_COPY);

	/** 
	 * Perform the low level update
	 */
	phalcon_call_method_p5(return_value, connection, "update", table, fields, values, conditions, bind_types);
	RETURN_MM();
}

/**
 * Saves related records that must be stored prior to save the master record
 *
 * @param Phalcon\Db\AdapterInterface $connection
 * @param Phalcon\Mvc\ModelInterface[] $related
 * @return boolean
 */
PHP_METHOD(Phalcon_Mvc_Model, _preSaveRelatedRecords){

	zval *connection, *related, *nesting, *class_name;
	zval *manager, *record = NULL, *name = NULL, *relation = NULL, *type = NULL, *columns = NULL;
	zval *referenced_model = NULL, *referenced_fields = NULL;
	zval *status = NULL, *referenced_value = NULL;
	HashTable *ah0;
	HashPosition hp0;
	zval **hd;

	PHALCON_MM_GROW();

	phalcon_fetch_params(1, 2, 0, &connection, &related);
	
	nesting = PHALCON_GLOBAL(z_false);
	
	/** 
	 * Start an implicit transaction
	 */
	phalcon_call_method_p1_noret(connection, "begin", nesting);
	
	PHALCON_INIT_VAR(class_name);
	phalcon_get_class(class_name, this_ptr, 0 TSRMLS_CC);
	
	PHALCON_INIT_VAR(manager);
	phalcon_call_method(manager, this_ptr, "getmodelsmanager");
	
	phalcon_is_iterable(related, &ah0, &hp0, 0, 0);
	
	while (zend_hash_get_current_data_ex(ah0, (void**) &hd, &hp0) == SUCCESS) {
	
		PHALCON_GET_HKEY(name, ah0, hp0);
		PHALCON_GET_HVALUE(record);
	
		/** 
		 * Try to get a relation with the same name
		 */
		PHALCON_INIT_NVAR(relation);
		phalcon_call_method_p2(relation, manager, "getrelationbyalias", class_name, name);
		if (Z_TYPE_P(relation) == IS_OBJECT) {
	
			/** 
			 * Get the relation type
			 */
			PHALCON_INIT_NVAR(type);
			phalcon_call_method(type, relation, "gettype");
	
			/** 
			 * Only belongsTo are stored before save the master record
			 */
			if (PHALCON_IS_LONG(type, 0)) {
	
				if (Z_TYPE_P(record) != IS_OBJECT) {
					phalcon_call_method_p1_noret(connection, "rollback", nesting);
					PHALCON_THROW_EXCEPTION_STR(phalcon_mvc_model_exception_ce, "Only objects can be stored as part of belongs-to relations");
					return;
				}
	
				PHALCON_INIT_NVAR(columns);
				phalcon_call_method(columns, relation, "getfields");
	
				PHALCON_INIT_NVAR(referenced_model);
				phalcon_call_method(referenced_model, relation, "getreferencedmodel");
	
				PHALCON_INIT_NVAR(referenced_fields);
				phalcon_call_method(referenced_fields, relation, "getreferencedfields");
				if (Z_TYPE_P(columns) == IS_ARRAY) { 
					phalcon_call_method_p1_noret(connection, "rollback", nesting);
					PHALCON_THROW_EXCEPTION_STR(phalcon_mvc_model_exception_ce, "Not implemented");
					return;
				}
	
				/** 
				 * If dynamic update is enabled, saving the record must not take any action
				 */
				PHALCON_INIT_NVAR(status);
				phalcon_call_method(status, record, "save");
				if (!zend_is_true(status)) {
	
					/** 
					 * Get the validation messages generated by the referenced model
					 */
					if (phalcon_mvc_model_get_messages_from_model(this_ptr, record, record TSRMLS_CC) == FAILURE) {
						RETURN_MM();
					}
	
					/** 
					 * Rollback the implicit transaction
					 */
					phalcon_call_method_p1_noret(connection, "rollback", nesting);
					RETURN_MM_FALSE;
				}
	
				/** 
				 * Read the attribute from the referenced model and assigns it to the current model
				 */
				PHALCON_INIT_NVAR(referenced_value);
				phalcon_call_method_p1(referenced_value, record, "readattribute", referenced_fields);
	
				/** 
				 * Assign it to the model
				 */
				phalcon_update_property_zval_zval(this_ptr, columns, referenced_value TSRMLS_CC);
			}
		}
	
		zend_hash_move_forward_ex(ah0, &hp0);
	}
	
	RETURN_MM_TRUE;
}

/**
 * Save the related records assigned in the has-one/has-many relations
 *
 * @param Phalcon\Db\AdapterInterface $connection
 * @param Phalcon\Mvc\ModelInterface[] $related
 * @return boolean
 */
PHP_METHOD(Phalcon_Mvc_Model, _postSaveRelatedRecords){

	zval *connection, *related, *nesting, *class_name;
	zval *manager, *record = NULL, *name = NULL, *relation = NULL, *type = NULL, *columns = NULL;
	zval *referenced_model = NULL, *referenced_fields = NULL;
	zval *related_records = NULL, *exception_message = NULL;
	zval *value = NULL, *is_through = NULL, *new_instance, *intermediate_model_name = NULL;
	zval *intermediate_fields = NULL, *intermediate_referenced_fields = NULL;
	zval *record_after = NULL, *intermediate_model = NULL, *intermediate_value = NULL;
	zval *status = NULL;
	HashTable *ah0, *ah1;
	HashPosition hp0, hp1;
	zval **hd;

	phalcon_fetch_params(0, 2, 0, &connection, &related);

	PHALCON_MM_GROW();

	PHALCON_INIT_VAR(nesting);
	ZVAL_FALSE(nesting);
	
	PHALCON_INIT_VAR(new_instance);
	ZVAL_TRUE(new_instance);

	PHALCON_INIT_VAR(class_name);
	phalcon_get_class(class_name, this_ptr, 0 TSRMLS_CC);
	
	PHALCON_INIT_VAR(manager);
	phalcon_call_method(manager, this_ptr, "getmodelsmanager");
	
	phalcon_is_iterable(related, &ah0, &hp0, 0, 0);
	
	while (zend_hash_get_current_data_ex(ah0, (void**) &hd, &hp0) == SUCCESS) {
	
		PHALCON_GET_HKEY(name, ah0, hp0);
		PHALCON_GET_HVALUE(record);
	
		/** 
		 * Try to get a relation with the same name
		 */
		PHALCON_INIT_NVAR(relation);
		phalcon_call_method_p2(relation, manager, "getrelationbyalias", class_name, name);
		if (Z_TYPE_P(relation) == IS_OBJECT) {
	
			PHALCON_INIT_NVAR(type);
			phalcon_call_method(type, relation, "gettype");
	
			/** 
			 * Discard belongsTo relations
			 */
			if (PHALCON_IS_LONG(type, 0)) {
				zend_hash_move_forward_ex(ah0, &hp0);
				continue;
			}
	
			if (Z_TYPE_P(record) != IS_OBJECT && Z_TYPE_P(record) != IS_ARRAY) {
				phalcon_call_method_p1_noret(connection, "rollback", nesting);
				PHALCON_THROW_EXCEPTION_STR(phalcon_mvc_model_exception_ce, "Only objects/arrays can be stored as part of has-many/has-one/has-many-to-many relations");
				return;
			}
	
			PHALCON_INIT_NVAR(columns);
			phalcon_call_method(columns, relation, "getfields");
	
			PHALCON_INIT_NVAR(referenced_model);
			phalcon_call_method(referenced_model, relation, "getreferencedmodel");
	
			PHALCON_INIT_NVAR(referenced_fields);
			phalcon_call_method(referenced_fields, relation, "getreferencedfields");

			if (Z_TYPE_P(columns) == IS_ARRAY) { 
				phalcon_call_method_p1_noret(connection, "rollback", nesting);
				PHALCON_THROW_EXCEPTION_STR(phalcon_mvc_model_exception_ce, "Not implemented");
				return;
			}
	
			/** 
			 * Create an implicit array for has-many/has-one records
			 */
			if (Z_TYPE_P(record) == IS_OBJECT) {
				PHALCON_INIT_NVAR(related_records);
				array_init_size(related_records, 1);
				phalcon_array_append(&related_records, record, 0);
			} else {
				PHALCON_CPY_WRT(related_records, record);
			}
	
			if (!phalcon_isset_property_zval(this_ptr, columns TSRMLS_CC)) {
				phalcon_call_method_p1_noret(connection, "rollback", nesting);
	
				PHALCON_INIT_NVAR(exception_message);
				PHALCON_CONCAT_SVS(exception_message, "The column '", columns, "' needs to be present in the model");
				PHALCON_THROW_EXCEPTION_ZVAL(phalcon_mvc_model_exception_ce, exception_message);
				return;
			}
	
			/** 
			 * Get the value of the field from the current model
			 */
			PHALCON_OBS_NVAR(value);
			phalcon_read_property_zval(&value, this_ptr, columns, PH_NOISY_CC);
	
			/** 
			 * Check if the relation is a has-many-to-many
			 */
			PHALCON_INIT_NVAR(is_through);
			phalcon_call_method(is_through, relation, "isthrough");
	
			/** 
			 * Get the rest of intermediate model info
			 */
			if (zend_is_true(is_through)) {
				PHALCON_INIT_NVAR(intermediate_model_name);
				phalcon_call_method(intermediate_model_name, relation, "getintermediatemodel");
	
				PHALCON_INIT_NVAR(intermediate_fields);
				phalcon_call_method(intermediate_fields, relation, "getintermediatefields");
	
				PHALCON_INIT_NVAR(intermediate_referenced_fields);
				phalcon_call_method(intermediate_referenced_fields, relation, "getintermediatereferencedfields");
			}
	
			phalcon_is_iterable(related_records, &ah1, &hp1, 0, 0);
	
			while (zend_hash_get_current_data_ex(ah1, (void**) &hd, &hp1) == SUCCESS) {
	
				PHALCON_GET_HVALUE(record_after);
	
				/** 
				 * For non has-many-to-many relations just assign the local value in the referenced
				 * model
				 */
				if (!zend_is_true(is_through)) {
					/** 
					 * Assign the value to the 
					 */
					phalcon_call_method_p2_noret(record_after, "writeattribute", referenced_fields, value);
				}

				/**
				 * Save the record and get messages
				 */
				PHALCON_INIT_NVAR(status);
				phalcon_call_method(status, record_after, "save");
				if (!zend_is_true(status)) {

					/**
					 * Get the validation messages generated by the referenced model
					 */
					if (phalcon_mvc_model_get_messages_from_model(this_ptr, record_after, record TSRMLS_CC) == FAILURE) {
						RETURN_MM();
					}

					/**
					 * Rollback the implicit transaction
					 */
					phalcon_call_method_p1_noret(connection, "rollback", nesting);
					RETURN_MM_FALSE;
				}

				if (zend_is_true(is_through)) {
					/** 
					 * Create a new instance of the intermediate model
					 */
					PHALCON_INIT_NVAR(intermediate_model);
					phalcon_call_method_p2(intermediate_model, manager, "load", intermediate_model_name, new_instance);
	
					/** 
					 * Write value in the intermediate model
					 */
					phalcon_call_method_p2_noret(intermediate_model, "writeattribute", intermediate_fields, value);
	
					/** 
					 * Get the value from the referenced model
					 */
					PHALCON_OBS_NVAR(intermediate_value);
					phalcon_read_property_zval(&intermediate_value, record_after, referenced_fields, PH_NOISY_CC);
	
					/** 
					 * Write the intermediate value in the intermediate model
					 */
					phalcon_call_method_p2_noret(intermediate_model, "writeattribute", intermediate_referenced_fields, intermediate_value);
	
					/** 
					 * Save the record and get messages
					 */
					PHALCON_INIT_NVAR(status);
					phalcon_call_method(status, intermediate_model, "save");
					if (!zend_is_true(status)) {
	
						/** 
						 * Get the validation messages generated by the referenced model
						 */
						if (phalcon_mvc_model_get_messages_from_model(this_ptr, intermediate_model, record TSRMLS_CC) == FAILURE) {
							RETURN_MM();
						}

						/** 
						 * Rollback the implicit transaction
						 */
						phalcon_call_method_p1_noret(connection, "rollback", nesting);
						RETURN_MM_FALSE;
					}
				}
	
				zend_hash_move_forward_ex(ah1, &hp1);
			}
	
		} else {
			if (Z_TYPE_P(record) != IS_ARRAY) { 
				phalcon_call_method_p1_noret(connection, "rollback", nesting);
	
				PHALCON_INIT_NVAR(exception_message);
				PHALCON_CONCAT_SVSVS(exception_message, "There are no defined relations for the model \"", class_name, "\" using alias \"", name, "\"");
				PHALCON_THROW_EXCEPTION_ZVAL(phalcon_mvc_model_exception_ce, exception_message);
				return;
			}
		}
	
		zend_hash_move_forward_ex(ah0, &hp0);
	}
	
	/** 
	 * Commit the implicit transaction
	 */
	phalcon_call_method_p1_noret(connection, "commit", nesting);
	RETURN_MM_TRUE;
}

/**
 * Inserts or updates a model instance. Returning true on success or false otherwise.
 *
 *<code>
 *	//Creating a new robot
 *	$robot = new Robots();
 *	$robot->type = 'mechanical';
 *	$robot->name = 'Astro Boy';
 *	$robot->year = 1952;
 *	$robot->save();
 *
 *	//Updating a robot name
 *	$robot = Robots::findFirst("id=100");
 *	$robot->name = "Biomass";
 *	$robot->save();
 *</code>
 *
 * @param array $data
 * @param array $whiteList
 * @return boolean
 */
PHP_METHOD(Phalcon_Mvc_Model, save){

	zval *data = NULL, *white_list = NULL, *meta_data, *attributes = NULL;
	zval *attribute = NULL, *value = NULL, *possible_setter = NULL, *write_connection;
	zval *related, *status = NULL, *schema, *source, *table = NULL, *read_connection;
	zval *exists, *error_messages = NULL, *identity_field;
	zval *nesting = NULL, *exception, *success = NULL, *new_success = NULL;
	HashTable *ah0;
	HashPosition hp0;
	zval **hd;

	PHALCON_MM_GROW();

	phalcon_fetch_params(1, 0, 2, &data, &white_list);
	
	if (!data) {
		data = PHALCON_GLOBAL(z_null);
	}
	
	if (!white_list) {
		white_list = PHALCON_GLOBAL(z_null);
	}
	
	PHALCON_INIT_VAR(meta_data);
	phalcon_call_method(meta_data, this_ptr, "getmodelsmetadata");
	
	/** 
	 * Assign the values passed
	 */
	if (Z_TYPE_P(data) != IS_NULL) {
		if (Z_TYPE_P(data) != IS_ARRAY) { 
			PHALCON_THROW_EXCEPTION_STR(phalcon_mvc_model_exception_ce, "Data passed to save() must be an array");
			return;
		}
	
		/** 
		 * Get the reversed column map for future renamings
		 */
		PHALCON_INIT_VAR(attributes);
		phalcon_call_method_p1(attributes, meta_data, "getcolumnmap", this_ptr);
		if (Z_TYPE_P(attributes) != IS_ARRAY) { 
			/** 
			 * Use the standard column map if there are no renamings
			 */
			PHALCON_INIT_NVAR(attributes);
			phalcon_call_method_p1(attributes, meta_data, "getattributes", this_ptr);
		}
	
		phalcon_is_iterable(attributes, &ah0, &hp0, 0, 0);
	
		while (zend_hash_get_current_data_ex(ah0, (void**) &hd, &hp0) == SUCCESS) {
	
			PHALCON_GET_HVALUE(attribute);
	
			if (phalcon_array_isset(data, attribute)) {
	
				/** 
				 * If the white-list is an array check if the attribute is on that list
				 */
				if (Z_TYPE_P(white_list) == IS_ARRAY) { 
					if (!phalcon_fast_in_array(attribute, white_list TSRMLS_CC)) {
						zend_hash_move_forward_ex(ah0, &hp0);
						continue;
					}
				}
	
				/** 
				 * We check if the field has a setter
				 */
				PHALCON_OBS_NVAR(value);
				phalcon_array_fetch(&value, data, attribute, PH_NOISY);
	
				PHALCON_INIT_NVAR(possible_setter);
				PHALCON_CONCAT_SV(possible_setter, "set", attribute);
				zend_str_tolower(Z_STRVAL_P(possible_setter), Z_STRLEN_P(possible_setter));
				if (phalcon_method_exists_ex(this_ptr, Z_STRVAL_P(possible_setter), Z_STRLEN_P(possible_setter)+1 TSRMLS_CC) == SUCCESS) {
					phalcon_call_method_p1_noret(this_ptr, Z_STRVAL_P(possible_setter), value);
				} else {
					/** 
					 * Otherwise we assign the attribute directly
					 */
					phalcon_update_property_zval_zval(this_ptr, attribute, value TSRMLS_CC);
				}
			}
	
			zend_hash_move_forward_ex(ah0, &hp0);
		}
	
	}
	
	/** 
	 * Create/Get the current database connection
	 */
	PHALCON_INIT_VAR(write_connection);
	phalcon_call_method(write_connection, this_ptr, "getwriteconnection");
	
	/** 
	 * Save related records in belongsTo relationships
	 */
	PHALCON_OBS_VAR(related);
	phalcon_read_property_this(&related, this_ptr, SL("_related"), PH_NOISY_CC);
	if (Z_TYPE_P(related) == IS_ARRAY) { 
	
		PHALCON_INIT_VAR(status);
		phalcon_call_method_p2(status, this_ptr, "_presaverelatedrecords", write_connection, related);
		if (PHALCON_IS_FALSE(status)) {
			RETURN_MM_FALSE;
		}
	}
	
	PHALCON_INIT_VAR(schema);
	phalcon_call_method(schema, this_ptr, "getschema");
	
	PHALCON_INIT_VAR(source);
	phalcon_call_method(source, this_ptr, "getsource");
	if (zend_is_true(schema)) {
		PHALCON_INIT_VAR(table);
		array_init_size(table, 2);
		phalcon_array_append(&table, schema, 0);
		phalcon_array_append(&table, source, 0);
	} else {
		PHALCON_CPY_WRT(table, source);
	}
	
	/** 
	 * Create/Get the current database connection
	 */
	PHALCON_INIT_VAR(read_connection);
	phalcon_call_method(read_connection, this_ptr, "getreadconnection");
	
	/** 
	 * We need to check if the record exists
	 */
	PHALCON_INIT_VAR(exists);
	phalcon_call_method_p3(exists, this_ptr, "_exists", meta_data, read_connection, table);
	if (zend_is_true(exists)) {
		phalcon_update_property_long(this_ptr, SL("_operationMade"), 2 TSRMLS_CC);
	} else {
		phalcon_update_property_long(this_ptr, SL("_operationMade"), 1 TSRMLS_CC);
	}
	
	/** 
	 * Clean the messages
	 */
	PHALCON_INIT_VAR(error_messages);
	array_init(error_messages);
	phalcon_update_property_this(this_ptr, SL("_errorMessages"), error_messages TSRMLS_CC);
	
	/** 
	 * Query the identity field
	 */
	PHALCON_INIT_VAR(identity_field);
	phalcon_call_method_p1(identity_field, meta_data, "getidentityfield", this_ptr);
	
	/** 
	 * _preSave() makes all the validations
	 */
	PHALCON_INIT_NVAR(status);
	phalcon_call_method_p3(status, this_ptr, "_presave", meta_data, exists, identity_field);
	if (PHALCON_IS_FALSE(status)) {
	
		/** 
		 * Rollback the current transaction if there was validation errors
		 */
		if (Z_TYPE_P(related) == IS_ARRAY) { 
			PHALCON_INIT_VAR(nesting);
			ZVAL_BOOL(nesting, 0);
			phalcon_call_method_p1_noret(write_connection, "rollback", nesting);
		}
	
		/** 
		 * Throw exceptions on failed saves?
		 */
		if (PHALCON_GLOBAL(orm).exception_on_failed_save) {
			PHALCON_OBS_NVAR(error_messages);
			phalcon_read_property_this(&error_messages, this_ptr, SL("_errorMessages"), PH_NOISY_CC);
	
			/** 
			 * Launch a Phalcon\Mvc\Model\ValidationFailed to notify that the save failed
			 */
			PHALCON_INIT_VAR(exception);
			object_init_ex(exception, phalcon_mvc_model_validationfailed_ce);
			phalcon_call_method_p2_noret(exception, "__construct", this_ptr, error_messages);
	
			phalcon_throw_exception(exception TSRMLS_CC);
			RETURN_MM();
		}
	
		RETURN_MM_FALSE;
	}
	
	/** 
	 * Depending if the record exists we do an update or an insert operation
	 */
	if (zend_is_true(exists)) {
		PHALCON_INIT_VAR(success);
		phalcon_call_method_p3(success, this_ptr, "_dolowupdate", meta_data, write_connection, table);
	} else {
		PHALCON_INIT_NVAR(success);
		phalcon_call_method_p4(success, this_ptr, "_dolowinsert", meta_data, write_connection, table, identity_field);
	}
	
	/** 
	 * Change the dirty state to persistent
	 */
	if (zend_is_true(success)) {
		phalcon_update_property_long(this_ptr, SL("_dirtyState"), 0 TSRMLS_CC);
	}
	
	/** 
	 * _postSave() makes all the validations
	 */
	if (PHALCON_GLOBAL(orm).events) {
		PHALCON_INIT_VAR(new_success);
		phalcon_call_method_p2(new_success, this_ptr, "_postsave", success, exists);
	} else {
		PHALCON_CPY_WRT(new_success, success);
	}
	
	if (Z_TYPE_P(related) == IS_ARRAY) { 
	
		/** 
		 * Rollbacks the implicit transaction if the master save has failed
		 */
		if (PHALCON_IS_FALSE(new_success)) {
			PHALCON_INIT_NVAR(nesting);
			ZVAL_BOOL(nesting, 0);
			phalcon_call_method_p1_noret(write_connection, "rollback", nesting);
			RETURN_MM_FALSE;
		}
	
		/** 
		 * Save the post-related records
		 */
		PHALCON_INIT_NVAR(status);
		phalcon_call_method_p2(status, this_ptr, "_postsaverelatedrecords", write_connection, related);
		if (PHALCON_IS_FALSE(status)) {
			RETURN_MM_FALSE;
		}
	}
	
	RETURN_CTOR(new_success);
}

/**
 * Inserts a model instance. If the instance already exists in the persistance it will throw an exception
 * Returning true on success or false otherwise.
 *
 *<code>
 *	//Creating a new robot
 *	$robot = new Robots();
 *	$robot->type = 'mechanical';
 *	$robot->name = 'Astro Boy';
 *	$robot->year = 1952;
 *	$robot->create();
 *
 *  //Passing an array to create
 *  $robot = new Robots();
 *  $robot->create(array(
 *      'type' => 'mechanical',
 *      'name' => 'Astroy Boy',
 *      'year' => 1952
 *  ));
 *</code>
 *
 * @param array $data
 * @param array $whiteList
 * @return boolean
 */
PHP_METHOD(Phalcon_Mvc_Model, create){

	zval *data = NULL, *white_list = NULL, *meta_data, *column_map = NULL;
	zval *attributes, *attribute = NULL, *attribute_field = NULL;
	zval *exception_message = NULL, *value = NULL, *possible_setter = NULL;
	zval *read_connection, *exists, *field, *type, *message;
	zval *model_message, *messages;
	HashTable *ah0;
	HashPosition hp0;
	zval **hd;

	PHALCON_MM_GROW();

	phalcon_fetch_params(1, 0, 2, &data, &white_list);
	
	if (!data) {
		data = PHALCON_GLOBAL(z_null);
	}
	
	if (!white_list) {
		white_list = PHALCON_GLOBAL(z_null);
	}
	
	PHALCON_INIT_VAR(meta_data);
	phalcon_call_method(meta_data, this_ptr, "getmodelsmetadata");
	
	/** 
	 * Assign the values passed
	 */
	if (Z_TYPE_P(data) != IS_NULL) {
		if (Z_TYPE_P(data) != IS_ARRAY) { 
			PHALCON_THROW_EXCEPTION_STR(phalcon_mvc_model_exception_ce, "Data passed to create() must be an array");
			return;
		}
		if (PHALCON_GLOBAL(orm).column_renaming) {
			PHALCON_INIT_VAR(column_map);
			phalcon_call_method_p1(column_map, meta_data, "getcolumnmap", this_ptr);
		} else {
			PHALCON_INIT_NVAR(column_map);
		}
	
		/** 
		 * We assign the fields starting from the current attributes in the model
		 */
		PHALCON_INIT_VAR(attributes);
		phalcon_call_method_p1(attributes, meta_data, "getattributes", this_ptr);
	
		phalcon_is_iterable(attributes, &ah0, &hp0, 0, 0);
	
		while (zend_hash_get_current_data_ex(ah0, (void**) &hd, &hp0) == SUCCESS) {
	
			PHALCON_GET_HVALUE(attribute);
	
			/** 
			 * Check if we need to rename the field
			 */
			if (Z_TYPE_P(column_map) == IS_ARRAY) { 
				if (phalcon_array_isset(column_map, attribute)) {
					PHALCON_OBS_NVAR(attribute_field);
					phalcon_array_fetch(&attribute_field, column_map, attribute, PH_NOISY);
				} else {
					PHALCON_INIT_NVAR(exception_message);
					PHALCON_CONCAT_SVS(exception_message, "Column '", attribute, "' isn't part of the column map");
					PHALCON_THROW_EXCEPTION_ZVAL(phalcon_mvc_model_exception_ce, exception_message);
					return;
				}
			} else {
				PHALCON_CPY_WRT(attribute_field, attribute);
			}
	
			/** 
			 * Check if we there is data for the field
			 */
			if (phalcon_array_isset(data, attribute_field)) {
	
				/** 
				 * If the white-list is an array check if the attribute is on that list
				 */
				if (Z_TYPE_P(white_list) == IS_ARRAY) { 
					if (!phalcon_fast_in_array(attribute_field, white_list TSRMLS_CC)) {
						zend_hash_move_forward_ex(ah0, &hp0);
						continue;
					}
				}
	
				/** 
				 * The value in the array passed
				 */
				PHALCON_OBS_NVAR(value);
				phalcon_array_fetch(&value, data, attribute_field, PH_NOISY);
	
				/** 
				 * Check if the field has a posible setter
				 */
				PHALCON_INIT_NVAR(possible_setter);
				PHALCON_CONCAT_SV(possible_setter, "set", attribute_field);
				zend_str_tolower(Z_STRVAL_P(possible_setter), Z_STRLEN_P(possible_setter));
				if (phalcon_method_exists_ex(this_ptr, Z_STRVAL_P(possible_setter), Z_STRLEN_P(possible_setter)+1 TSRMLS_CC) == SUCCESS) {
					phalcon_call_method_p1_noret(this_ptr, Z_STRVAL_P(possible_setter), value);
				} else {
					phalcon_update_property_zval_zval(this_ptr, attribute_field, value TSRMLS_CC);
				}
			}
	
			zend_hash_move_forward_ex(ah0, &hp0);
		}
	
	}
	
	/** 
	 * Get the current connection
	 */
	PHALCON_INIT_VAR(read_connection);
	phalcon_call_method(read_connection, this_ptr, "getreadconnection");
	
	/** 
	 * A 'exists' confirmation is performed first
	 */
	PHALCON_INIT_VAR(exists);
	phalcon_call_method_p2(exists, this_ptr, "_exists", meta_data, read_connection);
	
	/** 
	 * If the record already exists we must throw an exception
	 */
	if (zend_is_true(exists)) {
		PHALCON_INIT_VAR(field);
	
		PHALCON_INIT_VAR(type);
		ZVAL_STRING(type, "InvalidCreateAttempt", 1);
	
		PHALCON_INIT_VAR(message);
		ZVAL_STRING(message, "Record cannot be created because it already exists", 1);
	
		PHALCON_INIT_VAR(model_message);
		object_init_ex(model_message, phalcon_mvc_model_message_ce);
		phalcon_call_method_p3_noret(model_message, "__construct", message, field, type);
	
		PHALCON_INIT_VAR(messages);
		array_init_size(messages, 1);
		phalcon_array_append(&messages, model_message, PH_SEPARATE);
		phalcon_update_property_this(this_ptr, SL("_errorMessages"), messages TSRMLS_CC);
		RETURN_MM_FALSE;
	}
	
	/** 
	 * Using save() anyways
	 */
	phalcon_call_method(return_value, this_ptr, "save");
	RETURN_MM();
}

/**
 * Updates a model instance. If the instance doesn't exist in the persistance it will throw an exception
 * Returning true on success or false otherwise.
 *
 *<code>
 *	//Updating a robot name
 *	$robot = Robots::findFirst("id=100");
 *	$robot->name = "Biomass";
 *	$robot->update();
 *</code>
 *
 * @param array $data
 * @param array $whiteList
 * @return boolean
 */
PHP_METHOD(Phalcon_Mvc_Model, update){

	zval *data = NULL, *white_list = NULL, *meta_data = NULL, *column_map = NULL;
	zval *attributes, *attribute = NULL, *attribute_field = NULL;
	zval *exception_message = NULL, *value = NULL, *possible_setter = NULL;
	zval *dirty_state, *read_connection, *exists;
	zval *field, *type, *message, *model_message, *messages;
	HashTable *ah0;
	HashPosition hp0;
	zval **hd;

	PHALCON_MM_GROW();

	phalcon_fetch_params(1, 0, 2, &data, &white_list);
	
	if (!data) {
		data = PHALCON_GLOBAL(z_null);
	}
	
	if (!white_list) {
		white_list = PHALCON_GLOBAL(z_null);
	}
	
	PHALCON_INIT_VAR(meta_data);
	
	/** 
	 * Assign the values bassed on the passed
	 */
	if (Z_TYPE_P(data) != IS_NULL) {
		if (Z_TYPE_P(data) != IS_ARRAY) { 
			PHALCON_THROW_EXCEPTION_STR(phalcon_mvc_model_exception_ce, "Data passed to update() must be an array");
			return;
		}
	
		phalcon_call_method(meta_data, this_ptr, "getmodelsmetadata");
		if (PHALCON_GLOBAL(orm).column_renaming) {
			PHALCON_INIT_VAR(column_map);
			phalcon_call_method_p1(column_map, meta_data, "getcolumnmap", this_ptr);
		} else {
			PHALCON_INIT_NVAR(column_map);
		}
	
		/** 
		 * We assign the fields starting from the current attributes in the model
		 */
		PHALCON_INIT_VAR(attributes);
		phalcon_call_method_p1(attributes, meta_data, "getattributes", this_ptr);
	
		phalcon_is_iterable(attributes, &ah0, &hp0, 0, 0);
	
		while (zend_hash_get_current_data_ex(ah0, (void**) &hd, &hp0) == SUCCESS) {
	
			PHALCON_GET_HVALUE(attribute);
	
			/** 
			 * Check if we need to rename the field
			 */
			if (Z_TYPE_P(column_map) == IS_ARRAY) { 
				if (phalcon_array_isset(column_map, attribute)) {
					PHALCON_OBS_NVAR(attribute_field);
					phalcon_array_fetch(&attribute_field, column_map, attribute, PH_NOISY);
				} else {
					PHALCON_INIT_NVAR(exception_message);
					PHALCON_CONCAT_SVS(exception_message, "Column '", attribute, "' isn't part of the column map");
					PHALCON_THROW_EXCEPTION_ZVAL(phalcon_mvc_model_exception_ce, exception_message);
					return;
				}
			} else {
				PHALCON_CPY_WRT(attribute_field, attribute);
			}
	
			/** 
			 * Check if we there is data for the field
			 */
			if (phalcon_array_isset(data, attribute_field)) {
	
				/** 
				 * If the white-list is an array check if the attribute is on that list
				 */
				if (Z_TYPE_P(white_list) == IS_ARRAY) { 
					if (!phalcon_fast_in_array(attribute_field, white_list TSRMLS_CC)) {
						zend_hash_move_forward_ex(ah0, &hp0);
						continue;
					}
				}
	
				/** 
				 * Reads the attribute from the data
				 */
				PHALCON_OBS_NVAR(value);
				phalcon_array_fetch(&value, data, attribute_field, PH_NOISY);
	
				/** 
				 * Try to find a possible getter
				 */
				PHALCON_INIT_NVAR(possible_setter);
				PHALCON_CONCAT_SV(possible_setter, "set", attribute_field);
				zend_str_tolower(Z_STRVAL_P(possible_setter), Z_STRLEN_P(possible_setter));
				if (phalcon_method_exists_ex(this_ptr, Z_STRVAL_P(possible_setter), Z_STRLEN_P(possible_setter)+1 TSRMLS_CC) == SUCCESS) {
					phalcon_call_method_p1_noret(this_ptr, Z_STRVAL_P(possible_setter), value);
				} else {
					phalcon_update_property_zval_zval(this_ptr, attribute_field, value TSRMLS_CC);
				}
			}
	
			zend_hash_move_forward_ex(ah0, &hp0);
		}
	
	}
	
	/** 
	 * We don't check if the record exists if the record is already checked
	 */
	PHALCON_OBS_VAR(dirty_state);
	phalcon_read_property_this(&dirty_state, this_ptr, SL("_dirtyState"), PH_NOISY_CC);
	if (zend_is_true(dirty_state)) {
		if (Z_TYPE_P(meta_data) == IS_NULL) {
			PHALCON_INIT_NVAR(meta_data);
			phalcon_call_method(meta_data, this_ptr, "getmodelsmetadata");
		}
	
		PHALCON_INIT_VAR(read_connection);
		phalcon_call_method(read_connection, this_ptr, "getreadconnection");
	
		PHALCON_INIT_VAR(exists);
		phalcon_call_method_p2(exists, this_ptr, "_exists", meta_data, read_connection);
		if (!zend_is_true(exists)) {
			PHALCON_INIT_VAR(field);
	
			PHALCON_INIT_VAR(type);
			ZVAL_STRING(type, "InvalidUpdateAttempt", 1);
	
			PHALCON_INIT_VAR(message);
			ZVAL_STRING(message, "Record cannot be updated because it does not exist", 1);
	
			PHALCON_INIT_VAR(model_message);
			object_init_ex(model_message, phalcon_mvc_model_message_ce);
			phalcon_call_method_p3_noret(model_message, "__construct", message, field, type);
	
			PHALCON_INIT_VAR(messages);
			array_init_size(messages, 1);
			phalcon_array_append(&messages, model_message, 0);
			phalcon_update_property_this(this_ptr, SL("_errorMessages"), messages TSRMLS_CC);
			RETURN_MM_FALSE;
		}
	}
	
	/** 
	 * Call save() anyways
	 */
	phalcon_call_method(return_value, this_ptr, "save");
	RETURN_MM();
}

/**
 * Deletes a model instance. Returning true on success or false otherwise.
 *
 * <code>
 *$robot = Robots::findFirst("id=100");
 *$robot->delete();
 *
 *foreach (Robots::find("type = 'mechanical'") as $robot) {
 *   $robot->delete();
 *}
 * </code>
 *
 * @return boolean
 */
PHP_METHOD(Phalcon_Mvc_Model, delete){

	zval *meta_data, *write_connection, *empty_array;
	zval *check_foreign_keys = NULL, *values, *bind_types;
	zval *conditions, *primary_keys, *bind_data_types;
	zval *column_map = NULL, *primary_key = NULL, *exception_message = NULL;
	zval *attribute_field = NULL, *value = NULL, *escaped_field = NULL;
	zval *primary_condition = NULL, *bind_type = NULL, *delete_conditions;
	zval *event_name = NULL, *status, *skipped, *schema, *source;
	zval *table = NULL, *success;
	HashTable *ah0;
	HashPosition hp0;
	zval **hd;

	PHALCON_MM_GROW();

	PHALCON_INIT_VAR(meta_data);
	phalcon_call_method(meta_data, this_ptr, "getmodelsmetadata");
	
	PHALCON_INIT_VAR(write_connection);
	phalcon_call_method(write_connection, this_ptr, "getwriteconnection");
	
	/** 
	 * Operation made is OP_DELETE
	 */
	phalcon_update_property_long(this_ptr, SL("_operationMade"), 3 TSRMLS_CC);
	
	PHALCON_INIT_VAR(empty_array);
	array_init(empty_array);
	phalcon_update_property_this(this_ptr, SL("_errorMessages"), empty_array TSRMLS_CC);
	
	/** 
	 * Check if deleting the record violates a virtual foreign key
	 */
	if (PHALCON_GLOBAL(orm).virtual_foreign_keys) {
	
		PHALCON_INIT_VAR(check_foreign_keys);
		phalcon_call_method(check_foreign_keys, this_ptr, "_checkforeignkeysreverserestrict");
		if (PHALCON_IS_FALSE(check_foreign_keys)) {
			RETURN_MM_FALSE;
		}
	}
	
	PHALCON_INIT_VAR(values);
	array_init(values);
	
	PHALCON_INIT_VAR(bind_types);
	array_init(bind_types);
	
	PHALCON_INIT_VAR(conditions);
	array_init(conditions);
	
	PHALCON_INIT_VAR(primary_keys);
	phalcon_call_method_p1(primary_keys, meta_data, "getprimarykeyattributes", this_ptr);
	
	PHALCON_INIT_VAR(bind_data_types);
	phalcon_call_method_p1(bind_data_types, meta_data, "getbindtypes", this_ptr);
	if (PHALCON_GLOBAL(orm).column_renaming) {
		PHALCON_INIT_VAR(column_map);
		phalcon_call_method_p1(column_map, meta_data, "getcolumnmap", this_ptr);
	} else {
		PHALCON_INIT_NVAR(column_map);
	}
	
	/** 
	 * We can't create dynamic SQL without a primary key
	 */
	if (!phalcon_fast_count_ev(primary_keys TSRMLS_CC)) {
		PHALCON_THROW_EXCEPTION_STR(phalcon_mvc_model_exception_ce, "A primary key must be defined in the model in order to perform the operation");
		return;
	}
	
	/** 
	 * Create a condition from the primary keys
	 */
	phalcon_is_iterable(primary_keys, &ah0, &hp0, 0, 0);
	
	while (zend_hash_get_current_data_ex(ah0, (void**) &hd, &hp0) == SUCCESS) {
	
		PHALCON_GET_HVALUE(primary_key);
	
		/** 
		 * Every column part of the primary key must be in the bind data types
		 */
		if (!phalcon_array_isset(bind_data_types, primary_key)) {
			PHALCON_INIT_NVAR(exception_message);
			PHALCON_CONCAT_SVS(exception_message, "Column '", primary_key, "' have not defined a bind data type");
			PHALCON_THROW_EXCEPTION_ZVAL(phalcon_mvc_model_exception_ce, exception_message);
			return;
		}
	
		/** 
		 * Take the column values based on the column map if any
		 */
		if (Z_TYPE_P(column_map) == IS_ARRAY) { 
			if (phalcon_array_isset(column_map, primary_key)) {
				PHALCON_OBS_NVAR(attribute_field);
				phalcon_array_fetch(&attribute_field, column_map, primary_key, PH_NOISY);
			} else {
				PHALCON_INIT_NVAR(exception_message);
				PHALCON_CONCAT_SVS(exception_message, "Column '", primary_key, "' isn't part of the column map");
				PHALCON_THROW_EXCEPTION_ZVAL(phalcon_mvc_model_exception_ce, exception_message);
				return;
			}
		} else {
			PHALCON_CPY_WRT(attribute_field, primary_key);
		}
	
		/** 
		 * If the attribute is currently set in the object add it to the conditions
		 */
		if (!phalcon_isset_property_zval(this_ptr, attribute_field TSRMLS_CC)) {
			PHALCON_INIT_NVAR(exception_message);
			PHALCON_CONCAT_SVS(exception_message, "Cannot delete the record because the primary key attribute: '", attribute_field, "' wasn't set");
			PHALCON_THROW_EXCEPTION_ZVAL(phalcon_mvc_model_exception_ce, exception_message);
			return;
		}
	
		PHALCON_OBS_NVAR(value);
		phalcon_read_property_zval(&value, this_ptr, attribute_field, PH_NOISY_CC);
		phalcon_array_append(&values, value, PH_SEPARATE);
	
		/** 
		 * Escape the column identifier
		 */
		PHALCON_INIT_NVAR(escaped_field);
		phalcon_call_method_p1(escaped_field, write_connection, "escapeidentifier", primary_key);
	
		PHALCON_INIT_NVAR(primary_condition);
		PHALCON_CONCAT_VS(primary_condition, escaped_field, " = ?");
		phalcon_array_append(&conditions, primary_condition, PH_SEPARATE);
	
		PHALCON_OBS_NVAR(bind_type);
		phalcon_array_fetch(&bind_type, bind_data_types, primary_key, PH_NOISY);
		phalcon_array_append(&bind_types, bind_type, PH_SEPARATE);
	
		zend_hash_move_forward_ex(ah0, &hp0);
	}
	
	/** 
	 * Join the conditions in the array using an AND operator
	 */
	PHALCON_INIT_VAR(delete_conditions);
	phalcon_fast_join_str(delete_conditions, SL(" AND "), conditions TSRMLS_CC);
	if (PHALCON_GLOBAL(orm).events) {
		phalcon_update_property_bool(this_ptr, SL("_skipped"), 0 TSRMLS_CC);
	
		PHALCON_INIT_VAR(event_name);
		ZVAL_STRING(event_name, "beforeDelete", 1);
	
		/** 
		 * Fire the beforeDelete event
		 */
		PHALCON_INIT_VAR(status);
		phalcon_call_method_p1(status, this_ptr, "fireeventcancel", event_name);
		if (PHALCON_IS_FALSE(status)) {
			RETURN_MM_FALSE;
		} else {
			/** 
			 * The operation can be skipped
			 */
			PHALCON_OBS_VAR(skipped);
			phalcon_read_property_this(&skipped, this_ptr, SL("_skipped"), PH_NOISY_CC);
			if (PHALCON_IS_TRUE(skipped)) {
				RETURN_MM_TRUE;
			}
		}
	}
	
	PHALCON_INIT_VAR(schema);
	phalcon_call_method(schema, this_ptr, "getschema");
	
	PHALCON_INIT_VAR(source);
	phalcon_call_method(source, this_ptr, "getsource");
	if (zend_is_true(schema)) {
		PHALCON_INIT_VAR(table);
		array_init_size(table, 2);
		phalcon_array_append(&table, schema, PH_SEPARATE);
		phalcon_array_append(&table, source, PH_SEPARATE);
	} else {
		PHALCON_CPY_WRT(table, source);
	}
	
	/** 
	 * Do the deletion
	 */
	PHALCON_INIT_VAR(success);
	phalcon_call_method_p4(success, write_connection, "delete", table, delete_conditions, values, bind_types);
	
	/** 
	 * Check if there is virtual foreign keys with cascade action
	 */
	if (PHALCON_GLOBAL(orm).virtual_foreign_keys) {
	
		PHALCON_INIT_NVAR(check_foreign_keys);
		phalcon_call_method(check_foreign_keys, this_ptr, "_checkforeignkeysreversecascade");
		if (PHALCON_IS_FALSE(check_foreign_keys)) {
			RETURN_MM_FALSE;
		}
	}
	
	if (PHALCON_GLOBAL(orm).events) {
		if (zend_is_true(success)) {
			PHALCON_INIT_NVAR(event_name);
			ZVAL_STRING(event_name, "afterDelete", 1);
			phalcon_call_method_p1_noret(this_ptr, "fireevent", event_name);
		}
	}
	
	/** 
	 * Force perform the record existence checking again
	 */
	phalcon_update_property_long(this_ptr, SL("_dirtyState"), 2 TSRMLS_CC);
	
	RETURN_CTOR(success);
}

/**
 * Returns the type of the latest operation performed by the ORM
 * Returns one of the OP_* class constants
 *
 * @return int
 */
PHP_METHOD(Phalcon_Mvc_Model, getOperationMade){


	RETURN_MEMBER(this_ptr, "_operationMade");
}

/**
 * Refreshes the model attributes re-querying the record from the database
 */
PHP_METHOD(Phalcon_Mvc_Model, refresh){

	zval *dirty_state, *meta_data, *read_connection;
	zval *schema, *source, *table = NULL, *unique_key = NULL, *exists;
	zval *unique_params, *unique_types, *attributes;
	zval *fields, *attribute = NULL, *field_item = NULL, *escaped_table;
	zval *select, *dialect, *sql, *fetch_type, *row, *column_map;
	HashTable *ah0;
	HashPosition hp0;
	zval **hd;

	PHALCON_MM_GROW();

	PHALCON_OBS_VAR(dirty_state);
	phalcon_read_property_this(&dirty_state, this_ptr, SL("_dirtyState"), PH_NOISY_CC);
	if (!PHALCON_IS_LONG(dirty_state, 0)) {
		PHALCON_THROW_EXCEPTION_STR(phalcon_mvc_model_exception_ce, "The record cannot be refreshed because it does not exist or is deleted");
		return;
	}
	
	PHALCON_INIT_VAR(meta_data);
	phalcon_call_method(meta_data, this_ptr, "getmodelsmetadata");
	
	PHALCON_INIT_VAR(read_connection);
	phalcon_call_method(read_connection, this_ptr, "getreadconnection");
	
	PHALCON_INIT_VAR(schema);
	phalcon_call_method(schema, this_ptr, "getschema");
	
	PHALCON_INIT_VAR(source);
	phalcon_call_method(source, this_ptr, "getsource");
	if (zend_is_true(schema)) {
		PHALCON_INIT_VAR(table);
		array_init_size(table, 2);
		phalcon_array_append(&table, schema, PH_SEPARATE);
		phalcon_array_append(&table, source, PH_SEPARATE);
	} else {
		PHALCON_CPY_WRT(table, source);
	}
	
	PHALCON_OBS_VAR(unique_key);
	phalcon_read_property_this(&unique_key, this_ptr, SL("_uniqueKey"), PH_NOISY_CC);
	if (!zend_is_true(unique_key)) {
	
		/** 
		 * We need to check if the record exists
		 */
		PHALCON_INIT_VAR(exists);
		phalcon_call_method_p3(exists, this_ptr, "_exists", meta_data, read_connection, table);
		if (!zend_is_true(exists)) {
			PHALCON_THROW_EXCEPTION_STR(phalcon_mvc_model_exception_ce, "The record cannot be refreshed because it does not exist or is deleted");
			return;
		}
	
		PHALCON_OBS_NVAR(unique_key);
		phalcon_read_property_this(&unique_key, this_ptr, SL("_uniqueKey"), PH_NOISY_CC);
	}
	
	PHALCON_OBS_VAR(unique_params);
	phalcon_read_property_this(&unique_params, this_ptr, SL("_uniqueParams"), PH_NOISY_CC);
	if (Z_TYPE_P(unique_params) != IS_ARRAY) { 
		PHALCON_THROW_EXCEPTION_STR(phalcon_mvc_model_exception_ce, "The record cannot be refreshed because it does not exist or is deleted");
		return;
	}
	
	PHALCON_OBS_VAR(unique_types);
	phalcon_read_property_this(&unique_types, this_ptr, SL("_uniqueTypes"), PH_NOISY_CC);
	
	/** 
	 * We only refresh the attributes in the model's metadata
	 */
	PHALCON_INIT_VAR(attributes);
	phalcon_call_method_p1(attributes, meta_data, "getattributes", this_ptr);
	
	PHALCON_INIT_VAR(fields);
	array_init(fields);
	
	phalcon_is_iterable(attributes, &ah0, &hp0, 0, 0);
	
	while (zend_hash_get_current_data_ex(ah0, (void**) &hd, &hp0) == SUCCESS) {
	
		PHALCON_GET_HVALUE(attribute);
	
		PHALCON_INIT_NVAR(field_item);
		array_init_size(field_item, 1);
		phalcon_array_append(&field_item, attribute, PH_SEPARATE);
		phalcon_array_append(&fields, field_item, PH_SEPARATE);
	
		zend_hash_move_forward_ex(ah0, &hp0);
	}
	
	PHALCON_INIT_VAR(escaped_table);
	phalcon_call_method_p1(escaped_table, read_connection, "escapeidentifier", table);
	
	PHALCON_INIT_VAR(select);
	array_init(select);
	phalcon_array_update_string(&select, SL("columns"), &fields, PH_COPY | PH_SEPARATE);
	phalcon_array_update_string(&select, SL("tables"), &escaped_table, PH_COPY | PH_SEPARATE);
	phalcon_array_update_string(&select, SL("where"), &unique_key, PH_COPY | PH_SEPARATE);
	
	/** 
	 * We directly build the SELECT to save resources
	 */
	PHALCON_INIT_VAR(dialect);
	phalcon_call_method(dialect, read_connection, "getdialect");
	
	PHALCON_INIT_VAR(sql);
	phalcon_call_method_p1(sql, dialect, "select", select);
	
	PHALCON_INIT_VAR(fetch_type);
	ZVAL_LONG(fetch_type, PDO_FETCH_ASSOC);
	
	PHALCON_INIT_VAR(row);
	phalcon_call_method_p4(row, read_connection, "fetchone", sql, fetch_type, unique_params, unique_types);
	
	/** 
	 * Get a column map if any
	 */
	PHALCON_INIT_VAR(column_map);
	phalcon_call_method_p1(column_map, meta_data, "getcolumnmap", this_ptr);
	
	/** 
	 * Assign the resulting array to the this_ptr object
	 */
	if (Z_TYPE_P(row) == IS_ARRAY) { 
		phalcon_call_method_p2_noret(this_ptr, "assign", row, column_map);
	}
	
	PHALCON_MM_RESTORE();
}

/**
 * Skips the current operation forcing a success state
 *
 * @param boolean $skip
 */
PHP_METHOD(Phalcon_Mvc_Model, skipOperation){

	zval *skip;

	phalcon_fetch_params(0, 1, 0, &skip);
	
	phalcon_update_property_this(this_ptr, SL("_skipped"), skip TSRMLS_CC);
	
}

/**
 * Reads an attribute value by its name
 *
 * <code>
 * echo $robot->readAttribute('name');
 * </code>
 *
 * @param string $attribute
 * @return mixed
 */
PHP_METHOD(Phalcon_Mvc_Model, readAttribute){

	zval *attribute, *attribute_value;

	PHALCON_MM_GROW();

	phalcon_fetch_params(1, 1, 0, &attribute);
	
	if (phalcon_isset_property_zval(this_ptr, attribute TSRMLS_CC)) {
		PHALCON_OBS_VAR(attribute_value);
		phalcon_read_property_zval(&attribute_value, this_ptr, attribute, PH_NOISY_CC);
		RETURN_CTOR(attribute_value);
	}
	RETURN_MM_NULL();
}

/**
 * Writes an attribute value by its name
 *
 * <code>
 * 	$robot->writeAttribute('name', 'Rosey');
 * </code>
 *
 * @param string $attribute
 * @param mixed $value
 */
PHP_METHOD(Phalcon_Mvc_Model, writeAttribute){

	zval *attribute, *value;

	phalcon_fetch_params(0, 2, 0, &attribute, &value);
	
	phalcon_update_property_zval_zval(this_ptr, attribute, value TSRMLS_CC);
	
}

/**
 * Sets a list of attributes that must be skipped from the
 * generated INSERT/UPDATE statement
 *
 *<code>
 *
 *class Robots extends \Phalcon\Mvc\Model
 *{
 *
 *   public function initialize()
 *   {
 *       $this->skipAttributes(array('price'));
 *   }
 *
 *}
 *</code>
 *
 * @param array $attributes
 */
PHP_METHOD(Phalcon_Mvc_Model, skipAttributes){

	zval *attributes, *replace = NULL, *null_value, *keys_attributes;
	zval *attribute = NULL, *meta_data;
	HashTable *ah0;
	HashPosition hp0;
	zval **hd;

	PHALCON_MM_GROW();

	phalcon_fetch_params(1, 1, 1, &attributes, &replace);
	
	if (Z_TYPE_P(attributes) != IS_ARRAY) { 
		PHALCON_THROW_EXCEPTION_STR(phalcon_mvc_model_exception_ce, "Attributes must be an array");
		return;
	}

	if (!replace) {
<<<<<<< HEAD
		PHALCON_INIT_VAR(replace);
		ZVAL_FALSE(replace);
=======
		replace = PHALCON_GLOBAL(z_false);
>>>>>>> 726d814b
	}
	
	PHALCON_INIT_VAR(null_value);
	
	PHALCON_INIT_VAR(keys_attributes);
	array_init(keys_attributes);
	
	phalcon_is_iterable(attributes, &ah0, &hp0, 0, 0);
	
	while (zend_hash_get_current_data_ex(ah0, (void**) &hd, &hp0) == SUCCESS) {
	
		PHALCON_GET_HVALUE(attribute);
	
		phalcon_array_update_zval(&keys_attributes, attribute, &null_value, PH_COPY | PH_SEPARATE);
	
		zend_hash_move_forward_ex(ah0, &hp0);
	}
	
	PHALCON_INIT_VAR(meta_data);
	phalcon_call_method(meta_data, this_ptr, "getmodelsmetadata");
	phalcon_call_method_p3_noret(meta_data, "setautomaticcreateattributes", this_ptr, keys_attributes, replace);
	phalcon_call_method_p3_noret(meta_data, "setautomaticupdateattributes", this_ptr, keys_attributes, replace);
	
	PHALCON_MM_RESTORE();
}

/**
 * Sets a list of attributes that must be skipped from the
 * generated INSERT statement
 *
 *<code>
 *
 *class Robots extends \Phalcon\Mvc\Model
 *{
 *
 *   public function initialize()
 *   {
 *       $this->skipAttributesOnCreate(array('created_at'));
 *   }
 *
 *}
 *</code>
 *
 * @param array $attributes
 */
PHP_METHOD(Phalcon_Mvc_Model, skipAttributesOnCreate){

	zval *attributes, *replace = NULL, *null_value, *keys_attributes;
	zval *attribute = NULL, *meta_data;
	HashTable *ah0;
	HashPosition hp0;
	zval **hd;

	PHALCON_MM_GROW();

	phalcon_fetch_params(1, 1, 1, &attributes, &replace);
	
	if (Z_TYPE_P(attributes) != IS_ARRAY) { 
		PHALCON_THROW_EXCEPTION_STR(phalcon_mvc_model_exception_ce, "Attributes must be an array");
		return;
	}

	if (!replace) {
<<<<<<< HEAD
		PHALCON_INIT_VAR(replace);
=======
		replace = PHALCON_GLOBAL(z_false);
>>>>>>> 726d814b
		ZVAL_FALSE(replace);
	}
	
	null_value = PHALCON_GLOBAL(z_null);
	
	PHALCON_INIT_VAR(keys_attributes);
	array_init(keys_attributes);
	
	phalcon_is_iterable(attributes, &ah0, &hp0, 0, 0);
	
	while (zend_hash_get_current_data_ex(ah0, (void**) &hd, &hp0) == SUCCESS) {
	
		PHALCON_GET_HVALUE(attribute);
	
		phalcon_array_update_zval(&keys_attributes, attribute, &null_value, PH_COPY | PH_SEPARATE);
	
		zend_hash_move_forward_ex(ah0, &hp0);
	}
	
	PHALCON_INIT_VAR(meta_data);
	phalcon_call_method(meta_data, this_ptr, "getmodelsmetadata");
	phalcon_call_method_p3_noret(meta_data, "setautomaticcreateattributes", this_ptr, keys_attributes, replace);
	
	PHALCON_MM_RESTORE();
}

/**
 * Sets a list of attributes that must be skipped from the
 * generated UPDATE statement
 *
 *<code>
 *
 *class Robots extends \Phalcon\Mvc\Model
 *{
 *
 *   public function initialize()
 *   {
 *       $this->skipAttributesOnUpdate(array('modified_in'));
 *   }
 *
 *}
 *</code>
 *
 * @param array $attributes
 */
PHP_METHOD(Phalcon_Mvc_Model, skipAttributesOnUpdate){

	zval *attributes, *replace = NULL, *null_value, *keys_attributes;
	zval *attribute = NULL, *meta_data;
	HashTable *ah0;
	HashPosition hp0;
	zval **hd;

	PHALCON_MM_GROW();

	phalcon_fetch_params(1, 1, 1, &attributes, &replace);
	
	if (Z_TYPE_P(attributes) != IS_ARRAY) { 
		PHALCON_THROW_EXCEPTION_STR(phalcon_mvc_model_exception_ce, "Attributes must be an array");
		return;
	}

	if (!replace) {
<<<<<<< HEAD
		PHALCON_INIT_VAR(replace);
		ZVAL_FALSE(replace);
=======
		replace = PHALCON_GLOBAL(z_false);
>>>>>>> 726d814b
	}
	
	null_value = PHALCON_GLOBAL(z_null);
	
	PHALCON_INIT_VAR(keys_attributes);
	array_init(keys_attributes);
	
	phalcon_is_iterable(attributes, &ah0, &hp0, 0, 0);
	
	while (zend_hash_get_current_data_ex(ah0, (void**) &hd, &hp0) == SUCCESS) {
	
		PHALCON_GET_HVALUE(attribute);
	
		phalcon_array_update_zval(&keys_attributes, attribute, &null_value, PH_COPY);
	
		zend_hash_move_forward_ex(ah0, &hp0);
	}
	
	PHALCON_INIT_VAR(meta_data);
	phalcon_call_method(meta_data, this_ptr, "getmodelsmetadata");
	phalcon_call_method_p3_noret(meta_data, "setautomaticupdateattributes", this_ptr, keys_attributes, replace);
	
	PHALCON_MM_RESTORE();
}

/**
 * Setup a 1-1 relation between two models
 *
 *<code>
 *
 *class Robots extends \Phalcon\Mvc\Model
 *{
 *
 *   public function initialize()
 *   {
 *       $this->hasOne('id', 'RobotsDescription', 'robots_id');
 *   }
 *
 *}
 *</code>
 *
 * @param mixed $fields
 * @param string $referenceModel
 * @param mixed $referencedFields
 * @param   array $options
 * @return  Phalcon\Mvc\Model\Relation
 */
PHP_METHOD(Phalcon_Mvc_Model, hasOne){

	zval *fields, *reference_model, *referenced_fields;
	zval *options = NULL, *manager;

	PHALCON_MM_GROW();

	phalcon_fetch_params(1, 3, 1, &fields, &reference_model, &referenced_fields, &options);
	
	if (!options) {
		options = PHALCON_GLOBAL(z_null);
	}
	
	PHALCON_OBS_VAR(manager);
	phalcon_read_property_this(&manager, this_ptr, SL("_modelsManager"), PH_NOISY_CC);
	phalcon_call_method_p5(return_value, manager, "addhasone", this_ptr, fields, reference_model, referenced_fields, options);
	RETURN_MM();
}

/**
 * Setup a relation reverse 1-1  between two models
 *
 *<code>
 *
 *class RobotsParts extends \Phalcon\Mvc\Model
 *{
 *
 *   public function initialize()
 *   {
 *       $this->belongsTo('robots_id', 'Robots', 'id');
 *   }
 *
 *}
 *</code>
 *
 * @param mixed $fields
 * @param string $referenceModel
 * @param mixed $referencedFields
 * @param   array $options
 * @return  Phalcon\Mvc\Model\Relation
 */
PHP_METHOD(Phalcon_Mvc_Model, belongsTo){

	zval *fields, *reference_model, *referenced_fields;
	zval *options = NULL, *manager;

	PHALCON_MM_GROW();

	phalcon_fetch_params(1, 3, 1, &fields, &reference_model, &referenced_fields, &options);
	
	if (!options) {
		options = PHALCON_GLOBAL(z_null);
	}
	
	PHALCON_OBS_VAR(manager);
	phalcon_read_property_this(&manager, this_ptr, SL("_modelsManager"), PH_NOISY_CC);
	phalcon_call_method_p5(return_value, manager, "addbelongsto", this_ptr, fields, reference_model, referenced_fields, options);
	RETURN_MM();
}

/**
 * Setup a relation 1-n between two models
 *
 *<code>
 *
 *class Robots extends \Phalcon\Mvc\Model
 *{
 *
 *   public function initialize()
 *   {
 *       $this->hasMany('id', 'RobotsParts', 'robots_id');
 *   }
 *
 *}
 *</code>
 *
 * @param mixed $fields
 * @param string $referenceModel
 * @param mixed $referencedFields
 * @param   array $options
 * @return  Phalcon\Mvc\Model\Relation
 */
PHP_METHOD(Phalcon_Mvc_Model, hasMany){

	zval *fields, *reference_model, *referenced_fields;
	zval *options = NULL, *manager;

	PHALCON_MM_GROW();

	phalcon_fetch_params(1, 3, 1, &fields, &reference_model, &referenced_fields, &options);
	
	if (!options) {
		options = PHALCON_GLOBAL(z_null);
	}
	
	PHALCON_OBS_VAR(manager);
	phalcon_read_property_this(&manager, this_ptr, SL("_modelsManager"), PH_NOISY_CC);
	phalcon_call_method_p5(return_value, manager, "addhasmany", this_ptr, fields, reference_model, referenced_fields, options);
	RETURN_MM();
}

/**
 * Setup a relation n-n between two models through an intermediate relation
 *
 *<code>
 *
 *class Robots extends \Phalcon\Mvc\Model
 *{
 *
 *   public function initialize()
 *   {
 *       //Setup a many-to-many relation to Parts through RobotsParts
 *       $this->hasManyToMany(
 *			'id',
 *			'RobotsParts',
 *			'robots_id',
 *			'parts_id',
 *			'Parts',
 *			'id'
 *		);
 *   }
 *
 *}
 *</code>
 *
 * @param string $fields
 * @param string $intermediateModel
 * @param string $intermediateFields
 * @param string $intermediateReferencedFields
 * @param string $referencedModel
 * @param   string $referencedFields
 * @param   array $options
 * @return  Phalcon\Mvc\Model\Relation
 */
PHP_METHOD(Phalcon_Mvc_Model, hasManyToMany){

	zval *fields, *intermediate_model, *intermediate_fields;
	zval *intermediate_referenced_fields, *reference_model;
	zval *referenced_fields, *options = NULL, *manager;

	PHALCON_MM_GROW();

	phalcon_fetch_params(1, 6, 1, &fields, &intermediate_model, &intermediate_fields, &intermediate_referenced_fields, &reference_model, &referenced_fields, &options);
	
	manager = phalcon_fetch_nproperty_this(this_ptr, SL("_modelsManager"), PH_NOISY_CC);
	
	PHALCON_RETURN_CALL_METHOD(manager, "addhasmanytomany", zend_inline_hash_func(SS("addhasmanytomany")), (options ? 8 : 7), this_ptr, fields, intermediate_model, intermediate_fields, intermediate_referenced_fields, reference_model, referenced_fields, options);
	RETURN_MM();
}

/**
 * Setups a behavior in a model
 *
 *<code>
 *
 *use Phalcon\Mvc\Model\Behavior\Timestampable;
 *
 *class Robots extends \Phalcon\Mvc\Model
 *{
 *
 *   public function initialize()
 *   {
 *		$this->addBehavior(new Timestampable(array(
 *			'onCreate' => array(
 *				'field' => 'created_at',
 *				'format' => 'Y-m-d'
 *			)
 *		)));
 *   }
 *
 *}
 *</code>
 *
 * @param Phalcon\Mvc\Model\BehaviorInterface $behavior
 */
PHP_METHOD(Phalcon_Mvc_Model, addBehavior){

	zval *behavior, *manager;

	PHALCON_MM_GROW();

	phalcon_fetch_params(1, 1, 0, &behavior);
	
	PHALCON_OBS_VAR(manager);
	phalcon_read_property_this(&manager, this_ptr, SL("_modelsManager"), PH_NOISY_CC);
	phalcon_call_method_p2_noret(manager, "addbehavior", this_ptr, behavior);
	
	PHALCON_MM_RESTORE();
}

/**
 * Sets if the model must keep the original record snapshot in memory
 *
 *<code>
 *
 *class Robots extends \Phalcon\Mvc\Model
 *{
 *
 *   public function initialize()
 *   {
 *		$this->keepSnapshots(true);
 *   }
 *
 *}
 *</code>
 *
 * @param boolean $keepSnapshots
 */
PHP_METHOD(Phalcon_Mvc_Model, keepSnapshots){

	zval *keep_snapshot, *manager;

	PHALCON_MM_GROW();

	phalcon_fetch_params(1, 1, 0, &keep_snapshot);
	
	PHALCON_OBS_VAR(manager);
	phalcon_read_property_this(&manager, this_ptr, SL("_modelsManager"), PH_NOISY_CC);
	phalcon_call_method_p2_noret(manager, "keepsnapshots", this_ptr, keep_snapshot);
	
	PHALCON_MM_RESTORE();
}

/**
 * Sets the record's snapshot data.
 * This method is used internally to set snapshot data when the model was set up to keep snapshot data
 *
 * @param array $data
 * @param array $columnMap
 */
PHP_METHOD(Phalcon_Mvc_Model, setSnapshotData){

	zval *data, *column_map = NULL, *snapshot, *value = NULL, *key = NULL, *exception_message = NULL;
	zval *attribute = NULL;
	HashTable *ah0;
	HashPosition hp0;
	zval **hd;

	PHALCON_MM_GROW();

	phalcon_fetch_params(1, 1, 1, &data, &column_map);
	
	if (!column_map) {
		column_map = PHALCON_GLOBAL(z_null);
	}
	
	if (Z_TYPE_P(data) != IS_ARRAY) { 
		PHALCON_THROW_EXCEPTION_STR(phalcon_mvc_model_exception_ce, "The snapshot data must be an array");
		return;
	}
	
	/** 
	 * Build the snapshot based on a column map
	 */
	if (Z_TYPE_P(column_map) == IS_ARRAY) { 
	
		PHALCON_INIT_VAR(snapshot);
		array_init(snapshot);
	
		phalcon_is_iterable(data, &ah0, &hp0, 0, 0);
	
		while (zend_hash_get_current_data_ex(ah0, (void**) &hd, &hp0) == SUCCESS) {
	
			PHALCON_GET_HKEY(key, ah0, hp0);
			PHALCON_GET_HVALUE(value);
	
			/** 
			 * Use only strings
			 */
			if (Z_TYPE_P(key) != IS_STRING) {
				zend_hash_move_forward_ex(ah0, &hp0);
				continue;
			}
	
			/** 
			 * Every field must be part of the column map
			 */
			if (!phalcon_array_isset(column_map, key)) {
				PHALCON_INIT_NVAR(exception_message);
				PHALCON_CONCAT_SVS(exception_message, "Column \"", key, "\" doesn't make part of the column map");
				PHALCON_THROW_EXCEPTION_ZVAL(phalcon_mvc_model_exception_ce, exception_message);
				return;
			}
	
			PHALCON_OBS_NVAR(attribute);
			phalcon_array_fetch(&attribute, column_map, key, PH_NOISY);
			phalcon_array_update_zval(&snapshot, attribute, &value, PH_COPY | PH_SEPARATE);
	
			zend_hash_move_forward_ex(ah0, &hp0);
		}
	
		phalcon_update_property_this(this_ptr, SL("_snapshot"), snapshot TSRMLS_CC);
		RETURN_MM_NULL();
	}
	
	phalcon_update_property_this(this_ptr, SL("_snapshot"), data TSRMLS_CC);
	
	PHALCON_MM_RESTORE();
}

/**
 * Checks if the object has internal snapshot data
 *
 * @return boolean
 */
PHP_METHOD(Phalcon_Mvc_Model, hasSnapshotData){

	zval *snapshot;

	PHALCON_MM_GROW();

	PHALCON_OBS_VAR(snapshot);
	phalcon_read_property_this(&snapshot, this_ptr, SL("_snapshot"), PH_NOISY_CC);
	if (Z_TYPE_P(snapshot) == IS_ARRAY) { 
		RETURN_MM_TRUE;
	}
	
	RETURN_MM_FALSE;
}

/**
 * Returns the internal snapshot data
 *
 * @return array
 */
PHP_METHOD(Phalcon_Mvc_Model, getSnapshotData){


	RETURN_MEMBER(this_ptr, "_snapshot");
}

/**
 * Check if a specific attribute has changed
 * This only works if the model is keeping data snapshots
 *
 * @param boolean $fieldName
 */
PHP_METHOD(Phalcon_Mvc_Model, hasChanged){

	zval *field_name = NULL, *snapshot, *dirty_state, *meta_data;
	zval *column_map, *attributes, *all_attributes = NULL;
	zval *exception_message = NULL, *value = NULL, *original_value = NULL;
	zval *type = NULL, *name = NULL;
	HashTable *ah0;
	HashPosition hp0;
	zval **hd;

	PHALCON_MM_GROW();

	phalcon_fetch_params(1, 0, 1, &field_name);
	
	if (!field_name) {
		field_name = PHALCON_GLOBAL(z_null);
	}
	
	PHALCON_OBS_VAR(snapshot);
	phalcon_read_property_this(&snapshot, this_ptr, SL("_snapshot"), PH_NOISY_CC);
	if (Z_TYPE_P(snapshot) != IS_ARRAY) { 
		PHALCON_THROW_EXCEPTION_STR(phalcon_mvc_model_exception_ce, "The record doesn't have a valid data snapshot");
		return;
	}
	
	if (Z_TYPE_P(field_name) != IS_STRING) {
		if (Z_TYPE_P(field_name) != IS_NULL) {
			PHALCON_THROW_EXCEPTION_STR(phalcon_mvc_model_exception_ce, "The field name must be string");
			return;
		}
	}
	
	PHALCON_OBS_VAR(dirty_state);
	phalcon_read_property_this(&dirty_state, this_ptr, SL("_dirtyState"), PH_NOISY_CC);
	
	/** 
	 * Dirty state must be DIRTY_PERSISTENT to make the checking 
	 */
	if (!PHALCON_IS_LONG(dirty_state, 0)) {
		PHALCON_THROW_EXCEPTION_STR(phalcon_mvc_model_exception_ce, "Change checking cannot be performed because the object has not been persisted or is deleted");
		return;
	}
	
	/** 
	 * Return the models meta-data
	 */
	PHALCON_INIT_VAR(meta_data);
	phalcon_call_method(meta_data, this_ptr, "getmodelsmetadata");
	
	/** 
	 * The reversed column map is an array if the model has a column map
	 */
	PHALCON_INIT_VAR(column_map);
	phalcon_call_method_p1(column_map, meta_data, "getreversecolumnmap", this_ptr);
	
	/** 
	 * Data types are field indexed
	 */
	if (Z_TYPE_P(column_map) != IS_ARRAY) { 
		PHALCON_INIT_VAR(attributes);
		phalcon_call_method_p1(attributes, meta_data, "getdatatypes", this_ptr);
		PHALCON_CPY_WRT(all_attributes, attributes);
	} else {
		PHALCON_CPY_WRT(all_attributes, column_map);
	}
	
	/** 
	 * If a field was specified we only check it
	 */
	if (Z_TYPE_P(field_name) == IS_STRING) {
	
		/** 
		 * We only make this validation over valid fields
		 */
		if (Z_TYPE_P(column_map) == IS_ARRAY) { 
			if (!phalcon_array_isset(column_map, field_name)) {
				PHALCON_INIT_VAR(exception_message);
				PHALCON_CONCAT_SVS(exception_message, "The field '", field_name, "' is not part of the model");
				PHALCON_THROW_EXCEPTION_ZVAL(phalcon_mvc_model_exception_ce, exception_message);
				return;
			}
		} else {
			if (!phalcon_array_isset(attributes, field_name)) {
				PHALCON_INIT_NVAR(exception_message);
				PHALCON_CONCAT_SVS(exception_message, "The field '", field_name, "' is not part of the model");
				PHALCON_THROW_EXCEPTION_ZVAL(phalcon_mvc_model_exception_ce, exception_message);
				return;
			}
		}
	
		/** 
		 * The field is not part of the model, throw exception
		 */
		if (!phalcon_isset_property_zval(this_ptr, field_name TSRMLS_CC)) {
			PHALCON_INIT_NVAR(exception_message);
			PHALCON_CONCAT_SVS(exception_message, "The field '", field_name, "' is not defined on the model");
			PHALCON_THROW_EXCEPTION_ZVAL(phalcon_mvc_model_exception_ce, exception_message);
			return;
		}
	
		/** 
		 * The field is not part of the data snapshot, throw exception
		 */
		if (!phalcon_array_isset(snapshot, field_name)) {
			PHALCON_INIT_NVAR(exception_message);
			PHALCON_CONCAT_SVS(exception_message, "The field '", field_name, "' was not found in the snapshot");
			PHALCON_THROW_EXCEPTION_ZVAL(phalcon_mvc_model_exception_ce, exception_message);
			return;
		}
	
		PHALCON_OBS_VAR(value);
		phalcon_read_property_zval(&value, this_ptr, field_name, PH_NOISY_CC);
	
		PHALCON_OBS_VAR(original_value);
		phalcon_array_fetch(&original_value, snapshot, field_name, PH_NOISY);
	
		/** 
		 * Check if the field has changed
		 */
		if (PHALCON_IS_EQUAL(value, original_value)) {
			RETURN_MM_FALSE;
		} else {
			RETURN_MM_TRUE;
		}
	}
	
	/** 
	 * Check every attribute in the model
	 */
	phalcon_is_iterable(all_attributes, &ah0, &hp0, 0, 0);
	
	while (zend_hash_get_current_data_ex(ah0, (void**) &hd, &hp0) == SUCCESS) {
	
		PHALCON_GET_HKEY(name, ah0, hp0);
		PHALCON_GET_HVALUE(type);
	
		/** 
		 * If some attribute is not present in the snapshot, we assume the record as
		 * changed
		 */
		if (!phalcon_array_isset(snapshot, name)) {
			RETURN_MM_TRUE;
		}
	
		/** 
		 * If some attribute is not present in the model, we assume the record as changed
		 */
		if (!phalcon_isset_property_zval(this_ptr, name TSRMLS_CC)) {
			RETURN_MM_TRUE;
		}
	
		PHALCON_OBS_NVAR(value);
		phalcon_read_property_zval(&value, this_ptr, name, PH_NOISY_CC);
	
		PHALCON_OBS_NVAR(original_value);
		phalcon_array_fetch(&original_value, snapshot, name, PH_NOISY);
	
		/** 
		 * Check if the field has changed
		 */
		if (!PHALCON_IS_EQUAL(value, original_value)) {
			RETURN_MM_TRUE;
		}
	
		zend_hash_move_forward_ex(ah0, &hp0);
	}
	
	RETURN_MM_FALSE;
}

/**
 * Returns a list of changed values
 *
 * @return array
 */
PHP_METHOD(Phalcon_Mvc_Model, getChangedFields){

	zval *snapshot, *dirty_state, *meta_data, *column_map;
	zval *attributes, *all_attributes = NULL, *changed;
	zval *type = NULL, *name = NULL, *value = NULL, *original_value = NULL;
	HashTable *ah0;
	HashPosition hp0;
	zval **hd;

	PHALCON_MM_GROW();

	PHALCON_OBS_VAR(snapshot);
	phalcon_read_property_this(&snapshot, this_ptr, SL("_snapshot"), PH_NOISY_CC);
	if (Z_TYPE_P(snapshot) != IS_ARRAY) { 
		PHALCON_THROW_EXCEPTION_STR(phalcon_mvc_model_exception_ce, "The record doesn't have a valid data snapshot");
		return;
	}
	
	PHALCON_OBS_VAR(dirty_state);
	phalcon_read_property_this(&dirty_state, this_ptr, SL("_dirtyState"), PH_NOISY_CC);
	
	/** 
	 * Dirty state must be DIRTY_PERSISTENT to make the checking 
	 */
	if (!PHALCON_IS_LONG(dirty_state, 0)) {
		PHALCON_THROW_EXCEPTION_STR(phalcon_mvc_model_exception_ce, "Change checking cannot be performed because the object has not been persisted or is deleted");
		return;
	}
	
	/** 
	 * Return the models meta-data
	 */
	PHALCON_INIT_VAR(meta_data);
	phalcon_call_method(meta_data, this_ptr, "getmodelsmetadata");
	
	/** 
	 * The reversed column map is an array if the model has a column map
	 */
	PHALCON_INIT_VAR(column_map);
	phalcon_call_method_p1(column_map, meta_data, "getreversecolumnmap", this_ptr);
	
	/** 
	 * Data types are field indexed
	 */
	if (Z_TYPE_P(column_map) != IS_ARRAY) { 
		PHALCON_INIT_VAR(attributes);
		phalcon_call_method_p1(attributes, meta_data, "getdatatypes", this_ptr);
		PHALCON_CPY_WRT(all_attributes, attributes);
	} else {
		PHALCON_CPY_WRT(all_attributes, column_map);
	}
	
	PHALCON_INIT_VAR(changed);
	array_init(changed);
	
	/** 
	 * Check every attribute in the model
	 */
	phalcon_is_iterable(all_attributes, &ah0, &hp0, 0, 0);
	
	while (zend_hash_get_current_data_ex(ah0, (void**) &hd, &hp0) == SUCCESS) {
	
		PHALCON_GET_HKEY(name, ah0, hp0);
		PHALCON_GET_HVALUE(type);
	
		/** 
		 * If some attribute is not present in the snapshot, we assume the record as
		 * changed
		 */
		if (!phalcon_array_isset(snapshot, name)) {
			phalcon_array_append(&changed, name, PH_SEPARATE);
			zend_hash_move_forward_ex(ah0, &hp0);
			continue;
		}
	
		/** 
		 * If some attribute is not present in the model, we assume the record as changed
		 */
		if (!phalcon_isset_property_zval(this_ptr, name TSRMLS_CC)) {
			phalcon_array_append(&changed, name, PH_SEPARATE);
			zend_hash_move_forward_ex(ah0, &hp0);
			continue;
		}
	
		PHALCON_OBS_NVAR(value);
		phalcon_read_property_zval(&value, this_ptr, name, PH_NOISY_CC);
	
		PHALCON_OBS_NVAR(original_value);
		phalcon_array_fetch(&original_value, snapshot, name, PH_NOISY);
	
		/** 
		 * Check if the field has changed
		 */
		if (!PHALCON_IS_EQUAL(value, original_value)) {
			phalcon_array_append(&changed, name, PH_SEPARATE);
			zend_hash_move_forward_ex(ah0, &hp0);
			continue;
		}
	
		zend_hash_move_forward_ex(ah0, &hp0);
	}
	
	RETURN_CTOR(changed);
}

/**
 * Sets if a model must use dynamic update instead of the all-field update
 *
 *<code>
 *
 *class Robots extends \Phalcon\Mvc\Model
 *{
 *
 *   public function initialize()
 *   {
 *		$this->useDynamicUpdate(true);
 *   }
 *
 *}
 *</code>
 *
 * @param boolean $dynamicUpdate
 */
PHP_METHOD(Phalcon_Mvc_Model, useDynamicUpdate){

	zval *dynamic_update, *manager;

	PHALCON_MM_GROW();

	phalcon_fetch_params(1, 1, 0, &dynamic_update);
	
	PHALCON_OBS_VAR(manager);
	phalcon_read_property_this(&manager, this_ptr, SL("_modelsManager"), PH_NOISY_CC);
	phalcon_call_method_p2_noret(manager, "usedynamicupdate", this_ptr, dynamic_update);
	
	PHALCON_MM_RESTORE();
}

/**
 * Returns related records based on defined relations
 *
 * @param string $alias
 * @param array $arguments
 * @return Phalcon\Mvc\Model\ResultsetInterface
 */
PHP_METHOD(Phalcon_Mvc_Model, getRelated){

	zval *alias, *arguments = NULL, *manager, *class_name;
	zval *relation, *exception_message, *call_object;
	zval *model_args;

	PHALCON_MM_GROW();

	phalcon_fetch_params(1, 1, 1, &alias, &arguments);
	
	if (!arguments) {
		arguments = PHALCON_GLOBAL(z_null);
	}
	
	PHALCON_OBS_VAR(manager);
	phalcon_read_property_this(&manager, this_ptr, SL("_modelsManager"), PH_NOISY_CC);
	
	PHALCON_INIT_VAR(class_name);
	phalcon_get_class(class_name, this_ptr, 0 TSRMLS_CC);
	
	/** 
	 * Query the relation by alias
	 */
	PHALCON_INIT_VAR(relation);
	phalcon_call_method_p2(relation, manager, "getrelationbyalias", class_name, alias);
	if (Z_TYPE_P(relation) != IS_OBJECT) {
		PHALCON_INIT_VAR(exception_message);
		PHALCON_CONCAT_SVSVS(exception_message, "There is no defined relations for the model \"", class_name, "\" using alias \"", alias, "\"");
		PHALCON_THROW_EXCEPTION_ZVAL(phalcon_mvc_model_exception_ce, exception_message);
		return;
	}
	
	/** 
	 * Call the 'getRelationRecords' in the models manager
	 */
	PHALCON_INIT_VAR(call_object);
	array_init_size(call_object, 2);
	phalcon_array_append(&call_object, manager, PH_SEPARATE);
	add_next_index_stringl(call_object, SL("getRelationRecords"), 1);
	
	PHALCON_INIT_VAR(model_args);
	array_init_size(model_args, 4);
	phalcon_array_append(&model_args, relation, PH_SEPARATE);
	add_next_index_null(model_args);
	phalcon_array_append(&model_args, this_ptr, PH_SEPARATE);
	phalcon_array_append(&model_args, arguments, PH_SEPARATE);
	PHALCON_CALL_USER_FUNC_ARRAY(return_value, call_object, model_args);
	RETURN_MM();
}

/**
 * Returns related records defined relations depending on the method name
 *
 * @param string $modelName
 * @param string $method
 * @param array $arguments
 * @return mixed
 */
PHP_METHOD(Phalcon_Mvc_Model, _getRelatedRecords){

	zval *model_name, *method, *arguments, *manager;
	zval *relation = NULL, *query_method = NULL, *alias = NULL, *extra_args = NULL;
	zval *call_args, *call_object;

	PHALCON_MM_GROW();

	phalcon_fetch_params(1, 3, 0, &model_name, &method, &arguments);
	
	PHALCON_OBS_VAR(manager);
	phalcon_read_property_this(&manager, this_ptr, SL("_modelsManager"), PH_NOISY_CC);
	
	PHALCON_INIT_VAR(relation);
	ZVAL_BOOL(relation, 0);
	
	PHALCON_INIT_VAR(query_method);
	
	/** 
	 * Calling find/findFirst if the method starts with "get"
	 */
	if (phalcon_start_with_str(method, SL("get"))) {
		PHALCON_INIT_VAR(alias);
		phalcon_substr(alias, method, 3, 0);
	
		phalcon_call_method_p2(relation, manager, "getrelationbyalias", model_name, alias);
	}
	
	/** 
	 * Calling count if the method starts with "count"
	 */
	if (Z_TYPE_P(relation) != IS_OBJECT) {
		if (phalcon_start_with_str(method, SL("count"))) {
			ZVAL_STRING(query_method, "count", 1);
	
			PHALCON_INIT_NVAR(alias);
			phalcon_substr(alias, method, 5, 0);
	
			PHALCON_INIT_NVAR(relation);
			phalcon_call_method_p2(relation, manager, "getrelationbyalias", model_name, alias);
		}
	}
	
	/** 
	 * If the relation was found perform the query via the models manager
	 */
	if (Z_TYPE_P(relation) == IS_OBJECT) {
		if (phalcon_array_isset_long(arguments, 0)) {
			PHALCON_OBS_VAR(extra_args);
			phalcon_array_fetch_long(&extra_args, arguments, 0, PH_NOISY);
		} else {
			PHALCON_INIT_NVAR(extra_args);
		}
	
		PHALCON_INIT_VAR(call_args);
		array_init_size(call_args, 4);
		phalcon_array_append(&call_args, relation, PH_SEPARATE);
		phalcon_array_append(&call_args, query_method, PH_SEPARATE);
		phalcon_array_append(&call_args, this_ptr, PH_SEPARATE);
		phalcon_array_append(&call_args, extra_args, PH_SEPARATE);
	
		PHALCON_INIT_VAR(call_object);
		array_init_size(call_object, 2);
		phalcon_array_append(&call_object, manager, PH_SEPARATE);
		add_next_index_stringl(call_object, SL("getRelationRecords"), 1);
		PHALCON_CALL_USER_FUNC_ARRAY(return_value, call_object, call_args);
		RETURN_MM();
	}
	
	RETURN_MM_NULL();
}

/**
 * Handles method calls when a method is not implemented
 *
 * @param string $method
 * @param array $arguments
 * @return mixed
 */
PHP_METHOD(Phalcon_Mvc_Model, __call){

	zval *method, *arguments = NULL, *model_name, *records;
	zval *models_manager, *status, *exception_message;

	PHALCON_MM_GROW();

	phalcon_fetch_params(1, 1, 1, &method, &arguments);
	
	if (!arguments) {
		PHALCON_INIT_VAR(arguments);
		array_init(arguments);
	}
	
	PHALCON_INIT_VAR(model_name);
	phalcon_get_class(model_name, this_ptr, 0 TSRMLS_CC);
	
	/** 
	 * Check if there is a default action using the magic getter
	 */
	PHALCON_INIT_VAR(records);
	phalcon_call_method_p3(records, this_ptr, "_getrelatedrecords", model_name, method, arguments);
	if (Z_TYPE_P(records) != IS_NULL) {
		RETURN_CTOR(records);
	}
	
	PHALCON_OBS_VAR(models_manager);
	phalcon_read_property_this(&models_manager, this_ptr, SL("_modelsManager"), PH_NOISY_CC);
	
	/** 
	 * Try to find a replacement for the missing method in a behavior/listener
	 */
	PHALCON_INIT_VAR(status);
	phalcon_call_method_p3(status, models_manager, "missingmethod", this_ptr, method, arguments);
	if (Z_TYPE_P(status) != IS_NULL) {
		RETURN_CTOR(status);
	}
	
	/** 
	 * The method doesn't exist throw an exception
	 */
	PHALCON_INIT_VAR(exception_message);
	PHALCON_CONCAT_SVSVS(exception_message, "The method \"", method, "\" doesn't exist on model \"", model_name, "\"");
	PHALCON_THROW_EXCEPTION_ZVAL(phalcon_mvc_model_exception_ce, exception_message);
	return;
}

/**
 * Handles method calls when a static method is not implemented
 *
 * @param string $method
 * @param array $arguments
 * @return mixed
 */
PHP_METHOD(Phalcon_Mvc_Model, __callStatic){

	zval *method, *arguments = NULL, *extra_method = NULL;
	zval *model_name, *exception_message = NULL, *value;
	zval *model, *meta_data, *attributes = NULL, *field = NULL, *extra_method_first;
	zval *conditions, *bind_params, *parameters;
	zend_class_entry *ce0;
	const char *type;

	PHALCON_MM_GROW();

	phalcon_fetch_params(1, 1, 1, &method, &arguments);
	
	if (!arguments) {
		arguments = PHALCON_GLOBAL(z_null);
	}
	
	PHALCON_INIT_VAR(extra_method);
	PHALCON_INIT_VAR(type);
	
	/* Check if the method starts with 'findFirst' */
	if (phalcon_start_with_str(method, SL("findFirstBy"))) {
<<<<<<< HEAD
		ZVAL_STRING(type, "findFirst", 1);
		phalcon_substr(extra_method, method, 11, 0);
	}
	else if (phalcon_start_with_str(method, SL("findBy"))) { /* Check if the method starts with 'find' */
		ZVAL_STRING(type, "find", 1);
		phalcon_substr(extra_method, method, 6, 0);
	}
	else if (phalcon_start_with_str(method, SL("countBy"))) { /* Check if the method starts with 'count' */
		ZVAL_STRING(type, "count", 1);
		phalcon_substr(extra_method, method, 7, 0);
=======
		type = "findfirst";
		phalcon_substr(extra_method, method, 11, 0);
	}
	
	/** 
	 * Check if the method starts with 'find'
	 */
	if (Z_TYPE_P(extra_method) == IS_NULL) {
		if (phalcon_start_with_str(method, SL("findBy"))) {
			type = "find";
			phalcon_substr(extra_method, method, 6, 0);
		}
	}
	
	/** 
	 * Check if the method starts with 'count'
	 */
	if (Z_TYPE_P(extra_method) == IS_NULL) {
		if (phalcon_start_with_str(method, SL("countBy"))) {
			type = "count";
			phalcon_substr(extra_method, method, 7, 0);
		}
>>>>>>> 726d814b
	}
	
	/** 
	 * The called class is the model
	 */
	PHALCON_INIT_VAR(model_name);
	phalcon_get_called_class(model_name  TSRMLS_CC);
	if (!zend_is_true(extra_method)) {
		/** 
		 * The method doesn't exist throw an exception
		 */
		PHALCON_INIT_VAR(exception_message);
		PHALCON_CONCAT_SVSVS(exception_message, "The static method \"", method, "\" doesn't exist on model \"", model_name, "\"");
		PHALCON_THROW_EXCEPTION_ZVAL(phalcon_mvc_model_exception_ce, exception_message);
		return;
	}
	
	if (!phalcon_array_isset_long(arguments, 0)) {
		PHALCON_INIT_NVAR(exception_message);
		PHALCON_CONCAT_SVS(exception_message, "The static method \"", method, "\" requires one argument");
		PHALCON_THROW_EXCEPTION_ZVAL(phalcon_mvc_model_exception_ce, exception_message);
		return;
	}
	
	PHALCON_OBS_VAR(value);
	phalcon_array_fetch_long(&value, arguments, 0, PH_NOISY);
	ce0 = phalcon_fetch_class(model_name TSRMLS_CC);
	
	PHALCON_INIT_VAR(model);
	object_init_ex(model, ce0);
	if (phalcon_has_constructor(model TSRMLS_CC)) {
		phalcon_call_method_noret(model, "__construct");
	}
	
	/** 
	 * Get the model's meta-data
	 */
	PHALCON_INIT_VAR(meta_data);
	phalcon_call_method(meta_data, model, "getmodelsmetadata");
	
	/** 
	 * Get the attributes
	 */
	PHALCON_INIT_VAR(attributes);
	phalcon_call_method_p1(attributes, meta_data, "getreversecolumnmap", model);
	if (Z_TYPE_P(attributes) != IS_ARRAY) { 
		/** 
		 * Use the standard attributes if there is no column map available
		 */
		PHALCON_INIT_NVAR(attributes);
		phalcon_call_method_p1(attributes, meta_data, "getdatatypes", model);
	}
	
	/** 
	 * Check if the extra-method is an attribute
	 */
	if (phalcon_array_isset(attributes, extra_method)) {
		PHALCON_CPY_WRT(field, extra_method);
	} else {
		/** 
		 * Lowercase the first letter of the extra-method
		 */
		PHALCON_INIT_VAR(extra_method_first);
		phalcon_lcfirst(extra_method_first, extra_method);
		if (phalcon_array_isset(attributes, extra_method_first)) {
			PHALCON_CPY_WRT(field, extra_method_first);
		} else {
			/** 
			 * Get the possible real method name
			 */
			PHALCON_INIT_NVAR(field);
			phalcon_uncamelize(field, extra_method);
			if (!phalcon_array_isset(attributes, field)) {
				PHALCON_INIT_NVAR(exception_message);
				PHALCON_CONCAT_SVS(exception_message, "Cannot resolve attribute \"", extra_method, "' in the model");
				PHALCON_THROW_EXCEPTION_ZVAL(phalcon_mvc_model_exception_ce, exception_message);
				return;
			}
		}
	}
	
	PHALCON_INIT_VAR(conditions);
	PHALCON_CONCAT_VS(conditions, field, " = ?0");
	
	PHALCON_INIT_VAR(bind_params);
	array_init_size(bind_params, 1);
	phalcon_array_append(&bind_params, value, 0);
	
	PHALCON_INIT_VAR(parameters);
	array_init_size(parameters, 2);
	phalcon_array_update_string(&parameters, SL("conditions"), &conditions, PH_COPY);
	phalcon_array_update_string(&parameters, SL("bind"), &bind_params, PH_COPY);
	
	/** 
	 * Execute the query
	 */
	phalcon_call_ce_static_p1(return_value, ce0, type, parameters);
	RETURN_MM();
}

/**
 * Magic method to assign values to the the model
 *
 * @param string $property
 * @param mixed $value
 */
PHP_METHOD(Phalcon_Mvc_Model, __set){

	zval *property, *value, *is_model, *lower_property = NULL;

	PHALCON_MM_GROW();

	phalcon_fetch_params(1, 2, 0, &property, &value);
	
	/** 
	 * Values are probably relationships if they are objects
	 */
	if (Z_TYPE_P(value) == IS_OBJECT) {
	
		PHALCON_INIT_VAR(is_model);
		phalcon_instance_of(is_model, value, phalcon_mvc_modelinterface_ce TSRMLS_CC);
		if (zend_is_true(is_model)) {
			PHALCON_INIT_VAR(lower_property);
			phalcon_fast_strtolower(lower_property, property);
			phalcon_update_property_zval_zval(this_ptr, lower_property, value TSRMLS_CC);
			phalcon_update_property_array(this_ptr, SL("_related"), lower_property, value TSRMLS_CC);
			phalcon_update_property_long(this_ptr, SL("_dirtyState"), 1 TSRMLS_CC);
			RETURN_CTOR(value);
		}
	}
	
	/** 
	 * Check if the value is an array
	 */
	if (Z_TYPE_P(value) == IS_ARRAY) { 
		PHALCON_INIT_NVAR(lower_property);
		phalcon_fast_strtolower(lower_property, property);
		phalcon_update_property_array(this_ptr, SL("_related"), lower_property, value TSRMLS_CC);
		phalcon_update_property_long(this_ptr, SL("_dirtyState"), 1 TSRMLS_CC);
		RETURN_CTOR(value);
	}
	
	/** 
	 * Fallback assigning the value to the instance
	 */
	phalcon_update_property_zval_zval(this_ptr, property, value TSRMLS_CC);
	
	RETURN_CTOR(value);
}

/**
 * Magic method to get related records using the relation alias as a property
 *
 * @param string $property
 * @return Phalcon\Mvc\Model\Resultset
 */
PHP_METHOD(Phalcon_Mvc_Model, __get){

	zval *property, *model_name, *manager, *lower_property;
	zval *relation, *call_args, *call_object, *result;
	zval *is_simple_model;

	PHALCON_MM_GROW();

	phalcon_fetch_params(1, 1, 0, &property);
	
	PHALCON_INIT_VAR(model_name);
	phalcon_get_class(model_name, this_ptr, 0 TSRMLS_CC);
	
	PHALCON_INIT_VAR(manager);
	phalcon_call_method(manager, this_ptr, "getmodelsmanager");
	
	PHALCON_INIT_VAR(lower_property);
	phalcon_fast_strtolower(lower_property, property);
	
	/** 
	 * Check if the property is a relationship
	 */
	PHALCON_INIT_VAR(relation);
	phalcon_call_method_p2(relation, manager, "getrelationbyalias", model_name, lower_property);
	if (Z_TYPE_P(relation) == IS_OBJECT) {
	
		PHALCON_INIT_VAR(call_args);
		array_init_size(call_args, 4);
		phalcon_array_append(&call_args, relation, PH_SEPARATE);
		add_next_index_null(call_args);
		phalcon_array_append(&call_args, this_ptr, PH_SEPARATE);
		add_next_index_null(call_args);
	
		PHALCON_INIT_VAR(call_object);
		array_init_size(call_object, 2);
		phalcon_array_append(&call_object, manager, PH_SEPARATE);
		add_next_index_stringl(call_object, SL("getRelationRecords"), 1);
	
		/** 
		 * Get the related records
		 */
		PHALCON_INIT_VAR(result);
		PHALCON_CALL_USER_FUNC_ARRAY(result, call_object, call_args);
	
		/** 
		 * Assign the result to the object
		 */
		if (Z_TYPE_P(result) == IS_OBJECT) {
	
			/** 
			 * We assign the result to the instance avoiding future queries
			 */
			phalcon_update_property_zval_zval(this_ptr, lower_property, result TSRMLS_CC);
	
			/** 
			 * For belongs-to relations we store the object in the related bag
			 */
			PHALCON_INIT_VAR(is_simple_model);
			phalcon_instance_of(is_simple_model, result, phalcon_mvc_modelinterface_ce TSRMLS_CC);
			if (PHALCON_IS_TRUE(is_simple_model)) {
				phalcon_update_property_array(this_ptr, SL("_related"), lower_property, result TSRMLS_CC);
			}
		}
	
		RETURN_CTOR(result);
	}
	
	/** 
	 * A notice is shown if the property is not defined and it isn't a relationship
	 */
	zend_error(E_NOTICE, "Access to undefined property %s::%s", Z_STRVAL_P(model_name), Z_STRVAL_P(property));
	RETURN_MM_NULL();
}

/**
 * Magic method to check if a property is a valid relation
 *
 * @param string $property
 */
PHP_METHOD(Phalcon_Mvc_Model, __isset){

	zval *property, *model_name, *manager, *relation;

	PHALCON_MM_GROW();

	phalcon_fetch_params(1, 1, 0, &property);
	
	PHALCON_INIT_VAR(model_name);
	phalcon_get_class(model_name, this_ptr, 0 TSRMLS_CC);
	
	PHALCON_INIT_VAR(manager);
	phalcon_call_method(manager, this_ptr, "getmodelsmanager");
	
	/** 
	 * Check if the property is a relationship
	 */
	PHALCON_INIT_VAR(relation);
	phalcon_call_method_p2(relation, manager, "getrelationbyalias", model_name, property);
	if (Z_TYPE_P(relation) == IS_OBJECT) {
		RETURN_MM_TRUE;
	}
	
	RETURN_MM_FALSE;
}

/**
 * Serializes the object ignoring connections, services, related objects or static properties
 *
 * @return string
 */
PHP_METHOD(Phalcon_Mvc_Model, serialize){

	zval *meta_data, *attributes, *null_value, *data;
	zval *attribute = NULL, *value = NULL;
	HashTable *ah0;
	HashPosition hp0;
	zval **hd;

	PHALCON_MM_GROW();

	PHALCON_INIT_VAR(meta_data);
	phalcon_call_method(meta_data, this_ptr, "getmodelsmetadata");
	
	/** 
	 * We get the model's attributes to only serialize them
	 */
	PHALCON_INIT_VAR(attributes);
	phalcon_call_method_p1(attributes, meta_data, "getattributes", this_ptr);
	
	PHALCON_INIT_VAR(null_value);
	
	PHALCON_INIT_VAR(data);
	array_init(data);
	
	phalcon_is_iterable(attributes, &ah0, &hp0, 0, 0);
	
	while (zend_hash_get_current_data_ex(ah0, (void**) &hd, &hp0) == SUCCESS) {
	
		PHALCON_GET_HVALUE(attribute);
	
		if (phalcon_isset_property_zval(this_ptr, attribute TSRMLS_CC)) {
			PHALCON_OBS_NVAR(value);
			phalcon_read_property_zval(&value, this_ptr, attribute, PH_NOISY_CC);
			phalcon_array_update_zval(&data, attribute, &value, PH_COPY | PH_SEPARATE);
		} else {
			phalcon_array_update_zval(&data, attribute, &null_value, PH_COPY | PH_SEPARATE);
		}
	
		zend_hash_move_forward_ex(ah0, &hp0);
	}
	
	/** 
	 * Use the standard serialize function to serialize the array data
	 */
	phalcon_serialize(return_value, &data TSRMLS_CC);
	RETURN_MM();
}

/**
 * Unserializes the object from a serialized string
 *
 * @param string $data
 */
PHP_METHOD(Phalcon_Mvc_Model, unserialize){

	zval *data, *attributes, *dependency_injector;
	zval *service, *manager, *value = NULL, *key = NULL;
	HashTable *ah0;
	HashPosition hp0;
	zval **hd;

	PHALCON_MM_GROW();

	phalcon_fetch_params(1, 1, 0, &data);
	
	if (Z_TYPE_P(data) == IS_STRING) {
	
		PHALCON_INIT_VAR(attributes);
		phalcon_unserialize(attributes, data TSRMLS_CC);
		if (Z_TYPE_P(attributes) == IS_ARRAY) { 
	
			/** 
			 * Obtain the default DI
			 */
			PHALCON_INIT_VAR(dependency_injector);
			phalcon_call_static(dependency_injector, "phalcon\\di", "getdefault");
	
			if (Z_TYPE_P(dependency_injector) != IS_OBJECT) {
				PHALCON_THROW_EXCEPTION_STR(phalcon_mvc_model_exception_ce, "A dependency injector container is required to obtain the services related to the ORM");
				return;
			}
	
			/** 
			 * Update the dependency injector
			 */
			phalcon_update_property_this(this_ptr, SL("_dependencyInjector"), dependency_injector TSRMLS_CC);
	
			/** 
			 * Gets the default modelsManager service
			 */
			PHALCON_INIT_VAR(service);
			ZVAL_STRING(service, "modelsManager", 1);
	
			PHALCON_INIT_VAR(manager);
			phalcon_call_method_p1(manager, dependency_injector, "getshared", service);
			if (Z_TYPE_P(manager) != IS_OBJECT) {
				PHALCON_THROW_EXCEPTION_STR(phalcon_mvc_model_exception_ce, "The injected service 'modelsManager' is not valid");
				return;
			}

			PHALCON_VERIFY_INTERFACE(manager, phalcon_mvc_model_managerinterface_ce);
	
			/** 
			 * Update the models manager
			 */
			phalcon_update_property_this(this_ptr, SL("_modelsManager"), manager TSRMLS_CC);
	
			/** 
			 * Try to initialize the model
			 */
			phalcon_call_method_p1_noret(manager, "initialize", this_ptr);
	
			/** 
			 * Update the objects attributes
			 */
			phalcon_is_iterable(attributes, &ah0, &hp0, 0, 0);
	
			while (zend_hash_get_current_data_ex(ah0, (void**) &hd, &hp0) == SUCCESS) {
	
				PHALCON_GET_HKEY(key, ah0, hp0);
				PHALCON_GET_HVALUE(value);
	
				phalcon_update_property_zval_zval(this_ptr, key, value TSRMLS_CC);
	
				zend_hash_move_forward_ex(ah0, &hp0);
			}
	
			RETURN_MM_NULL();
		}
	}
	PHALCON_THROW_EXCEPTION_STR(phalcon_mvc_model_exception_ce, "Invalid serialization data");
	return;
}

/**
 * Returns a simple representation of the object that can be used with var_dump
 *
 *<code>
 * var_dump($robot->dump());
 *</code>
 *
 * @return array
 */
PHP_METHOD(Phalcon_Mvc_Model, dump){


	PHALCON_MM_GROW();

	PHALCON_RETURN_CALL_FUNCTION("get_object_vars", this_ptr);
	RETURN_MM();
}

/**
 * Returns the instance as an array representation
 *
 *<code>
 * print_r($robot->toArray());
 *</code>
 *
 * @param array $columns
 * @return array
 */
PHP_METHOD(Phalcon_Mvc_Model, toArray){

	zval *columns = NULL, *meta_data, *data, *null_value, *attributes;
	zval *column_map, *attribute = NULL, *exception_message = NULL;
	zval *attribute_field = NULL, *value = NULL;
	HashTable *ah0;
	HashPosition hp0;
	zval **hd;

	PHALCON_MM_GROW();

	phalcon_fetch_params(1, 0, 1, &columns);

	PHALCON_INIT_VAR(meta_data);
	phalcon_call_method(meta_data, this_ptr, "getmodelsmetadata");
	
	PHALCON_INIT_VAR(data);
	array_init(data);
	
	PHALCON_INIT_VAR(null_value);
	
	/** 
	 * Original attributes
	 */
	PHALCON_INIT_VAR(attributes);
	phalcon_call_method_p1(attributes, meta_data, "getattributes", this_ptr);
	
	/** 
	 * Reverse column map
	 */
	PHALCON_INIT_VAR(column_map);
	phalcon_call_method_p1(column_map, meta_data, "getcolumnmap", this_ptr);
	
	phalcon_is_iterable(attributes, &ah0, &hp0, 0, 0);
	
	while (zend_hash_get_current_data_ex(ah0, (void**) &hd, &hp0) == SUCCESS) {
	
		PHALCON_GET_HVALUE(attribute);

		if (columns && Z_TYPE_P(columns) == IS_ARRAY) {
			if (!phalcon_fast_in_array(attribute, columns TSRMLS_CC)) {
				zend_hash_move_forward_ex(ah0, &hp0);
				continue;
			}
		}

		/** 
		 * Check if the columns must be renamed
		 */
		if (Z_TYPE_P(column_map) == IS_ARRAY) { 
			if (!phalcon_array_isset(column_map, attribute)) {
				PHALCON_INIT_NVAR(exception_message);
				PHALCON_CONCAT_SVS(exception_message, "Column \"", attribute, "\" doesn't make part of the column map");
				PHALCON_THROW_EXCEPTION_ZVAL(phalcon_mvc_model_exception_ce, exception_message);
				return;
			}
	
			PHALCON_OBS_NVAR(attribute_field);
			phalcon_array_fetch(&attribute_field, column_map, attribute, PH_NOISY);
		} else {
			PHALCON_CPY_WRT(attribute_field, attribute);
		}
		if (phalcon_isset_property_zval(this_ptr, attribute_field TSRMLS_CC)) {
			PHALCON_OBS_NVAR(value);
			phalcon_read_property_zval(&value, this_ptr, attribute_field, PH_NOISY_CC);
			phalcon_array_update_zval(&data, attribute_field, &value, PH_COPY | PH_SEPARATE);
		} else {
			phalcon_array_update_zval(&data, attribute_field, &null_value, PH_COPY | PH_SEPARATE);
		}
	
		zend_hash_move_forward_ex(ah0, &hp0);
	}
	
	RETURN_CTOR(data);
}

/**
 * Enables/disables options in the ORM
 * Available options:
 * events                — Enables/Disables globally the internal events
 * virtualForeignKeys    — Enables/Disables virtual foreign keys
 * columnRenaming        — Enables/Disables column renaming
 * notNullValidations    — Enables/Disables automatic not null validation
 * exceptionOnFailedSave — Enables/Disables throws an exception if the saving process fails
 * phqlLiterals          — Enables/Disables literals in PHQL this improves the security of applications  
 *
 * @param array $options
 */
PHP_METHOD(Phalcon_Mvc_Model, setup){

	zval *options, *disable_events, *virtual_foreign_keys;
	zval *column_renaming, *not_null_validations;
	zval *exception_on_failed_save, *phql_literals;

	PHALCON_MM_GROW();

	phalcon_fetch_params(1, 1, 0, &options);
	
	if (Z_TYPE_P(options) != IS_ARRAY) { 
		PHALCON_THROW_EXCEPTION_STR(phalcon_mvc_model_exception_ce, "Options must be an array");
		return;
	}
	
	/** 
	 * Enables/Disables globally the internal events
	 */
	if (phalcon_array_isset_string(options, SS("events"))) {
		PHALCON_OBS_VAR(disable_events);
		phalcon_array_fetch_string(&disable_events, options, SL("events"), PH_NOISY);
		PHALCON_GLOBAL(orm).events = zend_is_true(disable_events);
	}
	
	/** 
	 * Enables/Disables virtual foreign keys
	 */
	if (phalcon_array_isset_string(options, SS("virtualForeignKeys"))) {
		PHALCON_OBS_VAR(virtual_foreign_keys);
		phalcon_array_fetch_string(&virtual_foreign_keys, options, SL("virtualForeignKeys"), PH_NOISY);
		PHALCON_GLOBAL(orm).virtual_foreign_keys = zend_is_true(virtual_foreign_keys);
	}
	
	/** 
	 * Enables/Disables column renaming
	 */
	if (phalcon_array_isset_string(options, SS("columnRenaming"))) {
		PHALCON_OBS_VAR(column_renaming);
		phalcon_array_fetch_string(&column_renaming, options, SL("columnRenaming"), PH_NOISY);
		PHALCON_GLOBAL(orm).column_renaming = zend_is_true(column_renaming);
	}
	
	/** 
	 * Enables/Disables automatic not null validation
	 */
	if (phalcon_array_isset_string(options, SS("notNullValidations"))) {
		PHALCON_OBS_VAR(not_null_validations);
		phalcon_array_fetch_string(&not_null_validations, options, SL("notNullValidations"), PH_NOISY);
		PHALCON_GLOBAL(orm).not_null_validations = zend_is_true(not_null_validations);
	}
	
	/** 
	 * Enables/Disables throws an exception if the saving process fails
	 */
	if (phalcon_array_isset_string(options, SS("exceptionOnFailedSave"))) {
		PHALCON_OBS_VAR(exception_on_failed_save);
		phalcon_array_fetch_string(&exception_on_failed_save, options, SL("exceptionOnFailedSave"), PH_NOISY);
		PHALCON_GLOBAL(orm).exception_on_failed_save = zend_is_true(exception_on_failed_save);
	}
	
	/** 
	 * Enables/Disables literals in PHQL this improves the security of applications
	 */
	if (phalcon_array_isset_string(options, SS("phqlLiterals"))) {
		PHALCON_OBS_VAR(phql_literals);
		phalcon_array_fetch_string(&phql_literals, options, SL("phqlLiterals"), PH_NOISY);
		PHALCON_GLOBAL(orm).enable_literals = zend_is_true(phql_literals);
	}
	
	PHALCON_MM_RESTORE();
}
<|MERGE_RESOLUTION|>--- conflicted
+++ resolved
@@ -367,21 +367,11 @@
  */
 static int phalcon_mvc_model_get_messages_from_model(zval *this_ptr, zval *model, zval *target TSRMLS_DC)
 {
-<<<<<<< HEAD
-	zval *messages, **message;
-	HashPosition hp;
-
-	ALLOC_INIT_ZVAL(messages);
-
-	if (
-		   phalcon_call_method_params_w(messages, model, SL("getmessages"), 0, NULL, zend_inline_hash_func(SS("getmessages")), 1 TSRMLS_CC) == FAILURE
-=======
 	zval *messages = NULL, **message;
 	HashPosition hp;
 
 	if (
 		   phalcon_call_method_params(messages, &messages, model, SL("getmessages"), zend_inline_hash_func(SS("getmessages")) TSRMLS_CC, 0) == FAILURE
->>>>>>> 726d814b
 		|| Z_TYPE_P(messages) != IS_ARRAY
 	) {
 		zval_ptr_dtor(&messages);
@@ -390,20 +380,6 @@
 
 	for (
 		zend_hash_internal_pointer_reset_ex(Z_ARRVAL_P(messages), &hp);
-<<<<<<< HEAD
-		zend_hash_get_current_data_ex(Z_ARRVAL_P(messages), (void**)&message, &hp) == SUCCESS && !EG(exception);
-		zend_hash_move_forward_ex(Z_ARRVAL_P(messages), &hp)
-	) {
-		zval *params[1];
-
-		if (Z_TYPE_PP(message) == IS_OBJECT) {
-			params[0] = target;
-			phalcon_call_method_params_w(NULL, *message, SL("setmodel"), 1, params, zend_inline_hash_func(SS("setmodel")), 1 TSRMLS_CC);
-		}
-
-		params[0] = *message;
-		phalcon_call_method_params_w(NULL, this_ptr, SL("appendmessage"), 1, params, zend_inline_hash_func(SS("appendmessage")), 1 TSRMLS_CC);
-=======
 		zend_hash_get_current_data_ex(Z_ARRVAL_P(messages), (void**)&message, &hp) == SUCCESS;
 		zend_hash_move_forward_ex(Z_ARRVAL_P(messages), &hp)
 	) {
@@ -416,7 +392,6 @@
 		if (FAILURE == phalcon_call_method_params(NULL, NULL, this_ptr, SL("appendmessage"), zend_inline_hash_func(SS("appendmessage")) TSRMLS_CC, 1, *message)) {
 			break;
 		}
->>>>>>> 726d814b
 	}
 
 	zval_ptr_dtor(&messages);
@@ -1632,11 +1607,7 @@
 	
 				v = value;
 			} else {
-<<<<<<< HEAD
-				phalcon_array_append(&unique_params, null_value, PH_SEPARATE);
-=======
 				v = null_value;
->>>>>>> 726d814b
 				phalcon_increment(number_empty);
 			}
 	
@@ -3645,11 +3616,7 @@
 	HashTable *ah0, *ah1;
 	HashPosition hp0, hp1;
 	zval **hd;
-<<<<<<< HEAD
-	int i_dynamic_update;
-=======
 	int i_use_dynamic_update; /* To keep static code analyzer happy */
->>>>>>> 726d814b
 
 	PHALCON_MM_GROW();
 
@@ -3677,22 +3644,13 @@
 	 */
 	PHALCON_INIT_VAR(use_dynamic_update);
 	phalcon_call_method_p1(use_dynamic_update, manager, "isusingdynamicupdate", this_ptr);
-<<<<<<< HEAD
-	i_dynamic_update = zend_is_true(use_dynamic_update);
-	if (i_dynamic_update) {
-=======
 	i_use_dynamic_update = zend_is_true(use_dynamic_update);
 	if (i_use_dynamic_update) {
->>>>>>> 726d814b
 	
 		PHALCON_OBS_VAR(snapshot);
 		phalcon_read_property_this(&snapshot, this_ptr, SL("_snapshot"), PH_NOISY_CC);
 		if (Z_TYPE_P(snapshot) != IS_ARRAY) { 
-<<<<<<< HEAD
-			i_dynamic_update = 0;
-=======
 			i_use_dynamic_update = 0;
->>>>>>> 726d814b
 		}
 	}
 	
@@ -3764,11 +3722,7 @@
 				/** 
 				 * When dynamic update is not used we pass every field to the update
 				 */
-<<<<<<< HEAD
-				if (!i_dynamic_update) {
-=======
 				if (!i_use_dynamic_update) {
->>>>>>> 726d814b
 					phalcon_array_append(&fields, field, PH_SEPARATE);
 					phalcon_array_append(&values, value, PH_SEPARATE);
 	
@@ -5342,12 +5296,7 @@
 	}
 
 	if (!replace) {
-<<<<<<< HEAD
-		PHALCON_INIT_VAR(replace);
-		ZVAL_FALSE(replace);
-=======
 		replace = PHALCON_GLOBAL(z_false);
->>>>>>> 726d814b
 	}
 	
 	PHALCON_INIT_VAR(null_value);
@@ -5411,11 +5360,7 @@
 	}
 
 	if (!replace) {
-<<<<<<< HEAD
-		PHALCON_INIT_VAR(replace);
-=======
 		replace = PHALCON_GLOBAL(z_false);
->>>>>>> 726d814b
 		ZVAL_FALSE(replace);
 	}
 	
@@ -5479,12 +5424,7 @@
 	}
 
 	if (!replace) {
-<<<<<<< HEAD
-		PHALCON_INIT_VAR(replace);
-		ZVAL_FALSE(replace);
-=======
 		replace = PHALCON_GLOBAL(z_false);
->>>>>>> 726d814b
 	}
 	
 	null_value = PHALCON_GLOBAL(z_null);
@@ -6398,22 +6338,11 @@
 	}
 	
 	PHALCON_INIT_VAR(extra_method);
-	PHALCON_INIT_VAR(type);
-	
-	/* Check if the method starts with 'findFirst' */
+	
+	/** 
+	 * Check if the method starts with 'findFirst'
+	 */
 	if (phalcon_start_with_str(method, SL("findFirstBy"))) {
-<<<<<<< HEAD
-		ZVAL_STRING(type, "findFirst", 1);
-		phalcon_substr(extra_method, method, 11, 0);
-	}
-	else if (phalcon_start_with_str(method, SL("findBy"))) { /* Check if the method starts with 'find' */
-		ZVAL_STRING(type, "find", 1);
-		phalcon_substr(extra_method, method, 6, 0);
-	}
-	else if (phalcon_start_with_str(method, SL("countBy"))) { /* Check if the method starts with 'count' */
-		ZVAL_STRING(type, "count", 1);
-		phalcon_substr(extra_method, method, 7, 0);
-=======
 		type = "findfirst";
 		phalcon_substr(extra_method, method, 11, 0);
 	}
@@ -6436,7 +6365,6 @@
 			type = "count";
 			phalcon_substr(extra_method, method, 7, 0);
 		}
->>>>>>> 726d814b
 	}
 	
 	/** 
