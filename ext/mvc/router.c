--- conflicted
+++ resolved
@@ -200,7 +200,6 @@
 	zend_declare_property_null(phalcon_mvc_router_ce, SL("_defaultParams"), ZEND_ACC_PROTECTED TSRMLS_CC);
 	zend_declare_property_null(phalcon_mvc_router_ce, SL("_removeExtraSlashes"), ZEND_ACC_PROTECTED TSRMLS_CC);
 	zend_declare_property_null(phalcon_mvc_router_ce, SL("_notFoundPaths"), ZEND_ACC_PROTECTED TSRMLS_CC);
-	zend_declare_property_bool(phalcon_mvc_router_ce, SL("_isExactControllerName"), 0, ZEND_ACC_PROTECTED TSRMLS_CC);
 
 	zend_declare_class_constant_long(phalcon_mvc_router_ce, SL("URI_SOURCE_GET_URL"), 0 TSRMLS_CC);
 	zend_declare_class_constant_long(phalcon_mvc_router_ce, SL("URI_SOURCE_SERVER_REQUEST_URI"), 1 TSRMLS_CC);
@@ -595,12 +594,8 @@
 	HashTable *ah0, *ah1;
 	HashPosition hp0, hp1;
 	zval **hd;
-<<<<<<< HEAD
-	zval *exact = NULL;
-=======
 	zval *dependency_injector, *tmp;
 	zval *match_position = NULL, *converter = NULL;
->>>>>>> 726d814b
 
 	PHALCON_MM_GROW();
 
@@ -818,51 +813,6 @@
 					PHALCON_GET_HKEY(part, ah1, hp1);
 					PHALCON_GET_HVALUE(position);
 
-<<<<<<< HEAD
-					if (Z_TYPE_P(part) != IS_STRING || Z_STRVAL_P(part)[0] != '\0') {
-						if (phalcon_array_isset(matches, position)) {
-							PHALCON_OBS_NVAR(match_position);
-							phalcon_array_fetch(&match_position, matches, position, PH_NOISY);
-
-							/**
-							 * Check if the part has a converter
-							 */
-							if (phalcon_array_isset(converters, part)) {
-								PHALCON_OBS_NVAR(converter);
-								phalcon_array_fetch(&converter, converters, part, PH_NOISY);
-
-								PHALCON_INIT_NVAR(parameters);
-								array_init_size(parameters, 1);
-								phalcon_array_append(&parameters, match_position, 0);
-
-								PHALCON_INIT_NVAR(converted_part);
-								PHALCON_CALL_USER_FUNC_ARRAY(converted_part, converter, parameters);
-								phalcon_array_update_zval(&parts, part, &converted_part, PH_COPY);
-								zend_hash_move_forward_ex(ah1, &hp1);
-								continue;
-							}
-
-							/**
-							 * Update the parts if there is no converter
-							 */
-							phalcon_array_update_zval(&parts, part, &match_position, PH_COPY);
-						} else {
-							/**
-							 * Apply the converters anyway
-							 */
-							if (phalcon_array_isset(converters, part)) {
-								PHALCON_OBS_NVAR(converter);
-								phalcon_array_fetch(&converter, converters, part, PH_NOISY);
-
-								PHALCON_INIT_NVAR(parameters);
-								array_init_size(parameters, 1);
-								phalcon_array_append(&parameters, position, 0);
-
-								PHALCON_INIT_NVAR(converted_part);
-								PHALCON_CALL_USER_FUNC_ARRAY(converted_part, converter, parameters);
-								phalcon_array_update_zval(&parts, part, &converted_part, PH_COPY);
-							}
-=======
 					if (phalcon_array_isset_fetch(&match_position, matches, position)) {
 
 						/**
@@ -896,7 +846,6 @@
 							PHALCON_INIT_NVAR(converted_part);
 							PHALCON_CALL_USER_FUNC_ARRAY(converted_part, converter, parameters);
 							phalcon_array_update_zval(&parts, part, &converted_part, PH_COPY);
->>>>>>> 726d814b
 						}
 					}
 
@@ -959,21 +908,6 @@
 			phalcon_update_property_this(this_ptr, SL("_module"), tmp TSRMLS_CC);
 		}
 
-<<<<<<< HEAD
-		if (phalcon_array_isset_string(parts, SS("\0exact"))) {
-			PHALCON_OBS_VAR(exact);
-			phalcon_array_fetch_string(&exact, parts, SL("\0exact"), PH_NOISY);
-			phalcon_update_property_this(this_ptr, SL("_isExactControllerName"), exact TSRMLS_CC);
-			phalcon_array_unset_string(&parts, SS("\0exact"), PH_SEPARATE);
-		}
-		else {
-			PHALCON_INIT_VAR(exact);
-			ZVAL_FALSE(exact);
-			phalcon_update_property_this(this_ptr, SL("_isExactControllerName"), exact TSRMLS_CC);
-		}
-
-=======
->>>>>>> 726d814b
 		/**
 		 * Check for a controller
 		 */
@@ -1482,15 +1416,4 @@
 	}
 
 	RETURN_MM_FALSE;
-<<<<<<< HEAD
-}
-
-/**
- * Returns whether controller name should not be mangled
- */
-PHP_METHOD(Phalcon_Mvc_Router, isExactControllerName) {
-	RETURN_MEMBER(this_ptr, "_isExactControllerName");
-}
-=======
-}
->>>>>>> 726d814b
+}