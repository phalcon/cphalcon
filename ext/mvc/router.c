--- conflicted
+++ resolved
@@ -561,19 +561,11 @@
 
 	array_init_size(return_value, 5);
 
-<<<<<<< HEAD
-	phalcon_array_update_string(&return_value, SL("namespace"),  namespace_name,  PH_COPY);
-	phalcon_array_update_string(&return_value, SL("module"),     module_name,     PH_COPY);
-	phalcon_array_update_string(&return_value, SL("controller"), controller_name, PH_COPY);
-	phalcon_array_update_string(&return_value, SL("action"),     action_name,     PH_COPY);
-	phalcon_array_update_string(&return_value, SL("params"),     params,          PH_COPY);
-=======
-	phalcon_array_update_string(&return_value, ISL(namespace),  &namespace_name,  PH_COPY);
-	phalcon_array_update_string(&return_value, ISL(module),     &module_name,     PH_COPY);
-	phalcon_array_update_string(&return_value, ISL(controller), &controller_name, PH_COPY);
-	phalcon_array_update_string(&return_value, ISL(action),     &action_name,     PH_COPY);
-	phalcon_array_update_string(&return_value, ISL(params),     &params,          PH_COPY);
->>>>>>> 5d125cbb
+	phalcon_array_update_string(&return_value, ISL(namespace),  namespace_name,  PH_COPY);
+	phalcon_array_update_string(&return_value, ISL(module),     module_name,     PH_COPY);
+	phalcon_array_update_string(&return_value, ISL(controller), controller_name, PH_COPY);
+	phalcon_array_update_string(&return_value, ISL(action),     action_name,     PH_COPY);
+	phalcon_array_update_string(&return_value, ISL(params),     params,          PH_COPY);
 }
 
 /**
@@ -816,76 +808,34 @@
 					PHALCON_GET_HKEY(part, ah1, hp1);
 					PHALCON_GET_HVALUE(position);
 
-<<<<<<< HEAD
-					if (phalcon_array_isset_fetch(&match_position, matches, position)) {
-
-						/**
-						 * Check if the part has a converter
-						 */
-						if (phalcon_array_isset_fetch(&converter, converters, part)) {
-							PHALCON_INIT_NVAR(parameters);
-							array_init_size(parameters, 1);
-							phalcon_array_append(&parameters, match_position, 0);
-
-							PHALCON_INIT_NVAR(converted_part);/**/
-							PHALCON_CALL_USER_FUNC_ARRAY(converted_part, converter, parameters);
-							phalcon_array_update_zval(&parts, part, converted_part, PH_COPY);
-							zend_hash_move_forward_ex(ah1, &hp1);
-							continue;
-						}
-
-						/**
-						 * Update the parts if there is no converter
-						 */
-						phalcon_array_update_zval(&parts, part, match_position, PH_COPY);
-					} else {
-						/**
-						 * Apply the converters anyway
-						 */
-						if (phalcon_array_isset_fetch(&converter, converters, part)) {
-							PHALCON_INIT_NVAR(parameters);
-							array_init_size(parameters, 1);
-							phalcon_array_append(&parameters, position, 0);
-
-							PHALCON_INIT_NVAR(converted_part);/**/
-							PHALCON_CALL_USER_FUNC_ARRAY(converted_part, converter, parameters);
-							phalcon_array_update_zval(&parts, part, converted_part, PH_COPY);
-=======
 					if (Z_TYPE_P(part) != IS_STRING || Z_STRVAL_P(part)[0] != '\0') {
 						if (phalcon_array_isset_fetch(&match_position, matches, position)) {
-							/**
-							 * Check if the part has a converter
-							 */
+							/* Check if the part has a converter */
 							if (phalcon_array_isset_fetch(&converter, converters, part)) {
 								PHALCON_INIT_NVAR(parameters);
 								array_init_size(parameters, 1);
 								phalcon_array_append(&parameters, match_position, 0);
 
-								PHALCON_INIT_NVAR(converted_part);
+								PHALCON_INIT_NVAR(converted_part);/**/
 								PHALCON_CALL_USER_FUNC_ARRAY(converted_part, converter, parameters);
-								phalcon_array_update_zval(&parts, part, &converted_part, PH_COPY);
+								phalcon_array_update_zval(&parts, part, converted_part, PH_COPY);
 								zend_hash_move_forward_ex(ah1, &hp1);
 								continue;
 							}
 
-							/**
-							 * Update the parts if there is no converter
-							 */
-							phalcon_array_update_zval(&parts, part, &match_position, PH_COPY);
+							/* Update the parts if there is no converter */
+							phalcon_array_update_zval(&parts, part, match_position, PH_COPY);
 						} else {
-							/**
-							 * Apply the converters anyway
-							 */
+							/* Apply the converters anyway */
 							if (phalcon_array_isset_fetch(&converter, converters, part)) {
 								PHALCON_INIT_NVAR(parameters);
 								array_init_size(parameters, 1);
 								phalcon_array_append(&parameters, position, 0);
 
-								PHALCON_INIT_NVAR(converted_part);
+								PHALCON_INIT_NVAR(converted_part);/**/
 								PHALCON_CALL_USER_FUNC_ARRAY(converted_part, converter, parameters);
-								phalcon_array_update_zval(&parts, part, &converted_part, PH_COPY);
+								phalcon_array_update_zval(&parts, part, converted_part, PH_COPY);
 							}
->>>>>>> 5d125cbb
 						}
 					}
 
