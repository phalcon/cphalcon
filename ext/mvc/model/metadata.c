--- conflicted
+++ resolved
@@ -546,11 +546,7 @@
 	} else if (!zend_is_true(replace)) {
 		PHALCON_OBS_VAR(arr);
 		phalcon_array_fetch(&arr, meta_data, key, PH_NOISY);
-<<<<<<< HEAD
-		
-=======
-
->>>>>>> 726d814b
+
 		PHALCON_OBS_VAR(value);
 		phalcon_array_fetch(&value, arr, index, PH_NOISY);
 
@@ -558,19 +554,11 @@
 		phalcon_is_iterable(value, &ah2, &hp2, 0, 0);
 
 		while (zend_hash_get_current_data_ex(ah2, (void**) &hd, &hp2) == SUCCESS) {
-<<<<<<< HEAD
-
-=======
->>>>>>> 726d814b
 			zval key2 = phalcon_get_current_key_w(ah2, &hp2);
 
 			if (!phalcon_array_isset(data, &key2)) {
 				phalcon_array_update_zval(&data, &key2, hd, PH_COPY | PH_SEPARATE);
-<<<<<<< HEAD
-			} 
-=======
 			}
->>>>>>> 726d814b
 
 			zend_hash_move_forward_ex(ah2, &hp2);
 		}
