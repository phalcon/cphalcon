
/*
  +------------------------------------------------------------------------+
  | Phalcon Framework                                                      |
  +------------------------------------------------------------------------+
  | Copyright (c) 2011-2014 Phalcon Team (http://www.phalconphp.com)       |
  +------------------------------------------------------------------------+
  | This source file is subject to the New BSD License that is bundled     |
  | with this package in the file docs/LICENSE.txt.                        |
  |                                                                        |
  | If you did not receive a copy of the license and are unable to         |
  | obtain it through the world-wide-web, please send an email             |
  | to license@phalconphp.com so we can send you a copy immediately.       |
  +------------------------------------------------------------------------+
  | Authors: Andres Gutierrez <andres@phalconphp.com>                      |
  |          Eduar Carvajal <eduar@phalconphp.com>                         |
  |          Kenji Minamoto <kenji.minamoto@gmail.com>                     |
  +------------------------------------------------------------------------+
*/

#include "mvc/model/query.h"
#include "mvc/model/queryinterface.h"
#include "mvc/model/query/scanner.h"
#include "mvc/model/query/phql.h"
#include "mvc/model/query/status.h"
#include "mvc/model/resultset/complex.h"
#include "mvc/model/resultset/simple.h"
#include "mvc/model/exception.h"
#include "mvc/model/managerinterface.h"
#include "mvc/model/metadatainterface.h"
#include "mvc/model/row.h"
#include "cache/backendinterface.h"
#include "diinterface.h"
#include "di/injectionawareinterface.h"
#include "db/rawvalue.h"

#include "kernel/main.h"
#include "kernel/memory.h"
#include "kernel/object.h"
#include "kernel/fcall.h"
#include "kernel/exception.h"
#include "kernel/array.h"
#include "kernel/concat.h"
#include "kernel/operators.h"
#include "kernel/string.h"
#include "kernel/framework/orm.h"
#include "kernel/hash.h"
#include "kernel/file.h"

#include "interned-strings.h"

/**
 * Phalcon\Mvc\Model\Query
 *
 * This class takes a PHQL intermediate representation and executes it.
 *
 *<code>
 *
 * $phql = "SELECT c.price*0.16 AS taxes, c.* FROM Cars AS c JOIN Brands AS b
 *          WHERE b.name = :name: ORDER BY c.name";
 *
 * $result = $manager->executeQuery($phql, array(
 *   'name' => 'Lamborghini'
 * ));
 *
 * foreach ($result as $row) {
 *   echo "Name: ", $row->cars->name, "\n";
 *   echo "Price: ", $row->cars->price, "\n";
 *   echo "Taxes: ", $row->taxes, "\n";
 * }
 *
 *</code>
 */
zend_class_entry *phalcon_mvc_model_query_ce;

PHP_METHOD(Phalcon_Mvc_Model_Query, __construct);
PHP_METHOD(Phalcon_Mvc_Model_Query, setDI);
PHP_METHOD(Phalcon_Mvc_Model_Query, getDI);
PHP_METHOD(Phalcon_Mvc_Model_Query, setUniqueRow);
PHP_METHOD(Phalcon_Mvc_Model_Query, getUniqueRow);
PHP_METHOD(Phalcon_Mvc_Model_Query, _getQualified);
PHP_METHOD(Phalcon_Mvc_Model_Query, _getCallArgument);
PHP_METHOD(Phalcon_Mvc_Model_Query, _getFunctionCall);
PHP_METHOD(Phalcon_Mvc_Model_Query, _getExpression);
PHP_METHOD(Phalcon_Mvc_Model_Query, _getSelectColumn);
PHP_METHOD(Phalcon_Mvc_Model_Query, _getTable);
PHP_METHOD(Phalcon_Mvc_Model_Query, _getJoin);
PHP_METHOD(Phalcon_Mvc_Model_Query, _getJoinType);
PHP_METHOD(Phalcon_Mvc_Model_Query, _getSingleJoin);
PHP_METHOD(Phalcon_Mvc_Model_Query, _getMultiJoin);
PHP_METHOD(Phalcon_Mvc_Model_Query, _getJoins);
PHP_METHOD(Phalcon_Mvc_Model_Query, _getOrderClause);
PHP_METHOD(Phalcon_Mvc_Model_Query, _getGroupClause);
PHP_METHOD(Phalcon_Mvc_Model_Query, _getLimitClause);
PHP_METHOD(Phalcon_Mvc_Model_Query, _prepareSelect);
PHP_METHOD(Phalcon_Mvc_Model_Query, _prepareInsert);
PHP_METHOD(Phalcon_Mvc_Model_Query, _prepareUpdate);
PHP_METHOD(Phalcon_Mvc_Model_Query, _prepareDelete);
PHP_METHOD(Phalcon_Mvc_Model_Query, parse);
PHP_METHOD(Phalcon_Mvc_Model_Query, cache);
PHP_METHOD(Phalcon_Mvc_Model_Query, getCacheOptions);
PHP_METHOD(Phalcon_Mvc_Model_Query, getCache);
PHP_METHOD(Phalcon_Mvc_Model_Query, _executeSelect);
PHP_METHOD(Phalcon_Mvc_Model_Query, _executeInsert);
PHP_METHOD(Phalcon_Mvc_Model_Query, _getRelatedRecords);
PHP_METHOD(Phalcon_Mvc_Model_Query, _executeUpdate);
PHP_METHOD(Phalcon_Mvc_Model_Query, _executeDelete);
PHP_METHOD(Phalcon_Mvc_Model_Query, execute);
PHP_METHOD(Phalcon_Mvc_Model_Query, getSingleResult);
PHP_METHOD(Phalcon_Mvc_Model_Query, setType);
PHP_METHOD(Phalcon_Mvc_Model_Query, getType);
PHP_METHOD(Phalcon_Mvc_Model_Query, setBindParams);
PHP_METHOD(Phalcon_Mvc_Model_Query, getBindParams);
PHP_METHOD(Phalcon_Mvc_Model_Query, setBindTypes);
PHP_METHOD(Phalcon_Mvc_Model_Query, getBindTypes);
PHP_METHOD(Phalcon_Mvc_Model_Query, setIntermediate);
PHP_METHOD(Phalcon_Mvc_Model_Query, getIntermediate);

ZEND_BEGIN_ARG_INFO_EX(arginfo_phalcon_mvc_model_query_setuniquerow, 0, 0, 1)
	ZEND_ARG_INFO(0, uniqueRow)
ZEND_END_ARG_INFO()

ZEND_BEGIN_ARG_INFO_EX(arginfo_phalcon_mvc_model_query_cache, 0, 0, 1)
	ZEND_ARG_INFO(0, cacheOptions)
ZEND_END_ARG_INFO()

ZEND_BEGIN_ARG_INFO_EX(arginfo_phalcon_mvc_model_query_getsingleresult, 0, 0, 0)
	ZEND_ARG_INFO(0, bindParams)
	ZEND_ARG_INFO(0, bindTypes)
ZEND_END_ARG_INFO()

ZEND_BEGIN_ARG_INFO_EX(arginfo_phalcon_mvc_model_query_settype, 0, 0, 1)
	ZEND_ARG_INFO(0, type)
ZEND_END_ARG_INFO()

ZEND_BEGIN_ARG_INFO_EX(arginfo_phalcon_mvc_model_query_setbindparams, 0, 0, 1)
	ZEND_ARG_INFO(0, bindParams)
ZEND_END_ARG_INFO()

ZEND_BEGIN_ARG_INFO_EX(arginfo_phalcon_mvc_model_query_setbindtypes, 0, 0, 1)
	ZEND_ARG_INFO(0, bindTypes)
ZEND_END_ARG_INFO()

ZEND_BEGIN_ARG_INFO_EX(arginfo_phalcon_mvc_model_query_setintermediate, 0, 0, 1)
	ZEND_ARG_INFO(0, intermediate)
ZEND_END_ARG_INFO()

static const zend_function_entry phalcon_mvc_model_query_method_entry[] = {
	PHP_ME(Phalcon_Mvc_Model_Query, __construct, arginfo_phalcon_mvc_model_queryinterface___construct, ZEND_ACC_PUBLIC|ZEND_ACC_CTOR)
	PHP_ME(Phalcon_Mvc_Model_Query, setDI, arginfo_phalcon_di_injectionawareinterface_setdi, ZEND_ACC_PUBLIC)
	PHP_ME(Phalcon_Mvc_Model_Query, getDI, arginfo_phalcon_di_injectionawareinterface_getdi, ZEND_ACC_PUBLIC)
	PHP_ME(Phalcon_Mvc_Model_Query, setUniqueRow, arginfo_phalcon_mvc_model_query_setuniquerow, ZEND_ACC_PUBLIC)
	PHP_ME(Phalcon_Mvc_Model_Query, getUniqueRow, NULL, ZEND_ACC_PUBLIC)
	PHP_ME(Phalcon_Mvc_Model_Query, _getQualified, NULL, ZEND_ACC_PROTECTED)
	PHP_ME(Phalcon_Mvc_Model_Query, _getCallArgument, NULL, ZEND_ACC_PROTECTED)
	PHP_ME(Phalcon_Mvc_Model_Query, _getFunctionCall, NULL, ZEND_ACC_PROTECTED)
	PHP_ME(Phalcon_Mvc_Model_Query, _getExpression, NULL, ZEND_ACC_PROTECTED)
	PHP_ME(Phalcon_Mvc_Model_Query, _getSelectColumn, NULL, ZEND_ACC_PROTECTED)
	PHP_ME(Phalcon_Mvc_Model_Query, _getTable, NULL, ZEND_ACC_PROTECTED)
	PHP_ME(Phalcon_Mvc_Model_Query, _getJoin, NULL, ZEND_ACC_PROTECTED)
	PHP_ME(Phalcon_Mvc_Model_Query, _getJoinType, NULL, ZEND_ACC_PROTECTED)
	PHP_ME(Phalcon_Mvc_Model_Query, _getSingleJoin, NULL, ZEND_ACC_PROTECTED)
	PHP_ME(Phalcon_Mvc_Model_Query, _getMultiJoin, NULL, ZEND_ACC_PROTECTED)
	PHP_ME(Phalcon_Mvc_Model_Query, _getJoins, NULL, ZEND_ACC_PROTECTED)
	PHP_ME(Phalcon_Mvc_Model_Query, _getOrderClause, NULL, ZEND_ACC_PROTECTED)
	PHP_ME(Phalcon_Mvc_Model_Query, _getGroupClause, NULL, ZEND_ACC_PROTECTED)
	PHP_ME(Phalcon_Mvc_Model_Query, _getLimitClause, NULL, ZEND_ACC_PROTECTED)
	PHP_ME(Phalcon_Mvc_Model_Query, _prepareSelect, NULL, ZEND_ACC_PROTECTED)
	PHP_ME(Phalcon_Mvc_Model_Query, _prepareInsert, NULL, ZEND_ACC_PROTECTED)
	PHP_ME(Phalcon_Mvc_Model_Query, _prepareUpdate, NULL, ZEND_ACC_PROTECTED)
	PHP_ME(Phalcon_Mvc_Model_Query, _prepareDelete, NULL, ZEND_ACC_PROTECTED)
	PHP_ME(Phalcon_Mvc_Model_Query, parse, NULL, ZEND_ACC_PUBLIC)
	PHP_ME(Phalcon_Mvc_Model_Query, cache, arginfo_phalcon_mvc_model_query_cache, ZEND_ACC_PUBLIC)
	PHP_ME(Phalcon_Mvc_Model_Query, getCacheOptions, NULL, ZEND_ACC_PUBLIC)
	PHP_ME(Phalcon_Mvc_Model_Query, getCache, NULL, ZEND_ACC_PUBLIC)
	PHP_ME(Phalcon_Mvc_Model_Query, _executeSelect, NULL, ZEND_ACC_PROTECTED)
	PHP_ME(Phalcon_Mvc_Model_Query, _executeInsert, NULL, ZEND_ACC_PROTECTED)
	PHP_ME(Phalcon_Mvc_Model_Query, _getRelatedRecords, NULL, ZEND_ACC_PROTECTED)
	PHP_ME(Phalcon_Mvc_Model_Query, _executeUpdate, NULL, ZEND_ACC_PROTECTED)
	PHP_ME(Phalcon_Mvc_Model_Query, _executeDelete, NULL, ZEND_ACC_PROTECTED)
	PHP_ME(Phalcon_Mvc_Model_Query, execute, arginfo_phalcon_mvc_model_queryinterface_execute, ZEND_ACC_PUBLIC)
	PHP_ME(Phalcon_Mvc_Model_Query, getSingleResult, arginfo_phalcon_mvc_model_query_getsingleresult, ZEND_ACC_PUBLIC)
	PHP_ME(Phalcon_Mvc_Model_Query, setType, arginfo_phalcon_mvc_model_query_settype, ZEND_ACC_PUBLIC)
	PHP_ME(Phalcon_Mvc_Model_Query, getType, NULL, ZEND_ACC_PUBLIC)
	PHP_ME(Phalcon_Mvc_Model_Query, setBindParams, arginfo_phalcon_mvc_model_query_setbindparams, ZEND_ACC_PUBLIC)
	PHP_ME(Phalcon_Mvc_Model_Query, getBindParams, NULL, ZEND_ACC_PUBLIC)
	PHP_ME(Phalcon_Mvc_Model_Query, setBindTypes, arginfo_phalcon_mvc_model_query_setbindtypes, ZEND_ACC_PUBLIC)
	PHP_ME(Phalcon_Mvc_Model_Query, getBindTypes, NULL, ZEND_ACC_PUBLIC)
	PHP_ME(Phalcon_Mvc_Model_Query, setIntermediate, arginfo_phalcon_mvc_model_query_setintermediate, ZEND_ACC_PUBLIC)
	PHP_ME(Phalcon_Mvc_Model_Query, getIntermediate, NULL, ZEND_ACC_PUBLIC)
	PHP_FE_END
};

/**
 * Phalcon\Mvc\Model\Query initializer
 */
PHALCON_INIT_CLASS(Phalcon_Mvc_Model_Query){

	PHALCON_REGISTER_CLASS(Phalcon\\Mvc\\Model, Query, mvc_model_query, phalcon_mvc_model_query_method_entry, 0);

	zend_declare_property_null(phalcon_mvc_model_query_ce, SL("_dependencyInjector"), ZEND_ACC_PROTECTED TSRMLS_CC);
	zend_declare_property_null(phalcon_mvc_model_query_ce, SL("_manager"), ZEND_ACC_PROTECTED TSRMLS_CC);
	zend_declare_property_null(phalcon_mvc_model_query_ce, SL("_metaData"), ZEND_ACC_PROTECTED TSRMLS_CC);
	zend_declare_property_null(phalcon_mvc_model_query_ce, SL("_type"), ZEND_ACC_PROTECTED TSRMLS_CC);
	zend_declare_property_null(phalcon_mvc_model_query_ce, SL("_phql"), ZEND_ACC_PROTECTED TSRMLS_CC);
	zend_declare_property_null(phalcon_mvc_model_query_ce, SL("_ast"), ZEND_ACC_PROTECTED TSRMLS_CC);
	zend_declare_property_null(phalcon_mvc_model_query_ce, SL("_intermediate"), ZEND_ACC_PROTECTED TSRMLS_CC);
	zend_declare_property_null(phalcon_mvc_model_query_ce, SL("_models"), ZEND_ACC_PROTECTED TSRMLS_CC);
	zend_declare_property_null(phalcon_mvc_model_query_ce, SL("_sqlAliases"), ZEND_ACC_PROTECTED TSRMLS_CC);
	zend_declare_property_null(phalcon_mvc_model_query_ce, SL("_sqlAliasesModels"), ZEND_ACC_PROTECTED TSRMLS_CC);
	zend_declare_property_null(phalcon_mvc_model_query_ce, SL("_sqlModelsAliases"), ZEND_ACC_PROTECTED TSRMLS_CC);
	zend_declare_property_null(phalcon_mvc_model_query_ce, SL("_sqlAliasesModelsInstances"), ZEND_ACC_PROTECTED TSRMLS_CC);
	zend_declare_property_null(phalcon_mvc_model_query_ce, SL("_sqlColumnAliases"), ZEND_ACC_PROTECTED TSRMLS_CC);
	zend_declare_property_null(phalcon_mvc_model_query_ce, SL("_modelsInstances"), ZEND_ACC_PROTECTED TSRMLS_CC);
	zend_declare_property_null(phalcon_mvc_model_query_ce, SL("_cache"), ZEND_ACC_PROTECTED TSRMLS_CC);
	zend_declare_property_null(phalcon_mvc_model_query_ce, SL("_cacheOptions"), ZEND_ACC_PROTECTED TSRMLS_CC);
	zend_declare_property_null(phalcon_mvc_model_query_ce, SL("_uniqueRow"), ZEND_ACC_PROTECTED TSRMLS_CC);
	zend_declare_property_null(phalcon_mvc_model_query_ce, SL("_bindParams"), ZEND_ACC_PROTECTED TSRMLS_CC);
	zend_declare_property_null(phalcon_mvc_model_query_ce, SL("_bindTypes"), ZEND_ACC_PROTECTED TSRMLS_CC);
	zend_declare_property_null(phalcon_mvc_model_query_ce, SL("_irPhqlCache"), ZEND_ACC_STATIC|ZEND_ACC_PROTECTED TSRMLS_CC);

	zend_declare_class_constant_long(phalcon_mvc_model_query_ce, SL("TYPE_SELECT"), 309 TSRMLS_CC);
	zend_declare_class_constant_long(phalcon_mvc_model_query_ce, SL("TYPE_INSERT"), 306 TSRMLS_CC);
	zend_declare_class_constant_long(phalcon_mvc_model_query_ce, SL("TYPE_UPDATE"), 300 TSRMLS_CC);
	zend_declare_class_constant_long(phalcon_mvc_model_query_ce, SL("TYPE_DELETE"), 303 TSRMLS_CC);

	zend_class_implements(phalcon_mvc_model_query_ce TSRMLS_CC, 2, phalcon_mvc_model_queryinterface_ce, phalcon_di_injectionawareinterface_ce);

	return SUCCESS;
}

/**
 * Phalcon\Mvc\Model\Query constructor
 *
 * @param string $phql
 * @param Phalcon\DiInterface $dependencyInjector
 */
PHP_METHOD(Phalcon_Mvc_Model_Query, __construct){

	zval *phql = NULL, *dependency_injector = NULL;

	phalcon_fetch_params(0, 0, 2, &phql, &dependency_injector);
	
	if (phql && Z_TYPE_P(phql) != IS_NULL) {
		phalcon_update_property_this(this_ptr, SL("_phql"), phql TSRMLS_CC);
	}

	if (dependency_injector && Z_TYPE_P(dependency_injector) == IS_OBJECT) {
		PHALCON_MM_GROW();
		phalcon_call_method_p1_noret(this_ptr, "setdi", dependency_injector);
		PHALCON_MM_RESTORE();
	}
}

/**
 * Sets the dependency injection container
 *
 * @param Phalcon\DiInterface $dependencyInjector
 */
PHP_METHOD(Phalcon_Mvc_Model_Query, setDI){

	zval *dependency_injector, *service = NULL, *manager;
	zval *meta_data;

	PHALCON_MM_GROW();

	phalcon_fetch_params(1, 1, 0, &dependency_injector);
	PHALCON_VERIFY_INTERFACE_EX(dependency_injector, phalcon_diinterface_ce, phalcon_mvc_model_exception_ce, 1);
	
	PHALCON_INIT_VAR(service);
	PHALCON_ZVAL_MAYBE_INTERNED_STRING(service, phalcon_interned_modelsManager);
	
	PHALCON_INIT_VAR(manager);
	phalcon_call_method_p1(manager, dependency_injector, "getshared", service);
	if (Z_TYPE_P(manager) != IS_OBJECT) {
		PHALCON_THROW_EXCEPTION_STR(phalcon_mvc_model_exception_ce, "Injected service 'modelsManager' is invalid");
		return;
	}
	
	PHALCON_VERIFY_INTERFACE(manager, phalcon_mvc_model_managerinterface_ce);

	PHALCON_INIT_NVAR(service);
	PHALCON_ZVAL_MAYBE_INTERNED_STRING(service, phalcon_interned_modelsMetadata);
	
	PHALCON_INIT_VAR(meta_data);
	phalcon_call_method_p1(meta_data, dependency_injector, "getshared", service);
	if (Z_TYPE_P(meta_data) != IS_OBJECT) {
		PHALCON_THROW_EXCEPTION_STR(phalcon_mvc_model_exception_ce, "Injected service 'modelsMetadata' is invalid");
		return;
	}
	
	PHALCON_VERIFY_INTERFACE(meta_data, phalcon_mvc_model_metadatainterface_ce);

	phalcon_update_property_this(this_ptr, SL("_manager"), manager TSRMLS_CC);
	phalcon_update_property_this(this_ptr, SL("_metaData"), meta_data TSRMLS_CC);
	phalcon_update_property_this(this_ptr, SL("_dependencyInjector"), dependency_injector TSRMLS_CC);
	
	PHALCON_MM_RESTORE();
}

/**
 * Returns the dependency injection container
 *
 * @return Phalcon\DiInterface
 */
PHP_METHOD(Phalcon_Mvc_Model_Query, getDI){


	RETURN_MEMBER(this_ptr, "_dependencyInjector");
}

/**
 * Tells to the query if only the first row in the resultset must be returned
 *
 * @param boolean $uniqueRow
 * @return Phalcon\Mvc\Model\Query
 */
PHP_METHOD(Phalcon_Mvc_Model_Query, setUniqueRow){

	zval *unique_row;

	phalcon_fetch_params(0, 1, 0, &unique_row);
	
	phalcon_update_property_this(this_ptr, SL("_uniqueRow"), unique_row TSRMLS_CC);
	RETURN_THISW();
}

/**
 * Check if the query is programmed to get only the first row in the resultset
 *
 * @return boolean
 */
PHP_METHOD(Phalcon_Mvc_Model_Query, getUniqueRow){


	RETURN_MEMBER(this_ptr, "_uniqueRow");
}

/**
 * Replaces the model's name to its source name in a qualifed-name expression
 *
 * @param array $expr
 * @return string
 */
PHP_METHOD(Phalcon_Mvc_Model_Query, _getQualified){

	zval *expr, *column_name, *sql_column_aliases;
	zval *meta_data, *column_domain;
	zval *source, *exception_message = NULL;
	zval *model = NULL, *column_map = NULL, *real_column_name = NULL;
	zval *has_model = NULL, *models_instances;
	zval *has_attribute = NULL, *models, *class_name;
	HashTable *ah0;
	HashPosition hp0;
	zval **hd;

	zval *s_qualified;

	PHALCON_MM_GROW();

	phalcon_fetch_params(1, 1, 0, &expr);
	
	PHALCON_OBS_VAR(column_name);
	phalcon_array_fetch_string(&column_name, expr, ISL(name), PH_NOISY);
	
	sql_column_aliases = phalcon_fetch_nproperty_this(this_ptr, SL("_sqlColumnAliases"), PH_NOISY_CC);
	
	/** 
	 * Check if the qualified name is a column alias
	 */
	if (phalcon_array_isset(sql_column_aliases, column_name)) {
		array_init_size(return_value, 2);
		MAKE_STD_ZVAL(s_qualified);
		PHALCON_ZVAL_MAYBE_INTERNED_STRING(s_qualified, phalcon_interned_qualified);
		add_assoc_zval_ex(return_value, ISS(type), s_qualified);
		phalcon_array_update_string(&return_value, ISL(name), &column_name, PH_COPY);
		RETURN_MM();
	}
	
	meta_data = phalcon_fetch_nproperty_this(this_ptr, SL("_metaData"), PH_NOISY_CC);
	
	/** 
	 * Check if the qualified name has a domain
	 */
	if (phalcon_array_isset_string(expr, SS("domain"))) {
		zval *sql_aliases;

		PHALCON_OBS_VAR(column_domain);
		phalcon_array_fetch_string(&column_domain, expr, ISL(domain), PH_NOISY);
	
		sql_aliases = phalcon_fetch_nproperty_this(this_ptr, SL("_sqlAliases"), PH_NOISY_CC);
	
		/** 
		 * The column has a domain, we need to check if it's an alias
		 */
		if (!phalcon_array_isset_fetch(&source, sql_aliases, column_domain)) {
			zval *phql = phalcon_fetch_nproperty_this(this_ptr, SL("_phql"), PH_NOISY_CC);
	
			PHALCON_INIT_VAR(exception_message);
			PHALCON_CONCAT_SVSV(exception_message, "Unknown model or alias '", column_domain, "' (1), when preparing: ", phql);
			PHALCON_THROW_EXCEPTION_ZVAL(phalcon_mvc_model_exception_ce, exception_message);
			return;
		}
	
		/** 
		 * Change the selected column by its real name on its mapped table
		 */
		if (PHALCON_GLOBAL(orm).column_renaming) {
	
			/** 
			 * Retrieve the corresponding model by its alias
			 */
			zval *sql_aliases_models_instances = phalcon_fetch_nproperty_this(this_ptr, SL("_sqlAliasesModelsInstances"), PH_NOISY_CC);
	
			/** 
			 * We need to model instance to retrieve the reversed column map
			 */
			if (!phalcon_array_isset(sql_aliases_models_instances, column_domain)) {
				zval *phql = phalcon_fetch_nproperty_this(this_ptr, SL("_phql"), PH_NOISY_CC);
	
				PHALCON_INIT_NVAR(exception_message);
				PHALCON_CONCAT_SVSV(exception_message, "There is no model related to model or alias '", column_domain, "', when executing: ", phql);
				PHALCON_THROW_EXCEPTION_ZVAL(phalcon_mvc_model_exception_ce, exception_message);
				return;
			}
	
			PHALCON_OBS_VAR(model);
			phalcon_array_fetch(&model, sql_aliases_models_instances, column_domain, PH_NOISY);
	
			PHALCON_INIT_VAR(column_map);
			phalcon_call_method_p1(column_map, meta_data, "getreversecolumnmap", model);
		} else {
			PHALCON_INIT_NVAR(column_map);
		}
	
		if (Z_TYPE_P(column_map) == IS_ARRAY) { 
			if (phalcon_array_isset(column_map, column_name)) {
				PHALCON_OBS_VAR(real_column_name);
				phalcon_array_fetch(&real_column_name, column_map, column_name, PH_NOISY);
			} else {
				zval *phql = phalcon_fetch_nproperty_this(this_ptr, SL("_phql"), PH_NOISY_CC);
	
				PHALCON_INIT_NVAR(exception_message);
				PHALCON_CONCAT_SVSVSV(exception_message, "Column '", column_name, "' doesn't belong to the model or alias '", column_domain, "', when executing: ", phql);
				PHALCON_THROW_EXCEPTION_ZVAL(phalcon_mvc_model_exception_ce, exception_message);
				return;
			}
		} else {
			PHALCON_CPY_WRT(real_column_name, column_name);
		}
	} else {
		long int number = 0;

		/** 
		 * If the column IR doesn't have a domain, we must check for ambiguities
		 */
		PHALCON_INIT_VAR(has_model);
		ZVAL_FALSE(has_model);
	
		PHALCON_OBS_VAR(models_instances);
		phalcon_read_property_this(&models_instances, this_ptr, SL("_modelsInstances"), PH_NOISY_CC);
	
		phalcon_is_iterable(models_instances, &ah0, &hp0, 0, 0);
	
		while (zend_hash_get_current_data_ex(ah0, (void**) &hd, &hp0) == SUCCESS) {
	
			PHALCON_GET_HVALUE(model);
	
			/** 
			 * Check if the atribute belongs to the current model
			 */
			PHALCON_INIT_NVAR(has_attribute);
			phalcon_call_method_p2(has_attribute, meta_data, "hasattribute", model, column_name);
			if (zend_is_true(has_attribute)) {
<<<<<<< HEAD
				phalcon_increment(number);
				if (PHALCON_GT_LONG(number, 1)) {
					PHALCON_OBS_NVAR(phql);
					phalcon_read_property_this(&phql, this_ptr, SL("_phql"), PH_NOISY_CC);
=======
				++number;
				if (number > 1) {
					zval *phql = phalcon_fetch_nproperty_this(this_ptr, SL("_phql"), PH_NOISY_CC);
>>>>>>> 726d814b
	
					PHALCON_INIT_NVAR(exception_message);
					PHALCON_CONCAT_SVSV(exception_message, "The column '", column_name, "' is ambiguous, when preparing: ", phql);
					PHALCON_THROW_EXCEPTION_ZVAL(phalcon_mvc_model_exception_ce, exception_message);
					return;
				}
	
				PHALCON_CPY_WRT(has_model, model);
			}
	
			zend_hash_move_forward_ex(ah0, &hp0);
		}
	
		/** 
		 * After check in every model, the column does not belong to any of the selected
		 * models
		 */
		if (PHALCON_IS_FALSE(has_model)) {
			zval *phql = phalcon_fetch_nproperty_this(this_ptr, SL("_phql"), PH_NOISY_CC);
	
			PHALCON_INIT_NVAR(exception_message);
			PHALCON_CONCAT_SVSV(exception_message, "Column '", column_name, "' doesn't belong to any of the selected models (1), when preparing: ", phql);
			PHALCON_THROW_EXCEPTION_ZVAL(phalcon_mvc_model_exception_ce, exception_message);
			return;
		}
	
		/** 
		 * Check if the _models property is correctly prepared
		 */
		PHALCON_OBS_VAR(models);
		phalcon_read_property_this(&models, this_ptr, SL("_models"), PH_NOISY_CC);
		if (Z_TYPE_P(models) != IS_ARRAY) { 
			PHALCON_THROW_EXCEPTION_STR(phalcon_mvc_model_exception_ce, "The models list was not loaded correctly");
			return;
		}
	
		/** 
		 * Obtain the model's source from the _models list
		 */
		PHALCON_INIT_VAR(class_name);
		phalcon_get_class(class_name, has_model, 0 TSRMLS_CC);
		if (!phalcon_array_isset_fetch(&source, models, class_name)) {
			zval *phql = phalcon_fetch_nproperty_this(this_ptr, SL("_phql"), PH_NOISY_CC);
	
			PHALCON_INIT_NVAR(exception_message);
			PHALCON_CONCAT_SVSV(exception_message, "Column '", column_name, "' doesn't belong to any of the selected models (2), when preparing: ", phql);
			PHALCON_THROW_EXCEPTION_ZVAL(phalcon_mvc_model_exception_ce, exception_message);
			return;
		}
	
		/** 
		 * Rename the column
		 */
		if (PHALCON_GLOBAL(orm).column_renaming) {
			PHALCON_INIT_NVAR(column_map);
			phalcon_call_method_p1(column_map, meta_data, "getreversecolumnmap", has_model);
		} else {
			PHALCON_INIT_NVAR(column_map);
		}
	
		if (Z_TYPE_P(column_map) == IS_ARRAY) {
	
			/** 
			 * The real column name is in the column map
			 */
			if (phalcon_array_isset(column_map, column_name)) {
				PHALCON_OBS_NVAR(real_column_name);
				phalcon_array_fetch(&real_column_name, column_map, column_name, PH_NOISY);
			} else {
				zval *phql = phalcon_fetch_nproperty_this(this_ptr, SL("_phql"), PH_NOISY_CC);
	
				PHALCON_INIT_NVAR(exception_message);
				PHALCON_CONCAT_SVSV(exception_message, "Column '", column_name, "' doesn't belong to any of the selected models (3), when preparing: ", phql);
				PHALCON_THROW_EXCEPTION_ZVAL(phalcon_mvc_model_exception_ce, exception_message);
				return;
			}
		} else {
			PHALCON_CPY_WRT(real_column_name, column_name);
		}
	}
	
	/** 
	 * Create an array with the qualified info
	 */
	MAKE_STD_ZVAL(s_qualified);
	PHALCON_ZVAL_MAYBE_INTERNED_STRING(s_qualified, phalcon_interned_qualified);
	array_init_size(return_value, 4);
	add_assoc_zval_ex(return_value, ISS(type), s_qualified);
	phalcon_array_update_string(&return_value, ISL(domain), &source, PH_COPY);
	phalcon_array_update_string(&return_value, ISL(name), &real_column_name, PH_COPY);
	phalcon_array_update_string(&return_value, ISL(balias), &column_name, PH_COPY);
	
	RETURN_MM();
}

/**
 * Resolves a expression in a single call argument
 *
 * @param array $argument
 * @return string
 */
PHP_METHOD(Phalcon_Mvc_Model_Query, _getCallArgument){

	zval *argument, *argument_type;

	PHALCON_MM_GROW();

	phalcon_fetch_params(1, 1, 0, &argument);
	
	PHALCON_OBS_VAR(argument_type);
	phalcon_array_fetch_string(&argument_type, argument, ISL(type), PH_NOISY);
	if (PHALCON_IS_LONG(argument_type, PHQL_T_STARALL)) {
		zval *s_all;
		MAKE_STD_ZVAL(s_all);
		PHALCON_ZVAL_MAYBE_INTERNED_STRING(s_all, phalcon_interned_all);
		array_init_size(return_value, 1);
		add_assoc_zval_ex(return_value, ISS(type), s_all);
		RETURN_MM();
	}
	
	phalcon_call_method_p1(return_value, this_ptr, "_getexpression", argument);
	RETURN_MM();
}

/**
 * Resolves a expression in a single call argument
 *
 * @param array $expr
 * @return string
 */
PHP_METHOD(Phalcon_Mvc_Model_Query, _getFunctionCall){

	zval *expr, *name, *arguments, *function_args = NULL, *argument = NULL;
	zval *argument_expr = NULL;
	HashTable *ah0;
	HashPosition hp0;
	zval **hd;
	int distinct;

	zval *s_functionCall;

	PHALCON_MM_GROW();

	phalcon_fetch_params(1, 1, 0, &expr);
	
	array_init_size(return_value, 4);

	PHALCON_OBS_VAR(name);
	phalcon_array_fetch_string(&name, expr, ISL(name), PH_NOISY);
	if (phalcon_array_isset_string_fetch(&arguments, expr, SS("arguments"))) {

		distinct = phalcon_array_isset_string(expr, SS("distinct")) ? 1 : 0;
	
		if (phalcon_array_isset_long(arguments, 0)) {
	
			/** 
			 * There are more than one argument
			 */
			PHALCON_INIT_VAR(function_args);
			array_init_size(function_args, zend_hash_num_elements(Z_ARRVAL_P(arguments)));
	
			phalcon_is_iterable(arguments, &ah0, &hp0, 0, 0);
	
			while (zend_hash_get_current_data_ex(ah0, (void**) &hd, &hp0) == SUCCESS) {
	
				PHALCON_GET_HVALUE(argument);
	
				PHALCON_INIT_NVAR(argument_expr);
				phalcon_call_method_p1(argument_expr, this_ptr, "_getcallargument", argument);
				phalcon_array_append(&function_args, argument_expr, 0);
	
				zend_hash_move_forward_ex(ah0, &hp0);
			}
	
		} else {
			/** 
			 * There is only one argument
			 */
			PHALCON_INIT_NVAR(argument_expr);
			phalcon_call_method_p1(argument_expr, this_ptr, "_getcallargument", arguments);
	
			PHALCON_INIT_NVAR(function_args);
			array_init_size(function_args, 1);
			phalcon_array_append(&function_args, argument_expr, 0);
		}
	
		MAKE_STD_ZVAL(s_functionCall);
		PHALCON_ZVAL_MAYBE_INTERNED_STRING(s_functionCall, phalcon_interned_functionCall);
		add_assoc_zval_ex(return_value, ISS(type), s_functionCall);
		phalcon_array_update_string(&return_value, ISL(name), &name, PH_COPY);
		phalcon_array_update_string(&return_value, ISL(arguments), &function_args, PH_COPY);

		if (distinct) {
			add_assoc_bool_ex(return_value, ISS(distinct), distinct);
		}
	} else {
		MAKE_STD_ZVAL(s_functionCall);
		PHALCON_ZVAL_MAYBE_INTERNED_STRING(s_functionCall, phalcon_interned_functionCall);
		add_assoc_zval_ex(return_value, ISS(type), s_functionCall);
		phalcon_array_update_string(&return_value, ISL(name), &name, PH_COPY);
	}
	
	PHALCON_MM_RESTORE();
}

/**
 * Resolves an expression from its intermediate code into a string
 *
 * @param array $expr
 * @param boolean $quoting
 * @return string
 */
PHP_METHOD(Phalcon_Mvc_Model_Query, _getExpression){

	zval *expr, *quoting = NULL, *temp_not_quoting;
	zval *left = NULL, *right = NULL, *expr_type;
	zval *expr_value = NULL, *value = NULL, *escaped_value = NULL;
	zval *placeholder = NULL, *exception_message;
	zval *list_items, *expr_list_item = NULL;
	zval *expr_item = NULL;
	HashTable *ah0;
	HashPosition hp0;
	zval **hd;

	PHALCON_MM_GROW();

	phalcon_fetch_params(1, 1, 1, &expr, &quoting);
	
	if (!quoting) {
		quoting = PHALCON_GLOBAL(z_true);
	}
	
	if (phalcon_array_isset_string(expr, ISS(type))) {
		zval *expr_left, *expr_right;

		PHALCON_INIT_VAR(temp_not_quoting);
		ZVAL_TRUE(temp_not_quoting);
	
		/** 
		 * Resolving left part of the expression if any
		 */
		if (phalcon_array_isset_string_fetch(&expr_left, expr, SS("left"))) {
			PHALCON_OBS_VAR(left);
			phalcon_call_method_p2_ex(left, &left, this_ptr, "_getexpression", expr_left, temp_not_quoting);
		}
	
		/** 
		 * Resolving right part of the expression if any
		 */
		if (phalcon_array_isset_string_fetch(&expr_right, expr, SS("right"))) {
			PHALCON_OBS_VAR(right);
			phalcon_call_method_p2_ex(right, &right, this_ptr, "_getexpression", expr_right, temp_not_quoting);
		}
	
		/** 
		 * Every node in the AST has a unique integer type
		 */
		PHALCON_OBS_VAR(expr_type);
		phalcon_array_fetch_string(&expr_type, expr, ISL(type), PH_NOISY);
	
		switch (phalcon_get_intval(expr_type)) {
	
			case PHQL_T_LESS:
				assert(left != NULL && right != NULL);
				array_init_size(return_value, 4);
				add_assoc_stringl_ex(return_value, ISS(type), SL("binary-op"), 1);
				add_assoc_stringl_ex(return_value, ISS(op), SL("<"), 1);
				phalcon_array_update_string(&return_value, ISL(left), &left, PH_COPY);
				phalcon_array_update_string(&return_value, ISL(right), &right, PH_COPY);
				break;
	
			case PHQL_T_EQUALS:
				assert(left != NULL && right != NULL);
				array_init_size(return_value, 4);
				add_assoc_stringl_ex(return_value, ISS(type), SL("binary-op"), 1);
				add_assoc_stringl_ex(return_value, ISS(op), SL("="), 1);
				phalcon_array_update_string(&return_value, ISL(left), &left, PH_COPY);
				phalcon_array_update_string(&return_value, ISL(right), &right, PH_COPY);
				break;
	
			case PHQL_T_GREATER:
				assert(left != NULL && right != NULL);
				array_init_size(return_value, 4);
				add_assoc_stringl_ex(return_value, ISS(type), SL("binary-op"), 1);
				add_assoc_stringl_ex(return_value, ISS(op), SL(">"), 1);
				phalcon_array_update_string(&return_value, ISL(left), &left, PH_COPY);
				phalcon_array_update_string(&return_value, ISL(right), &right, PH_COPY);
				break;
	
			case PHQL_T_NOTEQUALS:
				assert(left != NULL && right != NULL);
				array_init_size(return_value, 4);
				add_assoc_stringl_ex(return_value, ISS(type), SL("binary-op"), 1);
				add_assoc_stringl_ex(return_value, ISS(op), SL("<>"), 1);
				phalcon_array_update_string(&return_value, ISL(left), &left, PH_COPY);
				phalcon_array_update_string(&return_value, ISL(right), &right, PH_COPY);
				break;
	
			case PHQL_T_LESSEQUAL:
				assert(left != NULL && right != NULL);
				array_init_size(return_value, 4);
				add_assoc_stringl_ex(return_value, ISS(type), SL("binary-op"), 1);
				add_assoc_stringl_ex(return_value, ISS(op), SL("<="), 1);
				phalcon_array_update_string(&return_value, ISL(left), &left, PH_COPY);
				phalcon_array_update_string(&return_value, ISL(right), &right, PH_COPY);
				break;
	
			case PHQL_T_GREATEREQUAL:
				assert(left != NULL && right != NULL);
				array_init_size(return_value, 4);
				add_assoc_stringl_ex(return_value, ISS(type), SL("binary-op"), 1);
				add_assoc_stringl_ex(return_value, ISS(op), SL(">="), 1);
				phalcon_array_update_string(&return_value, ISL(left), &left, PH_COPY);
				phalcon_array_update_string(&return_value, ISL(right), &right, PH_COPY);
				break;
	
			case PHQL_T_AND:
				assert(left != NULL && right != NULL);
				array_init_size(return_value, 4);
				add_assoc_stringl_ex(return_value, ISS(type), SL("binary-op"), 1);
				add_assoc_stringl_ex(return_value, ISS(op), SL("AND"), 1);
				phalcon_array_update_string(&return_value, ISL(left), &left, PH_COPY);
				phalcon_array_update_string(&return_value, ISL(right), &right, PH_COPY);
				break;
	
			case PHQL_T_OR:
				assert(left != NULL && right != NULL);
				array_init_size(return_value, 4);
				add_assoc_stringl_ex(return_value, ISS(type), SL("binary-op"), 1);
				add_assoc_stringl_ex(return_value, ISS(op), SL("OR"), 1);
				phalcon_array_update_string(&return_value, ISL(left), &left, PH_COPY);
				phalcon_array_update_string(&return_value, ISL(right), &right, PH_COPY);
				break;
	
			case PHQL_T_QUALIFIED:
				phalcon_return_call_method_p1(this_ptr, "_getqualified", expr);
				break;
	
			case 359: /** @todo Is this code returned anywhere? */
				phalcon_return_call_method_p1(this_ptr, "_getaliased", expr);
				break;
	
			case PHQL_T_ADD:
				assert(left != NULL && right != NULL);
				array_init_size(return_value, 4);
				add_assoc_stringl_ex(return_value, ISS(type), SL("binary-op"), 1);
				add_assoc_stringl_ex(return_value, ISS(op), SL("+"), 1);
				phalcon_array_update_string(&return_value, ISL(left), &left, PH_COPY);
				phalcon_array_update_string(&return_value, ISL(right), &right, PH_COPY);
				break;
	
			case PHQL_T_SUB:
				assert(left != NULL && right != NULL);
				array_init_size(return_value, 4);
				add_assoc_stringl_ex(return_value, ISS(type), SL("binary-op"), 1);
				add_assoc_stringl_ex(return_value, ISS(op), SL("-"), 1);
				phalcon_array_update_string(&return_value, ISL(left), &left, PH_COPY);
				phalcon_array_update_string(&return_value, ISL(right), &right, PH_COPY);
				break;
	
			case PHQL_T_MUL:
				assert(left != NULL && right != NULL);
				array_init_size(return_value, 4);
				add_assoc_stringl_ex(return_value, ISS(type), SL("binary-op"), 1);
				add_assoc_stringl_ex(return_value, ISS(op), SL("*"), 1);
				phalcon_array_update_string(&return_value, ISL(left), &left, PH_COPY);
				phalcon_array_update_string(&return_value, ISL(right), &right, PH_COPY);
				break;
	
			case PHQL_T_DIV:
				assert(left != NULL && right != NULL);
				array_init_size(return_value, 4);
				add_assoc_stringl_ex(return_value, ISS(type), SL("binary-op"), 1);
				add_assoc_stringl_ex(return_value, ISS(op), SL("/"), 1);
				phalcon_array_update_string(&return_value, ISL(left), &left, PH_COPY);
				phalcon_array_update_string(&return_value, ISL(right), &right, PH_COPY);
				break;
	
			case PHQL_T_MOD:
				assert(left != NULL && right != NULL);
				array_init_size(return_value, 4);
				add_assoc_stringl_ex(return_value, ISS(type), SL("binary-op"), 1);
				add_assoc_stringl_ex(return_value, ISS(op), SL("%"), 1);
				phalcon_array_update_string(&return_value, ISL(left), &left, PH_COPY);
				phalcon_array_update_string(&return_value, ISL(right), &right, PH_COPY);
				break;
	
			case PHQL_T_BITWISE_AND:
				assert(left != NULL && right != NULL);
				array_init_size(return_value, 4);
				add_assoc_stringl_ex(return_value, ISS(type), SL("binary-op"), 1);
				add_assoc_stringl_ex(return_value, ISS(op), SL("&"), 1);
				phalcon_array_update_string(&return_value, ISL(left), &left, PH_COPY);
				phalcon_array_update_string(&return_value, ISL(right), &right, PH_COPY);
				break;
	
			case PHQL_T_BITWISE_OR:
				assert(left != NULL && right != NULL);
				array_init_size(return_value, 4);
				add_assoc_stringl_ex(return_value, ISS(type), SL("binary-op"), 1);
				add_assoc_stringl_ex(return_value, ISS(op), SL("|"), 1);
				phalcon_array_update_string(&return_value, ISL(left), &left, PH_COPY);
				phalcon_array_update_string(&return_value, ISL(right), &right, PH_COPY);
				break;
	
			case PHQL_T_ENCLOSED:
				assert(left != NULL);
				array_init_size(return_value, 2);
				add_assoc_stringl_ex(return_value, ISS(type), SL("parentheses"), 1);
				phalcon_array_update_string(&return_value, ISL(left), &left, PH_COPY);
				break;
	
			case PHQL_T_MINUS:
				assert(right != NULL);
				array_init_size(return_value, 3);
				add_assoc_stringl_ex(return_value, ISS(type), SL("unary-op"), 1);
				add_assoc_stringl_ex(return_value, ISS(op), SL("-"), 1);
				phalcon_array_update_string(&return_value, ISL(right), &right, PH_COPY);
				break;
	
			case PHQL_T_INTEGER:
			case PHQL_T_DOUBLE:
			case PHQL_T_RAW_QUALIFIED:
				PHALCON_OBS_VAR(value);
				phalcon_array_fetch_string(&value, expr, SL("value"), PH_NOISY);
	
				array_init_size(return_value, 2);
				add_assoc_stringl_ex(return_value, ISS(type), SL("literal"), 1);
				phalcon_array_update_string(&return_value, ISL(value), &value, PH_COPY);
				break;
	
			case PHQL_T_TRUE:
				array_init_size(return_value, 2);
				add_assoc_stringl_ex(return_value, ISS(type), SL("literal"), 1);
				add_assoc_stringl_ex(return_value, ISS(value), SL("TRUE"), 1);
				break;
	
			case PHQL_T_FALSE:
				array_init_size(return_value, 2);
				add_assoc_stringl_ex(return_value, ISS(type), SL("literal"), 1);
				add_assoc_stringl_ex(return_value, ISS(value), SL("FALSE"), 1);
				break;
	
			case PHQL_T_STRING:
				PHALCON_OBS_VAR(value);
				phalcon_array_fetch_string(&value, expr, SL("value"), PH_NOISY);
				if (PHALCON_IS_TRUE(quoting)) {
	
					/** 
					 * Check if static literals have single quotes and escape them
					 */
					if (phalcon_memnstr_str(value, SL("'"))) {
						PHALCON_INIT_VAR(escaped_value);
						phalcon_orm_singlequotes(escaped_value, value TSRMLS_CC);
					} else {
						PHALCON_CPY_WRT(escaped_value, value);
					}
	
					PHALCON_INIT_VAR(expr_value);
					PHALCON_CONCAT_SVS(expr_value, "'", escaped_value, "'");
				} else {
					PHALCON_CPY_WRT(expr_value, value);
				}
	
				array_init_size(return_value, 2);
				add_assoc_stringl_ex(return_value, ISS(type), SL("literal"), 1);
				phalcon_array_update_string(&return_value, ISL(value), &expr_value, PH_COPY);
				break;
	
			case PHQL_T_NPLACEHOLDER: {
				zval question_mark, colon;

				PHALCON_OBS_VAR(value);
				phalcon_array_fetch_string(&value, expr, SL("value"), PH_NOISY);
	
				INIT_ZVAL(question_mark);
				INIT_ZVAL(colon);

				ZVAL_STRING(&question_mark, "?", 0);
				ZVAL_STRING(&colon, ":", 0);
	
				PHALCON_INIT_VAR(placeholder);
				phalcon_fast_str_replace(placeholder, &question_mark, &colon, value);
	
				array_init_size(return_value, 2);
				add_assoc_stringl_ex(return_value, ISS(type), SL("placeholder"), 1);
				phalcon_array_update_string(&return_value, ISL(value), &placeholder, PH_COPY);
				break;
			}
	
			case PHQL_T_SPLACEHOLDER:
				PHALCON_OBS_NVAR(value);
				phalcon_array_fetch_string(&value, expr, SL("value"), PH_NOISY);
	
				PHALCON_INIT_NVAR(placeholder);
				PHALCON_CONCAT_SV(placeholder, ":", value);
	
				array_init_size(return_value, 2);
				add_assoc_stringl_ex(return_value, ISS(type), SL("placeholder"), 1);
				phalcon_array_update_string(&return_value, ISL(value), &placeholder, PH_COPY);
				break;
	
			case PHQL_T_NULL:
				array_init_size(return_value, 2);
				add_assoc_stringl_ex(return_value, ISS(type), SL("literal"), 1);
				add_assoc_stringl_ex(return_value, ISS(value), SL("NULL"), 1);
				break;
	
			case PHQL_T_LIKE:
				assert(left != NULL && right != NULL);
				array_init_size(return_value, 4);
				add_assoc_stringl_ex(return_value, ISS(type), SL("binary-op"), 1);
				add_assoc_stringl_ex(return_value, ISS(op), SL("LIKE"), 1);
				phalcon_array_update_string(&return_value, ISL(left), &left, PH_COPY);
				phalcon_array_update_string(&return_value, ISL(right), &right, PH_COPY);
				break;
	
			case PHQL_T_NLIKE:
				assert(left != NULL && right != NULL);
				array_init_size(return_value, 4);
				add_assoc_stringl_ex(return_value, ISS(type), SL("binary-op"), 1);
				add_assoc_stringl_ex(return_value, ISS(op), SL("NOT LIKE"), 1);
				phalcon_array_update_string(&return_value, ISL(left), &left, PH_COPY);
				phalcon_array_update_string(&return_value, ISL(right), &right, PH_COPY);
				break;
	
			case PHQL_T_ILIKE:
				assert(left != NULL && right != NULL);
				array_init_size(return_value, 4);
				add_assoc_stringl_ex(return_value, ISS(type), SL("binary-op"), 1);
				add_assoc_stringl_ex(return_value, ISS(op), SL("ILIKE"), 1);
				phalcon_array_update_string(&return_value, ISL(left), &left, PH_COPY);
				phalcon_array_update_string(&return_value, ISL(right), &right, PH_COPY);
				break;
	
			case PHQL_T_NILIKE:
				assert(left != NULL && right != NULL);
				array_init_size(return_value, 4);
				add_assoc_stringl_ex(return_value, ISS(type), SL("binary-op"), 1);
				add_assoc_stringl_ex(return_value, ISS(op), SL("NOT ILIKE"), 1);
				phalcon_array_update_string(&return_value, ISL(left), &left, PH_COPY);
				phalcon_array_update_string(&return_value, ISL(right), &right, PH_COPY);
				break;
	
			case PHQL_T_NOT:
				assert(right != NULL);
				array_init_size(return_value, 3);
				add_assoc_stringl_ex(return_value, ISS(type), SL("unary-op"), 1);
				add_assoc_stringl_ex(return_value, ISS(op), SL("NOT "), 1);
				phalcon_array_update_string(&return_value, ISL(right), &right, PH_COPY);
				break;
	
			case PHQL_T_ISNULL:
				assert(left != NULL);
				array_init_size(return_value, 3);
				add_assoc_stringl_ex(return_value, ISS(type), SL("unary-op"), 1);
				add_assoc_stringl_ex(return_value, ISS(op), SL(" IS NULL"), 1);
				phalcon_array_update_string(&return_value, ISL(left), &left, PH_COPY);
				break;
	
			case PHQL_T_ISNOTNULL:
				assert(left != NULL);
				array_init_size(return_value, 3);
				add_assoc_stringl_ex(return_value, ISS(type), SL("unary-op"), 1);
				add_assoc_stringl_ex(return_value, ISS(op), SL(" IS NOT NULL"), 1);
				phalcon_array_update_string(&return_value, ISL(left), &left, PH_COPY);
				break;
	
			case PHQL_T_IN:
				assert(left != NULL && right != NULL);
				array_init_size(return_value, 4);
				add_assoc_stringl_ex(return_value, ISS(type), SL("binary-op"), 1);
				add_assoc_stringl_ex(return_value, ISS(op), SL("IN"), 1);
				phalcon_array_update_string(&return_value, ISL(left), &left, PH_COPY);
				phalcon_array_update_string(&return_value, ISL(right), &right, PH_COPY);
				break;
	
			case PHQL_T_NOTIN:
				assert(left != NULL && right != NULL);
				array_init_size(return_value, 4);
				add_assoc_stringl_ex(return_value, ISS(type), SL("binary-op"), 1);
				add_assoc_stringl_ex(return_value, ISS(op), SL("NOT IN"), 1);
				phalcon_array_update_string(&return_value, ISL(left), &left, PH_COPY);
				phalcon_array_update_string(&return_value, ISL(right), &right, PH_COPY);
				break;
	
			case PHQL_T_DISTINCT:
				assert(0);
				PHALCON_THROW_EXCEPTION_STR(phalcon_mvc_model_exception_ce, "Unexpected PHQL_T_DISTINCT - this should not happen");
				return;
			/*
				assert(right != NULL);
				array_init_size(return_value, 3);
				add_assoc_stringl_ex(return_value, ISS(type), SL("unary-op"), 1);
				add_assoc_stringl_ex(return_value, ISS(op), SL("DISTINCT "), 1);
				phalcon_array_update_string(&return_value, ISL(right), &right, PH_COPY);
				break;
			*/
	
			case PHQL_T_BETWEEN:
				assert(left != NULL && right != NULL);
				array_init_size(return_value, 4);
				add_assoc_stringl_ex(return_value, ISS(type), SL("binary-op"), 1);
				add_assoc_stringl_ex(return_value, ISS(op), SL("BETWEEN"), 1);
				phalcon_array_update_string(&return_value, ISL(left), &left, PH_COPY);
				phalcon_array_update_string(&return_value, ISL(right), &right, PH_COPY);
				break;
	
			case PHQL_T_AGAINST:
				assert(left != NULL && right != NULL);
				array_init_size(return_value, 4);
				add_assoc_stringl_ex(return_value, ISS(type), SL("binary-op"), 1);
				add_assoc_stringl_ex(return_value, ISS(op), SL("AGAINST"), 1);
				phalcon_array_update_string(&return_value, ISL(left), &left, PH_COPY);
				phalcon_array_update_string(&return_value, ISL(right), &right, PH_COPY);
				break;
	
			case PHQL_T_CAST:
				assert(left != NULL && right != NULL);
				array_init_size(return_value, 3);
				add_assoc_stringl_ex(return_value, ISS(type), SL("cast"), 1);
				phalcon_array_update_string(&return_value, ISL(left), &left, PH_COPY);
				phalcon_array_update_string(&return_value, ISL(right), &right, PH_COPY);
				break;
	
			case PHQL_T_CONVERT:
				assert(left != NULL && right != NULL);
				array_init_size(return_value, 3);
				add_assoc_stringl_ex(return_value, ISS(type), SL("convert"), 1);
				phalcon_array_update_string(&return_value, ISL(left), &left, PH_COPY);
				phalcon_array_update_string(&return_value, ISL(right), &right, PH_COPY);
				break;
	
			case PHQL_T_FCALL:
				phalcon_return_call_method_p1(this_ptr, "_getfunctioncall", expr);
				break;
	
			default:
				PHALCON_INIT_VAR(exception_message);
				PHALCON_CONCAT_SV(exception_message, "Unknown expression type ", expr_type);
	
				PHALCON_THROW_EXCEPTION_ZVAL(phalcon_mvc_model_exception_ce, exception_message);
				return;
		}
	
		RETURN_MM();
	}
	
	/** 
	 * Is a qualified column
	 */
	if (phalcon_array_isset_string(expr, SS("domain"))) {
		phalcon_return_call_method_p1(this_ptr, "_getqualified", expr);
		RETURN_MM();
	}
	
	/** 
	 * Is the expression doesn't have a type it's a list of nodes
	 */
	if (phalcon_array_isset_long(expr, 0)) {
	
		PHALCON_INIT_VAR(list_items);
		array_init(list_items);
	
		phalcon_is_iterable(expr, &ah0, &hp0, 0, 0);
	
		while (zend_hash_get_current_data_ex(ah0, (void**) &hd, &hp0) == SUCCESS) {
	
			PHALCON_GET_HVALUE(expr_list_item);
	
			PHALCON_INIT_NVAR(expr_item);
			phalcon_call_method_p1(expr_item, this_ptr, "_getexpression", expr_list_item);
			phalcon_array_append(&list_items, expr_item, 0);
	
			zend_hash_move_forward_ex(ah0, &hp0);
		}
	
		array_init_size(return_value, 2);
		add_assoc_stringl_ex(return_value, ISS(type), SL("list"), 1);
		phalcon_array_append(&return_value, list_items, 0);
	
		RETURN_MM();
	}
	
	PHALCON_THROW_EXCEPTION_STR(phalcon_mvc_model_exception_ce, "Unknown expression");
	return;
}

/**
 * Resolves a column from its intermediate representation into an array used to determine
 * if the resulset produced is simple or complex
 *
 * @param array $column
 * @return array
 */
PHP_METHOD(Phalcon_Mvc_Model_Query, _getSelectColumn){

	zval *column, *column_type;
	zval *source = NULL, *model_name = NULL, *sql_column = NULL;
	zval *column_domain, *exception_message = NULL;
	zval *sql_column_alias = NULL;
	zval *best_alias, *prepared_alias = NULL;
	zval *column_data, *sql_expr_column;
	HashTable *ah0;
	HashPosition hp0;
	zval **hd;

	PHALCON_MM_GROW();

	phalcon_fetch_params(1, 1, 0, &column);
	
	if (!phalcon_array_isset_string(column, ISS(type))) {
		PHALCON_THROW_EXCEPTION_STR(phalcon_mvc_model_exception_ce, "Corrupted SELECT AST");
		return;
	}
	
	/** 
	 * Check for select * (all)
	 */
	PHALCON_OBS_VAR(column_type);
	phalcon_array_fetch_string(&column_type, column, ISL(type), PH_NOISY);
	if (PHALCON_IS_LONG(column_type, PHQL_T_STARALL)) {
		zval *models = phalcon_fetch_nproperty_this(this_ptr, SL("_models"), PH_NOISY_CC);
	
		phalcon_is_iterable(models, &ah0, &hp0, 0, 0);

		array_init_size(return_value, zend_hash_num_elements(ah0));
	
		while (zend_hash_get_current_data_ex(ah0, (void**) &hd, &hp0) == SUCCESS) {
	
			PHALCON_GET_HKEY(model_name, ah0, hp0);
			PHALCON_GET_HVALUE(source);
	
			PHALCON_INIT_NVAR(sql_column);
			array_init_size(sql_column, 3);
			add_assoc_stringl_ex(sql_column, ISS(type), SL("object"), 1);
			phalcon_array_update_string(&sql_column, ISL(model), &model_name, PH_COPY);
			phalcon_array_update_string(&sql_column, ISL(column), &source, PH_COPY);

			phalcon_array_append(&return_value, sql_column, 0);
	
			zend_hash_move_forward_ex(ah0, &hp0);
		}
	
		RETURN_MM();
	}
	
	if (!phalcon_array_isset_string(column, SS("column"))) {
		PHALCON_THROW_EXCEPTION_STR(phalcon_mvc_model_exception_ce, "Corrupted SELECT AST");
		return;
	}
	
	/** 
	 * Check if selected column is qualified.*
	 */
	if (PHALCON_IS_LONG(column_type, PHQL_T_DOMAINALL)) {
		zval *source, *sql_aliases_models, *sql_models_aliases;
		zval *sql_aliases = phalcon_fetch_nproperty_this(this_ptr, SL("_sqlAliases"), PH_NOISY_CC);
	
		/** 
		 * We only allow the alias.*
		 */
		PHALCON_OBS_VAR(column_domain);
		phalcon_array_fetch_string(&column_domain, column, SL("column"), PH_NOISY);
		if (!phalcon_array_isset_fetch(&source, sql_aliases, column_domain)) {
			zval *phql = phalcon_fetch_nproperty_this(this_ptr, SL("_phql"), PH_NOISY_CC);
	
			PHALCON_INIT_VAR(exception_message);
			PHALCON_CONCAT_SVSV(exception_message, "Unknown model or alias '", column_domain, "' (2), when preparing: ", phql);
			PHALCON_THROW_EXCEPTION_ZVAL(phalcon_mvc_model_exception_ce, exception_message);
			return;
		}
	
		/** 
		 * Get the SQL alias if any
		 */
		PHALCON_CPY_WRT(sql_column_alias, source);
	
		/** 
		 * Get the real source name
		 */
		sql_aliases_models = phalcon_fetch_nproperty_this(this_ptr, SL("_sqlAliasesModels"), PH_NOISY_CC);
	
		PHALCON_OBS_VAR(model_name);
		phalcon_array_fetch(&model_name, sql_aliases_models, column_domain, PH_NOISY);
	
		/** 
		 * Get the best alias for the column
		 */
		sql_models_aliases = phalcon_fetch_nproperty_this(this_ptr, SL("_sqlModelsAliases"), PH_NOISY_CC);
	
		PHALCON_OBS_VAR(best_alias);
		phalcon_array_fetch(&best_alias, sql_models_aliases, model_name, PH_NOISY);
	
		/** 
		 * If the best alias is the model name we lowercase the first letter
		 */
		if (PHALCON_IS_EQUAL(best_alias, model_name)) {
			PHALCON_INIT_VAR(prepared_alias);
			phalcon_lcfirst(prepared_alias, model_name);
		} else {
			PHALCON_CPY_WRT(prepared_alias, best_alias);
		}
	
		/** 
		 * The sql_column is a complex type returning a complete object
		 */
		PHALCON_INIT_VAR(sql_column);
		array_init_size(sql_column, 4);
		add_assoc_stringl_ex(sql_column, ISS(type), SL("object"), 1);
		phalcon_array_update_string(&sql_column, ISL(model), &model_name, PH_COPY);
		phalcon_array_update_string(&sql_column, ISL(column), &sql_column_alias, PH_COPY);
		phalcon_array_update_string(&sql_column, ISL(balias), &prepared_alias, PH_COPY);

		array_init_size(return_value, 1);
		phalcon_array_append(&return_value, sql_column, 0);
	
		RETURN_MM();
	}
	
	/** 
	 * Check for columns qualified and not qualified
	 */
	if (PHALCON_IS_LONG(column_type, PHQL_T_EXPR)) {
		zval *balias;

		/** 
		 * The sql_column is a scalar type returning a simple string
		 */
		PHALCON_INIT_NVAR(sql_column);
		array_init_size(sql_column, 4);
		add_assoc_stringl_ex(sql_column, ISS(type), SL("scalar"), 1);
	
		PHALCON_OBS_VAR(column_data);
		phalcon_array_fetch_string(&column_data, column, SL("column"), PH_NOISY);
	
		PHALCON_OBS_VAR(sql_expr_column);
		phalcon_call_method_p1_ex(sql_expr_column, &sql_expr_column, this_ptr, "_getexpression", column_data);
	
		/** 
		 * Create balias and sqlAlias
		 */
		if (phalcon_array_isset_string_fetch(&balias, sql_expr_column, SS("balias"))) {
			phalcon_array_update_string(&sql_column, ISL(balias), &balias, PH_COPY);
			phalcon_array_update_string(&sql_column, ISL(sqlAlias), &balias, PH_COPY);
		}
	
		phalcon_array_update_string(&sql_column, ISL(column), &sql_expr_column, PH_COPY);

		array_init_size(return_value, 1);
		phalcon_array_append(&return_value, sql_column, 0);
	
		RETURN_MM();
	}
	
	PHALCON_INIT_VAR(exception_message);
	PHALCON_CONCAT_SV(exception_message, "Unknown type of column ", column_type);
	PHALCON_THROW_EXCEPTION_ZVAL(phalcon_mvc_model_exception_ce, exception_message);
	return;
}

/**
 * Resolves a table in a SELECT statement checking if the model exists
 *
 * @param Phalcon\Mvc\Model\ManagerInterface $manager
 * @param array $qualifiedName
 * @return string
 */
PHP_METHOD(Phalcon_Mvc_Model_Query, _getTable){

	zval *manager, *qualified_name, *model_name;
	zval *model, *source, *schema;

	PHALCON_MM_GROW();

	phalcon_fetch_params(1, 2, 0, &manager, &qualified_name);
	
	if (phalcon_array_isset_string_fetch(&model_name, qualified_name, SS("name"))) {
	
		PHALCON_OBS_VAR(model);
		phalcon_call_method_p1_ex(model, &model, manager, "load", model_name);
	
		PHALCON_OBS_VAR(source);
		phalcon_call_method_p0_ex(source, &source, model, "getsource");
	
		PHALCON_OBS_VAR(schema);
		phalcon_call_method_p0_ex(schema, &schema, model, "getschema");
		if (zend_is_true(schema)) {
			array_init_size(return_value, 2);
			phalcon_array_append(&return_value, schema, 0);
			phalcon_array_append(&return_value, source, 0);
			RETURN_MM();
		}
	
		RETURN_CTOR(source);
	}
	PHALCON_THROW_EXCEPTION_STR(phalcon_mvc_model_exception_ce, "Corrupted SELECT AST");
	return;
}

/**
 * Resolves a JOIN clause checking if the associated models exist
 *
 * @param Phalcon\Mvc\Model\ManagerInterface $manager
 * @param array $join
 * @return array
 */
PHP_METHOD(Phalcon_Mvc_Model_Query, _getJoin){

	zval *manager, *join, *qualified, *qualified_type;
	zval *model_name, *model, *source, *schema;

	PHALCON_MM_GROW();

	phalcon_fetch_params(1, 2, 0, &manager, &join);
	
	if (phalcon_array_isset_string_fetch(&qualified, join, SS("qualified"))) {
	
		PHALCON_OBS_VAR(qualified_type);
		phalcon_array_fetch_string(&qualified_type, qualified, ISL(type), PH_NOISY);
		if (PHALCON_IS_LONG(qualified_type, PHQL_T_QUALIFIED)) {
			PHALCON_OBS_VAR(model_name);
			phalcon_array_fetch_string(&model_name, qualified, ISL(name), PH_NOISY);
	
			PHALCON_OBS_VAR(model);
			phalcon_call_method_p1_ex(model, &model, manager, "load", model_name);
	
			PHALCON_OBS_VAR(source);
			phalcon_call_method_p0_ex(source, &source, model, "getsource");
	
			PHALCON_OBS_VAR(schema);
			phalcon_call_method_p0_ex(schema, &schema, model, "getschema");
	
			array_init_size(return_value, 4);
			phalcon_array_update_string(&return_value, SL("schema"), &schema, PH_COPY);
			phalcon_array_update_string(&return_value, SL("source"), &source, PH_COPY);
			phalcon_array_update_string(&return_value, SL("modelName"), &model_name, PH_COPY);
			phalcon_array_update_string(&return_value, SL("model"), &model, PH_COPY);
			RETURN_MM();
		}
	}
	PHALCON_THROW_EXCEPTION_STR(phalcon_mvc_model_exception_ce, "Corrupted SELECT AST");
	return;
}

/**
 * Resolves a JOIN type
 *
 * @param array $join
 * @return string
 */
PHP_METHOD(Phalcon_Mvc_Model_Query, _getJoinType){

	zval *join, *type, *exception_message;

	PHALCON_MM_GROW();

	phalcon_fetch_params(1, 1, 0, &join);
	
	if (!phalcon_array_isset_string(join, ISS(type))) {
		PHALCON_THROW_EXCEPTION_STR(phalcon_mvc_model_exception_ce, "Corrupted SELECT AST");
		return;
	}
	
	PHALCON_OBS_VAR(type);
	phalcon_array_fetch_string(&type, join, ISL(type), PH_NOISY);
	
	switch (phalcon_get_intval(type)) {
	
		case PHQL_T_INNERJOIN:
			RETVAL_STRING("INNER", 1);
			break;
	
		case PHQL_T_LEFTJOIN:
			RETVAL_STRING("LEFT", 1);
			break;
	
		case PHQL_T_RIGHTJOIN:
			RETVAL_STRING("RIGHT", 1);
			break;
	
		case PHQL_T_CROSSJOIN:
			RETVAL_STRING("CROSS", 1);
			break;
	
		case PHQL_T_FULLJOIN:
			RETVAL_STRING("FULL OUTER", 1);
			break;
	
		default: {
			zval *phql = phalcon_fetch_nproperty_this(this_ptr, SL("_phql"), PH_NOISY_CC);
	
			PHALCON_INIT_VAR(exception_message);
			PHALCON_CONCAT_SVSV(exception_message, "Unknown join type ", type, ", when preparing: ", phql);
			PHALCON_THROW_EXCEPTION_ZVAL(phalcon_mvc_model_exception_ce, exception_message);
			return;
		}
	
	}
	
	PHALCON_MM_RESTORE();
}

/**
 * Resolves joins involving has-one/belongs-to/has-many relations
 *
 * @param string $joinType
 * @param string $joinSource
 * @param string $modelAlias
 * @param string $joinAlias
 * @param Phalcon\Mvc\Model\RelationInterface $relation
 * @return array
 */
PHP_METHOD(Phalcon_Mvc_Model_Query, _getSingleJoin){

	zval *join_type, *join_source, *model_alias;
	zval *join_alias, *relation, *fields, *referenced_fields;
	zval *left = NULL, *left_expr = NULL, *right = NULL, *right_expr = NULL, *sql_join_condition;
	zval *sql_join_conditions, *sql_join_partial_conditions;
	zval *field = NULL, *position = NULL, *exception_message = NULL;
	zval *sql_equals_join_condition = NULL;
	HashTable *ah0;
	HashPosition hp0;
	zval **hd;

	PHALCON_MM_GROW();

	phalcon_fetch_params(1, 5, 0, &join_type, &join_source, &model_alias, &join_alias, &relation);
	
	/** 
	 * Local fields in the 'from' relation
	 */
	PHALCON_OBS_VAR(fields);
	phalcon_call_method_p0_ex(fields, &fields, relation, "getfields");
	
	/** 
	 * Referenced fields in the joined relation
	 */
	PHALCON_OBS_VAR(referenced_fields);
	phalcon_call_method_p0_ex(referenced_fields, &referenced_fields, relation, "getreferencedfields");

	PHALCON_INIT_VAR(sql_join_conditions);
	array_init_size(sql_join_conditions, 1);

	if (Z_TYPE_P(fields) != IS_ARRAY) { 
		/** 
		 * Create the left part of the expression
		 */
		PHALCON_INIT_VAR(left);
		array_init_size(left, 3);
		add_assoc_long_ex(left, ISS(type), PHQL_T_QUALIFIED);
		phalcon_array_update_string(&left, ISL(domain), &model_alias, PH_COPY);
		phalcon_array_update_string(&left, ISL(name), &fields, PH_COPY);
	
		PHALCON_OBS_VAR(left_expr);
		phalcon_call_method_p1_ex(left_expr, &left_expr, this_ptr, "_getqualified", left);
	
		/** 
		 * Create the right part of the expression
		 */
		PHALCON_INIT_VAR(right);
		array_init_size(right, 3);
		add_assoc_stringl_ex(right, ISS(type), SL("qualified"), 1);
		phalcon_array_update_string(&right, ISL(domain), &join_alias, PH_COPY);
		phalcon_array_update_string(&right, ISL(name), &referenced_fields, PH_COPY);
	
		PHALCON_OBS_VAR(right_expr);
		phalcon_call_method_p1_ex(right_expr, &right_expr, this_ptr, "_getqualified", right);
	
		/** 
		 * Create a binary operation for the join conditions
		 */
		PHALCON_INIT_VAR(sql_join_condition);
		array_init_size(sql_join_condition, 4);
		add_assoc_stringl_ex(sql_join_condition, ISS(type), SL("binary-op"), 1);
		add_assoc_stringl_ex(sql_join_condition, ISS(op), SL("="), 1);
		phalcon_array_update_string(&sql_join_condition, ISL(left), &left_expr, PH_COPY);
		phalcon_array_update_string(&sql_join_condition, ISL(right), &right_expr, PH_COPY);
	
		phalcon_array_append(&sql_join_conditions, sql_join_condition, 0);
	} else {
		/** 
		 * Resolve the compound operation
		 */
		PHALCON_INIT_VAR(sql_join_partial_conditions);
	
		phalcon_is_iterable(fields, &ah0, &hp0, 0, 0);
		array_init_size(sql_join_partial_conditions, zend_hash_num_elements(ah0));
	
		while (zend_hash_get_current_data_ex(ah0, (void**) &hd, &hp0) == SUCCESS) {
			zval *referenced_field;

			PHALCON_GET_HKEY(position, ah0, hp0);
			PHALCON_GET_HVALUE(field);
	
			if (!phalcon_array_isset_fetch(&referenced_field, referenced_fields, position)) {
				zval *phql = phalcon_fetch_nproperty_this(this_ptr, SL("_phql"), PH_NOISY_CC);
	
				PHALCON_INIT_VAR(exception_message);
				PHALCON_CONCAT_SVSVSV(exception_message, "The number of fields must be equal to the number of referenced fields in join ", model_alias, "-", join_alias, ", when preparing: ", phql);
				PHALCON_THROW_EXCEPTION_ZVAL(phalcon_mvc_model_exception_ce, exception_message);
				return;
			}
	
			/** 
			 * Create the left part of the expression
			 */
			PHALCON_INIT_NVAR(left);
			array_init_size(left, 3);
			add_assoc_long_ex(left, ISS(type), PHQL_T_QUALIFIED);
			phalcon_array_update_string(&left, ISL(domain), &model_alias, PH_COPY);
			phalcon_array_update_string(&left, ISL(name), &field, PH_COPY);
	
			PHALCON_INIT_NVAR(left_expr);
			phalcon_call_method_p1(left_expr, this_ptr, "_getqualified", left);
	
			/** 
			 * Create the right part of the expression
			 */
			PHALCON_INIT_NVAR(right);
			array_init_size(right, 3);
			add_assoc_stringl_ex(right, ISS(type), SL("qualified"), 1);
			phalcon_array_update_string(&right, ISL(domain), &join_alias, PH_COPY);
			phalcon_array_update_string(&right, ISL(name), &referenced_field, PH_COPY);
	
			PHALCON_INIT_NVAR(right_expr);
			phalcon_call_method_p1(right_expr, this_ptr, "_getqualified", right);
	
			/** 
			 * Create a binary operation for the join conditions
			 */
			PHALCON_INIT_NVAR(sql_equals_join_condition);
			array_init_size(sql_equals_join_condition, 4);
			add_assoc_stringl_ex(sql_equals_join_condition, ISS(type), SL("binary-op"), 1);
			add_assoc_stringl_ex(sql_equals_join_condition, ISS(op), SL("="), 1);
			phalcon_array_update_string(&sql_equals_join_condition, ISL(left), &left_expr, PH_COPY);
			phalcon_array_update_string(&sql_equals_join_condition, ISL(right), &right_expr, PH_COPY);
			phalcon_array_append(&sql_join_partial_conditions, sql_equals_join_condition, 0);
	
			zend_hash_move_forward_ex(ah0, &hp0);
		}
	
	}
	
	/** 
	 * A single join
	 */
	array_init_size(return_value, 3);
	phalcon_array_update_string(&return_value, ISL(type), &join_type, PH_COPY);
	phalcon_array_update_string(&return_value, ISL(source), &join_source, PH_COPY);
	phalcon_array_update_string(&return_value, ISL(conditions), &sql_join_conditions, PH_COPY);
	
	RETURN_MM();
}

/**
 * Resolves joins involving many-to-many relations
 *
 * @param string $joinType
 * @param string $joinSource
 * @param string $modelAlias
 * @param string $joinAlias
 * @param Phalcon\Mvc\Model\RelationInterface $relation
 * @return array
 */
PHP_METHOD(Phalcon_Mvc_Model_Query, _getMultiJoin){

	zval *join_type, *join_source, *model_alias;
	zval *join_alias, *relation, *fields;
	zval *referenced_fields, *intermediate_model_name;
	zval *manager, *intermediate_model, *intermediate_source;
	zval *intermediate_schema, *intermediate_full_source;
	zval *intermediate_fields, *intermediate_referenced_fields;
	zval *referenced_model_name, *field = NULL, *position = NULL;
	zval *exception_message = NULL;
	zval *left = NULL, *left_expr = NULL, *right = NULL, *right_expr = NULL, *sql_equals_join_condition = NULL;
	zval *sql_join_condition_first, *sql_join_conditions_first;
	zval *sql_join_first, *sql_join_condition_second;
	zval *sql_join_conditions_second, *sql_join_second;
	HashTable *ah0;
	HashPosition hp0;
	zval **hd;

	PHALCON_MM_GROW();

	phalcon_fetch_params(1, 5, 0, &join_type, &join_source, &model_alias, &join_alias, &relation);
	
	array_init(return_value);
	
	/** 
	 * Local fields in the 'from' relation
	 */
	PHALCON_OBS_VAR(fields);
	phalcon_call_method_p0_ex(fields, &fields, relation, "getfields");
	
	/** 
	 * Referenced fields in the joined relation
	 */
	PHALCON_OBS_VAR(referenced_fields);
	phalcon_call_method_p0_ex(referenced_fields, &referenced_fields, relation, "getreferencedfields");
	
	/** 
	 * Intermediate model
	 */
	PHALCON_OBS_VAR(intermediate_model_name);
	phalcon_call_method_p0_ex(intermediate_model_name, &intermediate_model_name, relation, "getintermediatemodel");
	
	manager = phalcon_fetch_nproperty_this(this_ptr, SL("_manager"), PH_NOISY_CC);
	if (Z_TYPE_P(manager) != IS_OBJECT) {
		zend_throw_exception_ex(phalcon_mvc_model_exception_ce, 0 TSRMLS_CC, "dependency Injector is required to get '%s' service", "modelsManager");
	}
	
	/** 
	 * Get the intermediate model instance
	 */
	PHALCON_OBS_VAR(intermediate_model);
	phalcon_call_method_p1_ex(intermediate_model, &intermediate_model, manager, "load", intermediate_model_name);
	
	/** 
	 * Source of the related model
	 */
	PHALCON_OBS_VAR(intermediate_source);
	phalcon_call_method_p0_ex(intermediate_source, &intermediate_source, intermediate_model, "getsource");
	
	/** 
	 * Schema of the related model
	 */
	PHALCON_OBS_VAR(intermediate_schema);
	phalcon_call_method_p0_ex(intermediate_schema, &intermediate_schema, intermediate_model, "getschema");
	
	PHALCON_INIT_VAR(intermediate_full_source);
	array_init_size(intermediate_full_source, 2);
	phalcon_array_append(&intermediate_full_source, intermediate_schema, 0);
	phalcon_array_append(&intermediate_full_source, intermediate_source, 0);
	
	/** 
	 * Update the internal sqlAliases to set up the intermediate model
	 */
	phalcon_update_property_array(this_ptr, SL("_sqlAliases"), intermediate_model_name, intermediate_source TSRMLS_CC);
	
	/** 
	 * Update the internal _sqlAliasesModelsInstances to rename columns if necessary
	 */
	phalcon_update_property_array(this_ptr, SL("_sqlAliasesModelsInstances"), intermediate_model_name, intermediate_model TSRMLS_CC);
	
	/** 
	 * Fields that join the 'from' model with the 'intermediate' model
	 */
	PHALCON_OBS_VAR(intermediate_fields);
	phalcon_call_method_p0_ex(intermediate_fields, &intermediate_fields, relation, "getintermediatefields");
	
	/** 
	 * Fields that join the 'intermediate' model with the intermediate model
	 */
	PHALCON_OBS_VAR(intermediate_referenced_fields);
	phalcon_call_method_p0_ex(intermediate_referenced_fields, &intermediate_referenced_fields, relation, "getintermediatereferencedfields");
	
	/** 
	 * Intermediate model
	 */
	PHALCON_OBS_VAR(referenced_model_name);
	phalcon_call_method_p0_ex(referenced_model_name, &referenced_model_name, relation, "getreferencedmodel");
	if (Z_TYPE_P(fields) == IS_ARRAY) { 
		/** @todo The code seems dead - the empty array will be returned */
		phalcon_is_iterable(fields, &ah0, &hp0, 0, 0);
	
		while (zend_hash_get_current_data_ex(ah0, (void**) &hd, &hp0) == SUCCESS) {
	
			PHALCON_GET_HKEY(position, ah0, hp0);
			PHALCON_GET_HVALUE(field);
	
			if (!phalcon_array_isset(referenced_fields, position)) {
				zval *phql = phalcon_fetch_nproperty_this(this_ptr, SL("_phql"), PH_NOISY_CC);
	
				PHALCON_INIT_NVAR(exception_message);
				PHALCON_CONCAT_SVSVSV(exception_message, "The number of fields must be equal to the number of referenced fields in join ", model_alias, "-", join_alias, ", when preparing: ", phql);
				PHALCON_THROW_EXCEPTION_ZVAL(phalcon_mvc_model_exception_ce, exception_message);
				return;
			}
	
			/**
			 * Create the left part of the expression
			 */
			PHALCON_INIT_NVAR(left);
			array_init_size(left, 3);
			add_assoc_long_ex(left, ISS(type), PHQL_T_QUALIFIED);
			phalcon_array_update_string(&left, ISL(domain), &model_alias, PH_COPY);
			phalcon_array_update_string(&left, ISL(name), &field, PH_COPY);
	
			PHALCON_INIT_NVAR(left_expr);
			phalcon_call_method_p1(left_expr, this_ptr, "_getqualified", left);
	
			/** 
			 * Create the right part of the expression
			 */
			PHALCON_INIT_NVAR(right);
			array_init_size(right, 3);
			add_assoc_stringl_ex(right, ISS(type), SL("qualified"), 1);
			phalcon_array_update_string(&right, ISL(domain), &join_alias, PH_COPY);
			phalcon_array_update_string(&right, ISL(name), &referenced_fields, PH_COPY);
	
			PHALCON_INIT_NVAR(right_expr);
			phalcon_call_method_p1(right_expr, this_ptr, "_getqualified", right);
	
			/** 
			 * Create a binary operation for the join conditions
			 */
			PHALCON_INIT_NVAR(sql_equals_join_condition);
			array_init_size(sql_equals_join_condition, 4);
			add_assoc_stringl_ex(sql_equals_join_condition, ISS(type), SL("binary-op"), 1);
			add_assoc_stringl_ex(sql_equals_join_condition, ISS(op), SL("="), 1);
			phalcon_array_update_string(&sql_equals_join_condition, ISL(left), &left_expr, PH_COPY);
			phalcon_array_update_string(&sql_equals_join_condition, ISL(right), &right_expr, PH_COPY);
	
			zend_hash_move_forward_ex(ah0, &hp0);
		}
	
	} else {
		/** 
		 * Create the left part of the expression
		 */
		PHALCON_INIT_NVAR(left);
		array_init_size(left, 3);
		add_assoc_long_ex(left, ISS(type), PHQL_T_QUALIFIED);
		phalcon_array_update_string(&left, ISL(domain), &model_alias, PH_COPY);
		phalcon_array_update_string(&left, ISL(name), &fields, PH_COPY);
	
		PHALCON_INIT_NVAR(left_expr);
		phalcon_call_method_p1(left_expr, this_ptr, "_getqualified", left);
	
		/** 
		 * Create the right part of the expression
		 */
		PHALCON_INIT_NVAR(right);
		array_init_size(right, 3);
		add_assoc_stringl_ex(right, ISS(type), SL("qualified"), 1);
		phalcon_array_update_string(&right, ISL(domain), &intermediate_model_name, PH_COPY);
		phalcon_array_update_string(&right, ISL(name), &intermediate_fields, PH_COPY);
	
		PHALCON_INIT_NVAR(right_expr);
		phalcon_call_method_p1(right_expr, this_ptr, "_getqualified", right);
	
		/** 
		 * Create a binary operation for the join conditions
		 */
		PHALCON_INIT_VAR(sql_join_condition_first);
		array_init_size(sql_join_condition_first, 4);
		add_assoc_stringl_ex(sql_join_condition_first, ISS(type), SL("binary-op"), 1);
		add_assoc_stringl_ex(sql_join_condition_first, ISS(op), SL("="), 1);
		phalcon_array_update_string(&sql_join_condition_first, ISL(left), &left_expr, PH_COPY);
		phalcon_array_update_string(&sql_join_condition_first, ISL(right), &right_expr, PH_COPY);
	
		PHALCON_INIT_VAR(sql_join_conditions_first);
		array_init_size(sql_join_conditions_first, 1);
		phalcon_array_append(&sql_join_conditions_first, sql_join_condition_first, 0);
	
		/** 
		 * A single join
		 */
		PHALCON_INIT_VAR(sql_join_first);
		array_init_size(sql_join_first, 3);
		phalcon_array_update_string(&sql_join_first, ISL(type), &join_type, PH_COPY);
		phalcon_array_update_string(&sql_join_first, ISL(source), &intermediate_source, PH_COPY);
		phalcon_array_update_string(&sql_join_first, ISL(conditions), &sql_join_conditions_first, PH_COPY);
	
		/** 
		 * Create the left part of the expression
		 */
		PHALCON_INIT_NVAR(left);
		array_init_size(left, 3);
		add_assoc_long_ex(left, ISS(type), PHQL_T_QUALIFIED);
		phalcon_array_update_string(&left, ISL(domain), &intermediate_model_name, PH_COPY);
		phalcon_array_update_string(&left, ISL(name), &intermediate_referenced_fields, PH_COPY);
	
		PHALCON_INIT_NVAR(left_expr);
		phalcon_call_method_p1(left_expr, this_ptr, "_getqualified", left);
	
		/** 
		 * Create the right part of the expression
		 */
		PHALCON_INIT_NVAR(right);
		array_init_size(right, 3);
		add_assoc_stringl_ex(right, ISS(type), SL("qualified"), 1);
		phalcon_array_update_string(&right, ISL(domain), &referenced_model_name, PH_COPY);
		phalcon_array_update_string(&right, ISL(name), &referenced_fields, PH_COPY);
	
		PHALCON_INIT_NVAR(right_expr);
		phalcon_call_method_p1(right_expr, this_ptr, "_getqualified", right);
	
		/** 
		 * Create a binary operation for the join conditions
		 */
		PHALCON_INIT_VAR(sql_join_condition_second);
		array_init_size(sql_join_condition_second, 4);
		add_assoc_stringl_ex(sql_join_condition_second, ISS(type), SL("binary-op"), 1);
		add_assoc_stringl_ex(sql_join_condition_second, ISS(op), SL("="), 1);
		phalcon_array_update_string(&sql_join_condition_second, ISL(left), &left_expr, PH_COPY);
		phalcon_array_update_string(&sql_join_condition_second, ISL(right), &right_expr, PH_COPY);
	
		PHALCON_INIT_VAR(sql_join_conditions_second);
		array_init_size(sql_join_conditions_second, 1);
		phalcon_array_append(&sql_join_conditions_second, sql_join_condition_second, 0);
	
		/** 
		 * A single join
		 */
		PHALCON_INIT_VAR(sql_join_second);
		array_init_size(sql_join_second, 3);
		phalcon_array_update_string(&sql_join_second, ISL(type), &join_type, PH_COPY);
		phalcon_array_update_string(&sql_join_second, ISL(source), &join_source, PH_COPY);
		phalcon_array_update_string(&sql_join_second, ISL(conditions), &sql_join_conditions_second, PH_COPY);

		phalcon_array_update_long(&return_value, 0, &sql_join_first, PH_COPY);
		phalcon_array_update_long(&return_value, 1, &sql_join_second, PH_COPY);
	}
	
	RETURN_MM();
}

/**
 * Processes the JOINs in the query returning an internal representation for the database dialect
 *
 * @param array $select
 * @return array
 */
PHP_METHOD(Phalcon_Mvc_Model_Query, _getJoins){

	zval *select, *models, *sql_aliases, *sql_aliases_models;
	zval *sql_models_aliases, *sql_aliases_models_instances;
	zval *models_instances, *from_models = NULL, *sql_joins = NULL;
	zval *join_models, *join_sources, *join_types;
	zval *join_pre_condition, *join_prepared;
	zval *manager = NULL, *joins, *select_joins = NULL, *join_item = NULL;
	zval *join_data = NULL, *source = NULL, *schema = NULL, *model = NULL, *model_name = NULL;
	zval *complete_source = NULL, *join_type = NULL, *alias_expr = NULL;
	zval *alias = NULL, *exception_message, *join_alias_name = NULL;
	zval *join_expr = NULL, *pre_condition = NULL, *from_model_name = NULL;
	zval *join_model = NULL, *join_alias = NULL, *join_source = NULL;
	zval *model_name_alias = NULL, *relation = NULL, *relations = NULL;
	zval *model_alias = NULL, *is_through = NULL;
	zval *sql_join = NULL, *new_sql_joins = NULL, *sql_join_conditions = NULL;
	HashTable *ah0, *ah1, *ah2, *ah3;
	HashPosition hp0, hp1, hp2, hp3;
	zval **hd;

	PHALCON_MM_GROW();

	phalcon_fetch_params(1, 1, 0, &select);
	
	PHALCON_OBS_VAR(models);
	phalcon_read_property_this(&models, this_ptr, SL("_models"), PH_NOISY_CC);
	
	PHALCON_OBS_VAR(sql_aliases);
	phalcon_read_property_this(&sql_aliases, this_ptr, SL("_sqlAliases"), PH_NOISY_CC);
	
	PHALCON_OBS_VAR(sql_aliases_models);
	phalcon_read_property_this(&sql_aliases_models, this_ptr, SL("_sqlAliasesModels"), PH_NOISY_CC);
	
	PHALCON_OBS_VAR(sql_models_aliases);
	phalcon_read_property_this(&sql_models_aliases, this_ptr, SL("_sqlModelsAliases"), PH_NOISY_CC);
	
	PHALCON_OBS_VAR(sql_aliases_models_instances);
	phalcon_read_property_this(&sql_aliases_models_instances, this_ptr, SL("_sqlAliasesModelsInstances"), PH_NOISY_CC);
	
	PHALCON_OBS_VAR(models_instances);
	phalcon_read_property_this(&models_instances, this_ptr, SL("_modelsInstances"), PH_NOISY_CC);
	PHALCON_CPY_WRT(from_models, models);
	
	PHALCON_INIT_VAR(sql_joins);
	array_init(sql_joins);
	
	PHALCON_INIT_VAR(join_models);
	array_init(join_models);
	
	PHALCON_INIT_VAR(join_sources);
	array_init(join_sources);
	
	PHALCON_INIT_VAR(join_types);
	array_init(join_types);
	
	PHALCON_INIT_VAR(join_pre_condition);
	array_init(join_pre_condition);
	
	PHALCON_INIT_VAR(join_prepared);
	array_init(join_prepared);
	
	manager = phalcon_fetch_nproperty_this(this_ptr, SL("_manager"), PH_NOISY_CC);
	if (Z_TYPE_P(manager) != IS_OBJECT) {
		zend_throw_exception_ex(phalcon_mvc_model_exception_ce, 0 TSRMLS_CC, "dependency Injector is required to get '%s' service", "modelsManager");
	}

	PHALCON_OBS_VAR(joins);
	phalcon_array_fetch_string(&joins, select, SL("joins"), PH_NOISY);
	if (!phalcon_array_isset_long(joins, 0)) {
		PHALCON_INIT_VAR(select_joins);
		array_init_size(select_joins, 1);
		phalcon_array_append(&select_joins, joins, 0);
	} else {
		PHALCON_CPY_WRT(select_joins, joins);
	}
	
	phalcon_is_iterable(select_joins, &ah0, &hp0, 0, 0);
	
	while (zend_hash_get_current_data_ex(ah0, (void**) &hd, &hp0) == SUCCESS) {
	
		PHALCON_GET_HVALUE(join_item);
	
		/** 
		 * Check join alias
		 */
		PHALCON_INIT_NVAR(join_data);
		phalcon_call_method_p2(join_data, this_ptr, "_getjoin", manager, join_item);
	
		PHALCON_OBS_NVAR(source);
		phalcon_array_fetch_string(&source, join_data, SL("source"), PH_NOISY);
	
		PHALCON_OBS_NVAR(schema);
		phalcon_array_fetch_string(&schema, join_data, SL("schema"), PH_NOISY);
	
		PHALCON_OBS_NVAR(model);
		phalcon_array_fetch_string(&model, join_data, SL("model"), PH_NOISY);
	
		PHALCON_OBS_NVAR(model_name);
		phalcon_array_fetch_string(&model_name, join_data, SL("modelName"), PH_NOISY);
	
		PHALCON_INIT_NVAR(complete_source);
		array_init_size(complete_source, 2);
		phalcon_array_append(&complete_source, source, PH_SEPARATE);
		phalcon_array_append(&complete_source, schema, 0);
	
		/** 
		 * Check join alias
		 */
		PHALCON_INIT_NVAR(join_type);
		phalcon_call_method_p1(join_type, this_ptr, "_getjointype", join_item);
	
		/** 
		 * Process join alias
		 */
		if (phalcon_array_isset_string_fetch(&alias_expr, join_item, SS("alias"))) {
	
			PHALCON_OBS_NVAR(alias);
			phalcon_array_fetch_string(&alias, alias_expr, ISL(name), PH_NOISY);
	
			/** 
			 * Check if alias is unique
			 */
			if (phalcon_array_isset(join_models, alias)) {
				zval *phql = phalcon_fetch_nproperty_this(this_ptr, SL("_phql"), PH_NOISY_CC);
	
				PHALCON_INIT_VAR(exception_message);
				PHALCON_CONCAT_SVSV(exception_message, "Cannot use '", alias, "' as join alias because it was already used when preparing: ", phql);
				PHALCON_THROW_EXCEPTION_ZVAL(phalcon_mvc_model_exception_ce, exception_message);
				return;
			}
	
			/** 
			 * Add the alias to the source
			 */
			phalcon_array_append(&complete_source, alias, PH_SEPARATE);
	
			/** 
			 * Set the join type
			 */
			phalcon_array_update_zval(&join_types, alias, &join_type, PH_COPY | PH_SEPARATE);
	
			/** 
			 * Update alias => alias
			 */
			phalcon_array_update_zval(&sql_aliases, alias, &alias, PH_COPY | PH_SEPARATE);
	
			/** 
			 * Update model => alias
			 */
			phalcon_array_update_zval(&join_models, alias, &model_name, PH_COPY | PH_SEPARATE);
	
			/** 
			 * Update model => alias
			 */
			phalcon_array_update_zval(&sql_models_aliases, model_name, &alias, PH_COPY | PH_SEPARATE);
	
			/** 
			 * Update model => model
			 */
			phalcon_array_update_zval(&sql_aliases_models, alias, &model_name, PH_COPY | PH_SEPARATE);
	
			/** 
			 * Update alias => model
			 */
			phalcon_array_update_zval(&sql_aliases_models_instances, alias, &model, PH_COPY | PH_SEPARATE);
	
			/** 
			 * Update model => alias
			 */
			phalcon_array_update_zval(&models, model_name, &alias, PH_COPY | PH_SEPARATE);
	
			/** 
			 * Complete source related to a model
			 */
			phalcon_array_update_zval(&join_sources, alias, &complete_source, PH_COPY | PH_SEPARATE);
	
			/** 
			 * Complete source related to a model
			 */
			phalcon_array_update_zval(&join_prepared, alias, &join_item, PH_COPY | PH_SEPARATE);
		} else {
			/** 
			 * Check if alias is unique
			 */
			if (phalcon_array_isset(join_models, model_name)) {
				zval *phql = phalcon_fetch_nproperty_this(this_ptr, SL("_phql"), PH_NOISY_CC);
	
				PHALCON_INIT_VAR(exception_message);
				PHALCON_CONCAT_SVSV(exception_message, "Cannot use '", model_name, "' as join alias because it was already used when preparing: ", phql);
				PHALCON_THROW_EXCEPTION_ZVAL(phalcon_mvc_model_exception_ce, exception_message);
				return;
			}
	
			/** 
			 * Set the join type
			 */
			phalcon_array_update_zval(&join_types, model_name, &join_type, PH_COPY | PH_SEPARATE);
	
			/** 
			 * Update model => source
			 */
			phalcon_array_update_zval(&sql_aliases, model_name, &source, PH_COPY | PH_SEPARATE);
	
			/** 
			 * Update model => source
			 */
			phalcon_array_update_zval(&join_models, model_name, &source, PH_COPY | PH_SEPARATE);
	
			/** 
			 * Update model => model
			 */
			phalcon_array_update_zval(&sql_models_aliases, model_name, &model_name, PH_COPY | PH_SEPARATE);
	
			/** 
			 * Update model => model
			 */
			phalcon_array_update_zval(&sql_aliases_models, model_name, &model_name, PH_COPY | PH_SEPARATE);
	
			/** 
			 * Update model => model instance
			 */
			phalcon_array_update_zval(&sql_aliases_models_instances, model_name, &model, PH_COPY | PH_SEPARATE);
	
			/** 
			 * Update model => source
			 */
			phalcon_array_update_zval(&models, model_name, &source, PH_COPY | PH_SEPARATE);
	
			/** 
			 * Complete source related to a model
			 */
			phalcon_array_update_zval(&join_sources, model_name, &complete_source, PH_COPY | PH_SEPARATE);
	
			/** 
			 * Complete source related to a model
			 */
			phalcon_array_update_zval(&join_prepared, model_name, &join_item, PH_COPY | PH_SEPARATE);
		}
	
		phalcon_array_update_zval(&models_instances, model_name, &model, PH_COPY | PH_SEPARATE);
	
		zend_hash_move_forward_ex(ah0, &hp0);
	}
	
	/** 
	 * Update temporary properties
	 */
	phalcon_update_property_this(this_ptr, SL("_models"), models TSRMLS_CC);
	phalcon_update_property_this(this_ptr, SL("_sqlAliases"), sql_aliases TSRMLS_CC);
	phalcon_update_property_this(this_ptr, SL("_sqlAliasesModels"), sql_aliases_models TSRMLS_CC);
	phalcon_update_property_this(this_ptr, SL("_sqlModelsAliases"), sql_models_aliases TSRMLS_CC);
	phalcon_update_property_this(this_ptr, SL("_sqlAliasesModelsInstances"), sql_aliases_models_instances TSRMLS_CC);
	phalcon_update_property_this(this_ptr, SL("_modelsInstances"), models_instances TSRMLS_CC);
	
	phalcon_is_iterable(join_prepared, &ah1, &hp1, 0, 0);
	
	while (zend_hash_get_current_data_ex(ah1, (void**) &hd, &hp1) == SUCCESS) {
	
		PHALCON_GET_HKEY(join_alias_name, ah1, hp1);
		PHALCON_GET_HVALUE(join_item);
	
		/** 
		 * Check for predefined conditions
		 */
		if (phalcon_array_isset_string_fetch(&join_expr, join_item, SS("conditions"))) {
			PHALCON_INIT_NVAR(pre_condition);
			phalcon_call_method_p1(pre_condition, this_ptr, "_getexpression", join_expr);
			phalcon_array_update_zval(&join_pre_condition, join_alias_name, &pre_condition, PH_COPY | PH_SEPARATE);
		}
	
		zend_hash_move_forward_ex(ah1, &hp1);
	}
	
	/** 
	 * Create join relationships dynamically
	 */
	phalcon_is_iterable(from_models, &ah2, &hp2, 0, 0);
	
	while (zend_hash_get_current_data_ex(ah2, (void**) &hd, &hp2) == SUCCESS) {
	
		PHALCON_GET_HKEY(from_model_name, ah2, hp2);
		PHALCON_GET_HVALUE(source);
	
		phalcon_is_iterable(join_models, &ah3, &hp3, 0, 0);
	
		while (zend_hash_get_current_data_ex(ah3, (void**) &hd, &hp3) == SUCCESS) {
	
			PHALCON_GET_HKEY(join_alias, ah3, hp3);
			PHALCON_GET_HVALUE(join_model);
	
			/** 
			 * Real source name for joined model
			 */
			PHALCON_OBS_NVAR(join_source);
			phalcon_array_fetch(&join_source, join_sources, join_alias, PH_NOISY);
	
			/** 
			 * Join type is: LEFT, RIGHT, INNER, etc
			 */
			PHALCON_OBS_NVAR(join_type);
			phalcon_array_fetch(&join_type, join_types, join_alias, PH_NOISY);
	
			/** 
			 * Check if the model already have pre-defined conditions
			 */
			if (!phalcon_array_isset(join_pre_condition, join_alias)) {
	
				/** 
				 * Get the model name from its source
				 */
				PHALCON_OBS_NVAR(model_name_alias);
				phalcon_array_fetch(&model_name_alias, sql_aliases_models, join_alias, PH_NOISY);
	
				/** 
				 * Check if the joined model is an alias
				 */
				PHALCON_INIT_NVAR(relation);
				phalcon_call_method_p2(relation, manager, "getrelationbyalias", from_model_name, model_name_alias);
				if (PHALCON_IS_FALSE(relation)) {
	
					/** 
					 * Check for relations between models
					 */
					PHALCON_INIT_NVAR(relations);
					phalcon_call_method_p2(relations, manager, "getrelationsbetween", from_model_name, model_name_alias);
					if (Z_TYPE_P(relations) == IS_ARRAY) { 
	
						/** 
						 * More than one relation must throw an exception
						 */
						if (zend_hash_num_elements(Z_ARRVAL_P(relations)) != 1) {
							zval *phql = phalcon_fetch_nproperty_this(this_ptr, SL("_phql"), PH_NOISY_CC);
	
							PHALCON_INIT_VAR(exception_message);
							PHALCON_CONCAT_SVSVSV(exception_message, "There is more than one relation between models '", model_name, "' and '", join_model, "\", the join must be done using an alias when preparing: ", phql);
							PHALCON_THROW_EXCEPTION_ZVAL(phalcon_mvc_model_exception_ce, exception_message);
							return;
						}
	
						/** 
						 * Get the first relationship
						 */
						PHALCON_OBS_NVAR(relation);
						phalcon_array_fetch_long(&relation, relations, 0, PH_NOISY);
					}
				}
	
				/** 
				 * Valid relations are objects
				 */
				if (Z_TYPE_P(relation) == IS_OBJECT) {
	
					/** 
					 * Get the related model alias of the left part
					 */
					PHALCON_OBS_NVAR(model_alias);
					phalcon_array_fetch(&model_alias, sql_models_aliases, from_model_name, PH_NOISY);
	
					/** 
					 * Generate the conditions based on the type of join
					 */
					PHALCON_INIT_NVAR(is_through);
					phalcon_call_method(is_through, relation, "isthrough");
					if (!zend_is_true(is_through)) {
						PHALCON_INIT_NVAR(sql_join);
						phalcon_call_method_p5(sql_join, this_ptr, "_getsinglejoin", join_type, join_source, model_alias, join_alias, relation);
					} else {
						PHALCON_INIT_NVAR(sql_join);
						phalcon_call_method_p5(sql_join, this_ptr, "_getmultijoin", join_type, join_source, model_alias, join_alias, relation);
					}
	
					/** 
					 * Append or merge joins
					 */
					if (phalcon_array_isset_long(sql_join, 0)) {
						PHALCON_INIT_NVAR(new_sql_joins);
						phalcon_fast_array_merge(new_sql_joins, &sql_joins, &sql_join TSRMLS_CC);
						PHALCON_CPY_WRT(sql_joins, new_sql_joins);
					} else {
						phalcon_array_append(&sql_joins, sql_join, PH_SEPARATE);
					}
				} else {
					PHALCON_INIT_NVAR(sql_join_conditions);
					array_init(sql_join_conditions);
	
					/** 
					 * Join without conditions because no relation has been found between the models
					 */
					PHALCON_INIT_NVAR(sql_join);
					array_init_size(sql_join, 3);
					phalcon_array_update_string(&sql_join, ISL(type), &join_type, PH_COPY | PH_SEPARATE);
					phalcon_array_update_string(&sql_join, ISL(source), &join_source, PH_COPY);
					phalcon_array_update_string(&sql_join, ISL(conditions), &sql_join_conditions, PH_COPY);
					phalcon_array_append(&sql_joins, sql_join, PH_SEPARATE);
				}
			} else {
				/** 
				 * Get the conditions stablished by the developer
				 */
				PHALCON_OBS_NVAR(pre_condition);
				phalcon_array_fetch(&pre_condition, join_pre_condition, join_alias, PH_NOISY);
	
				PHALCON_INIT_NVAR(sql_join_conditions);
				array_init_size(sql_join_conditions, 1);
				phalcon_array_append(&sql_join_conditions, pre_condition, PH_SEPARATE);
	
				/** 
				 * Join with conditions stablished by the developer
				 */
				PHALCON_INIT_NVAR(sql_join);
				array_init_size(sql_join, 3);
				phalcon_array_update_string(&sql_join, ISL(type), &join_type, PH_COPY | PH_SEPARATE);
				phalcon_array_update_string(&sql_join, ISL(source), &join_source, PH_COPY);
				phalcon_array_update_string(&sql_join, ISL(conditions), &sql_join_conditions, PH_COPY);
				phalcon_array_append(&sql_joins, sql_join, PH_SEPARATE);
			}
	
			zend_hash_move_forward_ex(ah3, &hp3);
		}
	
		zend_hash_move_forward_ex(ah2, &hp2);
	}
	
	RETURN_CTOR(sql_joins);
}

/**
 * Returns a processed order clause for a SELECT statement
 *
 * @param array $order
 * @return string
 */
PHP_METHOD(Phalcon_Mvc_Model_Query, _getOrderClause){

	zval *order, *order_columns = NULL, *order_item = NULL;
	zval *order_column = NULL, *order_part_expr = NULL, *order_sort = NULL;
	zval *order_part_sort = NULL;
	HashTable *ah0;
	HashPosition hp0;
	zval **hd;

	PHALCON_MM_GROW();

	phalcon_fetch_params(1, 1, 0, &order);
	
	if (!phalcon_array_isset_long(order, 0)) {
		PHALCON_INIT_VAR(order_columns);
		array_init_size(order_columns, 1);
		phalcon_array_append(&order_columns, order, 0);
	} else {
		PHALCON_CPY_WRT(order_columns, order);
	}
	
	phalcon_is_iterable(order_columns, &ah0, &hp0, 0, 0);
	array_init_size(return_value, zend_hash_num_elements(ah0));
	
	while (zend_hash_get_current_data_ex(ah0, (void**) &hd, &hp0) == SUCCESS) {
	
		PHALCON_GET_HVALUE(order_item);
	
		PHALCON_OBS_NVAR(order_column);
		phalcon_array_fetch_string(&order_column, order_item, SL("column"), PH_NOISY);
	
		PHALCON_INIT_NVAR(order_part_expr);
		phalcon_call_method_p1(order_part_expr, this_ptr, "_getexpression", order_column);
	
		/** 
		 * Check if the order has a predefined ordering mode
		 */
		if (phalcon_array_isset_string_fetch(&order_sort, order_item, SS("sort"))) {

			PHALCON_INIT_NVAR(order_part_sort);
			if (PHALCON_IS_LONG(order_sort, PHQL_T_ASC)) {
				array_init_size(order_part_sort, 2);
				phalcon_array_append(&order_part_sort, order_part_expr, 0);
				add_next_index_stringl(order_part_sort, SL("ASC"), 1);
			} else {
				array_init_size(order_part_sort, 2);
				phalcon_array_append(&order_part_sort, order_part_expr, 0);
				add_next_index_stringl(order_part_sort, SL("DESC"), 1);
			}
		} else {
			PHALCON_INIT_NVAR(order_part_sort);
			array_init_size(order_part_sort, 1);
			phalcon_array_append(&order_part_sort, order_part_expr, 0);
		}
	
		phalcon_array_append(&return_value, order_part_sort, 0);
	
		zend_hash_move_forward_ex(ah0, &hp0);
	}
	
	RETURN_MM();
}

/**
 * Returns a processed group clause for a SELECT statement
 *
 * @param array $group
 * @return string
 */
PHP_METHOD(Phalcon_Mvc_Model_Query, _getGroupClause){

	zval *group, *group_item = NULL, *group_part_expr = NULL;
	HashTable *ah0;
	HashPosition hp0;
	zval **hd;

	PHALCON_MM_GROW();

	phalcon_fetch_params(1, 1, 0, &group);
	
	if (phalcon_array_isset_long(group, 0)) {
	
		/** 
		 * The select is grouped by several columns
		 */
		phalcon_is_iterable(group, &ah0, &hp0, 0, 0);

		array_init_size(return_value, zend_hash_num_elements(ah0));
	
		while (zend_hash_get_current_data_ex(ah0, (void**) &hd, &hp0) == SUCCESS) {
	
			PHALCON_GET_HVALUE(group_item);
	
			PHALCON_INIT_NVAR(group_part_expr);
			phalcon_call_method_p1(group_part_expr, this_ptr, "_getexpression", group_item);
			phalcon_array_append(&return_value, group_part_expr, 0);
	
			zend_hash_move_forward_ex(ah0, &hp0);
		}
	
	} else {
		PHALCON_OBS_VAR(group_part_expr);
		phalcon_call_method_p1_ex(group_part_expr, &group_part_expr, this_ptr, "_getexpression", group);
	
		array_init_size(return_value, 1);
		phalcon_array_append(&return_value, group_part_expr, 0);
	}
	
	RETURN_MM();
}

PHP_METHOD(Phalcon_Mvc_Model_Query, _getLimitClause) {
	zval *limit_clause, *tmp = NULL;
	zval *limit, *offset;

	phalcon_fetch_params(0, 1, 0, &limit_clause);
	assert(Z_TYPE_P(limit_clause) == IS_ARRAY);

	array_init_size(return_value, zend_hash_num_elements(Z_ARRVAL_P(limit_clause)));

	PHALCON_MM_GROW();

	if (likely(phalcon_array_isset_string_fetch(&limit, limit_clause, SS("number")))) {
		PHALCON_INIT_NVAR(tmp);
		phalcon_call_method_p1(tmp, getThis(), "_getexpression", limit);
		phalcon_array_update_string(&return_value, ISL(number), &tmp, PH_COPY);
	}

	if (phalcon_array_isset_string_fetch(&offset, limit_clause, SS("offset"))) {
		PHALCON_INIT_NVAR(tmp);
		phalcon_call_method_p1(tmp, getThis(), "_getexpression", offset);
		phalcon_array_update_string(&return_value, ISL(offset), &tmp, PH_COPY);
	}

	PHALCON_MM_RESTORE();
}

/**
 * Analyzes a SELECT intermediate code and produces an array to be executed later
 *
 * @return array
 */
PHP_METHOD(Phalcon_Mvc_Model_Query, _prepareSelect){

	zval *ast, *select, *distinct = NULL, *sql_models, *sql_tables, *sql_aliases;
	zval *sql_columns, *sql_aliases_models, *sql_models_aliases;
	zval *sql_aliases_models_instances, *models;
	zval *models_instances, *tables, *selected_models = NULL;
	zval *manager, *selected_model = NULL, *qualified_name = NULL;
	zval *model_name = NULL, *real_namespace = NULL;
	zval *real_model_name = NULL, *model = NULL, *schema = NULL, *source = NULL;
	zval *complete_source = NULL, *alias = NULL, *exception_message = NULL;
	zval *joins, *sql_joins = NULL, *columns, *select_columns = NULL;
	zval *position, *sql_column_aliases, *column = NULL;
	zval *sql_column_group = NULL, *sql_column = NULL, *type = NULL, *sql_select;
	zval *where, *where_expr, *group_by, *sql_group;
	zval *having, *having_expr, *order, *sql_order;
	zval *limit, *sql_limit;
	HashTable *ah0, *ah1, *ah2;
	HashPosition hp0, hp1, hp2;
	zval **hd;

	PHALCON_MM_GROW();

	ast = phalcon_fetch_nproperty_this(this_ptr, SL("_ast"), PH_NOISY_CC);
	
	PHALCON_OBS_VAR(select);
	phalcon_array_fetch_string(&select, ast, SL("select"), PH_NOISY);
	if (!phalcon_array_isset_string_fetch(&tables, select, SS("tables"))) {
		PHALCON_THROW_EXCEPTION_STR(phalcon_mvc_model_exception_ce, "Corrupted SELECT AST");
		return;
	}
	
	if (!phalcon_array_isset_string_fetch(&columns, select, SS("columns"))) {
		PHALCON_THROW_EXCEPTION_STR(phalcon_mvc_model_exception_ce, "Corrupted SELECT AST");
		return;
	}
	
	phalcon_array_isset_string_fetch(&distinct, select, SS("distinct"));

	/** 
	 * sql_models are all the models that are using in the query
	 */
	PHALCON_INIT_VAR(sql_models);
	array_init(sql_models);
	
	/** 
	 * sql_tables are all the mapped sources regarding the models in use
	 */
	PHALCON_INIT_VAR(sql_tables);
	array_init(sql_tables);
	
	/** 
	 * sql_aliases are the aliases as keys and the mapped sources as values
	 */
	PHALCON_INIT_VAR(sql_aliases);
	array_init(sql_aliases);
	
	/** 
	 * sql_columns are all every column expression
	 */
	PHALCON_INIT_VAR(sql_columns);
	array_init(sql_columns);
	
	/** 
	 * sql_aliases_models are the aliases as keys and the model names as values
	 */
	PHALCON_INIT_VAR(sql_aliases_models);
	array_init(sql_aliases_models);
	
	/** 
	 * sql_aliases_models are the model names as keys and the aliases as values
	 */
	PHALCON_INIT_VAR(sql_models_aliases);
	array_init(sql_models_aliases);
	
	/** 
	 * sql_aliases_models_instances are the aliases as keys and the model instances as
	 * values
	 */
	PHALCON_INIT_VAR(sql_aliases_models_instances);
	array_init(sql_aliases_models_instances);
	
	/** 
	 * Models information
	 */
	PHALCON_INIT_VAR(models);
	array_init(models);
	
	PHALCON_INIT_VAR(models_instances);
	array_init(models_instances);
	
	if (!phalcon_array_isset_long(tables, 0)) {
		PHALCON_INIT_VAR(selected_models);
		array_init_size(selected_models, 1);
		phalcon_array_append(&selected_models, tables, 0);
	} else {
		PHALCON_CPY_WRT(selected_models, tables);
	}
	
	manager = phalcon_fetch_nproperty_this(this_ptr, SL("_manager"), PH_NOISY_CC);
	if (Z_TYPE_P(manager) != IS_OBJECT) {
		zend_throw_exception_ex(phalcon_mvc_model_exception_ce, 0 TSRMLS_CC, "dependency Injector is required to get '%s' service", "modelsManager");
	}

	/** 
	 * Processing selected columns
	 */
	phalcon_is_iterable(selected_models, &ah0, &hp0, 0, 0);
	
	while (zend_hash_get_current_data_ex(ah0, (void**) &hd, &hp0) == SUCCESS) {
		zval *ns_alias;
	
		PHALCON_GET_HVALUE(selected_model);
	
		PHALCON_OBS_NVAR(qualified_name);
		phalcon_array_fetch_string(&qualified_name, selected_model, SL("qualifiedName"), PH_NOISY);
	
		PHALCON_OBS_NVAR(model_name);
		phalcon_array_fetch_string(&model_name, qualified_name, ISL(name), PH_NOISY);
	
		/** 
		 * Check if the table have a namespace alias
		 */
		if (phalcon_array_isset_string_fetch(&ns_alias, qualified_name, SS("ns-alias"))) {
	
			/** 
			 * Get the real namespace alias
			 */
			PHALCON_INIT_NVAR(real_namespace);
			phalcon_call_method_p1(real_namespace, manager, "getnamespacealias", ns_alias);
	
			/** 
			 * Create the real namespaced name
			 */
			PHALCON_INIT_NVAR(real_model_name);
			PHALCON_CONCAT_VSV(real_model_name, real_namespace, "\\", model_name);
		} else {
			PHALCON_CPY_WRT(real_model_name, model_name);
		}
	
		/** 
		 * Load a model instance from the models manager
		 */
		PHALCON_INIT_NVAR(model);
		phalcon_call_method_p1(model, manager, "load", real_model_name);
	
		/** 
		 * Define a complete schema/source
		 */
		PHALCON_INIT_NVAR(schema);
		phalcon_call_method(schema, model, "getschema");
	
		PHALCON_INIT_NVAR(source);
		phalcon_call_method(source, model, "getsource");
	
		/** 
		 * Obtain the real source including the schema
		 */
		if (zend_is_true(schema)) {
			PHALCON_INIT_NVAR(complete_source);
			array_init_size(complete_source, 2);
			phalcon_array_append(&complete_source, source, PH_SEPARATE);
			phalcon_array_append(&complete_source, schema, 0);
		} else {
			PHALCON_CPY_WRT(complete_source, source);
		}
	
		/** 
		 * If an alias is defined for a model the model cannot be referenced in the column
		 * list
		 */
		if (phalcon_array_isset_string_fetch(&alias, selected_model, SS("alias"))) {
	
			/** 
			 * Check that the alias hasn't been used before
			 */
			if (phalcon_array_isset(sql_aliases, alias)) {
				zval *phql = phalcon_fetch_nproperty_this(this_ptr, SL("_phql"), PH_NOISY_CC);
	
				PHALCON_INIT_VAR(exception_message);
				PHALCON_CONCAT_SVSV(exception_message, "Alias \"", alias, " is already used when preparing: ", phql);
				PHALCON_THROW_EXCEPTION_ZVAL(phalcon_mvc_model_exception_ce, exception_message);
				return;
			}
	
			phalcon_array_update_zval(&sql_aliases, alias, &alias, PH_COPY | PH_SEPARATE);
			phalcon_array_update_zval(&sql_aliases_models, alias, &model_name, PH_COPY | PH_SEPARATE);
			phalcon_array_update_zval(&sql_models_aliases, model_name, &alias, PH_COPY | PH_SEPARATE);
			phalcon_array_update_zval(&sql_aliases_models_instances, alias, &model, PH_COPY | PH_SEPARATE);
	
			/** 
			 * Append or convert complete source to an array
			 */
			if (Z_TYPE_P(complete_source) == IS_ARRAY) { 
				phalcon_array_append(&complete_source, alias, PH_SEPARATE);
			} else {
				PHALCON_INIT_NVAR(complete_source);
				array_init_size(complete_source, 3);
				phalcon_array_append(&complete_source, source, PH_SEPARATE);
				add_next_index_null(complete_source);
				phalcon_array_append(&complete_source, alias, 0);
			}
	
			phalcon_array_update_zval(&models, model_name, &alias, PH_COPY | PH_SEPARATE);
		} else {
			phalcon_array_update_zval(&sql_aliases, model_name, &source, PH_COPY | PH_SEPARATE);
			phalcon_array_update_zval(&sql_aliases_models, model_name, &model_name, PH_COPY | PH_SEPARATE);
			phalcon_array_update_zval(&sql_models_aliases, model_name, &model_name, PH_COPY | PH_SEPARATE);
			phalcon_array_update_zval(&sql_aliases_models_instances, model_name, &model, PH_COPY | PH_SEPARATE);
			phalcon_array_update_zval(&models, model_name, &source, PH_COPY | PH_SEPARATE);
		}
	
		phalcon_array_append(&sql_models, model_name, PH_SEPARATE);
		phalcon_array_append(&sql_tables, complete_source, PH_SEPARATE);
		phalcon_array_update_zval(&models_instances, model_name, &model, PH_COPY | PH_SEPARATE);
	
		zend_hash_move_forward_ex(ah0, &hp0);
	}
	
	/** 
	 * Assign Models/Tables information
	 */
	phalcon_update_property_this(this_ptr, SL("_models"), models TSRMLS_CC);
	phalcon_update_property_this(this_ptr, SL("_modelsInstances"), models_instances TSRMLS_CC);
	phalcon_update_property_this(this_ptr, SL("_sqlAliases"), sql_aliases TSRMLS_CC);
	phalcon_update_property_this(this_ptr, SL("_sqlAliasesModels"), sql_aliases_models TSRMLS_CC);
	phalcon_update_property_this(this_ptr, SL("_sqlModelsAliases"), sql_models_aliases TSRMLS_CC);
	phalcon_update_property_this(this_ptr, SL("_sqlAliasesModelsInstances"), sql_aliases_models_instances TSRMLS_CC);
	phalcon_update_property_this(this_ptr, SL("_modelsInstances"), models_instances TSRMLS_CC);
	
	/** 
	 * Processing joins
	 */
	if (phalcon_array_isset_string_fetch(&joins, select, SS("joins"))) {
	
		PHALCON_INIT_VAR(sql_joins);
		if (phalcon_fast_count_ev(joins TSRMLS_CC)) {
			phalcon_call_method_p1(sql_joins, this_ptr, "_getjoins", select);
		} else {
			array_init(sql_joins);
		}
	} else {
		PHALCON_INIT_NVAR(sql_joins);
		array_init(sql_joins);
	}
	
	/** 
	 * Processing selected columns
	 */
	if (!phalcon_array_isset_long(columns, 0)) {
		PHALCON_INIT_VAR(select_columns);
		array_init_size(select_columns, 1);
		phalcon_array_append(&select_columns, columns, PH_SEPARATE);
	} else {
		PHALCON_CPY_WRT(select_columns, columns);
	}
	
	/** 
	 * Resolve selected columns
	 */
	PHALCON_INIT_VAR(position);
	ZVAL_LONG(position, 0);
	
	PHALCON_INIT_VAR(sql_column_aliases);
	array_init(sql_column_aliases);
	
	phalcon_is_iterable(select_columns, &ah1, &hp1, 0, 0);
	
	while (zend_hash_get_current_data_ex(ah1, (void**) &hd, &hp1) == SUCCESS) {
	
		PHALCON_GET_HVALUE(column);
	
		PHALCON_INIT_NVAR(sql_column_group);
		phalcon_call_method_p1(sql_column_group, this_ptr, "_getselectcolumn", column);
	
		phalcon_is_iterable(sql_column_group, &ah2, &hp2, 0, 0);
	
		while (zend_hash_get_current_data_ex(ah2, (void**) &hd, &hp2) == SUCCESS) {
	
			PHALCON_GET_HVALUE(sql_column);
	
			/** 
			 * If 'alias' is set, the user had defined a alias for the column
			 */
			if (phalcon_array_isset_string_fetch(&alias, column, SS("alias"))) {
	
				/** 
				 * The best alias is the one provided by the user
				 */
				phalcon_array_update_string(&sql_column, ISL(balias), &alias, PH_COPY | PH_SEPARATE);
				phalcon_array_update_string(&sql_column, ISL(sqlAlias), &alias, PH_COPY | PH_SEPARATE);
				phalcon_array_update_zval(&sql_columns, alias, &sql_column, PH_COPY | PH_SEPARATE);
				phalcon_array_update_zval_bool(&sql_column_aliases, alias, 1, PH_SEPARATE);
			} else {

				/** 
				 * 'balias' is the best alias selected for the column
				 */
				if (phalcon_array_isset_string_fetch(&alias, sql_column, SS("balias"))) {
					phalcon_array_update_zval(&sql_columns, alias, &sql_column, PH_COPY | PH_SEPARATE);
				} else {
					PHALCON_OBS_NVAR(type);
					phalcon_array_fetch_string(&type, sql_column, ISL(type), PH_NOISY);
					if (PHALCON_IS_STRING(type, "scalar")) {
						PHALCON_INIT_VAR(alias);
						PHALCON_CONCAT_SV(alias, "_", position);
						phalcon_array_update_zval(&sql_columns, alias, &sql_column, PH_COPY | PH_SEPARATE);
					} else {
						phalcon_array_append(&sql_columns, sql_column, PH_SEPARATE);
					}
				}
			}
<<<<<<< HEAD
=======

>>>>>>> 726d814b
			phalcon_increment(position);
	
			zend_hash_move_forward_ex(ah2, &hp2);
		}
	
		zend_hash_move_forward_ex(ah1, &hp1);
	}
	
	phalcon_update_property_this(this_ptr, SL("_sqlColumnAliases"), sql_column_aliases TSRMLS_CC);
	
	/** 
	 * sql_select is the final prepared SELECT
	 */
	PHALCON_INIT_VAR(sql_select);
	array_init_size(sql_select, 10);

	if (distinct) {
		phalcon_array_update_string(&sql_select, SL("distinct"), &distinct, PH_COPY);
	}

	phalcon_array_update_string(&sql_select, ISL(models), &sql_models, PH_COPY);
	phalcon_array_update_string(&sql_select, ISL(tables), &sql_tables, PH_COPY);
	phalcon_array_update_string(&sql_select, ISL(columns), &sql_columns, PH_COPY);
	if (phalcon_fast_count_ev(sql_joins TSRMLS_CC)) {
		phalcon_array_update_string(&sql_select, ISL(joins), &sql_joins, PH_COPY);
	}
	
	/** 
	 * Process WHERE clause if any
	 */
	if (phalcon_array_isset_string_fetch(&where, ast, SS("where"))) {
		PHALCON_INIT_VAR(where_expr);
		phalcon_call_method_p1(where_expr, this_ptr, "_getexpression", where);
		phalcon_array_update_string(&sql_select, ISL(where), &where_expr, PH_COPY);
	}
	
	/** 
	 * Process GROUP BY clause if any
	 */
	if (phalcon_array_isset_string_fetch(&group_by, ast, SS("groupBy"))) {
		PHALCON_INIT_VAR(sql_group);
		phalcon_call_method_p1(sql_group, this_ptr, "_getgroupclause", group_by);
		phalcon_array_update_string(&sql_select, ISL(group), &sql_group, PH_COPY);
	}
	
	/** 
	 * Process HAVING clause if any
	 */
	if (phalcon_array_isset_string_fetch(&having, ast, SS("having"))) {
		PHALCON_INIT_VAR(having_expr);
		phalcon_call_method_p1(having_expr, this_ptr, "_getexpression", having);
		phalcon_array_update_string(&sql_select, ISL(having), &having_expr, PH_COPY);
	}
	
	/** 
	 * Process ORDER BY clause if any
	 */
	if (phalcon_array_isset_string(ast, SS("orderBy"))) {
		PHALCON_OBS_VAR(order);
		phalcon_array_fetch_string(&order, ast, SL("orderBy"), PH_NOISY);
	
		PHALCON_INIT_VAR(sql_order);
		phalcon_call_method_p1(sql_order, this_ptr, "_getorderclause", order);
		phalcon_array_update_string(&sql_select, ISL(order), &sql_order, PH_COPY);
	}
	
	/** 
	 * Process LIMIT clause if any
	 */
	if (phalcon_array_isset_string_fetch(&limit, ast, SS("limit"))) {
		PHALCON_INIT_VAR(sql_limit);
		phalcon_call_method_p1(sql_limit, this_ptr, "_getlimitclause", limit);
		phalcon_array_update_string(&sql_select, ISL(limit), &sql_limit, PH_COPY);
	}
	
	RETURN_CTOR(sql_select);
}

/**
 * Analyzes an INSERT intermediate code and produces an array to be executed later
 *
 * @return array
 */
PHP_METHOD(Phalcon_Mvc_Model_Query, _prepareInsert){

	zval *ast, *qualified_name, *manager, *model_name;
	zval *model, *source = NULL, *schema, *sql_aliases, *not_quoting;
	zval *expr_values, *values, *expr_value = NULL, *expr_insert = NULL;
	zval *expr_type = NULL, *value = NULL, *sql_insert, *meta_data;
	zval *sql_fields, *fields, *field = NULL, *name = NULL, *has_attribute = NULL;
	zval *phql = NULL, *exception_message = NULL;
	HashTable *ah0, *ah1;
	HashPosition hp0, hp1;
	zval **hd;

	PHALCON_MM_GROW();

	PHALCON_OBS_VAR(ast);
	phalcon_read_property_this(&ast, this_ptr, SL("_ast"), PH_NOISY_CC);
	if (!phalcon_array_isset_string(ast, SS("qualifiedName"))) {
		PHALCON_THROW_EXCEPTION_STR(phalcon_mvc_model_exception_ce, "Corrupted INSERT AST");
		return;
	}
	
	if (!phalcon_array_isset_string(ast, SS("values"))) {
		PHALCON_THROW_EXCEPTION_STR(phalcon_mvc_model_exception_ce, "Corrupted INSERT AST");
		return;
	}
	
	PHALCON_OBS_VAR(qualified_name);
	phalcon_array_fetch_string(&qualified_name, ast, SL("qualifiedName"), PH_NOISY);
	
	/** 
	 * Check if the related model exists
	 */
	if (!phalcon_array_isset_string(qualified_name, SS("name"))) {
		PHALCON_THROW_EXCEPTION_STR(phalcon_mvc_model_exception_ce, "Corrupted INSERT AST");
		return;
	}
	
	manager = phalcon_fetch_nproperty_this(this_ptr, SL("_manager"), PH_NOISY_CC);
	if (Z_TYPE_P(manager) != IS_OBJECT) {
		zend_throw_exception_ex(phalcon_mvc_model_exception_ce, 0 TSRMLS_CC, "dependency Injector is required to get '%s' service", "modelsManager");
	}

	PHALCON_OBS_VAR(model_name);
	phalcon_array_fetch_string(&model_name, qualified_name, ISL(name), PH_NOISY);
	
	PHALCON_INIT_VAR(model);
	phalcon_call_method_p1(model, manager, "load", model_name);
	
	PHALCON_INIT_VAR(source);
	phalcon_call_method(source, model, "getsource");
	
	PHALCON_INIT_VAR(schema);
	phalcon_call_method(schema, model, "getschema");
	if (zend_is_true(schema)) {
		PHALCON_INIT_NVAR(source);
		array_init_size(source, 2);
		phalcon_array_append(&source, schema, PH_SEPARATE);
		phalcon_array_append(&source, source, 0);
	}
	
	PHALCON_INIT_VAR(sql_aliases);
	array_init(sql_aliases);
	
	PHALCON_INIT_VAR(not_quoting);
	ZVAL_BOOL(not_quoting, 0);
	
	PHALCON_INIT_VAR(expr_values);
	array_init(expr_values);
	
	PHALCON_OBS_VAR(values);
	phalcon_array_fetch_string(&values, ast, SL("values"), PH_NOISY);
	
	phalcon_is_iterable(values, &ah0, &hp0, 0, 0);
	
	while (zend_hash_get_current_data_ex(ah0, (void**) &hd, &hp0) == SUCCESS) {
	
		PHALCON_GET_HVALUE(expr_value);
	
		/** 
		 * Resolve every expression in the 'values' clause
		 */
		PHALCON_INIT_NVAR(expr_insert);
		phalcon_call_method_p2(expr_insert, this_ptr, "_getexpression", expr_value, not_quoting);
	
		PHALCON_OBS_NVAR(expr_type);
		phalcon_array_fetch_string(&expr_type, expr_value, ISL(type), PH_NOISY);
	
		PHALCON_INIT_NVAR(value);
		array_init_size(value, 2);
		phalcon_array_update_string(&value, ISL(type), &expr_type, PH_COPY | PH_SEPARATE);
		phalcon_array_update_string(&value, ISL(value), &expr_insert, PH_COPY | PH_SEPARATE);
		phalcon_array_append(&expr_values, value, PH_SEPARATE);
	
		zend_hash_move_forward_ex(ah0, &hp0);
	}
	
	PHALCON_INIT_VAR(sql_insert);
	array_init(sql_insert);
	phalcon_array_update_string(&sql_insert, ISL(model), &model_name, PH_COPY | PH_SEPARATE);
	phalcon_array_update_string(&sql_insert, ISL(table), &source, PH_COPY | PH_SEPARATE);
	
	PHALCON_OBS_VAR(meta_data);
	phalcon_read_property_this(&meta_data, this_ptr, SL("_metaData"), PH_NOISY_CC);
	if (phalcon_array_isset_string_fetch(&fields, ast, SS("fields"))) {
	
		PHALCON_INIT_VAR(sql_fields);
		array_init(sql_fields);
	
		phalcon_is_iterable(fields, &ah1, &hp1, 0, 0);
	
		while (zend_hash_get_current_data_ex(ah1, (void**) &hd, &hp1) == SUCCESS) {
	
			PHALCON_GET_HVALUE(field);
	
			PHALCON_OBS_NVAR(name);
			phalcon_array_fetch_string(&name, field, ISL(name), PH_NOISY);
	
			/** 
			 * Check that inserted fields are part of the model
			 */
			PHALCON_INIT_NVAR(has_attribute);
			phalcon_call_method_p2(has_attribute, meta_data, "hasattribute", model, name);
			if (!zend_is_true(has_attribute)) {
				PHALCON_OBS_NVAR(phql);
				phalcon_read_property_this(&phql, this_ptr, SL("_phql"), PH_NOISY_CC);
	
				PHALCON_INIT_NVAR(exception_message);
				PHALCON_CONCAT_SVSVS(exception_message, "The model '", model_name, "' doesn't have the attribute '", name, "'");
				PHALCON_SCONCAT_SV(exception_message, ", when preparing: ", phql);
				PHALCON_THROW_EXCEPTION_ZVAL(phalcon_mvc_model_exception_ce, exception_message);
				return;
			}
	
			/** 
			 * Add the file to the insert list
			 */
			phalcon_array_append(&sql_fields, name, PH_SEPARATE);
	
			zend_hash_move_forward_ex(ah1, &hp1);
		}
	
		phalcon_array_update_string(&sql_insert, ISL(fields), &sql_fields, PH_COPY | PH_SEPARATE);
	}
	
	phalcon_array_update_string(&sql_insert, ISL(values), &expr_values, PH_COPY | PH_SEPARATE);
	
	RETURN_CTOR(sql_insert);
}

/**
 * Analyzes an UPDATE intermediate code and produces an array to be executed later
 *
 * @return array
 */
PHP_METHOD(Phalcon_Mvc_Model_Query, _prepareUpdate){

	zval *ast, *update, *models, *models_instances;
	zval *sql_tables, *sql_models, *sql_aliases;
	zval *sql_aliases_models_instances, *tables;
	zval *update_tables = NULL, *manager, *table = NULL, *qualified_name = NULL;
	zval *model_name = NULL, *ns_alias = NULL, *real_namespace = NULL;
	zval *real_model_name = NULL, *model = NULL, *source = NULL, *schema = NULL;
	zval *complete_source = NULL, *alias = NULL, *sql_fields, *sql_values;
	zval *values, *update_values = NULL, *not_quoting = NULL, *update_value = NULL;
	zval *column = NULL, *sql_column = NULL, *expr_column = NULL, *expr_value = NULL;
	zval *type = NULL, *value = NULL, *where, *where_expr;
	zval *limit, *sql_limit;
	HashTable *ah0, *ah1;
	HashPosition hp0, hp1;
	zval **hd;

	PHALCON_MM_GROW();

	PHALCON_OBS_VAR(ast);
	phalcon_read_property_this(&ast, this_ptr, SL("_ast"), PH_NOISY_CC);
	if (!phalcon_array_isset_string(ast, SS("update"))) {
		PHALCON_THROW_EXCEPTION_STR(phalcon_mvc_model_exception_ce, "Corrupted UPDATE AST");
		return;
	}
	
	PHALCON_OBS_VAR(update);
	phalcon_array_fetch_string(&update, ast, SL("update"), PH_NOISY);
	if (!phalcon_array_isset_string(update, SS("tables"))) {
		PHALCON_THROW_EXCEPTION_STR(phalcon_mvc_model_exception_ce, "Corrupted UPDATE AST");
		return;
	}
	
	if (!phalcon_array_isset_string(update, SS("values"))) {
		PHALCON_THROW_EXCEPTION_STR(phalcon_mvc_model_exception_ce, "Corrupted UPDATE AST");
		return;
	}
	
	/** 
	 * We use these arrays to store info related to models, alias and its sources. With
	 * them we can rename columns later
	 */
	PHALCON_INIT_VAR(models);
	array_init(models);
	
	PHALCON_INIT_VAR(models_instances);
	array_init(models_instances);
	
	PHALCON_INIT_VAR(sql_tables);
	array_init(sql_tables);
	
	PHALCON_INIT_VAR(sql_models);
	array_init(sql_models);
	
	PHALCON_INIT_VAR(sql_aliases);
	array_init(sql_aliases);
	
	PHALCON_INIT_VAR(sql_aliases_models_instances);
	array_init(sql_aliases_models_instances);
	
	PHALCON_OBS_VAR(tables);
	phalcon_array_fetch_string(&tables, update, SL("tables"), PH_NOISY);
	if (!phalcon_array_isset_long(tables, 0)) {
		PHALCON_INIT_VAR(update_tables);
		array_init_size(update_tables, 1);
		phalcon_array_append(&update_tables, tables, PH_SEPARATE);
	} else {
		PHALCON_CPY_WRT(update_tables, tables);
	}
	
	manager = phalcon_fetch_nproperty_this(this_ptr, SL("_manager"), PH_NOISY_CC);
	if (Z_TYPE_P(manager) != IS_OBJECT) {
		zend_throw_exception_ex(phalcon_mvc_model_exception_ce, 0 TSRMLS_CC, "dependency Injector is required to get '%s' service", "modelsManager");
	}
	
	phalcon_is_iterable(update_tables, &ah0, &hp0, 0, 0);
	
	while (zend_hash_get_current_data_ex(ah0, (void**) &hd, &hp0) == SUCCESS) {
	
		PHALCON_GET_HVALUE(table);
	
		PHALCON_OBS_NVAR(qualified_name);
		phalcon_array_fetch_string(&qualified_name, table, SL("qualifiedName"), PH_NOISY);
	
		PHALCON_OBS_NVAR(model_name);
		phalcon_array_fetch_string(&model_name, qualified_name, ISL(name), PH_NOISY);
	
		/** 
		 * Check if the table have a namespace alias
		 */
		if (phalcon_array_isset_string(qualified_name, SS("ns-alias"))) {
			PHALCON_OBS_NVAR(ns_alias);
			phalcon_array_fetch_string(&ns_alias, qualified_name, SL("ns-alias"), PH_NOISY);
	
			/** 
			 * Get the real namespace alias
			 */
			PHALCON_INIT_NVAR(real_namespace);
			phalcon_call_method_p1(real_namespace, manager, "getnamespacealias", ns_alias);
	
			/** 
			 * Create the real namespaced name
			 */
			PHALCON_INIT_NVAR(real_model_name);
			PHALCON_CONCAT_VSV(real_model_name, real_namespace, "\\", model_name);
		} else {
			PHALCON_CPY_WRT(real_model_name, model_name);
		}
	
		/** 
		 * Load a model instance from the models manager
		 */
		PHALCON_INIT_NVAR(model);
		phalcon_call_method_p1(model, manager, "load", real_model_name);
	
		PHALCON_INIT_NVAR(source);
		phalcon_call_method(source, model, "getsource");
	
		PHALCON_INIT_NVAR(schema);
		phalcon_call_method(schema, model, "getschema");
	
		/** 
		 * Create a full source representation including schema
		 */
		if (zend_is_true(schema)) {
			PHALCON_INIT_NVAR(complete_source);
			array_init_size(complete_source, 2);
			phalcon_array_append(&complete_source, source, PH_SEPARATE);
			phalcon_array_append(&complete_source, schema, PH_SEPARATE);
		} else {
			PHALCON_INIT_NVAR(complete_source);
			array_init_size(complete_source, 2);
			phalcon_array_append(&complete_source, source, PH_SEPARATE);
			add_next_index_null(complete_source);
		}
	
		/** 
		 * Check if the table is aliased
		 */
		if (phalcon_array_isset_string(table, SS("alias"))) {
			PHALCON_OBS_NVAR(alias);
			phalcon_array_fetch_string(&alias, table, SL("alias"), PH_NOISY);
			phalcon_array_update_zval(&sql_aliases, alias, &alias, PH_COPY | PH_SEPARATE);
			phalcon_array_append(&complete_source, alias, PH_SEPARATE);
			phalcon_array_append(&sql_tables, complete_source, PH_SEPARATE);
			phalcon_array_update_zval(&sql_aliases_models_instances, alias, &model, PH_COPY | PH_SEPARATE);
			phalcon_array_update_zval(&models, alias, &model_name, PH_COPY | PH_SEPARATE);
		} else {
			phalcon_array_update_zval(&sql_aliases, model_name, &source, PH_COPY | PH_SEPARATE);
			phalcon_array_update_zval(&sql_aliases_models_instances, model_name, &model, PH_COPY | PH_SEPARATE);
			phalcon_array_append(&sql_tables, source, PH_SEPARATE);
			phalcon_array_update_zval(&models, model_name, &source, PH_COPY | PH_SEPARATE);
		}
	
		phalcon_array_append(&sql_models, model_name, PH_SEPARATE);
		phalcon_array_update_zval(&models_instances, model_name, &model, PH_COPY | PH_SEPARATE);
	
		zend_hash_move_forward_ex(ah0, &hp0);
	}
	
	/** 
	 * Update the models/alias/sources in the object
	 */
	phalcon_update_property_this(this_ptr, SL("_models"), models TSRMLS_CC);
	phalcon_update_property_this(this_ptr, SL("_modelsInstances"), models_instances TSRMLS_CC);
	phalcon_update_property_this(this_ptr, SL("_sqlAliases"), sql_aliases TSRMLS_CC);
	phalcon_update_property_this(this_ptr, SL("_sqlAliasesModelsInstances"), sql_aliases_models_instances TSRMLS_CC);
	
	PHALCON_INIT_VAR(sql_fields);
	array_init(sql_fields);
	
	PHALCON_INIT_VAR(sql_values);
	array_init(sql_values);
	
	PHALCON_OBS_VAR(values);
	phalcon_array_fetch_string(&values, update, SL("values"), PH_NOISY);
	if (!phalcon_array_isset_long(values, 0)) {
		PHALCON_INIT_VAR(update_values);
		array_init_size(update_values, 1);
		phalcon_array_append(&update_values, values, PH_SEPARATE);
	} else {
		PHALCON_CPY_WRT(update_values, values);
	}
	
	PHALCON_INIT_VAR(not_quoting);
	ZVAL_BOOL(not_quoting, 0);
	
	phalcon_is_iterable(update_values, &ah1, &hp1, 0, 0);
	
	while (zend_hash_get_current_data_ex(ah1, (void**) &hd, &hp1) == SUCCESS) {
	
		PHALCON_GET_HVALUE(update_value);
	
		PHALCON_OBS_NVAR(column);
		phalcon_array_fetch_string(&column, update_value, SL("column"), PH_NOISY);
	
		PHALCON_INIT_NVAR(sql_column);
		phalcon_call_method_p2(sql_column, this_ptr, "_getexpression", column, not_quoting);
		phalcon_array_append(&sql_fields, sql_column, PH_SEPARATE);
	
		PHALCON_OBS_NVAR(expr_column);
		phalcon_array_fetch_string(&expr_column, update_value, SL("expr"), PH_NOISY);
	
		PHALCON_INIT_NVAR(expr_value);
		phalcon_call_method_p2(expr_value, this_ptr, "_getexpression", expr_column, not_quoting);
	
		PHALCON_OBS_NVAR(type);
		phalcon_array_fetch_string(&type, expr_column, ISL(type), PH_NOISY);
	
		PHALCON_INIT_NVAR(value);
		array_init_size(value, 2);
		phalcon_array_update_string(&value, ISL(type), &type, PH_COPY | PH_SEPARATE);
		phalcon_array_update_string(&value, SL("value"), &expr_value, PH_COPY | PH_SEPARATE);
		phalcon_array_append(&sql_values, value, PH_SEPARATE);
	
		zend_hash_move_forward_ex(ah1, &hp1);
	}
	
	array_init_size(return_value, 7);
	phalcon_array_update_string(&return_value, ISL(tables), &sql_tables, PH_COPY | PH_SEPARATE);
	phalcon_array_update_string(&return_value, ISL(models), &sql_models, PH_COPY);
	phalcon_array_update_string(&return_value, ISL(fields), &sql_fields, PH_COPY);
	phalcon_array_update_string(&return_value, ISL(values), &sql_values, PH_COPY);
	if (phalcon_array_isset_string_fetch(&where, ast, SS("where"))) {
		ZVAL_TRUE(not_quoting);
	
		PHALCON_INIT_VAR(where_expr);
		phalcon_call_method_p2(where_expr, this_ptr, "_getexpression", where, not_quoting);
		phalcon_array_update_string(&return_value, ISL(where), &where_expr, PH_COPY);
	}
	
	if (phalcon_array_isset_string_fetch(&limit, ast, SS("limit"))) {
		PHALCON_INIT_VAR(sql_limit);
		phalcon_call_method_p1(sql_limit, this_ptr, "_getlimitclause", limit);
		phalcon_array_update_string(&return_value, ISL(limit), &sql_limit, PH_COPY);
	}
	
	RETURN_MM();
}

/**
 * Analyzes a DELETE intermediate code and produces an array to be executed later
 *
 * @return array
 */
PHP_METHOD(Phalcon_Mvc_Model_Query, _prepareDelete){

	zval *ast, *delete, *models, *models_instances;
	zval *sql_tables, *sql_models, *sql_aliases;
	zval *sql_aliases_models_instances, *tables;
	zval *delete_tables = NULL, *manager, *table = NULL, *qualified_name = NULL;
	zval *model_name = NULL, *ns_alias = NULL, *real_namespace = NULL;
	zval *real_model_name = NULL, *model = NULL, *source = NULL, *schema = NULL;
	zval *complete_source = NULL, *alias = NULL, *not_quoting;
	zval *where, *where_expr;
	zval *limit, *sql_limit;
	HashTable *ah0;
	HashPosition hp0;
	zval **hd;

	PHALCON_MM_GROW();

	PHALCON_OBS_VAR(ast);
	phalcon_read_property_this(&ast, this_ptr, SL("_ast"), PH_NOISY_CC);
	if (!phalcon_array_isset_string(ast, SS("delete"))) {
		PHALCON_THROW_EXCEPTION_STR(phalcon_mvc_model_exception_ce, "Corrupted DELETE AST");
		return;
	}
	
	PHALCON_OBS_VAR(delete);
	phalcon_array_fetch_string(&delete, ast, SL("delete"), PH_NOISY);
	if (!phalcon_array_isset_string(delete, SS("tables"))) {
		PHALCON_THROW_EXCEPTION_STR(phalcon_mvc_model_exception_ce, "Corrupted DELETE AST");
		return;
	}
	
	/** 
	 * We use these arrays to store info related to models, alias and its sources. With
	 * them we can rename columns later
	 */
	PHALCON_INIT_VAR(models);
	array_init(models);
	
	PHALCON_INIT_VAR(models_instances);
	array_init(models_instances);
	
	PHALCON_INIT_VAR(sql_tables);
	array_init(sql_tables);
	
	PHALCON_INIT_VAR(sql_models);
	array_init(sql_models);
	
	PHALCON_INIT_VAR(sql_aliases);
	array_init(sql_aliases);
	
	PHALCON_INIT_VAR(sql_aliases_models_instances);
	array_init(sql_aliases_models_instances);
	
	PHALCON_OBS_VAR(tables);
	phalcon_array_fetch_string(&tables, delete, SL("tables"), PH_NOISY);
	if (!phalcon_array_isset_long(tables, 0)) {
		PHALCON_INIT_VAR(delete_tables);
		array_init_size(delete_tables, 1);
		phalcon_array_append(&delete_tables, tables, PH_SEPARATE);
	} else {
		PHALCON_CPY_WRT(delete_tables, tables);
	}
	
	manager = phalcon_fetch_nproperty_this(this_ptr, SL("_manager"), PH_NOISY_CC);
	if (Z_TYPE_P(manager) != IS_OBJECT) {
		zend_throw_exception_ex(phalcon_mvc_model_exception_ce, 0 TSRMLS_CC, "dependency Injector is required to get '%s' service", "modelsManager");
	}

	phalcon_is_iterable(delete_tables, &ah0, &hp0, 0, 0);
	
	while (zend_hash_get_current_data_ex(ah0, (void**) &hd, &hp0) == SUCCESS) {
	
		PHALCON_GET_HVALUE(table);
	
		PHALCON_OBS_NVAR(qualified_name);
		phalcon_array_fetch_string(&qualified_name, table, SL("qualifiedName"), PH_NOISY);
	
		PHALCON_OBS_NVAR(model_name);
		phalcon_array_fetch_string(&model_name, qualified_name, ISL(name), PH_NOISY);
	
		/** 
		 * Check if the table have a namespace alias
		 */
		if (phalcon_array_isset_string(qualified_name, SS("ns-alias"))) {
			PHALCON_OBS_NVAR(ns_alias);
			phalcon_array_fetch_string(&ns_alias, qualified_name, SL("ns-alias"), PH_NOISY);
	
			/** 
			 * Get the real namespace alias
			 */
			PHALCON_INIT_NVAR(real_namespace);
			phalcon_call_method_p1(real_namespace, manager, "getnamespacealias", ns_alias);
	
			/** 
			 * Create the real namespaced name
			 */
			PHALCON_INIT_NVAR(real_model_name);
			PHALCON_CONCAT_VSV(real_model_name, real_namespace, "\\", model_name);
		} else {
			PHALCON_CPY_WRT(real_model_name, model_name);
		}
	
		/** 
		 * Load a model instance from the models manager
		 */
		PHALCON_INIT_NVAR(model);
		phalcon_call_method_p1(model, manager, "load", real_model_name);
	
		PHALCON_INIT_NVAR(source);
		phalcon_call_method(source, model, "getsource");
	
		PHALCON_INIT_NVAR(schema);
		phalcon_call_method(schema, model, "getschema");
		if (zend_is_true(schema)) {
			PHALCON_INIT_NVAR(complete_source);
			array_init_size(complete_source, 2);
			phalcon_array_append(&complete_source, source, 0);
			phalcon_array_append(&complete_source, schema, 0);
		} else {
			PHALCON_INIT_NVAR(complete_source);
			array_init_size(complete_source, 2);
			phalcon_array_append(&complete_source, source, 0);
			add_next_index_null(complete_source);
		}
	
		if (phalcon_array_isset_string(table, SS("alias"))) {
			PHALCON_OBS_NVAR(alias);
			phalcon_array_fetch_string(&alias, table, SL("alias"), PH_NOISY);
			phalcon_array_update_zval(&sql_aliases, alias, &alias, PH_COPY | PH_SEPARATE);
			phalcon_array_append(&complete_source, alias, PH_SEPARATE);
			phalcon_array_append(&sql_tables, complete_source, PH_SEPARATE);
			phalcon_array_update_zval(&sql_aliases_models_instances, alias, &model, PH_COPY | PH_SEPARATE);
			phalcon_array_update_zval(&models, alias, &model_name, PH_COPY | PH_SEPARATE);
		} else {
			phalcon_array_update_zval(&sql_aliases, model_name, &source, PH_COPY | PH_SEPARATE);
			phalcon_array_update_zval(&sql_aliases_models_instances, model_name, &model, PH_COPY | PH_SEPARATE);
			phalcon_array_append(&sql_tables, source, PH_SEPARATE);
			phalcon_array_update_zval(&models, model_name, &source, PH_COPY | PH_SEPARATE);
		}
	
		phalcon_array_append(&sql_models, model_name, PH_SEPARATE);
		phalcon_array_update_zval(&models_instances, model_name, &model, PH_COPY | PH_SEPARATE);
	
		zend_hash_move_forward_ex(ah0, &hp0);
	}
	
	/** 
	 * Update the models/alias/sources in the object
	 */
	phalcon_update_property_this(this_ptr, SL("_models"), models TSRMLS_CC);
	phalcon_update_property_this(this_ptr, SL("_modelsInstances"), models_instances TSRMLS_CC);
	phalcon_update_property_this(this_ptr, SL("_sqlAliases"), sql_aliases TSRMLS_CC);
	phalcon_update_property_this(this_ptr, SL("_sqlAliasesModelsInstances"), sql_aliases_models_instances TSRMLS_CC);
	
	array_init_size(return_value, 4);
	phalcon_array_update_string(&return_value, ISL(tables), &sql_tables, PH_COPY | PH_SEPARATE);
	phalcon_array_update_string(&return_value, ISL(models), &sql_models, PH_COPY | PH_SEPARATE);
	if (phalcon_array_isset_string_fetch(&where, ast, SS("where"))) {
		PHALCON_INIT_VAR(not_quoting);
		ZVAL_TRUE(not_quoting);
	
		PHALCON_INIT_VAR(where_expr);
		phalcon_call_method_p2(where_expr, this_ptr, "_getexpression", where, not_quoting);
		phalcon_array_update_string(&return_value, ISL(where), &where_expr, PH_COPY);
	}
	
	if (phalcon_array_isset_string_fetch(&limit, ast, SS("limit"))) {
		PHALCON_INIT_VAR(sql_limit);
		phalcon_call_method_p1(sql_limit, this_ptr, "_getlimitclause", limit);
		phalcon_array_update_string(&return_value, ISL(limit), &sql_limit, PH_COPY);
	}

	RETURN_MM();
}

/**
 * Parses the intermediate code produced by Phalcon\Mvc\Model\Query\Lang generating another
 * intermediate representation that could be executed by Phalcon\Mvc\Model\Query
 *
 * @return array
 */
PHP_METHOD(Phalcon_Mvc_Model_Query, parse){

	zval *intermediate, *phql, *ast, *ir_phql = NULL, *ir_phql_cache = NULL;
	zval *unique_id = NULL, *type = NULL, *exception_message;

	PHALCON_MM_GROW();

	PHALCON_OBS_VAR(intermediate);
	phalcon_read_property_this(&intermediate, this_ptr, SL("_intermediate"), PH_NOISY_CC);
	if (Z_TYPE_P(intermediate) == IS_ARRAY) { 
		RETURN_CTOR(intermediate);
	}
	
	PHALCON_OBS_VAR(phql);
	phalcon_read_property_this(&phql, this_ptr, SL("_phql"), PH_NOISY_CC);
	
	/** 
	 * This function parses the PHQL statement
	 */
	PHALCON_INIT_VAR(ast);
	if (phql_parse_phql(ast, phql TSRMLS_CC) == FAILURE) {
		RETURN_MM();
	}
	
	PHALCON_INIT_VAR(ir_phql);
	
	PHALCON_INIT_VAR(ir_phql_cache);
	
	PHALCON_INIT_VAR(unique_id);
	
	if (Z_TYPE_P(ast) == IS_ARRAY) { 
	
		/** 
		 * Check if the prepared PHQL is already cached
		 */
		if (phalcon_array_isset_string(ast, SS("id"))) {
	
			/** 
			 * Parsed ASTs have a unique id
			 */
			PHALCON_OBS_NVAR(unique_id);
			phalcon_array_fetch_string(&unique_id, ast, SL("id"), PH_NOISY);
	
			PHALCON_OBS_NVAR(ir_phql_cache);
			phalcon_read_static_property(&ir_phql_cache, SL("phalcon\\mvc\\model\\query"), SL("_irPhqlCache") TSRMLS_CC);
			if (phalcon_array_isset(ir_phql_cache, unique_id)) {
	
				PHALCON_OBS_NVAR(ir_phql);
				phalcon_array_fetch(&ir_phql, ir_phql_cache, unique_id, PH_NOISY);
				if (Z_TYPE_P(ir_phql) == IS_ARRAY) { 
					/** 
					 * Assign the type to the query
					 */
					PHALCON_OBS_VAR(type);
					phalcon_array_fetch_string(&type, ast, ISL(type), PH_NOISY);
					phalcon_update_property_this(this_ptr, SL("_type"), type TSRMLS_CC);
					RETURN_CTOR(ir_phql);
				}
			}
		}
	
		/** 
		 * A valid AST must have a type
		 */
		if (phalcon_array_isset_string(ast, ISS(type))) {
			phalcon_update_property_this(this_ptr, SL("_ast"), ast TSRMLS_CC);
	
			/** 
			 * Produce an independent database system representation
			 */
			PHALCON_OBS_NVAR(type);
			phalcon_array_fetch_string(&type, ast, ISL(type), PH_NOISY);
			phalcon_update_property_this(this_ptr, SL("_type"), type TSRMLS_CC);
	
			switch (phalcon_get_intval(type)) {
	
				case PHQL_T_SELECT:
					PHALCON_INIT_NVAR(ir_phql);
					phalcon_call_method(ir_phql, this_ptr, "_prepareselect");
					break;
	
				case PHQL_T_INSERT:
					PHALCON_INIT_NVAR(ir_phql);
					phalcon_call_method(ir_phql, this_ptr, "_prepareinsert");
					break;
	
				case PHQL_T_UPDATE:
					PHALCON_INIT_NVAR(ir_phql);
					phalcon_call_method(ir_phql, this_ptr, "_prepareupdate");
					break;
	
				case PHQL_T_DELETE:
					PHALCON_INIT_NVAR(ir_phql);
					phalcon_call_method(ir_phql, this_ptr, "_preparedelete");
					break;
	
				default:
					PHALCON_INIT_VAR(exception_message);
					PHALCON_CONCAT_SVSV(exception_message, "Unknown statement ", type, ", when preparing: ", phql);
					PHALCON_THROW_EXCEPTION_ZVAL(phalcon_mvc_model_exception_ce, exception_message);
					return;
	
			}
		}
	}
	
	if (Z_TYPE_P(ir_phql) != IS_ARRAY) { 
		PHALCON_THROW_EXCEPTION_STR(phalcon_mvc_model_exception_ce, "Corrupted AST");
		return;
	}
	
	/** 
	 * Store the prepared AST in the cache
	 */
	if (Z_TYPE_P(unique_id) == IS_LONG) {
		if (Z_TYPE_P(ir_phql_cache) != IS_ARRAY) { 
			PHALCON_INIT_NVAR(ir_phql_cache);
			array_init(ir_phql_cache);
		}
		phalcon_array_update_zval(&ir_phql_cache, unique_id, &ir_phql, PH_COPY | PH_SEPARATE);
		phalcon_update_static_property_ce(phalcon_mvc_model_query_ce, SL("_irPhqlCache"), ir_phql_cache TSRMLS_CC);
	}
	
	phalcon_update_property_this(this_ptr, SL("_intermediate"), ir_phql TSRMLS_CC);
	
	RETURN_CTOR(ir_phql);
}

/**
 * Sets the cache parameters of the query
 *
 * @param array $cacheOptions
 * @return Phalcon\Mvc\Model\Query
 */
PHP_METHOD(Phalcon_Mvc_Model_Query, cache){

	zval *cache_options;

	phalcon_fetch_params(0, 1, 0, &cache_options);
	
	phalcon_update_property_this(this_ptr, SL("_cacheOptions"), cache_options TSRMLS_CC);
	RETURN_THISW();
}

/**
 * Returns the current cache options
 *
 * @param array
 */
PHP_METHOD(Phalcon_Mvc_Model_Query, getCacheOptions){


	RETURN_MEMBER(this_ptr, "_cacheOptions");
}

/**
 * Returns the current cache backend instance
 *
 * @return Phalcon\Cache\BackendInterface
 */
PHP_METHOD(Phalcon_Mvc_Model_Query, getCache){


	RETURN_MEMBER(this_ptr, "_cache");
}

/**
 * Executes the SELECT intermediate representation producing a Phalcon\Mvc\Model\Resultset
 *
 * @param array $intermediate
 * @param array $bindParams
 * @param array $bindTypes
 * @return Phalcon\Mvc\Model\ResultsetInterface
 */
PHP_METHOD(Phalcon_Mvc_Model_Query, _executeSelect){

	zval *intermediate, *bind_params, *bind_types;
	zval *manager, *models_instances = NULL, *models, *number_models;
	zval *model_name = NULL, *model = NULL, *connection = NULL, *connections;
	zval *type = NULL, *connection_types = NULL, *columns, *have_objects = NULL;
	zval *have_scalars = NULL, *is_complex = NULL, *number_objects;
	zval *column = NULL, *column_type = NULL, *is_simple_std = NULL, *select_columns;
	zval *simple_column_map = NULL, *meta_data, *z_null;
	zval *alias_copy = NULL, *sql_column = NULL, *instance = NULL, *attributes = NULL;
	zval *column_map = NULL, *attribute = NULL, *hidden_alias = NULL;
	zval *column_alias = NULL, *is_keeping_snapshots = NULL;
	zval *sql_alias = NULL, *dialect, *sql_select, *processed = NULL;
	zval *value = NULL, *wildcard = NULL, *string_wildcard = NULL, *processed_types = NULL;
	zval *type_wildcard = NULL, *result, *count, *result_data = NULL;
	zval *cache, *result_object = NULL;
	HashTable *ah0, *ah1, *ah2, *ah3, *ah4, *ah5, *ah6;
	HashPosition hp0, hp1, hp2, hp3, hp4, hp5, hp6;
	zval **hd;

	PHALCON_MM_GROW();

	phalcon_fetch_params(1, 3, 0, &intermediate, &bind_params, &bind_types);
	
	PHALCON_SEPARATE_PARAM(intermediate);
	
	manager = phalcon_fetch_nproperty_this(this_ptr, SL("_manager"), PH_NOISY_CC);
	if (Z_TYPE_P(manager) != IS_OBJECT) {
		zend_throw_exception_ex(phalcon_mvc_model_exception_ce, 0 TSRMLS_CC, "dependency Injector is required to get '%s' service", "modelsManager");
	}

	/** 
	 * Models instances is an array if the SELECT was prepared with parse
	 */
	PHALCON_OBS_VAR(models_instances);
	phalcon_read_property_this(&models_instances, this_ptr, SL("_modelsInstances"), PH_NOISY_CC);
	if (Z_TYPE_P(models_instances) != IS_ARRAY) { 
		PHALCON_INIT_NVAR(models_instances);
		array_init(models_instances);
	}
	
	PHALCON_OBS_VAR(models);
	phalcon_array_fetch_string(&models, intermediate, SL("models"), PH_NOISY);
	
	PHALCON_INIT_VAR(number_models);
	phalcon_fast_count(number_models, models TSRMLS_CC);
	if (PHALCON_IS_LONG(number_models, 1)) {
	
		/** 
		 * Load first model if is not loaded
		 */
		PHALCON_OBS_VAR(model_name);
		phalcon_array_fetch_long(&model_name, models, 0, PH_NOISY);
		if (!phalcon_array_isset(models_instances, model_name)) {
			PHALCON_INIT_VAR(model);
			phalcon_call_method_p1(model, manager, "load", model_name);
			phalcon_array_update_zval(&models_instances, model_name, &model, PH_COPY | PH_SEPARATE);
		} else {
			PHALCON_OBS_NVAR(model);
			phalcon_array_fetch(&model, models_instances, model_name, PH_NOISY);
		}
	
		/** 
		 * The 'selectConnection' method could be implemented in a 
		 */
		if (phalcon_method_exists_ex(model, SS("selectreadconnection") TSRMLS_CC) == SUCCESS) {
	
			PHALCON_INIT_VAR(connection);
			phalcon_call_method_p3(connection, model, "selectreadconnection", intermediate, bind_params, bind_types);
			if (Z_TYPE_P(connection) != IS_OBJECT) {
				PHALCON_THROW_EXCEPTION_STR(phalcon_mvc_model_exception_ce, "'selectReadConnection' didn't returned a valid connection");
				return;
			}
		} else {
			/** 
			 * Get the current connection to the model
			 */
			PHALCON_INIT_NVAR(connection);
			phalcon_call_method(connection, model, "getreadconnection");
		}
	} else {
		/** 
		 * Check if all the models belongs to the same connection
		 */
		PHALCON_INIT_VAR(connections);
		array_init(connections);
	
		phalcon_is_iterable(models, &ah0, &hp0, 0, 0);
	
		while (zend_hash_get_current_data_ex(ah0, (void**) &hd, &hp0) == SUCCESS) {
	
			PHALCON_GET_HVALUE(model_name);
	
			if (!phalcon_array_isset(models_instances, model_name)) {
				PHALCON_INIT_NVAR(model);
				phalcon_call_method_p1(model, manager, "load", model_name);
				phalcon_array_update_zval(&models_instances, model_name, &model, PH_COPY | PH_SEPARATE);
			} else {
				PHALCON_OBS_NVAR(model);
				phalcon_array_fetch(&model, models_instances, model_name, PH_NOISY);
			}
	
			/** 
			 * Get the models connection
			 */
			PHALCON_INIT_NVAR(connection);
			phalcon_call_method(connection, model, "getreadconnection");
	
			/** 
			 * Get the type of connection the model is using (mysql, postgresql, etc)
			 */
			PHALCON_INIT_NVAR(type);
			phalcon_call_method(type, connection, "gettype");
	
			/** 
			 * Mark the type of connection in the connection flags
			 */
			phalcon_array_update_zval_bool(&connections, type, 1, PH_SEPARATE);
	
			PHALCON_INIT_NVAR(connection_types);
			phalcon_fast_count(connection_types, connections TSRMLS_CC);
	
			/** 
			 * More than one type of connection is not allowed
			 */
			if (PHALCON_IS_LONG(connection_types, 2)) {
				PHALCON_THROW_EXCEPTION_STR(phalcon_mvc_model_exception_ce, "Cannot use models of different database systems in the same query");
				return;
			}
	
			zend_hash_move_forward_ex(ah0, &hp0);
		}
	
	}
	
	PHALCON_OBS_VAR(columns);
	phalcon_array_fetch_string(&columns, intermediate, SL("columns"), PH_NOISY);
	
	PHALCON_INIT_VAR(have_objects);
	ZVAL_BOOL(have_objects, 0);
	
	PHALCON_INIT_VAR(have_scalars);
	ZVAL_BOOL(have_scalars, 0);
	
	PHALCON_INIT_VAR(is_complex);
	ZVAL_BOOL(is_complex, 0);
	
	/** 
	 * Check if the resultset have objects and how many of them have
	 */
	PHALCON_INIT_VAR(number_objects);
	ZVAL_LONG(number_objects, 0);
	
	phalcon_is_iterable(columns, &ah1, &hp1, 0, 0);
	
	while (zend_hash_get_current_data_ex(ah1, (void**) &hd, &hp1) == SUCCESS) {
	
		PHALCON_GET_HVALUE(column);
	
		PHALCON_OBS_NVAR(column_type);
		phalcon_array_fetch_string(&column_type, column, ISL(type), PH_NOISY);
		if (PHALCON_IS_STRING(column_type, "scalar")) {
			if (!phalcon_array_isset_string(column, SS("balias"))) {
				PHALCON_INIT_NVAR(is_complex);
				ZVAL_TRUE(is_complex);
			}
	
			PHALCON_INIT_NVAR(have_scalars);
			ZVAL_BOOL(have_scalars, 1);
		} else {
			PHALCON_INIT_NVAR(have_objects);
			ZVAL_TRUE(have_objects);
			phalcon_increment(number_objects);
		}
	
		zend_hash_move_forward_ex(ah1, &hp1);
	}
	
	/** 
	 * Check if the resultset to return is complex or simple
	 */
	if (PHALCON_IS_FALSE(is_complex)) {
		if (PHALCON_IS_TRUE(have_objects)) {
			if (PHALCON_IS_TRUE(have_scalars)) {
				PHALCON_INIT_NVAR(is_complex);
				ZVAL_TRUE(is_complex);
			} else {
				if (PHALCON_IS_LONG(number_objects, 1)) {
					PHALCON_INIT_VAR(is_simple_std);
					ZVAL_FALSE(is_simple_std);
				} else {
					PHALCON_INIT_NVAR(is_complex);
					ZVAL_TRUE(is_complex);
				}
			}
		} else {
			PHALCON_INIT_NVAR(is_simple_std);
			ZVAL_TRUE(is_simple_std);
		}
	}
	
	/** 
	 * Processing selected columns
	 */
	PHALCON_INIT_VAR(select_columns);
	array_init(select_columns);
	
	PHALCON_INIT_VAR(simple_column_map);
	array_init(simple_column_map);
	
	PHALCON_OBS_VAR(meta_data);
	phalcon_read_property_this(&meta_data, this_ptr, SL("_metaData"), PH_NOISY_CC);
	
	z_null = PHALCON_GLOBAL(z_null);
	
	phalcon_is_iterable(columns, &ah2, &hp2, 1, 0);
	
	while (zend_hash_get_current_data_ex(ah2, (void**) &hd, &hp2) == SUCCESS) {
	
		zval key = phalcon_get_current_key_w(ah2, &hp2);
		PHALCON_CPY_WRT_CTOR(alias_copy, &key);

		PHALCON_GET_HVALUE(column);
	
		PHALCON_OBS_NVAR(type);
		phalcon_array_fetch_string(&type, column, ISL(type), PH_NOISY);
	
		PHALCON_OBS_NVAR(sql_column);
		phalcon_array_fetch_string(&sql_column, column, SL("column"), PH_NOISY);
	
		/** 
		 * Complete objects are treated in a different way
		 */
		if (PHALCON_IS_STRING(type, "object")) {
	
			PHALCON_OBS_NVAR(model_name);
			phalcon_array_fetch_string(&model_name, column, SL("model"), PH_NOISY);
	
			/** 
			 * Base instance
			 */
			if (phalcon_array_isset(models_instances, model_name)) {
				PHALCON_OBS_NVAR(instance);
				phalcon_array_fetch(&instance, models_instances, model_name, PH_NOISY);
			} else {
				PHALCON_INIT_NVAR(instance);
				phalcon_call_method_p1(instance, manager, "load", model_name);
				phalcon_array_update_zval(&models_instances, model_name, &instance, PH_COPY | PH_SEPARATE);
			}
	
			PHALCON_INIT_NVAR(attributes);
			phalcon_call_method_p1(attributes, meta_data, "getattributes", instance);
			if (PHALCON_IS_TRUE(is_complex)) {
	
				/** 
				 * If the resultset is complex we open every model into their columns
				 */
				if (PHALCON_GLOBAL(orm).column_renaming) {
					PHALCON_INIT_NVAR(column_map);
					phalcon_call_method_p1(column_map, meta_data, "getcolumnmap", instance);
				} else {
					PHALCON_CPY_WRT(column_map, z_null);
				}
	
				/** 
				 * Add every attribute in the model to the generated select
				 */
				phalcon_is_iterable(attributes, &ah3, &hp3, 0, 0);
	
				while (zend_hash_get_current_data_ex(ah3, (void**) &hd, &hp3) == SUCCESS) {
	
					PHALCON_GET_HVALUE(attribute);
	
					PHALCON_INIT_NVAR(hidden_alias);
					PHALCON_CONCAT_SVSV(hidden_alias, "_", sql_column, "_", attribute);
	
					PHALCON_INIT_NVAR(column_alias);
					array_init_size(column_alias, 3);
					phalcon_array_append(&column_alias, attribute, 0);
					phalcon_array_append(&column_alias, sql_column, 0);
					phalcon_array_append(&column_alias, hidden_alias, 0);
					phalcon_array_append(&select_columns, column_alias, PH_SEPARATE);
	
					zend_hash_move_forward_ex(ah3, &hp3);
				}
	
				/** 
				 * We cache required meta-data to make its future access faster
				 */
				phalcon_array_update_string_multi_2(&columns, alias_copy, SL("instance"), &instance, 0);
				phalcon_array_update_string_multi_2(&columns, alias_copy, SL("attributes"), &attributes, 0);
				phalcon_array_update_string_multi_2(&columns, alias_copy, SL("columnMap"), &column_map, 0);
	
				/** 
				 * Check if the model keeps snapshots
				 */
				PHALCON_INIT_NVAR(is_keeping_snapshots);
				phalcon_call_method_p1(is_keeping_snapshots, manager, "iskeepingsnapshots", instance);
				if (zend_is_true(is_keeping_snapshots)) {
					phalcon_array_update_string_multi_2(&columns, alias_copy, SL("keepSnapshots"), &is_keeping_snapshots, 0);
				}
			} else {
				/** 
				 * Query only the columns that are registered as attributes in the metaData
				 */
				phalcon_is_iterable(attributes, &ah4, &hp4, 0, 0);
	
				while (zend_hash_get_current_data_ex(ah4, (void**) &hd, &hp4) == SUCCESS) {
	
					PHALCON_GET_HVALUE(attribute);
	
					PHALCON_INIT_NVAR(column_alias);
					array_init_size(column_alias, 2);
					phalcon_array_append(&column_alias, attribute, PH_SEPARATE);
					phalcon_array_append(&column_alias, sql_column, PH_SEPARATE);
					phalcon_array_append(&select_columns, column_alias, PH_SEPARATE);
	
					zend_hash_move_forward_ex(ah4, &hp4);
				}
	
			}
		} else {
			/** 
			 * Create an alias if the column doesn't have one
			 */
			if (Z_TYPE_P(alias_copy) == IS_LONG) {
				PHALCON_INIT_NVAR(column_alias);
				array_init_size(column_alias, 2);
				phalcon_array_append(&column_alias, sql_column, 0);
				phalcon_array_append(&column_alias, z_null, 0);
			} else {
				PHALCON_INIT_NVAR(column_alias);
				array_init_size(column_alias, 3);
				phalcon_array_append(&column_alias, sql_column, 0);
				phalcon_array_append(&column_alias, z_null, 0);
				phalcon_array_append(&column_alias, alias_copy, 0);
			}
			phalcon_array_append(&select_columns, column_alias, PH_SEPARATE);
		}
	
		/** 
		 * Simulate a column map
		 */
		if (PHALCON_IS_FALSE(is_complex)) {
			if (PHALCON_IS_TRUE(is_simple_std)) {
				if (phalcon_array_isset_string_fetch(&sql_alias, column, SS("sqlAlias"))) {
					phalcon_array_update_zval(&simple_column_map, sql_alias, &alias_copy, PH_COPY | PH_SEPARATE);
				} else {
					phalcon_array_update_zval(&simple_column_map, alias_copy, &alias_copy, PH_COPY | PH_SEPARATE);
				}
			}
		}
	
		zend_hash_move_forward_ex(ah2, &hp2);
	}
	zend_hash_destroy(ah2);
	efree(ah2);
	
	phalcon_array_update_string(&intermediate, SL("columns"), &select_columns, PH_COPY | PH_SEPARATE);
	
	/** 
	 * The corresponding SQL dialect generates the SQL statement based accordingly with
	 * the database system
	 */
	PHALCON_INIT_VAR(dialect);
	phalcon_call_method(dialect, connection, "getdialect");
	
	PHALCON_INIT_VAR(sql_select);
	phalcon_call_method_p1(sql_select, dialect, "select", intermediate);
	
	/** 
	 * Replace the placeholders
	 */
	if (Z_TYPE_P(bind_params) == IS_ARRAY) { 
	
		PHALCON_INIT_VAR(processed);
		array_init(processed);
	
		phalcon_is_iterable(bind_params, &ah5, &hp5, 0, 0);
	
		while (zend_hash_get_current_data_ex(ah5, (void**) &hd, &hp5) == SUCCESS) {
	
			PHALCON_GET_HKEY(wildcard, ah5, hp5);
			PHALCON_GET_HVALUE(value);
	
			if (Z_TYPE_P(wildcard) == IS_LONG) {
				PHALCON_INIT_NVAR(string_wildcard);
				PHALCON_CONCAT_SV(string_wildcard, ":", wildcard);
				phalcon_array_update_zval(&processed, string_wildcard, &value, PH_COPY | PH_SEPARATE);
			} else {
				phalcon_array_update_zval(&processed, wildcard, &value, PH_COPY | PH_SEPARATE);
			}
	
			zend_hash_move_forward_ex(ah5, &hp5);
		}
	
	} else {
		PHALCON_CPY_WRT(processed, bind_params);
	}
	
	/** 
	 * Replace the bind Types
	 */
	if (Z_TYPE_P(bind_types) == IS_ARRAY) { 
	
		PHALCON_INIT_VAR(processed_types);
		array_init(processed_types);
	
		phalcon_is_iterable(bind_types, &ah6, &hp6, 0, 0);
	
		while (zend_hash_get_current_data_ex(ah6, (void**) &hd, &hp6) == SUCCESS) {
	
			PHALCON_GET_HKEY(type_wildcard, ah6, hp6);
			PHALCON_GET_HVALUE(value);
	
			if (Z_TYPE_P(type_wildcard) == IS_LONG) {
				PHALCON_INIT_NVAR(string_wildcard);
				PHALCON_CONCAT_SV(string_wildcard, ":", type_wildcard);
				phalcon_array_update_zval(&processed_types, string_wildcard, &value, PH_COPY | PH_SEPARATE);
			} else {
				phalcon_array_update_zval(&processed_types, type_wildcard, &value, PH_COPY | PH_SEPARATE);
			}
	
			zend_hash_move_forward_ex(ah6, &hp6);
		}
	
	} else {
		PHALCON_CPY_WRT(processed_types, bind_types);
	}
	
	/** 
	 * Execute the query
	 */
	PHALCON_INIT_VAR(result);
	phalcon_call_method_p3(result, connection, "query", sql_select, processed, processed_types);
	
	/** 
	 * Check if the query has data
	 */
	PHALCON_INIT_VAR(count);
	phalcon_call_method_p1(count, result, "numrows", result);
	if (zend_is_true(count)) {
		PHALCON_CPY_WRT(result_data, result);
	} else {
		PHALCON_INIT_NVAR(result_data);
		ZVAL_BOOL(result_data, 0);
	}
	
	/** 
	 * Choose a resultset type
	 */
	PHALCON_OBS_VAR(cache);
	phalcon_read_property_this(&cache, this_ptr, SL("_cache"), PH_NOISY_CC);
	if (PHALCON_IS_FALSE(is_complex)) {
	
		/** 
		 * Select the base object
		 */
		if (PHALCON_IS_TRUE(is_simple_std)) {
			/** 
			 * If the result is a simple standard object use an Phalcon\Mvc\Model\Row as base
			 */
			PHALCON_INIT_VAR(result_object);
			object_init_ex(result_object, phalcon_mvc_model_row_ce);
	
			/** 
			 * Standard objects can't keep snapshots
			 */
			PHALCON_INIT_NVAR(is_keeping_snapshots);
			ZVAL_BOOL(is_keeping_snapshots, 0);
		} else {
			PHALCON_CPY_WRT(result_object, model);
	
			/** 
			 * Get the column map
			 */
			PHALCON_INIT_NVAR(simple_column_map);
			phalcon_call_method_p1(simple_column_map, meta_data, "getcolumnmap", model);
	
			/** 
			 * Check if the model keeps snapshots
			 */
			PHALCON_INIT_NVAR(is_keeping_snapshots);
			phalcon_call_method_p1(is_keeping_snapshots, manager, "iskeepingsnapshots", model);
		}
	
		/** 
		 * Simple resultsets contains only complete objects
		 */
		object_init_ex(return_value, phalcon_mvc_model_resultset_simple_ce);
		phalcon_call_method_p5_noret(return_value, "__construct", simple_column_map, result_object, result_data, cache, is_keeping_snapshots);
	
		RETURN_MM();
	}
	
	/** 
	 * Complex resultsets may contain complete objects and scalars
	 */
	object_init_ex(return_value, phalcon_mvc_model_resultset_complex_ce);
	phalcon_call_method_p3_noret(return_value, "__construct", columns, result_data, cache);
	
	RETURN_MM();
}

/**
 * Executes the INSERT intermediate representation producing a Phalcon\Mvc\Model\Query\Status
 *
 * @param array $intermediate
 * @param array $bindParams
 * @param array $bindTypes
 * @return Phalcon\Mvc\Model\Query\StatusInterface
 */
PHP_METHOD(Phalcon_Mvc_Model_Query, _executeInsert){

	zval *intermediate, *bind_params, *bind_types;
	zval *model_name, *manager, *models_instances;
	zval *model = NULL, *connection, *meta_data, *attributes;
	zval *automatic_fields = NULL, *fields = NULL, *column_map = NULL;
	zval *values, *number_fields, *number_values;
	zval *dialect, *double_colon, *empty_string;
	zval *null_value, *not_exists, *insert_values;
	zval *value = NULL, *number = NULL, *type = NULL, *expr_value = NULL, *insert_value = NULL;
	zval *insert_expr = NULL, *wildcard = NULL, *exception_message = NULL;
	zval *field_name = NULL, *attribute_name = NULL, *base_model;
	zval *insert_model, *success;
	HashTable *ah0;
	HashPosition hp0;
	zval **hd;

	PHALCON_MM_GROW();

	phalcon_fetch_params(1, 3, 0, &intermediate, &bind_params, &bind_types);
	
	PHALCON_OBS_VAR(model_name);
	phalcon_array_fetch_string(&model_name, intermediate, SL("model"), PH_NOISY);
	
	manager = phalcon_fetch_nproperty_this(this_ptr, SL("_manager"), PH_NOISY_CC);
	if (Z_TYPE_P(manager) != IS_OBJECT) {
		zend_throw_exception_ex(phalcon_mvc_model_exception_ce, 0 TSRMLS_CC, "dependency Injector is required to get '%s' service", "modelsManager");
	}

	PHALCON_OBS_VAR(models_instances);
	phalcon_read_property_this(&models_instances, this_ptr, SL("_modelsInstances"), PH_NOISY_CC);
	if (phalcon_array_isset(models_instances, model_name)) {
		PHALCON_OBS_VAR(model);
		phalcon_array_fetch(&model, models_instances, model_name, PH_NOISY);
	} else {
		PHALCON_INIT_NVAR(model);
		phalcon_call_method_p1(model, manager, "load", model_name);
	}
	
	/** 
	 * Get the model connection
	 */
	if (phalcon_method_exists_ex(model, SS("selectwriteconnection") TSRMLS_CC) == SUCCESS) {
		PHALCON_INIT_VAR(connection);
		phalcon_call_method_p3(connection, model, "selectwriteconnection", intermediate, bind_params, bind_types);
		if (Z_TYPE_P(connection) != IS_OBJECT) {
			PHALCON_THROW_EXCEPTION_STR(phalcon_mvc_model_exception_ce, "'selectWriteConnection' didn't returned a valid connection");
			return;
		}
	} else {
		PHALCON_INIT_VAR(connection);
		phalcon_call_method(connection, model, "getwriteconnection");
	}
	
	PHALCON_OBS_VAR(meta_data);
	phalcon_read_property_this(&meta_data, this_ptr, SL("_metaData"), PH_NOISY_CC);
	
	PHALCON_INIT_VAR(attributes);
	phalcon_call_method_p1(attributes, meta_data, "getattributes", model);
	
	PHALCON_INIT_VAR(automatic_fields);
	ZVAL_BOOL(automatic_fields, 0);
	
	/** 
	 * The 'fields' index may already have the fields to be used in the query
	 */
	if (phalcon_array_isset_string(intermediate, SS("fields"))) {
		PHALCON_OBS_VAR(fields);
		phalcon_array_fetch_string(&fields, intermediate, SL("fields"), PH_NOISY);
	} else {
		ZVAL_BOOL(automatic_fields, 1);
		PHALCON_CPY_WRT(fields, attributes);
		if (PHALCON_GLOBAL(orm).column_renaming) {
			PHALCON_INIT_VAR(column_map);
			phalcon_call_method_p1(column_map, meta_data, "getcolumnmap", model);
		} else {
			PHALCON_INIT_NVAR(column_map);
		}
	}
	
	PHALCON_OBS_VAR(values);
	phalcon_array_fetch_string(&values, intermediate, SL("values"), PH_NOISY);
	
	PHALCON_INIT_VAR(number_fields);
	phalcon_fast_count(number_fields, fields TSRMLS_CC);
	
	PHALCON_INIT_VAR(number_values);
	phalcon_fast_count(number_values, values TSRMLS_CC);
	
	/** 
	 * The number of calculated values must be equal to the number of fields in the
	 * model
	 */
	if (!PHALCON_IS_EQUAL(number_fields, number_values)) {
		PHALCON_THROW_EXCEPTION_STR(phalcon_mvc_model_exception_ce, "The column count does not match the values count");
		return;
	}
	
	/** 
	 * Get the dialect to resolve the SQL expressions
	 */
	PHALCON_INIT_VAR(dialect);
	phalcon_call_method(dialect, connection, "getdialect");
	
	PHALCON_INIT_VAR(double_colon);
	ZVAL_STRING(double_colon, ":", 1);
	
	PHALCON_INIT_VAR(empty_string);
	ZVAL_EMPTY_STRING(empty_string);
	
	PHALCON_INIT_VAR(null_value);
	
	PHALCON_INIT_VAR(not_exists);
	ZVAL_BOOL(not_exists, 0);
	
	PHALCON_INIT_VAR(insert_values);
	array_init(insert_values);
	
	phalcon_is_iterable(values, &ah0, &hp0, 0, 0);
	
	while (zend_hash_get_current_data_ex(ah0, (void**) &hd, &hp0) == SUCCESS) {
	
		PHALCON_GET_HKEY(number, ah0, hp0);
		PHALCON_GET_HVALUE(value);
	
		PHALCON_OBS_NVAR(type);
		phalcon_array_fetch_string(&type, value, ISL(type), PH_NOISY);
	
		PHALCON_OBS_NVAR(expr_value);
		phalcon_array_fetch_string(&expr_value, value, SL("value"), PH_NOISY);
	
		switch (phalcon_get_intval(type)) {
	
			case PHQL_T_STRING:
			case PHQL_T_INTEGER:
			case PHQL_T_DOUBLE:
				PHALCON_INIT_NVAR(insert_value);
				phalcon_call_method_p1(insert_value, dialect, "getsqlexpression", expr_value);
				break;
	
			case PHQL_T_NULL:
				PHALCON_CPY_WRT(insert_value, null_value);
				break;
	
			case PHQL_T_NPLACEHOLDER:
			case PHQL_T_SPLACEHOLDER:
				if (Z_TYPE_P(bind_params) != IS_ARRAY) { 
					PHALCON_THROW_EXCEPTION_STR(phalcon_mvc_model_exception_ce, "Bound parameter cannot be replaced because placeholders is not an array");
					return;
				}
	
				PHALCON_INIT_NVAR(insert_expr);
				phalcon_call_method_p1(insert_expr, dialect, "getsqlexpression", expr_value);
	
				PHALCON_INIT_NVAR(wildcard);
				phalcon_fast_str_replace(wildcard, double_colon, empty_string, insert_expr);
				if (!phalcon_array_isset(bind_params, wildcard)) {
					PHALCON_INIT_NVAR(exception_message);
					PHALCON_CONCAT_SVS(exception_message, "Bound parameter '", wildcard, "' cannot be replaced because it isn't in the placeholders list");
					PHALCON_THROW_EXCEPTION_ZVAL(phalcon_mvc_model_exception_ce, exception_message);
					return;
				}
	
				PHALCON_OBS_NVAR(insert_value);
				phalcon_array_fetch(&insert_value, bind_params, wildcard, PH_NOISY);
				break;
	
			default:
				PHALCON_INIT_NVAR(insert_expr);
				phalcon_call_method_p1(insert_expr, dialect, "getsqlexpression", expr_value);
	
				PHALCON_INIT_NVAR(insert_value);
				object_init_ex(insert_value, phalcon_db_rawvalue_ce);
				phalcon_call_method_p1_noret(insert_value, "__construct", insert_expr);
	
				break;
	
		}
	
		PHALCON_OBS_NVAR(field_name);
		phalcon_array_fetch(&field_name, fields, number, PH_NOISY);
	
		/** 
		 * If the user didn't defined a column list we assume all the model's attributes as
		 * columns
		 */
		if (PHALCON_IS_TRUE(automatic_fields)) {
	
			if (Z_TYPE_P(column_map) == IS_ARRAY) { 
				if (phalcon_array_isset(column_map, field_name)) {
					PHALCON_OBS_NVAR(attribute_name);
					phalcon_array_fetch(&attribute_name, column_map, field_name, PH_NOISY);
				} else {
					PHALCON_INIT_NVAR(exception_message);
					PHALCON_CONCAT_SVS(exception_message, "Column '", field_name, "\" isn't part of the column map");
					PHALCON_THROW_EXCEPTION_ZVAL(phalcon_mvc_model_exception_ce, exception_message);
					return;
				}
			} else {
				PHALCON_CPY_WRT(attribute_name, field_name);
			}
		} else {
			PHALCON_CPY_WRT(attribute_name, field_name);
		}
	
		phalcon_array_update_zval(&insert_values, attribute_name, &insert_value, PH_COPY | PH_SEPARATE);
	
		zend_hash_move_forward_ex(ah0, &hp0);
	}
	
	/** 
	 * Get a base model from the Models Manager
	 */
	PHALCON_INIT_VAR(base_model);
	phalcon_call_method_p1(base_model, manager, "load", model_name);
	
	/** 
	 * Clone the base model
	 */
	PHALCON_INIT_VAR(insert_model);
	if (phalcon_clone(insert_model, base_model TSRMLS_CC) == FAILURE) {
		RETURN_MM();
	}
	
	/** 
	 * Call 'create' to ensure that an insert is performed
	 */
	PHALCON_INIT_VAR(success);
	phalcon_call_method_p1(success, insert_model, "create", insert_values);
	
	/** 
	 * Return the insertation status
	 */
	object_init_ex(return_value, phalcon_mvc_model_query_status_ce);
	phalcon_call_method_p2_noret(return_value, "__construct", success, insert_model);
	
	RETURN_MM();
}

/**
 * Query the records on which the UPDATE/DELETE operation well be done
 *
 * @param Phalcon\Mvc\Model $model
 * @param array $intermediate
 * @param array $bindParams
 * @param array $bindTypes
 * @return Phalcon\Mvc\Model\ResultsetInterface
 */
PHP_METHOD(Phalcon_Mvc_Model_Query, _getRelatedRecords){

	zval *model, *intermediate, *bind_params, *bind_types;
	zval *selected_tables, *selected_models, *source;
	zval *model_name, *select_column, *selected_columns;
	zval *select_ir, *where_conditions, *limit_conditions;
	zval *type_select, *dependency_injector, *query;
	zval *records;
	zval *a0 = NULL;

	PHALCON_MM_GROW();

	phalcon_fetch_params(1, 4, 0, &model, &intermediate, &bind_params, &bind_types);
	
	PHALCON_OBS_VAR(selected_tables);
	phalcon_array_fetch_string(&selected_tables, intermediate, SL("tables"), PH_NOISY);
	
	PHALCON_OBS_VAR(selected_models);
	phalcon_array_fetch_string(&selected_models, intermediate, SL("models"), PH_NOISY);
	
	PHALCON_INIT_VAR(source);
	phalcon_call_method(source, model, "getsource");
	
	PHALCON_INIT_VAR(model_name);
	phalcon_get_class(model_name, model, 0 TSRMLS_CC);
	
	PHALCON_INIT_VAR(select_column);
	array_init_size(select_column, 1);
	
	PHALCON_INIT_VAR(a0);
	array_init_size(a0, 3);
	add_assoc_stringl_ex(a0, ISS(type), SL("object"), 1);
	phalcon_array_update_string(&a0, SL("model"), &model_name, PH_COPY | PH_SEPARATE);
	phalcon_array_update_string(&a0, SL("column"), &source, PH_COPY | PH_SEPARATE);
	phalcon_array_append(&select_column, a0, PH_SEPARATE);
	
	PHALCON_INIT_VAR(selected_columns);
	array_init_size(selected_columns, 1);
	phalcon_array_append(&selected_columns, select_column, PH_SEPARATE);
	
	/** 
	 * Instead of create a PQHL string statement we manually create the IR
	 * representation
	 */
	PHALCON_INIT_VAR(select_ir);
	array_init_size(select_ir, 3);
	phalcon_array_update_string(&select_ir, SL("columns"), &select_column, PH_COPY | PH_SEPARATE);
	phalcon_array_update_string(&select_ir, SL("models"), &selected_models, PH_COPY | PH_SEPARATE);
	phalcon_array_update_string(&select_ir, SL("tables"), &selected_tables, PH_COPY | PH_SEPARATE);
	
	/** 
	 * Check if a WHERE clause was especified
	 */
	if (phalcon_array_isset_string(intermediate, SS("where"))) {
		PHALCON_OBS_VAR(where_conditions);
		phalcon_array_fetch_string(&where_conditions, intermediate, SL("where"), PH_NOISY);
		phalcon_array_update_string(&select_ir, SL("where"), &where_conditions, PH_COPY | PH_SEPARATE);
	}
	
	/** 
	 * Check if a WHERE clause was especified
	 */
	if (phalcon_array_isset_string(intermediate, SS("limit"))) {
		PHALCON_OBS_VAR(limit_conditions);
		phalcon_array_fetch_string(&limit_conditions, intermediate, SL("limit"), PH_NOISY);
		phalcon_array_update_string(&select_ir, SL("limit"), &limit_conditions, PH_COPY | PH_SEPARATE);
	}
	
	PHALCON_INIT_VAR(type_select);
	ZVAL_LONG(type_select, 309);
	
	PHALCON_OBS_VAR(dependency_injector);
	phalcon_read_property_this(&dependency_injector, this_ptr, SL("_dependencyInjector"), PH_NOISY_CC);
	
	/** 
	 * We create another Phalcon\Mvc\Model\Query to get the related records
	 */
	PHALCON_INIT_VAR(query);
	object_init_ex(query, phalcon_mvc_model_query_ce);
	phalcon_call_method_noret(query, "__construct");
	
	phalcon_call_method_p1_noret(query, "setdi", dependency_injector);
	phalcon_call_method_p1_noret(query, "settype", type_select);
	phalcon_call_method_p1_noret(query, "setintermediate", select_ir);
	
	PHALCON_INIT_VAR(records);
	phalcon_call_method_p2(records, query, "execute", bind_params, bind_types);
	
	RETURN_CTOR(records);
}

/**
 * Executes the UPDATE intermediate representation producing a Phalcon\Mvc\Model\Query\Status
 *
 * @param array $intermediate
 * @param array $bindParams
 * @param array $bindTypes
 * @return Phalcon\Mvc\Model\Query\StatusInterface
 */
PHP_METHOD(Phalcon_Mvc_Model_Query, _executeUpdate){

	zval *intermediate, *bind_params, *bind_types;
	zval *models, *model_name, *models_instances;
	zval *model = NULL, *manager, *connection = NULL, *dialect, *double_colon;
	zval *empty_string, *fields, *values, *update_values;
	zval *select_bind_params = NULL, *select_bind_types = NULL;
	zval *null_value, *field = NULL, *number = NULL, *field_name = NULL;
	zval *value = NULL, *type = NULL, *expr_value = NULL, *update_value = NULL;
	zval *update_expr = NULL, *wildcard = NULL, *exception_message = NULL;
	zval *records, *success = NULL, *record = NULL;
	zval *r0 = NULL;
	HashTable *ah0;
	HashPosition hp0;
	zval **hd;

	PHALCON_MM_GROW();

	phalcon_fetch_params(1, 3, 0, &intermediate, &bind_params, &bind_types);
	
	PHALCON_OBS_VAR(models);
	phalcon_array_fetch_string(&models, intermediate, SL("models"), PH_NOISY);
	if (phalcon_array_isset_long(models, 1)) {
		PHALCON_THROW_EXCEPTION_STR(phalcon_mvc_model_exception_ce, "Updating several models at the same time is still not supported");
		return;
	}
	
	PHALCON_OBS_VAR(model_name);
	phalcon_array_fetch_long(&model_name, models, 0, PH_NOISY);
	
	/** 
	 * Load the model from the modelsManager or from the _modelsInstances property
	 */
	PHALCON_OBS_VAR(models_instances);
	phalcon_read_property_this(&models_instances, this_ptr, SL("_modelsInstances"), PH_NOISY_CC);
	if (phalcon_array_isset(models_instances, model_name)) {
		PHALCON_OBS_VAR(model);
		phalcon_array_fetch(&model, models_instances, model_name, PH_NOISY);
	} else {
		manager = phalcon_fetch_nproperty_this(this_ptr, SL("_manager"), PH_NOISY_CC);
		if (Z_TYPE_P(manager) != IS_OBJECT) {
			zend_throw_exception_ex(phalcon_mvc_model_exception_ce, 0 TSRMLS_CC, "dependency Injector is required to get '%s' service", "modelsManager");
		}

		PHALCON_INIT_NVAR(model);
		phalcon_call_method_p1(model, manager, "load", model_name);
	}
	
	if (phalcon_method_exists_ex(model, SS("selectwriteconnection") TSRMLS_CC) == SUCCESS) {
		PHALCON_INIT_VAR(connection);
		phalcon_call_method_p3(connection, model, "selectwriteconnection", intermediate, bind_params, bind_types);
		if (Z_TYPE_P(connection) != IS_OBJECT) {
			PHALCON_THROW_EXCEPTION_STR(phalcon_mvc_model_exception_ce, "'selectWriteConnection' didn't returned a valid connection");
			return;
		}
	} else {
		PHALCON_INIT_VAR(connection);
		phalcon_call_method(connection, model, "getwriteconnection");
	}
	
	PHALCON_INIT_VAR(dialect);
	phalcon_call_method(dialect, connection, "getdialect");
	
	PHALCON_INIT_VAR(double_colon);
	ZVAL_STRING(double_colon, ":", 1);
	
	PHALCON_INIT_VAR(empty_string);
	ZVAL_EMPTY_STRING(empty_string);
	
	PHALCON_OBS_VAR(fields);
	phalcon_array_fetch_string(&fields, intermediate, SL("fields"), PH_NOISY);
	
	PHALCON_OBS_VAR(values);
	phalcon_array_fetch_string(&values, intermediate, SL("values"), PH_NOISY);
	
	/** 
	 * update_values is applied to every record
	 */
	PHALCON_INIT_VAR(update_values);
	array_init(update_values);
	
	/** 
	 * If a placeholder is unused in the update values, we assume that it's used in the
	 * SELECT
	 */
	PHALCON_CPY_WRT(select_bind_params, bind_params);
	PHALCON_CPY_WRT(select_bind_types, bind_types);
	
	PHALCON_INIT_VAR(null_value);
	
	phalcon_is_iterable(fields, &ah0, &hp0, 0, 0);
	
	while (zend_hash_get_current_data_ex(ah0, (void**) &hd, &hp0) == SUCCESS) {
	
		PHALCON_GET_HKEY(number, ah0, hp0);
		PHALCON_GET_HVALUE(field);
	
		PHALCON_OBS_NVAR(field_name);
		phalcon_array_fetch_string(&field_name, field, ISL(name), PH_NOISY);
	
		PHALCON_OBS_NVAR(value);
		phalcon_array_fetch(&value, values, number, PH_NOISY);
	
		PHALCON_OBS_NVAR(type);
		phalcon_array_fetch_string(&type, value, ISL(type), PH_NOISY);
	
		PHALCON_OBS_NVAR(expr_value);
		phalcon_array_fetch_string(&expr_value, value, SL("value"), PH_NOISY);
	
		switch (phalcon_get_intval(type)) {
	
			case PHQL_T_STRING:
			case PHQL_T_DOUBLE:
			case PHQL_T_INTEGER:
				PHALCON_INIT_NVAR(update_value);
				phalcon_call_method_p1(update_value, dialect, "getsqlexpression", expr_value);
				break;
	
			case PHQL_T_NULL:
				PHALCON_CPY_WRT(update_value, null_value);
				break;
	
			case PHQL_T_NPLACEHOLDER:
			case PHQL_T_SPLACEHOLDER:
				if (Z_TYPE_P(bind_params) != IS_ARRAY) {
					PHALCON_THROW_EXCEPTION_STR(phalcon_mvc_model_exception_ce, "Bound parameter cannot be replaced because placeholders is not an array");
					return;
				}
	
				PHALCON_INIT_NVAR(update_expr);
				phalcon_call_method_p1(update_expr, dialect, "getsqlexpression", expr_value);
	
				PHALCON_INIT_NVAR(wildcard);
				phalcon_fast_str_replace(wildcard, double_colon, empty_string, update_expr);
				if (phalcon_array_isset(bind_params, wildcard)) {
					PHALCON_OBS_NVAR(update_value);
					phalcon_array_fetch(&update_value, bind_params, wildcard, PH_NOISY);
					phalcon_array_unset(&select_bind_params, wildcard, PH_SEPARATE);
					phalcon_array_unset(&select_bind_types, wildcard, PH_SEPARATE);
				} else {
					PHALCON_INIT_NVAR(exception_message);
					PHALCON_CONCAT_SVS(exception_message, "Bound parameter '", wildcard, "' cannot be replaced because it's not in the placeholders list");
					PHALCON_THROW_EXCEPTION_ZVAL(phalcon_mvc_model_exception_ce, exception_message);
					return;
				}
	
				break;

			default:
				PHALCON_INIT_NVAR(update_expr);
				phalcon_call_method_p1(update_expr, dialect, "getsqlexpression", expr_value);
	
				PHALCON_INIT_NVAR(update_value);
				object_init_ex(update_value, phalcon_db_rawvalue_ce);
				phalcon_call_method_p1_noret(update_value, "__construct", update_expr);
	
				break;
	
		}
		phalcon_array_update_zval(&update_values, field_name, &update_value, PH_COPY | PH_SEPARATE);
	
		zend_hash_move_forward_ex(ah0, &hp0);
	}
	
	/** 
	 * We need to query the records related to the update
	 */
	PHALCON_OBS_VAR(records);
	phalcon_call_method_p4_ex(records, &records, this_ptr, "_getrelatedrecords", model, intermediate, select_bind_params, select_bind_types);
	
	/** 
	 * If there are no records to apply the update we return success
	 */
	if (!phalcon_fast_count_ev(records TSRMLS_CC)) {
		PHALCON_INIT_VAR(success);
		ZVAL_TRUE(success);
		object_init_ex(return_value, phalcon_mvc_model_query_status_ce);
		phalcon_call_method_p2_noret(return_value, "__construct", success, null_value);
	
		RETURN_MM();
	}
	
	PHALCON_INIT_NVAR(connection);
	phalcon_call_method(connection, model, "getwriteconnection");
	
	/** 
	 * Create a transaction in the write connection
	 */
	phalcon_call_method_noret(connection, "begin");
	phalcon_call_method_noret(records, "rewind");
	
	while (1) {
	
		PHALCON_INIT_NVAR(r0);
		phalcon_call_method(r0, records, "valid");
		if (PHALCON_IS_NOT_FALSE(r0)) {
		} else {
			break;
		}
	
		/** 
		 * Get the current record in the iterator
		 */
		PHALCON_INIT_NVAR(record);
		phalcon_call_method(record, records, "current");
	
		/** 
		 * We apply the executed values to every record found
		 */
		PHALCON_INIT_NVAR(success);
		phalcon_call_method_p1(success, record, "update", update_values);
		if (!zend_is_true(success)) {
			/** 
			 * Rollback the transaction on failure
			 */
			phalcon_call_method_noret(connection, "rollback");
			object_init_ex(return_value, phalcon_mvc_model_query_status_ce);
			phalcon_call_method_p2_noret(return_value, "__construct", success, record);
	
			RETURN_MM();
		}
	
		/** 
		 * Move the cursor to the next record
		 */
		phalcon_call_method_noret(records, "next");
	}
	
	/** 
	 * Commit transaction on success
	 */
	phalcon_call_method_noret(connection, "commit");
	
	PHALCON_INIT_NVAR(success);
	ZVAL_TRUE(success);
	object_init_ex(return_value, phalcon_mvc_model_query_status_ce);
	phalcon_call_method_p2_noret(return_value, "__construct", success, null_value);
	
	RETURN_MM();
}

/**
 * Executes the DELETE intermediate representation producing a Phalcon\Mvc\Model\Query\Status
 *
 * @param array $intermediate
 * @param array $bindParams
 * @param array $bindTypes
 * @return Phalcon\Mvc\Model\Query\StatusInterface
 */
PHP_METHOD(Phalcon_Mvc_Model_Query, _executeDelete){

	zval *intermediate, *bind_params, *bind_types;
	zval *models, *model_name, *models_instances;
	zval *model = NULL, *manager, *records, *success = NULL, *null_value = NULL;
	zval *connection, *record = NULL;
	zval *r0 = NULL;

	PHALCON_MM_GROW();

	phalcon_fetch_params(1, 3, 0, &intermediate, &bind_params, &bind_types);
	
	PHALCON_OBS_VAR(models);
	phalcon_array_fetch_string(&models, intermediate, SL("models"), PH_NOISY);
	if (phalcon_array_isset_long(models, 1)) {
		PHALCON_THROW_EXCEPTION_STR(phalcon_mvc_model_exception_ce, "Delete from several models at the same time is still not supported");
		return;
	}
	
	PHALCON_OBS_VAR(model_name);
	phalcon_array_fetch_long(&model_name, models, 0, PH_NOISY);
	
	/** 
	 * Load the model from the modelsManager or from the _modelsInstances property
	 */
	PHALCON_OBS_VAR(models_instances);
	phalcon_read_property_this(&models_instances, this_ptr, SL("_modelsInstances"), PH_NOISY_CC);
	if (phalcon_array_isset(models_instances, model_name)) {
		PHALCON_OBS_VAR(model);
		phalcon_array_fetch(&model, models_instances, model_name, PH_NOISY);
	} else {
		manager = phalcon_fetch_nproperty_this(this_ptr, SL("_manager"), PH_NOISY_CC);
		if (Z_TYPE_P(manager) != IS_OBJECT) {
			zend_throw_exception_ex(phalcon_mvc_model_exception_ce, 0 TSRMLS_CC, "dependency Injector is required to get '%s' service", "modelsManager");
		}

		PHALCON_INIT_NVAR(model);
		phalcon_call_method_p1(model, manager, "load", model_name);
	}
	
	/** 
	 * Get the records to be deleted
	 */
	PHALCON_INIT_VAR(records);
	phalcon_call_method_p4(records, this_ptr, "_getrelatedrecords", model, intermediate, bind_params, bind_types);
	
	/** 
	 * If there are no records to delete we return success
	 */
	if (!phalcon_fast_count_ev(records TSRMLS_CC)) {
		PHALCON_INIT_VAR(success);
		ZVAL_TRUE(success);
	
		PHALCON_INIT_VAR(null_value);
		object_init_ex(return_value, phalcon_mvc_model_query_status_ce);
		phalcon_call_method_p2_noret(return_value, "__construct", success, null_value);
	
		RETURN_MM();
	}
	
	if (phalcon_method_exists_ex(model, SS("selectwriteconnection") TSRMLS_CC) == SUCCESS) {
		PHALCON_INIT_VAR(connection);
		phalcon_call_method_p3(connection, model, "selectwriteconnection", intermediate, bind_params, bind_types);
		if (Z_TYPE_P(connection) != IS_OBJECT) {
			PHALCON_THROW_EXCEPTION_STR(phalcon_mvc_model_exception_ce, "'selectWriteConnection' didn't returned a valid connection");
			return;
		}
	} else {
		PHALCON_INIT_VAR(connection);
		phalcon_call_method(connection, model, "getwriteconnection");
	}
	
	/** 
	 * Create a transaction in the write connection
	 */
	phalcon_call_method_noret(connection, "begin");
	phalcon_call_method_noret(records, "rewind");
	
	while (1) {
	
		PHALCON_INIT_NVAR(r0);
		phalcon_call_method(r0, records, "valid");
		if (PHALCON_IS_NOT_FALSE(r0)) {
		} else {
			break;
		}
	
		PHALCON_INIT_NVAR(record);
		phalcon_call_method(record, records, "current");
	
		/** 
		 * We delete every record found
		 */
		PHALCON_INIT_NVAR(success);
		phalcon_call_method(success, record, "delete");
		if (!zend_is_true(success)) {
			/** 
			 * Rollback the transaction
			 */
			phalcon_call_method_noret(connection, "rollback");
			object_init_ex(return_value, phalcon_mvc_model_query_status_ce);
			phalcon_call_method_p2_noret(return_value, "__construct", success, record);
	
			RETURN_MM();
		}
	
		/** 
		 * Move the cursor to the next record
		 */
		phalcon_call_method_noret(records, "next");
	}
	
	/** 
	 * Commit the transaction
	 */
	phalcon_call_method_noret(connection, "commit");
	
	PHALCON_INIT_NVAR(success);
	ZVAL_TRUE(success);
	
	PHALCON_INIT_NVAR(null_value);
	ZVAL_TRUE(null_value);
	
	/** 
	 * Create a status to report the deletion status
	 */
	object_init_ex(return_value, phalcon_mvc_model_query_status_ce);
	phalcon_call_method_p2_noret(return_value, "__construct", success, null_value);
	
	RETURN_MM();
}

/**
 * Executes a parsed PHQL statement
 *
 * @param array $bindParams
 * @param array $bindTypes
 * @return mixed
 */
PHP_METHOD(Phalcon_Mvc_Model_Query, execute){

	zval *bind_params = NULL, *bind_types = NULL, *unique_row;
	zval *cache_options, *key, *lifetime = NULL, *cache_service = NULL;
	zval *dependency_injector, *cache, *result = NULL, *is_fresh;
	zval *prepared_result = NULL, *intermediate, *default_bind_params;
	zval *merged_params = NULL, *default_bind_types;
	zval *merged_types = NULL, *type, *exception_message;
	int cache_options_is_not_null;

	PHALCON_MM_GROW();

	phalcon_fetch_params(1, 0, 2, &bind_params, &bind_types);
	
	if (!bind_params) {
		bind_params = PHALCON_GLOBAL(z_null);
	}
	
	if (!bind_types) {
		bind_types = PHALCON_GLOBAL(z_null);
	}
	
	PHALCON_OBS_VAR(unique_row);
	phalcon_read_property_this(&unique_row, this_ptr, SL("_uniqueRow"), PH_NOISY_CC);
	
	cache_options             = phalcon_fetch_nproperty_this(this_ptr, SL("_cacheOptions"), PH_NOISY_CC);
	cache_options_is_not_null = (Z_TYPE_P(cache_options) != IS_NULL); /* to keep scan-build happy */

	if (cache_options_is_not_null) {
		if (Z_TYPE_P(cache_options) != IS_ARRAY) { 
			PHALCON_THROW_EXCEPTION_STR(phalcon_mvc_model_exception_ce, "Invalid caching options");
			return;
		}
	
		/** 
		 * The user must set a cache key
		 */
		if (!phalcon_array_isset_string_fetch(&key, cache_options, SS("key"))) {
			PHALCON_THROW_EXCEPTION_STR(phalcon_mvc_model_exception_ce, "A cache key must be provided to identify the cached resultset in the cache backend");
			return;
		}
	
		/** 
		 * By defaut use use 3600 seconds (1 hour) as cache lifetime
		 */
		if (!phalcon_array_isset_string_fetch(&lifetime, cache_options, SS("lifetime"))) {
			PHALCON_INIT_VAR(lifetime);
			ZVAL_LONG(lifetime, 3600);
		}
	
		/** 
		 * 'modelsCache' is the default name for the models cache service
		 */
		if (!phalcon_array_isset_string_fetch(&cache_service, cache_options, SS("service"))) {
			PHALCON_INIT_VAR(cache_service);
			PHALCON_ZVAL_MAYBE_INTERNED_STRING(cache_service, phalcon_interned_modelsCache);
		}
	
		PHALCON_OBS_VAR(dependency_injector);
		phalcon_read_property_this(&dependency_injector, this_ptr, SL("_dependencyInjector"), PH_NOISY_CC);
	
		PHALCON_INIT_VAR(cache);
		phalcon_call_method_p1(cache, dependency_injector, "getshared", cache_service);
		if (Z_TYPE_P(cache) != IS_OBJECT) {
			PHALCON_THROW_EXCEPTION_STR(phalcon_mvc_model_exception_ce, "The cache service must be an object");
			return;
		}

		PHALCON_VERIFY_INTERFACE(cache, phalcon_cache_backendinterface_ce);
	
		PHALCON_INIT_VAR(result);
		phalcon_call_method_p2(result, cache, "get", key, lifetime);
		if (Z_TYPE_P(result) != IS_NULL) {
			if (Z_TYPE_P(result) != IS_OBJECT) {
				PHALCON_THROW_EXCEPTION_STR(phalcon_mvc_model_exception_ce, "The cache didn't return a valid resultset");
				return;
			}
	
			PHALCON_INIT_VAR(is_fresh);
			ZVAL_BOOL(is_fresh, 0);
			phalcon_call_method_p1_noret(result, "setisfresh", is_fresh);
	
			/** 
			 * Check if only the first row must be returned
			 */
			if (zend_is_true(unique_row)) {
				PHALCON_INIT_VAR(prepared_result);
				phalcon_call_method(prepared_result, result, "getfirst");
			} else {
				PHALCON_CPY_WRT(prepared_result, result);
			}
	
			RETURN_CTOR(prepared_result);
		}
	
		phalcon_update_property_this(this_ptr, SL("_cache"), cache TSRMLS_CC);
	}
	
	/** 
	 * The statement is parsed from its PHQL string or a previously processed IR
	 */
	PHALCON_OBS_VAR(intermediate);
	phalcon_call_method_p0_ex(intermediate, &intermediate, this_ptr, "parse");
	
	/** 
	 * Check for default bind parameters and merge them with the passed ones
	 */
	PHALCON_OBS_VAR(default_bind_params);
	phalcon_read_property_this(&default_bind_params, this_ptr, SL("_bindParams"), PH_NOISY_CC);
	if (Z_TYPE_P(default_bind_params) == IS_ARRAY) { 
		if (Z_TYPE_P(bind_params) == IS_ARRAY) { 
			PHALCON_INIT_VAR(merged_params);
			phalcon_fast_array_merge(merged_params, &default_bind_params, &bind_params TSRMLS_CC);
		} else {
			PHALCON_CPY_WRT(merged_params, default_bind_params);
		}
	} else {
		PHALCON_CPY_WRT(merged_params, bind_params);
	}
	
	/** 
	 * Check for default bind types and merge them with the passed ones
	 */
	PHALCON_OBS_VAR(default_bind_types);
	phalcon_read_property_this(&default_bind_types, this_ptr, SL("_bindTypes"), PH_NOISY_CC);
	if (Z_TYPE_P(default_bind_types) == IS_ARRAY) { 
		if (Z_TYPE_P(bind_types) == IS_ARRAY) { 
			PHALCON_INIT_VAR(merged_types);
			phalcon_fast_array_merge(merged_types, &default_bind_types, &bind_types TSRMLS_CC);
		} else {
			PHALCON_CPY_WRT(merged_types, default_bind_types);
		}
	} else {
		PHALCON_CPY_WRT(merged_types, bind_types);
	}
	
	PHALCON_OBS_VAR(type);
	phalcon_read_property_this(&type, this_ptr, SL("_type"), PH_NOISY_CC);
	
	switch (phalcon_get_intval(type)) {
	
		case PHQL_T_SELECT:
			PHALCON_INIT_NVAR(result);
			phalcon_call_method_p3(result, this_ptr, "_executeselect", intermediate, merged_params, merged_types);
			break;
	
		case PHQL_T_INSERT:
			PHALCON_INIT_NVAR(result);
			phalcon_call_method_p3(result, this_ptr, "_executeinsert", intermediate, merged_params, merged_types);
			break;
	
		case PHQL_T_UPDATE:
			PHALCON_INIT_NVAR(result);
			phalcon_call_method_p3(result, this_ptr, "_executeupdate", intermediate, merged_params, merged_types);
			break;
	
		case PHQL_T_DELETE:
			PHALCON_INIT_NVAR(result);
			phalcon_call_method_p3(result, this_ptr, "_executedelete", intermediate, merged_params, merged_types);
			break;
	
		default:
			PHALCON_INIT_VAR(exception_message);
			PHALCON_CONCAT_SV(exception_message, "Unknown statement ", type);
			PHALCON_THROW_EXCEPTION_ZVAL(phalcon_mvc_model_exception_ce, exception_message);
			return;
	
	}
	
	/** 
	 * We store the resultset in the cache if any
	 */
	if (cache_options_is_not_null) {
	
		/** 
		 * Only PHQL SELECTs can be cached
		 */
		if (!PHALCON_IS_LONG(type, PHQL_T_SELECT)) {
			PHALCON_THROW_EXCEPTION_STR(phalcon_mvc_model_exception_ce, "Only PHQL statements that return resultsets can be cached");
			return;
		}
		phalcon_call_method_p3_noret(cache, "save", key, result, lifetime);
	}
	
	/** 
	 * Check if only the first row must be returned
	 */
	if (zend_is_true(unique_row)) {
		phalcon_return_call_method_p0(result, "getfirst");
		RETURN_MM();
	}

	RETURN_CTOR(result);
}

/**
 * Executes the query returning the first result
 *
 * @param array $bindParams
 * @param array $bindTypes
 * @return Ṕhalcon\Mvc\ModelInterface
 */
PHP_METHOD(Phalcon_Mvc_Model_Query, getSingleResult){

	zval *bind_params = NULL, *bind_types = NULL, *unique_row;
	zval *first_result;

	PHALCON_MM_GROW();

	phalcon_fetch_params(1, 0, 2, &bind_params, &bind_types);
	
	if (!bind_params) {
		bind_params = PHALCON_GLOBAL(z_null);
	}
	
	if (!bind_types) {
		bind_types = PHALCON_GLOBAL(z_null);
	}
	
	unique_row = phalcon_fetch_nproperty_this(this_ptr, SL("_uniqueRow"), PH_NOISY_CC);
	
	/** 
	 * The query is already programmed to return just one row
	 */
	if (zend_is_true(unique_row)) {
		phalcon_return_call_method_p2(this_ptr, "execute", bind_params, bind_types);
		RETURN_MM();
	}
	
	phalcon_return_call_method_p2(this_ptr, "execute", bind_params, bind_types);
	
	PHALCON_INIT_VAR(first_result);
	phalcon_call_method(first_result, return_value, "getfirst");
	
	RETURN_MM();
}

/**
 * Sets the type of PHQL statement to be executed
 *
 * @param int $type
 * @return Phalcon\Mvc\Model\Query
 */
PHP_METHOD(Phalcon_Mvc_Model_Query, setType){

	zval *type;

	phalcon_fetch_params(0, 1, 0, &type);
	
	phalcon_update_property_this(this_ptr, SL("_type"), type TSRMLS_CC);
	RETURN_THISW();
}

/**
 * Gets the type of PHQL statement executed
 *
 * @return int
 */
PHP_METHOD(Phalcon_Mvc_Model_Query, getType){


	RETURN_MEMBER(this_ptr, "_type");
}

/**
 * Set default bind parameters
 *
 * @param array $bindParams
 * @return Phalcon\Mvc\Model\Query
 */
PHP_METHOD(Phalcon_Mvc_Model_Query, setBindParams){

	zval *bind_params;

	phalcon_fetch_params(0, 1, 0, &bind_params);
	
	if (Z_TYPE_P(bind_params) != IS_ARRAY) { 
		PHALCON_THROW_EXCEPTION_STRW(phalcon_mvc_model_exception_ce, "Bind parameters must be an array");
		return;
	}
	phalcon_update_property_this(this_ptr, SL("_bindParams"), bind_params TSRMLS_CC);
	
	RETURN_THISW();
}

/**
 * Returns default bind params
 *
 * @return array
 */
PHP_METHOD(Phalcon_Mvc_Model_Query, getBindParams){


	RETURN_MEMBER(this_ptr, "_bindParams");
}

/**
 * Set default bind parameters
 *
 * @param array $bindTypes
 * @return Phalcon\Mvc\Model\Query
 */
PHP_METHOD(Phalcon_Mvc_Model_Query, setBindTypes){

	zval *bind_types;

	phalcon_fetch_params(0, 1, 0, &bind_types);
	
	if (Z_TYPE_P(bind_types) != IS_ARRAY) { 
		PHALCON_THROW_EXCEPTION_STRW(phalcon_mvc_model_exception_ce, "Bind types must be an array");
		return;
	}
	phalcon_update_property_this(this_ptr, SL("_bindTypes"), bind_types TSRMLS_CC);
	
	RETURN_THISW();
}

/**
 * Returns default bind types
 *
 * @return array
 */
PHP_METHOD(Phalcon_Mvc_Model_Query, getBindTypes){


	RETURN_MEMBER(this_ptr, "_bindTypes");
}

/**
 * Allows to set the IR to be executed
 *
 * @param array $intermediate
 * @return Phalcon\Mvc\Model\Query
 */
PHP_METHOD(Phalcon_Mvc_Model_Query, setIntermediate){

	zval *intermediate;

	phalcon_fetch_params(0, 1, 0, &intermediate);
	
	phalcon_update_property_this(this_ptr, SL("_intermediate"), intermediate TSRMLS_CC);
	RETURN_THISW();
}

/**
 * Returns the intermediate representation of the PHQL statement
 *
 * @return array
 */
PHP_METHOD(Phalcon_Mvc_Model_Query, getIntermediate){


	RETURN_MEMBER(this_ptr, "_intermediate");
}<|MERGE_RESOLUTION|>--- conflicted
+++ resolved
@@ -472,16 +472,9 @@
 			PHALCON_INIT_NVAR(has_attribute);
 			phalcon_call_method_p2(has_attribute, meta_data, "hasattribute", model, column_name);
 			if (zend_is_true(has_attribute)) {
-<<<<<<< HEAD
-				phalcon_increment(number);
-				if (PHALCON_GT_LONG(number, 1)) {
-					PHALCON_OBS_NVAR(phql);
-					phalcon_read_property_this(&phql, this_ptr, SL("_phql"), PH_NOISY_CC);
-=======
 				++number;
 				if (number > 1) {
 					zval *phql = phalcon_fetch_nproperty_this(this_ptr, SL("_phql"), PH_NOISY_CC);
->>>>>>> 726d814b
 	
 					PHALCON_INIT_NVAR(exception_message);
 					PHALCON_CONCAT_SVSV(exception_message, "The column '", column_name, "' is ambiguous, when preparing: ", phql);
@@ -2792,10 +2785,7 @@
 					}
 				}
 			}
-<<<<<<< HEAD
-=======
-
->>>>>>> 726d814b
+
 			phalcon_increment(position);
 	
 			zend_hash_move_forward_ex(ah2, &hp2);
