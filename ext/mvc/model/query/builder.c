--- conflicted
+++ resolved
@@ -169,9 +169,6 @@
  * $params = array(
  *    'models'     => array('Users'),
  *    'columns'    => array('id', 'name', 'status'),
-<<<<<<< HEAD
- *    'conditions' => "created > '2013-01-01' AND created < '2014-01-01'",
-=======
  *    'conditions' => array(
  *        array(
  *            "created > :min: AND created < :max:",
@@ -180,16 +177,12 @@
  *        ),
  *    ),
  *    // or 'conditions' => "created > '2013-01-01' AND created < '2014-01-01'",
->>>>>>> 726d814b
  *    'group'      => array('id', 'name'),
  *    'having'     => "name = 'Kamil'",
  *    'order'      => array('name', 'id'),
  *    'limit'      => 20,
  *    'offset'     => 20,
-<<<<<<< HEAD
-=======
  *    // or 'limit' => array(20, 20),
->>>>>>> 726d814b
  *);
  *$queryBuilder = new Phalcon\Mvc\Model\Query\Builder($params);
  *</code> 
@@ -203,8 +196,6 @@
 	zval *models, *columns, *group_clause, *joins;
 	zval *having_clause, *order_clause, *limit_clause;
 	zval *offset_clause, *for_update, *shared_lock;
-<<<<<<< HEAD
-=======
 	zval *limit, *offset, *single_condition_array;
 	zval *condition_string = NULL, *bind_params, *bind_types;	
 	zval *merged_conditions, *merged_bind_params, *merged_bind_types;
@@ -212,7 +203,6 @@
 	HashTable *ah0;
 	HashPosition hp0;
 	zval **hd;
->>>>>>> 726d814b
 
 	PHALCON_MM_GROW();
 
@@ -287,13 +277,7 @@
 		/** 
 		 * Assign 'FROM' clause
 		 */
-<<<<<<< HEAD
-		if (phalcon_array_isset_string(params, SS("models"))) {
-			PHALCON_OBS_VAR(models);
-			phalcon_array_fetch_string(&models, params, SL("models"), PH_NOISY);
-=======
 		if (phalcon_array_isset_string_fetch(&models, params, SS("models"))) {
->>>>>>> 726d814b
 			phalcon_update_property_this(this_ptr, SL("_models"), models TSRMLS_CC);
 		}
 
@@ -307,19 +291,10 @@
 		/**
 		 * Assign JOIN clause
 		 */
-<<<<<<< HEAD
-		if (phalcon_array_isset_string(params, SS("joins"))) {
-			PHALCON_OBS_VAR(joins);
-			phalcon_array_fetch_string(&joins, params, SL("joins"), PH_NOISY);
-			phalcon_update_property_this(this_ptr, SL("_joins"), joins TSRMLS_CC);
-		}
-
-=======
 		if (phalcon_array_isset_string_fetch(&joins, params, SS("joins"))) {
 			phalcon_update_property_this(this_ptr, SL("_joins"), joins TSRMLS_CC);
 		}
 	
->>>>>>> 726d814b
 		/** 
 		 * Assign GROUP clause
 		 */
@@ -330,13 +305,7 @@
 		/** 
 		 * Assign HAVING clause
 		 */
-<<<<<<< HEAD
-		if (phalcon_array_isset_string(params, SS("having"))) {
-			PHALCON_OBS_VAR(having_clause);
-			phalcon_array_fetch_string(&having_clause, params, SL("having"), PH_NOISY);
-=======
 		if (phalcon_array_isset_string_fetch(&having_clause, params, SS("having"))) {
->>>>>>> 726d814b
 			phalcon_update_property_this(this_ptr, SL("_having"), having_clause TSRMLS_CC);
 		}
 	
@@ -370,18 +339,6 @@
 		if (phalcon_array_isset_string_fetch(&offset_clause, params, SS("offset"))) {
 			phalcon_update_property_this(this_ptr, SL("_offset"), offset_clause TSRMLS_CC);
 		}
-<<<<<<< HEAD
-		
-		/** 
-		 * Assign OFFSET clause
-		 */
-		if (phalcon_array_isset_string(params, SS("offset"))) {
-			PHALCON_OBS_VAR(offset_clause);
-			phalcon_array_fetch_string(&offset_clause, params, SL("offset"), PH_NOISY);
-			phalcon_update_property_this(this_ptr, SL("_offset"), offset_clause TSRMLS_CC);
-		}
-=======
->>>>>>> 726d814b
 
 		/** 
 		 * Assign FOR UPDATE clause
@@ -638,6 +595,7 @@
  * @param string $model
  * @param string $conditions
  * @param string $alias
+ * @param string $type
  * @return Phalcon\Mvc\Model\Query\Builder
  */
 PHP_METHOD(Phalcon_Mvc_Model_Query_Builder, innerJoin){
@@ -783,7 +741,62 @@
 	phalcon_update_property_this(this_ptr, SL("_conditions"), conditions TSRMLS_CC);
 	
 	/** 
-<<<<<<< HEAD
+	 * Override the bind params and bind types to the current ones
+	 */
+	phalcon_update_property_this(this_ptr, SL("_bindParams"), bind_params TSRMLS_CC);
+	phalcon_update_property_this(this_ptr, SL("_bindTypes"), bind_types TSRMLS_CC);
+	
+	RETURN_THIS();
+}
+
+/**
+ * Appends a condition to the current conditions using a AND operator
+ *
+ *<code>
+ *	$builder->andWhere('name = "Peter"');
+ *	$builder->andWhere('name = :name: AND id > :id:', array('name' => 'Peter', 'id' => 100));
+ *</code>
+ *
+ * @param string $conditions
+ * @param array $bindParams
+ * @param array $bindTypes
+ * @return Phalcon\Mvc\Model\Query\Builder
+ */
+PHP_METHOD(Phalcon_Mvc_Model_Query_Builder, andWhere){
+
+	zval *conditions, *bind_params = NULL, *bind_types = NULL;
+	zval *current_conditions, *new_conditions = NULL;
+	zval *current_bind_params, *merged_params = NULL;
+	zval *current_bind_types, *merged_types = NULL;
+
+	PHALCON_MM_GROW();
+
+	phalcon_fetch_params(1, 1, 2, &conditions, &bind_params, &bind_types);
+	
+	if (!bind_params) {
+		bind_params = PHALCON_GLOBAL(z_null);
+	}
+	
+	if (!bind_types) {
+		bind_types = PHALCON_GLOBAL(z_null);
+	}
+	
+	PHALCON_OBS_VAR(current_conditions);
+	phalcon_read_property_this(&current_conditions, this_ptr, SL("_conditions"), PH_NOISY_CC);
+	
+	/** 
+	 * Nest the condition to current ones or set as unique
+	 */
+	if (zend_is_true(current_conditions)) {
+		PHALCON_INIT_VAR(new_conditions);
+		PHALCON_CONCAT_SVSVS(new_conditions, "(", current_conditions, ") AND (", conditions, ")");
+	} else {
+		PHALCON_CPY_WRT(new_conditions, conditions);
+	}
+	
+	phalcon_update_property_this(this_ptr, SL("_conditions"), new_conditions TSRMLS_CC);
+	
+	/** 
 	 * Merge the bind params to the current ones
 	 */
 	if (Z_TYPE_P(bind_params) == IS_ARRAY) { 
@@ -816,22 +829,16 @@
 	
 		phalcon_update_property_this(this_ptr, SL("_bindTypes"), merged_types TSRMLS_CC);
 	}
-=======
-	 * Override the bind params and bind types to the current ones
-	 */
-	phalcon_update_property_this(this_ptr, SL("_bindParams"), bind_params TSRMLS_CC);
-	phalcon_update_property_this(this_ptr, SL("_bindTypes"), bind_types TSRMLS_CC);
->>>>>>> 726d814b
 	
 	RETURN_THIS();
 }
 
 /**
- * Appends a condition to the current conditions using a AND operator
- *
- *<code>
- *	$builder->andWhere('name = "Peter"');
- *	$builder->andWhere('name = :name: AND id > :id:', array('name' => 'Peter', 'id' => 100));
+ * Appends a condition to the current conditions using a OR operator
+ *
+ *<code>
+ *	$builder->orWhere('name = "Peter"');
+ *	$builder->orWhere('name = :name: AND id > :id:', array('name' => 'Peter', 'id' => 100));
  *</code>
  *
  * @param string $conditions
@@ -839,7 +846,7 @@
  * @param array $bindTypes
  * @return Phalcon\Mvc\Model\Query\Builder
  */
-PHP_METHOD(Phalcon_Mvc_Model_Query_Builder, andWhere){
+PHP_METHOD(Phalcon_Mvc_Model_Query_Builder, orWhere){
 
 	zval *conditions, *bind_params = NULL, *bind_types = NULL;
 	zval *current_conditions, *new_conditions = NULL;
@@ -866,7 +873,7 @@
 	 */
 	if (zend_is_true(current_conditions)) {
 		PHALCON_INIT_VAR(new_conditions);
-		PHALCON_CONCAT_SVSVS(new_conditions, "(", current_conditions, ") AND (", conditions, ")");
+		PHALCON_CONCAT_SVSVS(new_conditions, "(", current_conditions, ") OR (", conditions, ")");
 	} else {
 		PHALCON_CPY_WRT(new_conditions, conditions);
 	}
@@ -899,90 +906,6 @@
 		phalcon_read_property_this(&current_bind_types, this_ptr, SL("_bindTypes"), PH_NOISY_CC);
 		if (Z_TYPE_P(current_bind_types) == IS_ARRAY) { 
 			PHALCON_INIT_VAR(merged_types);
-			phalcon_add_function(merged_params, bind_types, current_bind_types TSRMLS_CC);
-		} else {
-			PHALCON_CPY_WRT(merged_types, bind_types);
-		}
-	
-		phalcon_update_property_this(this_ptr, SL("_bindTypes"), merged_types TSRMLS_CC);
-	}
-	
-	RETURN_THIS();
-}
-
-/**
- * Appends a condition to the current conditions using a OR operator
- *
- *<code>
- *	$builder->orWhere('name = "Peter"');
- *	$builder->orWhere('name = :name: AND id > :id:', array('name' => 'Peter', 'id' => 100));
- *</code>
- *
- * @param string $conditions
- * @param array $bindParams
- * @param array $bindTypes
- * @return Phalcon\Mvc\Model\Query\Builder
- */
-PHP_METHOD(Phalcon_Mvc_Model_Query_Builder, orWhere){
-
-	zval *conditions, *bind_params = NULL, *bind_types = NULL;
-	zval *current_conditions, *new_conditions = NULL;
-	zval *current_bind_params, *merged_params = NULL;
-	zval *current_bind_types, *merged_types = NULL;
-
-	PHALCON_MM_GROW();
-
-	phalcon_fetch_params(1, 1, 2, &conditions, &bind_params, &bind_types);
-	
-	if (!bind_params) {
-		bind_params = PHALCON_GLOBAL(z_null);
-	}
-	
-	if (!bind_types) {
-		bind_types = PHALCON_GLOBAL(z_null);
-	}
-	
-	PHALCON_OBS_VAR(current_conditions);
-	phalcon_read_property_this(&current_conditions, this_ptr, SL("_conditions"), PH_NOISY_CC);
-	
-	/** 
-	 * Nest the condition to current ones or set as unique
-	 */
-	if (zend_is_true(current_conditions)) {
-		PHALCON_INIT_VAR(new_conditions);
-		PHALCON_CONCAT_SVSVS(new_conditions, "(", current_conditions, ") OR (", conditions, ")");
-	} else {
-		PHALCON_CPY_WRT(new_conditions, conditions);
-	}
-	
-	phalcon_update_property_this(this_ptr, SL("_conditions"), new_conditions TSRMLS_CC);
-	
-	/** 
-	 * Merge the bind params to the current ones
-	 */
-	if (Z_TYPE_P(bind_params) == IS_ARRAY) { 
-	
-		PHALCON_OBS_VAR(current_bind_params);
-		phalcon_read_property_this(&current_bind_params, this_ptr, SL("_bindParams"), PH_NOISY_CC);
-		if (Z_TYPE_P(current_bind_params) == IS_ARRAY) { 
-			PHALCON_INIT_VAR(merged_params);
-			phalcon_add_function(merged_params, bind_params, current_bind_params TSRMLS_CC);
-		} else {
-			PHALCON_CPY_WRT(merged_params, bind_params);
-		}
-	
-		phalcon_update_property_this(this_ptr, SL("_bindParams"), merged_params TSRMLS_CC);
-	}
-	
-	/** 
-	 * Merge the bind types to the current ones
-	 */
-	if (Z_TYPE_P(bind_types) == IS_ARRAY) { 
-	
-		PHALCON_OBS_VAR(current_bind_types);
-		phalcon_read_property_this(&current_bind_types, this_ptr, SL("_bindTypes"), PH_NOISY_CC);
-		if (Z_TYPE_P(current_bind_types) == IS_ARRAY) { 
-			PHALCON_INIT_VAR(merged_types);
 			phalcon_add_function(merged_types, bind_types, current_bind_types TSRMLS_CC);
 		} else {
 			PHALCON_CPY_WRT(merged_types, bind_types);
@@ -1051,10 +974,7 @@
 	 * Append the BETWEEN to the current conditions using and 'and'
 	 */
 	phalcon_call_method_p2_noret(this_ptr, "andwhere", conditions, bind_params);
-<<<<<<< HEAD
-=======
-
->>>>>>> 726d814b
+
 	phalcon_increment(next_hidden_param);
 	phalcon_update_property_this(this_ptr, SL("_hiddenParamNumber"), next_hidden_param TSRMLS_CC);
 	RETURN_THIS();
@@ -1117,10 +1037,7 @@
 	 * Append the BETWEEN to the current conditions using and 'and'
 	 */
 	phalcon_call_method_p2_noret(this_ptr, "andwhere", conditions, bind_params);
-<<<<<<< HEAD
-=======
-
->>>>>>> 726d814b
+
 	phalcon_increment(next_hidden_param);
 	phalcon_update_property_this(this_ptr, SL("_hiddenParamNumber"), next_hidden_param TSRMLS_CC);
 	RETURN_THIS();
