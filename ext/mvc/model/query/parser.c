--- conflicted
+++ resolved
@@ -2806,20 +2806,12 @@
 	ZVAL_NULL(result);
 
 	if (phql_internal_parse_phql(&result, Z_STRVAL_P(phql), Z_STRLEN_P(phql), &error_msg TSRMLS_CC) == FAILURE) {
-<<<<<<< HEAD
-		if (error_msg != NULL) {
-			phalcon_throw_exception_string(phalcon_mvc_model_exception_ce, Z_STRVAL_P(error_msg), Z_STRLEN_P(error_msg), 1 TSRMLS_CC);
-		}
-		else {
-			phalcon_throw_exception_string(phalcon_mvc_model_exception_ce, SL("Error parsing PHQL"), 1 TSRMLS_CC);
-=======
 		if (likely(error_msg != NULL)) {
 			PHALCON_THROW_EXCEPTION_STRW(phalcon_mvc_model_exception_ce, Z_STRVAL_P(error_msg));
 			zval_ptr_dtor(&error_msg);
 		}
 		else {
 			PHALCON_THROW_EXCEPTION_STRW(phalcon_mvc_model_exception_ce, "There was an error parsing PHQL");
->>>>>>> 726d814b
 		}
 
 		return FAILURE;
