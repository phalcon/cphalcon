--- conflicted
+++ resolved
@@ -1324,7 +1324,6 @@
 				 */
 				if (Z_TYPE_P(templates_before) == IS_ARRAY) { 
 	
-					PHALCON_INIT_NVAR(silence);
 					ZVAL_BOOL(silence, 0);
 	
 					phalcon_is_iterable(templates_before, &ah0, &hp0, 0, 0);
@@ -1515,13 +1514,8 @@
  */
 PHP_METHOD(Phalcon_Mvc_View, partial){
 
-<<<<<<< HEAD
-	zval *partial_path, *params = NULL, *view_params = NULL, *new_params = NULL;
-	zval *zfalse, *partials_dir, *real_path, *engines;
-=======
 	zval *partial_path, *params = NULL, *view_params, *new_params = NULL;
 	zval *partials_dir, *real_path, *engines;
->>>>>>> 726d814b
 
 	PHALCON_MM_GROW();
 
@@ -1585,7 +1579,7 @@
 	/** 
 	 * Now we need to restore the original view parameters
 	 */
-	if (view_params) {
+	if (Z_TYPE_P(params) == IS_ARRAY) { 
 		/** 
 		 * Restore the original view params
 		 */
