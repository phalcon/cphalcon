--- conflicted
+++ resolved
@@ -199,7 +199,7 @@
 PHP_METHOD(Phalcon_Mvc_Router_Route, compilePattern){
 
 	zval *pattern, *compiled_pattern = NULL, *id_pattern;
-	zval wildcard, *pattern_copy = NULL, *params_pattern;
+	zval *wildcard = NULL, *pattern_copy = NULL, *params_pattern;
 	zval *int_pattern;
 
 	PHALCON_MM_GROW();
@@ -223,78 +223,78 @@
 		 * Replace the module part
 		 */
 		if (phalcon_memnstr_str(pattern, SL("/:module"))) {
-			INIT_ZVAL(wildcard);
-			ZVAL_STRING(&wildcard, "/:module", 0);
+			PHALCON_INIT_VAR(wildcard);
+			ZVAL_STRING(wildcard, "/:module", 1);
 			PHALCON_CPY_WRT(pattern_copy, compiled_pattern);
 	
 			PHALCON_INIT_NVAR(compiled_pattern);
-			phalcon_fast_str_replace(compiled_pattern, &wildcard, id_pattern, pattern_copy);
+			phalcon_fast_str_replace(compiled_pattern, wildcard, id_pattern, pattern_copy);
 		}
 	
 		/** 
 		 * Replace the controller placeholder
 		 */
 		if (phalcon_memnstr_str(pattern, SL("/:controller"))) {
-			INIT_ZVAL(wildcard);
-			ZVAL_STRING(&wildcard, "/:controller", 0);
+			PHALCON_INIT_NVAR(wildcard);
+			ZVAL_STRING(wildcard, "/:controller", 1);
 			PHALCON_CPY_WRT(pattern_copy, compiled_pattern);
 	
 			PHALCON_INIT_NVAR(compiled_pattern);
-			phalcon_fast_str_replace(compiled_pattern, &wildcard, id_pattern, pattern_copy);
+			phalcon_fast_str_replace(compiled_pattern, wildcard, id_pattern, pattern_copy);
 		}
 	
 		/** 
 		 * Replace the namespace placeholder
 		 */
 		if (phalcon_memnstr_str(pattern, SL("/:namespace"))) {
-			INIT_ZVAL(wildcard)
-			ZVAL_STRING(&wildcard, "/:namespace", 0);
+			PHALCON_INIT_NVAR(wildcard);
+			ZVAL_STRING(wildcard, "/:namespace", 1);
 			PHALCON_CPY_WRT(pattern_copy, compiled_pattern);
 	
 			PHALCON_INIT_NVAR(compiled_pattern);
-			phalcon_fast_str_replace(compiled_pattern, &wildcard, id_pattern, pattern_copy);
+			phalcon_fast_str_replace(compiled_pattern, wildcard, id_pattern, pattern_copy);
 		}
 	
 		/** 
 		 * Replace the action placeholder
 		 */
 		if (phalcon_memnstr_str(pattern, SL("/:action"))) {
-			INIT_ZVAL(wildcard);
-			ZVAL_STRING(&wildcard, "/:action", 0);
+			PHALCON_INIT_NVAR(wildcard);
+			ZVAL_STRING(wildcard, "/:action", 1);
 			PHALCON_CPY_WRT(pattern_copy, compiled_pattern);
 	
 			PHALCON_INIT_NVAR(compiled_pattern);
-			phalcon_fast_str_replace(compiled_pattern, &wildcard, id_pattern, pattern_copy);
+			phalcon_fast_str_replace(compiled_pattern, wildcard, id_pattern, pattern_copy);
 		}
 	
 		/** 
 		 * Replace the params placeholder
 		 */
 		if (phalcon_memnstr_str(pattern, SL("/:params"))) {
-			INIT_ZVAL(wildcard);
-			ZVAL_STRING(&wildcard, "/:params", 0);
+			PHALCON_INIT_NVAR(wildcard);
+			ZVAL_STRING(wildcard, "/:params", 1);
 	
 			PHALCON_INIT_VAR(params_pattern);
 			ZVAL_STRING(params_pattern, "(/.*+)?+", 1);
 			PHALCON_CPY_WRT(pattern_copy, compiled_pattern);
 	
 			PHALCON_INIT_NVAR(compiled_pattern);
-			phalcon_fast_str_replace(compiled_pattern, &wildcard, params_pattern, pattern_copy);
+			phalcon_fast_str_replace(compiled_pattern, wildcard, params_pattern, pattern_copy);
 		}
 	
 		/** 
 		 * Replace the int placeholder
 		 */
 		if (phalcon_memnstr_str(pattern, SL("/:int"))) {
-			INIT_ZVAL(wildcard);
-			ZVAL_STRING(&wildcard, "/:int", 0);
+			PHALCON_INIT_NVAR(wildcard);
+			ZVAL_STRING(wildcard, "/:int", 1);
 	
 			PHALCON_INIT_VAR(int_pattern);
 			ZVAL_STRING(int_pattern, "/([0-9]++)", 1);
 			PHALCON_CPY_WRT(pattern_copy, compiled_pattern);
 	
 			PHALCON_INIT_NVAR(compiled_pattern);
-			phalcon_fast_str_replace(compiled_pattern, &wildcard, int_pattern, pattern_copy);
+			phalcon_fast_str_replace(compiled_pattern, wildcard, int_pattern, pattern_copy);
 		}
 	}
 	
@@ -790,17 +790,5 @@
  */
 PHP_METHOD(Phalcon_Mvc_Router_Route, reset){
 
-<<<<<<< HEAD
-	zval *zero;
-
-	PHALCON_MM_GROW();
-
-	PHALCON_INIT_VAR(zero);
-	ZVAL_LONG(zero, 0);
-	phalcon_update_static_property(SL("phalcon\\mvc\\router\\route"), SL("_uniqueId"), zero TSRMLS_CC);
-	
-	PHALCON_MM_RESTORE();
-=======
 	zend_update_static_property_long(phalcon_mvc_router_route_ce, SL("_uniqueId"), 0 TSRMLS_CC);
->>>>>>> 726d814b
 }