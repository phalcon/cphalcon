
/*
  +------------------------------------------------------------------------+
  | Phalcon Framework                                                      |
  +------------------------------------------------------------------------+
  | Copyright (c) 2011-2014 Phalcon Team (http://www.phalconphp.com)       |
  +------------------------------------------------------------------------+
  | This source file is subject to the New BSD License that is bundled     |
  | with this package in the file docs/LICENSE.txt.                        |
  |                                                                        |
  | If you did not receive a copy of the license and are unable to         |
  | obtain it through the world-wide-web, please send an email             |
  | to license@phalconphp.com so we can send you a copy immediately.       |
  +------------------------------------------------------------------------+
  | Authors: Andres Gutierrez <andres@phalconphp.com>                      |
  |          Eduar Carvajal <eduar@phalconphp.com>                         |
  +------------------------------------------------------------------------+
*/

#include "php_phalcon.h"

<<<<<<< HEAD
#include "ext/standard/php_smart_str.h"
#include "ext/standard/php_string.h"
#include "ext/standard/php_rand.h"
#include "ext/standard/php_lcg.h"
#include "ext/standard/php_http.h"
#include "ext/standard/base64.h"
#include "ext/standard/md5.h"
#include "ext/standard/url.h"
#include "ext/standard/html.h"
=======
#include <ctype.h>
#include <ext/standard/php_smart_str.h>
#include <ext/standard/php_string.h>
#include <ext/standard/php_rand.h>
#include <ext/standard/php_lcg.h>
#include <ext/standard/php_http.h>
#include <ext/standard/base64.h>
#include <ext/standard/md5.h>
#include <ext/standard/url.h>
#include <ext/standard/html.h>
#include <ext/date/php_date.h>
>>>>>>> 726d814b

#ifdef PHALCON_USE_PHP_PCRE
#include <ext/pcre/php_pcre.h>
#endif

#ifdef PHALCON_USE_PHP_JSON
#include <ext/json/php_json.h>
#endif

#include "kernel/main.h"
<<<<<<< HEAD
#include "kernel/memory.h"
=======
#include "kernel/string.h"
#include "kernel/operators.h"
>>>>>>> 726d814b
#include "kernel/fcall.h"

#define PH_RANDOM_ALNUM 0
#define PH_RANDOM_ALPHA 1
#define PH_RANDOM_HEXDEC 2
#define PH_RANDOM_NUMERIC 3
#define PH_RANDOM_NOZERO 4

/**
 * Fast call to php strlen
 */
void phalcon_fast_strlen(zval *return_value, zval *str){

	zval copy;
	int use_copy = 0;

	if (Z_TYPE_P(str) != IS_STRING) {
		zend_make_printable_zval(str, &copy, &use_copy);
		if (use_copy) {
			str = &copy;
		}
	}

	ZVAL_LONG(return_value, Z_STRLEN_P(str));

	if (use_copy) {
		zval_dtor(str);
	}
}

/**
 * Fast call to php strlen
 */
void phalcon_fast_strtolower(zval *return_value, zval *str){

	zval copy;
	int use_copy = 0;
	char *lower_str;
	unsigned int length;

	if (Z_TYPE_P(str) != IS_STRING) {
		zend_make_printable_zval(str, &copy, &use_copy);
		if (use_copy) {
			str = &copy;
		}
	}

	length = Z_STRLEN_P(str);
	lower_str = estrndup(Z_STRVAL_P(str), length);
	php_strtolower(lower_str, length);

	if (use_copy) {
		zval_dtor(str);
	}

	ZVAL_STRINGL(return_value, lower_str, length, 0);
}

void phalcon_strtolower_inplace(zval *s) {
	if (likely(Z_TYPE_P(s) == IS_STRING)) {
		php_strtolower(Z_STRVAL_P(s), Z_STRLEN_P(s));
	}
}

/**
 * Fast call to php join  function
 */
void phalcon_fast_join(zval *result, zval *glue, zval *pieces TSRMLS_DC){

	if (Z_TYPE_P(glue) != IS_STRING || Z_TYPE_P(pieces) != IS_ARRAY) {
		ZVAL_NULL(result);
		zend_error(E_WARNING, "Invalid arguments supplied for join()");
		return;
	}

	php_implode(glue, pieces, result TSRMLS_CC);
}

/**
 * Appends to a smart_str a printable version of a zval
 */
void phalcon_append_printable_zval(smart_str *implstr, zval **tmp TSRMLS_DC) {

	zval tmp_val;
	unsigned int str_len;

	switch (Z_TYPE_PP(tmp)) {
		case IS_STRING:
			smart_str_appendl(implstr, Z_STRVAL_PP(tmp), Z_STRLEN_PP(tmp));
			break;

		case IS_LONG:
			smart_str_append_long(implstr, Z_LVAL_PP(tmp));
			break;

		case IS_BOOL:
			if (Z_LVAL_PP(tmp) == 1) {
				smart_str_appendl(implstr, "1", sizeof("1") - 1);
			}
			break;

		case IS_NULL:
			break;

		case IS_DOUBLE: {
			char *stmp;
			str_len = spprintf(&stmp, 0, "%.*G", (int) EG(precision), Z_DVAL_PP(tmp));
			smart_str_appendl(implstr, stmp, str_len);
			efree(stmp);
		}
			break;

		case IS_OBJECT: {
			int copy;
			zval expr;
			zend_make_printable_zval(*tmp, &expr, &copy);
			smart_str_appendl(implstr, Z_STRVAL(expr), Z_STRLEN(expr));
			if (copy) {
				zval_dtor(&expr);
			}
		}
			break;

		default:
			tmp_val = **tmp;
			zval_copy_ctor(&tmp_val);
			convert_to_string(&tmp_val);
			smart_str_appendl(implstr, Z_STRVAL(tmp_val), Z_STRLEN(tmp_val));
			zval_dtor(&tmp_val);
			break;
	}
}

/**
 * Fast join function
 * This function is an adaption of the php_implode function
 *
 */
void phalcon_fast_join_str(zval *return_value, char *glue, unsigned int glue_length, zval *pieces TSRMLS_DC){

	zval         **tmp;
	HashTable      *arr;
	HashPosition   pos;
	smart_str      implstr = {0};
	unsigned int   numelems, i = 0;

	if (Z_TYPE_P(pieces) != IS_ARRAY) {
		ZVAL_NULL(return_value);
		php_error_docref(NULL TSRMLS_CC, E_WARNING, "Invalid arguments supplied for fast_join()");
		return;
	}

	arr = Z_ARRVAL_P(pieces);
	numelems = zend_hash_num_elements(arr);

	if (numelems == 0) {
		RETURN_EMPTY_STRING();
	}

	zend_hash_internal_pointer_reset_ex(arr, &pos);

	while (zend_hash_get_current_data_ex(arr, (void **) &tmp, &pos) == SUCCESS) {
		phalcon_append_printable_zval(&implstr, tmp TSRMLS_CC);
		if (++i != numelems) {
			smart_str_appendl(&implstr, glue, glue_length);
		}
		zend_hash_move_forward_ex(arr, &pos);
	}
	smart_str_0(&implstr);

	if (implstr.len) {
		RETURN_STRINGL(implstr.c, implstr.len, 0);
	} else {
		smart_str_free(&implstr);
		RETURN_EMPTY_STRING();
	}
}

/**
 * Convert dash/underscored texts returning camelized
 */
void phalcon_camelize(zval *return_value, const zval *str){

	int i, len;
	smart_str camelize_str = {0};
	char *marker, ch;

	if (unlikely(Z_TYPE_P(str) != IS_STRING)) {
		zend_error(E_WARNING, "Invalid arguments supplied for camelize()");
		RETURN_EMPTY_STRING();
		return;
	}

	marker = Z_STRVAL_P(str);
	len    = Z_STRLEN_P(str);

	for (i = 0; i < len; i++) {
		ch = *marker;
		if (i == 0 || ch == '-' || ch == '_') {
			if (ch == '-' || ch == '_') {
				i++;
				marker++;
			}

			smart_str_appendc(&camelize_str, toupper(*marker));
		}
		else {
			smart_str_appendc(&camelize_str, tolower(*marker));
		}

		marker++;
	}

	if (likely(i == len - 1)) {
		smart_str_appendc(&camelize_str, *marker);
	}

	smart_str_0(&camelize_str);

	if (camelize_str.c) {
		RETURN_STRINGL(camelize_str.c, camelize_str.len, 0);
	} else {
		RETURN_EMPTY_STRING();
	}

}

/**
 * Convert dash/underscored texts returning camelized
 */
void phalcon_uncamelize(zval *return_value, const zval *str){

	int i;
	smart_str uncamelize_str = {0};
	char *marker, ch;

	if (Z_TYPE_P(str) != IS_STRING) {
		zend_error(E_WARNING, "Invalid arguments supplied for camelize()");
		return;
	}

	marker = Z_STRVAL_P(str);
	for (i = 0; i < Z_STRLEN_P(str); i++) {
		ch = *marker;
		if (ch == '\0') {
			break;
		}
		if (ch >= 'A' && ch <= 'Z') {
			if (i > 0) {
				smart_str_appendc(&uncamelize_str, '_');
			}
			smart_str_appendc(&uncamelize_str, (*marker) + 32);
		} else {
			smart_str_appendc(&uncamelize_str, (*marker));
		}
		marker++;
	}
	smart_str_0(&uncamelize_str);

	if (uncamelize_str.c) {
		RETURN_STRINGL(uncamelize_str.c, uncamelize_str.len, 0);
	} else {
		RETURN_EMPTY_STRING();
	}
}

/**
 * Fast call to explode php function
 */
void phalcon_fast_explode(zval *result, zval *delimiter, zval *str){

	if (unlikely(Z_TYPE_P(str) != IS_STRING || Z_TYPE_P(delimiter) != IS_STRING)) {
		ZVAL_NULL(result);
		zend_error(E_WARNING, "Invalid arguments supplied for explode()");
		return;
	}

	array_init(result);
	php_explode(delimiter, str, result, LONG_MAX);
}

/**
 * Fast call to explode php function
 */
void phalcon_fast_explode_str(zval *result, const char *delimiter, int delimiter_length, zval *str){

	zval delimiter_zval;

	if (unlikely(Z_TYPE_P(str) != IS_STRING)) {
		ZVAL_NULL(result);
		zend_error(E_WARNING, "Invalid arguments supplied for explode()");
		return;
	}

	ZVAL_STRINGL(&delimiter_zval, delimiter, delimiter_length, 0);

	array_init(result);
	php_explode(&delimiter_zval, str, result, LONG_MAX);
}

/**
 * Check if a string is contained into another
 */
int phalcon_memnstr(const zval *haystack, const zval *needle) {

	if (Z_TYPE_P(haystack) != IS_STRING || Z_TYPE_P(needle) != IS_STRING) {
		zend_error(E_WARNING, "Invalid arguments supplied for memnstr()");
		return 0;
	}

	if (Z_STRLEN_P(haystack) >= Z_STRLEN_P(needle)) {
		return php_memnstr(Z_STRVAL_P(haystack), Z_STRVAL_P(needle), Z_STRLEN_P(needle), Z_STRVAL_P(haystack) + Z_STRLEN_P(haystack)) ? 1 : 0;
	}

	return 0;
}

/**
 * Check if a string is contained into another
 */
int phalcon_memnstr_str(const zval *haystack, char *needle, unsigned int needle_length) {

	if (Z_TYPE_P(haystack) != IS_STRING) {
		zend_error(E_WARNING, "Invalid arguments supplied for memnstr()");
		return 0;
	}

	if ((uint)(Z_STRLEN_P(haystack)) >= needle_length) {
		return php_memnstr(Z_STRVAL_P(haystack), needle, needle_length, Z_STRVAL_P(haystack) + Z_STRLEN_P(haystack)) ? 1 : 0;
	}

	return 0;
}

/**
 * Inmediate function resolution for strpos function
 */
void phalcon_fast_strpos(zval *return_value, const zval *haystack, const zval *needle) {

#if PHP_VERSION_ID >= 50600
	const
#endif
	char *found = NULL;

	if (unlikely(Z_TYPE_P(haystack) != IS_STRING || Z_TYPE_P(needle) != IS_STRING)) {
		ZVAL_NULL(return_value);
		zend_error(E_WARNING, "Invalid arguments supplied for strpos()");
		return;
	}

	if (!Z_STRLEN_P(needle)) {
		ZVAL_NULL(return_value);
		zend_error(E_WARNING, "Empty delimiter");
		return;
	}

	found = php_memnstr(Z_STRVAL_P(haystack), Z_STRVAL_P(needle), Z_STRLEN_P(needle), Z_STRVAL_P(haystack) + Z_STRLEN_P(haystack));

	if (found) {
		ZVAL_LONG(return_value, found-Z_STRVAL_P(haystack));
	} else {
		ZVAL_FALSE(return_value);
	}

}

/**
 * Inmediate function resolution for strpos function
 */
void phalcon_fast_strpos_str(zval *return_value, const zval *haystack, char *needle, unsigned int needle_length) {

#if PHP_VERSION_ID >= 50600
	const
#endif
	char *found = NULL;

	if (unlikely(Z_TYPE_P(haystack) != IS_STRING)) {
		ZVAL_NULL(return_value);
		zend_error(E_WARNING, "Invalid arguments supplied for strpos()");
		return;
	}

	found = php_memnstr(Z_STRVAL_P(haystack), needle, needle_length, Z_STRVAL_P(haystack) + Z_STRLEN_P(haystack));

	if (found) {
		ZVAL_LONG(return_value, found-Z_STRVAL_P(haystack));
	} else {
		ZVAL_FALSE(return_value);
	}

}

/**
 * Inmediate function resolution for stripos function
 */
void phalcon_fast_stripos_str(zval *return_value, zval *haystack, char *needle, unsigned int needle_length) {

#if PHP_VERSION_ID >= 50600
	const
#endif
	char *found = NULL;
	char *needle_dup, *haystack_dup;

	if (unlikely(Z_TYPE_P(haystack) != IS_STRING)) {
		ZVAL_NULL(return_value);
		zend_error(E_WARNING, "Invalid arguments supplied for stripos()");
		return;
	}

	haystack_dup = estrndup(Z_STRVAL_P(haystack), Z_STRLEN_P(haystack));
	php_strtolower(haystack_dup, Z_STRLEN_P(haystack));

	needle_dup = estrndup(needle, needle_length);
	php_strtolower(needle_dup, needle_length);

	found = php_memnstr(haystack_dup, needle, needle_length, haystack_dup + Z_STRLEN_P(haystack));

	efree(haystack_dup);
	efree(needle_dup);

	if (found) {
		ZVAL_LONG(return_value, found-Z_STRVAL_P(haystack));
	} else {
		ZVAL_FALSE(return_value);
	}

}


/**
 * Immediate function resolution for str_replace function
 */
void phalcon_fast_str_replace(zval *return_value, zval *search, zval *replace, zval *subject) {

	zval replace_copy, search_copy;
	int copy_replace = 0, copy_search = 0;

	if (Z_TYPE_P(subject) != IS_STRING) {
		ZVAL_NULL(return_value);
		zend_error(E_WARNING, "Invalid arguments supplied for str_replace()");
		return;
	}

	if (Z_TYPE_P(replace) != IS_STRING) {
		zend_make_printable_zval(replace, &replace_copy, &copy_replace);
		if (copy_replace) {
			replace = &replace_copy;
		}
	}

	if (Z_TYPE_P(search) != IS_STRING) {
		zend_make_printable_zval(search, &search_copy, &copy_search);
		if (copy_search) {
			search = &search_copy;
		}
	}

	Z_TYPE_P(return_value) = IS_STRING;
	if (Z_STRLEN_P(subject) == 0) {
		ZVAL_STRINGL(return_value, "", 0, 1);
		return;
	}

	if (Z_STRLEN_P(search) == 1) {
		php_char_to_str_ex(Z_STRVAL_P(subject),
			Z_STRLEN_P(subject),
			Z_STRVAL_P(search)[0],
			Z_STRVAL_P(replace),
			Z_STRLEN_P(replace),
			return_value,
			1,
			NULL);
	} else {
		if (Z_STRLEN_P(search) > 1) {
			Z_STRVAL_P(return_value) = php_str_to_str_ex(Z_STRVAL_P(subject), Z_STRLEN_P(subject),
				Z_STRVAL_P(search), Z_STRLEN_P(search),
				Z_STRVAL_P(replace), Z_STRLEN_P(replace), &Z_STRLEN_P(return_value), 1, NULL);
		} else {
			MAKE_COPY_ZVAL(&subject, return_value);
		}
	}

	if (copy_replace) {
		zval_dtor(replace);
	}

	if (copy_search) {
		zval_dtor(search);
	}

}

/**
 * Fast call to PHP trim() function
 */
void phalcon_fast_trim(zval *return_value, zval *str, int where TSRMLS_DC) {

	zval copy;
	int use_copy = 0;

	if (Z_TYPE_P(str) != IS_STRING) {
		zend_make_printable_zval(str, &copy, &use_copy);
		if (use_copy) {
			str = &copy;
		}
	}

	php_trim(Z_STRVAL_P(str), Z_STRLEN_P(str), NULL, 0, return_value, where TSRMLS_CC);

	if (use_copy) {
		zval_dtor(&copy);
	}
}

/**
 * Fast call to PHP strip_tags() function
 */
void phalcon_fast_strip_tags(zval *return_value, zval *str) {

	zval copy;
	int use_copy = 0;
	char *stripped;
	size_t len;

	if (Z_TYPE_P(str) != IS_STRING) {
		zend_make_printable_zval(str, &copy, &use_copy);
		if (use_copy) {
			str = &copy;
		}
	}

	stripped = estrndup(Z_STRVAL_P(str), Z_STRLEN_P(str));
	len = php_strip_tags(stripped, Z_STRLEN_P(str), NULL, NULL, 0);

	if (use_copy) {
		zval_dtor(&copy);
	}

	ZVAL_STRINGL(return_value, stripped, len, 0);
}

/**
 * Fast call to PHP strtoupper() function
 */
void phalcon_fast_strtoupper(zval *return_value, zval *str) {

	zval copy;
	int use_copy = 0;
	char *lower_str;
	unsigned int length;

	if (Z_TYPE_P(str) != IS_STRING) {
		zend_make_printable_zval(str, &copy, &use_copy);
		if (use_copy) {
			str = &copy;
		}
	}

	length = Z_STRLEN_P(str);
	lower_str = estrndup(Z_STRVAL_P(str), length);
	php_strtoupper(lower_str, length);

	if (use_copy) {
		zval_dtor(str);
	}

	ZVAL_STRINGL(return_value, lower_str, length, 0);
}

/**
 * Checks if a zval string starts with a zval string
 */
int phalcon_start_with(const zval *str, const zval *compared, zval *case_sensitive){

	int sensitive = 0;
	int i;
	char *op1_cursor, *op2_cursor;

	if (Z_TYPE_P(str) != IS_STRING || Z_TYPE_P(compared) != IS_STRING) {
		return 0;
	}

	if (!Z_STRLEN_P(compared) || !Z_STRLEN_P(str) || Z_STRLEN_P(compared) > Z_STRLEN_P(str)) {
		return 0;
	}

	if (case_sensitive) {
		sensitive = zend_is_true(case_sensitive);
	}

	if (!sensitive) {
		return !memcmp(Z_STRVAL_P(str), Z_STRVAL_P(compared), Z_STRLEN_P(compared));
	}

	op1_cursor = Z_STRVAL_P(str);
	op2_cursor = Z_STRVAL_P(compared);
	for (i = 0; i < Z_STRLEN_P(compared); i++) {
		if (tolower(*op1_cursor) != tolower(*op2_cursor)) {
			return 0;
		}

		op1_cursor++;
		op2_cursor++;
	}

	return 1;
}

/**
 * Checks if a zval string starts with a string
 */
int phalcon_start_with_str(const zval *str, char *compared, unsigned int compared_length){

	if (Z_TYPE_P(str) != IS_STRING || compared_length > (uint)(Z_STRLEN_P(str))) {
		return 0;
	}

	return !memcmp(Z_STRVAL_P(str), compared, compared_length);
}

/**
 * Checks if a string starts with other string
 */
int phalcon_start_with_str_str(char *str, unsigned int str_length, char *compared, unsigned int compared_length){

	if (compared_length > str_length) {
		return 0;
	}

	return !memcmp(str, compared, compared_length);
}

/**
 * Checks if a zval string ends with a zval string
 */
int phalcon_end_with(const zval *str, const zval *compared, zval *case_sensitive){

	int sensitive = 0;
	int i;
	char *op1_cursor, *op2_cursor;

	if (Z_TYPE_P(str) != IS_STRING || Z_TYPE_P(compared) != IS_STRING) {
		return 0;
	}

	if (!Z_STRLEN_P(compared) || !Z_STRLEN_P(str) || Z_STRLEN_P(compared) > Z_STRLEN_P(str)) {
		return 0;
	}

	if (case_sensitive) {
		sensitive = zend_is_true(case_sensitive);
	}

	if (!sensitive) {
		return !memcmp(Z_STRVAL_P(str) + Z_STRLEN_P(str) - Z_STRLEN_P(compared), Z_STRVAL_P(compared), Z_STRLEN_P(compared));
	}

	op1_cursor = Z_STRVAL_P(str) + Z_STRLEN_P(str) - Z_STRLEN_P(compared);
	op2_cursor = Z_STRVAL_P(compared);

	for (i = 0; i < Z_STRLEN_P(compared); ++i) {
		if (tolower(*op1_cursor) != tolower(*op2_cursor)) {
			return 0;
		}

		++op1_cursor;
		++op2_cursor;
	}

	return 1;
}

/**
 * Checks if a zval string ends with a *char string
 */
int phalcon_end_with_str(const zval *str, char *compared, unsigned int compared_length){

	if (Z_TYPE_P(str) != IS_STRING) {
		return 0;
	}

	if (!compared_length || !Z_STRLEN_P(str) || compared_length > (uint)(Z_STRLEN_P(str))) {
		return 0;
	}

	return !memcmp(Z_STRVAL_P(str) + Z_STRLEN_P(str) - compared_length, compared, compared_length);
}

/**
 *
 */
void phalcon_random_string(zval *return_value, const zval *type, const zval *length TSRMLS_DC) {

	long i, rand_type, ch;
	smart_str random_str = {0};

	if (Z_TYPE_P(type) != IS_LONG) {
		return;
	}

	if (Z_LVAL_P(type) > PH_RANDOM_NOZERO) {
		return;
	}

	if (Z_TYPE_P(length) != IS_LONG) {
		return;
	}

	/** Generate seed */
	if (!BG(mt_rand_is_seeded)) {
		php_mt_srand(GENERATE_SEED() TSRMLS_CC);
	}

	for (i = 0; i < Z_LVAL_P(length); i++) {

		switch (Z_LVAL_P(type)) {
			case PH_RANDOM_ALNUM:
				rand_type = (long) (php_mt_rand(TSRMLS_C) >> 1);
				RAND_RANGE(rand_type, 0, 3, PHP_MT_RAND_MAX);
				break;
			case PH_RANDOM_ALPHA:
				rand_type = (long) (php_mt_rand(TSRMLS_C) >> 1);
				RAND_RANGE(rand_type, 1, 2, PHP_MT_RAND_MAX);
				break;
			case PH_RANDOM_HEXDEC:
				rand_type = (long) (php_mt_rand(TSRMLS_C) >> 1);
				RAND_RANGE(rand_type, 0, 1, PHP_MT_RAND_MAX);
				break;
			case PH_RANDOM_NUMERIC:
				rand_type = 0;
				break;
			case PH_RANDOM_NOZERO:
				rand_type = 5;
				break;
			default:
				continue;
		}

		switch (rand_type) {
			case 0:
				ch = (long) (php_mt_rand(TSRMLS_C) >> 1);
				RAND_RANGE(ch, '0', '9', PHP_MT_RAND_MAX);
				break;
			case 1:
				ch = (long) (php_mt_rand(TSRMLS_C) >> 1);
				RAND_RANGE(ch, 'a', 'f', PHP_MT_RAND_MAX);
				break;
			case 2:
				ch = (long) (php_mt_rand(TSRMLS_C) >> 1);
				RAND_RANGE(ch, 'a', 'z', PHP_MT_RAND_MAX);
				break;
			case 3:
				ch = (long) (php_mt_rand(TSRMLS_C) >> 1);
				RAND_RANGE(ch, 'A', 'Z', PHP_MT_RAND_MAX);
				break;
			case 5:
				ch = (long) (php_mt_rand(TSRMLS_C) >> 1);
				RAND_RANGE(ch, '1', '9', PHP_MT_RAND_MAX);
				break;
			default:
				continue;
		}

		smart_str_appendc(&random_str, (unsigned int) ch);
	}


	smart_str_0(&random_str);

	if (random_str.len) {
		RETURN_STRINGL(random_str.c, random_str.len, 0);
	} else {
		smart_str_free(&random_str);
		RETURN_EMPTY_STRING();
	}

}

/**
 * Removes slashes at the end of a string
 */
void phalcon_remove_extra_slashes(zval *return_value, const zval *str) {

	char *cursor, *removed_str;
	unsigned int i;

	if (Z_TYPE_P(str) != IS_STRING) {
		RETURN_EMPTY_STRING();
	}

	if (Z_STRLEN_P(str) > 1) {
		cursor = Z_STRVAL_P(str);
		cursor += (Z_STRLEN_P(str) - 1);
		for (i = Z_STRLEN_P(str); i > 0; i--) {
			if ((*cursor) == '/') {
				cursor--;
				continue;
			}
			break;
		}
	} else {
		i = Z_STRLEN_P(str);
	}

	removed_str = emalloc(i + 1);
	memcpy(removed_str, Z_STRVAL_P(str), i);
	removed_str[i] = '\0';

	RETURN_STRINGL(removed_str, i, 0);

}

/**
 * This function is not external in the Zend API so we redeclare it here in the extension
 */
int phalcon_spprintf(char **message, int max_len, char *format, ...)
{
    va_list arg;
    int len;

    va_start(arg, format);
    len = vspprintf(message, max_len, format, arg);
    va_end(arg);
    return len;
}

/**
 * Makes a substr like the PHP function. This function doesn't support negative lengths
 */
void phalcon_substr(zval *return_value, zval *str, unsigned long from, unsigned long length) {

	uint str_len = (uint)(Z_STRLEN_P(str));
	if (Z_TYPE_P(str) != IS_STRING) {

		if (Z_TYPE_P(str) == IS_NULL || Z_TYPE_P(str) == IS_BOOL) {
			RETURN_FALSE;
		}

		if (Z_TYPE_P(str) == IS_LONG) {
			RETURN_EMPTY_STRING();
		}

		zend_error(E_WARNING, "Invalid arguments supplied for phalcon_substr()");
		RETURN_FALSE;
	}

	if (str_len < from){
		RETURN_FALSE;
	}

	if (!length || (str_len < length + from)) {
		length = str_len - from;
	}

	if (!length){
		RETURN_EMPTY_STRING();
	}

	RETURN_STRINGL(Z_STRVAL_P(str) + from, (int)length, 1);
}

void phalcon_append_printable_array(smart_str *implstr, zval *value TSRMLS_DC) {

	zval         **tmp;
	HashTable      *arr;
	HashPosition   pos;
	unsigned int numelems, i = 0, str_len;

	arr = Z_ARRVAL_P(value);
	numelems = zend_hash_num_elements(arr);

	smart_str_appendc(implstr, '[');

	if (numelems > 0) {
		zend_hash_internal_pointer_reset_ex(arr, &pos);
		while (zend_hash_get_current_data_ex(arr, (void **) &tmp, &pos) == SUCCESS) {

			/**
			 * We don't serialize objects
			 */
			if (Z_TYPE_PP(tmp) == IS_OBJECT) {
				smart_str_appendc(implstr, 'O');
				{
					char stmp[MAX_LENGTH_OF_LONG + 1];
					str_len = slprintf(stmp, sizeof(stmp), "%ld", Z_OBJVAL_PP(tmp).handle);
					smart_str_appendl(implstr, stmp, str_len);
				}
			} else {
				if (Z_TYPE_PP(tmp) == IS_ARRAY) {
					phalcon_append_printable_array(implstr, *tmp TSRMLS_CC);
				} else {
					phalcon_append_printable_zval(implstr, tmp TSRMLS_CC);
				}
			}

			if (++i != numelems) {
				smart_str_appendc(implstr, ',');
			}

			zend_hash_move_forward_ex(arr, &pos);
		}
	}

	smart_str_appendc(implstr, ']');
}

/**
 * Creates a unique key to be used as index in a hash
 */
void phalcon_unique_key(zval *return_value, zval *prefix, zval *value TSRMLS_DC) {

	smart_str implstr = {0};

	if (Z_TYPE_P(prefix) == IS_STRING) {
		smart_str_appendl(&implstr, Z_STRVAL_P(prefix), Z_STRLEN_P(prefix));
	}

	if (Z_TYPE_P(value) == IS_ARRAY) {
		phalcon_append_printable_array(&implstr, value TSRMLS_CC);
	} else {
		phalcon_append_printable_zval(&implstr, &value TSRMLS_CC);
	}

	smart_str_0(&implstr);

	if (implstr.len) {
		RETURN_STRINGL(implstr.c, implstr.len, 0);
	} else {
		smart_str_free(&implstr);
		RETURN_NULL();
	}

}

/**
 * Base 64 encode
 */
void phalcon_base64_encode(zval *return_value, zval *data) {

	zval copy;
	char *encoded;
	int use_copy = 0, length;

	if (Z_TYPE_P(data) != IS_STRING) {
		zend_make_printable_zval(data, &copy, &use_copy);
		if (use_copy) {
			data = &copy;
		}
	}

	encoded = (char *) php_base64_encode((unsigned char *)(Z_STRVAL_P(data)), Z_STRLEN_P(data), &length);

	if (use_copy) {
		zval_dtor(data);
	}

	if (encoded) {
		RETURN_STRINGL(encoded, length, 0);
	} else {
		RETURN_NULL();
	}
}

/**
 * Base 64 decode
 */
void phalcon_base64_decode(zval *return_value, zval *data) {

	zval copy;
	char *decoded;
	int use_copy = 0, length;

	if (Z_TYPE_P(data) != IS_STRING) {
		zend_make_printable_zval(data, &copy, &use_copy);
		if (use_copy) {
			data = &copy;
		}
	}

	decoded = (char *) php_base64_decode((unsigned char *)(Z_STRVAL_P(data)), Z_STRLEN_P(data), &length);

	if (use_copy) {
		zval_dtor(data);
	}

	if (decoded) {
		RETURN_STRINGL(decoded, length, 0);
	} else {
		RETURN_NULL();
	}
}

void phalcon_md5(zval *return_value, zval *str) {

	PHP_MD5_CTX ctx;
	unsigned char digest[16];
	char hexdigest[33];
	zval copy;
	int use_copy = 0;

	if (Z_TYPE_P(str) != IS_STRING) {
		zend_make_printable_zval(str, &copy, &use_copy);
		if (use_copy) {
			str = &copy;
		}
	}

	PHP_MD5Init(&ctx);
	PHP_MD5Update(&ctx, Z_STRVAL_P(str), Z_STRLEN_P(str));
	PHP_MD5Final(digest, &ctx);

	make_digest(hexdigest, digest);

	ZVAL_STRINGL(return_value, hexdigest, 32, 1);
}

#if PHALCON_USE_PHP_PCRE

/**
 * Execute preg-match without function lookup in the PHP userland
 */
int phalcon_preg_match(zval *return_value, zval *regex, zval *subject, zval *matches TSRMLS_DC)
{
	zval copy;
	int use_copy = 0;
	pcre_cache_entry *pce;

	if (Z_TYPE_P(regex) != IS_STRING) {
		zend_error(E_WARNING, "Invalid arguments supplied for phalcon_preg_match()");
		ZVAL_FALSE(return_value);
		return SUCCESS;
	}

	if (Z_TYPE_P(subject) != IS_STRING) {
		zend_make_printable_zval(subject, &copy, &use_copy);
		if (use_copy) {
			subject = &copy;
		}
	}

	/* Compile regex or get it from cache. */
	if ((pce = pcre_get_compiled_regex_cache(Z_STRVAL_P(regex), Z_STRLEN_P(regex) TSRMLS_CC)) == NULL) {

		if (use_copy) {
			zval_dtor(subject);
		}

		ZVAL_FALSE(return_value);
		return SUCCESS;
	}

	php_pcre_match_impl(pce, Z_STRVAL_P(subject), Z_STRLEN_P(subject), return_value, matches, 0, 0, 0, 0 TSRMLS_CC);

	if (use_copy) {
		zval_dtor(&copy);
	}

	return SUCCESS;
}

#else

int phalcon_preg_match(zval *return_value, zval **return_value_ptr, zval *regex, zval *subject, zval *matches TSRMLS_DC)
{
	zval *params[] = { regex, subject, matches };
	int result;

	if (matches) {
		Z_SET_ISREF_P(matches);
	}

	result = phalcon_return_call_function(return_value, NULL, SL("preg_match"), (matches ? 3 : 2), params TSRMLS_CC);

	if (matches) {
		Z_UNSET_ISREF_P(matches);
	}

	return result;
}

#endif /* PHALCON_USE_PHP_PCRE */

#ifdef PHALCON_USE_PHP_JSON

int phalcon_json_encode(zval *return_value, zval *v, int opts TSRMLS_DC)
{
	smart_str buf = { NULL, 0, 0 };

	php_json_encode(&buf, v, opts TSRMLS_CC);
	smart_str_0(&buf);
	ZVAL_STRINGL(return_value, buf.c, buf.len, 0);
	return SUCCESS;
}

int phalcon_json_decode(zval *return_value, zval *v, zend_bool assoc TSRMLS_DC)
{
	zval copy;
	int use_copy = 0;

	if (unlikely(Z_TYPE_P(v) != IS_STRING)) {
		zend_make_printable_zval(v, &copy, &use_copy);
		if (use_copy) {
			v = &copy;
		}
	}

	php_json_decode(return_value, Z_STRVAL_P(v), Z_STRLEN_P(v), assoc, 512 /* JSON_PARSER_DEFAULT_DEPTH */ TSRMLS_CC);

	if (unlikely(use_copy)) {
		zval_dtor(&copy);
	}

	return SUCCESS;
}

#else

int phalcon_json_encode(zval *return_value, zval *v, int opts TSRMLS_DC)
{
	zval *zopts;
	zval params[2];
	int result;

	MAKE_STD_ZVAL(zopts);
	ZVAL_LONG(zopts, opts);

	params[0] = v;
	params[1] = zopts;
	result = phalcon_return_call_function(return_value, NULL, ZEND_STRL("json_encode"), 2, params TSRMLS_CC);

	zval_ptr_dtor(&zopts);
	return result;
}

int phalcon_json_decode(zval *return_value, zval *v, zend_bool assoc TSRMLS_DC)
{
	zval *zassoc = assoc ? PHALCON_GLOBAL(z_true) : PHALCON_GLOBAL(z_false);
	zval params[] = { v, zassoc };

	return phalcon_return_call_function(return_value, NULL, ZEND_STRL("json_decode"), 2, params TSRMLS_CC);
}

#endif /* PHALCON_USE_PHP_JSON */

void phalcon_lcfirst(zval *return_value, zval *s)
{
	zval copy;
	char *c;
	int use_copy = 0;

	if (unlikely(Z_TYPE_P(s) != IS_STRING)) {
		zend_make_printable_zval(s, &copy, &use_copy);
		if (use_copy) {
			s = &copy;
		}
	}

	if (!Z_STRLEN_P(s)) {
		ZVAL_EMPTY_STRING(return_value);
	} else {
		ZVAL_STRINGL(return_value, Z_STRVAL_P(s), Z_STRLEN_P(s), 1);
		c = Z_STRVAL_P(return_value);
		*c = tolower((unsigned char)*c);
	}

	if (unlikely(use_copy)) {
		zval_dtor(&copy);
	}
}

void phalcon_ucfirst(zval *return_value, zval *s)
{
	zval copy;
	char *c;
	int use_copy = 0;

	if (unlikely(Z_TYPE_P(s) != IS_STRING)) {
		zend_make_printable_zval(s, &copy, &use_copy);
		if (use_copy) {
			s = &copy;
		}
	}

	if (!Z_STRLEN_P(s)) {
		ZVAL_EMPTY_STRING(return_value);
	}
	else {
		ZVAL_STRINGL(return_value, Z_STRVAL_P(s), Z_STRLEN_P(s), 1);
		c = Z_STRVAL_P(return_value);
		*c = toupper((unsigned char)*c);
	}

	if (unlikely(use_copy)) {
		zval_dtor(&copy);
	}
}

int phalcon_http_build_query(zval *return_value, zval *params, char *sep TSRMLS_DC)
{
	if (Z_TYPE_P(params) == IS_ARRAY || Z_TYPE_P(params) == IS_OBJECT) {
		smart_str formstr = { NULL, 0, 0 };
		int res;

#if PHP_VERSION_ID < 50400
		res = php_url_encode_hash_ex(HASH_OF(params), &formstr, NULL, 0, NULL, 0, NULL, 0, (Z_TYPE_P(params) == IS_OBJECT ? params : NULL), sep TSRMLS_CC);
#else
		res = php_url_encode_hash_ex(HASH_OF(params), &formstr, NULL, 0, NULL, 0, NULL, 0, (Z_TYPE_P(params) == IS_OBJECT ? params : NULL), sep, PHP_QUERY_RFC1738 TSRMLS_CC);
#endif

		if (res == SUCCESS) {
			if (!formstr.c) {
				ZVAL_EMPTY_STRING(return_value);
			}
			else {
				smart_str_0(&formstr);
				ZVAL_STRINGL(return_value, formstr.c, formstr.len, 0);
			}

			return SUCCESS;
		}

		smart_str_free(&formstr);
		ZVAL_FALSE(return_value);
	}
	else {
		ZVAL_NULL(return_value);
	}

	return FAILURE;
}

void phalcon_htmlspecialchars(zval *return_value, zval *string, zval *quoting, zval *charset TSRMLS_DC)
{
	zval copy;
	char *escaped, *cs;
	int qs, use_copy = 0;
#if PHP_VERSION_ID < 50400
	int escaped_len;
#else
	size_t escaped_len;
#endif

	if (unlikely(Z_TYPE_P(string) != IS_STRING)) {
		zend_make_printable_zval(string, &copy, &use_copy);
		if (use_copy) {
			string = &copy;
		}
	}

	cs = (charset && Z_TYPE_P(charset) == IS_STRING) ? Z_STRVAL_P(charset) : NULL;
	qs = (quoting && Z_TYPE_P(quoting) == IS_LONG)   ? Z_LVAL_P(quoting)   : ENT_COMPAT;

	escaped = php_escape_html_entities_ex((unsigned char *)(Z_STRVAL_P(string)), Z_STRLEN_P(string), &escaped_len, 0, qs, cs, 1 TSRMLS_CC);
	ZVAL_STRINGL(return_value, escaped, escaped_len, 0);

	if (unlikely(use_copy)) {
		zval_dtor(&copy);
	}
<<<<<<< HEAD
=======
}

void phalcon_htmlentities(zval *return_value, zval *string, zval *quoting, zval *charset TSRMLS_DC)
{
	zval copy;
	char *escaped, *cs;
	int qs, use_copy = 0;
#if PHP_VERSION_ID < 50400
	int escaped_len;
#else
	size_t escaped_len;
#endif

	if (unlikely(Z_TYPE_P(string) != IS_STRING)) {
		zend_make_printable_zval(string, &copy, &use_copy);
		if (use_copy) {
			string = &copy;
		}
	}

	cs = (charset && Z_TYPE_P(charset) == IS_STRING) ? Z_STRVAL_P(charset) : NULL;
	qs = (quoting && Z_TYPE_P(quoting) == IS_LONG)   ? Z_LVAL_P(quoting)   : ENT_COMPAT;

	escaped = php_escape_html_entities_ex((unsigned char *)(Z_STRVAL_P(string)), Z_STRLEN_P(string), &escaped_len, 1, qs, cs, 1 TSRMLS_CC);
	ZVAL_STRINGL(return_value, escaped, escaped_len, 0);

	if (unlikely(use_copy)) {
		zval_dtor(&copy);
	}
}

void phalcon_strval(zval *return_value, zval *v)
{
	zval copy;
	int use_copy = 0;

	zend_make_printable_zval(v, &copy, &use_copy);
	if (use_copy) {
		zval *tmp = &copy;
		ZVAL_ZVAL(return_value, tmp, 0, 0);
	}
	else {
		ZVAL_ZVAL(return_value, v, 1, 0);
	}
}

void phalcon_date(zval *return_value, zval *format, zval *timestamp TSRMLS_DC)
{
	long int ts;
	zval copy;
	int use_copy = 0;
	char *formatted;

	if (unlikely(Z_TYPE_P(format) != IS_STRING)) {
		zend_make_printable_zval(format, &copy, &use_copy);
		if (use_copy) {
			format = &copy;
		}
	}

	ts = (timestamp) ? phalcon_get_intval(timestamp) : time(NULL);

	formatted = php_format_date(Z_STRVAL_P(format), Z_STRLEN_P(format), ts, 1 TSRMLS_CC);
	ZVAL_STRING(return_value, formatted, 0);

	if (unlikely(use_copy)) {
		zval_dtor(&copy);
	}
}

void phalcon_addslashes(zval *return_value, zval *str TSRMLS_DC)
{
	zval copy;
	int use_copy = 0;

	if (unlikely(Z_TYPE_P(str) != IS_STRING)) {
		zend_make_printable_zval(str, &copy, &use_copy);
		if (use_copy) {
			str = &copy;
		}
	}

	ZVAL_STRING(return_value, php_addslashes(Z_STRVAL_P(str), Z_STRLEN_P(str), &Z_STRLEN_P(return_value), 0 TSRMLS_CC), 0);

	if (unlikely(use_copy)) {
		zval_dtor(&copy);
	}
}

void phalcon_add_trailing_slash(zval** v)
{
	PHALCON_ENSURE_IS_STRING(v);
	if (Z_STRLEN_PP(v)) {
		int len = Z_STRLEN_PP(v);
		char *c = Z_STRVAL_PP(v);

#ifdef PHP_WIN32
		if (c[len-1] != '/' && c[len-1] != '\\')
#else
		if (c[len-1] != PHP_DIR_SEPARATOR)
#endif
		{
			SEPARATE_ZVAL(v);
			c = Z_STRVAL_PP(v);

			if (!IS_INTERNED(c)) {
				c = erealloc(c, len+2);
			}
			else {
				c = emalloc(len+2);
				if (c != NULL) {
					memcpy(c, Z_STRVAL_PP(v), Z_STRLEN_PP(v));
				}
			}

			if (c != NULL) {
				c[len]   = PHP_DIR_SEPARATOR;
				c[len+1] = 0;

				ZVAL_STRINGL(*v, c, len+1, 0);
			}
		}
	}
>>>>>>> 726d814b
}<|MERGE_RESOLUTION|>--- conflicted
+++ resolved
@@ -19,17 +19,6 @@
 
 #include "php_phalcon.h"
 
-<<<<<<< HEAD
-#include "ext/standard/php_smart_str.h"
-#include "ext/standard/php_string.h"
-#include "ext/standard/php_rand.h"
-#include "ext/standard/php_lcg.h"
-#include "ext/standard/php_http.h"
-#include "ext/standard/base64.h"
-#include "ext/standard/md5.h"
-#include "ext/standard/url.h"
-#include "ext/standard/html.h"
-=======
 #include <ctype.h>
 #include <ext/standard/php_smart_str.h>
 #include <ext/standard/php_string.h>
@@ -41,7 +30,6 @@
 #include <ext/standard/url.h>
 #include <ext/standard/html.h>
 #include <ext/date/php_date.h>
->>>>>>> 726d814b
 
 #ifdef PHALCON_USE_PHP_PCRE
 #include <ext/pcre/php_pcre.h>
@@ -52,12 +40,8 @@
 #endif
 
 #include "kernel/main.h"
-<<<<<<< HEAD
-#include "kernel/memory.h"
-=======
 #include "kernel/string.h"
 #include "kernel/operators.h"
->>>>>>> 726d814b
 #include "kernel/fcall.h"
 
 #define PH_RANDOM_ALNUM 0
@@ -1217,7 +1201,8 @@
 
 	if (!Z_STRLEN_P(s)) {
 		ZVAL_EMPTY_STRING(return_value);
-	} else {
+	}
+	else {
 		ZVAL_STRINGL(return_value, Z_STRVAL_P(s), Z_STRLEN_P(s), 1);
 		c = Z_STRVAL_P(return_value);
 		*c = tolower((unsigned char)*c);
@@ -1316,8 +1301,6 @@
 	if (unlikely(use_copy)) {
 		zval_dtor(&copy);
 	}
-<<<<<<< HEAD
-=======
 }
 
 void phalcon_htmlentities(zval *return_value, zval *string, zval *quoting, zval *charset TSRMLS_DC)
@@ -1441,5 +1424,4 @@
 			}
 		}
 	}
->>>>>>> 726d814b
 }