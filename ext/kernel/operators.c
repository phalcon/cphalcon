
/*
  +------------------------------------------------------------------------+
  | Zephir Language                                                        |
  +------------------------------------------------------------------------+
  | Copyright (c) 2011-2017 Zephir Team (http://www.zephir-lang.com)       |
  +------------------------------------------------------------------------+
  | This source file is subject to the New BSD License that is bundled     |
  | with this package in the file docs/LICENSE.txt.                        |
  |                                                                        |
  | If you did not receive a copy of the license and are unable to         |
  | obtain it through the world-wide-web, please send an email             |
  | to license@zephir-lang.com so we can send you a copy immediately.      |
  +------------------------------------------------------------------------+
  | Authors: Andres Gutierrez <andres@zephir-lang.com>                     |
  |          Eduar Carvajal <eduar@zephir-lang.com>                        |
  |          Vladimir Kolesnikov <vladimir@extrememember.com>              |
  +------------------------------------------------------------------------+
*/

#ifdef HAVE_CONFIG_H
#include "config.h"
#endif

#include <php.h>
#include <ext/standard/php_string.h>
#include <ext/standard/php_math.h>

#include "php_ext.h"
#include "kernel/main.h"
#include "kernel/memory.h"
#include "kernel/string.h"
#include "kernel/operators.h"

#include "Zend/zend_operators.h"

/**
 * Appends the content of the right operator to the left operator
 */
void zephir_concat_self(zval *left, zval *right)
{
	zval left_copy, right_copy;
	uint length, left_length, right_length;
	int use_copy_left = 0, use_copy_right = 0;
	zend_string *target;

	if (Z_TYPE_P(right) != IS_STRING) {
		use_copy_right = zephir_make_printable_zval(right, &right_copy);
		if (use_copy_right) {
			right = &right_copy;
		}
	}

	if (Z_TYPE_P(left) == IS_NULL) {
		ZVAL_STRINGL(left, Z_STRVAL_P(right), Z_STRLEN_P(right));

		if (use_copy_right) {
			zval_dtor(&right_copy);
		}

		return;
	}

	if (Z_TYPE_P(left) != IS_STRING) {
		use_copy_left = zephir_make_printable_zval(left, &left_copy);
		if (use_copy_left) {
			ZEPHIR_CPY_WRT_CTOR(left, (&left_copy));
		}
	}

	SEPARATE_ZVAL_IF_NOT_REF(left);

	left_length = Z_STRLEN_P(left);
	right_length = Z_STRLEN_P(right);
	length = left_length + right_length;
	target = zend_string_extend(Z_STR_P(left), length, 0);
	ZVAL_NEW_STR(left, target);
	memcpy(ZSTR_VAL(target) + left_length, Z_STRVAL_P(right), right_length);

	ZSTR_VAL(target)[length] = '\0';

	if (use_copy_left) {
		zval_dtor(&left_copy);
	}

	if (use_copy_right) {
		zval_dtor(&right_copy);
	}
}

/**
 * Appends the content of the right operator to the left operator
 */
void zephir_concat_self_char(zval *left, unsigned char right)
{
	zval left_copy;
	int use_copy = 0, length;
	zend_string *target;

	if (Z_TYPE_P(left) == IS_NULL) {
		target = zend_string_alloc(1, 0);
		ZSTR_VAL(target)[0] = right;
		ZSTR_VAL(target)[1] = 0;
		ZVAL_STR(left, target);;
		return;
	}

	if (Z_TYPE_P(left) != IS_STRING) {
		use_copy = zephir_make_printable_zval(left, &left_copy);
		if (use_copy) {
			ZEPHIR_CPY_WRT_CTOR(left, (&left_copy));
		}
	}

	SEPARATE_ZVAL_IF_NOT_REF(left);

	length = Z_STRLEN_P(left) + 1;
	target = zend_string_extend(Z_STR_P(left), length, 0);
	ZVAL_NEW_STR(left, target);
	ZSTR_VAL(target)[length - 1] = right;
	ZSTR_VAL(target)[length] = 0;

	if (use_copy) {
		zval_dtor(&left_copy);
	}
}

/**
 * Appends the content of the right operator to the left operator
 */
void zephir_concat_self_str(zval *left, const char *right, int right_length)
{
	zval left_copy;
	uint length, left_length;
	int use_copy = 0;
	zend_string *target;

	if (Z_TYPE_P(left) == IS_NULL) {
		ZVAL_STRINGL(left, right, right_length);
		return;
	}

	if (Z_TYPE_P(left) != IS_STRING) {
		use_copy = zephir_make_printable_zval(left, &left_copy);
		if (use_copy) {
			ZEPHIR_CPY_WRT_CTOR(left, (&left_copy));
		}
	}

	SEPARATE_ZVAL_IF_NOT_REF(left);
	left_length = Z_STRLEN_P(left);
	length = left_length + right_length;
	target = zend_string_extend(Z_STR_P(left), length, 0);
	ZVAL_NEW_STR(left, target);
	memcpy(ZSTR_VAL(target) + left_length, right, right_length);
	ZSTR_VAL(target)[length] = '\0';

	if (use_copy) {
		zval_dtor(&left_copy);
	}
}

/**
 * Natural compare with long operandus on right
 */
int zephir_compare_strict_long(zval *op1, long op2)
{
	switch (Z_TYPE_P(op1)) {
		case IS_LONG:
			return Z_LVAL_P(op1) == op2;
		case IS_DOUBLE:
			return Z_DVAL_P(op1) == (double) op2;
		case IS_NULL:
			return 0 == op2;
		case IS_TRUE:
		case IS_FALSE:
			if (Z_TYPE_P(op1) == IS_TRUE) {
				return 1 == op2;
			} else {
				return 0 == op2;
			}
		default:
			{
				zval result, op2_tmp;
				ZVAL_LONG(&op2_tmp, op2);
				is_equal_function(&result, op1, &op2_tmp);
				return Z_TYPE(result) == IS_TRUE ? 1 : 0;
			}
	}

	return 0;
}

/**
 * Natural compare with bool operandus on right
 */
int zephir_compare_strict_bool(zval *op1, zend_bool op2)
{
	switch (Z_TYPE_P(op1)) {
		case IS_LONG:
			return (Z_LVAL_P(op1) ? 1 : 0) == op2;
		case IS_DOUBLE:
			return (Z_DVAL_P(op1) ? 1 : 0) == op2;
		case IS_NULL:
			return 0 == op2;
		case IS_TRUE:
			return 1 == op2;
		case IS_FALSE:
			return 0 == op2;
		default:
			{
				zval result, op2_tmp;
				ZVAL_BOOL(&op2_tmp, op2);
				is_equal_function(&result, op1, &op2_tmp);
				return Z_TYPE(result) == IS_TRUE;
			}
	}

	return 0;
}

/**
 * Natural compare with string operandus on right
 */
int zephir_compare_strict_string(zval *op1, const char *op2, int op2_length)
{
	switch (Z_TYPE_P(op1)) {

		case IS_STRING:
			if (!Z_STRLEN_P(op1) && !op2_length) {
				return 1;
			}
			if (Z_STRLEN_P(op1) != op2_length) {
				return 0;
			}
			return !zend_binary_strcmp(Z_STRVAL_P(op1), Z_STRLEN_P(op1), op2, op2_length);

		case IS_NULL:
			return !zend_binary_strcmp("", 0, op2, op2_length);

		case IS_TRUE:
			return !zend_binary_strcmp("1", strlen("1"), op2, op2_length);

		case IS_FALSE:
			return !zend_binary_strcmp("0", strlen("0"), op2, op2_length);
	}

	return 0;
}

void zephir_negate(zval *z)
{
	while (1) {
		switch (Z_TYPE_P(z)) {
			case IS_LONG:
				ZVAL_LONG(z, -Z_LVAL_P(z));
				return;

			case IS_TRUE:
				ZVAL_LONG(z, -1);
				return;

			case IS_DOUBLE:
				ZVAL_DOUBLE(z, -Z_DVAL_P(z));
				return;

			case IS_NULL:
			case IS_FALSE:
				ZVAL_LONG(z, 0);
				return;

			default:
				convert_scalar_to_number(z);
				assert(Z_TYPE_P(z) == IS_LONG || Z_TYPE_P(z) == IS_DOUBLE);
		}
	}
}

void zephir_convert_to_object(zval *op)
{
    convert_to_object(op);
}

/**
 * Returns the long value of a zval
 */
long zephir_get_intval_ex(const zval *op)
{
	switch (Z_TYPE_P(op)) {
        case IS_ARRAY:
            return zend_hash_num_elements(Z_ARRVAL_P(op)) ? 1 : 0;

	    case IS_CALLABLE:
	    case IS_RESOURCE:
	    case IS_OBJECT:
	        return 1;

		case IS_LONG:
			return Z_LVAL_P(op);

		case IS_TRUE:
			return 1;

		case IS_FALSE:
			return 0;

		case IS_DOUBLE:
			return (long) Z_DVAL_P(op);

		case IS_STRING: {
			zend_uchar type;
			double double_value = 0;
			zend_long long_value = 0;

			ASSUME(Z_STRVAL_P(op) != NULL);
			type = is_numeric_string(Z_STRVAL_P(op), Z_STRLEN_P(op), &long_value, &double_value, 0);
			if (type == IS_LONG) {
				return long_value;
			}
			if (type == IS_DOUBLE) {
				return (long) double_value;
			}
			return 0;
		}
	}

	return 0;
}

long zephir_get_charval_ex(const zval *op)
{
	switch (Z_TYPE_P(op)) {
        case IS_ARRAY:
	    case IS_CALLABLE:
	    case IS_RESOURCE:
	    case IS_OBJECT:
	        return 0;

		case IS_LONG:
			return Z_LVAL_P(op);

		case IS_TRUE:
			return 1;

		case IS_FALSE:
			return 0;

		case IS_DOUBLE:
			return (long) Z_DVAL_P(op);

		case IS_STRING: {
			if (Z_STRLEN_P(op) > 0) {
				return Z_STRVAL_P(op)[0];
			}
			return 0;
		}
	}

	return 0;
}

/**
 * Returns the long value of a zval
 */
double zephir_get_doubleval_ex(const zval *op)
{
	int type;
	zend_long long_value = 0;
	double double_value = 0;

	switch (Z_TYPE_P(op)) {

        case IS_ARRAY:
            return zend_hash_num_elements(Z_ARRVAL_P(op)) ? (double) 1 : 0;

	    case IS_CALLABLE:
	    case IS_RESOURCE:
	    case IS_OBJECT:
	        return (double) 1;

		case IS_LONG:
			return (double) Z_LVAL_P(op);

		case IS_TRUE:
			return (double) 1;

		case IS_FALSE:
			return (double) 0;

		case IS_DOUBLE:
			return Z_DVAL_P(op);

		case IS_STRING:
			if ((type = is_numeric_string(Z_STRVAL_P(op), Z_STRLEN_P(op), &long_value, &double_value, 0))) {
				if (type == IS_LONG) {
					return (double) long_value;
				} else {
					if (type == IS_DOUBLE) {
						return double_value;
					} else {
						return 0;
					}
				}
			}
	}

	return 0;
}

/**
 * Returns the long value of a zval
 */
zend_bool zephir_get_boolval_ex(zval *op)
{
	return (zend_bool) zend_is_true(op);
}

/**
 * Returns the long value of a zval
 */
int zephir_is_numeric_ex(const zval *op)
{
	int type;

	switch (Z_TYPE_P(op)) {

		case IS_LONG:
			return 1;

		case IS_TRUE:
		case IS_FALSE:
			return 0;

		case IS_DOUBLE:
			return 1;

		case IS_STRING:
			if ((type = is_numeric_string(Z_STRVAL_P(op), Z_STRLEN_P(op), NULL, NULL, 0))) {
				if (type == IS_LONG || type == IS_DOUBLE) {
					return 1;
				}
			}
	}

	return 0;
}

/**
 * Check if two zvals are equal
 */
int zephir_is_equal(zval *op1, zval *op2)
{
	zval result;

	is_equal_function(&result, op1, op2);
	return Z_TYPE(result) == IS_TRUE;
}

/**
 * Check if a zval is less than other
 */
int zephir_less(zval *op1, zval *op2)
{
	zval result;
	is_smaller_function(&result, op1, op2);
	return Z_TYPE(result) == IS_TRUE;
}

/**
 * Check if a zval is greater than other
 */
int zephir_greater(zval *op1, zval *op2)
{
	zval result;
	is_smaller_or_equal_function(&result, op1, op2);
	return Z_TYPE(result) == IS_FALSE;
}

/**
 * Check if two zvals are identical
 */
int zephir_is_identical(zval *op1, zval *op2)
{
	zval result;
	is_identical_function(&result, op1, op2);
	return Z_TYPE(result) == IS_TRUE;
}

/**
<<<<<<< HEAD
 * Do bitwise_and function keeping ref_count and is_ref
=======
 * Do bitwise_and function
>>>>>>> b3b083d3
 */
int zephir_bitwise_and_function(zval *result, zval *op1, zval *op2)
{
	int status;
	status = bitwise_and_function(result, op1, op2);
	return status;
}

/**
<<<<<<< HEAD
 * Do bitwise_or function keeping ref_count and is_ref
=======
 * Do bitwise_or function
>>>>>>> b3b083d3
 */
int zephir_bitwise_or_function(zval *result, zval *op1, zval *op2)
{
	int status;
	status = bitwise_or_function(result, op1, op2);
	return status;
<<<<<<< HEAD
=======
}

/**
 * Do bitwise_xor function
 */
int zephir_bitwise_xor_function(zval *result, zval *op1, zval *op2)
{
	int status;
	status = bitwise_xor_function(result, op1, op2);
	return status;
>>>>>>> b3b083d3
}

/**
 * Check if a zval is less/equal than other
 */
int zephir_less_equal(zval *op1, zval *op2)
{
	zval result;
	is_smaller_or_equal_function(&result, op1, op2);
	return Z_TYPE(result) == IS_TRUE;
}

/**
 * Check if a zval is less than a long value
 */
int zephir_less_long(zval *op1, long op2)
{
	zval result, op2_zval;
	ZVAL_LONG(&op2_zval, op2);

	is_smaller_function(&result, op1, &op2_zval);
	return Z_TYPE(result) == IS_TRUE;
}

<<<<<<< HEAD
int zephir_less_equal_long(zval *op1, long op2)
=======
int zephir_less_double(zval *op1, double op2)
>>>>>>> b3b083d3
{
	zval result, op2_zval;
	ZVAL_LONG(&op2_zval, op2);

<<<<<<< HEAD
	is_smaller_or_equal_function(&result, op1, &op2_zval);
	return Z_TYPE(result) == IS_TRUE;
}

/**
 * Check if a zval is greater than a long value
 */
int zephir_greater_long(zval *op1, long op2)
=======
	is_smaller_function(&result, op1, &op2_zval);
	return Z_TYPE(result) == IS_TRUE;
}

int zephir_less_equal_long(zval *op1, long op2)
>>>>>>> b3b083d3
{
	zval result, op2_zval;
	ZVAL_LONG(&op2_zval, op2);

	is_smaller_or_equal_function(&result, op1, &op2_zval);
<<<<<<< HEAD
=======
	return Z_TYPE(result) == IS_TRUE;
}

/**
 * Check if a zval is greater than a long value
 */
int zephir_greater_long(zval *op1, long op2)
{
	zval result, op2_zval;
	ZVAL_LONG(&op2_zval, op2);

	is_smaller_or_equal_function(&result, op1, &op2_zval);
	return Z_TYPE(result) == IS_FALSE;
}

int zephir_greater_double(zval *op1, double op2)
{
	zval result, op2_zval;
	ZVAL_DOUBLE(&op2_zval, op2);

	is_smaller_or_equal_function(&result, op1, &op2_zval);
>>>>>>> b3b083d3
	return Z_TYPE(result) == IS_FALSE;
}

/**
 * Check if a zval is greater/equal than other
 */
int zephir_greater_equal(zval *op1, zval *op2)
{
	zval result;
	is_smaller_function(&result, op1, op2);
	return Z_TYPE(result) == IS_FALSE;
}

/**
 * Check for greater/equal
 */
int zephir_greater_equal_long(zval *op1, long op2)
{
	zval result, op2_zval;
	ZVAL_LONG(&op2_zval, op2);
	is_smaller_function(&result, op1, &op2_zval);
	return Z_TYPE(result) == IS_FALSE;
}

/**
 * Do safe divisions between two longs
 */
double zephir_safe_div_long_long(long op1, long op2)
{
	if (!op2) {
		zend_error(E_WARNING, "Division by zero");
		return 0;
	}
	return (double) op1 / (double) op2;
}

/**
 * Do safe divisions between two long/double
 */
double zephir_safe_div_long_double(long op1, double op2)
{
	if (!op2) {
		zend_error(E_WARNING, "Division by zero");
		return 0;
	}
	return (double) op1 / op2;
}

/**
 * Do safe divisions between two double/zval
 */
double zephir_safe_div_double_zval(double op1, zval *op2)
{
	if (!zephir_get_numberval(op2)) {
		zend_error(E_WARNING, "Division by zero");
		return 0;
	}
	switch (Z_TYPE_P(op2)) {
		case IS_ARRAY:
		case IS_OBJECT:
		case IS_RESOURCE:
			zend_error(E_WARNING, "Unsupported operand types");
			break;
	}
	return op1 / ((double) zephir_get_numberval(op2));
}

/**
 * Do safe divisions between two double/long
 */
double zephir_safe_div_double_long(double op1, long op2)
{
	if (!op2) {
		zend_error(E_WARNING, "Division by zero");
		return 0;
	}
	return op1 / (double) op2;
}

/**
 * Do safe divisions between two doubles
 */
double zephir_safe_div_double_double(double op1, double op2)
{
	if (!op2) {
		zend_error(E_WARNING, "Division by zero");
		return 0;
	}
	return op1 / op2;
}

/**
 * Do safe divisions between two zval/long
 */
double zephir_safe_div_zval_long(zval *op1, long op2)
{
	if (!op2) {
		zend_error(E_WARNING, "Division by zero");
		return 0;
	}
	switch (Z_TYPE_P(op1)) {
		case IS_ARRAY:
		case IS_OBJECT:
		case IS_RESOURCE:
			zend_error(E_WARNING, "Unsupported operand types");
			break;
	}
	return ((double) zephir_get_numberval(op1)) / (double) op2;
}

/**
 * Do safe divisions between two long/zval
 */
double zephir_safe_div_long_zval(long op1, zval *op2)
{
	if (!zephir_get_numberval(op2)) {
		zend_error(E_WARNING, "Division by zero");
		return 0;
	}
	switch (Z_TYPE_P(op2)) {
		case IS_ARRAY:
		case IS_OBJECT:
		case IS_RESOURCE:
			zend_error(E_WARNING, "Unsupported operand types");
			break;
	}
	return (double) op1 / ((double) zephir_get_numberval(op2));
}

/**
 * Do safe divisions between two zval/double
 */
double zephir_safe_div_zval_double(zval *op1, double op2)
{
	if (!op2) {
		zend_error(E_WARNING, "Division by zero");
		return 0;
	}
	switch (Z_TYPE_P(op1)) {
		case IS_ARRAY:
		case IS_OBJECT:
		case IS_RESOURCE:
			zend_error(E_WARNING, "Unsupported operand types");
			break;
	}
	return ((double) zephir_get_numberval(op1)) / op2;
}

/**
 * Do safe divisions between two longs
 */
long zephir_safe_mod_long_long(long op1, long op2)
{
	if (!op2) {
		zend_error(E_WARNING, "Division by zero");
		return 0;
	}
	return op1 % op2;
}

/**
 * Do safe divisions between two zval/long
 */
long zephir_safe_mod_zval_long(zval *op1, long op2)
{
	if (!op2) {
		zend_error(E_WARNING, "Division by zero");
		return 0;
	}
	switch (Z_TYPE_P(op1)) {
		case IS_ARRAY:
		case IS_OBJECT:
		case IS_RESOURCE:
			zend_error(E_WARNING, "Unsupported operand types");
			break;
	}
	return ((long) zephir_get_numberval(op1)) % (long) op2;
}<|MERGE_RESOLUTION|>--- conflicted
+++ resolved
@@ -487,11 +487,7 @@
 }
 
 /**
-<<<<<<< HEAD
- * Do bitwise_and function keeping ref_count and is_ref
-=======
  * Do bitwise_and function
->>>>>>> b3b083d3
  */
 int zephir_bitwise_and_function(zval *result, zval *op1, zval *op2)
 {
@@ -501,19 +497,13 @@
 }
 
 /**
-<<<<<<< HEAD
- * Do bitwise_or function keeping ref_count and is_ref
-=======
  * Do bitwise_or function
->>>>>>> b3b083d3
  */
 int zephir_bitwise_or_function(zval *result, zval *op1, zval *op2)
 {
 	int status;
 	status = bitwise_or_function(result, op1, op2);
 	return status;
-<<<<<<< HEAD
-=======
 }
 
 /**
@@ -524,7 +514,6 @@
 	int status;
 	status = bitwise_xor_function(result, op1, op2);
 	return status;
->>>>>>> b3b083d3
 }
 
 /**
@@ -549,16 +538,20 @@
 	return Z_TYPE(result) == IS_TRUE;
 }
 
-<<<<<<< HEAD
+int zephir_less_double(zval *op1, double op2)
+{
+	zval result, op2_zval;
+	ZVAL_DOUBLE(&op2_zval, op2);
+
+	is_smaller_function(&result, op1, &op2_zval);
+	return Z_TYPE(result) == IS_TRUE;
+}
+
 int zephir_less_equal_long(zval *op1, long op2)
-=======
-int zephir_less_double(zval *op1, double op2)
->>>>>>> b3b083d3
 {
 	zval result, op2_zval;
 	ZVAL_LONG(&op2_zval, op2);
 
-<<<<<<< HEAD
 	is_smaller_or_equal_function(&result, op1, &op2_zval);
 	return Z_TYPE(result) == IS_TRUE;
 }
@@ -567,32 +560,11 @@
  * Check if a zval is greater than a long value
  */
 int zephir_greater_long(zval *op1, long op2)
-=======
-	is_smaller_function(&result, op1, &op2_zval);
-	return Z_TYPE(result) == IS_TRUE;
-}
-
-int zephir_less_equal_long(zval *op1, long op2)
->>>>>>> b3b083d3
 {
 	zval result, op2_zval;
 	ZVAL_LONG(&op2_zval, op2);
 
 	is_smaller_or_equal_function(&result, op1, &op2_zval);
-<<<<<<< HEAD
-=======
-	return Z_TYPE(result) == IS_TRUE;
-}
-
-/**
- * Check if a zval is greater than a long value
- */
-int zephir_greater_long(zval *op1, long op2)
-{
-	zval result, op2_zval;
-	ZVAL_LONG(&op2_zval, op2);
-
-	is_smaller_or_equal_function(&result, op1, &op2_zval);
 	return Z_TYPE(result) == IS_FALSE;
 }
 
@@ -602,7 +574,6 @@
 	ZVAL_DOUBLE(&op2_zval, op2);
 
 	is_smaller_or_equal_function(&result, op1, &op2_zval);
->>>>>>> b3b083d3
 	return Z_TYPE(result) == IS_FALSE;
 }
 
