
/*
  +------------------------------------------------------------------------+
  | Zephir Language                                                        |
  +------------------------------------------------------------------------+
  | Copyright (c) 2011-2017 Zephir Team (http://www.zephir-lang.com)       |
  +------------------------------------------------------------------------+
  | This source file is subject to the New BSD License that is bundled     |
  | with this package in the file docs/LICENSE.txt.                        |
  |                                                                        |
  | If you did not receive a copy of the license and are unable to         |
  | obtain it through the world-wide-web, please send an email             |
  | to license@zephir-lang.com so we can send you a copy immediately.      |
  +------------------------------------------------------------------------+
  | Authors: Andres Gutierrez <andres@zephir-lang.com>                     |
  |          Eduar Carvajal <eduar@zephir-lang.com>                        |
  +------------------------------------------------------------------------+
*/

#ifdef HAVE_CONFIG_H
#include "config.h"
#endif

#include <php.h>
#include "php_ext.h"
#include "kernel/debug.h"
#include "kernel/main.h"
#include "kernel/string.h"

#ifndef ZEPHIR_RELEASE

void zephir_vdump(zval *var, const char *func)
{
    if (Z_TYPE_P(var) > IS_CALLABLE) {
        fprintf(stderr, "%s: (%p) has invalid type %u\n", func, var, Z_TYPE_P(var));
    }

    if (!Z_REFCOUNTED_P(var)) {
<<<<<<< HEAD
=======
    	fprintf(stderr, "%s: (%p) is not reference-counted, type=%d\n", func, var, Z_TYPE_P(var));
>>>>>>> b3b083d3
        return;
    }

    if (Z_REFCOUNT_P(var) == 0) {
        fprintf(stderr, "%s: (%p) has 0 references, type=%d\n", func, var, Z_TYPE_P(var));
    } else {
        if (Z_REFCOUNT_P(var) >= 1000000) {
            fprintf(stderr, "%s: (%p) has too many references (%u), type=%d\n", func, var, Z_REFCOUNT_P(var), Z_TYPE_P(var));
        }
    }
}

#endif<|MERGE_RESOLUTION|>--- conflicted
+++ resolved
@@ -36,10 +36,7 @@
     }
 
     if (!Z_REFCOUNTED_P(var)) {
-<<<<<<< HEAD
-=======
     	fprintf(stderr, "%s: (%p) is not reference-counted, type=%d\n", func, var, Z_TYPE_P(var));
->>>>>>> b3b083d3
         return;
     }
 
