
/*
  +------------------------------------------------------------------------+
  | Phalcon Framework                                                      |
  +------------------------------------------------------------------------+
  | Copyright (c) 2011-2014 Phalcon Team (http://www.phalconphp.com)       |
  +------------------------------------------------------------------------+
  | This source file is subject to the New BSD License that is bundled     |
  | with this package in the file docs/LICENSE.txt.                        |
  |                                                                        |
  | If you did not receive a copy of the license and are unable to         |
  | obtain it through the world-wide-web, please send an email             |
  | to license@phalconphp.com so we can send you a copy immediately.       |
  +------------------------------------------------------------------------+
  | Authors: Andres Gutierrez <andres@phalconphp.com>                      |
  |          Eduar Carvajal <eduar@phalconphp.com>                         |
  +------------------------------------------------------------------------+
*/

<<<<<<< HEAD
/** Check for index existence */
extern int PHALCON_FASTCALL phalcon_array_isset(const zval *arr, zval *index);
extern int PHALCON_FASTCALL phalcon_array_isset_long(const zval *arr, unsigned long index);
extern int PHALCON_FASTCALL phalcon_array_isset_string(const zval *arr, char *index, uint index_length);

/** Fast index existence checking */
extern int PHALCON_FASTCALL phalcon_array_isset_quick_string(const zval *arr, char *index, uint index_length, unsigned long key);

/** Unset existing indexes */
extern int PHALCON_FASTCALL phalcon_array_unset(zval **arr, zval *index, int flags);
extern int PHALCON_FASTCALL phalcon_array_unset_long(zval **arr, unsigned long index, int flags);
extern int PHALCON_FASTCALL phalcon_array_unset_string(zval **arr, char *index, uint index_length, int flags);

/** Append elements to arrays */
extern int phalcon_array_append(zval **arr, zval *value, int separate);
extern int phalcon_array_append_long(zval **arr, long value, int separate);
extern int phalcon_array_append_string(zval **arr, char *value, uint value_length, int separate);

/** Modify arrays */
extern int phalcon_array_update_zval(zval **arr, zval *index, zval **value, int flags);
extern int phalcon_array_update_zval_bool(zval **arr, zval *index, int value, int flags);
extern int phalcon_array_update_zval_long(zval **arr, zval *index, long value, int flags);
extern int phalcon_array_update_zval_string(zval **arr, zval *index, char *value, uint value_length, int flags);

extern int phalcon_array_update_string(zval **arr, char *index, uint index_length, zval **value, int flags);
extern int phalcon_array_update_string_bool(zval **arr, char *index, uint index_length, int value, int flags);
extern int phalcon_array_update_string_long(zval **arr, char *index, uint index_length, long value, int flags);
extern int phalcon_array_update_string_string(zval **arr, char *index, uint index_length, char *value, uint value_length, int flags);

extern int phalcon_array_update_long(zval **arr, unsigned long index, zval **value, int flags);
extern int phalcon_array_update_long_string(zval **arr, unsigned long index, char *value, uint value_length, int flags);
extern int phalcon_array_update_long_long(zval **arr, unsigned long index, long value, int flags);
extern int phalcon_array_update_long_bool(zval **arr, unsigned long index, int value, int flags);

/** Update/Append two dimension arrays */
extern void phalcon_array_update_multi_2(zval **config, zval *index1, zval *index2, zval **value, int flags);
extern void phalcon_array_update_string_multi_2(zval **arr, zval *index1, char *index2, uint index2_length, zval **value, int flags);
extern void phalcon_array_update_long_long_multi_2(zval **arr, long index1, long index2, zval **value, int flags);
extern void phalcon_array_update_long_string_multi_2(zval **arr, long index1, char *index2, uint index2_length, zval **value, int flags);
extern void phalcon_array_update_append_multi_2(zval **arr, zval *index1, zval *value, int flags);

/** Update/Append three dimension arrays */
extern void phalcon_array_update_zval_string_append_multi_3(zval **arr, zval *index1, char *index2, uint index2_length, zval **value, int flags);
extern void phalcon_array_update_zval_zval_zval_multi_3(zval **arr, zval *index1, zval *index2, zval *index3, zval **value, int flags);
extern void phalcon_array_update_string_zval_zval_multi_3(zval **arr, zval *index1, zval *index2, char *index3, uint index3_length, zval **value, int flags);
extern void phalcon_array_update_zval_string_string_multi_3(zval **arr, zval *index1, char *index2, uint index2_length, char *index3, uint index3_length, zval **value, int flags);

/** Fetch items from arrays */
extern int phalcon_array_fetch(zval **return_value, zval *arr, zval *index, int silent);
extern int phalcon_array_fetch_string(zval **return_value, zval *arr, char *index, uint index_length, int silent);
extern int phalcon_array_fetch_long(zval **return_value, zval *arr, unsigned long index, int silent);

/** Merge+Append */
extern void phalcon_merge_append(zval *left, zval *values);

/* Traversing Arays */
extern void phalcon_array_get_current(zval *return_value, zval *array);
extern void phalcon_array_next(zval *array);

/* In Array */
extern int phalcon_fast_in_array(zval *needle, zval *haystack TSRMLS_DC);

/** Fast Array Merge */
extern void phalcon_fast_array_merge(zval *return_value, zval **array1, zval **array2 TSRMLS_DC);

/** Recursive merge */
extern void phalcon_array_merge_recursive_n(zval **a1, zval *a2);

extern void phalcon_array_unshift(zval *arr, zval *arg);
extern void phalcon_array_values(zval *return_value, zval *arr);
extern int phalcon_array_key_exists(zval *arr, zval *key TSRMLS_DC);

void phalcon_array_keys(zval *return_value, zval *arr);
=======
#ifndef PHALCON_KERNEL_ARRAY_H
#define PHALCON_KERNEL_ARRAY_H

#include "php_phalcon.h"
#include <Zend/zend.h>

/**
 * @brief Fetches @a index if it exists from the array @a arr
 * @param[out] fetched <code>&$arr[$index]</code>; @a fetched is modified only when the function returns 1
 * @param arr Array
 * @param index Index
 * @return isset($arr[$index])
 * @retval 0 Not exists, @a arr is not an array or @a index is of not supported type
 * @retval 1 Exists
 * @note @c index will be handled as follows: @c NULL is treated as an empty string, @c double values are cast to @c integer, @c bool or @c resource are treated as @c integer
 * @note $arr[$index] is returned as is: no copying occurs, reference count is not updated
 * @throw E_WARNING if @a offset is not a scalar
 */
int phalcon_array_isset_fetch(zval **fetched, const zval *arr, zval *index) PHALCON_ATTR_NONNULL;

/**
 * @brief Fetches @a index if it exists from the array @a arr using the precomputed key @a key
 * @param[out] fetched <code>&$arr[$index]</code>; @a fetched is modified only when the function returns 1
 * @param arr Array
 * @param index Index
 * @param index_length <code>strlen(index)+1</code>
 * @param key Precomputed hash of @a index
 * @return isset($arr[$index])
 * @retval 0 Not exists, @a arr is not an array or @a index is of not supported type
 * @retval 1 Exists
 * @note $arr[$index] is returned as is: no copying occurs, reference count is not updated
 */
int phalcon_array_isset_quick_string_fetch(zval **fetched, zval *arr, const char *index, uint index_length, ulong key) PHALCON_ATTR_NONNULL;

/**
 * @brief Fetches @a index if it exists from the array @a arr
 * @param[out] fetched <code>&$arr[$index]</code>; @a fetched is modified only when the function returns 1
 * @param arr Array
 * @param index Index
 * @return isset($arr[$index])
 * @retval 0 Not exists, @a arr is not an array or @a index is of not supported type
 * @retval 1 Exists
 * @note $arr[$index] is returned as is: no copying occurs, reference count is not updated
 */
int phalcon_array_isset_long_fetch(zval **fetched, zval *arr, ulong index) PHALCON_ATTR_NONNULL;

/**
 * @brief Fetches @a index if it exists from the array @a arr
 * @param[out] fetched <code>&$arr[$index]</code>; @a fetched is modified only when the function returns 1
 * @param arr Array
 * @param index Index
 * @param index_length <code>strlen(index)+1</code>
 * @return isset($arr[$index])
 * @retval 0 Not exists, @a arr is not an array or @a index is of not supported type
 * @retval 1 Exists
 * @note $arr[$index] is returned as is: no copying occurs, reference count is not updated
 * @see phalcon_array_isset_quick_string_fetch
 */
PHALCON_ATTR_NONNULL static inline int phalcon_array_isset_string_fetch(zval **fetched, zval *arr, const char *index, uint index_length)
{
#ifdef __GNUC__
	if (__builtin_constant_p(index) && __builtin_constant_p(index_length)) {
		return phalcon_array_isset_quick_string_fetch(fetched, arr, index, index_length, zend_inline_hash_func(index, index_length));
	}
#endif

	return phalcon_array_isset_quick_string_fetch(fetched, arr, index, index_length, zend_hash_func(index, index_length));
}


/**
 * @brief Checks whether @a index exists in array @a arr
 * @param arr Array
 * @param index Index
 * @return isset($arr[$index])
 * @retval 0 Not exists, @a arr is not an array or @a index is of not supported type
 * @retval 1 Exists
 * @note @c index will be handled as follows: @c NULL is treated as an empty string, @c double values are cast to @c integer, @c bool or @c resource are treated as @c integer
 * @throw E_WARNING if @a offset is not a scalar
 */
int phalcon_array_isset(const zval *arr, zval *index) PHALCON_ATTR_NONNULL;

/**
 * @brief Checks whether numeric @a index exists in array @a arr
 * @param arr Array
 * @param index Index
 * @return isset($arr[$index])
 * @retval 0 Not exists or @a arr is not an array
 * @retval 1 Exists
 */
int phalcon_array_isset_long(const zval *arr, ulong index) PHALCON_ATTR_NONNULL;

/**
 * @brief Checks whether string @a index exists in array @a arr using the precomputed key @a key
 * @param arr Array
 * @param index Index
 * @param index_length <tt>strlen(index)+1</tt>
 * @param key Precomputed key
 * @return isset($arr[$index])
 * @retval 0 Not exists or @a arr is not an array
 * @retval 1 Exists
 */
int phalcon_array_isset_quick_string(const zval *arr, const char *index, uint index_length, ulong key) PHALCON_ATTR_NONNULL;

/**
 * @brief Checks whether string @a index exists in array @a arr
 * @param arr Array
 * @param index Index
 * @param index_length <tt>strlen(index)+1</tt>
 * @return isset($arr[$index])
 * @retval 0 Not exists, @a arr is not an array
 * @retval 1 Exists
 * @note The function is a wrapper around phalcon_array_isset_quick_string()
 * @see phalcon_array_isset_quick_string()
 */
PHALCON_ATTR_NONNULL static inline int phalcon_array_isset_string(const zval *arr, const char *index, uint index_length)
{
#ifdef __GNUC__
	if (__builtin_constant_p(index) && __builtin_constant_p(index_length)) {
		return phalcon_array_isset_quick_string(arr, index, index_length, zend_inline_hash_func(index, index_length));
	}
#endif

	return phalcon_array_isset_quick_string(arr, index, index_length, zend_hash_func(index, index_length));
}

/**
 * @brief Unsets @a index from array @a arr
 * @param[in,out] arr Array
 * @param index Index
 * @param flags Flags (@c PH_SEPARATE: separate array if its reference count is greater than 1; @c arr will contain the separated array)
 * @return Whether the operation succeeded
 * @retval @c FAILURE Failure, @a arr is not an array or @a index is of not supported type
 * @retval @c SUCCESS Success
 * @note @c index will be handled as follows: @c NULL is treated as an empty string, @c double values are cast to @c integer, @c bool or @c resource are treated as @c integer
 * @throw @c E_WARNING if @a offset is not a scalar
 */
int phalcon_array_unset(zval **arr, zval *index, int flags) PHALCON_ATTR_NONNULL;

/**
 * @brief Unsets numeric @a index from array @a arr
 * @param[in,out] arr Array
 * @param index Index
 * @param flags Flags (@c PH_SEPARATE: separate array if its reference count is greater than 1; @c arr will contain the separated array)
 * @return Whether the operation succeeded
 * @retval @c FAILURE Failure or @a arr is not an array
 * @retval @c SUCCESS Success
 */
int phalcon_array_unset_long(zval **arr, ulong index, int flags) PHALCON_ATTR_NONNULL;

/**
 * @brief Unsets string @a index from array @a arr
 * @param[in,out] arr Array
 * @param index Index
 * @param index_length strlen(index)+1
 * @param flags Flags (@c PH_SEPARATE: separate array if its reference count is greater than 1; @c arr will contain the separated array)
 * @return Whether the operation succeeded
 * @retval @c FAILURE Failure or @a arr is not an array
 * @retval @c SUCCESS Success
 */
int phalcon_array_unset_string(zval **arr, const char *index, uint index_length, int flags) PHALCON_ATTR_NONNULL;

/**
 * @brief Pushes @a value onto the end of @a arr
 * @param[in,out] arr Array
 * @param[in,out] value Value to add; reference counter of @c *value will be incrememnted
 * @param flags Flags (@c PH_SEPARATE: separate array if its reference count is greater than 1; @c arr will contain the separated array)
 * @return Whether the operation succeeded
 * @retval @c FAILURE Failure or @a arr is not an array
 * @retval @c SUCCESS Success
 * @throw @c E_WARNING if @a is not an array
 *
 * Equivalent to <tt>$arr[] = $value</tt> in PHP
 */
int phalcon_array_append(zval **arr, zval *value, int separate) PHALCON_ATTR_NONNULL;

/**
 * @brief Appends a long integer @a value to @a arr
 * @param[in,out] arr Array
 * @param value Value
 * @param separate Flags (@c PH_SEPARATE: separate array if its reference count is greater than 1; @c arr will contain the separated array)
 * @return Whether the operation succeeded
 * @retval @c FAILURE Failure or @a arr is not an array
 * @retval @c SUCCESS Success
 * @throw @c E_WARNING if @a is not an array
 * @see phalcon_array_append()
 *
 * Equivalent to <tt>$arr[] = $value</tt> in PHP, where @c $value is an integer.
 */
PHALCON_ATTR_NONNULL static inline int phalcon_array_append_long(zval **arr, long value, int separate)
{
	zval *zvalue;

	PHALCON_ALLOC_GHOST_ZVAL(zvalue);
	ZVAL_LONG(zvalue, value);

	return phalcon_array_append(arr, zvalue, separate);
}

/**
 * @brief Appends a string @a value to @a arr
 * @param[in,out] arr Array
 * @param value Value
 * @param value_length Length of the value (usually <tt>strlen(value)</tt>)
 * @param separate Flags (@c PH_SEPARATE: separate array if its reference count is greater than 1; @c arr will contain the separated array)
 * @return Whether the operation succeeded
 * @retval @c FAILURE Failure or @a arr is not an array
 * @retval @c SUCCESS Success
 * @throw @c E_WARNING if @a is not an array
 * @see phalcon_array_append()
 *
 * Equivalent to <tt>$arr[] = $value</tt> in PHP, where @c $value is a string.
 */
PHALCON_ATTR_NONNULL static inline int phalcon_array_append_string(zval **arr, char *value, uint value_length, int separate)
{
	zval *zvalue;

	PHALCON_ALLOC_GHOST_ZVAL(zvalue);
	ZVAL_STRINGL(zvalue, value, value_length, 1);

	return phalcon_array_append(arr, zvalue, separate);
}

/**
 * @brief Updates value in @a arr at position @a index with @a value
 * @param[in,out] arr Array
 * @param index Index
 * @param[in,out] value Value
 * @param flags Flags
 * @return Whether the operation succeeded
 * @retval @c FAILURE Failure, @a arr is not an array or @a index is of not supported type
 * @retval @c SUCCESS Success
 * @note @c index will be handled as follows: @c NULL is treated as an empty string, @c double values are cast to @c integer, @c bool or @c resource are treated as @c integer
 * @throw @c E_WARNING if @a offset is not a scalar or @c arr is not an array
 *
 * Equivalent to <tt>$arr[$index] = $value</tt> in PHP.
 * Flags may be a bitwise OR of the following values:
 * @arg @c PH_CTOR: create a copy of @a value and work with that copy; @c *value will be updated with the newly constructed value
 * @arg @c PH_SEPARATE: separate @a arr if its reference count is greater than 1; @c *arr will contain the separated version
 * @arg @c PH_COPY: increment the reference count on @c **value
 */
int phalcon_array_update_zval(zval **arr, zval *index, zval **value, int flags) PHALCON_ATTR_NONNULL;

/**
 * @brief Updates value in @a arr at position @a index with boolean @a value
 * @param[in,out] arr Array
 * @param index Index
 * @param value Value
 * @param flags Flags (@c PH_SEPARATE: separate @a arr if its reference count is greater than 1; @c *arr will contain the separated version)
 * @return Whether the operation succeeded
 * @retval @c FAILURE Failure, @a arr is not an array or @a index is of not supported type
 * @retval @c SUCCESS Success
 * @throw @c E_WARNING if @a arr is not an array
 * @see phalcon_array_update_zval()
 *
 * Equivalent to <tt>$arr[$index] = $value</tt> in PHP, where @c $value is a boolean.
 */
PHALCON_ATTR_NONNULL static inline int phalcon_array_update_zval_bool(zval **arr, zval *index, int value, int flags)
{
	zval *zvalue;

	MAKE_STD_ZVAL(zvalue);
	ZVAL_BOOL(zvalue, value);

	return phalcon_array_update_zval(arr, index, &zvalue, flags & PH_SEPARATE);
}

/**
 * @brief Updates value in @a arr at position @a index with long integer @a value
 * @param[in,out] arr Array
 * @param index Index
 * @param value Value
 * @param flags Flags (@c PH_SEPARATE: separate @a arr if its reference count is greater than 1; @c *arr will contain the separated version)
 * @return Whether the operation succeeded
 * @retval @c FAILURE Failure, @a arr is not an array or @a index is of not supported type
 * @retval @c SUCCESS Success
 * @throw @c E_WARNING if @a arr is not an array
 * @see phalcon_array_update_zval()
 *
 * Equivalent to <tt>$arr[$index] = $value</tt> in PHP, where @c $value is an integer.
 */
PHALCON_ATTR_NONNULL static inline int phalcon_array_update_zval_long(zval **arr, zval *index, long value, int flags)
{
	zval *zvalue;

	MAKE_STD_ZVAL(zvalue);
	ZVAL_LONG(zvalue, value);

	return phalcon_array_update_zval(arr, index, &zvalue, flags & PH_SEPARATE);
}

/**
 * @brief Updates value in @a arr at position @a index with boolean @a value
 * @param[in,out] arr Array
 * @param index Index
 * @param value Value
 * @param value_length Length of value (usually <tt>strlen(value)</tt>)
 * @param flags Flags (@c PH_SEPARATE: separate @a arr if its reference count is greater than 1; @c *arr will contain the separated version)
 * @return Whether the operation succeeded
 * @retval @c FAILURE Failure, @a arr is not an array or @a index is of not supported type
 * @retval @c SUCCESS Success
 * @throw @c E_WARNING if @a arr is not an array
 * @see phalcon_array_update_zval()
 *
 * Equivalent to <tt>$arr[$index] = $value</tt> in PHP, where @c $value is a string.
 */
PHALCON_ATTR_NONNULL static inline int phalcon_array_update_zval_string(zval **arr, zval *index, char *value, uint value_length, int flags)
{
	zval *zvalue;

	MAKE_STD_ZVAL(zvalue);
	ZVAL_STRINGL(zvalue, value, value_length, 1);

	return phalcon_array_update_zval(arr, index, &zvalue, flags & PH_SEPARATE);
}

/**
 * @brief Updates value in @a arr at position @a index with @a value using the precomputed hash @a key
 * @param[in,out] arr Array
 * @param index Index
 * @param index_length Length of the index, should include the trailing zero
 * @param key Precomputed hash of @c value
 * @param value Value
 * @param flags Flags
 * @return Whether the operation succeeded
 * @retval @c FAILURE Failure, @a arr is not an array
 * @retval @c SUCCESS Success
 * @throw @c E_WARNING if @a arr is not an array
 *
 * Equivalent to <tt>$arr[$index] = $value</tt> in PHP.
 *
 * Flags may be a bitwise OR of the following values:
 * @arg @c PH_CTOR: create a copy of @a value and work with that copy; @c *value will be updated with the newly constructed value
 * @arg @c PH_SEPARATE: separate @a arr if its reference count is greater than 1; @c *arr will contain the separated version
 * @arg @c PH_COPY: increment the reference count on @c **value
 */
int phalcon_array_update_quick_string(zval **arr, const char *index, uint index_length, ulong key, zval **value, int flags) PHALCON_ATTR_NONNULL;

/**
 * @brief Updates value in @a arr at position @a index with @a value
 * @param[in,out] arr Array
 * @param index Index
 * @param index_length Length of the index, should NOT include the trailing zero
 * @param value Value
 * @param flags Flags
 * @return Whether the operation succeeded
 * @retval @c FAILURE Failure, @a arr is not an array
 * @retval @c SUCCESS Success
 * @throw @c E_WARNING if @a arr is not an array
 * @see phalcon_array_update_quick_string()
 *
 * The function is a wrapper over @c phalcon_array_update_quick_string()
 *
 * Flags may be a bitwise OR of the following values:
 * @arg @c PH_CTOR: create a copy of @a value and work with that copy; @c *value will be updated with the newly constructed value
 * @arg @c PH_SEPARATE: separate @a arr if its reference count is greater than 1; @c *arr will contain the separated version
 * @arg @c PH_COPY: increment the reference count on @c **value
 */
PHALCON_ATTR_NONNULL static inline int phalcon_array_update_string(zval **arr, const char *index, uint index_length, zval **value, int flags)
{
#ifdef __GNUC__
	if (__builtin_constant_p(index) && __builtin_constant_p(index_length)) {
		return phalcon_array_update_quick_string(arr, index, index_length + 1, zend_inline_hash_func(index, index_length + 1), value, flags);
	}
#endif

	return phalcon_array_update_quick_string(arr, index, index_length + 1, zend_hash_func(index, index_length + 1), value, flags);
}

/**
 * @brief Updates value in @a arr at position @a index with boolean @a value
 * @param[in,out] arr Array
 * @param index Index
 * @param index_length Length of the index, should include the trailing zero
 * @param value Value
 * @param flags Flags (@c PH_SEPARATE: separate @a arr if its reference count is greater than 1; @c *arr will contain the separated version)
 * @return Whether the operation succeeded
 * @retval @c FAILURE Failure, @a arr is not an array
 * @retval @c SUCCESS Success
 * @throw @c E_WARNING if @a arr is not an array
 * @see phalcon_array_update_string()
 *
 * Equivalent to <tt>$arr[$index] = $value</tt> in PHP, where @c $index is a string key and $value is a boolean.
 */
PHALCON_ATTR_NONNULL static inline int phalcon_array_update_string_bool(zval **arr, const char *index, uint index_length, int value, int flags)
{
	zval *zvalue;

	MAKE_STD_ZVAL(zvalue);
	ZVAL_BOOL(zvalue, value);

	return phalcon_array_update_string(arr, index, index_length, &zvalue, flags & PH_SEPARATE);
}

/**
 * @brief Updates value in @a arr at position @a index with integer @a value
 * @param[in,out] arr Array
 * @param index Index
 * @param index_length Length of the index, should include the trailing zero
 * @param value Value
 * @param flags Flags (@c PH_SEPARATE: separate @a arr if its reference count is greater than 1; @c *arr will contain the separated version)
 * @return Whether the operation succeeded
 * @retval @c FAILURE Failure, @a arr is not an array
 * @retval @c SUCCESS Success
 * @throw @c E_WARNING if @a arr is not an array
 * @see phalcon_array_update_string()
 *
 * Equivalent to <tt>$arr[$index] = $value</tt> in PHP, where @c $index is a string key and $value is an integer.
 */
PHALCON_ATTR_NONNULL static inline int phalcon_array_update_string_long(zval **arr, const char *index, uint index_length, long value, int flags)
{
	zval *zvalue;

	MAKE_STD_ZVAL(zvalue);
	ZVAL_LONG(zvalue, value);

	return phalcon_array_update_string(arr, index, index_length, &zvalue, flags & PH_SEPARATE);
}

/**
 * @brief Updates value in @a arr at position @a index with string @a value
 * @param[in,out] arr Array
 * @param index Index
 * @param index_length Length of the index, should include the trailing zero
 * @param value Value
 * @param value_length Length of the @a value; usually @c strlen()
 * @param flags Flags (@c PH_SEPARATE: separate @a arr if its reference count is greater than 1; @c *arr will contain the separated version)
 * @return Whether the operation succeeded
 * @retval @c FAILURE Failure, @a arr is not an array
 * @retval @c SUCCESS Success
 * @throw @c E_WARNING if @a arr is not an array
 * @see phalcon_array_update_string()
 *
 * Equivalent to <tt>$arr[$index] = $value</tt> in PHP, where @c $index is a string key and $value is a boolean.
 */
PHALCON_ATTR_NONNULL static inline int phalcon_array_update_string_string(zval **arr, const char *index, uint index_length, char *value, uint value_length, int flags)
{
	zval *zvalue;

	MAKE_STD_ZVAL(zvalue);
	ZVAL_STRINGL(zvalue, value, value_length, 1);

	return phalcon_array_update_string(arr, index, index_length, &zvalue, flags & PH_SEPARATE);
}

/**
 * @brief Updates value in @a arr at position @a index with @a value
 * @param[in,out] arr Array
 * @param index Index
 * @param[in,out] value Value
 * @param flags Flags
 * @return Whether the operation succeeded
 * @retval @c FAILURE Failure, @a arr is not an array
 * @retval @c SUCCESS Success
 * @throw @c E_WARNING if @c arr is not an array
 *
 * Equivalent to <tt>$arr[$index] = $value</tt> in PHP where @c $index is an integer.
 * Flags may be a bitwise OR of the following values:
 * @arg @c PH_CTOR: create a copy of @a value and work with that copy; @c *value will be updated with the newly constructed value
 * @arg @c PH_SEPARATE: separate @a arr if its reference count is greater than 1; @c *arr will contain the separated version
 * @arg @c PH_COPY: increment the reference count on @c **value
 */
int phalcon_array_update_long(zval **arr, ulong index, zval **value, int flags) PHALCON_ATTR_NONNULL;

/**
 * @brief Updates value in @a arr at position @a index with string @a value
 * @param[in,out] arr Array
 * @param index Index
 * @param value Value
 * @param value_length Value lenth, usually <tt>strlen(value)</tt>
 * @param flags Flags (@c PH_SEPARATE: separate @a arr if its reference count is greater than 1; @c *arr will contain the separated version)
 * @return Whether the operation succeeded
 * @retval @c FAILURE Failure, @a arr is not an array
 * @retval @c SUCCESS Success
 * @throw @c E_WARNING if @c arr is not an array
 * @see phalcon_array_update_long()
 *
 * Equivalent to <tt>$arr[$index] = $value</tt> in PHP where @c $index is an integer and @c $value is a string.
 */
PHALCON_ATTR_NONNULL static inline int phalcon_array_update_long_string(zval **arr, ulong index, char *value, uint value_length, int flags)
{
	zval *zvalue;

	MAKE_STD_ZVAL(zvalue);
	ZVAL_STRINGL(zvalue, value, value_length, 1);

	return phalcon_array_update_long(arr, index, &zvalue, flags & PH_SEPARATE);
}

/**
 * @brief Updates value in @a arr at position @a index with integer @a value
 * @param[in,out] arr Array
 * @param index Index
 * @param value Value
 * @param flags Flags (@c PH_SEPARATE: separate @a arr if its reference count is greater than 1; @c *arr will contain the separated version)
 * @return Whether the operation succeeded
 * @retval @c FAILURE Failure, @a arr is not an array
 * @retval @c SUCCESS Success
 * @throw @c E_WARNING if @c arr is not an array
 * @see phalcon_array_update_long()
 *
 * Equivalent to <tt>$arr[$index] = $value</tt> in PHP where @c $index is an integer and @c $value is an integer.
 */
PHALCON_ATTR_NONNULL static inline int phalcon_array_update_long_long(zval **arr, ulong index, long value, int flags)
{
	zval *zvalue;

	MAKE_STD_ZVAL(zvalue);
	ZVAL_LONG(zvalue, value);

	return phalcon_array_update_long(arr, index, &zvalue, flags & PH_SEPARATE);
}

/**
 * @brief Updates value in @a arr at position @a index with boolean @a value
 * @param[in,out] arr Array
 * @param index Index
 * @param value Value
 * @param flags Flags (@c PH_SEPARATE: separate @a arr if its reference count is greater than 1; @c *arr will contain the separated version)
 * @return Whether the operation succeeded
 * @retval @c FAILURE Failure, @a arr is not an array
 * @retval @c SUCCESS Success
 * @throw @c E_WARNING if @c arr is not an array
 * @see phalcon_array_update_long()
 *
 * Equivalent to <tt>$arr[$index] = $value</tt> in PHP where @c $index is an integer and @c $value is an integer.
 */
PHALCON_ATTR_NONNULL static inline int phalcon_array_update_long_bool(zval **arr, ulong index, int value, int flags)
{
	zval *zvalue;

	MAKE_STD_ZVAL(zvalue);
	ZVAL_BOOL(zvalue, value);

	return phalcon_array_update_long(arr, index, &zvalue, flags & PH_SEPARATE);
}

/**
 * Append a zval to a multi-dimensional array with two indexes
 */
void phalcon_array_append_multi_2(zval **arr, zval *index, zval *value, int flags) PHALCON_ATTR_NONNULL;

/**
 * Updates multi-dimensional array with two zval indexes
 */
void phalcon_array_update_multi_2(zval **config, zval *index1, zval *index2, zval **value, int flags) PHALCON_ATTR_NONNULL;

/**
 * Updates multi-dimensional array with two string indexes
 */
void phalcon_array_update_string_multi_2(zval **arr, zval *index1, char *index2, uint index2_length, zval **value, int flags) PHALCON_ATTR_NONNULL;

/**
 * Updates multi-dimensional arrays with two long indices
 *
 * $foo[10][4] = $x
 */
void phalcon_array_update_long_long_multi_2(zval **arr, long index1, long index2, zval **value, int flags) PHALCON_ATTR_NONNULL;

/**
 * Updates multi-dimensional arrays with one long index and other string
 *
 * $foo[10]["lol"] = $x
 */
void phalcon_array_update_long_string_multi_2(zval **arr, long index1, char *index2, uint index2_length, zval **value, int flags) PHALCON_ATTR_NONNULL;

/**
 * $x[$a][] = 1
 */
void phalcon_array_update_append_multi_2(zval **arr, zval *index1, zval *value, int flags) PHALCON_ATTR_NONNULL;

/**
 * $x[$a]["hello"][] = $v
 */
void phalcon_array_update_zval_string_append_multi_3(zval **arr, zval *index1, char *index2, uint index2_length, zval **value, int flags) PHALCON_ATTR_NONNULL;

/**
 * $x[$a][$b][$c] = $v
 */
void phalcon_array_update_zval_zval_zval_multi_3(zval **arr, zval *index1, zval *index2, zval *index3, zval **value, int flags) PHALCON_ATTR_NONNULL;

/**
 * $x[$a][$b]["str"] = $v
 */
void phalcon_array_update_string_zval_zval_multi_3(zval **arr, zval *index1, zval *index2, char *index3, uint index3_length, zval **value, int flags) PHALCON_ATTR_NONNULL;

/**
 * $x[$a]["a-str"]["str"] = 1
 */
void phalcon_array_update_zval_string_string_multi_3(zval **arr, zval *index1, char *index2, uint index2_length, char *index3, uint index3_length, zval **value, int flags) PHALCON_ATTR_NONNULL;

/**
 * @brief Reads an item from @a arr at position @a index and stores it to @a return_value
 * @param return_value[out] Return value
 * @param arr Array
 * @param index Index
 * @param silent 0 to suppress all warnings, @c PH_NOISY to enable
 * @return Whether the operation succeeded
 * @retval @c FAILURE Failure, @a arr is not an array
 * @retval @c SUCCESS Success
 * @throw @c E_WARNING if @c arr is not an array and @c silent = @c PH_NOISY
 * @throw @c E_WARNING if @c index is not of the supported type and @c silent = @c PH_NOISY
 * @throw @c E_NOTICE if @c index does not exist and @c silent = @c PH_NOISY
 * @warning @c *return_value should be either @c NULL (preferred) or point to not initialized memory; if @c *return_value points to a valid variable, mmemory leak is possible
 * @note @c index will be handled as follows: @c NULL is treated as an empty string, @c double values are cast to @c integer, @c bool or @c resource are treated as @c integer
 */
int phalcon_array_fetch(zval **return_value, zval *arr, zval *index, int silent) PHALCON_ATTR_NONNULL;

/**
 * @brief Reads an item from @a arr at position @a index and stores it to @a return_value
 * @param return_value[out] Return value
 * @param arr Array
 * @param index Index
 * @param silent 0 to suppress all warnings, @c PH_NOISY to enable
 * @return Whether the operation succeeded
 * @retval @c FAILURE Failure, @a arr is not an array
 * @retval @c SUCCESS Success
 * @throw @c E_WARNING if @c arr is not an array and @c silent = @c PH_NOISY
 * @throw @c E_NOTICE if @c index does not exist and @c silent = @c PH_NOISY
 * @warning @c *return_value should be either @c NULL (preferred) or point to not initialized memory; if @c *return_value points to a valid variable, mmemory leak is possible
 */
int phalcon_array_fetch_long(zval **return_value, zval *arr, ulong index, int silent) PHALCON_ATTR_NONNULL;

/**
 * @brief Reads an item from @a arr at position @a index using the precomputed hash @c key and stores it to @a return_value
 * @param return_value[out] Return value
 * @param arr Array
 * @param index Index
 * @param index Index length; must contain the trailing zero, if any
 * @param key Precomputed hash of @c index
 * @param silent 0 to suppress all warnings, @c PH_NOISY to enable
 * @return Whether the operation succeeded
 * @retval @c FAILURE Failure, @a arr is not an array
 * @retval @c SUCCESS Success
 * @throw @c E_WARNING if @c arr is not an array and @c silent = @c PH_NOISY
 * @throw @c E_NOTICE if @c index does not exist and @c silent = @c PH_NOISY
 * @warning @c *return_value should be either @c NULL (preferred) or point to not initialized memory; if @c *return_value points to a valid variable, mmemory leak is possible
 */
int phalcon_array_fetch_quick_string(zval **return_value, zval *arr, const char *index, uint index_length, ulong key, int silent) PHALCON_ATTR_NONNULL;

/**
 * @brief Reads an item from @a arr at position @a index and stores it to @a return_value
 * @param return_value[out] Return value
 * @param arr Array
 * @param index Index
 * @param index Index length (<tt>strlen(index)</tt>)
 * @param silent 0 to suppress all warnings, @c PH_NOISY to enable
 * @return Whether the operation succeeded
 * @retval @c FAILURE Failure, @a arr is not an array
 * @retval @c SUCCESS Success
 * @throw @c E_WARNING if @c arr is not an array and @c silent = @c PH_NOISY
 * @throw @c E_NOTICE if @c index does not exist and @c silent = @c PH_NOISY
 * @warning @c *return_value should be either @c NULL (preferred) or point to not initialized memory; if @c *return_value points to a valid variable, mmemory leak is possible
 * @see phalcon_array_fetch_quick_string()
 *
 * The function is a wrapper over @c phalcon_array_fetch_quick_string()
 */
PHALCON_ATTR_NONNULL static inline int phalcon_array_fetch_string(zval **return_value, zval *arr, const char *index, uint index_length, int silent)
{
#ifdef __GNUC__
	if (__builtin_constant_p(index) && __builtin_constant_p(index_length)) {
		return phalcon_array_fetch_quick_string(return_value, arr, index, index_length + 1, zend_inline_hash_func(index, index_length + 1), silent);
	}
#endif

	return phalcon_array_fetch_quick_string(return_value, arr, index, index_length + 1, zend_hash_func(index, index_length + 1), silent);
}


/**
 * Appends every element of an array at the end of the left array
 */
void phalcon_merge_append(zval *left, zval *values) PHALCON_ATTR_NONNULL;

/**
 * Gets the current element in a zval hash
 */
void phalcon_array_get_current(zval *return_value, zval *array) PHALCON_ATTR_NONNULL;

/**
 * Fast in_array() function
 */
int phalcon_fast_in_array(zval *needle, zval *haystack TSRMLS_DC) PHALCON_ATTR_NONNULL;

/**
 * Fast array merge
 */
void phalcon_fast_array_merge(zval *return_value, zval **array1, zval **array2 TSRMLS_DC) PHALCON_ATTR_NONNULL;

/**
 * @brief Merge @a a1 and @a a2 recursively preserving all keys
 * @warning Both @a a1 and @a a2 are assumed to be arrays, no checks are performed
 * @param[in,out] a1 LHS operand
 * @param a2 RHS operand
 *
 * Equivalent to <tt>$a1 = array_merge_recursive($a1, $a2)</tt> in PHP with the only exception
 * that Phalcon's version preserves numeric keys
 */
void phalcon_array_merge_recursive_n(zval **a1, zval *a2) PHALCON_ATTR_NONNULL;

/**
 * @brief array_unshift($arr, $arg)
 * @param arr
 * @param arg
 * @note Reference count of @c arg will be incremented
 */
void phalcon_array_unshift(zval *arr, zval *arg) PHALCON_ATTR_NONNULL;

/**
 * @brief <tt>$return_value = array_keys($arr)</tt>
 * @param return_value
 * @param arr
 */
void phalcon_array_keys(zval *return_value, zval *arr) PHALCON_ATTR_NONNULL;

/**
 * @brief <tt>$return_value = array_values($arr)</tt>
 * @param return_value
 * @param arr
 */
void phalcon_array_values(zval *return_value, zval *arr) PHALCON_ATTR_NONNULL;

/**
 * @brief <tt>array_key_exists($arr, $key)</tt>
 * @param arr
 * @param key
 * @return Whether @a key exists in @ arr
 */
int phalcon_array_key_exists(zval *arr, zval *key TSRMLS_DC) PHALCON_ATTR_NONNULL;

#endif /* PHALCON_KERNEL_ARRAY_H */
>>>>>>> 726d814b
<|MERGE_RESOLUTION|>--- conflicted
+++ resolved
@@ -17,81 +17,6 @@
   +------------------------------------------------------------------------+
 */
 
-<<<<<<< HEAD
-/** Check for index existence */
-extern int PHALCON_FASTCALL phalcon_array_isset(const zval *arr, zval *index);
-extern int PHALCON_FASTCALL phalcon_array_isset_long(const zval *arr, unsigned long index);
-extern int PHALCON_FASTCALL phalcon_array_isset_string(const zval *arr, char *index, uint index_length);
-
-/** Fast index existence checking */
-extern int PHALCON_FASTCALL phalcon_array_isset_quick_string(const zval *arr, char *index, uint index_length, unsigned long key);
-
-/** Unset existing indexes */
-extern int PHALCON_FASTCALL phalcon_array_unset(zval **arr, zval *index, int flags);
-extern int PHALCON_FASTCALL phalcon_array_unset_long(zval **arr, unsigned long index, int flags);
-extern int PHALCON_FASTCALL phalcon_array_unset_string(zval **arr, char *index, uint index_length, int flags);
-
-/** Append elements to arrays */
-extern int phalcon_array_append(zval **arr, zval *value, int separate);
-extern int phalcon_array_append_long(zval **arr, long value, int separate);
-extern int phalcon_array_append_string(zval **arr, char *value, uint value_length, int separate);
-
-/** Modify arrays */
-extern int phalcon_array_update_zval(zval **arr, zval *index, zval **value, int flags);
-extern int phalcon_array_update_zval_bool(zval **arr, zval *index, int value, int flags);
-extern int phalcon_array_update_zval_long(zval **arr, zval *index, long value, int flags);
-extern int phalcon_array_update_zval_string(zval **arr, zval *index, char *value, uint value_length, int flags);
-
-extern int phalcon_array_update_string(zval **arr, char *index, uint index_length, zval **value, int flags);
-extern int phalcon_array_update_string_bool(zval **arr, char *index, uint index_length, int value, int flags);
-extern int phalcon_array_update_string_long(zval **arr, char *index, uint index_length, long value, int flags);
-extern int phalcon_array_update_string_string(zval **arr, char *index, uint index_length, char *value, uint value_length, int flags);
-
-extern int phalcon_array_update_long(zval **arr, unsigned long index, zval **value, int flags);
-extern int phalcon_array_update_long_string(zval **arr, unsigned long index, char *value, uint value_length, int flags);
-extern int phalcon_array_update_long_long(zval **arr, unsigned long index, long value, int flags);
-extern int phalcon_array_update_long_bool(zval **arr, unsigned long index, int value, int flags);
-
-/** Update/Append two dimension arrays */
-extern void phalcon_array_update_multi_2(zval **config, zval *index1, zval *index2, zval **value, int flags);
-extern void phalcon_array_update_string_multi_2(zval **arr, zval *index1, char *index2, uint index2_length, zval **value, int flags);
-extern void phalcon_array_update_long_long_multi_2(zval **arr, long index1, long index2, zval **value, int flags);
-extern void phalcon_array_update_long_string_multi_2(zval **arr, long index1, char *index2, uint index2_length, zval **value, int flags);
-extern void phalcon_array_update_append_multi_2(zval **arr, zval *index1, zval *value, int flags);
-
-/** Update/Append three dimension arrays */
-extern void phalcon_array_update_zval_string_append_multi_3(zval **arr, zval *index1, char *index2, uint index2_length, zval **value, int flags);
-extern void phalcon_array_update_zval_zval_zval_multi_3(zval **arr, zval *index1, zval *index2, zval *index3, zval **value, int flags);
-extern void phalcon_array_update_string_zval_zval_multi_3(zval **arr, zval *index1, zval *index2, char *index3, uint index3_length, zval **value, int flags);
-extern void phalcon_array_update_zval_string_string_multi_3(zval **arr, zval *index1, char *index2, uint index2_length, char *index3, uint index3_length, zval **value, int flags);
-
-/** Fetch items from arrays */
-extern int phalcon_array_fetch(zval **return_value, zval *arr, zval *index, int silent);
-extern int phalcon_array_fetch_string(zval **return_value, zval *arr, char *index, uint index_length, int silent);
-extern int phalcon_array_fetch_long(zval **return_value, zval *arr, unsigned long index, int silent);
-
-/** Merge+Append */
-extern void phalcon_merge_append(zval *left, zval *values);
-
-/* Traversing Arays */
-extern void phalcon_array_get_current(zval *return_value, zval *array);
-extern void phalcon_array_next(zval *array);
-
-/* In Array */
-extern int phalcon_fast_in_array(zval *needle, zval *haystack TSRMLS_DC);
-
-/** Fast Array Merge */
-extern void phalcon_fast_array_merge(zval *return_value, zval **array1, zval **array2 TSRMLS_DC);
-
-/** Recursive merge */
-extern void phalcon_array_merge_recursive_n(zval **a1, zval *a2);
-
-extern void phalcon_array_unshift(zval *arr, zval *arg);
-extern void phalcon_array_values(zval *return_value, zval *arr);
-extern int phalcon_array_key_exists(zval *arr, zval *key TSRMLS_DC);
-
-void phalcon_array_keys(zval *return_value, zval *arr);
-=======
 #ifndef PHALCON_KERNEL_ARRAY_H
 #define PHALCON_KERNEL_ARRAY_H
 
@@ -822,5 +747,4 @@
  */
 int phalcon_array_key_exists(zval *arr, zval *key TSRMLS_DC) PHALCON_ATTR_NONNULL;
 
-#endif /* PHALCON_KERNEL_ARRAY_H */
->>>>>>> 726d814b
+#endif /* PHALCON_KERNEL_ARRAY_H */