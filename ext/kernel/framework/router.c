
/*
 +------------------------------------------------------------------------+
 | Phalcon Framework                                                      |
 +------------------------------------------------------------------------+
 | Copyright (c) 2011-2014 Phalcon Team (http://www.phalconphp.com)       |
 +------------------------------------------------------------------------+
 | This source file is subject to the New BSD License that is bundled     |
 | with this package in the file docs/LICENSE.txt.                        |
 |                                                                        |
 | If you did not receive a copy of the license and are unable to         |
 | obtain it through the world-wide-web, please send an email             |
 | to license@phalconphp.com so we can send you a copy immediately.       |
 +------------------------------------------------------------------------+
 | Authors: Andres Gutierrez <andres@phalconphp.com>                      |
 |          Eduar Carvajal <eduar@phalconphp.com>                         |
 +------------------------------------------------------------------------+
*/

#include "php.h"
#include "php_phalcon.h"
#include "php_main.h"

#include <ext/standard/php_smart_str.h>
#include <ext/standard/php_string.h>

zval *phalcon_replace_marker(int named, zval *paths, zval *replacements, unsigned long *position, char *cursor, char *marker){

	zval **zv, **tmp;
	int result = FAILURE;
	unsigned int length = 0, variable_length, ch, j;
	char *item = NULL, *cursor_var, *variable = NULL;
	int not_valid = 0;

	if (named) {
		length = cursor - marker - 1;
		item = estrndup(marker + 1, length);
		cursor_var = item;
		marker = item;
		for (j = 0; j < length; j++) {
			ch = *cursor_var;
			if (ch == '\0') {
				not_valid = 1;
				break;
			}
			if (j == 0 && !((ch >= 'a' && ch <='z') || (ch >= 'A' && ch <= 'Z'))){
				not_valid = 1;
				break;
			}
			if ((ch >= 'a' && ch <='z') || (ch >= 'A' && ch <= 'Z') || (ch >= '0' && ch <= '9') || ch == '-' || ch == '_' || ch ==  ':') {
				if (ch == ':') {
					variable_length = cursor_var - marker;
					variable = estrndup(marker, variable_length);
					break;
				}
			} else {
				not_valid = 1;
				break;
			}
			cursor_var++;
		}
	}

	if (!not_valid) {

		if (zend_hash_index_exists(Z_ARRVAL_P(paths), *position)) {
			if (named) {
				if (variable) {
					efree(item);
					item = variable;
					length = variable_length;
				}
				if (zend_hash_exists(Z_ARRVAL_P(replacements), item, length + 1)) {
					if ((result = zend_hash_find(Z_ARRVAL_P(replacements), item, length + 1, (void**) &zv)) == SUCCESS) {
						efree(item);
						(*position)++;
						return *zv;
					}
				}
			} else {
				if ((result = zend_hash_index_find(Z_ARRVAL_P(paths), *position, (void**) &zv)) == SUCCESS) {
					if (Z_TYPE_PP(zv) == IS_STRING) {
						if (zend_hash_exists(Z_ARRVAL_P(replacements), Z_STRVAL_PP(zv), Z_STRLEN_PP(zv) + 1)) {
							if ((result = zend_hash_find(Z_ARRVAL_P(replacements), Z_STRVAL_PP(zv), Z_STRLEN_PP(zv) + 1, (void**) &tmp)) == SUCCESS) {
								(*position)++;
								return *tmp;
							}
						}
					}
				}
			}
		}

		(*position)++;
	}

	if (item) {
		efree(item);
	}

	return NULL;
}

/**
 * Replaces placeholders and named variables with their corresponding values in an array
 */
void phalcon_replace_paths(zval *return_value, zval *pattern, zval *paths, zval *replacements TSRMLS_DC){

	char *cursor, *marker = NULL;
<<<<<<< HEAD
	unsigned int i, bracket_count = 0, parentheses_count = 0, intermediate = 0;
=======
	unsigned int bracket_count = 0, parentheses_count = 0, intermediate = 0;
>>>>>>> 726d814b
	unsigned char ch;
	smart_str route_str = {0};
	ulong position = 1;
	int i;
	zval *replace, replace_copy;
	int use_copy, looking_placeholder = 0;

	if (Z_TYPE_P(pattern) != IS_STRING || Z_TYPE_P(replacements) != IS_ARRAY || Z_TYPE_P(paths) != IS_ARRAY) {
		ZVAL_NULL(return_value);
		php_error_docref(NULL TSRMLS_CC, E_WARNING, "Invalid arguments supplied for phalcon_replace_paths()");
		return;
	}

	if (Z_STRLEN_P(pattern) <= 0) {
		ZVAL_FALSE(return_value);
		return;
	}

	if (!zend_hash_num_elements(Z_ARRVAL_P(paths))) {
		ZVAL_STRINGL(return_value, Z_STRVAL_P(pattern), Z_STRLEN_P(pattern), 1);
		return;
	}

	cursor = Z_STRVAL_P(pattern);

	/**
	 * Ignoring the first character, it must be a /
	 */
	 cursor++;

	for (i = 1; i < Z_STRLEN_P(pattern); i++) {

		ch = *cursor;
		if (ch == '\0') {
			break;
		}

		if (parentheses_count == 0 && !looking_placeholder) {
			if (ch == '{') {
				if (bracket_count == 0) {
					marker = cursor;
					intermediate = 0;
				}
				bracket_count++;
			} else {
				if (ch == '}') {
					bracket_count--;
					if (intermediate > 0) {
						if (bracket_count == 0) {
							replace = phalcon_replace_marker(1, paths, replacements, &position, cursor, marker);
							if (replace) {
								use_copy = 0;
								if (Z_TYPE_P(replace) != IS_STRING) {
									zend_make_printable_zval(replace, &replace_copy, &use_copy);
									if (use_copy) {
										replace = &replace_copy;
									}
								}
								smart_str_appendl(&route_str, Z_STRVAL_P(replace), Z_STRLEN_P(replace));
								if (use_copy) {
									zval_dtor(&replace_copy);
								}
							}
							cursor++;
							continue;
						}
					}
				}
			}
		}

		if (bracket_count == 0 && !looking_placeholder) {
			if (ch == '(') {
				if (parentheses_count == 0) {
					marker = cursor;
					intermediate = 0;
				}
				parentheses_count++;
			} else {
				if (ch == ')') {
					parentheses_count--;
					if (intermediate > 0) {
						if (parentheses_count == 0) {
							replace = phalcon_replace_marker(0, paths, replacements, &position, cursor, marker);
							if (replace) {
								use_copy = 0;
								if (Z_TYPE_P(replace) != IS_STRING) {
									zend_make_printable_zval(replace, &replace_copy, &use_copy);
									if (use_copy) {
										replace = &replace_copy;
									}
								}
								smart_str_appendl(&route_str, Z_STRVAL_P(replace), Z_STRLEN_P(replace));
								if (use_copy) {
									zval_dtor(&replace_copy);
								}
							}
							cursor++;
							continue;
						}
					}
				}
			}
		}

		if (bracket_count == 0 && parentheses_count == 0) {
			if (looking_placeholder) {
				if (intermediate > 0) {
					if (ch < 'a' || ch > 'z' || i == (Z_STRLEN_P(pattern) - 1)) {
						replace = phalcon_replace_marker(0, paths, replacements, &position, cursor, marker);
						if (replace) {
							use_copy = 0;
							if (Z_TYPE_P(replace) != IS_STRING) {
								zend_make_printable_zval(replace, &replace_copy, &use_copy);
								if (use_copy) {
									replace = &replace_copy;
								}
							}
							smart_str_appendl(&route_str, Z_STRVAL_P(replace), Z_STRLEN_P(replace));
							if (use_copy) {
								zval_dtor(&replace_copy);
							}
						}
						looking_placeholder = 0;
						continue;
					}
				}
			} else {
				if (ch == ':') {
					looking_placeholder = 1;
					marker = cursor;
					intermediate = 0;
				}
			}
		}

		if (bracket_count > 0 || parentheses_count > 0 || looking_placeholder) {
			intermediate++;
		} else {
			smart_str_appendc(&route_str, ch);
		}

		cursor++;
	}
	smart_str_0(&route_str);

	if (route_str.len) {
		RETURN_STRINGL(route_str.c, route_str.len, 0);
	} else {
		smart_str_free(&route_str);
		RETURN_EMPTY_STRING();
	}

}

/**
 * Extracts parameters from a string
 * An initialized zval array must be passed as second parameter
 */
void phalcon_extract_named_params(zval *return_value, zval *str, zval *matches){

<<<<<<< HEAD
	unsigned int i, j, k, bracket_count = 0, parentheses_count = 0, ch;
	unsigned int intermediate = 0, length, number_matches = 0, found_pattern;
	int variable_length, regexp_length = 0, not_valid = 0;
	char *cursor, *cursor_var, *marker = NULL;
	char *item, *variable = NULL, *regexp;
=======
	int i, k;
	uint j, bracket_count = 0, parentheses_count = 0, ch;
	uint intermediate = 0, length, number_matches = 0, found_pattern;
	int variable_length, regexp_length = 0, not_valid = 0;
	char *cursor, *cursor_var, *marker = NULL;
	char *item, *variable = NULL, *regexp = NULL;
>>>>>>> 726d814b
	smart_str route_str = {0};

	if (Z_TYPE_P(str) != IS_STRING || Z_STRLEN_P(str) <= 0 || Z_TYPE_P(matches) != IS_ARRAY) {
		ZVAL_FALSE(return_value);
		return;
	}

	cursor = Z_STRVAL_P(str);
	for (i = 0; i < Z_STRLEN_P(str); i++) {

		ch = *cursor;
		if (ch == '\0') {
			break;
		}

		if (parentheses_count == 0) {
			if (ch == '{') {
				if (bracket_count == 0) {
					marker = cursor;
					intermediate = 0;
					not_valid = 0;
				}
				bracket_count++;
			} else {
				if (ch == '}') {
					bracket_count--;
					if (intermediate > 0) {
						if (bracket_count == 0) {

							number_matches++;

							variable = NULL;
							length = cursor - marker - 1;
							item = estrndup(marker + 1, length);
							cursor_var = item;
							marker = item;
							for (j = 0; j < length; j++) {
								ch = *cursor_var;
								if (ch == '\0') {
									break;
								}
								if (j == 0 && !((ch >= 'a' && ch <='z') || (ch >= 'A' && ch <='Z'))){
									not_valid = 1;
									break;
								}
								if ((ch >= 'a' && ch <='z') || (ch >= 'A' && ch <='Z') || (ch >= '0' && ch <='9') || ch == '-' || ch == '_' || ch ==  ':') {
									if (ch == ':') {
										regexp_length = length - j - 1;
										variable_length = cursor_var - marker;
										variable = estrndup(marker, variable_length);
										regexp = estrndup(cursor_var + 1, regexp_length);
										break;
									}
								} else {
									not_valid = 1;
									break;
								}
								cursor_var++;
							}

							if (!not_valid) {
								{
									zval *tmp;
									MAKE_STD_ZVAL(tmp);
									ZVAL_LONG(tmp, number_matches);

									if (variable) {
										if (regexp_length > 0) {
											ASSUME(regexp != NULL);

											/**
											 * Check if we need to add parentheses to the expression
											 */
											found_pattern = 0;
											for (k = 0; k < regexp_length; k++) {
												if (regexp[k] == '\0') {
													break;
												}
												if (!found_pattern) {
													if (regexp[k] == '(') {
														found_pattern = 1;
													}
												} else {
													if (regexp[k] == ')') {
														found_pattern = 2;
														break;
													}
												}
											}

											if (found_pattern != 2) {
												smart_str_appendc(&route_str, '(');
												smart_str_appendl(&route_str, regexp, regexp_length);
												smart_str_appendc(&route_str, ')');
											} else {
												smart_str_appendl(&route_str, regexp, regexp_length);
											}
											zend_hash_update(Z_ARRVAL_P(matches), variable, variable_length + 1, &tmp, sizeof(zval *), NULL);
										}
										efree(regexp);
										efree(variable);
									} else {
										smart_str_appendl(&route_str, "([^/]*)", strlen("([^/]*)"));
										zend_hash_update(Z_ARRVAL_P(matches), item, length + 1, &tmp, sizeof(zval *), NULL);
									}
								}
							} else {
								smart_str_appendc(&route_str, '{');
								smart_str_appendl(&route_str, item, length);
								smart_str_appendc(&route_str, '}');
							}

							efree(item);

							cursor++;
							continue;
						}
					}
				}
			}

		}

		if (bracket_count == 0) {
			if (ch == '(') {
				parentheses_count++;
			} else {
				if (ch == ')') {
					parentheses_count--;
					if (parentheses_count == 0) {
						number_matches++;
					}
				}
			}
		}

		if (bracket_count > 0) {
			intermediate++;
		} else {
			smart_str_appendc(&route_str, ch);
		}

		cursor++;
	}
	smart_str_0(&route_str);

	if (route_str.len) {
		RETURN_STRINGL(route_str.c, route_str.len, 0);
	} else {
		smart_str_free(&route_str);
		RETURN_EMPTY_STRING();
	}

}<|MERGE_RESOLUTION|>--- conflicted
+++ resolved
@@ -107,11 +107,7 @@
 void phalcon_replace_paths(zval *return_value, zval *pattern, zval *paths, zval *replacements TSRMLS_DC){
 
 	char *cursor, *marker = NULL;
-<<<<<<< HEAD
-	unsigned int i, bracket_count = 0, parentheses_count = 0, intermediate = 0;
-=======
 	unsigned int bracket_count = 0, parentheses_count = 0, intermediate = 0;
->>>>>>> 726d814b
 	unsigned char ch;
 	smart_str route_str = {0};
 	ulong position = 1;
@@ -273,20 +269,12 @@
  */
 void phalcon_extract_named_params(zval *return_value, zval *str, zval *matches){
 
-<<<<<<< HEAD
-	unsigned int i, j, k, bracket_count = 0, parentheses_count = 0, ch;
-	unsigned int intermediate = 0, length, number_matches = 0, found_pattern;
-	int variable_length, regexp_length = 0, not_valid = 0;
-	char *cursor, *cursor_var, *marker = NULL;
-	char *item, *variable = NULL, *regexp;
-=======
 	int i, k;
 	uint j, bracket_count = 0, parentheses_count = 0, ch;
 	uint intermediate = 0, length, number_matches = 0, found_pattern;
 	int variable_length, regexp_length = 0, not_valid = 0;
 	char *cursor, *cursor_var, *marker = NULL;
 	char *item, *variable = NULL, *regexp = NULL;
->>>>>>> 726d814b
 	smart_str route_str = {0};
 
 	if (Z_TYPE_P(str) != IS_STRING || Z_STRLEN_P(str) <= 0 || Z_TYPE_P(matches) != IS_ARRAY) {
