
/*
  +------------------------------------------------------------------------+
  | Phalcon Framework                                                      |
  +------------------------------------------------------------------------+
  | Copyright (c) 2011-2013 Phalcon Team (http://www.phalconphp.com)       |
  +------------------------------------------------------------------------+
  | This source file is subject to the New BSD License that is bundled     |
  | with this package in the file docs/LICENSE.txt.                        |
  |                                                                        |
  | If you did not receive a copy of the license and are unable to         |
  | obtain it through the world-wide-web, please send an email             |
  | to license@phalconphp.com so we can send you a copy immediately.       |
  +------------------------------------------------------------------------+
  | Authors: Andres Gutierrez <andres@phalconphp.com>                      |
  |          Eduar Carvajal <eduar@phalconphp.com>                         |
  +------------------------------------------------------------------------+
*/

#include "Zend/zend_exceptions.h"
#include "Zend/zend_interfaces.h"

#include "ext/spl/spl_exceptions.h"
#include "ext/spl/spl_iterators.h"

#include "kernel/memory.h"
#include "kernel/backtrace.h"

/** Main macros */
#define PH_DEBUG 0

#define PH_NOISY 0
#define PH_SILENT 1

#define PH_NOISY_CC PH_NOISY TSRMLS_CC
#define PH_SILENT_CC PH_SILENT TSRMLS_CC

#define PH_SEPARATE 256
#define PH_COPY 1024
#define PH_CTOR 4096

#define SL(str)   ZEND_STRL(str)
#define SS(str)   ZEND_STRS(str)
#define ISL(str)  (phalcon_interned_##str), (sizeof(#str)-1)
#define ISS(str)  (phalcon_interned_##str), (sizeof(#str))


/* Startup functions */
extern void php_phalcon_init_globals(zend_phalcon_globals *phalcon_globals TSRMLS_DC);
extern zend_class_entry *phalcon_register_internal_interface_ex(zend_class_entry *orig_ce, zend_class_entry *parent_ce TSRMLS_DC);

/* Globals functions */
extern int phalcon_init_global(char *global, unsigned int global_length TSRMLS_DC);
extern int phalcon_get_global(zval **arr, const char *global, unsigned int global_length TSRMLS_DC);

extern int phalcon_is_callable(zval *var TSRMLS_DC);
extern int phalcon_function_exists(const zval *function_name TSRMLS_DC);
extern int phalcon_function_exists_ex(const char *func_name, unsigned int func_len TSRMLS_DC);
extern int phalcon_function_quick_exists_ex(const char *func_name, unsigned int func_len, unsigned long key TSRMLS_DC);

/* Count */
extern void phalcon_fast_count(zval *result, zval *array TSRMLS_DC);
extern int phalcon_fast_count_ev(zval *array TSRMLS_DC);

/* Utils functions */
extern int phalcon_is_iterable_ex(zval *arr, HashTable **arr_hash, HashPosition *hash_position, int duplicate, int reverse);
void phalcon_safe_zval_ptr_dtor(zval *pzval);


/* Fetch Parameters */
extern int phalcon_fetch_parameters(int num_args TSRMLS_DC, int required_args, int optional_args, ...);
int phalcon_fetch_parameters_ex(int dummy TSRMLS_DC, int n_req, int n_opt, ...);

/* Compatibility macros for PHP 5.3 */
#ifndef INIT_PZVAL_COPY
 #define INIT_PZVAL_COPY(z, v) ZVAL_COPY_VALUE(z, v);\
  Z_SET_REFCOUNT_P(z, 1);\
  Z_UNSET_ISREF_P(z);
#endif

#ifndef ZVAL_COPY_VALUE
 #define ZVAL_COPY_VALUE(z, v)\
  (z)->value = (v)->value;\
  Z_TYPE_P(z) = Z_TYPE_P(v);
#endif

/** Symbols */
#define PHALCON_READ_SYMBOL(var, auxarr, name) \
	if (EG(active_symbol_table) && zend_hash_find(EG(active_symbol_table), name, sizeof(name), (void **)&auxarr) == SUCCESS) { \
		var = *auxarr; \
	} else { \
		ZVAL_NULL(var); \
	}

/**
 * Return zval checking if it's needed to ctor
 */
#define RETURN_CCTOR(var) { \
		*(return_value) = *(var); \
		if (Z_TYPE_P(var) > IS_BOOL) { \
			phalcon_copy_ctor(return_value, var); \
		} \
		INIT_PZVAL(return_value) \
	} \
	PHALCON_MM_RESTORE(); \
	return;

/**
 * Return zval checking if it's needed to ctor, without restoring the memory stack
 */
#define RETURN_CCTORW(var) { \
		*(return_value) = *(var); \
		if (Z_TYPE_P(var) > IS_BOOL) { \
			phalcon_copy_ctor(return_value, var); \
		} \
		INIT_PZVAL(return_value) \
	} \
	return;

/**
 * Return zval with always ctor
 */
#define RETURN_CTOR(var) { \
		RETVAL_ZVAL(var, 1, 0); \
	} \
	PHALCON_MM_RESTORE(); \
	return;

/**
 * Return zval with always ctor, without restoring the memory stack
 */
#define RETURN_CTORW(var) { \
		RETVAL_ZVAL(var, 1, 0); \
	} \
	return;

/**
 * Return this pointer
 */
#define RETURN_THIS() { \
		RETVAL_ZVAL(this_ptr, 1, 0); \
	} \
	PHALCON_MM_RESTORE(); \
	return;

/**
 * Return zval with always ctor, without restoring the memory stack
 */
#define RETURN_THISW() \
	RETURN_ZVAL(this_ptr, 1, 0);

/**
 * Returns variables without ctor
 */
#define RETURN_NCTOR(var) { \
		*(return_value) = *(var); \
		INIT_PZVAL(return_value) \
	} \
	PHALCON_MM_RESTORE(); \
	return;

/**
 * Returns variables without ctor, without restoring the memory stack
 */
#define RETURN_NCTORW(var) { \
		*(return_value) = *(var); \
		INIT_PZVAL(return_value) \
	} \
	return;

/**
 * Check for ctor on the same return_value
 */
#define RETURN_SCTOR() \
	if (Z_TYPE_P(return_value) > IS_BOOL) { \
		zval_copy_ctor(return_value); \
	} \
	PHALCON_MM_RESTORE(); \
	return;

/**
 * Check for ctor on the same return_value, without restoring the memory stack
 */
#define RETURN_SCTORW() \
	if (Z_TYPE_P(return_value) > IS_BOOL) { \
		zval_copy_ctor(return_value); \
	} \
	return;

/**
 * Returns a zval in an object member
 */
#define RETURN_MEMBER(object, member_name) \
	phalcon_return_property_quick(return_value, return_value_ptr, object, SL(member_name), zend_inline_hash_func(SS(member_name)) TSRMLS_CC); \
	return;

/**
 * Returns a zval in an object member (quick)
 */
#define RETURN_MEMBER_QUICK(object, member_name, key) \
 	phalcon_return_property_quick(return_value, return_value_ptr, object, SL(member_name), key TSRMLS_CC); \
	return;

/** Return without change return_value */
#define RETURN_MM() PHALCON_MM_RESTORE(); return;

/** Return null restoring memory frame */
#define RETURN_MM_NULL() PHALCON_MM_RESTORE(); RETURN_NULL();

/** Return bool restoring memory frame */
#define RETURN_MM_FALSE PHALCON_MM_RESTORE(); RETURN_FALSE;
#define RETURN_MM_TRUE PHALCON_MM_RESTORE(); RETURN_TRUE;

/** Return string restoring memory frame */
#define RETURN_MM_STRING(str, copy) PHALCON_MM_RESTORE(); RETURN_STRING(str, copy);
#define RETURN_MM_EMPTY_STRING() PHALCON_MM_RESTORE(); RETURN_EMPTY_STRING();

/** Return empty array */
#define RETURN_EMPTY_ARRAY() array_init(return_value); return;
#define RETURN_MM_EMPTY_ARRAY() PHALCON_MM_RESTORE(); RETURN_EMPTY_ARRAY();

#ifndef IS_INTERNED
#define IS_INTERNED(key) 0
#define INTERNED_HASH(key) 0
#endif

/** Get the current hash key without copying the hash key */
#define PHALCON_GET_HKEY(var, hash, hash_position) \
	phalcon_get_current_key(&var, hash, &hash_position TSRMLS_CC);

/** Get current hash key copying the hash_value if needed */
#define PHALCON_GET_HMKEY(var, hash, hash_pointer) \
	{\
		int hash_type; \
		char *hash_index; \
		uint hash_index_len; \
		ulong hash_num; \
		 \
		PHALCON_INIT_NVAR(var); \
		hash_type = zend_hash_get_current_key_ex(hash, &hash_index, &hash_index_len, &hash_num, 0, &hash_pointer); \
		if (hash_type == HASH_KEY_IS_STRING) { \
			if (IS_INTERNED(hash_index)) { \
				ZVAL_STRINGL(var, hash_index, hash_index_len - 1, 0); \
			} else { \
				ZVAL_STRINGL(var, hash_index, hash_index_len - 1, 1); \
			} \
		} else { \
			if (hash_type == HASH_KEY_IS_LONG) { \
				ZVAL_LONG(var, hash_num); \
			}\
		}\
	}

/** Foreach */
#define PHALCON_GET_FOREACH_KEY(var, hash, hash_pointer) PHALCON_GET_HMKEY(var, hash, hash_pointer)

/** Check if an array is iterable or not */
#define phalcon_is_iterable(var, array_hash, hash_pointer, duplicate, reverse) \
	if (!phalcon_is_iterable_ex(var, array_hash, hash_pointer, duplicate, reverse)) { \
		zend_error(E_ERROR, "The argument is not iterable()"); \
		PHALCON_MM_RESTORE(); \
		return; \
	}

#define PHALCON_GET_FOREACH_VALUE(var) \
	PHALCON_OBS_NVAR(var); \
	var = *hd; \
	Z_ADDREF_P(var);

#define PHALCON_GET_HVALUE(var) \
	PHALCON_OBS_NVAR(var); \
	var = *hd; \
	Z_ADDREF_P(var);

/** class/interface registering */
#define PHALCON_REGISTER_CLASS(ns, class_name, name, methods, flags) \
	{ \
		zend_class_entry ce; \
		memset(&ce, 0, sizeof(zend_class_entry)); \
		INIT_NS_CLASS_ENTRY(ce, #ns, #class_name, methods); \
		phalcon_ ##name## _ce = zend_register_internal_class(&ce TSRMLS_CC); \
		phalcon_ ##name## _ce->ce_flags |= flags;  \
	}

#define PHALCON_REGISTER_CLASS_EX(ns, class_name, lcname, parent_ce, methods, flags) \
	{ \
		zend_class_entry ce; \
		memset(&ce, 0, sizeof(zend_class_entry)); \
		INIT_NS_CLASS_ENTRY(ce, #ns, #class_name, methods); \
		phalcon_ ##lcname## _ce = zend_register_internal_class_ex(&ce, parent_ce, NULL TSRMLS_CC); \
		if (!phalcon_ ##lcname## _ce) { \
			fprintf(stderr, "Phalcon Error: Class to extend '%s' was not found when registering class '%s'\n", (parent_ce ? parent_ce->name : "(null)"), ZEND_NS_NAME(#ns, #class_name)); \
			return FAILURE; \
		} \
		phalcon_ ##lcname## _ce->ce_flags |= flags;  \
	}

#define PHALCON_REGISTER_INTERFACE(ns, classname, name, methods) \
	{ \
		zend_class_entry ce; \
		memset(&ce, 0, sizeof(zend_class_entry)); \
		INIT_NS_CLASS_ENTRY(ce, #ns, #classname, methods); \
		phalcon_ ##name## _ce = zend_register_internal_interface(&ce TSRMLS_CC); \
	}

#define PHALCON_REGISTER_INTERFACE_EX(ns, classname, lcname, parent_ce, methods) \
	{ \
		zend_class_entry ce; \
		memset(&ce, 0, sizeof(zend_class_entry)); \
		INIT_NS_CLASS_ENTRY(ce, #ns, #classname, methods); \
		phalcon_ ##lcname## _ce = phalcon_register_internal_interface_ex(&ce, parent_ce TSRMLS_CC); \
		if (!phalcon_ ##lcname## _ce) { \
			fprintf(stderr, "Can't register interface %s with parent %s\n", ZEND_NS_NAME(#ns, #classname), (parent_ce ? parent_ce->name : "(null)")); \
			return FAILURE; \
		} \
	}

/** Method declaration for API generation */
#define PHALCON_DOC_METHOD(class_name, method)

/** Low overhead parse/fetch parameters */
#ifndef PHALCON_RELEASE

#define phalcon_fetch_params(memory_grow, required_params, optional_params, ...) \
	if (memory_grow) { \
		zend_phalcon_globals *phalcon_globals_ptr = PHALCON_VGLOBAL; \
		if (unlikely(phalcon_globals_ptr->active_memory == NULL)) { \
			fprintf(stderr, "phalcon_fetch_params is called with memory_grow=1 but there is no active memory frame!\n"); \
			phalcon_print_backtrace(); \
		} \
		if (unlikely(phalcon_globals_ptr->active_memory->func != __func__)) { \
			fprintf(stderr, "phalcon_fetch_params is called with memory_grow=1 but the memory frame was not created!\n"); \
			fprintf(stderr, "The frame was created by %s\n", phalcon_globals_ptr->active_memory->func); \
			fprintf(stderr, "Calling function: %s\n", __func__); \
			phalcon_print_backtrace(); \
		} \
	} \
	if (phalcon_fetch_parameters(ZEND_NUM_ARGS() TSRMLS_CC, required_params, optional_params, __VA_ARGS__) == FAILURE) { \
		if (memory_grow) { \
			RETURN_MM_NULL(); \
		} \
		RETURN_NULL(); \
	} \

#else

#define phalcon_fetch_params(memory_grow, required_params, optional_params, ...) \
	if (phalcon_fetch_parameters(ZEND_NUM_ARGS() TSRMLS_CC, required_params, optional_params, __VA_ARGS__) == FAILURE) { \
		if (memory_grow) { \
			RETURN_MM_NULL(); \
		} \
		RETURN_NULL(); \
	}
#endif

#define phalcon_fetch_params_ex(required_params, optional_params, ...) \
<<<<<<< HEAD
	if (phalcon_fetch_parameters_ex(0 TSRMLS_C, required_params, optional_params, __VA_ARGS__) == FAILURE) { \
=======
	if (phalcon_fetch_parameters_ex(0 TSRMLS_CC, required_params, optional_params, __VA_ARGS__) == FAILURE) { \
>>>>>>> c153b948
		zend_throw_exception_ex(spl_ce_BadMethodCallException, 0 TSRMLS_CC, "Wrong number of parameters"); \
		return; \
	}

#define PHALCON_VERIFY_INTERFACE_EX(instance, interface_ce, exception_ce, restore_stack) \
	if (Z_TYPE_P(instance) != IS_OBJECT || !instanceof_function_ex(Z_OBJCE_P(instance), interface_ce, 1 TSRMLS_CC)) { \
		if (Z_TYPE_P(instance) != IS_OBJECT) { \
			zend_throw_exception_ex(exception_ce, 0 TSRMLS_CC, "Unexpected value type: expected object implementing %s, %s given", interface_ce->name, zend_zval_type_name(instance)); \
		} \
		else { \
			zend_throw_exception_ex(exception_ce, 0 TSRMLS_CC, "Unexpected value type: expected object implementing %s, object of type %s given", interface_ce->name, Z_OBJCE_P(instance)->name); \
		} \
		if (restore_stack) { \
			PHALCON_MM_RESTORE(); \
		} \
		return; \
	}

#define PHALCON_VERIFY_INTERFACE_OR_NULL_EX(pzv, interface_ce, exception_ce, restore_stack) \
	if (Z_TYPE_P(pzv) != IS_NULL && (Z_TYPE_P(pzv) != IS_OBJECT || !instanceof_function_ex(Z_OBJCE_P(pzv), interface_ce, 1 TSRMLS_CC))) { \
		if (Z_TYPE_P(pzv) != IS_OBJECT) { \
			zend_throw_exception_ex(exception_ce, 0 TSRMLS_CC, "Unexpected value type: expected object implementing %s or NULL, %s given", interface_ce->name, zend_zval_type_name(pzv)); \
		} \
		else { \
			zend_throw_exception_ex(exception_ce, 0 TSRMLS_CC, "Unexpected value type: expected object implementing %s or NULL, object of type %s given", interface_ce->name, Z_OBJCE_P(pzv)->name); \
		} \
		if (restore_stack) { \
			PHALCON_MM_RESTORE(); \
		} \
		return; \
	}

#define PHALCON_VERIFY_CLASS_EX(instance, class_ce, exception_ce, restore_stack) \
	if (Z_TYPE_P(instance) != IS_OBJECT || !instanceof_function_ex(Z_OBJCE_P(instance), class_ce, 0 TSRMLS_CC)) { \
		if (Z_TYPE_P(instance) != IS_OBJECT) { \
			zend_throw_exception_ex(exception_ce, 0 TSRMLS_CC, "Unexpected value type: expected object of type %s, %s given", class_ce->name, zend_zval_type_name(instance)); \
		} \
		else { \
			zend_throw_exception_ex(exception_ce, 0 TSRMLS_CC, "Unexpected value type: expected object of type %s, object of type %s given", class_ce->name, Z_OBJCE_P(instance)->name); \
		} \
		if (restore_stack) { \
			PHALCON_MM_RESTORE(); \
		} \
		return; \
	}

#define PHALCON_VERIFY_CLASS_OR_NULL_EX(pzv, class_ce, exception_ce, restore_stack) \
	if (Z_TYPE_P(pzv) != IS_NULL && (Z_TYPE_P(pzv) != IS_OBJECT || !instanceof_function_ex(Z_OBJCE_P(pzv), class_ce, 0 TSRMLS_CC))) { \
		if (Z_TYPE_P(pzv) != IS_OBJECT) { \
			zend_throw_exception_ex(exception_ce, 0 TSRMLS_CC, "Unexpected value type: expected object of type %s, %s given", class_ce->name, zend_zval_type_name(pzv)); \
		} \
		else { \
			zend_throw_exception_ex(exception_ce, 0 TSRMLS_CC, "Unexpected value type: expected object of type %s, object of type %s given", class_ce->name, Z_OBJCE_P(pzv)->name); \
		} \
		if (restore_stack) { \
			PHALCON_MM_RESTORE(); \
		} \
		return; \
	}

#define PHALCON_VERIFY_INTERFACE(instance, interface_ce)      PHALCON_VERIFY_INTERFACE_EX(instance, interface_ce, spl_ce_LogicException, 1)
#define PHALCON_VERIFY_INTERFACE_OR_NULL(pzv, interface_ce)   PHALCON_VERIFY_INTERFACE_OR_NULL_EX(pzv, interface_ce, spl_ce_LogicException, 1)
#define PHALCON_VERIFY_CLASS(instance, class_ce)              PHALCON_VERIFY_CLASS_EX(instance, class_ce, spl_ce_LogicException, 1)
#define PHALCON_VERIFY_CLASS_OR_NULL(pzv, class_ce)           PHALCON_VERIFY_CLASS_OR_NULL_EX(pzv, class_ce, spl_ce_LogicException, 1)

#define phalcon_convert_to_explicit_type_mm_ex(ppzv, str_type) \
	if (Z_TYPE_PP(ppzv) != str_type) { \
		if (!Z_ISREF_PP(ppzv)) { \
			PHALCON_SEPARATE(*ppzv); \
		} \
		convert_to_explicit_type(*ppzv, str_type); \
	}

#define PHALCON_ENSURE_IS_STRING(ppzv)    convert_to_explicit_type_ex(ppzv, IS_STRING)
#define PHALCON_ENSURE_IS_LONG(ppzv)      convert_to_explicit_type_ex(ppzv, IS_LONG)
#define PHALCON_ENSURE_IS_DOUBLE(ppzv)    convert_to_explicit_type_ex(ppzv, IS_DOUBLE)
#define PHALCON_ENSURE_IS_BOOL(ppzv)      convert_to_explicit_type_ex(ppzv, IS_BOOL)
#define PHALCON_ENSURE_IS_ARRAY(ppzv)     convert_to_explicit_type_ex(ppzv, IS_ARRAY)<|MERGE_RESOLUTION|>--- conflicted
+++ resolved
@@ -354,11 +354,7 @@
 #endif
 
 #define phalcon_fetch_params_ex(required_params, optional_params, ...) \
-<<<<<<< HEAD
-	if (phalcon_fetch_parameters_ex(0 TSRMLS_C, required_params, optional_params, __VA_ARGS__) == FAILURE) { \
-=======
 	if (phalcon_fetch_parameters_ex(0 TSRMLS_CC, required_params, optional_params, __VA_ARGS__) == FAILURE) { \
->>>>>>> c153b948
 		zend_throw_exception_ex(spl_ce_BadMethodCallException, 0 TSRMLS_CC, "Wrong number of parameters"); \
 		return; \
 	}
