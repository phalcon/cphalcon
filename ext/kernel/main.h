--- conflicted
+++ resolved
@@ -288,7 +288,6 @@
 } while(0)
 
 #define ZEPHIR_GET_IMKEY(var, it) it->funcs->get_current_key(it, &var);
-<<<<<<< HEAD
 
 /* Declare class constants */
 int zephir_declare_class_constant_null(zend_class_entry *ce, const char *name, size_t name_length);
@@ -300,21 +299,7 @@
 
 #define ZEPHIR_CHECK_POINTER(v)
 
-#define zephir_is_php_version(id) (PHP_VERSION_ID / 10 == id / 10 ?  1 : 0)
-=======
-
-/* Declare class constants */
-int zephir_declare_class_constant_null(zend_class_entry *ce, const char *name, size_t name_length);
-int zephir_declare_class_constant_long(zend_class_entry *ce, const char *name, size_t name_length, zend_long value);
-int zephir_declare_class_constant_bool(zend_class_entry *ce, const char *name, size_t name_length, zend_bool value);
-int zephir_declare_class_constant_double(zend_class_entry *ce, const char *name, size_t name_length, double value);
-int zephir_declare_class_constant_stringl(zend_class_entry *ce, const char *name, size_t name_length, const char *value, size_t value_length);
-int zephir_declare_class_constant_string(zend_class_entry *ce, const char *name, size_t name_length, const char *value);
-
-#define ZEPHIR_CHECK_POINTER(v)
-
 int zephir_is_php_version(unsigned int id);
->>>>>>> b3b083d3
 
 /** Method declaration for API generation */
 #define ZEPHIR_DOC_METHOD(class_name, method)
