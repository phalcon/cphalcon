
/*
  +------------------------------------------------------------------------+
  | Phalcon Framework                                                      |
  +------------------------------------------------------------------------+
  | Copyright (c) 2011-2014 Phalcon Team (http://www.phalconphp.com)       |
  +------------------------------------------------------------------------+
  | This source file is subject to the New BSD License that is bundled     |
  | with this package in the file docs/LICENSE.txt.                        |
  |                                                                        |
  | If you did not receive a copy of the license and are unable to         |
  | obtain it through the world-wide-web, please send an email             |
  | to license@phalconphp.com so we can send you a copy immediately.       |
  +------------------------------------------------------------------------+
  | Authors: Andres Gutierrez <andres@phalconphp.com>                      |
  |          Eduar Carvajal <eduar@phalconphp.com>                         |
  +------------------------------------------------------------------------+
*/

<<<<<<< HEAD
#include "Zend/zend_exceptions.h"
#include "ext/spl/spl_exceptions.h"
=======
#ifndef PHALCON_KERNEL_MAIN_H
#define PHALCON_KERNEL_MAIN_H

#include "php_phalcon.h"

#include <Zend/zend_exceptions.h>
#include <Zend/zend_interfaces.h>

#include <ext/spl/spl_exceptions.h>
#include <ext/spl/spl_iterators.h>

#include "kernel/memory.h"
#include "kernel/backtrace.h"
>>>>>>> 726d814b

/** Main macros */
#define PH_DEBUG 0

#define PH_NOISY 0
#define PH_SILENT 1

#define PH_NOISY_CC PH_NOISY TSRMLS_CC

#define PH_SEPARATE 256
#define PH_COPY 1024
#define PH_CTOR 4096

#define SL(str)   ZEND_STRL(str)
#define SS(str)   ZEND_STRS(str)
#define ISL(str)  (phalcon_interned_##str), (sizeof(#str)-1)
#define ISS(str)  (phalcon_interned_##str), (sizeof(#str))


/* Startup functions */
void php_phalcon_init_globals(zend_phalcon_globals *phalcon_globals TSRMLS_DC);
zend_class_entry *phalcon_register_internal_interface_ex(zend_class_entry *orig_ce, zend_class_entry *parent_ce TSRMLS_DC);

/* Globals functions */
zval* phalcon_get_global(const char *global, unsigned int global_length TSRMLS_DC);

int phalcon_is_callable(zval *var TSRMLS_DC);
int phalcon_function_quick_exists_ex(const char *func_name, unsigned int func_len, unsigned long key TSRMLS_DC);

/**
 * Check if a function exists using explicit char param
 *
 * @param function_name
 * @param function_len strlen(function_name)+1
 */
PHALCON_ATTR_NONNULL static inline int phalcon_function_exists_ex(const char *function_name, unsigned int function_len TSRMLS_DC)
{
#ifdef __GNUC__
	if (__builtin_constant_p(function_name) && __builtin_constant_p(function_len)) {
		return phalcon_function_quick_exists_ex(function_name, function_len, zend_inline_hash_func(function_name, function_len) TSRMLS_CC);
	}
#endif

	return phalcon_function_quick_exists_ex(function_name, function_len, zend_hash_func(function_name, function_len) TSRMLS_CC);
}

/* Count */
long int phalcon_fast_count_int(zval *value TSRMLS_DC);
void phalcon_fast_count(zval *result, zval *array TSRMLS_DC);
int phalcon_fast_count_ev(zval *array TSRMLS_DC);

/* Utils functions */
int phalcon_is_iterable_ex(zval *arr, HashTable **arr_hash, HashPosition *hash_position, int duplicate, int reverse);

<<<<<<< HEAD
/* Fetch Parameters */
extern int phalcon_fetch_parameters(int num_args TSRMLS_DC, int required_args, int optional_args, ...);
int phalcon_fetch_parameters_ex(int dummy TSRMLS_DC, int n_req, int n_opt, ...);

/* Compatibility with PHP 5.3 */
#ifndef ZVAL_COPY_VALUE
 #define ZVAL_COPY_VALUE(z, v)\
  (z)->value = (v)->value;\
  Z_TYPE_P(z) = Z_TYPE_P(v);
=======
/**
 * @brief destroys @c pzval if it is not @c NULL
 * @param pzval
 */
static inline void phalcon_safe_zval_ptr_dtor(zval *pzval)
{
	if (pzval) {
		zval_ptr_dtor(&pzval);
	}
}

static inline int is_phalcon_class(const zend_class_entry *ce)
{
#if PHP_VERSION_ID >= 50400
	return
			ce->type == ZEND_INTERNAL_CLASS
		 && ce->info.internal.module->module_number == phalcon_module_entry.module_number
	;
#else
	return
			ce->type == ZEND_INTERNAL_CLASS
		 && ce->module->module_number == phalcon_module_entry.module_number
	;
>>>>>>> 726d814b
#endif
}

/* Fetch Parameters */
int phalcon_fetch_parameters(int num_args TSRMLS_DC, int required_args, int optional_args, ...);
int phalcon_fetch_parameters_ex(int dummy TSRMLS_DC, int n_req, int n_opt, ...);

/* Compatibility macros for PHP 5.3 */
#ifndef INIT_PZVAL_COPY
 #define INIT_PZVAL_COPY(z, v) ZVAL_COPY_VALUE(z, v);\
  Z_SET_REFCOUNT_P(z, 1);\
  Z_UNSET_ISREF_P(z);
#endif

#ifndef ZVAL_COPY_VALUE
 #define ZVAL_COPY_VALUE(z, v)\
  (z)->value = (v)->value;\
  Z_TYPE_P(z) = Z_TYPE_P(v);
#endif

/**
 * Return zval checking if it's needed to ctor
 */
#define RETURN_CCTOR(var) { \
		*(return_value) = *(var); \
		if (Z_TYPE_P(var) > IS_BOOL) { \
			phalcon_copy_ctor(return_value, var); \
		} \
		INIT_PZVAL(return_value) \
	} \
	PHALCON_MM_RESTORE(); \
	return;

/**
 * Return zval checking if it's needed to ctor, without restoring the memory stack
 */
#define RETURN_CCTORW(var) { \
		*(return_value) = *(var); \
		if (Z_TYPE_P(var) > IS_BOOL) { \
			phalcon_copy_ctor(return_value, var); \
		} \
		INIT_PZVAL(return_value) \
	} \
	return;

/**
 * Return zval with always ctor
 */
#define RETURN_CTOR(var) { \
		RETVAL_ZVAL(var, 1, 0); \
	} \
	PHALCON_MM_RESTORE(); \
	return;

/**
 * Return zval with always ctor, without restoring the memory stack
 */
#define RETURN_CTORW(var) { \
		RETVAL_ZVAL(var, 1, 0); \
	} \
	return;

/**
 * Return this pointer
 */
#define RETURN_THIS() { \
		RETVAL_ZVAL(this_ptr, 1, 0); \
	} \
	PHALCON_MM_RESTORE(); \
	return;

/**
 * Return zval with always ctor, without restoring the memory stack
 */
#define RETURN_THISW() \
	RETURN_ZVAL(this_ptr, 1, 0);

/**
 * Returns variables without ctor
 */
#define RETURN_NCTOR(var) { \
		*(return_value) = *(var); \
		INIT_PZVAL(return_value) \
	} \
	PHALCON_MM_RESTORE(); \
	return;

/**
 * Returns a zval in an object member
 */
#define RETURN_MEMBER(object, member_name) \
	phalcon_return_property_quick(return_value, return_value_ptr, object, SL(member_name), zend_inline_hash_func(SS(member_name)) TSRMLS_CC); \
	return;

/**
 * Returns a zval in an object member (quick)
 */
#define RETURN_MEMBER_QUICK(object, member_name, key) \
 	phalcon_return_property_quick(return_value, return_value_ptr, object, SL(member_name), key TSRMLS_CC); \
	return;

#define RETURN_ON_FAILURE(what) \
	if (FAILURE == what) { \
		return;            \
	}

#define RETURN_MM_ON_FAILURE(what) \
	if (FAILURE == what) {    \
		PHALCON_MM_RESTORE(); \
		return;               \
	}

/** Return without change return_value */
#define RETURN_MM() PHALCON_MM_RESTORE(); return;

/** Return null restoring memory frame */
#define RETURN_MM_NULL() PHALCON_MM_RESTORE(); RETURN_NULL();

/** Return bool restoring memory frame */
#define RETURN_MM_FALSE PHALCON_MM_RESTORE(); RETURN_FALSE;
#define RETURN_MM_TRUE PHALCON_MM_RESTORE(); RETURN_TRUE;

/** Return string restoring memory frame */
#define RETURN_MM_STRING(str, copy) PHALCON_MM_RESTORE(); RETURN_STRING(str, copy);
#define RETURN_MM_EMPTY_STRING() PHALCON_MM_RESTORE(); RETURN_EMPTY_STRING();

/** Return empty array */
#define RETURN_EMPTY_ARRAY() array_init(return_value); return;
#define RETURN_MM_EMPTY_ARRAY() PHALCON_MM_RESTORE(); RETURN_EMPTY_ARRAY();

#ifndef IS_INTERNED
#define IS_INTERNED(key) 0
#define INTERNED_HASH(key) 0
#endif

/** Get the current hash key without copying the hash key */
#define PHALCON_GET_HKEY(var, hash, hash_position) \
	phalcon_get_current_key(&var, hash, &hash_position TSRMLS_CC);

/** Check if an array is iterable or not */
<<<<<<< HEAD
#define phalcon_is_iterable(var, array_hash, hash_pointer, duplicate, reverse) if (!phalcon_is_iterable_ex(var, array_hash, hash_pointer, duplicate, reverse)) { return; }

#define PHALCON_GET_FOREACH_VALUE(var) \
	PHALCON_OBS_NVAR(var); \
	var = *hd; \
	Z_ADDREF_P(var);
=======
#define phalcon_is_iterable(var, array_hash, hash_pointer, duplicate, reverse) \
	if (!phalcon_is_iterable_ex(var, array_hash, hash_pointer, duplicate, reverse)) { \
		zend_error(E_ERROR, "The argument is not iterable()"); \
		PHALCON_MM_RESTORE(); \
		return; \
	}
>>>>>>> 726d814b

#define PHALCON_GET_HVALUE(var) \
	PHALCON_OBS_NVAR(var); \
	var = *hd; \
	Z_ADDREF_P(var);

/** class/interface registering */
#define PHALCON_REGISTER_CLASS(ns, class_name, name, methods, flags) \
	{ \
		zend_class_entry ce; \
		memset(&ce, 0, sizeof(zend_class_entry)); \
		INIT_NS_CLASS_ENTRY(ce, #ns, #class_name, methods); \
		phalcon_ ##name## _ce = zend_register_internal_class(&ce TSRMLS_CC); \
		phalcon_ ##name## _ce->ce_flags |= flags;  \
	}

#define PHALCON_REGISTER_CLASS_EX(ns, class_name, lcname, parent_ce, methods, flags) \
	{ \
		zend_class_entry ce; \
		memset(&ce, 0, sizeof(zend_class_entry)); \
		INIT_NS_CLASS_ENTRY(ce, #ns, #class_name, methods); \
		phalcon_ ##lcname## _ce = zend_register_internal_class_ex(&ce, parent_ce, NULL TSRMLS_CC); \
		if (!phalcon_ ##lcname## _ce) { \
			fprintf(stderr, "Phalcon Error: Class to extend '%s' was not found when registering class '%s'\n", (parent_ce ? parent_ce->name : "(null)"), ZEND_NS_NAME(#ns, #class_name)); \
			return FAILURE; \
		} \
		phalcon_ ##lcname## _ce->ce_flags |= flags;  \
	}

#define PHALCON_REGISTER_INTERFACE(ns, classname, name, methods) \
	{ \
		zend_class_entry ce; \
		memset(&ce, 0, sizeof(zend_class_entry)); \
		INIT_NS_CLASS_ENTRY(ce, #ns, #classname, methods); \
		phalcon_ ##name## _ce = zend_register_internal_interface(&ce TSRMLS_CC); \
	}

#define PHALCON_REGISTER_INTERFACE_EX(ns, classname, lcname, parent_ce, methods) \
	{ \
		zend_class_entry ce; \
		memset(&ce, 0, sizeof(zend_class_entry)); \
		INIT_NS_CLASS_ENTRY(ce, #ns, #classname, methods); \
		phalcon_ ##lcname## _ce = phalcon_register_internal_interface_ex(&ce, parent_ce TSRMLS_CC); \
		if (!phalcon_ ##lcname## _ce) { \
			fprintf(stderr, "Can't register interface %s with parent %s\n", ZEND_NS_NAME(#ns, #classname), (parent_ce ? parent_ce->name : "(null)")); \
			return FAILURE; \
		} \
	}

/** Method declaration for API generation */
#define PHALCON_DOC_METHOD(class_name, method)

/** Low overhead parse/fetch parameters */
#ifndef PHALCON_RELEASE

#define phalcon_fetch_params(memory_grow, required_params, optional_params, ...) \
	if (memory_grow) { \
		zend_phalcon_globals *phalcon_globals_ptr = PHALCON_VGLOBAL; \
		ASSUME(phalcon_globals_ptr != NULL); \
		if (unlikely(phalcon_globals_ptr->active_memory == NULL)) { \
			fprintf(stderr, "phalcon_fetch_params is called with memory_grow=1 but there is no active memory frame!\n"); \
			phalcon_print_backtrace(); \
		} \
		else if (unlikely(phalcon_globals_ptr->active_memory->func != __func__)) { \
			fprintf(stderr, "phalcon_fetch_params is called with memory_grow=1 but the memory frame was not created!\n"); \
			fprintf(stderr, "The frame was created by %s\n", phalcon_globals_ptr->active_memory->func); \
			fprintf(stderr, "Calling function: %s\n", __func__); \
			phalcon_print_backtrace(); \
		} \
	} \
	if (phalcon_fetch_parameters(ZEND_NUM_ARGS() TSRMLS_CC, required_params, optional_params, __VA_ARGS__) == FAILURE) { \
		if (memory_grow) { \
			RETURN_MM_NULL(); \
		} \
		RETURN_NULL(); \
	} \

#else

#define phalcon_fetch_params(memory_grow, required_params, optional_params, ...) \
	if (phalcon_fetch_parameters(ZEND_NUM_ARGS() TSRMLS_CC, required_params, optional_params, __VA_ARGS__) == FAILURE) { \
		if (memory_grow) { \
			RETURN_MM_NULL(); \
		} \
		RETURN_NULL(); \
	}
<<<<<<< HEAD
=======
#endif
>>>>>>> 726d814b

#define phalcon_fetch_params_ex(required_params, optional_params, ...) \
	if (phalcon_fetch_parameters_ex(0 TSRMLS_CC, required_params, optional_params, __VA_ARGS__) == FAILURE) { \
		zend_throw_exception_ex(spl_ce_BadMethodCallException, 0 TSRMLS_CC, "Wrong number of parameters"); \
		return; \
	}

<<<<<<< HEAD
#define PHALCON_VERIFY_INTERFACE(instance, interface_ce) \
	do { \
		if (Z_TYPE_P(instance) != IS_OBJECT || !instanceof_function_ex(Z_OBJCE_P(instance), interface_ce, 1 TSRMLS_CC)) { \
			char *buf; \
			if (Z_TYPE_P(instance) != IS_OBJECT) { \
				spprintf(&buf, 0, "Unexpected value type: expected object implementing %s, %s given", interface_ce->name, zend_zval_type_name(instance)); \
			} \
			else { \
				spprintf(&buf, 0, "Unexpected value type: expected object implementing %s, object of type %s given", interface_ce->name, Z_OBJCE_P(instance)->name); \
			} \
			PHALCON_THROW_EXCEPTION_STR(spl_ce_LogicException, buf); \
			efree(buf); \
			return; \
		} \
	} while (0)

#define PHALCON_VERIFY_CLASS(instance, class_ce) \
	do { \
		if (Z_TYPE_P(instance) != IS_OBJECT || !instanceof_function_ex(Z_OBJCE_P(instance), class_ce, 0 TSRMLS_CC)) { \
			char *buf; \
			if (Z_TYPE_P(instance) != IS_OBJECT) { \
				spprintf(&buf, 0, "Unexpected value type: expected object of type %s, %s given", class_ce->name, zend_zval_type_name(instance)); \
			} \
			else { \
				spprintf(&buf, 0, "Unexpected value type: expected object of type %s, object of type %s given", class_ce->name, Z_OBJCE_P(instance)->name); \
			} \
			PHALCON_THROW_EXCEPTION_STR(spl_ce_LogicException, buf); \
			efree(buf); \
			return; \
		} \
	} while (0)
=======
#define PHALCON_VERIFY_INTERFACE_EX(instance, interface_ce, exception_ce, restore_stack) \
	if (Z_TYPE_P(instance) != IS_OBJECT || !instanceof_function_ex(Z_OBJCE_P(instance), interface_ce, 1 TSRMLS_CC)) { \
		if (Z_TYPE_P(instance) != IS_OBJECT) { \
			zend_throw_exception_ex(exception_ce, 0 TSRMLS_CC, "Unexpected value type: expected object implementing %s, %s given", interface_ce->name, zend_zval_type_name(instance)); \
		} \
		else { \
			zend_throw_exception_ex(exception_ce, 0 TSRMLS_CC, "Unexpected value type: expected object implementing %s, object of type %s given", interface_ce->name, Z_OBJCE_P(instance)->name); \
		} \
		if (restore_stack) { \
			PHALCON_MM_RESTORE(); \
		} \
		return; \
	}

#define PHALCON_VERIFY_INTERFACE_OR_NULL_EX(pzv, interface_ce, exception_ce, restore_stack) \
	if (Z_TYPE_P(pzv) != IS_NULL && (Z_TYPE_P(pzv) != IS_OBJECT || !instanceof_function_ex(Z_OBJCE_P(pzv), interface_ce, 1 TSRMLS_CC))) { \
		if (Z_TYPE_P(pzv) != IS_OBJECT) { \
			zend_throw_exception_ex(exception_ce, 0 TSRMLS_CC, "Unexpected value type: expected object implementing %s or NULL, %s given", interface_ce->name, zend_zval_type_name(pzv)); \
		} \
		else { \
			zend_throw_exception_ex(exception_ce, 0 TSRMLS_CC, "Unexpected value type: expected object implementing %s or NULL, object of type %s given", interface_ce->name, Z_OBJCE_P(pzv)->name); \
		} \
		if (restore_stack) { \
			PHALCON_MM_RESTORE(); \
		} \
		return; \
	}

#define PHALCON_VERIFY_CLASS_EX(instance, class_ce, exception_ce, restore_stack) \
	if (Z_TYPE_P(instance) != IS_OBJECT || !instanceof_function_ex(Z_OBJCE_P(instance), class_ce, 0 TSRMLS_CC)) { \
		if (Z_TYPE_P(instance) != IS_OBJECT) { \
			zend_throw_exception_ex(exception_ce, 0 TSRMLS_CC, "Unexpected value type: expected object of type %s, %s given", class_ce->name, zend_zval_type_name(instance)); \
		} \
		else { \
			zend_throw_exception_ex(exception_ce, 0 TSRMLS_CC, "Unexpected value type: expected object of type %s, object of type %s given", class_ce->name, Z_OBJCE_P(instance)->name); \
		} \
		if (restore_stack) { \
			PHALCON_MM_RESTORE(); \
		} \
		return; \
	}

#define PHALCON_VERIFY_CLASS_OR_NULL_EX(pzv, class_ce, exception_ce, restore_stack) \
	if (Z_TYPE_P(pzv) != IS_NULL && (Z_TYPE_P(pzv) != IS_OBJECT || !instanceof_function_ex(Z_OBJCE_P(pzv), class_ce, 0 TSRMLS_CC))) { \
		if (Z_TYPE_P(pzv) != IS_OBJECT) { \
			zend_throw_exception_ex(exception_ce, 0 TSRMLS_CC, "Unexpected value type: expected object of type %s, %s given", class_ce->name, zend_zval_type_name(pzv)); \
		} \
		else { \
			zend_throw_exception_ex(exception_ce, 0 TSRMLS_CC, "Unexpected value type: expected object of type %s, object of type %s given", class_ce->name, Z_OBJCE_P(pzv)->name); \
		} \
		if (restore_stack) { \
			PHALCON_MM_RESTORE(); \
		} \
		return; \
	}

#define PHALCON_VERIFY_INTERFACE(instance, interface_ce)      PHALCON_VERIFY_INTERFACE_EX(instance, interface_ce, spl_ce_LogicException, 1)
#define PHALCON_VERIFY_INTERFACE_OR_NULL(pzv, interface_ce)   PHALCON_VERIFY_INTERFACE_OR_NULL_EX(pzv, interface_ce, spl_ce_LogicException, 1)
#define PHALCON_VERIFY_CLASS(instance, class_ce)              PHALCON_VERIFY_CLASS_EX(instance, class_ce, spl_ce_LogicException, 1)
#define PHALCON_VERIFY_CLASS_OR_NULL(pzv, class_ce)           PHALCON_VERIFY_CLASS_OR_NULL_EX(pzv, class_ce, spl_ce_LogicException, 1)

#define phalcon_convert_to_explicit_type_mm_ex(ppzv, str_type) \
	if (Z_TYPE_PP(ppzv) != str_type) { \
		if (!Z_ISREF_PP(ppzv)) { \
			PHALCON_SEPARATE(*ppzv); \
		} \
		convert_to_explicit_type(*ppzv, str_type); \
	}
>>>>>>> 726d814b

#define PHALCON_ENSURE_IS_STRING(ppzv)    convert_to_explicit_type_ex(ppzv, IS_STRING)
#define PHALCON_ENSURE_IS_LONG(ppzv)      convert_to_explicit_type_ex(ppzv, IS_LONG)
#define PHALCON_ENSURE_IS_DOUBLE(ppzv)    convert_to_explicit_type_ex(ppzv, IS_DOUBLE)
#define PHALCON_ENSURE_IS_BOOL(ppzv)      convert_to_explicit_type_ex(ppzv, IS_BOOL)
<<<<<<< HEAD
#define PHALCON_ENSURE_IS_ARRAY(ppzv)     convert_to_explicit_type_ex(ppzv, IS_ARRAY)
=======
#define PHALCON_ENSURE_IS_ARRAY(ppzv)     convert_to_explicit_type_ex(ppzv, IS_ARRAY)

#endif /* PHALCON_KERNEL_MAIN_H */
>>>>>>> 726d814b
<|MERGE_RESOLUTION|>--- conflicted
+++ resolved
@@ -17,10 +17,6 @@
   +------------------------------------------------------------------------+
 */
 
-<<<<<<< HEAD
-#include "Zend/zend_exceptions.h"
-#include "ext/spl/spl_exceptions.h"
-=======
 #ifndef PHALCON_KERNEL_MAIN_H
 #define PHALCON_KERNEL_MAIN_H
 
@@ -34,7 +30,6 @@
 
 #include "kernel/memory.h"
 #include "kernel/backtrace.h"
->>>>>>> 726d814b
 
 /** Main macros */
 #define PH_DEBUG 0
@@ -89,17 +84,6 @@
 /* Utils functions */
 int phalcon_is_iterable_ex(zval *arr, HashTable **arr_hash, HashPosition *hash_position, int duplicate, int reverse);
 
-<<<<<<< HEAD
-/* Fetch Parameters */
-extern int phalcon_fetch_parameters(int num_args TSRMLS_DC, int required_args, int optional_args, ...);
-int phalcon_fetch_parameters_ex(int dummy TSRMLS_DC, int n_req, int n_opt, ...);
-
-/* Compatibility with PHP 5.3 */
-#ifndef ZVAL_COPY_VALUE
- #define ZVAL_COPY_VALUE(z, v)\
-  (z)->value = (v)->value;\
-  Z_TYPE_P(z) = Z_TYPE_P(v);
-=======
 /**
  * @brief destroys @c pzval if it is not @c NULL
  * @param pzval
@@ -123,7 +107,6 @@
 			ce->type == ZEND_INTERNAL_CLASS
 		 && ce->module->module_number == phalcon_module_entry.module_number
 	;
->>>>>>> 726d814b
 #endif
 }
 
@@ -264,21 +247,12 @@
 	phalcon_get_current_key(&var, hash, &hash_position TSRMLS_CC);
 
 /** Check if an array is iterable or not */
-<<<<<<< HEAD
-#define phalcon_is_iterable(var, array_hash, hash_pointer, duplicate, reverse) if (!phalcon_is_iterable_ex(var, array_hash, hash_pointer, duplicate, reverse)) { return; }
-
-#define PHALCON_GET_FOREACH_VALUE(var) \
-	PHALCON_OBS_NVAR(var); \
-	var = *hd; \
-	Z_ADDREF_P(var);
-=======
 #define phalcon_is_iterable(var, array_hash, hash_pointer, duplicate, reverse) \
 	if (!phalcon_is_iterable_ex(var, array_hash, hash_pointer, duplicate, reverse)) { \
 		zend_error(E_ERROR, "The argument is not iterable()"); \
 		PHALCON_MM_RESTORE(); \
 		return; \
 	}
->>>>>>> 726d814b
 
 #define PHALCON_GET_HVALUE(var) \
 	PHALCON_OBS_NVAR(var); \
@@ -365,10 +339,7 @@
 		} \
 		RETURN_NULL(); \
 	}
-<<<<<<< HEAD
-=======
-#endif
->>>>>>> 726d814b
+#endif
 
 #define phalcon_fetch_params_ex(required_params, optional_params, ...) \
 	if (phalcon_fetch_parameters_ex(0 TSRMLS_CC, required_params, optional_params, __VA_ARGS__) == FAILURE) { \
@@ -376,39 +347,6 @@
 		return; \
 	}
 
-<<<<<<< HEAD
-#define PHALCON_VERIFY_INTERFACE(instance, interface_ce) \
-	do { \
-		if (Z_TYPE_P(instance) != IS_OBJECT || !instanceof_function_ex(Z_OBJCE_P(instance), interface_ce, 1 TSRMLS_CC)) { \
-			char *buf; \
-			if (Z_TYPE_P(instance) != IS_OBJECT) { \
-				spprintf(&buf, 0, "Unexpected value type: expected object implementing %s, %s given", interface_ce->name, zend_zval_type_name(instance)); \
-			} \
-			else { \
-				spprintf(&buf, 0, "Unexpected value type: expected object implementing %s, object of type %s given", interface_ce->name, Z_OBJCE_P(instance)->name); \
-			} \
-			PHALCON_THROW_EXCEPTION_STR(spl_ce_LogicException, buf); \
-			efree(buf); \
-			return; \
-		} \
-	} while (0)
-
-#define PHALCON_VERIFY_CLASS(instance, class_ce) \
-	do { \
-		if (Z_TYPE_P(instance) != IS_OBJECT || !instanceof_function_ex(Z_OBJCE_P(instance), class_ce, 0 TSRMLS_CC)) { \
-			char *buf; \
-			if (Z_TYPE_P(instance) != IS_OBJECT) { \
-				spprintf(&buf, 0, "Unexpected value type: expected object of type %s, %s given", class_ce->name, zend_zval_type_name(instance)); \
-			} \
-			else { \
-				spprintf(&buf, 0, "Unexpected value type: expected object of type %s, object of type %s given", class_ce->name, Z_OBJCE_P(instance)->name); \
-			} \
-			PHALCON_THROW_EXCEPTION_STR(spl_ce_LogicException, buf); \
-			efree(buf); \
-			return; \
-		} \
-	} while (0)
-=======
 #define PHALCON_VERIFY_INTERFACE_EX(instance, interface_ce, exception_ce, restore_stack) \
 	if (Z_TYPE_P(instance) != IS_OBJECT || !instanceof_function_ex(Z_OBJCE_P(instance), interface_ce, 1 TSRMLS_CC)) { \
 		if (Z_TYPE_P(instance) != IS_OBJECT) { \
@@ -477,16 +415,11 @@
 		} \
 		convert_to_explicit_type(*ppzv, str_type); \
 	}
->>>>>>> 726d814b
 
 #define PHALCON_ENSURE_IS_STRING(ppzv)    convert_to_explicit_type_ex(ppzv, IS_STRING)
 #define PHALCON_ENSURE_IS_LONG(ppzv)      convert_to_explicit_type_ex(ppzv, IS_LONG)
 #define PHALCON_ENSURE_IS_DOUBLE(ppzv)    convert_to_explicit_type_ex(ppzv, IS_DOUBLE)
 #define PHALCON_ENSURE_IS_BOOL(ppzv)      convert_to_explicit_type_ex(ppzv, IS_BOOL)
-<<<<<<< HEAD
 #define PHALCON_ENSURE_IS_ARRAY(ppzv)     convert_to_explicit_type_ex(ppzv, IS_ARRAY)
-=======
-#define PHALCON_ENSURE_IS_ARRAY(ppzv)     convert_to_explicit_type_ex(ppzv, IS_ARRAY)
-
-#endif /* PHALCON_KERNEL_MAIN_H */
->>>>>>> 726d814b
+
+#endif /* PHALCON_KERNEL_MAIN_H */