--- conflicted
+++ resolved
@@ -56,7 +56,6 @@
 	int arg_count = ZEND_CALL_NUM_ARGS(EG(current_execute_data));
 	zval *arg, **p;
 	int i;
-<<<<<<< HEAD
 
 	if (num_args < required_args || (num_args > (required_args + optional_args))) {
 		zephir_throw_exception_string(spl_ce_BadMethodCallException, SL("Wrong number of parameters"));
@@ -74,25 +73,6 @@
 
 	va_start(va, optional_args);
 
-=======
-
-	if (num_args < required_args || (num_args > (required_args + optional_args))) {
-		zephir_throw_exception_string(spl_ce_BadMethodCallException, SL("Wrong number of parameters"));
-		return FAILURE;
-	}
-
-	if (num_args > arg_count) {
-		zephir_throw_exception_string(spl_ce_BadMethodCallException, SL("Could not obtain parameters for parsing"));
-		return FAILURE;
-	}
-
-	if (!num_args) {
-		return SUCCESS;
-	}
-
-	va_start(va, optional_args);
-
->>>>>>> b3b083d3
 	i = 0;
 	while (num_args-- > 0) {
 		arg = ZEND_CALL_ARG(EG(current_execute_data), i + 1);
@@ -274,29 +254,6 @@
 }
 
 /**
-<<<<<<< HEAD
- * Check if a function exists using explicit char param (using precomputed hash key)
- */
-int zephir_function_quick_exists_ex(const char *method_name, unsigned int method_len)
-{
-	if (zend_hash_str_exists(CG(function_table), method_name, method_len)) {
-		return SUCCESS;
-	}
-
-	return FAILURE;
-}
-
-/**
- * Check if a function exists
- */
-int zephir_function_exists(const zval *function_name)
-{
-
-	return zephir_function_quick_exists_ex(
-		Z_STRVAL_P(function_name),
-		Z_STRLEN_P(function_name) + 1
-	);
-=======
  * Check if a function exists using explicit function length
  *
  * TODO: Deprecated. Will be removed in future
@@ -308,17 +265,12 @@
 	}
 
 	return FAILURE;
->>>>>>> b3b083d3
 }
 
 /**
  * Check if a function exists
  *
  * @param function_name
-<<<<<<< HEAD
- * @param function_len strlen(function_name) + 1
- */
-=======
  * @return
  */
 int zephir_function_exists(const zval *function_name)
@@ -337,7 +289,6 @@
  * @param function_name
  * @param function_len strlen(function_name) + 1
  */
->>>>>>> b3b083d3
 int zephir_function_exists_ex(const char *function_name, unsigned int function_len)
 {
 	return zephir_function_quick_exists_ex(function_name, function_len);
@@ -506,8 +457,6 @@
 	return zephir_declare_class_constant_stringl(ce, name, name_length, value, strlen(value));
 }
 
-<<<<<<< HEAD
-=======
 /**
  * Check is PHP Version equals to Runtime PHP Version
  */
@@ -534,7 +483,6 @@
 	return ((php_major + php_minor + php_release) == id ? 1 : 0);
 }
 
->>>>>>> b3b083d3
 void zephir_get_args(zval *return_value)
 {
 	zend_execute_data *ex = EG(current_execute_data);
