
/*
  +------------------------------------------------------------------------+
  | Phalcon Framework                                                      |
  +------------------------------------------------------------------------+
  | Copyright (c) 2011-2014 Phalcon Team (http://www.phalconphp.com)       |
  +------------------------------------------------------------------------+
  | This source file is subject to the New BSD License that is bundled     |
  | with this package in the file docs/LICENSE.txt.                        |
  |                                                                        |
  | If you did not receive a copy of the license and are unable to         |
  | obtain it through the world-wide-web, please send an email             |
  | to license@phalconphp.com so we can send you a copy immediately.       |
  +------------------------------------------------------------------------+
  | Authors: Andres Gutierrez <andres@phalconphp.com>                      |
  |          Eduar Carvajal <eduar@phalconphp.com>                         |
  +------------------------------------------------------------------------+
*/

#include "php_phalcon.h"

#include <ext/spl/spl_exceptions.h>
#include <Zend/zend_exceptions.h>
#include <Zend/zend_interfaces.h>

#include "kernel/main.h"
#include "kernel/memory.h"
#include "kernel/fcall.h"
#include "kernel/exception.h"


/**
 * Initialize globals on each request or each thread started
 */
void php_phalcon_init_globals(zend_phalcon_globals *phalcon_globals TSRMLS_DC) {

	/* Memory options */
	phalcon_globals->active_memory = NULL;

	/* Virtual Symbol Tables */
	phalcon_globals->active_symbol_table = NULL;

	/* Recursive Lock */
	phalcon_globals->recursive_lock = 0;

	/* ORM options*/
	phalcon_globals->orm.events = 1;
	phalcon_globals->orm.virtual_foreign_keys = 1;
	phalcon_globals->orm.column_renaming = 1;
	phalcon_globals->orm.not_null_validations = 1;
	phalcon_globals->orm.exception_on_failed_save = 0;
	phalcon_globals->orm.enable_literals = 1;
	phalcon_globals->orm.cache_level = 3;
	phalcon_globals->orm.unique_cache_id = 0;
	phalcon_globals->orm.parser_cache = NULL;
	phalcon_globals->orm.ast_cache = NULL;

	/* DB options */
	phalcon_globals->db.escape_identifiers = 1;
}

/**
 * Initializes internal interface with extends
 */
zend_class_entry *phalcon_register_internal_interface_ex(zend_class_entry *orig_ce, zend_class_entry *parent_ce TSRMLS_DC) {

	zend_class_entry *ce;

	ce = zend_register_internal_interface(orig_ce TSRMLS_CC);
	if (parent_ce) {
		zend_do_inheritance(ce, parent_ce TSRMLS_CC);
	}

	return ce;
}

/**
 * Gets the global zval into PG macro
 */
zval* phalcon_get_global(const char *global, unsigned int global_length TSRMLS_DC) {

	zend_bool jit_initialization = PG(auto_globals_jit);
	if (jit_initialization) {
#if defined(__GNUC__) && PHP_VERSION_ID >= 50400
		if (__builtin_constant_p(global) && __builtin_constant_p(global_length)) {
			zend_is_auto_global_quick(global, global_length - 1, zend_inline_hash_func(global, global_length) TSRMLS_CC);
		}
		else
#endif
		{
			zend_is_auto_global(global, global_length - 1 TSRMLS_CC);
		}
	}

	if (&EG(symbol_table)) {
		zval **gv;
		if (zend_hash_find(&EG(symbol_table), global, global_length, (void **) &gv) == SUCCESS) {
			if (gv && *gv && Z_TYPE_PP(gv) == IS_ARRAY) {
				return *gv;
			}
		}
	}

	return PHALCON_GLOBAL(z_null);
}

/**
 * Makes fast count on implicit array types
 */
long int phalcon_fast_count_int(zval *value TSRMLS_DC) {

	if (Z_TYPE_P(value) == IS_ARRAY) {
		return zend_hash_num_elements(Z_ARRVAL_P(value));
	}

	if (Z_TYPE_P(value) == IS_OBJECT) {
		if (Z_OBJ_HT_P(value)->count_elements) {
			long int result;
			if (SUCCESS == Z_OBJ_HT(*value)->count_elements(value, &result TSRMLS_CC)) {
				return result;
			}
		}

		if (Z_OBJ_HT_P(value)->get_class_entry && instanceof_function_ex(Z_OBJCE_P(value), spl_ce_Countable, 1 TSRMLS_CC)) {
			zval *retval    = NULL;
			long int result = 0;

			zend_call_method_with_0_params(&value, Z_OBJCE_P(value), NULL, "count", &retval);
			if (retval) {
				convert_to_long_ex(&retval);
				result = Z_LVAL_P(retval);
				zval_ptr_dtor(&retval);
			}

			return result;
		}

		return 0;
	}

	if (Z_TYPE_P(value) == IS_NULL) {
		return 0;
	}

	return 1;
}

/**
 * Makes fast count on implicit array types
 */
void phalcon_fast_count(zval *result, zval *value TSRMLS_DC) {

	if (Z_TYPE_P(value) == IS_ARRAY) {
		ZVAL_LONG(result, zend_hash_num_elements(Z_ARRVAL_P(value)));
		return;
	}

	if (Z_TYPE_P(value) == IS_OBJECT) {

		#ifdef HAVE_SPL
		zval *retval = NULL;
		#endif

		if (Z_OBJ_HT_P(value)->count_elements) {
			ZVAL_LONG(result, 1);
			if (SUCCESS == Z_OBJ_HT(*value)->count_elements(value, &Z_LVAL_P(result) TSRMLS_CC)) {
				return;
			}
		}

		#ifdef HAVE_SPL
		if (Z_OBJ_HT_P(value)->get_class_entry && instanceof_function(Z_OBJCE_P(value), spl_ce_Countable TSRMLS_CC)) {
			zend_call_method_with_0_params(&value, NULL, NULL, "count", &retval);
			if (retval) {
				convert_to_long_ex(&retval);
				ZVAL_LONG(result, Z_LVAL_P(retval));
				zval_ptr_dtor(&retval);
			}
			return;
		}
		#endif

		ZVAL_LONG(result, 0);
		return;
	}

	if (Z_TYPE_P(value) == IS_NULL) {
		ZVAL_LONG(result, 0);
		return;
	}

	ZVAL_LONG(result, 1);
}

/**
 * Makes fast count on implicit array types without creating a return zval value
 */
int phalcon_fast_count_ev(zval *value TSRMLS_DC) {

	long count = 0;

	if (Z_TYPE_P(value) == IS_ARRAY) {
		return (int) zend_hash_num_elements(Z_ARRVAL_P(value)) > 0;
	}

	if (Z_TYPE_P(value) == IS_OBJECT) {

		#ifdef HAVE_SPL
		zval *retval = NULL;
		#endif

		if (Z_OBJ_HT_P(value)->count_elements) {
			Z_OBJ_HT(*value)->count_elements(value, &count TSRMLS_CC);
			return (int) count > 0;
		}

		#ifdef HAVE_SPL
		if (Z_OBJ_HT_P(value)->get_class_entry && instanceof_function(Z_OBJCE_P(value), spl_ce_Countable TSRMLS_CC)) {
			zend_call_method_with_0_params(&value, NULL, NULL, "count", &retval);
			if (retval) {
				convert_to_long_ex(&retval);
				count = Z_LVAL_P(retval);
				zval_ptr_dtor(&retval);
				return (int) count > 0;
			}
			return 0;
		}
		#endif

		return 0;
	}

	if (Z_TYPE_P(value) == IS_NULL) {
		return 0;
	}

	return 1;
}

/**
 * Check if a function exists using explicit char param (using precomputed hash key)
 */
int phalcon_function_quick_exists_ex(const char *method_name, unsigned int method_len, unsigned long key TSRMLS_DC) {

	return (zend_hash_quick_exists(CG(function_table), method_name, method_len, key)) ? SUCCESS : FAILURE;
}

/**
 * Checks if a zval is callable
 */
int phalcon_is_callable(zval *var TSRMLS_DC) {

	char *error = NULL;
	zend_bool retval;

	retval = zend_is_callable_ex(var, NULL, 0, NULL, NULL, NULL, &error TSRMLS_CC);
	if (error) {
		efree(error);
	}

	return (int) retval;
}

/**
 * Initialize an array to start an iteration over it
 */
int phalcon_is_iterable_ex(zval *arr, HashTable **arr_hash, HashPosition *hash_position, int duplicate, int reverse) {

	if (unlikely(Z_TYPE_P(arr) != IS_ARRAY)) {
		return 0;
	}

	if (duplicate) {
		ALLOC_HASHTABLE(*arr_hash);
		zend_hash_init(*arr_hash, 0, NULL, NULL, 0);
		zend_hash_copy(*arr_hash, Z_ARRVAL_P(arr), NULL, NULL, sizeof(zval*));
	} else {
		*arr_hash = Z_ARRVAL_P(arr);
	}

	if (reverse) {
		zend_hash_internal_pointer_end_ex(*arr_hash, hash_position);
	} else {
		zend_hash_internal_pointer_reset_ex(*arr_hash, hash_position);
	}

	return 1;
}

/**
 * Parses method parameters with minimum overhead
 */
int phalcon_fetch_parameters(int num_args TSRMLS_DC, int required_args, int optional_args, ...)
{
	va_list va;
	int arg_count = (int) (zend_uintptr_t) *(zend_vm_stack_top(TSRMLS_C) - 1);
	zval **arg, **p;
	int i;

	if (num_args < required_args || (num_args > (required_args + optional_args))) {
<<<<<<< HEAD
		phalcon_throw_exception_string(spl_ce_BadMethodCallException, SL("Wrong number of parameters"), 0 TSRMLS_CC);
=======
		phalcon_throw_exception_string(spl_ce_BadMethodCallException, "Wrong number of parameters" TSRMLS_CC);
>>>>>>> 726d814b
		return FAILURE;
	}

	if (num_args > arg_count) {
<<<<<<< HEAD
		phalcon_throw_exception_string(spl_ce_BadMethodCallException, SL("Could not obtain parameters for parsing"), 0 TSRMLS_CC);
=======
		phalcon_throw_exception_string(spl_ce_BadMethodCallException, "Could not obtain parameters for parsing" TSRMLS_CC);
>>>>>>> 726d814b
		return FAILURE;
	}

	if (!num_args) {
		return SUCCESS;
	}

	va_start(va, optional_args);

	i = 0;
	while (num_args-- > 0) {

		arg = (zval **) (zend_vm_stack_top(TSRMLS_C) - 1 - (arg_count - i));

		p = va_arg(va, zval **);
		*p = *arg;

		i++;
	}

	va_end(va);

	return SUCCESS;
}

int phalcon_fetch_parameters_ex(int dummy TSRMLS_DC, int n_req, int n_opt, ...)
{
	void **p;
	int arg_count, param_count;
	va_list ptr;

	p           = zend_vm_stack_top(TSRMLS_C) - 1;
	arg_count   = (int)(zend_uintptr_t)*p;
	param_count = n_req + n_opt;

	if (param_count < arg_count || n_req > arg_count) {
		return FAILURE;
	}

	va_start(ptr, n_opt);
	while (arg_count > 0) {
		zval ***param = va_arg(ptr, zval ***);
		*param = (zval**)p - arg_count;
		--arg_count;
	}

	va_end(ptr);
	return SUCCESS;
}<|MERGE_RESOLUTION|>--- conflicted
+++ resolved
@@ -298,20 +298,12 @@
 	int i;
 
 	if (num_args < required_args || (num_args > (required_args + optional_args))) {
-<<<<<<< HEAD
-		phalcon_throw_exception_string(spl_ce_BadMethodCallException, SL("Wrong number of parameters"), 0 TSRMLS_CC);
-=======
 		phalcon_throw_exception_string(spl_ce_BadMethodCallException, "Wrong number of parameters" TSRMLS_CC);
->>>>>>> 726d814b
 		return FAILURE;
 	}
 
 	if (num_args > arg_count) {
-<<<<<<< HEAD
-		phalcon_throw_exception_string(spl_ce_BadMethodCallException, SL("Could not obtain parameters for parsing"), 0 TSRMLS_CC);
-=======
 		phalcon_throw_exception_string(spl_ce_BadMethodCallException, "Could not obtain parameters for parsing" TSRMLS_CC);
->>>>>>> 726d814b
 		return FAILURE;
 	}
 
