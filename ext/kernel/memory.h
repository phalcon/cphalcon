
/*
  +------------------------------------------------------------------------+
  | Phalcon Framework                                                      |
  +------------------------------------------------------------------------+
  | Copyright (c) 2011-2014 Phalcon Team (http://www.phalconphp.com)       |
  +------------------------------------------------------------------------+
  | This source file is subject to the New BSD License that is bundled     |
  | with this package in the file docs/LICENSE.txt.                        |
  |                                                                        |
  | If you did not receive a copy of the license and are unable to         |
  | obtain it through the world-wide-web, please send an email             |
  | to license@phalconphp.com so we can send you a copy immediately.       |
  +------------------------------------------------------------------------+
  | Authors: Andres Gutierrez <andres@phalconphp.com>                      |
  |          Eduar Carvajal <eduar@phalconphp.com>                         |
  +------------------------------------------------------------------------+
*/

<<<<<<< HEAD
=======
#ifndef PHALCON_KERNEL_MEMORY_H
#define PHALCON_KERNEL_MEMORY_H

#include "php_phalcon.h"

#include <Zend/zend.h>
#include "kernel/main.h"

>>>>>>> 726d814b
/* Memory Frames */
#ifndef PHALCON_RELEASE
void phalcon_dump_current_frame(TSRMLS_D);
void ZEND_FASTCALL phalcon_memory_grow_stack(const char *func TSRMLS_DC);
int ZEND_FASTCALL phalcon_memory_restore_stack(const char *func TSRMLS_DC);

#define PHALCON_MM_GROW() phalcon_memory_grow_stack(__func__ TSRMLS_CC)
#define PHALCON_MM_RESTORE() phalcon_memory_restore_stack(__func__ TSRMLS_CC)

#else
void ZEND_FASTCALL phalcon_memory_grow_stack(TSRMLS_D);
int ZEND_FASTCALL phalcon_memory_restore_stack(TSRMLS_D);

#define PHALCON_MM_GROW() phalcon_memory_grow_stack(TSRMLS_C)
#define PHALCON_MM_RESTORE() phalcon_memory_restore_stack(TSRMLS_C)

<<<<<<< HEAD
extern int PHALCON_FASTCALL phalcon_clean_restore_stack(TSRMLS_D);
extern int PHALCON_FASTCALL phalcon_clean_restore_stack_shutdown(TSRMLS_D);
=======
#endif

extern void ZEND_FASTCALL phalcon_memory_observe(zval **var TSRMLS_DC);
extern void ZEND_FASTCALL phalcon_memory_remove(zval **var TSRMLS_DC);
extern void ZEND_FASTCALL phalcon_memory_alloc(zval **var TSRMLS_DC);
extern void ZEND_FASTCALL phalcon_memory_alloc_pnull(zval **var TSRMLS_DC);

extern int ZEND_FASTCALL phalcon_clean_restore_stack(TSRMLS_D);
>>>>>>> 726d814b

/* Virtual symbol tables */
extern void phalcon_create_symbol_table(TSRMLS_D);
/*extern void phalcon_restore_symbol_table(TSRMLS_D);*/
extern void phalcon_clean_symbol_tables(TSRMLS_D);

/** Export symbols to active symbol table */
extern int phalcon_set_symbol(zval *key_name, zval *value TSRMLS_DC);
extern int phalcon_set_symbol_str(char *key_name, unsigned int key_length, zval *value TSRMLS_DC);

extern void ZEND_FASTCALL phalcon_copy_ctor(zval *destiny, zval *origin);

/* Memory macros */
#define PHALCON_ALLOC_GHOST_ZVAL(z) \
	do { \
		MAKE_STD_ZVAL(z); \
		Z_SET_REFCOUNT_P(z, 0); \
	} while (0)

#define PHALCON_INIT_VAR(z) \
	phalcon_memory_alloc(&z TSRMLS_CC)

#define PHALCON_INIT_NVAR(z)\
	if (z) { \
		if (Z_REFCOUNT_P(z) > 1) { \
			Z_DELREF_P(z); \
			ALLOC_ZVAL(z); \
			Z_SET_REFCOUNT_P(z, 1); \
			Z_UNSET_ISREF_P(z); \
		} else {\
			zval_dtor(z); \
<<<<<<< HEAD
			ZVAL_NULL(z); \
=======
>>>>>>> 726d814b
		} \
		ZVAL_NULL(z); \
	} else { \
		phalcon_memory_alloc(&z TSRMLS_CC); \
	}

#define PHALCON_INIT_NVAR_PNULL(z)\
	if (z) { \
		if (Z_REFCOUNT_P(z) > 1) { \
			Z_DELREF_P(z); \
			if (Z_REFCOUNT_P(z) >= 1) { \
				zval_copy_ctor(z); \
			} \
			ALLOC_ZVAL(z); \
			Z_SET_REFCOUNT_P(z, 1); \
			Z_UNSET_ISREF_P(z); \
		} \
		ZVAL_NULL(z); \
	} else { \
		phalcon_memory_alloc_pnull(&z TSRMLS_CC); \
	}

#define PHALCON_CPY_WRT(d, v) \
	if (d) { \
		if (Z_REFCOUNT_P(d) > 0) { \
			zval_ptr_dtor(&d); \
		} \
	} else { \
		phalcon_memory_observe(&d TSRMLS_CC); \
	} \
	Z_ADDREF_P(v); \
	d = v;

#define PHALCON_CPY_WRT_CTOR(d, v) \
	if (d) { \
		if (Z_REFCOUNT_P(d) > 0) { \
			zval_ptr_dtor(&d); \
		} \
	} else { \
		phalcon_memory_observe(&d TSRMLS_CC); \
	} \
	ALLOC_ZVAL(d); \
	*d = *v; \
	zval_copy_ctor(d); \
	Z_SET_REFCOUNT_P(d, 1); \
	Z_UNSET_ISREF_P(d);

/* */
#define PHALCON_OBS_VAR(z) \
	phalcon_memory_observe(&z TSRMLS_CC)

#define PHALCON_OBS_NVAR(z)\
	if (z) { \
		if (Z_REFCOUNT_P(z) > 1) { \
			Z_DELREF_P(z); \
		} else {\
			zval_ptr_dtor(&z); \
			z = NULL; \
		} \
	} else { \
		phalcon_memory_observe(&z TSRMLS_CC); \
	}

<<<<<<< HEAD
#define PHALCON_ALLOC_ZVAL_MM(z) \
	phalcon_memory_observe(&z TSRMLS_CC); \
	PHALCON_ALLOC_ZVAL(z);
=======
#define PHALCON_OBSERVE_OR_NULLIFY_VAR(z)\
	if (z) { \
		zval_ptr_dtor(&z); \
		z = NULL; \
	} else { \
		phalcon_memory_observe(&z TSRMLS_CC); \
	}
>>>>>>> 726d814b

#define PHALCON_SEPARATE_ARRAY(a) \
	{ \
		if (Z_REFCOUNT_P(a) > 1) { \
			zval *new_zv; \
			Z_DELREF_P(a); \
			ALLOC_ZVAL(new_zv); \
			INIT_PZVAL_COPY(new_zv, a); \
			a = new_zv; \
			zval_copy_ctor(new_zv); \
		} \
	}

#define PHALCON_SEPARATE_PARAM(z) \
	do { \
		zval *orig_ptr = z;\
		phalcon_memory_observe(&z TSRMLS_CC);\
		ALLOC_ZVAL(z);\
		*z = *orig_ptr;\
		zval_copy_ctor(z);\
		Z_SET_REFCOUNT_P(z, 1);\
		Z_UNSET_ISREF_P(z);\
	} while (0)
<<<<<<< HEAD

#define PHALCON_SEPARATE_PARAM_NMO(z) { \
		zval *orig_ptr = z; \
		if (Z_REFCOUNT_P(orig_ptr) > 1) { \
			ALLOC_ZVAL(z); \
			*z = *orig_ptr; \
			zval_copy_ctor(z); \
			Z_SET_REFCOUNT_P(z, 1); \
			Z_UNSET_ISREF_P(z); \
		} \
	}
=======

static inline int phalcon_maybe_separate_zval(zval** z)
{
	if (Z_REFCOUNT_PP(z) > 1 && !Z_ISREF_PP(z)) {
		zval *new_zv;

		ALLOC_ZVAL(new_zv);
		INIT_PZVAL_COPY(new_zv, *z);
		*z = new_zv;
		zval_copy_ctor(new_zv);

		return 1;
	}

	return 0;
}

#endif /* PHALCON_KERNEL_MEMORY_H */
>>>>>>> 726d814b
<|MERGE_RESOLUTION|>--- conflicted
+++ resolved
@@ -17,8 +17,6 @@
   +------------------------------------------------------------------------+
 */
 
-<<<<<<< HEAD
-=======
 #ifndef PHALCON_KERNEL_MEMORY_H
 #define PHALCON_KERNEL_MEMORY_H
 
@@ -27,7 +25,6 @@
 #include <Zend/zend.h>
 #include "kernel/main.h"
 
->>>>>>> 726d814b
 /* Memory Frames */
 #ifndef PHALCON_RELEASE
 void phalcon_dump_current_frame(TSRMLS_D);
@@ -44,10 +41,6 @@
 #define PHALCON_MM_GROW() phalcon_memory_grow_stack(TSRMLS_C)
 #define PHALCON_MM_RESTORE() phalcon_memory_restore_stack(TSRMLS_C)
 
-<<<<<<< HEAD
-extern int PHALCON_FASTCALL phalcon_clean_restore_stack(TSRMLS_D);
-extern int PHALCON_FASTCALL phalcon_clean_restore_stack_shutdown(TSRMLS_D);
-=======
 #endif
 
 extern void ZEND_FASTCALL phalcon_memory_observe(zval **var TSRMLS_DC);
@@ -56,7 +49,6 @@
 extern void ZEND_FASTCALL phalcon_memory_alloc_pnull(zval **var TSRMLS_DC);
 
 extern int ZEND_FASTCALL phalcon_clean_restore_stack(TSRMLS_D);
->>>>>>> 726d814b
 
 /* Virtual symbol tables */
 extern void phalcon_create_symbol_table(TSRMLS_D);
@@ -88,10 +80,6 @@
 			Z_UNSET_ISREF_P(z); \
 		} else {\
 			zval_dtor(z); \
-<<<<<<< HEAD
-			ZVAL_NULL(z); \
-=======
->>>>>>> 726d814b
 		} \
 		ZVAL_NULL(z); \
 	} else { \
@@ -155,11 +143,6 @@
 		phalcon_memory_observe(&z TSRMLS_CC); \
 	}
 
-<<<<<<< HEAD
-#define PHALCON_ALLOC_ZVAL_MM(z) \
-	phalcon_memory_observe(&z TSRMLS_CC); \
-	PHALCON_ALLOC_ZVAL(z);
-=======
 #define PHALCON_OBSERVE_OR_NULLIFY_VAR(z)\
 	if (z) { \
 		zval_ptr_dtor(&z); \
@@ -167,7 +150,6 @@
 	} else { \
 		phalcon_memory_observe(&z TSRMLS_CC); \
 	}
->>>>>>> 726d814b
 
 #define PHALCON_SEPARATE_ARRAY(a) \
 	{ \
@@ -191,19 +173,6 @@
 		Z_SET_REFCOUNT_P(z, 1);\
 		Z_UNSET_ISREF_P(z);\
 	} while (0)
-<<<<<<< HEAD
-
-#define PHALCON_SEPARATE_PARAM_NMO(z) { \
-		zval *orig_ptr = z; \
-		if (Z_REFCOUNT_P(orig_ptr) > 1) { \
-			ALLOC_ZVAL(z); \
-			*z = *orig_ptr; \
-			zval_copy_ctor(z); \
-			Z_SET_REFCOUNT_P(z, 1); \
-			Z_UNSET_ISREF_P(z); \
-		} \
-	}
-=======
 
 static inline int phalcon_maybe_separate_zval(zval** z)
 {
@@ -221,5 +190,4 @@
 	return 0;
 }
 
-#endif /* PHALCON_KERNEL_MEMORY_H */
->>>>>>> 726d814b
+#endif /* PHALCON_KERNEL_MEMORY_H */