
/*
  +------------------------------------------------------------------------+
  | Zephir Language                                                        |
  +------------------------------------------------------------------------+
  | Copyright (c) 2011-2017 Zephir Team (http://www.zephir-lang.com)       |
  +------------------------------------------------------------------------+
  | This source file is subject to the New BSD License that is bundled     |
  | with this package in the file docs/LICENSE.txt.                        |
  |                                                                        |
  | If you did not receive a copy of the license and are unable to         |
  | obtain it through the world-wide-web, please send an email             |
  | to license@zephir-lang.com so we can send you a copy immediately.      |
  +------------------------------------------------------------------------+
  | Authors: Andres Gutierrez <andres@zephir-lang.com>                     |
  |          Eduar Carvajal <eduar@zephir-lang.com>                        |
  |          Vladimir Kolesnikov <vladimir@extrememember.com>              |
  +------------------------------------------------------------------------+
*/

#ifdef HAVE_CONFIG_H
#include "config.h"
#endif

#include <php.h>
#include "php_ext.h"
#include <ext/standard/php_array.h>
#include <Zend/zend_hash.h>

#include "kernel/main.h"
#include "kernel/memory.h"
#include "kernel/debug.h"
#include "kernel/array.h"
#include "kernel/operators.h"
#include "kernel/backtrace.h"

void ZEPHIR_FASTCALL zephir_create_array(zval *return_value, uint size, int initialize)
{
	uint i;
	zval null_value;
	HashTable *hashTable;
	ZVAL_NULL(&null_value);

	array_init_size(return_value, size);
	hashTable = Z_ARRVAL_P(return_value);
	if (size > 0) {
		zend_hash_real_init(hashTable, 0);
		if (initialize) {
			for (i = 0; i < size; i++) {
				zend_hash_next_index_insert(hashTable, &null_value);
			}
		}
	}
}

int zephir_array_isset_fetch(zval *fetched, const zval *arr, zval *index, int readonly)
{
	HashTable *h;
	zval *result;

	if (Z_TYPE_P(arr) != IS_ARRAY) {
		ZVAL_NULL(fetched);

		return 0;
	}

	h = Z_ARRVAL_P(arr);
	switch (Z_TYPE_P(index)) {
		case IS_NULL:
			result = zend_hash_str_find(h, SL(""));
			break;

		case IS_DOUBLE:
			result = zend_hash_index_find(h, (ulong)Z_DVAL_P(index));
			break;

		case IS_LONG:
		case IS_RESOURCE:
			result = zend_hash_index_find(h, Z_LVAL_P(index));
			break;

		case IS_TRUE:
		case IS_FALSE:
			result = zend_hash_index_find(h, Z_TYPE_P(index) == IS_TRUE ? 1 : 0);
			break;

		case IS_STRING:
			result = zend_symtable_str_find(h, (Z_STRLEN_P(index) ? Z_STRVAL_P(index) : ""), Z_STRLEN_P(index));
			break;

		default:
			zend_error(E_WARNING, "Illegal offset type %d", Z_TYPE_P(index));
			return 0;
	}

	if (result != NULL) {
		if (!readonly) {
			ZVAL_COPY(fetched, result);
		} else {
			ZVAL_COPY_VALUE(fetched, result);
		}
		return 1;
	}

	ZVAL_NULL(fetched);

	return 0;
}

int zephir_array_isset_string_fetch(zval *fetched, zval *arr, char *index, uint index_length, int readonly)
{
	zval *zv;

	if (EXPECTED(Z_TYPE_P(arr) == IS_ARRAY)) {
		if ((zv = zend_hash_str_find(Z_ARRVAL_P(arr), index, index_length)) != NULL) {
			if (!readonly) {
				ZVAL_COPY(fetched, zv);
			} else {
				ZVAL_COPY_VALUE(fetched, zv);
			}
			return 1;
		}
	}

	ZVAL_NULL(fetched);

	return 0;
}

int zephir_array_isset_long_fetch(zval *fetched, zval *arr, unsigned long index, int readonly)
{
	zval *zv;

	if (EXPECTED(Z_TYPE_P(arr) == IS_ARRAY)) {
		if ((zv = zend_hash_index_find(Z_ARRVAL_P(arr), index)) != NULL) {
			if (!readonly) {
				ZVAL_COPY(fetched, zv);
			} else {
				ZVAL_COPY_VALUE(fetched, zv);
			}
			return 1;
		}
	}

	ZVAL_NULL(fetched);

	return 0;
}

int ZEPHIR_FASTCALL zephir_array_isset(const zval *arr, zval *index)
{
	HashTable *h;

	if (UNEXPECTED(!arr || Z_TYPE_P(arr) != IS_ARRAY)) {
		return 0;
	}

	h = Z_ARRVAL_P(arr);
	switch (Z_TYPE_P(index)) {
		case IS_NULL:
			return zend_hash_str_exists(h, SL(""));

		case IS_DOUBLE:
			return zend_hash_index_exists(h, (ulong)Z_DVAL_P(index));;

		case IS_TRUE:
		case IS_FALSE:
			return zend_hash_index_exists(h, Z_TYPE_P(index) == IS_TRUE ? 1 : 0);

		case IS_LONG:
		case IS_RESOURCE:
			return zend_hash_index_exists(h, Z_LVAL_P(index));

		case IS_STRING:
			return zend_symtable_str_exists(h, Z_STRVAL_P(index), Z_STRLEN_P(index));

		default:
			zend_error(E_WARNING, "Illegal offset type");
			return 0;
	}
}

int ZEPHIR_FASTCALL zephir_array_isset_string(const zval *arr, const char *index, uint index_length)
{
	if (EXPECTED(Z_TYPE_P(arr) == IS_ARRAY)) {
		return zend_hash_str_exists(Z_ARRVAL_P(arr), index, index_length);
	}

	return 0;
}

int ZEPHIR_FASTCALL zephir_array_isset_long(const zval *arr, unsigned long index)
{
	if (EXPECTED(Z_TYPE_P(arr) == IS_ARRAY)) {
		return zend_hash_index_exists(Z_ARRVAL_P(arr), index);
	}

	return 0;
}

int ZEPHIR_FASTCALL zephir_array_unset(zval *arr, zval *index, int flags)
{
	HashTable *ht;

	if (Z_TYPE_P(arr) != IS_ARRAY) {
		return FAILURE;
	}

	if ((flags & PH_SEPARATE) == PH_SEPARATE) {
		SEPARATE_ZVAL_IF_NOT_REF(arr);
	}

	ht = Z_ARRVAL_P(arr);

	switch (Z_TYPE_P(index)) {
		case IS_NULL:
			return (zend_hash_str_del(ht, "", 1) == SUCCESS);

		case IS_DOUBLE:
			return (zend_hash_index_del(ht, (ulong)Z_DVAL_P(index)) == SUCCESS);

		case IS_TRUE:
			return (zend_hash_index_del(ht, 1) == SUCCESS);

		case IS_FALSE:
			return (zend_hash_index_del(ht, 0) == SUCCESS);

		case IS_LONG:
		case IS_RESOURCE:
			return (zend_hash_index_del(ht, Z_LVAL_P(index)) == SUCCESS);

		case IS_STRING:
			return (zend_symtable_del(ht, Z_STR_P(index)) == SUCCESS);

		default:
			zend_error(E_WARNING, "Illegal offset type");
			return 0;
	}
}

int ZEPHIR_FASTCALL zephir_array_unset_string(zval *arr, const char *index, uint index_length, int flags)
{
	if (Z_TYPE_P(arr) != IS_ARRAY) {
		return 0;
	}

	if ((flags & PH_SEPARATE) == PH_SEPARATE) {
		SEPARATE_ZVAL_IF_NOT_REF(arr);
	}

	return zend_hash_str_del(Z_ARRVAL_P(arr), index, index_length);
}

int ZEPHIR_FASTCALL zephir_array_unset_long(zval *arr, unsigned long index, int flags)
{
	if (Z_TYPE_P(arr) != IS_ARRAY) {
		return 0;
	}

	if ((flags & PH_SEPARATE) == PH_SEPARATE) {
		SEPARATE_ZVAL_IF_NOT_REF(arr);
	}

	return zend_hash_index_del(Z_ARRVAL_P(arr), index);
}

int zephir_array_append(zval *arr, zval *value, int flags ZEPHIR_DEBUG_PARAMS)
{
	if (Z_TYPE_P(arr) != IS_ARRAY) {
		zend_error(E_WARNING, "Cannot use a scalar value as an array in %s on line %d", file, line);
		return FAILURE;
	}

	if ((flags & PH_SEPARATE) == PH_SEPARATE) {
		SEPARATE_ZVAL_IF_NOT_REF(arr);
	}

	Z_TRY_ADDREF_P(value);
	return add_next_index_zval(arr, value);
}

int zephir_array_fetch(zval *return_value, zval *arr, zval *index, int flags ZEPHIR_DEBUG_PARAMS)
{
	zval *zv;
	HashTable *ht;
	int result = SUCCESS, found = 0;
	ulong uidx = 0;
	char *sidx = NULL;

	if (Z_TYPE_P(arr) == IS_ARRAY) {
		ht = Z_ARRVAL_P(arr);
		switch (Z_TYPE_P(index)) {
			case IS_NULL:
				found = (zv = zend_hash_str_find(ht, SL(""))) != NULL;
				sidx   = "";
				break;

			case IS_DOUBLE:
				uidx   = (ulong)Z_DVAL_P(index);
				found  = (zv = zend_hash_index_find(ht, uidx)) != NULL;
				break;

			case IS_LONG:
			case IS_RESOURCE:
				uidx   = Z_LVAL_P(index);
				found  = (zv = zend_hash_index_find(ht, uidx)) != NULL;
				break;

			case IS_FALSE:
				uidx = 0;
				found  = (zv = zend_hash_index_find(ht, uidx)) != NULL;
				break;

			case IS_TRUE:
				uidx = 1;
				found  = (zv = zend_hash_index_find(ht, uidx)) != NULL;
				break;

			case IS_STRING:
				sidx   = Z_STRLEN_P(index) ? Z_STRVAL_P(index) : "";
				found  = (zv = zend_symtable_str_find(ht, Z_STRVAL_P(index), Z_STRLEN_P(index))) != NULL;
				break;

			default:
				if ((flags & PH_NOISY) == PH_NOISY) {
					zend_error(E_WARNING, "Illegal offset type in %s on line %d", file, line);
				}
				result = FAILURE;
				break;
		}

		if (result != FAILURE && found == 1) {
			if ((flags & PH_READONLY) == PH_READONLY) {
				ZVAL_COPY_VALUE(return_value, zv);
			} else {
				ZVAL_COPY(return_value, zv);
			}
			return SUCCESS;
		}

		if ((flags & PH_NOISY) == PH_NOISY) {
			if (sidx == NULL) {
				zend_error(E_NOTICE, "Undefined index: %ld in %s on line %d", uidx, file, line);
			} else {
				zend_error(E_NOTICE, "Undefined index: %s in %s on line %d", sidx, file, line);
			}
		}
	}

	ZVAL_NULL(return_value);
	return FAILURE;
}

int zephir_array_fetch_string(zval *return_value, zval *arr, const char *index, uint index_length, int flags ZEPHIR_DEBUG_PARAMS)
{
	zval *zv;

	if (EXPECTED(Z_TYPE_P(arr) == IS_ARRAY)) {
		if ((zv = zend_hash_str_find(Z_ARRVAL_P(arr), index, index_length)) != NULL) {

			if ((flags & PH_READONLY) == PH_READONLY) {
				ZVAL_COPY_VALUE(return_value, zv);
			} else {
				ZVAL_COPY(return_value, zv);
			}
			return SUCCESS;
		}
		if ((flags & PH_NOISY) == PH_NOISY) {
			zend_error(E_NOTICE, "Undefined index: %s", index);
		}
	} else {
		if ((flags & PH_NOISY) == PH_NOISY) {
			zend_error(E_NOTICE, "Cannot use a scalar value as an array in %s on line %d", file, line);
		}
	}

	if (return_value == NULL) {
		zend_error(E_ERROR, "No return value passed to zephir_array_fetch_string");
		return FAILURE;
	}

	ZVAL_NULL(return_value);
	return FAILURE;
}

int zephir_array_fetch_long(zval *return_value, zval *arr, unsigned long index, int flags ZEPHIR_DEBUG_PARAMS)
{
	zval *zv;

	if (EXPECTED(Z_TYPE_P(arr) == IS_ARRAY)) {
		if ((zv = zend_hash_index_find(Z_ARRVAL_P(arr), index)) != NULL) {

			if ((flags & PH_READONLY) == PH_READONLY) {
				ZVAL_COPY_VALUE(return_value, zv);
			} else {
				ZVAL_COPY(return_value, zv);
			}
			return SUCCESS;
		}
		if ((flags & PH_NOISY) == PH_NOISY) {
			zend_error(E_NOTICE, "Undefined index: %s", index);
		}
	} else {
		if ((flags & PH_NOISY) == PH_NOISY) {
			zend_error(E_NOTICE, "Cannot use a scalar value as an array in %s on line %d", file, line);
		}
	}

	if (return_value == NULL) {
		zend_error(E_ERROR, "No return value passed to zephir_array_fetch_string");
		return FAILURE;
	}

	ZVAL_NULL(return_value);
	return FAILURE;
}

/**
 * Appends every element of an array at the end of the left array
 */
void zephir_merge_append(zval *left, zval *values)
{

	zval           *tmp;

	if (Z_TYPE_P(left) != IS_ARRAY) {
		zend_error(E_NOTICE, "First parameter of zephir_merge_append must be an array");
		return;
	}

	if (Z_TYPE_P(values) == IS_ARRAY) {

		ZEND_HASH_FOREACH_VAL(Z_ARRVAL_P(values), tmp) {

			Z_TRY_ADDREF_P(tmp);
			add_next_index_zval(left, tmp);

		} ZEND_HASH_FOREACH_END();

	} else {
		Z_TRY_ADDREF_P(values);
		add_next_index_zval(left, values);
	}
}

int zephir_array_update_zval(zval *arr, zval *index, zval *value, int flags)
{
	HashTable *ht;
	zval *ret = NULL;

	if (Z_TYPE_P(arr) != IS_ARRAY) {
		zend_error(E_WARNING, "Cannot use a scalar value as an array (2)");
		return FAILURE;
	}

	if ((flags & PH_CTOR) == PH_CTOR) {
		zval new_zv;
		//Z_TRY_DELREF_P(value); //?
		ZVAL_DUP(&new_zv, value);
		value = &new_zv;
	}

	if ((flags & PH_SEPARATE) == PH_SEPARATE) {
		SEPARATE_ZVAL_IF_NOT_REF(arr);
	}

	if ((flags & PH_COPY) == PH_COPY) {
		Z_TRY_ADDREF_P(value);
	}

	ht = Z_ARRVAL_P(arr);

	switch (Z_TYPE_P(index)) {
		case IS_NULL:
			ret = zend_symtable_str_update(ht, "", 1, value);
			break;

		case IS_DOUBLE:
			ret = zend_hash_index_update(ht, (ulong)Z_DVAL_P(index), value);
			break;

		case IS_LONG:
		case IS_RESOURCE:
			ret = zend_hash_index_update(ht, Z_LVAL_P(index), value);
			break;

		case IS_TRUE:
		case IS_FALSE:
			ret = zend_hash_index_update(ht, Z_TYPE_P(index) == IS_TRUE ? 1 : 0, value);
			break;

		case IS_STRING:
			ret = zend_symtable_str_update(ht, Z_STRVAL_P(index), Z_STRLEN_P(index), value);
			break;

		default:
			zend_error(E_WARNING, "Illegal offset type");
			return FAILURE;
	}

	return ret != NULL ? FAILURE : SUCCESS;
}

int zephir_array_update_string(zval *arr, const char *index, uint index_length, zval *value, int flags)
{
	zval *zv;

	if (Z_TYPE_P(arr) != IS_ARRAY) {
		zend_error(E_WARNING, "Cannot use a scalar value as an array (3)");
		return FAILURE;
	}

	if ((flags & PH_CTOR) == PH_CTOR) {
		zval new_zv;
		//Z_TRY_DELREF_P(value); //?
		ZVAL_DUP(&new_zv, value);
		value = &new_zv;
	}

	if ((flags & PH_SEPARATE) == PH_SEPARATE) {
		SEPARATE_ZVAL_IF_NOT_REF(arr);
	}

	if ((flags & PH_COPY) == PH_COPY) {
		Z_TRY_ADDREF_P(value);
	}

	zv = zend_hash_str_update(Z_ARRVAL_P(arr), index, index_length, value);
	return zv != NULL ? SUCCESS : FAILURE;
}

int zephir_array_update_long(zval *arr, unsigned long index, zval *value, int flags ZEPHIR_DEBUG_PARAMS)
{
	zval *zv;

	if (Z_TYPE_P(arr) != IS_ARRAY) {
		zend_error(E_WARNING, "Cannot use a scalar value as an array in %s on line %d", file, line);
		return FAILURE;
	}

	if ((flags & PH_CTOR) == PH_CTOR) {
		zval new_zv;
		//Z_TRY_DELREF_P(value); //?
		ZVAL_DUP(&new_zv, value);
		value = &new_zv;
	}

	if ((flags & PH_SEPARATE) == PH_SEPARATE) {
		SEPARATE_ZVAL_IF_NOT_REF(arr);
	}

	if ((flags & PH_COPY) == PH_COPY) {
		Z_TRY_ADDREF_P(value);
	}

	zv = zend_hash_index_update(Z_ARRVAL_P(arr), index, value);
	return zv != NULL ? SUCCESS : FAILURE;
}

void zephir_array_keys(zval *return_value, zval *input)
{
	zval *entry, new_val;
	zend_ulong num_idx;
	zend_string *str_idx;

	if (EXPECTED(Z_TYPE_P(input) == IS_ARRAY)) {
		array_init_size(return_value, zend_hash_num_elements(Z_ARRVAL_P(input)));
		zend_hash_real_init(Z_ARRVAL_P(return_value), 1);
		ZEND_HASH_FILL_PACKED(Z_ARRVAL_P(return_value)) {
			/* Go through input array and add keys to the return array */
			ZEND_HASH_FOREACH_KEY_VAL_IND(Z_ARRVAL_P(input), num_idx, str_idx, entry) {
				if (str_idx) {
					ZVAL_STR_COPY(&new_val, str_idx);
				} else {
					ZVAL_LONG(&new_val, num_idx);
				}
				ZEND_HASH_FILL_ADD(&new_val);
			} ZEND_HASH_FOREACH_END();
		} ZEND_HASH_FILL_END();
	}

	entry = NULL;
	str_idx = NULL;
	num_idx = 0;
	ZVAL_UNDEF(&new_val);
}

int zephir_array_key_exists(zval *arr, zval *key)
{
	HashTable *h = Z_ARRVAL_P(arr);
	if (h) {
		switch (Z_TYPE_P(key)) {
			case IS_STRING:
				return zend_symtable_exists(h, Z_STR_P(key));

			case IS_LONG:
				return zend_hash_index_exists(h, Z_LVAL_P(key));

			case IS_NULL:
				return zend_hash_str_exists(h, "", 1);

			default:
				zend_error(E_WARNING, "The key should be either a string or an integer");
				return 0;
		}
	}

	return 0;
}

/**
 * Implementation of Multiple array-offset update
 */
void zephir_array_update_multi_ex(zval *arr, zval *value, const char *types, int types_length, int types_count, va_list ap)
{
	long old_l[ZEPHIR_MAX_ARRAY_LEVELS], old_ll[ZEPHIR_MAX_ARRAY_LEVELS];
	char *s, *old_s[ZEPHIR_MAX_ARRAY_LEVELS], old_type[ZEPHIR_MAX_ARRAY_LEVELS];
	zval *item, *old_item[ZEPHIR_MAX_ARRAY_LEVELS];
	zval pzv;
	zend_array *p, *old_p[ZEPHIR_MAX_ARRAY_LEVELS];
	zval tmp;
	int i, j, l, ll, re_update, must_continue, wrap_tmp;

	assert(types_length < ZEPHIR_MAX_ARRAY_LEVELS);
	ZVAL_UNDEF(&tmp);
	ZVAL_UNDEF(&pzv);

	if (Z_TYPE_P(arr) != IS_ARRAY) {
		zend_error(E_ERROR, "Cannot use a scalar value as an array (multi)");
		return;
	}
	p = Z_ARRVAL_P(arr);

	for (i = 0; i < types_length; ++i) {
		zval fetched;
		ZVAL_UNDEF(&fetched);

		re_update = 0;
		must_continue = 0;
		wrap_tmp = 0;

		old_p[i] = p;
		ZVAL_ARR(&pzv, p);
		switch (types[i]) {

			case 's':
				s = va_arg(ap, char*);
				l = va_arg(ap, int);
				old_s[i] = s;
				old_l[i] = l;
				if (zephir_array_isset_string_fetch(&fetched, &pzv, s, l, 1)) {
					if (Z_TYPE(fetched) == IS_ARRAY) {
						if (i == (types_length - 1)) {
							re_update = !Z_REFCOUNTED(pzv) || (Z_REFCOUNT(pzv) > 1 && !Z_ISREF(pzv));
							zephir_array_update_string(&pzv, s, l, value, PH_COPY | PH_SEPARATE);
							p = Z_ARRVAL(pzv);
						} else {
							p = Z_ARRVAL(fetched);
<<<<<<< HEAD
							Z_ADDREF(fetched);
=======
							Z_TRY_ADDREF(fetched);
>>>>>>> b3b083d3
						}
						must_continue = 1;
					}
				}

				if (!must_continue) {
					ZVAL_ARR(&pzv, p);
					re_update = !Z_REFCOUNTED(pzv) || (Z_REFCOUNT(pzv) > 1 && !Z_ISREF(pzv));
					if (i == (types_length - 1)) {
						zephir_array_update_string(&pzv, s, l, value, PH_COPY | PH_SEPARATE);
						p = Z_ARRVAL(pzv);
					} else {
						array_init(&tmp);
						zephir_array_update_string(&pzv, s, l, &tmp, PH_SEPARATE);
						p = Z_ARRVAL(pzv);
						if (re_update) {
							wrap_tmp = 1;
						} else {
							p = Z_ARRVAL(tmp);
						}
					}
				}
				break;

			case 'l':
				ll = va_arg(ap, long);
				old_ll[i] = ll;
				if (zephir_array_isset_long_fetch(&fetched, &pzv, ll, 1)) {
					if (Z_TYPE(fetched) == IS_ARRAY) {
						if (i == (types_length - 1)) {
							re_update = !Z_REFCOUNTED(pzv) || (Z_REFCOUNT(pzv) > 1 && !Z_ISREF(pzv));
							zephir_array_update_long(&pzv, ll, value, PH_COPY | PH_SEPARATE ZEPHIR_DEBUG_PARAMS_DUMMY);
							p = Z_ARRVAL(pzv);
						} else {
							p = Z_ARRVAL(fetched);
<<<<<<< HEAD
							Z_ADDREF(fetched);
=======
							Z_TRY_ADDREF(fetched);
>>>>>>> b3b083d3
						}
						must_continue = 1;
					}
				}

				if (!must_continue) {
					ZVAL_ARR(&pzv, p);
					re_update = !Z_REFCOUNTED(pzv) || (Z_REFCOUNT(pzv) > 1 && !Z_ISREF(pzv));
					if (i == (types_length - 1)) {
						zephir_array_update_long(&pzv, ll, value, PH_COPY | PH_SEPARATE ZEPHIR_DEBUG_PARAMS_DUMMY);
						p = Z_ARRVAL(pzv);
					} else {
						array_init(&tmp);
						zephir_array_update_long(&pzv, ll, &tmp, PH_SEPARATE ZEPHIR_DEBUG_PARAMS_DUMMY);
						p = Z_ARRVAL(pzv);
						if (re_update) {
							wrap_tmp = 1;
						} else {
							p = Z_ARRVAL(tmp);
						}
					}
				}
				break;

			case 'z':
				item = va_arg(ap, zval*);
				old_item[i] = item;
				if (zephir_array_isset_fetch(&fetched, &pzv, item, 1)) {
					if (Z_TYPE(fetched) == IS_ARRAY) {
						if (i == (types_length - 1)) {
							re_update = !Z_REFCOUNTED(pzv) || (Z_REFCOUNT(pzv) > 1 && !Z_ISREF(pzv));
							zephir_array_update_zval(&pzv, item, value, PH_COPY | PH_SEPARATE);
							p = Z_ARRVAL(pzv);
						} else {
							p = Z_ARRVAL(fetched);
<<<<<<< HEAD
							Z_ADDREF(fetched);
=======
							Z_TRY_ADDREF(fetched);
>>>>>>> b3b083d3
						}
						must_continue = 1;
					}
				}

				if (!must_continue) {
					ZVAL_ARR(&pzv, p);
					re_update = !Z_REFCOUNTED(pzv) || (Z_REFCOUNT(pzv) > 1 && !Z_ISREF(pzv));
					if (i == (types_length - 1)) {
						zephir_array_update_zval(&pzv, item, value, PH_COPY | PH_SEPARATE);
						p = Z_ARRVAL(pzv);
					} else {
						array_init(&tmp);
						zephir_array_update_zval(&pzv, item, &tmp, PH_SEPARATE);
						p = Z_ARRVAL(pzv);
						if (re_update) {
							wrap_tmp = 1;
						} else {
							p = Z_ARRVAL(tmp);
						}
					}
				}
				break;

			case 'a':
				re_update = !Z_REFCOUNTED(pzv) || (Z_REFCOUNT(pzv) > 1 && !Z_ISREF(pzv));
				zephir_array_append(&pzv, value, PH_SEPARATE ZEPHIR_DEBUG_PARAMS_DUMMY);
				p = Z_ARRVAL(pzv);
				break;
		}

		if (re_update) {
			for (j = i - 1; j >= 0; j--) {
				zval old_pzv;

				if (!re_update) {
					break;
				}

				ZVAL_ARR(&pzv, old_p[j]);
				re_update = !Z_REFCOUNTED(pzv) || (Z_REFCOUNT(pzv) > 1 && !Z_ISREF(pzv));

				if (j == i - 1) {
					ZVAL_ARR(&old_pzv, p);
				} else {
					ZVAL_ARR(&old_pzv, old_p[j + 1]);
				}

				switch (old_type[j])
				{
					case 's':
						zephir_array_update_string(&pzv, old_s[j], old_l[j], &old_pzv, PH_SEPARATE);
						break;
					case 'l':
						zephir_array_update_long(&pzv, old_ll[j], &old_pzv, PH_SEPARATE ZEPHIR_DEBUG_PARAMS_DUMMY);
						break;
					case 'z':
						zephir_array_update_zval(&pzv, old_item[j], &old_pzv, PH_SEPARATE);
						break;
				}
				old_p[j] = Z_ARRVAL(pzv);
				if (wrap_tmp) {
					p = Z_ARRVAL(tmp);
					wrap_tmp = 0;
				}
			}
		}

		if (i != (types_length - 1)) {
			old_type[i] = types[i];
		}
	}
}

int zephir_array_update_multi(zval *arr, zval *value, const char *types, int types_length, int types_count, ...)
{
	va_list ap;
	va_start(ap, types_count);
	SEPARATE_ZVAL_IF_NOT_REF(arr);

	zephir_array_update_multi_ex(arr, value, types, types_length, types_count, ap);
	va_end(ap);

	return 0;
}

/**
 * Fast in_array function
 */
int zephir_fast_in_array(zval *value, zval *haystack)
{
	zval *entry;
	zend_ulong num_idx;
	zend_string *str_idx;

	if (Z_TYPE_P(haystack) != IS_ARRAY) {
		return 0;
	}

	if (Z_TYPE_P(value) == IS_STRING) {
		ZEND_HASH_FOREACH_KEY_VAL(Z_ARRVAL_P(haystack), num_idx, str_idx, entry) {
			if (fast_equal_check_string(value, entry)) {
				return 1;
			}
		} ZEND_HASH_FOREACH_END();
	} else {
		ZEND_HASH_FOREACH_KEY_VAL(Z_ARRVAL_P(haystack), num_idx, str_idx, entry) {
			if (fast_equal_check_function(value, entry)) {
				return 1;
			}
		} ZEND_HASH_FOREACH_END();
	}

	return 0;
}

/**
 * Fast array merge
 */
void zephir_fast_array_merge(zval *return_value, zval *array1, zval *array2)
{
	int init_size, num;

	if (Z_TYPE_P(array1) != IS_ARRAY) {
		zend_error(E_WARNING, "First argument is not an array");
		RETURN_NULL();
	}

	if (Z_TYPE_P(array2) != IS_ARRAY) {
		zend_error(E_WARNING, "Second argument is not an array");
		RETURN_NULL();
	}

	init_size = zend_hash_num_elements(Z_ARRVAL_P(array1));
	num = zend_hash_num_elements(Z_ARRVAL_P(array2));
	if (num > init_size) {
		init_size = num;
	}

	array_init_size(return_value, init_size);

	php_array_merge(Z_ARRVAL_P(return_value), Z_ARRVAL_P(array1));

	php_array_merge(Z_ARRVAL_P(return_value), Z_ARRVAL_P(array2));
}<|MERGE_RESOLUTION|>--- conflicted
+++ resolved
@@ -656,11 +656,7 @@
 							p = Z_ARRVAL(pzv);
 						} else {
 							p = Z_ARRVAL(fetched);
-<<<<<<< HEAD
-							Z_ADDREF(fetched);
-=======
 							Z_TRY_ADDREF(fetched);
->>>>>>> b3b083d3
 						}
 						must_continue = 1;
 					}
@@ -696,11 +692,7 @@
 							p = Z_ARRVAL(pzv);
 						} else {
 							p = Z_ARRVAL(fetched);
-<<<<<<< HEAD
-							Z_ADDREF(fetched);
-=======
 							Z_TRY_ADDREF(fetched);
->>>>>>> b3b083d3
 						}
 						must_continue = 1;
 					}
@@ -736,11 +728,7 @@
 							p = Z_ARRVAL(pzv);
 						} else {
 							p = Z_ARRVAL(fetched);
-<<<<<<< HEAD
-							Z_ADDREF(fetched);
-=======
 							Z_TRY_ADDREF(fetched);
->>>>>>> b3b083d3
 						}
 						must_continue = 1;
 					}
