
/*
  +------------------------------------------------------------------------+
  | Phalcon Framework                                                      |
  +------------------------------------------------------------------------+
  | Copyright (c) 2011-2014 Phalcon Team (http://www.phalconphp.com)       |
  +------------------------------------------------------------------------+
  | This source file is subject to the New BSD License that is bundled     |
  | with this package in the file docs/LICENSE.txt.                        |
  |                                                                        |
  | If you did not receive a copy of the license and are unable to         |
  | obtain it through the world-wide-web, please send an email             |
  | to license@phalconphp.com so we can send you a copy immediately.       |
  +------------------------------------------------------------------------+
  | Authors: Andres Gutierrez <andres@phalconphp.com>                      |
  |          Eduar Carvajal <eduar@phalconphp.com>                         |
  +------------------------------------------------------------------------+
*/

#include "kernel/array.h"

#include <ext/standard/php_array.h>

#include "kernel/main.h"
#include "kernel/operators.h"
#include "kernel/hash.h"

int phalcon_array_isset_fetch(zval **fetched, const zval *arr, const zval *index) {

	HashTable *h;
	zval **val;
	int result;

	if (Z_TYPE_P(arr) != IS_ARRAY) {
		return 0;
	}

	h = Z_ARRVAL_P(arr);
	switch (Z_TYPE_P(index)) {
		case IS_NULL:
			result = phalcon_hash_find(h, ZEND_STRS(""), (void**)&val);
			break;

		case IS_DOUBLE:
			result = zend_hash_index_find(h, (ulong)Z_DVAL_P(index), (void**)&val);
			break;

		case IS_LONG:
		case IS_BOOL:
		case IS_RESOURCE:
			result = zend_hash_index_find(h, Z_LVAL_P(index), (void**)&val);
			break;

		case IS_STRING:
			result = zend_symtable_find(h, (Z_STRLEN_P(index) ? Z_STRVAL_P(index) : ""), Z_STRLEN_P(index)+1, (void**)&val);
			break;

		default:
			zend_error(E_WARNING, "Illegal offset type");
			return 0;
	}

	if (result == SUCCESS) {
		*fetched = *val;
		return 1;
	}

	return 0;
}

int phalcon_array_isset_quick_string_fetch(zval **fetched, const zval *arr, const char *index, uint index_length, ulong key) {

	zval **zv;

	if (likely(Z_TYPE_P(arr) == IS_ARRAY)) {
		if (phalcon_hash_quick_find(Z_ARRVAL_P(arr), index, index_length, key, (void**) &zv) == SUCCESS) {
			*fetched = *zv;
			return 1;
		}
	}

	return 0;
}

int phalcon_array_isset_long_fetch(zval **fetched, const zval *arr, ulong index) {

	zval **zv;

	if (likely(Z_TYPE_P(arr) == IS_ARRAY)) {
		if (zend_hash_index_find(Z_ARRVAL_P(arr), index, (void**)&zv) == SUCCESS) {
			*fetched = *zv;
			return 1;
		}
	}

	return 0;
}

int phalcon_array_isset(const zval *arr, const zval *index) {

	HashTable *h;

	if (Z_TYPE_P(arr) != IS_ARRAY) {
		return 0;
	}

	h = Z_ARRVAL_P(arr);
	switch (Z_TYPE_P(index)) {
		case IS_NULL:
			return phalcon_hash_exists(h, ZEND_STRS(""));

		case IS_DOUBLE:
			return zend_hash_index_exists(h, (ulong)Z_DVAL_P(index));

		case IS_BOOL:
		case IS_LONG:
		case IS_RESOURCE:
			return zend_hash_index_exists(h, Z_LVAL_P(index));

		case IS_STRING:
			return zend_symtable_exists(h, Z_STRVAL_P(index), Z_STRLEN_P(index)+1);

		default:
			zend_error(E_WARNING, "Illegal offset type");
			return 0;
	}
}

int phalcon_array_isset_quick_string(const zval *arr, const char *index, uint index_length, ulong key) {

	if (likely(Z_TYPE_P(arr) == IS_ARRAY)) {
		return zend_hash_quick_exists(Z_ARRVAL_P(arr), index, index_length, key);
	}

	return 0;
}

int phalcon_array_isset_long(const zval *arr, ulong index) {

	if (likely(Z_TYPE_P(arr) == IS_ARRAY)) {
		return zend_hash_index_exists(Z_ARRVAL_P(arr), index);
	}

	return 0;
}

int phalcon_array_unset(zval **arr, const zval *index, int flags) {

	HashTable *ht;

	if (Z_TYPE_PP(arr) != IS_ARRAY) {
		return FAILURE;
	}

	if (flags & PH_SEPARATE) {
		SEPARATE_ZVAL_IF_NOT_REF(arr);
	}

	ht = Z_ARRVAL_PP(arr);

	switch (Z_TYPE_P(index)) {
		case IS_NULL:
			return (zend_hash_del(ht, "", 1) == SUCCESS);

		case IS_DOUBLE:
			return (zend_hash_index_del(ht, (ulong)Z_DVAL_P(index)) == SUCCESS);

		case IS_LONG:
		case IS_BOOL:
		case IS_RESOURCE:
			return (zend_hash_index_del(ht, Z_LVAL_P(index)) == SUCCESS);

		case IS_STRING:
			return (zend_symtable_del(ht, Z_STRVAL_P(index), Z_STRLEN_P(index)+1) == SUCCESS);

		default:
			zend_error(E_WARNING, "Illegal offset type");
			return 0;
	}
}

int phalcon_array_unset_string(zval **arr, const char *index, uint index_length, int flags) {

	if (Z_TYPE_PP(arr) != IS_ARRAY) {
		return FAILURE;
	}

	if (flags & PH_SEPARATE) {
		SEPARATE_ZVAL_IF_NOT_REF(arr);
	}

	return zend_hash_del(Z_ARRVAL_PP(arr), index, index_length);
}

int phalcon_array_unset_long(zval **arr, ulong index, int flags) {

	if (Z_TYPE_PP(arr) != IS_ARRAY) {
		return FAILURE;
	}

	if (flags & PH_SEPARATE) {
		SEPARATE_ZVAL_IF_NOT_REF(arr);
	}

	return zend_hash_index_del(Z_ARRVAL_PP(arr), index);
}

int phalcon_array_append(zval **arr, zval *value, int flags) {

	if (Z_TYPE_PP(arr) != IS_ARRAY) {
		zend_error(E_WARNING, "Cannot use a scalar value as an array");
		return FAILURE;
	}

	if (flags & PH_SEPARATE) {
		SEPARATE_ZVAL_IF_NOT_REF(arr);
	}

	Z_ADDREF_P(value);
	return add_next_index_zval(*arr, value);
}

int phalcon_array_update_zval(zval **arr, const zval *index, zval *value, int flags)
{
	HashTable *ht;
	int status;

	if (Z_TYPE_PP(arr) != IS_ARRAY) {
		zend_error(E_WARNING, "Cannot use a scalar value as an array");
		return FAILURE;
	}

	if (flags & PH_SEPARATE) {
		SEPARATE_ZVAL_IF_NOT_REF(arr);
	}

	if (flags & PH_COPY) {
		Z_ADDREF_P(value);
	}

	ht = Z_ARRVAL_PP(arr);

	switch (Z_TYPE_P(index)) {
		case IS_NULL:
			status = zend_symtable_update(ht, "", 1, (void*)&value, sizeof(zval*), NULL);
			break;

		case IS_DOUBLE:
			status = zend_hash_index_update(ht, (ulong)Z_DVAL_P(index), (void*)&value, sizeof(zval*), NULL);
			break;

		case IS_LONG:
		case IS_BOOL:
		case IS_RESOURCE:
			status = zend_hash_index_update(ht, Z_LVAL_P(index), (void*)&value, sizeof(zval*), NULL);
			break;

		case IS_STRING:
			status = zend_symtable_update(ht, Z_STRVAL_P(index), Z_STRLEN_P(index)+1, (void*)&value, sizeof(zval*), NULL);
			break;

		default:
			zend_error(E_WARNING, "Illegal offset type");
			status = FAILURE;
			break;
	}

	if (status == FAILURE && (flags & PH_COPY)) {
		Z_DELREF_P(value);
	}

	return status;
}

int phalcon_array_update_quick_string(zval **arr, const char *index, uint index_length, ulong key, zval *value, int flags){

	if (Z_TYPE_PP(arr) != IS_ARRAY) {
		zend_error(E_WARNING, "Cannot use a scalar value as an array");
		return FAILURE;
	}

	if (flags & PH_SEPARATE) {
		SEPARATE_ZVAL_IF_NOT_REF(arr);
	}

	if (flags & PH_COPY) {
		Z_ADDREF_P(value);
	}

	return zend_hash_quick_update(Z_ARRVAL_PP(arr), index, index_length, key, (void*)&value, sizeof(zval *), NULL);
}

int phalcon_array_update_long(zval **arr, ulong index, zval *value, int flags){

	if (Z_TYPE_PP(arr) != IS_ARRAY) {
		zend_error(E_WARNING, "Cannot use a scalar value as an array");
		return FAILURE;
	}

	if (flags & PH_SEPARATE) {
		SEPARATE_ZVAL_IF_NOT_REF(arr);
	}

	if (flags & PH_COPY) {
		Z_ADDREF_P(value);
	}

	return zend_hash_index_update(Z_ARRVAL_PP(arr), index, (void*)&value, sizeof(zval *), NULL);
}

int phalcon_array_fetch(zval **return_value, const zval *arr, const zval *index, int silent){

	zval **zv;
	HashTable *ht;
	int result;
	ulong uidx = 0;
	char *sidx = NULL;

	if (Z_TYPE_P(arr) == IS_ARRAY) {
		ht = Z_ARRVAL_P(arr);
		switch (Z_TYPE_P(index)) {
			case IS_NULL:
				result = phalcon_hash_find(ht, ZEND_STRS(""), (void**) &zv);
				sidx   = "";
				break;

			case IS_DOUBLE:
				uidx   = (ulong)Z_DVAL_P(index);
				result = zend_hash_index_find(ht, uidx, (void**) &zv);
				break;

			case IS_LONG:
			case IS_BOOL:
			case IS_RESOURCE:
				uidx   = Z_LVAL_P(index);
				result = zend_hash_index_find(ht, uidx, (void**) &zv);
				break;

			case IS_STRING:
				sidx   = Z_STRLEN_P(index) ? Z_STRVAL_P(index) : "";
				result = zend_symtable_find(ht, Z_STRVAL_P(index), Z_STRLEN_P(index)+1, (void**) &zv);
				break;

			default:
				if (silent == PH_NOISY) {
					zend_error(E_WARNING, "Illegal offset type");
				}

				result = FAILURE;
				break;
		}

		if (result != FAILURE) {
			*return_value = *zv;
			Z_ADDREF_PP(return_value);
			return SUCCESS;
		}

		if (silent == PH_NOISY) {
			if (sidx == NULL) {
				zend_error(E_NOTICE, "Undefined index: %ld", uidx);
			} else {
				zend_error(E_NOTICE, "Undefined index: %s", sidx);
			}
		}
	}

	ALLOC_INIT_ZVAL(*return_value);
	return FAILURE;
}

int phalcon_array_fetch_quick_string(zval **return_value, const zval *arr, const char *index, uint index_length, ulong key, int silent){

	zval **zv;

	if (likely(Z_TYPE_P(arr) == IS_ARRAY)) {
		if (phalcon_hash_quick_find(Z_ARRVAL_P(arr), index, index_length, key, (void**) &zv) == SUCCESS) {
			*return_value = *zv;
			Z_ADDREF_PP(return_value);
			return SUCCESS;
		}

		if (silent == PH_NOISY) {
			zend_error(E_NOTICE, "Undefined index: %s", index);
		}
	}
	else {
		if (silent == PH_NOISY) {
			zend_error(E_NOTICE, "Cannot use a scalar value as an array");
		}
	}

	ALLOC_INIT_ZVAL(*return_value);
	return FAILURE;
}

int phalcon_array_fetch_long(zval **return_value, const zval *arr, ulong index, int silent){

	zval **zv;

	if (likely(Z_TYPE_P(arr) == IS_ARRAY)) {
		if (zend_hash_index_find(Z_ARRVAL_P(arr), index, (void**)&zv) == SUCCESS) {
			*return_value = *zv;
			Z_ADDREF_PP(return_value);
			return SUCCESS;
		}

		if (silent == PH_NOISY) {
			zend_error(E_NOTICE, "Undefined index: %lu", index);
		}
	}
	else {
		if (silent == PH_NOISY) {
			zend_error(E_NOTICE, "Cannot use a scalar value as an array");
		}
	}

	ALLOC_INIT_ZVAL(*return_value);
	return FAILURE;
}

void phalcon_array_append_multi_2(zval **arr, const zval *index, zval *value, int flags){

	zval *temp;

	if (Z_TYPE_PP(arr) == IS_ARRAY) {
		phalcon_array_fetch(&temp, *arr, index, PH_SILENT);

		SEPARATE_ZVAL_IF_NOT_REF(&temp);
		if (Z_TYPE_P(temp) != IS_ARRAY) {
			convert_to_array(temp);
		}

		phalcon_array_update_zval(arr, index, temp, 0);
		phalcon_array_append(&temp, value, flags);
	}
}

void phalcon_array_update_multi_2(zval **arr, const zval *index1, const zval *index2, zval *value, int flags){

	zval *temp;

	if (Z_TYPE_PP(arr) == IS_ARRAY) {
		phalcon_array_fetch(&temp, *arr, index1, PH_SILENT);

		SEPARATE_ZVAL_IF_NOT_REF(&temp);
		if (Z_TYPE_P(temp) != IS_ARRAY) {
			convert_to_array(temp);
		}

		phalcon_array_update_zval(arr, index1, temp, 0);
		phalcon_array_update_zval(&temp, index2, value, flags | PH_COPY);
	}

}

void phalcon_array_update_string_multi_2(zval **arr, const zval *index1, const char *index2, uint index2_length, zval *value, int flags){

	zval *temp;

	if (Z_TYPE_PP(arr) == IS_ARRAY) {
		phalcon_array_fetch(&temp, *arr, index1, PH_SILENT);

		SEPARATE_ZVAL_IF_NOT_REF(&temp);
		if (Z_TYPE_P(temp) != IS_ARRAY) {
			convert_to_array(temp);
		}

		phalcon_array_update_zval(arr, index1, temp, 0);
		phalcon_array_update_string(&temp, index2, index2_length, value, flags | PH_COPY);
	}
}

void phalcon_array_update_long_long_multi_2(zval **arr, ulong index1, ulong index2, zval *value, int flags){

	zval *temp;

	if (Z_TYPE_PP(arr) == IS_ARRAY) {
		phalcon_array_fetch_long(&temp, *arr, index1, PH_SILENT);

		SEPARATE_ZVAL_IF_NOT_REF(&temp);
		if (Z_TYPE_P(temp) != IS_ARRAY) {
			convert_to_array(temp);
		}

		phalcon_array_update_long(arr, index1, temp, 0);
		phalcon_array_update_long(&temp, index2, value, flags | PH_COPY);
	}
}

void phalcon_array_update_long_string_multi_2(zval **arr, ulong index1, const char *index2, uint index2_length, zval *value, int flags){

	zval *temp;

	if (Z_TYPE_PP(arr) == IS_ARRAY) {
		phalcon_array_fetch_long(&temp, *arr, index1, PH_SILENT);

		SEPARATE_ZVAL_IF_NOT_REF(&temp);
		if (Z_TYPE_P(temp) != IS_ARRAY) {
			convert_to_array(temp);
		}

		phalcon_array_update_long(arr, index1, temp, 0);
		phalcon_array_update_string(&temp, index2, index2_length, value, flags | PH_COPY);
	}
}

void phalcon_array_update_zval_string_append_multi_3(zval **arr, const zval *index1, const char *index2, uint index2_length, zval *value, int flags){

	zval *temp1, *temp2;

	if (Z_TYPE_PP(arr) == IS_ARRAY) {
		phalcon_array_fetch(&temp1, *arr, index1, PH_SILENT);

		SEPARATE_ZVAL_IF_NOT_REF(&temp1);
		if (Z_TYPE_P(temp1) != IS_ARRAY) {
			convert_to_array(temp1);
		}

		phalcon_array_update_zval(arr, index1, temp1, 0);

		phalcon_array_fetch_string(&temp2, temp1, index2, index2_length, PH_SILENT);

		SEPARATE_ZVAL_IF_NOT_REF(&temp2);
		if (Z_TYPE_P(temp2) != IS_ARRAY) {
			convert_to_array(temp2);
		}

		phalcon_array_update_string(&temp1, index2, index2_length, temp2, 0);
		phalcon_array_append(&temp2, value, flags);
	}
}

void phalcon_array_update_zval_zval_zval_multi_3(zval **arr, const zval *index1, const zval *index2, const zval *index3, zval *value, int flags){

	zval *temp1, *temp2;

	if (Z_TYPE_PP(arr) == IS_ARRAY) {

		phalcon_array_fetch(&temp1, *arr, index1, PH_SILENT);

		SEPARATE_ZVAL_IF_NOT_REF(&temp1);
		if (Z_TYPE_P(temp1) != IS_ARRAY) {
			convert_to_array(temp1);
		}

		phalcon_array_update_zval(arr, index1, temp1, 0);

		phalcon_array_fetch(&temp2, temp1, index2, PH_SILENT);

		SEPARATE_ZVAL_IF_NOT_REF(&temp2);
		if (Z_TYPE_P(temp2) != IS_ARRAY) {
			convert_to_array(temp2);
		}

		phalcon_array_update_zval(&temp1, index2, temp2, 0);
		phalcon_array_update_zval(&temp2, index3, value, PH_COPY);
	}
}

void phalcon_array_update_string_zval_zval_multi_3(zval **arr, const zval *index1, const zval *index2, const char *index3, uint index3_length, zval *value, int flags){

	zval *temp1, *temp2;

	if (Z_TYPE_PP(arr) == IS_ARRAY) {

		phalcon_array_fetch(&temp1, *arr, index1, PH_SILENT);

		SEPARATE_ZVAL_IF_NOT_REF(&temp1);
		if (Z_TYPE_P(temp1) != IS_ARRAY) {
			convert_to_array(temp1);
		}

		phalcon_array_update_zval(arr, index1, temp1, 0);

		phalcon_array_fetch(&temp2, temp1, index2, PH_SILENT);

		SEPARATE_ZVAL_IF_NOT_REF(&temp2);
		if (Z_TYPE_P(temp2) != IS_ARRAY) {
			convert_to_array(temp2);
		}

		phalcon_array_update_zval(&temp1, index2, temp2, 0);
		phalcon_array_update_string(&temp2, index3, index3_length, value, PH_COPY);
	}
}

void phalcon_array_update_zval_string_string_multi_3(zval **arr, const zval *index1, const char *index2, uint index2_length, const char *index3, uint index3_length, zval *value, int flags){

	zval *temp1, *temp2;

	if (Z_TYPE_PP(arr) == IS_ARRAY) {

		phalcon_array_fetch(&temp1, *arr, index1, PH_SILENT);

		SEPARATE_ZVAL_IF_NOT_REF(&temp1);
		if (Z_TYPE_P(temp1) != IS_ARRAY) {
			convert_to_array(temp1);
		}

		phalcon_array_update_zval(arr, index1, temp1, 0);

		phalcon_array_fetch_string(&temp2, temp1, index2, index2_length, PH_SILENT);

		SEPARATE_ZVAL_IF_NOT_REF(&temp2);
		if (Z_TYPE_P(temp2) != IS_ARRAY) {
			convert_to_array(temp2);
		}

		phalcon_array_update_string(&temp1, index2, index2_length, temp2, 0);
		phalcon_array_update_string(&temp2, index3, index3_length, value, PH_COPY);
	}
}


void phalcon_merge_append(zval *left, zval *values){

	if (Z_TYPE_P(left) != IS_ARRAY) {
		zend_error(E_NOTICE, "The first parameter of phalcon_merge_append must be an array");
		return;
	}

	if (Z_TYPE_P(values) == IS_ARRAY) {
		HashPosition pos;
		zval **tmp;
		HashTable *arr_values = Z_ARRVAL_P(values);

		for (
			zend_hash_internal_pointer_reset_ex(arr_values, &pos);
			zend_hash_get_current_data_ex(arr_values, (void**)&tmp, &pos) == SUCCESS;
			zend_hash_move_forward_ex(arr_values, &pos)
		) {
			Z_ADDREF_PP(tmp);
			add_next_index_zval(left, *tmp);
		}
	} else {
		Z_ADDREF_P(values);
		add_next_index_zval(left, values);
	}
}

void phalcon_array_get_current(zval *return_value, zval *array){

	zval **entry;

	if (Z_TYPE_P(array) == IS_ARRAY) {
		if (zend_hash_get_current_data(Z_ARRVAL_P(array), (void **) &entry) == FAILURE) {
			RETURN_FALSE;
		}
		RETURN_ZVAL(*entry, 1, 0);
	}

	RETURN_FALSE;
}

int phalcon_fast_in_array(zval *needle, zval *haystack TSRMLS_DC) {

	zval         **tmp;
	HashTable      *arr;
	HashPosition   pos;
	unsigned int   numelems;

	if (Z_TYPE_P(haystack) != IS_ARRAY) {
		return 0;
	}

	arr = Z_ARRVAL_P(haystack);
	numelems = zend_hash_num_elements(arr);

	if (numelems == 0) {
		return 0;
	}

	zend_hash_internal_pointer_reset_ex(arr, &pos);

	while (zend_hash_get_current_data_ex(arr, (void **) &tmp, &pos) == SUCCESS) {
		if (phalcon_is_equal(needle, *tmp TSRMLS_CC)) {
			return 1;
		}
		zend_hash_move_forward_ex(arr, &pos);
	}

	return 0;
}

void phalcon_fast_array_merge(zval *return_value, zval **array1, zval **array2 TSRMLS_DC) {

	int init_size, num;

	if (Z_TYPE_PP(array1) != IS_ARRAY) {
		zend_error(E_WARNING, "First argument is not an array");
		RETURN_NULL();
	}

	if (Z_TYPE_PP(array2) != IS_ARRAY) {
		zend_error(E_WARNING, "Second argument is not an array");
		RETURN_NULL();
	}

	init_size = zend_hash_num_elements(Z_ARRVAL_PP(array1));
	num = zend_hash_num_elements(Z_ARRVAL_PP(array2));
	if (num > init_size) {
		init_size = num;
	}

	array_init_size(return_value, init_size);

	php_array_merge(Z_ARRVAL_P(return_value), Z_ARRVAL_PP(array1), 0 TSRMLS_CC);

	php_array_merge(Z_ARRVAL_P(return_value), Z_ARRVAL_PP(array2), 0 TSRMLS_CC);

}

void phalcon_array_merge_recursive_n(zval **a1, zval *a2)
{
	HashPosition hp;
	zval **value, key, *tmp1, *tmp2;

	assert(Z_TYPE_PP(a1) == IS_ARRAY);
	assert(Z_TYPE_P(a2)  == IS_ARRAY);

	for (
		zend_hash_internal_pointer_reset_ex(Z_ARRVAL_P(a2), &hp);
		zend_hash_get_current_data_ex(Z_ARRVAL_P(a2), (void**) &value, &hp) == SUCCESS;
		zend_hash_move_forward_ex(Z_ARRVAL_P(a2), &hp)
	) {
		key = phalcon_get_current_key_w(Z_ARRVAL_P(a2), &hp);

		if (!phalcon_array_isset(*a1, &key) || Z_TYPE_PP(value) != IS_ARRAY) {
			phalcon_array_update_zval(a1, &key, *value, PH_COPY | PH_SEPARATE);
		} else {
			phalcon_array_fetch(&tmp1, *a1, &key, PH_NOISY);
			phalcon_array_fetch(&tmp2, a2, &key, PH_NOISY);
			phalcon_array_merge_recursive_n(&tmp1, tmp2);
			zval_ptr_dtor(&tmp1);
			zval_ptr_dtor(&tmp2);
		}
	}
}

HashTable* phalcon_array_splice(HashTable *in_hash, int offset, int length, zval ***list, int list_count, HashTable **removed TSRMLS_DC) /* {{{ */
{
	HashTable 	*out_hash = NULL;	/* Output hashtable */
	int			 num_in,			/* Number of entries in the input hashtable */
				 pos,				/* Current position in the hashtable */
				 i;					/* Loop counter */
	Bucket		*p;					/* Pointer to hash bucket */
	zval		*entry;				/* Hash entry */

	/* If input hash doesn't exist, we have nothing to do */
	if (!in_hash) {
		return NULL;
	}

	/* Get number of entries in the input hash */
	num_in = zend_hash_num_elements(in_hash);

	/* Clamp the offset.. */
	if (offset > num_in) {
		offset = num_in;
	} else if (offset < 0 && (offset = (num_in + offset)) < 0) {
		offset = 0;
	}

	/* ..and the length */
	if (length < 0) {
		length = num_in - offset + length;
	} else if (((unsigned)offset + (unsigned)length) > (unsigned)num_in) {
		length = num_in - offset;
	}

	/* Create and initialize output hash */
	ALLOC_HASHTABLE(out_hash);
	zend_hash_init(out_hash, (length > 0 ? num_in - length : 0) + list_count, NULL, ZVAL_PTR_DTOR, 0);

	/* Start at the beginning of the input hash and copy entries to output hash until offset is reached */
	for (pos = 0, p = in_hash->pListHead; pos < offset && p ; pos++, p = p->pListNext) {
		/* Get entry and increase reference count */
		entry = *((zval **)p->pData);
		Z_ADDREF_P(entry);

		/* Update output hash depending on key type */
		if (p->nKeyLength == 0) {
			zend_hash_next_index_insert(out_hash, &entry, sizeof(zval *), NULL);
		} else {
			zend_hash_quick_update(out_hash, p->arKey, p->nKeyLength, p->h, &entry, sizeof(zval *), NULL);
		}
	}

	/* If hash for removed entries exists, go until offset+length and copy the entries to it */
	if (removed != NULL) {
		for ( ; pos < offset + length && p; pos++, p = p->pListNext) {
			entry = *((zval **)p->pData);
			Z_ADDREF_P(entry);
			if (p->nKeyLength == 0) {
				zend_hash_next_index_insert(*removed, &entry, sizeof(zval *), NULL);
			} else {
				zend_hash_quick_update(*removed, p->arKey, p->nKeyLength, p->h, &entry, sizeof(zval *), NULL);
			}
		}
	} else { /* otherwise just skip those entries */
		for ( ; pos < offset + length && p; pos++, p = p->pListNext);
	}

	/* If there are entries to insert.. */
	if (list != NULL) {
		/* ..for each one, create a new zval, copy entry into it and copy it into the output hash */
		for (i = 0; i < list_count; i++) {
			entry = *list[i];
			Z_ADDREF_P(entry);
			zend_hash_next_index_insert(out_hash, &entry, sizeof(zval *), NULL);
		}
	}

	/* Copy the remaining input hash entries to the output hash */
	for ( ; p ; p = p->pListNext) {
		entry = *((zval **)p->pData);
		Z_ADDREF_P(entry);
		if (p->nKeyLength == 0) {
			zend_hash_next_index_insert(out_hash, &entry, sizeof(zval *), NULL);
		} else {
			zend_hash_quick_update(out_hash, p->arKey, p->nKeyLength, p->h, &entry, sizeof(zval *), NULL);
		}
	}

	zend_hash_internal_pointer_reset(out_hash);
	return out_hash;
}
/* }}} */

void phalcon_array_unshift(zval *arr, zval *arg TSRMLS_DC)
{
	if (likely(Z_TYPE_P(arr) == IS_ARRAY)) {
		zval** args[1]      = { &arg };
<<<<<<< HEAD
#if PHP_VERSION_ID >= 50600
		HashTable *newhash = php_splice(Z_ARRVAL_P(arr), 0, 0, args, 1, NULL TSRMLS_CC);
#else
		HashTable *newhash = php_splice(Z_ARRVAL_P(arr), 0, 0, args, 1, NULL);
#endif
=======

		HashTable *newhash = phalcon_array_splice(Z_ARRVAL_P(arr), 0, 0, args, 1, NULL TSRMLS_CC);
>>>>>>> ab600e0f

		HashTable  oldhash = *Z_ARRVAL_P(arr);
		*Z_ARRVAL_P(arr)   = *newhash;

		FREE_HASHTABLE(newhash);
		zend_hash_destroy(&oldhash);
	}
}

void phalcon_array_keys(zval *return_value, zval *arr) {

	if (likely(Z_TYPE_P(arr) == IS_ARRAY)) {
		HashPosition pos;
		zval **entry, *new_val;
		char *skey;
		uint skey_len;
		ulong nkey;

		array_init_size(return_value, zend_hash_num_elements(Z_ARRVAL_P(arr)));

		zend_hash_internal_pointer_reset_ex(Z_ARRVAL_P(arr), &pos);
		while (zend_hash_get_current_data_ex(Z_ARRVAL_P(arr), (void**)&entry, &pos) == SUCCESS) {
			MAKE_STD_ZVAL(new_val);

			switch (zend_hash_get_current_key_ex(Z_ARRVAL_P(arr), &skey, &skey_len, &nkey, 1, &pos)) {
				case HASH_KEY_IS_STRING:
					ZVAL_STRINGL(new_val, skey, skey_len - 1, 0);
					zend_hash_next_index_insert(Z_ARRVAL_P(arr), &new_val, sizeof(zval*), NULL);
					break;

				case HASH_KEY_IS_LONG:
					ZVAL_LONG(new_val, nkey);
					zend_hash_next_index_insert(Z_ARRVAL_P(arr), &new_val, sizeof(zval*), NULL);
					break;
			}

			zend_hash_move_forward_ex(Z_ARRVAL_P(arr), &pos);
		}
	}
}

void phalcon_array_values(zval *return_value, zval *arr)
{
	if (likely(Z_TYPE_P(arr) == IS_ARRAY)) {
		zval **entry;
		HashPosition pos;

		array_init_size(return_value, zend_hash_num_elements(Z_ARRVAL_P(arr)));
		for (
			zend_hash_internal_pointer_reset_ex(Z_ARRVAL_P(arr), &pos);
			zend_hash_get_current_data_ex(Z_ARRVAL_P(arr), (void **)&entry, &pos) == SUCCESS;
			zend_hash_move_forward_ex(Z_ARRVAL_P(arr), &pos)
		) {
			Z_ADDREF_PP(entry);
			zend_hash_next_index_insert(Z_ARRVAL_P(return_value), entry, sizeof(zval*), NULL);
		}
	}
}

int phalcon_array_key_exists(zval *arr, zval *key TSRMLS_DC)
{
	HashTable *h = HASH_OF(arr);
	if (h) {
		switch (Z_TYPE_P(key)) {
			case IS_STRING:
				return zend_symtable_exists(h, Z_STRVAL_P(key), Z_STRLEN_P(key) + 1);

			case IS_LONG:
				return zend_hash_index_exists(h, Z_LVAL_P(key));

			case IS_NULL:
				return zend_hash_exists(h, "", 1);

			default:
				zend_error(E_WARNING, "The key should be either a string or an integer");
				return 0;
		}
	}

	return 0;
}<|MERGE_RESOLUTION|>--- conflicted
+++ resolved
@@ -832,16 +832,7 @@
 {
 	if (likely(Z_TYPE_P(arr) == IS_ARRAY)) {
 		zval** args[1]      = { &arg };
-<<<<<<< HEAD
-#if PHP_VERSION_ID >= 50600
-		HashTable *newhash = php_splice(Z_ARRVAL_P(arr), 0, 0, args, 1, NULL TSRMLS_CC);
-#else
-		HashTable *newhash = php_splice(Z_ARRVAL_P(arr), 0, 0, args, 1, NULL);
-#endif
-=======
-
 		HashTable *newhash = phalcon_array_splice(Z_ARRVAL_P(arr), 0, 0, args, 1, NULL TSRMLS_CC);
->>>>>>> ab600e0f
 
 		HashTable  oldhash = *Z_ARRVAL_P(arr);
 		*Z_ARRVAL_P(arr)   = *newhash;
