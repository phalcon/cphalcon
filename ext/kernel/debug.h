--- conflicted
+++ resolved
@@ -37,10 +37,6 @@
 	int lineno;
 } zephir_debug_entry;
 
-<<<<<<< HEAD
-#endif
-#endif
-=======
 /** The zval's reference count dump */
 #define RC_DUMP(zv)                                                                                                                \
 	do {                                                                                                                           \
@@ -60,5 +56,4 @@
 #define RC_DUMP(zv)
 
 #endif /* ZEPHIR_RELEASE */
-#endif /* ZEPHIR_KERNEL_DEBUG_H */
->>>>>>> b3b083d3
+#endif /* ZEPHIR_KERNEL_DEBUG_H */