
/*
  +------------------------------------------------------------------------+
  | Phalcon Framework                                                      |
  +------------------------------------------------------------------------+
  | Copyright (c) 2011-2014 Phalcon Team (http://www.phalconphp.com)       |
  +------------------------------------------------------------------------+
  | This source file is subject to the New BSD License that is bundled     |
  | with this package in the file docs/LICENSE.txt.                        |
  |                                                                        |
  | If you did not receive a copy of the license and are unable to         |
  | obtain it through the world-wide-web, please send an email             |
  | to license@phalconphp.com so we can send you a copy immediately.       |
  +------------------------------------------------------------------------+
  | Authors: Andres Gutierrez <andres@phalconphp.com>                      |
  |          Eduar Carvajal <eduar@phalconphp.com>                         |
  +------------------------------------------------------------------------+
*/

#include "php_phalcon.h"

#include <Zend/zend_exceptions.h>
#include "kernel/exception.h"
#include "kernel/main.h"
#include "kernel/memory.h"
#include "kernel/fcall.h"


/**
 * Throws a zval object as exception
 */
void phalcon_throw_exception(zval *object TSRMLS_DC){
	Z_ADDREF_P(object);
	zend_throw_exception_object(object TSRMLS_CC);
}

/**
 * Throws an exception with a single string parameter
 */
<<<<<<< HEAD
void phalcon_throw_exception_string(zend_class_entry *ce, const char *message, zend_uint message_len, int restore_stack TSRMLS_DC){

	zend_throw_exception_ex(ce, 0 TSRMLS_CC, "%s", message);

	if (restore_stack) {
		phalcon_memory_restore_stack(TSRMLS_C);
	}
=======
void phalcon_throw_exception_string(zend_class_entry *ce, const char *message TSRMLS_DC){

	zend_throw_exception_ex(ce, 0 TSRMLS_CC, "%s", message);
>>>>>>> 726d814b
}

/**
 * Throws an exception with a single zval parameter
 */
void phalcon_throw_exception_zval(zend_class_entry *ce, zval *message TSRMLS_DC){

	zval *object;

	MAKE_STD_ZVAL(object);
	object_init_ex(object, ce);

	if (SUCCESS == phalcon_call_method_params(NULL, NULL, object, SL("__construct"), zend_inline_hash_func(SS("__construct")) TSRMLS_CC, 1, message)) {
		zend_throw_exception_object(object TSRMLS_CC);
	}
}

/**
 * Latest version of zend_throw_exception_internal
 */
void phalcon_throw_exception_internal(zval *exception TSRMLS_DC) {

	if (exception != NULL) {
		zval *previous = EG(exception);
		zend_exception_set_previous(exception, EG(exception) TSRMLS_CC);
		EG(exception) = exception;
		if (previous) {
			return;
		}
	}

	if (!EG(current_execute_data)) {
		if (EG(exception)) {
			zend_exception_error(EG(exception), E_ERROR TSRMLS_CC);
		}
		zend_error(E_ERROR, "Exception thrown without a stack frame");
	}

	if (zend_throw_exception_hook) {
		zend_throw_exception_hook(exception TSRMLS_CC);
	}

	if (EG(current_execute_data)->opline == NULL ||
		(EG(current_execute_data)->opline + 1)->opcode == ZEND_HANDLE_EXCEPTION) {
		/* no need to rethrow the exception */
		return;
	}
	EG(opline_before_exception) = EG(current_execute_data)->opline;
	EG(current_execute_data)->opline = EG(exception_op);

}<|MERGE_RESOLUTION|>--- conflicted
+++ resolved
@@ -37,19 +37,9 @@
 /**
  * Throws an exception with a single string parameter
  */
-<<<<<<< HEAD
-void phalcon_throw_exception_string(zend_class_entry *ce, const char *message, zend_uint message_len, int restore_stack TSRMLS_DC){
-
-	zend_throw_exception_ex(ce, 0 TSRMLS_CC, "%s", message);
-
-	if (restore_stack) {
-		phalcon_memory_restore_stack(TSRMLS_C);
-	}
-=======
 void phalcon_throw_exception_string(zend_class_entry *ce, const char *message TSRMLS_DC){
 
 	zend_throw_exception_ex(ce, 0 TSRMLS_CC, "%s", message);
->>>>>>> 726d814b
 }
 
 /**
