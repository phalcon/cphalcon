
/*
  +------------------------------------------------------------------------+
  | Phalcon Framework                                                      |
  +------------------------------------------------------------------------+
  | Copyright (c) 2011-2014 Phalcon Team (http://www.phalconphp.com)       |
  +------------------------------------------------------------------------+
  | This source file is subject to the New BSD License that is bundled     |
  | with this package in the file docs/LICENSE.txt.                        |
  |                                                                        |
  | If you did not receive a copy of the license and are unable to         |
  | obtain it through the world-wide-web, please send an email             |
  | to license@phalconphp.com so we can send you a copy immediately.       |
  +------------------------------------------------------------------------+
  | Authors: Andres Gutierrez <andres@phalconphp.com>                      |
  |          Eduar Carvajal <eduar@phalconphp.com>                         |
  +------------------------------------------------------------------------+
*/

#include "php_phalcon.h"

#include <Zend/zend_alloc.h>

#include "kernel/memory.h"
#include "kernel/fcall.h"
#include "kernel/backtrace.h"

/*
 * Memory Frames/Virtual Symbol Scopes
 *------------------------------------
 *
 * Phalcon uses memory frames to track the variables used within a method
 * in order to free them or reduce their reference counting accordingly before
 * exit the method in execution.
 *
 * This adds a minimum overhead to execution but save us the work of
 * free memory in each method.
 *
 * The whole memory frame is an open double-linked list which start is an
 * allocated empty frame that points to the real first frame. The start
 * memory frame is globally accesed using PHALCON_GLOBAL(start_frame)
 *
 * Not all methods must grown/restore the phalcon_memory_entry.
 */

<<<<<<< HEAD
/**
 * Adds a memory frame in the current executed method
 */
void PHALCON_FASTCALL phalcon_memory_grow_stack(TSRMLS_D) {

	zend_phalcon_globals *phalcon_globals_ptr = PHALCON_VGLOBAL;

	assert(phalcon_globals_ptr->start_memory != NULL);

	if (!phalcon_globals_ptr->active_memory) {
		phalcon_globals_ptr->active_memory = phalcon_globals_ptr->start_memory;
	} else {
=======
static phalcon_memory_entry* phalcon_memory_grow_stack_common(zend_phalcon_globals *phalcon_globals_ptr)
{
	assert(phalcon_globals_ptr->start_memory != NULL);
	if (!phalcon_globals_ptr->active_memory) {
		phalcon_globals_ptr->active_memory = phalcon_globals_ptr->start_memory;
		return phalcon_globals_ptr->start_memory;
	}

	{
>>>>>>> 726d814b
		phalcon_memory_entry *entry = (phalcon_memory_entry *) ecalloc(1, sizeof(phalcon_memory_entry));
	/* ecalloc() will take care of these members
		entry->pointer   = 0;
		entry->capacity  = 0;
		entry->addresses = NULL;
		entry->hash_pointer   = 0;
		entry->hash_capacity  = 0;
		entry->hash_addresses = NULL;
		entry->next = NULL;
	*/
		entry->prev       = phalcon_globals_ptr->active_memory;
		entry->prev->next = entry;
		phalcon_globals_ptr->active_memory = entry;
		return entry;
	}
}

static void phalcon_memory_restore_stack_common(zend_phalcon_globals *phalcon_globals_ptr TSRMLS_DC) {

	size_t i;
	phalcon_memory_entry *prev, *active_memory;
	phalcon_symbol_table *active_symbol_table;
/*
#if ZEND_DEBUG
	char* __zend_filename = __FILE__;
	char* __zend_orig_filename = __FILE__;
	int __zend_lineno = 0;
	int __zend_orig_lineno = 0;
#endif
*/

	active_memory = phalcon_globals_ptr->active_memory;
	assert(active_memory != NULL);

	if (likely(!CG(unclean_shutdown))) {
		/* Clean active symbol table */
		if (phalcon_globals_ptr->active_symbol_table) {
			active_symbol_table = phalcon_globals_ptr->active_symbol_table;
			if (active_symbol_table->scope == active_memory) {
				zend_hash_destroy(EG(active_symbol_table));
				FREE_HASHTABLE(EG(active_symbol_table));
				EG(active_symbol_table) = active_symbol_table->symbol_table;
				phalcon_globals_ptr->active_symbol_table = active_symbol_table->prev;
				efree(active_symbol_table);
			}
		}

<<<<<<< HEAD
	/**
	 * Check for non freed hash key zvals, mark as null to avoid string freeing
	 */
	for (i = 0; i < active_memory->hash_pointer; ++i) {
		assert(active_memory->hash_addresses[i] != NULL && *(active_memory->hash_addresses[i]) != NULL);
		if (Z_REFCOUNT_PP(active_memory->hash_addresses[i]) <= 1) {
			ZVAL_NULL(*active_memory->hash_addresses[i]);
		} else {
			zval_copy_ctor(*active_memory->hash_addresses[i]);
=======
		/**
		 * Check for non freed hash key zvals, mark as null to avoid string freeing
		 */
		for (i = 0; i < active_memory->hash_pointer; ++i) {
			assert(active_memory->hash_addresses[i] != NULL && *(active_memory->hash_addresses[i]) != NULL);
/*
#if ZEND_DEBUG
			_mem_block_check(*active_memory->hash_addresses[i], 1 ZEND_FILE_LINE_RELAY_CC ZEND_FILE_LINE_ORIG_RELAY_CC);
#endif
*/
			if (Z_REFCOUNT_PP(active_memory->hash_addresses[i]) <= 1) {
				ZVAL_NULL(*active_memory->hash_addresses[i]);
			} else {
				zval_copy_ctor(*active_memory->hash_addresses[i]);
			}
>>>>>>> 726d814b
		}

<<<<<<< HEAD
	/**
	 * Traverse all zvals allocated, reduce the reference counting or free them
	 */
	for (i = 0; i < active_memory->pointer; ++i) {
		if (likely(active_memory->addresses[i] != NULL && *(active_memory->addresses[i]) != NULL)) {
			if (Z_REFCOUNT_PP(active_memory->addresses[i]) == 1) {
				zval_ptr_dtor(active_memory->addresses[i]);
			} else {
				Z_DELREF_PP(active_memory->addresses[i]);
			}
		}
=======
#ifndef PHALCON_RELEASE
		for (i = 0; i < active_memory->pointer; ++i) {
			if (likely(active_memory->addresses[i] != NULL && *(active_memory->addresses[i]) != NULL)) {
				zval **var = active_memory->addresses[i];
/*
#if ZEND_DEBUG
				_mem_block_check(*var, 1 ZEND_FILE_LINE_RELAY_CC ZEND_FILE_LINE_ORIG_RELAY_CC);
#endif
*/
#if PHP_VERSION_ID < 50400
				if (Z_TYPE_PP(var) > IS_CONSTANT_ARRAY) {
					fprintf(stderr, "%s: observed variable #%d (%p) has invalid type %u\n", __func__, (int)i, *var, Z_TYPE_PP(var));
				}
#else
				if (Z_TYPE_PP(var) > IS_CALLABLE) {
					fprintf(stderr, "%s: observed variable #%d (%p) has invalid type %u\n", __func__, (int)i, *var, Z_TYPE_PP(var));
				}
#endif

				if (Z_REFCOUNT_PP(var) == 0) {
					fprintf(stderr, "%s: observed variable #%d (%p) has 0 references\n", __func__, (int)i, *var);
				}
				else if (Z_REFCOUNT_PP(var) >= 1000000) {
					fprintf(stderr, "%s: observed variable #%d (%p) has too many references (%u)\n", __func__, (int)i, *var, Z_REFCOUNT_PP(var));
				}
				else if (Z_REFCOUNT_PP(var) == 1 && Z_ISREF_PP(var)) {
					fprintf(stderr, "%s: observed variable #%d (%p) is a reference with reference count = 1\n", __func__, (int)i, *var);
				}
			}
		}
#endif

		/**
		 * Traverse all zvals allocated, reduce the reference counting or free them
		 */
		for (i = 0; i < active_memory->pointer; ++i) {
			if (likely(active_memory->addresses[i] != NULL && *(active_memory->addresses[i]) != NULL)) {
				if (Z_REFCOUNT_PP(active_memory->addresses[i]) == 1) {
					zval_ptr_dtor(active_memory->addresses[i]);
				} else {
					Z_DELREF_PP(active_memory->addresses[i]);
				}
			}
		}
>>>>>>> 726d814b
	}

	prev = active_memory->prev;

	if (prev != NULL) {
		if (active_memory->hash_addresses != NULL) {
			efree(active_memory->hash_addresses);
		}

		if (likely(active_memory->addresses != NULL)) {
			efree(active_memory->addresses);
		}

		efree(phalcon_globals_ptr->active_memory);
		phalcon_globals_ptr->active_memory = prev;
		prev->next = NULL;
	} else {
		assert(phalcon_globals_ptr->start_memory == active_memory);
		assert(active_memory->next == NULL);
		active_memory->pointer      = 0;
		active_memory->hash_pointer = 0;
		phalcon_globals_ptr->active_memory = NULL;
	}
}

#ifndef PHALCON_RELEASE

void phalcon_dump_current_frame(TSRMLS_D)
{
	zend_phalcon_globals *phalcon_globals_ptr = PHALCON_VGLOBAL;
	phalcon_memory_entry *active_memory;
	size_t i;

	if (unlikely(phalcon_globals_ptr->active_memory == NULL)) {
		fprintf(stderr, "WARNING: calling phalcon_dump_current_frame() without an active memory frame!\n");
		phalcon_print_backtrace();
		return;
	}

	active_memory = phalcon_globals_ptr->active_memory;
	assert(active_memory != NULL);

	fprintf(stderr, "Dump of the memory frame %p\n", active_memory);

	if (active_memory->hash_pointer) {
		for (i = 0; i < active_memory->hash_pointer; ++i) {
			assert(active_memory->hash_addresses[i] != NULL && *(active_memory->hash_addresses[i]) != NULL);
			fprintf(stderr, "Hash ptr %lu (%p => %p), type=%u, refcnt=%u\n", (ulong)i, active_memory->hash_addresses[i], *active_memory->hash_addresses[i], Z_TYPE_PP(active_memory->hash_addresses[i]), Z_REFCOUNT_PP(active_memory->hash_addresses[i]));
		}
	}

	for (i = 0; i < active_memory->pointer; ++i) {
		if (likely(active_memory->addresses[i] != NULL && *(active_memory->addresses[i]) != NULL)) {
			zval **var = active_memory->addresses[i];
			fprintf(stderr, "Obs var %lu (%p => %p), type=%u, refcnt=%u; ", (ulong)i, var, *var, Z_TYPE_PP(var), Z_REFCOUNT_PP(var));
			switch (Z_TYPE_PP(var)) {
				case IS_NULL:     fprintf(stderr, "value=NULL\n"); break;
				case IS_LONG:     fprintf(stderr, "value=%ld\n", Z_LVAL_PP(var)); break;
				case IS_DOUBLE:   fprintf(stderr, "value=%E\n", Z_DVAL_PP(var)); break;
				case IS_BOOL:     fprintf(stderr, "value=(bool)%d\n", Z_BVAL_PP(var)); break;
				case IS_ARRAY:    fprintf(stderr, "value=array(%p), %d elements\n", Z_ARRVAL_PP(var), zend_hash_num_elements(Z_ARRVAL_PP(var))); break;
				case IS_OBJECT:   fprintf(stderr, "value=object(%u), %s\n", Z_OBJ_HANDLE_PP(var), Z_OBJCE_PP(var)->name); break;
				case IS_STRING:   fprintf(stderr, "value=%*s (%p)\n", Z_STRLEN_PP(var), Z_STRVAL_PP(var), Z_STRVAL_PP(var)); break;
				case IS_RESOURCE: fprintf(stderr, "value=(resource)%ld\n", Z_LVAL_PP(var)); break;
				default:          fprintf(stderr, "\n"); break;
			}
		}
	}

	fprintf(stderr, "End of the dump of the memory frame %p\n", active_memory);
}

<<<<<<< HEAD
=======
/**
 * Finishes the current memory stack by releasing allocated memory
 */
int ZEND_FASTCALL phalcon_memory_restore_stack(const char *func TSRMLS_DC)
{
	zend_phalcon_globals *phalcon_globals_ptr = PHALCON_VGLOBAL;

	if (unlikely(phalcon_globals_ptr->active_memory == NULL)) {
		fprintf(stderr, "WARNING: calling phalcon_memory_restore_stack() without an active memory frame!\n");
		phalcon_print_backtrace();
		return FAILURE;
	}

	if (unlikely(phalcon_globals_ptr->active_memory->func != func)) {
		fprintf(stderr, "Trying to free someone else's memory frame!\n");
		fprintf(stderr, "The frame was created by %s\n", phalcon_globals_ptr->active_memory->func);
		fprintf(stderr, "Calling function: %s\n", func);
		phalcon_print_backtrace();
	}

	phalcon_globals_ptr->active_memory->func = NULL;

	phalcon_memory_restore_stack_common(phalcon_globals_ptr TSRMLS_CC);
	return SUCCESS;
}

/**
 * Adds a memory frame in the current executed method
 */
void ZEND_FASTCALL phalcon_memory_grow_stack(const char *func TSRMLS_DC) {

	phalcon_memory_entry *entry = phalcon_memory_grow_stack_common(PHALCON_VGLOBAL);
	entry->func = func;
}
#else
/**
 * Adds a memory frame in the current executed method
 */
void ZEND_FASTCALL phalcon_memory_grow_stack(TSRMLS_D) {
	phalcon_memory_grow_stack_common(PHALCON_VGLOBAL);
}

/**
 * Finishes the current memory stack by releasing allocated memory
 */
int ZEND_FASTCALL phalcon_memory_restore_stack(TSRMLS_D) {
	phalcon_memory_restore_stack_common(PHALCON_VGLOBAL TSRMLS_CC);
	return SUCCESS;
}
#endif

>>>>>>> 726d814b
static void phalcon_reallocate_memory(phalcon_memory_entry *frame)
{
	void *buf = perealloc(frame->addresses, sizeof(zval **) * (frame->capacity + 16), unlikely(frame->prev == NULL));
	if (likely(buf != NULL)) {
		frame->capacity += 16;
		frame->addresses = buf;
	}
	else {
		zend_error(E_CORE_ERROR, "Memory allocation failed");
	}
}

static void phalcon_reallocate_hmemory(phalcon_memory_entry *frame)
{
	void *buf = perealloc(frame->hash_addresses, sizeof(zval **) * (frame->hash_capacity + 4), unlikely(frame->prev == NULL));
	if (likely(buf != NULL)) {
		frame->hash_capacity += 4;
		frame->hash_addresses = buf;
	}
	else {
		zend_error(E_CORE_ERROR, "Memory allocation failed");
	}
}

static inline void phalcon_do_memory_observe(zval **var, phalcon_memory_entry *frame)
{
#ifndef PHALCON_RELEASE
	if (unlikely(frame == NULL)) {
		TSRMLS_FETCH();
		fprintf(stderr, "PHALCON_MM_GROW() must be called before using any of MM functions or macros!");
		phalcon_memory_grow_stack("N/A" TSRMLS_CC);
		frame = PHALCON_GLOBAL(active_memory);
		ASSUME(frame != NULL);
	}
#endif

	if (unlikely(frame->pointer == frame->capacity)) {
		phalcon_reallocate_memory(frame);
	}

	frame->addresses[frame->pointer] = var;
	++frame->pointer;
}

/**
 * Observes a memory pointer to release its memory at the end of the request
 */
void ZEND_FASTCALL phalcon_memory_observe(zval **var TSRMLS_DC) {

	phalcon_do_memory_observe(var, PHALCON_GLOBAL(active_memory));
	*var = NULL; /* In case an exception or error happens BEFORE the observed variable gets initialized */
}

/**
 * Observes a variable and allocates memory for it
 */
void ZEND_FASTCALL phalcon_memory_alloc(zval **var TSRMLS_DC) {

	phalcon_do_memory_observe(var, PHALCON_GLOBAL(active_memory));
	ALLOC_INIT_ZVAL(*var);
}

/**
 * Observes a variable and allocates memory for it
 * Marks hash key zvals to be nulled before freeing
 */
void ZEND_FASTCALL phalcon_memory_alloc_pnull(zval **var TSRMLS_DC) {

	phalcon_memory_entry *active_memory = PHALCON_GLOBAL(active_memory);

#ifndef PHALCON_RELEASE
	if (unlikely(active_memory == NULL)) {
		TSRMLS_FETCH();
		fprintf(stderr, "PHALCON_MM_GROW() must be called before using any of MM functions or macros!");
		phalcon_memory_grow_stack("N/A" TSRMLS_CC);
		active_memory = PHALCON_GLOBAL(active_memory);
		ASSUME(active_memory != NULL);
	}
#endif

	phalcon_do_memory_observe(var, active_memory);
	ALLOC_INIT_ZVAL(*var);

	if (active_memory->hash_pointer == active_memory->hash_capacity) {
		phalcon_reallocate_hmemory(active_memory);
	}

	active_memory->hash_addresses[active_memory->hash_pointer] = var;
	++active_memory->hash_pointer;
}

/**
 * Removes a memory pointer from the active memory pool
 */
void ZEND_FASTCALL phalcon_memory_remove(zval **var TSRMLS_DC) {
	zval_ptr_dtor(var);
	*var = NULL;
}

/**
 * Cleans the phalcon memory stack recursivey
 */
int ZEND_FASTCALL phalcon_clean_restore_stack(TSRMLS_D) {

	zend_phalcon_globals *phalcon_globals_ptr = PHALCON_VGLOBAL;

	while (phalcon_globals_ptr->active_memory != NULL) {
<<<<<<< HEAD
		phalcon_memory_restore_stack(TSRMLS_C);
	}

	return SUCCESS;
}

/**
 * Finishes the current memory stack by releasing allocated memory
 */
int PHALCON_FASTCALL phalcon_memory_restore_stack_shutdown(TSRMLS_D) {

	phalcon_memory_entry *prev, *active_memory;
	zend_phalcon_globals *phalcon_globals_ptr = PHALCON_VGLOBAL;

	active_memory = phalcon_globals_ptr->active_memory;
	if (unlikely(active_memory == NULL)) {
#ifndef PHALCON_RELEASE
		fprintf(stderr, "WARNING: calling phalcon_memory_restore_stack() without an active memory frame!\n");
		phalcon_print_backtrace();
#endif
		return FAILURE;
	}

	prev = active_memory->prev;

	if (prev != NULL) {

		if (active_memory->hash_addresses != NULL) {
			efree(active_memory->hash_addresses);
		}

		if (likely(active_memory->addresses != NULL)) {
			efree(active_memory->addresses);
		}

		efree(phalcon_globals_ptr->active_memory);
		phalcon_globals_ptr->active_memory = prev;
		prev->next = NULL;
	} else {
		assert(phalcon_globals_ptr->start_memory == active_memory);
		assert(active_memory->next == NULL);
		active_memory->pointer      = 0;
		active_memory->hash_pointer = 0;
		phalcon_globals_ptr->active_memory = NULL;
	}

	return SUCCESS;
}

/**
 * Cleans the phalcon memory stack recursivery
 */
int PHALCON_FASTCALL phalcon_clean_restore_stack_shutdown(TSRMLS_D) {

	zend_phalcon_globals *phalcon_globals_ptr = PHALCON_VGLOBAL;

	while (phalcon_globals_ptr->active_memory != NULL) {
		phalcon_memory_restore_stack_shutdown(TSRMLS_C);
=======
		phalcon_memory_restore_stack_common(phalcon_globals_ptr TSRMLS_CC);
>>>>>>> 726d814b
	}

	return SUCCESS;
}

/**
 * Copies a variable only if its refcount is greater than 1
 */
void ZEND_FASTCALL phalcon_copy_ctor(zval *destination, zval *origin) {
	if (Z_REFCOUNT_P(origin) > 1) {
		zval_copy_ctor(destination);
	} else {
		ZVAL_NULL(origin);
	}
}

/**
 * Creates virtual symbol tables dynamically
 */
void phalcon_create_symbol_table(TSRMLS_D) {

	phalcon_symbol_table *entry;
	zend_phalcon_globals *phalcon_globals_ptr = PHALCON_VGLOBAL;
	HashTable *symbol_table;

#ifndef PHALCON_RELEASE
	if (!phalcon_globals_ptr->active_memory) {
		fprintf(stderr, "ERROR: Trying to create a virtual symbol table without a memory frame");
		phalcon_print_backtrace();
		return;
	}
#endif

	entry = (phalcon_symbol_table *) emalloc(sizeof(phalcon_symbol_table));
	entry->scope = phalcon_globals_ptr->active_memory;
	entry->symbol_table = EG(active_symbol_table);
	entry->prev = phalcon_globals_ptr->active_symbol_table;
	phalcon_globals_ptr->active_symbol_table = entry;

	ALLOC_HASHTABLE(symbol_table);
	zend_hash_init(symbol_table, 0, NULL, ZVAL_PTR_DTOR, 0);
	EG(active_symbol_table) = symbol_table;
}

/**
 * Restores all the virtual symbol tables
 */
void phalcon_clean_symbol_tables(TSRMLS_D) {

	/*unsigned int i;

	if (PHALCON_GLOBAL(symbol_tables)) {
		for (i = PHALCON_GLOBAL(number_symbol_tables); i > 0; i--) {
			EG(active_symbol_table) = PHALCON_GLOBAL(symbol_tables)[i - 1];
		}
		efree(PHALCON_GLOBAL(symbol_tables));
		PHALCON_GLOBAL(symbol_tables) = NULL;
	}*/
}

/**
 * Exports symbols to the active symbol table
 */
int phalcon_set_symbol(zval *key_name, zval *value TSRMLS_DC) {

	if (!EG(active_symbol_table)) {
		zend_rebuild_symbol_table(TSRMLS_C);
	}

	if (EG(active_symbol_table)) {
		if (Z_TYPE_P(key_name) == IS_STRING) {
			Z_ADDREF_P(value);
			zend_hash_update(EG(active_symbol_table), Z_STRVAL_P(key_name), Z_STRLEN_P(key_name) + 1, &value, sizeof(zval *), NULL);
			if (EG(exception)) {
				return FAILURE;
			}
		}
	}

	return SUCCESS;
}

/**
 * Exports a string symbol to the active symbol table
 */
int phalcon_set_symbol_str(char *key_name, unsigned int key_length, zval *value TSRMLS_DC) {

	if (!EG(active_symbol_table)) {
		zend_rebuild_symbol_table(TSRMLS_C);
	}

	if (&EG(symbol_table)) {
		Z_ADDREF_P(value);
		zend_hash_update(&EG(symbol_table), key_name, key_length, &value, sizeof(zval *), NULL);
		if (EG(exception)) {
			return FAILURE;
		}
	}

	return SUCCESS;
}<|MERGE_RESOLUTION|>--- conflicted
+++ resolved
@@ -43,20 +43,6 @@
  * Not all methods must grown/restore the phalcon_memory_entry.
  */
 
-<<<<<<< HEAD
-/**
- * Adds a memory frame in the current executed method
- */
-void PHALCON_FASTCALL phalcon_memory_grow_stack(TSRMLS_D) {
-
-	zend_phalcon_globals *phalcon_globals_ptr = PHALCON_VGLOBAL;
-
-	assert(phalcon_globals_ptr->start_memory != NULL);
-
-	if (!phalcon_globals_ptr->active_memory) {
-		phalcon_globals_ptr->active_memory = phalcon_globals_ptr->start_memory;
-	} else {
-=======
 static phalcon_memory_entry* phalcon_memory_grow_stack_common(zend_phalcon_globals *phalcon_globals_ptr)
 {
 	assert(phalcon_globals_ptr->start_memory != NULL);
@@ -66,7 +52,6 @@
 	}
 
 	{
->>>>>>> 726d814b
 		phalcon_memory_entry *entry = (phalcon_memory_entry *) ecalloc(1, sizeof(phalcon_memory_entry));
 	/* ecalloc() will take care of these members
 		entry->pointer   = 0;
@@ -114,17 +99,6 @@
 			}
 		}
 
-<<<<<<< HEAD
-	/**
-	 * Check for non freed hash key zvals, mark as null to avoid string freeing
-	 */
-	for (i = 0; i < active_memory->hash_pointer; ++i) {
-		assert(active_memory->hash_addresses[i] != NULL && *(active_memory->hash_addresses[i]) != NULL);
-		if (Z_REFCOUNT_PP(active_memory->hash_addresses[i]) <= 1) {
-			ZVAL_NULL(*active_memory->hash_addresses[i]);
-		} else {
-			zval_copy_ctor(*active_memory->hash_addresses[i]);
-=======
 		/**
 		 * Check for non freed hash key zvals, mark as null to avoid string freeing
 		 */
@@ -140,22 +114,8 @@
 			} else {
 				zval_copy_ctor(*active_memory->hash_addresses[i]);
 			}
->>>>>>> 726d814b
-		}
-
-<<<<<<< HEAD
-	/**
-	 * Traverse all zvals allocated, reduce the reference counting or free them
-	 */
-	for (i = 0; i < active_memory->pointer; ++i) {
-		if (likely(active_memory->addresses[i] != NULL && *(active_memory->addresses[i]) != NULL)) {
-			if (Z_REFCOUNT_PP(active_memory->addresses[i]) == 1) {
-				zval_ptr_dtor(active_memory->addresses[i]);
-			} else {
-				Z_DELREF_PP(active_memory->addresses[i]);
-			}
-		}
-=======
+		}
+
 #ifndef PHALCON_RELEASE
 		for (i = 0; i < active_memory->pointer; ++i) {
 			if (likely(active_memory->addresses[i] != NULL && *(active_memory->addresses[i]) != NULL)) {
@@ -200,7 +160,6 @@
 				}
 			}
 		}
->>>>>>> 726d814b
 	}
 
 	prev = active_memory->prev;
@@ -273,8 +232,6 @@
 	fprintf(stderr, "End of the dump of the memory frame %p\n", active_memory);
 }
 
-<<<<<<< HEAD
-=======
 /**
  * Finishes the current memory stack by releasing allocated memory
  */
@@ -326,7 +283,6 @@
 }
 #endif
 
->>>>>>> 726d814b
 static void phalcon_reallocate_memory(phalcon_memory_entry *frame)
 {
 	void *buf = perealloc(frame->addresses, sizeof(zval **) * (frame->capacity + 16), unlikely(frame->prev == NULL));
@@ -427,75 +383,14 @@
 }
 
 /**
- * Cleans the phalcon memory stack recursivey
+ * Cleans the phalcon memory stack recursivery
  */
 int ZEND_FASTCALL phalcon_clean_restore_stack(TSRMLS_D) {
 
 	zend_phalcon_globals *phalcon_globals_ptr = PHALCON_VGLOBAL;
 
 	while (phalcon_globals_ptr->active_memory != NULL) {
-<<<<<<< HEAD
-		phalcon_memory_restore_stack(TSRMLS_C);
-	}
-
-	return SUCCESS;
-}
-
-/**
- * Finishes the current memory stack by releasing allocated memory
- */
-int PHALCON_FASTCALL phalcon_memory_restore_stack_shutdown(TSRMLS_D) {
-
-	phalcon_memory_entry *prev, *active_memory;
-	zend_phalcon_globals *phalcon_globals_ptr = PHALCON_VGLOBAL;
-
-	active_memory = phalcon_globals_ptr->active_memory;
-	if (unlikely(active_memory == NULL)) {
-#ifndef PHALCON_RELEASE
-		fprintf(stderr, "WARNING: calling phalcon_memory_restore_stack() without an active memory frame!\n");
-		phalcon_print_backtrace();
-#endif
-		return FAILURE;
-	}
-
-	prev = active_memory->prev;
-
-	if (prev != NULL) {
-
-		if (active_memory->hash_addresses != NULL) {
-			efree(active_memory->hash_addresses);
-		}
-
-		if (likely(active_memory->addresses != NULL)) {
-			efree(active_memory->addresses);
-		}
-
-		efree(phalcon_globals_ptr->active_memory);
-		phalcon_globals_ptr->active_memory = prev;
-		prev->next = NULL;
-	} else {
-		assert(phalcon_globals_ptr->start_memory == active_memory);
-		assert(active_memory->next == NULL);
-		active_memory->pointer      = 0;
-		active_memory->hash_pointer = 0;
-		phalcon_globals_ptr->active_memory = NULL;
-	}
-
-	return SUCCESS;
-}
-
-/**
- * Cleans the phalcon memory stack recursivery
- */
-int PHALCON_FASTCALL phalcon_clean_restore_stack_shutdown(TSRMLS_D) {
-
-	zend_phalcon_globals *phalcon_globals_ptr = PHALCON_VGLOBAL;
-
-	while (phalcon_globals_ptr->active_memory != NULL) {
-		phalcon_memory_restore_stack_shutdown(TSRMLS_C);
-=======
 		phalcon_memory_restore_stack_common(phalcon_globals_ptr TSRMLS_CC);
->>>>>>> 726d814b
 	}
 
 	return SUCCESS;
