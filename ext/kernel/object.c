
/*
  +------------------------------------------------------------------------+
  | Zephir Language                                                        |
  +------------------------------------------------------------------------+
  | Copyright (c) 2011-2017 Zephir Team (http://www.zephir-lang.com)       |
  +------------------------------------------------------------------------+
  | This source file is subject to the New BSD License that is bundled     |
  | with this package in the file docs/LICENSE.txt.                        |
  |                                                                        |
  | If you did not receive a copy of the license and are unable to         |
  | obtain it through the world-wide-web, please send an email             |
  | to license@zephir-lang.com so we can send you a copy immediately.      |
  +------------------------------------------------------------------------+
  | Authors: Andres Gutierrez <andres@zephir-lang.com>                     |
  |          Eduar Carvajal <eduar@zephir-lang.com>                        |
  |          Vladimir Kolesnikov <vladimir@extrememember.com>              |
  +------------------------------------------------------------------------+
*/

#ifdef HAVE_CONFIG_H
#include "config.h"
#endif

#include <php.h>
#include "php_ext.h"

#include <Zend/zend_closures.h>

#include "kernel/main.h"
#include "kernel/memory.h"
#include "kernel/object.h"
#include "kernel/exception.h"
#include "kernel/fcall.h"
#include "kernel/array.h"
#include "kernel/operators.h"

int zephir_instance_of_ev(zval *object, const zend_class_entry *ce)
{
	zval *z = Z_ISREF_P(object) ? Z_REFVAL_P(object) : object;
	if (Z_TYPE_P(z) != IS_OBJECT) {
		php_error_docref(NULL, E_WARNING, "instanceof expects an object instance");
		return 0;
	}

	return instanceof_function(Z_OBJCE_P(z), ce);
}

/**
 * Check if an object is instance of a class
 */
int zephir_is_instance_of(zval *object, const char *class_name, unsigned int class_length)
{
	zend_class_entry *ce, *temp_ce;
	zval *z = Z_ISREF_P(object) ? Z_REFVAL_P(object) : object;

	if (Z_TYPE_P(z) == IS_OBJECT) {

		ce = Z_OBJCE_P(z);
		if (ZSTR_LEN(ce->name) == class_length) {
			if (!zend_binary_strcasecmp(ZSTR_VAL(ce->name), ZSTR_LEN(ce->name), class_name, class_length)) {
				return 1;
			}
		}

		temp_ce = zephir_fetch_class_str_ex(class_name, class_length, ZEND_FETCH_CLASS_DEFAULT);
		if (temp_ce) {
			return instanceof_function(ce, temp_ce);
		}
	}

	return 0;
}

int zephir_zval_is_traversable(zval *object)
{
	zend_class_entry *ce;
	zend_uint i;
	zval *z = Z_ISREF_P(object) ? Z_REFVAL_P(object) : object;

	if (Z_TYPE_P(z) == IS_OBJECT) {
		ce = Z_OBJCE_P(z);

		if (ce->get_iterator || (ce->parent && ce->parent->get_iterator)) {
			return 1;
		}

		for (i = 0; i < ce->num_interfaces; i++) {
			if (ce->interfaces[i] == zend_ce_aggregate ||
				ce->interfaces[i] == zend_ce_iterator ||
				ce->interfaces[i] == zend_ce_traversable
			) {
				return 1;
			}
		}
	}

	return 0;
}

/**
 * Returns the called in class in the current scope
 */
void zephir_get_called_class(zval *return_value)
{
#if PHP_VERSION_ID >= 70100
	zend_class_entry *called_scope = zend_get_called_scope(EG(current_execute_data));
	if (called_scope) {
		ZVAL_STR(return_value, zend_string_dup(called_scope->name, 0));
	}

	if (!zend_get_executed_scope())  {
		php_error_docref(NULL, E_WARNING, "zephir_get_called_class() called from outside a class");
	}
#else
	if (EG(current_execute_data)->called_scope) {
		zend_string *ret = EG(current_execute_data)->called_scope->name;
		zend_string_addref(ret);
		RETURN_STR(ret);
	}

	if (!EG(scope))  {
		php_error_docref(NULL, E_WARNING, "zephir_get_called_class() called from outside a class");
	}
#endif
}

zend_class_entry *zephir_fetch_class_str_ex(const char *class_name, size_t length, int fetch_type)
{
	zend_class_entry *retval;
	zend_string *str = zend_string_init(class_name, length, 0);
	retval = zend_fetch_class(str, fetch_type);
	zend_string_release(str);
	return retval;
}

/**
 * Fetches a zend class entry from a zval value
 */
zend_class_entry *zephir_fetch_class(zval *class_name)
{
	zval *z = Z_ISREF_P(class_name) ? Z_REFVAL_P(class_name) : class_name;
	if (Z_TYPE_P(z) == IS_STRING) {
		return zend_fetch_class(Z_STR_P(z), ZEND_FETCH_CLASS_DEFAULT);
	}

	php_error_docref(NULL, E_WARNING, "class name must be a string");
	return zend_standard_class_def;
}

/**
 * Returns a class name into a zval result
 */
void zephir_get_class(zval *result, zval *object, int lower)
{
	zend_class_entry *ce;
	zend_string *class_name;
	zval *z = Z_ISREF_P(object) ? Z_REFVAL_P(object) : object;

	if (Z_TYPE_P(z) == IS_OBJECT) {

		ce = Z_OBJCE_P(z);
		//zval_ptr_dtor(result);
		class_name = zend_string_init(ZSTR_VAL(ce->name), ZSTR_LEN(ce->name), 0);
		ZVAL_STR(result, class_name);

		if (lower) {
			zend_str_tolower(Z_STRVAL_P(result), Z_STRLEN_P(result));
		}

	} else {
		ZVAL_NULL(result);
		php_error_docref(NULL, E_WARNING, "zephir_get_class expects an object");
	}
}

/**
 * Returns a class name into a zval result
 */
void zephir_get_class_ns(zval *result, zval *object, int lower)
{
	int found = 0;
	unsigned int i, class_length;
	char *cursor, *class_name;
	zval *z = Z_ISREF_P(object) ? Z_REFVAL_P(object) : object;

	if (Z_TYPE_P(z) != IS_OBJECT) {
		if (Z_TYPE_P(z) != IS_STRING) {
			ZVAL_NULL(result);
			php_error_docref(NULL, E_WARNING, "zephir_get_class_ns expects an object");
			return;
		}

		class_name   = Z_STRVAL_P(z);
		class_length = Z_STRLEN_P(z);
	}
	else {
		zend_class_entry *ce = Z_OBJCE_P(z);
		class_name   = ZSTR_VAL(ce->name);
		class_length = ZSTR_LEN(ce->name);
	}

	if (!class_length) {
		ZVAL_NULL(result);
		return;
	}

	i = class_length;
	cursor = (char *) (class_name + class_length - 1);

	while (i > 0) {
		if ((*cursor) == '\\') {
			found = 1;
			break;
		}
		cursor--;
		i--;
	}

	if (found) {
		int cursor_length = class_length - i;
		cursor = (char *) emalloc(cursor_length + 1);
		memcpy(cursor, class_name + i, cursor_length);
		cursor[cursor_length] = 0;
		ZVAL_STRING(result, cursor);
		efree(cursor);
	} else {
		ZVAL_STRINGL(result, class_name, class_length);
	}

	if (lower) {
		zend_str_tolower(Z_STRVAL_P(result), Z_STRLEN_P(result));
	}

}

/**
 * Returns a namespace from a class name
 */
void zephir_get_ns_class(zval *result, zval *object, int lower)
{
	int found = 0;
	unsigned int i, j, class_length;
	char *cursor, *class_name;
	zval *z = Z_ISREF_P(object) ? Z_REFVAL_P(object) : object;

	ZVAL_NULL(result);

	if (Z_TYPE_P(z) != IS_OBJECT) {
		if (Z_TYPE_P(z) != IS_STRING) {
			php_error_docref(NULL, E_WARNING, "zephir_get_ns_class expects an object");
			return;
		}

		class_name   = Z_STRVAL_P(z);
		class_length = Z_STRLEN_P(z);
	}
	else {
		zend_class_entry *ce = Z_OBJCE_P(z);
		class_name   = ZSTR_VAL(ce->name);
		class_length = ZSTR_LEN(ce->name);
	}

	if (!class_length) {
		return;
	}

	j = 0;
	i = class_length;
	cursor = (char *) (class_name + class_length - 1);

	while (i > 0) {
		if ((*cursor) == '\\') {
			found = 1;
			break;
		}
		cursor--;
		i--;
		j++;
	}

	if (j > 0) {

		if (found) {
			int cursor_length = class_length - j - 1;
			cursor = (char *) emalloc(cursor_length + 1);
			memcpy(cursor, class_name, cursor_length);
			cursor[cursor_length] = 0;
			ZVAL_STRING(result, cursor);
			efree(cursor);
		} else {
			ZVAL_EMPTY_STRING(result);
		}

		if (lower) {
			zend_str_tolower(Z_STRVAL_P(result), Z_STRLEN_P(result));
		}
	}
}

/**
 * Checks if a class exist
 */
int zephir_class_exists(zval *class_name, int autoload)
{
	zend_class_entry *ce;
	zval *z = Z_ISREF_P(class_name) ? Z_REFVAL_P(class_name) : class_name;

	if (Z_TYPE_P(z) == IS_STRING) {
		if ((ce = zend_lookup_class_ex(Z_STR_P(z), NULL, autoload)) != NULL) {
			return (ce->ce_flags & (ZEND_ACC_INTERFACE | (ZEND_ACC_INTERFACE | ZEND_ACC_TRAIT))) == 0;
		}
		return 0;
	}

	php_error_docref(NULL, E_WARNING, "class name must be a string");
	return 0;
}

/**
 * Checks if a interface exist
 */
int zephir_interface_exists(zval *class_name, int autoload)
{
	zend_class_entry *ce;
	zval *z = Z_ISREF_P(class_name) ? Z_REFVAL_P(class_name) : class_name;

	if (Z_TYPE_P(z) == IS_STRING) {
		if ((ce = zend_lookup_class(Z_STR_P(z))) != NULL) {
			return ((ce->ce_flags & ZEND_ACC_INTERFACE) > 0);
		}
		return 0;
	}

	php_error_docref(NULL, E_WARNING, "interface name must be a string");
	return 0;
}

/**
 * Clones an object from obj to destination
 */
int zephir_clone(zval *destination, zval *obj)
{
	int status = SUCCESS;
	zend_class_entry *ce;
	zend_object_clone_obj_t clone_call;

	if (Z_TYPE_P(obj) != IS_OBJECT) {
		php_error_docref(NULL, E_ERROR, "__clone method called on non-object");
		status = FAILURE;
	} else {
		ce = Z_OBJCE_P(obj);
		clone_call =  Z_OBJ_HT_P(obj)->clone_obj;
		if (!clone_call) {
			if (ce) {
				php_error_docref(NULL, E_ERROR, "Trying to clone an uncloneable object of class %s", ce->name);
			} else {
				php_error_docref(NULL, E_ERROR, "Trying to clone an uncloneable object");
			}
			status = FAILURE;
		} else {
			if (!EG(exception)) {
				//zval_ptr_dtor(destination);
				ZVAL_OBJ(destination, clone_call(obj));
				if (EG(exception)) {
					zval_ptr_dtor(destination);
				}
			}
		}
	}

	return status;
}

/**
 * Checks if property exists on object
 */
int zephir_isset_property(zval *object, const char *property_name, unsigned int property_length)
{
	if (Z_TYPE_P(object) == IS_OBJECT) {
		if (EXPECTED(zend_hash_str_exists(&Z_OBJCE_P(object)->properties_info, property_name, property_length))) {
			return 1;
		}
		return zend_hash_str_exists(Z_OBJ_HT_P(object)->get_properties(object), property_name, property_length);
	}

	return 0;
}

/**
 * Checks if string property exists on object
 */
int zephir_isset_property_zval(zval *object, const zval *property)
{
	if (Z_TYPE_P(object) == IS_OBJECT) {
		if (Z_TYPE_P(property) == IS_STRING) {

			if (EXPECTED(zend_hash_str_exists(&Z_OBJCE_P(object)->properties_info, Z_STRVAL_P(property), Z_STRLEN_P(property)))) {
				return 1;
			} else {
				return zend_hash_str_exists(Z_OBJ_HT_P(object)->get_properties(object), Z_STRVAL_P(property), Z_STRLEN_P(property));
			}
		}
	}

	return 0;
}

static inline zend_class_entry *zephir_lookup_class_ce(zend_class_entry *ce, const char *property_name, unsigned int property_length)
{
	zend_class_entry *original_ce = ce;
	zend_property_info *info;

	while (ce) {
		if ((info = zend_hash_str_find_ptr(&ce->properties_info, property_name, property_length)) != NULL && (info->flags & ZEND_ACC_SHADOW) != ZEND_ACC_SHADOW)  {
			return ce;
		}
		ce = ce->parent;
	}
	return original_ce;
}


/**
 * Reads a property from an object
 */
int zephir_read_property(zval *result, zval *object, const char *property_name, zend_uint property_length, int flags)
{
	zval property;
	zend_class_entry *ce, *old_scope;
	zval tmp;
	zval *res;

	ZVAL_UNDEF(&tmp);

	if (Z_TYPE_P(object) != IS_OBJECT) {

		if ((flags & PH_NOISY) == PH_NOISY) {
			php_error_docref(NULL, E_NOTICE, "Trying to get property \"%s\" of non-object", property_name);
		}

		ZVAL_NULL(result);
		return FAILURE;
	}

	ce = Z_OBJCE_P(object);

#if PHP_VERSION_ID >= 70100
	old_scope = EG(fake_scope);
	EG(fake_scope) = ce;
#else
	old_scope = EG(scope);
	EG(scope) = ce;
	if (ce->parent) {
		ce = zephir_lookup_class_ce(ce, property_name, property_length);
	}
#endif

	if (!Z_OBJ_HT_P(object)->read_property) {
		const char *class_name;

		class_name = Z_OBJ_P(object) ? ZSTR_VAL(Z_OBJCE_P(object)->name) : "";
		zend_error(E_CORE_ERROR, "Property %s of class %s cannot be read", property_name, class_name);
	}

	ZVAL_STRINGL(&property, property_name, property_length);

	res = Z_OBJ_HT_P(object)->read_property(object, &property, flags ? BP_VAR_IS : BP_VAR_R, NULL, &tmp);
	if ((flags & PH_READONLY) == PH_READONLY) {
		ZVAL_COPY_VALUE(result, res);
	} else {
		ZVAL_COPY(result, res);
	}

	zval_ptr_dtor(&property);

#if PHP_VERSION_ID >= 70100
	EG(fake_scope) = old_scope;
#else
	EG(scope) = old_scope;
#endif
	return SUCCESS;
}

/**
 * Fetches a property using a const char
 */
int zephir_fetch_property(zval *result, zval *object, const char *property_name, zend_uint property_length, int silent)
{
	if (zephir_isset_property(object, property_name, property_length)) {
		zephir_read_property(result, object, property_name, property_length, 0);
		return 1;
	}

	//zval_ptr_dtor(result);
	ZVAL_NULL(result);
	return 0;
}

/**
 * Fetches a property using a zval property
 */
int zephir_fetch_property_zval(zval *result, zval *object, zval *property, int silent)
{
	if (UNEXPECTED(Z_TYPE_P(property) != IS_STRING)) {
		ZVAL_NULL(result);
		return 0;
	}

	if (zephir_isset_property(object, Z_STRVAL_P(property), Z_STRLEN_P(property))) {
		zephir_read_property(result, object, Z_STRVAL_P(property), Z_STRLEN_P(property), 0);
		return 1;
	}

	ZVAL_NULL(result);
	return 0;
}

int zephir_return_property(zval *return_value, zval *object, char *property_name, unsigned int property_length)
{
	ZVAL_NULL(return_value);
	zephir_read_property(return_value, object, property_name, property_length, 0);
	return SUCCESS;
}

/**
 * Reads a property from an object
 */
int zephir_read_property_zval(zval *result, zval *object, zval *property, int flags)
{
	if (UNEXPECTED(Z_TYPE_P(property) != IS_STRING)) {
		if ((flags & PH_NOISY) == PH_NOISY) {
			php_error_docref(NULL, E_NOTICE, "Cannot access empty property %d", Z_TYPE_P(property));
		}

		ZVAL_NULL(result);
		return FAILURE;
	}

	return zephir_read_property(result, object, Z_STRVAL_P(property), Z_STRLEN_P(property), flags);
}

/**
 * Checks whether obj is an object and updates property with another zval
 */
int zephir_update_property_zval(zval *object, const char *property_name, unsigned int property_length, zval *value)
{
	zend_class_entry *ce, *old_scope;
	zval property;

#if PHP_VERSION_ID >= 70100
	old_scope = EG(fake_scope);
#else
	old_scope = EG(scope);
#endif

	if (Z_TYPE_P(object) != IS_OBJECT) {
		php_error_docref(NULL, E_WARNING, "Attempt to assign property of non-object");
		return FAILURE;
	}

	ce = Z_OBJCE_P(object);
	if (ce->parent) {
		ce = zephir_lookup_class_ce(ce, property_name, property_length);
	}

#if PHP_VERSION_ID >= 70100
	EG(fake_scope) = ce;
#else
	EG(scope) = ce;
#endif

	if (!Z_OBJ_HT_P(object)->write_property) {
		const char *class_name;

		class_name = Z_OBJ_P(object) ? ZSTR_VAL(Z_OBJCE_P(object)->name) : "";
		zend_error(E_CORE_ERROR, "Property %s of class %s cannot be updated", property_name, class_name);
	}

	ZVAL_STRINGL(&property, property_name, property_length);

	/* write_property will add 1 to refcount, so no Z_TRY_ADDREF_P(value); is necessary */
	Z_OBJ_HT_P(object)->write_property(object, &property, value, 0);
	zval_ptr_dtor(&property);

#if PHP_VERSION_ID >= 70100
	EG(fake_scope) = old_scope;
#else
	EG(scope) = old_scope;
#endif
	return SUCCESS;
}

/**
 * Checks whether obj is an object and updates zval property with another zval
 */
int zephir_update_property_zval_zval(zval *object, zval *property, zval *value)
{
	if (Z_TYPE_P(property) != IS_STRING) {
		php_error_docref(NULL, E_WARNING, "Property should be string");
		return FAILURE;
	}

	return zephir_update_property_zval(object, Z_STRVAL_P(property), Z_STRLEN_P(property), value);
}

/**
 * Updates an array property
 */
int zephir_update_property_array(zval *object, const char *property, zend_uint property_length, const zval *index, zval *value)
{
	zval tmp;
	int separated = 0;

	if (Z_TYPE_P(object) == IS_OBJECT) {
		zephir_read_property(&tmp, object, property, property_length, PH_NOISY | PH_READONLY);

		/** Separation only when refcount > 1 */
		if (Z_REFCOUNTED(tmp)) {
			if (Z_REFCOUNT(tmp) > 1) {
				if (!Z_ISREF(tmp)) {
					zval new_zv;
					ZVAL_DUP(&new_zv, &tmp);
					ZVAL_COPY_VALUE(&tmp, &new_zv);
					Z_TRY_DELREF(new_zv);
<<<<<<< HEAD
=======
					Z_ADDREF(tmp);
>>>>>>> b3b083d3
					separated = 1;
				}
			}
		} else {
			zval new_zv;
			ZVAL_DUP(&new_zv, &tmp);
			ZVAL_COPY_VALUE(&tmp, &new_zv);
			Z_TRY_DELREF(new_zv);
			separated = 1;
		}

		/** Convert the value to array if not is an array */
		if (Z_TYPE(tmp) != IS_ARRAY) {
			if (separated) {
				convert_to_array(&tmp);
			} else {
				array_init(&tmp);
				separated = 1;
			}
<<<<<<< HEAD
			Z_DELREF(tmp);
=======

			if (Z_REFCOUNTED(tmp)) {
				if (Z_REFCOUNT(tmp) > 1) {
					if (!Z_ISREF(tmp)) {
						Z_DELREF(tmp);
					}
				}
			}
>>>>>>> b3b083d3
		}
		Z_TRY_ADDREF_P(value);

		if (Z_TYPE_P(index) == IS_STRING) {
			zend_symtable_str_update(Z_ARRVAL(tmp), Z_STRVAL_P(index), Z_STRLEN_P(index), value);
		} else if (Z_TYPE_P(index) == IS_LONG) {
			zend_hash_index_update(Z_ARRVAL(tmp), Z_LVAL_P(index), value);
		} else if (Z_TYPE_P(index) == IS_NULL) {
			zend_hash_next_index_insert(Z_ARRVAL(tmp), value);
		}

		if (separated) {
			zephir_update_property_zval(object, property, property_length, &tmp);
<<<<<<< HEAD
=======
		}

		if (Z_REFCOUNTED(tmp)) {
			if (Z_REFCOUNT(tmp) > 1) {
				if (!Z_ISREF(tmp)) {
					Z_DELREF(tmp);
				}
			}
>>>>>>> b3b083d3
		}
	}

	return SUCCESS;
}


/**
 * Appends a zval value to an array property
 */
int zephir_update_property_array_append(zval *object, char *property, unsigned int property_length, zval *value)
{
	zval tmp;
	int separated = 0;

	ZVAL_UNDEF(&tmp);

	if (Z_TYPE_P(object) != IS_OBJECT) {
		return SUCCESS;
	}

	zephir_read_property(&tmp, object, property, property_length, PH_NOISY_CC);

	Z_TRY_DELREF(tmp);

	/** Separation only when refcount > 1 */
	if (Z_REFCOUNTED(tmp)) {
		if (Z_REFCOUNT(tmp) > 1) {
			if (!Z_ISREF(tmp)) {
				zval new_zv;
				ZVAL_DUP(&new_zv, &tmp);
				ZVAL_COPY_VALUE(&tmp, &new_zv);
				Z_TRY_DELREF(new_zv);
				separated = 1;
			}
		}
	} else {
		zval new_zv;
		ZVAL_DUP(&new_zv, &tmp);
		ZVAL_COPY_VALUE(&tmp, &new_zv);
		Z_TRY_DELREF(new_zv);
		separated = 1;
	}

	/** Convert the value to array if not is an array */
	if (Z_TYPE(tmp) != IS_ARRAY) {
		if (separated) {
			convert_to_array(&tmp);
		} else {
			array_init(&tmp);
			separated = 1;
		}
		Z_DELREF(tmp);
	}

	Z_TRY_ADDREF_P(value);
	add_next_index_zval(&tmp, value);

	if (separated) {
		zephir_update_property_zval(object, property, property_length, &tmp);
	}

	return SUCCESS;
}

/**
 * Multiple array-offset update
 */
int zephir_update_property_array_multi(zval *object, const char *property, zend_uint property_length, zval *value, const char *types, int types_length, int types_count, ...)
{
	va_list ap;
	zval tmp_arr;
	int separated = 0;

	if (Z_TYPE_P(object) == IS_OBJECT) {
		zephir_read_property(&tmp_arr, object, property, property_length, PH_NOISY | PH_READONLY);

		/** Separation only when refcount > 1 */
		if (Z_REFCOUNTED(tmp_arr)) {
			if (Z_REFCOUNT(tmp_arr) > 1) {
				if (!Z_ISREF(tmp_arr)) {
					zval new_zv;
					ZVAL_DUP(&new_zv, &tmp_arr);
					ZVAL_COPY_VALUE(&tmp_arr, &new_zv);
					Z_TRY_DELREF(new_zv);
<<<<<<< HEAD
=======
					Z_ADDREF(tmp_arr);
>>>>>>> b3b083d3
					separated = 1;
				}
			}
		} else {
			zval new_zv;
			ZVAL_DUP(&new_zv, &tmp_arr);
			ZVAL_COPY_VALUE(&tmp_arr, &new_zv);
			Z_TRY_DELREF(new_zv);
			separated = 1;
		}

		/** Convert the value to array if not is an array */
		if (Z_TYPE(tmp_arr) != IS_ARRAY) {
			if (separated) {
				convert_to_array(&tmp_arr);
			} else {
				array_init(&tmp_arr);
				separated = 1;
			}
<<<<<<< HEAD
			Z_DELREF(tmp_arr);
		}

=======

			if (Z_REFCOUNTED(tmp_arr)) {
				if (Z_REFCOUNT(tmp_arr) > 1) {
					if (!Z_ISREF(tmp_arr)) {
						Z_DELREF(tmp_arr);
					}
				}
			}
		}

>>>>>>> b3b083d3
		va_start(ap, types_count);
		zephir_array_update_multi_ex(&tmp_arr, value, types, types_length, types_count, ap);
		va_end(ap);

		if (separated) {
			zephir_update_property_zval(object, property, property_length, &tmp_arr);
		}

<<<<<<< HEAD
=======
		if (Z_REFCOUNTED(tmp_arr)) {
			if (Z_REFCOUNT(tmp_arr) > 1) {
				if (!Z_ISREF(tmp_arr)) {
					Z_DELREF(tmp_arr);
				}
			}
		}
	}

>>>>>>> b3b083d3
	return SUCCESS;
}

int zephir_unset_property(zval* object, const char* name)
{
	if (Z_TYPE_P(object) == IS_OBJECT) {
		zval member;
		zend_class_entry *old_scope;

		ZVAL_STRING(&member, name);

#if PHP_VERSION_ID >= 70100
		old_scope = EG(fake_scope);
		EG(fake_scope) = Z_OBJCE_P(object);
#else
		old_scope = EG(scope);
		EG(scope) = Z_OBJCE_P(object);
#endif

		Z_OBJ_HT_P(object)->unset_property(object, &member, 0);

#if PHP_VERSION_ID >= 70100
		EG(fake_scope) = old_scope;
#else
		EG(scope) = old_scope;
#endif

		return SUCCESS;
	}

	return FAILURE;
}

/**
 * Unsets an index in an array property
 */
int zephir_unset_property_array(zval *object, char *property, unsigned int property_length, zval *index)
{
	zval tmp;
	int separated = 0;

	if (Z_TYPE_P(object) == IS_OBJECT) {

		zephir_read_property(&tmp, object, property, property_length, PH_NOISY_CC);
		Z_TRY_DELREF(tmp);

		/** Separation only when refcount > 1 */
		if (Z_REFCOUNTED(tmp)) {
			if (Z_REFCOUNT(tmp) > 1) {
				if (!Z_ISREF(tmp)) {
					zval new_zv;
					ZVAL_DUP(&new_zv, &tmp);
					ZVAL_COPY_VALUE(&tmp, &new_zv);
					Z_TRY_DELREF(new_zv);
					separated = 1;
				}
			}
		} else {
			zval new_zv;
			ZVAL_DUP(&new_zv, &tmp);
			ZVAL_COPY_VALUE(&tmp, &new_zv);
			Z_TRY_DELREF(new_zv);
			separated = 1;
		}

		zephir_array_unset(&tmp, index, PH_SEPARATE);

		if (separated) {
			zephir_update_property_zval(object, property, property_length, &tmp);
		}
	}

	return SUCCESS;
}

int zephir_method_exists_ex(zval *object, const char *method_name, unsigned int method_len)
{
	zend_class_entry *ce;
	union _zend_function *func = NULL;
	zend_string *method;

	if (EXPECTED(Z_TYPE_P(object) == IS_OBJECT)) {
		ce = Z_OBJCE_P(object);
	} else if (Z_TYPE_P(object) == IS_STRING) {
		ce = zend_fetch_class(Z_STR_P(object), ZEND_FETCH_CLASS_DEFAULT);
	} else {
		return FAILURE;
	}

	if (zend_hash_str_exists(&ce->function_table, method_name, method_len)) {
		return SUCCESS;
	}

	method = zend_string_init(method_name, method_len, 0);
	if (
		   Z_TYPE_P(object) == IS_OBJECT
		&& Z_OBJ_HT_P(object)->get_method
		&& (func = Z_OBJ_HT_P(object)->get_method(&Z_OBJ_P(object), method, NULL))
	) {
		if (func->common.fn_flags & ZEND_ACC_CALL_VIA_TRAMPOLINE) {
			int status = (func->common.scope == zend_ce_closure && zend_string_equals_literal(method, ZEND_INVOKE_FUNC_NAME));

			zend_string_release(method);
			zend_string_release(func->common.function_name);
			zend_free_trampoline(func);
			return status ? SUCCESS : FAILURE;
		}

		zend_string_release(method);
		return SUCCESS;
	}

	zend_string_release(method);
	return FAILURE;
}

int zephir_method_exists(zval *object, const zval *method_name)
{
	if (Z_TYPE_P(method_name) != IS_STRING) {
		zend_error(E_WARNING, "method_exists expected a string");
		return 0;
	}
	char *lcname = zend_str_tolower_dup(Z_STRVAL_P(method_name), Z_STRLEN_P(method_name));
	int res = zephir_method_exists_ex(object, lcname, Z_STRLEN_P(method_name));
	efree(lcname);
	return res;
}

int zephir_read_static_property_ce(zval *result, zend_class_entry *ce, const char *property, int len, int flags)
{
	zval *tmp = zend_read_static_property(ce, property, len, (zend_bool) ZEND_FETCH_CLASS_SILENT);

	//zval_ptr_dtor(result);
	ZVAL_NULL(result);
	if (tmp)
	{
		if ((flags & PH_READONLY) == PH_READONLY) {
			ZVAL_COPY_VALUE(result, tmp);
		} else {
			ZVAL_COPY(result, tmp);
		}
		return SUCCESS;
	}
	return FAILURE;
}

/*
 * Multiple array-offset update
 */
int zephir_update_static_property_array_multi_ce(zend_class_entry *ce, const char *property, zend_uint property_length, zval *value, const char *types, int types_length, int types_count, ...)
{
	va_list ap;
	zval tmp_arr;
	int separated = 0;

	ZVAL_UNDEF(&tmp_arr);

	zephir_read_static_property_ce(&tmp_arr, ce, property, property_length, PH_NOISY | PH_READONLY);

	/** Separation only when refcount > 1 */
	if (Z_REFCOUNTED(tmp_arr)) {
		if (Z_REFCOUNT(tmp_arr) > 1) {
			if (!Z_ISREF(tmp_arr)) {
				zval new_zv;
				ZVAL_DUP(&new_zv, &tmp_arr);
				ZVAL_COPY_VALUE(&tmp_arr, &new_zv);
				Z_TRY_DELREF(new_zv);
<<<<<<< HEAD
=======
				Z_ADDREF(tmp_arr);
>>>>>>> b3b083d3
				separated = 1;
			}
		}
	} else {
		zval new_zv;
		ZVAL_DUP(&new_zv, &tmp_arr);
		ZVAL_COPY_VALUE(&tmp_arr, &new_zv);
		Z_TRY_DELREF(new_zv);
		separated = 1;
	}

	/** Convert the value to array if not is an array */
	if (Z_TYPE(tmp_arr) != IS_ARRAY) {
		if (separated) {
			convert_to_array(&tmp_arr);
		} else {
			array_init(&tmp_arr);
			separated = 1;
		}
<<<<<<< HEAD
		Z_DELREF(tmp_arr);
=======
		if (Z_REFCOUNTED(tmp_arr)) {
			if (Z_REFCOUNT(tmp_arr) > 1) {
				if (!Z_ISREF(tmp_arr)) {
					Z_DELREF(tmp_arr);
				}
			}
		}
>>>>>>> b3b083d3
	}

	va_start(ap, types_count);
	SEPARATE_ZVAL_IF_NOT_REF(&tmp_arr);
	zephir_array_update_multi_ex(&tmp_arr, value, types, types_length, types_count, ap);
	va_end(ap);

	if (separated) {
		zend_update_static_property(ce, property, property_length, &tmp_arr);
	}

<<<<<<< HEAD
=======
	if (Z_REFCOUNTED(tmp_arr)) {
		if (Z_REFCOUNT(tmp_arr) > 1) {
			if (!Z_ISREF(tmp_arr)) {
				Z_DELREF(tmp_arr);
			}
		}
	}

>>>>>>> b3b083d3
	return SUCCESS;
}

/**
 * Increments an object property
 */
int zephir_property_incr_decr(zval *object, char *property_name, unsigned int property_length, unsigned int increment)
{
	zval tmp;
	zend_class_entry *ce;
	int separated = 0;

	ZVAL_UNDEF(&tmp);

	if (Z_TYPE_P(object) != IS_OBJECT) {
		php_error_docref(NULL, E_WARNING, "Attempt to assign property of non-object");
		return FAILURE;
	}

	ce = Z_OBJCE_P(object);
	if (ce->parent) {
		ce = zephir_lookup_class_ce(ce, property_name, property_length);
	}

	zephir_read_property(&tmp, object, property_name, property_length, 0);
	if (Z_TYPE(tmp) > IS_UNDEF) {

		Z_TRY_DELREF(tmp);

		/** Separation only when refcount > 1 */
		if (Z_REFCOUNTED(tmp)) {
			if (Z_REFCOUNT(tmp) > 1) {
				if (!Z_ISREF(tmp)) {
					zval new_zv;
					ZVAL_DUP(&new_zv, &tmp);
					ZVAL_COPY_VALUE(&tmp, &new_zv);
					Z_TRY_DELREF(new_zv);
					separated = 1;
				}
			}
		} else {
			zval new_zv;
			ZVAL_DUP(&new_zv, &tmp);
			ZVAL_COPY_VALUE(&tmp, &new_zv);
			Z_TRY_DELREF(new_zv);
			separated = 1;
		}

		if (increment) {
			zephir_increment(&tmp);
		} else {
			zephir_decrement(&tmp);
		}

		if (separated) {
			zephir_update_property_zval(object, property_name, property_length, &tmp);
		}
	}

	return SUCCESS;
}

/* Imported since PHP is so nice to define this in a .c file... */
typedef struct _zend_closure {
	zend_object       std;
	zend_function     func;
	zval              this_ptr;
	zend_class_entry *called_scope;
	void (*orig_internal_handler)(INTERNAL_FUNCTION_PARAMETERS);
} zend_closure;

/**
 * Creates a closure
 */
int zephir_create_closure_ex(zval *return_value, zval *this_ptr, zend_class_entry *ce, const char *method_name, zend_uint method_length)
{
	zend_function *function_ptr;
	zend_closure *closure;

	if ((function_ptr = zend_hash_str_find_ptr(&ce->function_table, method_name, method_length)) == NULL) {
		ZVAL_NULL(return_value);
		return FAILURE;
	}

	zend_create_closure(return_value, function_ptr, ce, ce, this_ptr);
	// Make sure we can use a closure multiple times
	closure = (zend_closure*)Z_OBJ_P(return_value);
	closure->func.internal_function.handler = closure->orig_internal_handler;
	return SUCCESS;
}

/**
 * Creates a new instance dynamically. Call constructor without parameters
 */
int zephir_create_instance(zval *return_value, const zval *class_name)
{
	zend_class_entry *ce;

	if (Z_TYPE_P(class_name) != IS_STRING) {
		zephir_throw_exception_string(spl_ce_RuntimeException, SL("Invalid class name"));
		return FAILURE;
	}

	ce = zend_fetch_class(Z_STR_P(class_name), ZEND_FETCH_CLASS_DEFAULT);
	if (!ce) {
		ZVAL_NULL(return_value);
		return FAILURE;
	}

<<<<<<< HEAD
	object_init_ex(return_value, ce);
=======
	if(UNEXPECTED(object_init_ex(return_value, ce) != SUCCESS)) {
    	return FAILURE;
    }

>>>>>>> b3b083d3
	if (EXPECTED(Z_OBJ_HT_P(return_value)->get_constructor)) {
		zend_object* obj    = Z_OBJ_P(return_value);
		zend_function* ctor = Z_OBJ_HT_P(return_value)->get_constructor(obj);
		if (ctor) {
			zend_fcall_info fci;
			zend_fcall_info_cache fcc;

			zend_class_entry* ce = Z_OBJCE_P(return_value);

			fci.size             = sizeof(fci);
#if PHP_VERSION_ID < 70100
			fci.function_table   = &ce->function_table;
			fci.symbol_table     = NULL;
#endif
			fci.object           = obj;
			fci.retval           = 0;
			fci.param_count      = 0;
			fci.params           = 0;
			fci.no_separation    = 1;
			ZVAL_NULL(&fci.function_name);

			fcc.initialized      = 1;
			fcc.object           = obj;
			fcc.called_scope     = ce;
			fcc.calling_scope    = ce;
			fcc.function_handler = ctor;

			return zend_fcall_info_call(&fci, &fcc, NULL, NULL);
		}
	}

	return SUCCESS;
}

/**
 * Creates a new instance dynamically calling constructor with parameters
 */
int zephir_create_instance_params(zval *return_value, const zval *class_name, zval *params)
{
	zend_class_entry *ce;

	if (Z_TYPE_P(class_name) != IS_STRING) {
		zephir_throw_exception_string(spl_ce_RuntimeException, SL("Invalid class name"));
		return FAILURE;
	}

	if (Z_TYPE_P(params) != IS_ARRAY) {
		zephir_throw_exception_string(spl_ce_RuntimeException, SL("Instantiation parameters must be an array"));
		return FAILURE;
	}

	ce = zend_fetch_class(Z_STR_P(class_name), ZEND_FETCH_CLASS_AUTO);
	if (!ce) {
		ZVAL_NULL(return_value);
		return FAILURE;
	}

<<<<<<< HEAD
	object_init_ex(return_value, ce);
=======
	if(UNEXPECTED(object_init_ex(return_value, ce) != SUCCESS)) {
    	return FAILURE;
    }
>>>>>>> b3b083d3

	if (EXPECTED(Z_OBJ_HT_P(return_value)->get_constructor)) {
		zend_object* obj    = Z_OBJ_P(return_value);
		zend_function* ctor = Z_OBJ_HT_P(return_value)->get_constructor(obj);
		if (ctor) {
			int status;
			zend_fcall_info fci;
			zend_fcall_info_cache fcc;

			zend_class_entry* ce = Z_OBJCE_P(return_value);

			fci.size             = sizeof(fci);
#if PHP_VERSION_ID < 70100
			fci.function_table   = &ce->function_table;
			fci.symbol_table     = NULL;
#endif
			fci.object           = obj;
			fci.retval           = 0;
			fci.param_count      = 0;
			fci.params           = 0;
			fci.no_separation    = 1;
			ZVAL_NULL(&fci.function_name);

			fcc.initialized      = 1;
			fcc.object           = obj;
			fcc.called_scope     = ce;
			fcc.calling_scope    = ce;
			fcc.function_handler = ctor;

			zend_fcall_info_args_ex(&fci, fcc.function_handler, params);
			status = zend_fcall_info_call(&fci, &fcc, NULL, NULL);
			zend_fcall_info_args_clear(&fci, 1);
			return status;
		}
	}

	return SUCCESS;
}<|MERGE_RESOLUTION|>--- conflicted
+++ resolved
@@ -623,10 +623,7 @@
 					ZVAL_DUP(&new_zv, &tmp);
 					ZVAL_COPY_VALUE(&tmp, &new_zv);
 					Z_TRY_DELREF(new_zv);
-<<<<<<< HEAD
-=======
 					Z_ADDREF(tmp);
->>>>>>> b3b083d3
 					separated = 1;
 				}
 			}
@@ -646,9 +643,6 @@
 				array_init(&tmp);
 				separated = 1;
 			}
-<<<<<<< HEAD
-			Z_DELREF(tmp);
-=======
 
 			if (Z_REFCOUNTED(tmp)) {
 				if (Z_REFCOUNT(tmp) > 1) {
@@ -657,7 +651,6 @@
 					}
 				}
 			}
->>>>>>> b3b083d3
 		}
 		Z_TRY_ADDREF_P(value);
 
@@ -671,8 +664,6 @@
 
 		if (separated) {
 			zephir_update_property_zval(object, property, property_length, &tmp);
-<<<<<<< HEAD
-=======
 		}
 
 		if (Z_REFCOUNTED(tmp)) {
@@ -681,7 +672,6 @@
 					Z_DELREF(tmp);
 				}
 			}
->>>>>>> b3b083d3
 		}
 	}
 
@@ -767,10 +757,7 @@
 					ZVAL_DUP(&new_zv, &tmp_arr);
 					ZVAL_COPY_VALUE(&tmp_arr, &new_zv);
 					Z_TRY_DELREF(new_zv);
-<<<<<<< HEAD
-=======
 					Z_ADDREF(tmp_arr);
->>>>>>> b3b083d3
 					separated = 1;
 				}
 			}
@@ -790,11 +777,6 @@
 				array_init(&tmp_arr);
 				separated = 1;
 			}
-<<<<<<< HEAD
-			Z_DELREF(tmp_arr);
-		}
-
-=======
 
 			if (Z_REFCOUNTED(tmp_arr)) {
 				if (Z_REFCOUNT(tmp_arr) > 1) {
@@ -805,7 +787,6 @@
 			}
 		}
 
->>>>>>> b3b083d3
 		va_start(ap, types_count);
 		zephir_array_update_multi_ex(&tmp_arr, value, types, types_length, types_count, ap);
 		va_end(ap);
@@ -814,8 +795,6 @@
 			zephir_update_property_zval(object, property, property_length, &tmp_arr);
 		}
 
-<<<<<<< HEAD
-=======
 		if (Z_REFCOUNTED(tmp_arr)) {
 			if (Z_REFCOUNT(tmp_arr) > 1) {
 				if (!Z_ISREF(tmp_arr)) {
@@ -825,7 +804,6 @@
 		}
 	}
 
->>>>>>> b3b083d3
 	return SUCCESS;
 }
 
@@ -993,10 +971,7 @@
 				ZVAL_DUP(&new_zv, &tmp_arr);
 				ZVAL_COPY_VALUE(&tmp_arr, &new_zv);
 				Z_TRY_DELREF(new_zv);
-<<<<<<< HEAD
-=======
 				Z_ADDREF(tmp_arr);
->>>>>>> b3b083d3
 				separated = 1;
 			}
 		}
@@ -1016,9 +991,6 @@
 			array_init(&tmp_arr);
 			separated = 1;
 		}
-<<<<<<< HEAD
-		Z_DELREF(tmp_arr);
-=======
 		if (Z_REFCOUNTED(tmp_arr)) {
 			if (Z_REFCOUNT(tmp_arr) > 1) {
 				if (!Z_ISREF(tmp_arr)) {
@@ -1026,7 +998,6 @@
 				}
 			}
 		}
->>>>>>> b3b083d3
 	}
 
 	va_start(ap, types_count);
@@ -1038,8 +1009,6 @@
 		zend_update_static_property(ce, property, property_length, &tmp_arr);
 	}
 
-<<<<<<< HEAD
-=======
 	if (Z_REFCOUNTED(tmp_arr)) {
 		if (Z_REFCOUNT(tmp_arr) > 1) {
 			if (!Z_ISREF(tmp_arr)) {
@@ -1048,7 +1017,6 @@
 		}
 	}
 
->>>>>>> b3b083d3
 	return SUCCESS;
 }
 
@@ -1158,14 +1126,10 @@
 		return FAILURE;
 	}
 
-<<<<<<< HEAD
-	object_init_ex(return_value, ce);
-=======
 	if(UNEXPECTED(object_init_ex(return_value, ce) != SUCCESS)) {
     	return FAILURE;
     }
 
->>>>>>> b3b083d3
 	if (EXPECTED(Z_OBJ_HT_P(return_value)->get_constructor)) {
 		zend_object* obj    = Z_OBJ_P(return_value);
 		zend_function* ctor = Z_OBJ_HT_P(return_value)->get_constructor(obj);
@@ -1223,13 +1187,9 @@
 		return FAILURE;
 	}
 
-<<<<<<< HEAD
-	object_init_ex(return_value, ce);
-=======
 	if(UNEXPECTED(object_init_ex(return_value, ce) != SUCCESS)) {
     	return FAILURE;
     }
->>>>>>> b3b083d3
 
 	if (EXPECTED(Z_OBJ_HT_P(return_value)->get_constructor)) {
 		zend_object* obj    = Z_OBJ_P(return_value);
