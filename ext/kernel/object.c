
/*
  +------------------------------------------------------------------------+
  | Zephir Language                                                        |
  +------------------------------------------------------------------------+
  | Copyright (c) 2011-2014 Zephir Team (http://www.zephir-lang.com)       |
  +------------------------------------------------------------------------+
  | This source file is subject to the New BSD License that is bundled     |
  | with this package in the file docs/LICENSE.txt.                        |
  |                                                                        |
  | If you did not receive a copy of the license and are unable to         |
  | obtain it through the world-wide-web, please send an email             |
  | to license@zephir-lang.com so we can send you a copy immediately.      |
  +------------------------------------------------------------------------+
  | Authors: Andres Gutierrez <andres@zephir-lang.com>                     |
  |          Eduar Carvajal <eduar@zephir-lang.com>                        |
  |          Vladimir Kolesnikov <vladimir@extrememember.com>              |
  +------------------------------------------------------------------------+
*/

#ifdef HAVE_CONFIG_H
#include "config.h"
#endif

#include "php.h"

#ifdef PHP_WIN32
#include "php_string.h"
#endif

#include "php_ext.h"

#include "kernel/main.h"
#include "kernel/memory.h"
#include "kernel/object.h"
#include "kernel/exception.h"
#include "kernel/fcall.h"
#include "kernel/hash.h"
#include "kernel/array.h"
#include "kernel/operators.h"

/**
 * Reads class constant from string name and returns its value
 */
int zephir_get_class_constant(zval *return_value, zend_class_entry *ce, char *constant_name, unsigned int constant_length TSRMLS_DC) {

	zval **result_ptr;

	if (zephir_hash_find(&ce->constants_table, constant_name, constant_length, (void **) &result_ptr) != SUCCESS) {
		php_error_docref(NULL TSRMLS_CC, E_ERROR, "Undefined class constant '%s::%s'", ce->name, constant_name);
		return FAILURE;
	}

	ZVAL_ZVAL(return_value, *result_ptr, 1, 0);
	return SUCCESS;
}

/**
 * Check if class is instance of
 */
int zephir_instance_of(zval *result, const zval *object, const zend_class_entry *ce TSRMLS_DC) {

	if (Z_TYPE_P(object) != IS_OBJECT) {
		php_error_docref(NULL TSRMLS_CC, E_WARNING, "instanceof expects an object instance");
		ZVAL_FALSE(result);
		return FAILURE;
	}

	ZVAL_BOOL(result, instanceof_function(Z_OBJCE_P(object), ce TSRMLS_CC));
	return SUCCESS;
}

int zephir_instance_of_ev(const zval *object, const zend_class_entry *ce TSRMLS_DC) {

	if (Z_TYPE_P(object) != IS_OBJECT) {
		php_error_docref(NULL TSRMLS_CC, E_WARNING, "instanceof expects an object instance");
		return 0;
	}

	return instanceof_function(Z_OBJCE_P(object), ce TSRMLS_CC);
}

/**
 * Check if an object is instance of a class
 */
int zephir_is_instance_of(zval *object, const char *class_name, unsigned int class_length TSRMLS_DC) {

	zend_class_entry *ce, *temp_ce;

	if (Z_TYPE_P(object) == IS_OBJECT) {

		ce = Z_OBJCE_P(object);
		if (ce->name_length == class_length) {
			return !zend_binary_strcasecmp(ce->name, ce->name_length, class_name, class_length);
		}

		temp_ce = zend_fetch_class(class_name, class_length, ZEND_FETCH_CLASS_DEFAULT TSRMLS_CC);
		if (temp_ce) {
			return instanceof_function(ce, temp_ce TSRMLS_CC);
		}
	}

	return 0;
}

/**
 * Returns a class name into a zval result
 */
void zephir_get_class(zval *result, zval *object, int lower TSRMLS_DC) {

	zend_class_entry *ce;

	if (Z_TYPE_P(object) == IS_OBJECT) {

		ce = Z_OBJCE_P(object);
		Z_STRLEN_P(result) = ce->name_length;
		Z_STRVAL_P(result) = (char *) emalloc(ce->name_length + 1);
		memcpy(Z_STRVAL_P(result), ce->name, ce->name_length);
		Z_STRVAL_P(result)[Z_STRLEN_P(result)] = 0;
		Z_TYPE_P(result) = IS_STRING;

		if (lower) {
			zend_str_tolower(Z_STRVAL_P(result), Z_STRLEN_P(result));
		}

	} else {
		ZVAL_NULL(result);
		php_error_docref(NULL TSRMLS_CC, E_WARNING, "zephir_get_class expects an object");
	}
}

/**
 * Returns a class name into a zval result
 */
void zephir_get_class_ns(zval *result, zval *object, int lower TSRMLS_DC) {

	int found = 0;
	zend_class_entry *ce;
	unsigned int i, class_length;
	const char *cursor, *class_name;

	if (Z_TYPE_P(object) != IS_OBJECT) {
		if (Z_TYPE_P(object) != IS_STRING) {
			ZVAL_NULL(result);
			php_error_docref(NULL TSRMLS_CC, E_WARNING, "zephir_get_class_ns expects an object");
			return;
		}
	}

	if (Z_TYPE_P(object) == IS_OBJECT) {
		ce = Z_OBJCE_P(object);
		class_name = ce->name;
		class_length = ce->name_length;
	} else {
		class_name = Z_STRVAL_P(object);
		class_length = Z_STRLEN_P(object);
	}

	if (!class_length) {
		ZVAL_NULL(result);
		return;
	}

	i = class_length;
	cursor = (char *) (class_name + class_length - 1);

	while (i > 0) {
		if ((*cursor) == '\\') {
			found = 1;
			break;
		}
		cursor--;
		i--;
	}

	if (found) {
		Z_STRLEN_P(result) = class_length - i;
		Z_STRVAL_P(result) = (char *) emalloc(class_length - i + 1);
		memcpy(Z_STRVAL_P(result), class_name + i, class_length - i);
		Z_STRVAL_P(result)[Z_STRLEN_P(result)] = 0;
		Z_TYPE_P(result) = IS_STRING;
	} else {
		ZVAL_STRINGL(result, class_name, class_length, 1);
	}

	if (lower) {
		zend_str_tolower(Z_STRVAL_P(result), Z_STRLEN_P(result));
	}

}

/**
 * Returns a namespace from a class name
 */
void zephir_get_ns_class(zval *result, zval *object, int lower TSRMLS_DC) {

	zend_class_entry *ce;
	int found = 0;
	unsigned int i, j, class_length;
	const char *cursor, *class_name;

	if (Z_TYPE_P(object) != IS_OBJECT) {
		if (Z_TYPE_P(object) != IS_STRING) {
			php_error_docref(NULL TSRMLS_CC, E_WARNING, "zephir_get_ns_class expects an object");
			ZVAL_NULL(result);
			return;
		}
	}

	if (Z_TYPE_P(object) == IS_OBJECT) {
		ce = Z_OBJCE_P(object);
		class_name = ce->name;
		class_length = ce->name_length;
	} else {
		class_name = Z_STRVAL_P(object);
		class_length = Z_STRLEN_P(object);
	}

	if (!class_length) {
		ZVAL_NULL(result);
		return;
	}

	j = 0;
	i = class_length;
	cursor = (char *) (class_name + class_length - 1);

	while (i > 0) {
		if ((*cursor) == '\\') {
			found = 1;
			break;
		}
		cursor--;
		i--;
		j++;
	}

	if (j > 0) {

		if (found) {
			Z_STRLEN_P(result) = class_length - j - 1;
			Z_STRVAL_P(result) = (char *) emalloc(class_length - j);
			memcpy(Z_STRVAL_P(result), class_name, class_length - j - 1);
			Z_STRVAL_P(result)[Z_STRLEN_P(result)] = 0;
			Z_TYPE_P(result) = IS_STRING;
		} else {
			ZVAL_EMPTY_STRING(result);
		}

		if (lower) {
			zend_str_tolower(Z_STRVAL_P(result), Z_STRLEN_P(result));
		}
	} else {
		ZVAL_NULL(result);
	}

}

/**
 * Returns the called in class in the current scope
 */
void zephir_get_called_class(zval *return_value TSRMLS_DC) {

	if (EG(called_scope)) {
		RETURN_STRINGL(EG(called_scope)->name, EG(called_scope)->name_length, 1);
	}

	if (!EG(scope))  {
		php_error_docref(NULL TSRMLS_CC, E_WARNING, "zephir_get_called_class() called from outside a class");
	}
}

/**
 * Fetches a zend class entry from a zval value
 */
zend_class_entry *zephir_fetch_class(const zval *class_name TSRMLS_DC) {

	if (Z_TYPE_P(class_name) == IS_STRING) {
		return zend_fetch_class(Z_STRVAL_P(class_name), Z_STRLEN_P(class_name), ZEND_FETCH_CLASS_DEFAULT TSRMLS_CC);
	}

	php_error_docref(NULL TSRMLS_CC, E_WARNING, "class name must be a string");
	return zend_fetch_class("stdclass", strlen("stdclass"), ZEND_FETCH_CLASS_DEFAULT TSRMLS_CC);
}

zend_class_entry* zephir_fetch_self_class(TSRMLS_D) {
	return zend_fetch_class(NULL, 0, ZEND_FETCH_CLASS_SELF TSRMLS_CC);
}

zend_class_entry* zephir_fetch_parent_class(TSRMLS_D) {
	return zend_fetch_class(NULL, 0, ZEND_FETCH_CLASS_PARENT TSRMLS_CC);
}

zend_class_entry* zephir_fetch_static_class(TSRMLS_D) {
	return zend_fetch_class(NULL, 0, ZEND_FETCH_CLASS_STATIC TSRMLS_CC);
}

/**
 * Checks if a class exist
 */
int zephir_class_exists(const zval *class_name, int autoload TSRMLS_DC) {

	zend_class_entry **ce;

	if (Z_TYPE_P(class_name) == IS_STRING) {
		if (zend_lookup_class(Z_STRVAL_P(class_name), Z_STRLEN_P(class_name), &ce TSRMLS_CC) == SUCCESS) {
#if PHP_VERSION_ID < 50400
			return (((*ce)->ce_flags & ZEND_ACC_INTERFACE) == 0);
#else
			return ((*ce)->ce_flags & (ZEND_ACC_INTERFACE | (ZEND_ACC_TRAIT - ZEND_ACC_EXPLICIT_ABSTRACT_CLASS))) == 0;
#endif
		}
		return 0;
	}

	php_error_docref(NULL TSRMLS_CC, E_WARNING, "class name must be a string");
	return 0;
}

/**
 * Checks if a interface exist
 */
int zephir_interface_exists(const zval *class_name, int autoload TSRMLS_DC) {

	zend_class_entry **ce;

	if (Z_TYPE_P(class_name) == IS_STRING) {
		if (zend_lookup_class(Z_STRVAL_P(class_name), Z_STRLEN_P(class_name), &ce TSRMLS_CC) == SUCCESS) {
			return (((*ce)->ce_flags & ZEND_ACC_INTERFACE) > 0);
		}
		return 0;
	}

	php_error_docref(NULL TSRMLS_CC, E_WARNING, "interface name must be a string");
	return 0;
}

/**
 * Clones an object from obj to destination
 */
int zephir_clone(zval *destination, zval *obj TSRMLS_DC) {

	int status = SUCCESS;
	zend_class_entry *ce;
	zend_object_clone_obj_t clone_call;

	if (Z_TYPE_P(obj) != IS_OBJECT) {
		php_error_docref(NULL TSRMLS_CC, E_ERROR, "__clone method called on non-object");
		status = FAILURE;
	} else {
		ce = Z_OBJCE_P(obj);
		clone_call =  Z_OBJ_HT_P(obj)->clone_obj;
		if (!clone_call) {
			if (ce) {
				php_error_docref(NULL TSRMLS_CC, E_ERROR, "Trying to clone an uncloneable object of class %s", ce->name);
			} else {
				php_error_docref(NULL TSRMLS_CC, E_ERROR, "Trying to clone an uncloneable object");
			}
			status = FAILURE;
		} else {
			if (!EG(exception)) {
				Z_OBJVAL_P(destination) = clone_call(obj TSRMLS_CC);
				Z_TYPE_P(destination) = IS_OBJECT;
				Z_SET_REFCOUNT_P(destination, 1);
				Z_UNSET_ISREF_P(destination);
				if (EG(exception)) {
					zval_ptr_dtor(&destination);
				}
			}
		}
	}

	return status;
}

/**
 * Checks if property exists on object
 */
int zephir_isset_property_quick(zval *object, const char *property_name, unsigned int property_length, unsigned long hash TSRMLS_DC) {

	if (Z_TYPE_P(object) == IS_OBJECT) {
		if (likely(zephir_hash_quick_exists(&Z_OBJCE_P(object)->properties_info, property_name, property_length, hash))) {
			return 1;
		} else {
			return zephir_hash_quick_exists(Z_OBJ_HT_P(object)->get_properties(object TSRMLS_CC), property_name, property_length, hash);
		}
	}

	return 0;
}

/**
 * Checks if property exists on object
 */
int zephir_isset_property(zval *object, const char *property_name, unsigned int property_length TSRMLS_DC) {

	return zephir_isset_property_quick(object, property_name, property_length, zend_inline_hash_func(property_name, property_length) TSRMLS_CC);
}

/**
 * Checks if string property exists on object
 */
int zephir_isset_property_zval(zval *object, const zval *property TSRMLS_DC) {

	unsigned long hash;

	if (Z_TYPE_P(object) == IS_OBJECT) {
		if (Z_TYPE_P(property) == IS_STRING) {

			hash = zend_inline_hash_func(Z_STRVAL_P(property), Z_STRLEN_P(property) + 1);

			if (likely(zephir_hash_quick_exists(&Z_OBJCE_P(object)->properties_info, Z_STRVAL_P(property), Z_STRLEN_P(property) + 1, hash))) {
				return 1;
			} else {
				return zephir_hash_quick_exists(Z_OBJ_HT_P(object)->get_properties(object TSRMLS_CC), Z_STRVAL_P(property), Z_STRLEN_P(property) + 1, hash);
			}
		}
	}

	return 0;
}

/*
 * Lookup exact class where a property is defined (precomputed key)
 *
 */
static inline zend_class_entry *zephir_lookup_class_ce_quick(zend_class_entry *ce, const char *property_name, zend_uint property_length, ulong hash TSRMLS_DC) {

	zend_class_entry *original_ce = ce;

	while (ce) {
		if (zephir_hash_quick_exists(&ce->properties_info, property_name, property_length + 1, hash)) {
			return ce;
		}
		ce = ce->parent;
	}
	return original_ce;
}

/**
 * Lookup exact class where a property is defined
 *
 */
static inline zend_class_entry *zephir_lookup_class_ce(zend_class_entry *ce, const char *property_name, unsigned int property_length TSRMLS_DC) {

	return zephir_lookup_class_ce_quick(ce, property_name, property_length, zend_inline_hash_func(property_name, property_length + 1) TSRMLS_CC);
}

/**
 * Reads a property from an object
 */
int zephir_read_property(zval **result, zval *object, const char *property_name, zend_uint property_length, int silent TSRMLS_DC) {

	zval *property;
	zend_class_entry *ce, *old_scope;

	if (Z_TYPE_P(object) != IS_OBJECT) {

		if (silent == PH_NOISY) {
			php_error_docref(NULL TSRMLS_CC, E_NOTICE, "Trying to get property of non-object");
		}

		ALLOC_INIT_ZVAL(*result);
		return FAILURE;
	}

	ce = Z_OBJCE_P(object);
	if (ce->parent) {
		ce = zephir_lookup_class_ce(ce, property_name, property_length TSRMLS_CC);
	}

	old_scope = EG(scope);
	EG(scope) = ce;

	if (!Z_OBJ_HT_P(object)->read_property) {
#if PHP_VERSION_ID < 50400
		char *class_name;
#else
		const char *class_name;
#endif
		zend_uint class_name_len;

		zend_get_object_classname(object, &class_name, &class_name_len TSRMLS_CC);
		zend_error(E_CORE_ERROR, "Property %s of class %s cannot be read", property_name, class_name);
	}

	MAKE_STD_ZVAL(property);
	ZVAL_STRINGL(property, property_name, property_length, 0);

#if PHP_VERSION_ID < 50400
	*result = Z_OBJ_HT_P(object)->read_property(object, property, silent ? BP_VAR_IS : BP_VAR_R TSRMLS_CC);
#else
	*result = Z_OBJ_HT_P(object)->read_property(object, property, silent ? BP_VAR_IS : BP_VAR_R, 0 TSRMLS_CC);
#endif

	Z_ADDREF_PP(result);

	if (Z_REFCOUNT_P(property) > 1) {
		ZVAL_STRINGL(property, property_name, property_length, 1);
	} else {
		ZVAL_NULL(property);
	}

	zval_ptr_dtor(&property);

	EG(scope) = old_scope;
	return SUCCESS;
}

zval* zephir_fetch_property_this_quick(zval *object, const char *property_name, zend_uint property_length, ulong key, int silent TSRMLS_DC) {

	zval **zv = NULL;
	zend_object *zobj;
	zend_property_info *property_info;
	zend_class_entry *ce, *old_scope;

	if (likely(Z_TYPE_P(object) == IS_OBJECT)) {

		ce = Z_OBJCE_P(object);
		if (ce->parent) {
			ce = zephir_lookup_class_ce_quick(ce, property_name, property_length, key TSRMLS_CC);
		}

		old_scope = EG(scope);
		EG(scope) = ce;

		zobj = zend_objects_get_address(object TSRMLS_CC);

		if (zephir_hash_quick_find(&ce->properties_info, property_name, property_length + 1, key, (void **) &property_info) == SUCCESS) {

			#if PHP_VERSION_ID < 50400

			if (zephir_hash_quick_find(zobj->properties, property_info->name, property_info->name_length + 1, property_info->h, (void **) &zv) == SUCCESS) {
				EG(scope) = old_scope;
				return *zv;
			}

			#else

			int flag;
			if (EXPECTED((property_info->flags & ZEND_ACC_STATIC) == 0) && property_info->offset >= 0) {
				if (zobj->properties) {
					zv   = (zval**) zobj->properties_table[property_info->offset];
					flag = (zv == NULL) ? 1 : 0;
				} else {
					zv   = &zobj->properties_table[property_info->offset];
					flag = (*zv == NULL) ? 1 : 0;
				}
			} else if (UNEXPECTED(!zobj->properties)) {
				flag = 1;
			} else if (UNEXPECTED(zephir_hash_quick_find(zobj->properties, property_info->name, property_info->name_length+1, property_info->h, (void **) &zv) == FAILURE)) {
				flag = 2;
			} else {
				flag = 0;
			}

			if (unlikely(flag) && zobj->properties) {
				if (
					(flag == 2 || zephir_hash_quick_find(zobj->properties, property_info->name, property_info->name_length+1, property_info->h, (void **) &zv) == FAILURE)
					&& zv && *zv
				) {
					flag = 0;
				}
			}

			if (likely(!flag)) {
				EG(scope) = old_scope;
				return *zv;
			}

			#endif

		}

		EG(scope) = old_scope;

	} else {
		if (silent == PH_NOISY) {
			php_error_docref(NULL TSRMLS_CC, E_NOTICE, "Trying to get property of non-object");
		}
	}

	return NULL;
}

/**
 * Returns an object's member
 */
int zephir_return_property_quick(zval *return_value, zval **return_value_ptr, zval *object, char *property_name, unsigned int property_length, unsigned long key TSRMLS_DC) {

	zval **zv;
	zend_object *zobj;
	zend_property_info *property_info;
	zend_class_entry *ce, *old_scope;

	if (likely(Z_TYPE_P(object) == IS_OBJECT)) {

		ce = Z_OBJCE_P(object);
		if (ce->parent) {
			ce = zephir_lookup_class_ce_quick(ce, property_name, property_length, key TSRMLS_CC);
		}

		old_scope = EG(scope);
		EG(scope) = ce;

		zobj = zend_objects_get_address(object TSRMLS_CC);

		if (zephir_hash_quick_find(&ce->properties_info, property_name, property_length + 1, key, (void **) &property_info) == SUCCESS) {

			#if PHP_VERSION_ID < 50400

			if (zephir_hash_quick_find(zobj->properties, property_info->name, property_info->name_length+1, property_info->h, (void **) &zv) == SUCCESS) {

				EG(scope) = old_scope;

				if (return_value_ptr) {
					zval_ptr_dtor(return_value_ptr);
					Z_ADDREF_PP(zv);
					*return_value_ptr = *zv;
				}
				else {
					ZVAL_ZVAL(return_value, *zv, 1, 0);
				}

				return SUCCESS;
			}

			#else

			int flag;
			if (EXPECTED((property_info->flags & ZEND_ACC_STATIC) == 0) && property_info->offset >= 0) {
				if (zobj->properties) {
					zv   = (zval**) zobj->properties_table[property_info->offset];
					flag = (zv == NULL) ? 1 : 0;
				} else {
					zv   = &zobj->properties_table[property_info->offset];
					flag = (*zv == NULL) ? 1 : 0;
				}
			} else if (UNEXPECTED(!zobj->properties)) {
				flag = 1;
			} else if (UNEXPECTED(zephir_hash_quick_find(zobj->properties, property_info->name, property_info->name_length+1, property_info->h, (void **) &zv) == FAILURE)) {
				flag = 2;
			} else {
				flag = 0;
			}

			if (unlikely(flag) && zobj->properties) {
				if (
					(flag == 2 || zephir_hash_quick_find(zobj->properties, property_info->name, property_info->name_length+1, property_info->h, (void **) &zv) == FAILURE)
					&& zv && *zv
				) {
					flag = 0;
				}
			}

			if (likely(!flag)) {
				EG(scope) = old_scope;

				if (return_value_ptr) {
					zval_ptr_dtor(return_value_ptr);
					Z_ADDREF_PP(zv);
					*return_value_ptr = *zv;
				}
				else {
					ZVAL_ZVAL(return_value, *zv, 1, 0);
				}

				return SUCCESS;
			}

			#endif

		}

		EG(scope) = old_scope;

	} else {
		php_error_docref(NULL TSRMLS_CC, E_NOTICE, "Trying to get property of non-object");
	}

	ZVAL_NULL(return_value);
	return FAILURE;
}

/**
 * Returns an object's member
 */
int zephir_return_property(zval *return_value, zval **return_value_ptr, zval *object, char *property_name, unsigned int property_length TSRMLS_DC) {

	return zephir_return_property_quick(return_value, return_value_ptr, object, property_name, property_length, zend_inline_hash_func(property_name, property_length + 1) TSRMLS_CC);
}

/**
 * Reads a property from an object
 */
int zephir_read_property_zval(zval **result, zval *object, zval *property, int flags TSRMLS_DC) {

	if (unlikely(Z_TYPE_P(property) != IS_STRING)) {

		if ((flags & PH_NOISY) == PH_NOISY) {
			php_error_docref(NULL TSRMLS_CC, E_NOTICE, "Cannot access empty property %d", Z_TYPE_P(property));
		}

		*result = ZEPHIR_GLOBAL(global_null);
		Z_ADDREF_P(*result);
		return FAILURE;
	}

	return zephir_read_property(result, object, Z_STRVAL_P(property), Z_STRLEN_P(property), flags TSRMLS_CC);
}

/**
 * Checks whether obj is an object and updates property with long value
 */
int zephir_update_property_long(zval *object, char *property_name, unsigned int property_length, long value TSRMLS_DC) {

	zval *v;

	ALLOC_ZVAL(v);
	Z_UNSET_ISREF_P(v);
	Z_SET_REFCOUNT_P(v, 0);
	ZVAL_LONG(v, value);

	return zephir_update_property_zval(object, property_name, property_length, v TSRMLS_CC);
}

/**
 * Checks whether obj is an object and updates property with string value
 */
int zephir_update_property_string(zval *object, char *property_name, unsigned int property_length, char *str, unsigned int str_length TSRMLS_DC) {

	zval *value;
	int res;

	ALLOC_ZVAL(value);
	Z_UNSET_ISREF_P(value);
	Z_SET_REFCOUNT_P(value, 0);
	ZVAL_STRINGL(value, str, str_length, 1);

	res = zephir_update_property_zval(object, property_name, property_length, value TSRMLS_CC);
	if (res == SUCCESS) {
		return SUCCESS;
	}

	return FAILURE;
}

/**
 * Checks whether obj is an object and updates property with bool value
 */
int zephir_update_property_bool(zval *object, char *property_name, unsigned int property_length, int value TSRMLS_DC) {
	return zephir_update_property_zval(object, property_name, property_length, value ? ZEPHIR_GLOBAL(global_true) : ZEPHIR_GLOBAL(global_false) TSRMLS_CC);
}

/**
 * Checks whether obj is an object and updates property with null value
 */
int zephir_update_property_null(zval *object, char *property_name, unsigned int property_length TSRMLS_DC) {
	return zephir_update_property_zval(object, property_name, property_length, ZEPHIR_GLOBAL(global_null) TSRMLS_CC);
}

/**
 * Checks whether obj is an object and updates property with another zval
 */
int zephir_update_property_zval(zval *object, const char *property_name, unsigned int property_length, zval *value TSRMLS_DC){

	zend_class_entry *ce, *old_scope;
	zval *property;

	old_scope = EG(scope);
	if (Z_TYPE_P(object) != IS_OBJECT) {
		php_error_docref(NULL TSRMLS_CC, E_WARNING, "Attempt to assign property of non-object");
		return FAILURE;
	}

	ce = Z_OBJCE_P(object);
	if (ce->parent) {
		ce = zephir_lookup_class_ce(ce, property_name, property_length TSRMLS_CC);
	}

	EG(scope) = ce;

	if (!Z_OBJ_HT_P(object)->write_property) {
#if PHP_VERSION_ID < 50400
		char *class_name;
#else
		const char *class_name;
#endif
		zend_uint class_name_len;

		zend_get_object_classname(object, &class_name, &class_name_len TSRMLS_CC);
		zend_error(E_CORE_ERROR, "Property %s of class %s cannot be updated", property_name, class_name);
	}

	MAKE_STD_ZVAL(property);
	ZVAL_STRINGL(property, property_name, property_length, 0);

#if PHP_VERSION_ID < 50400
	Z_OBJ_HT_P(object)->write_property(object, property, value TSRMLS_CC);
#else
	Z_OBJ_HT_P(object)->write_property(object, property, value, 0 TSRMLS_CC);
#endif

	if (Z_REFCOUNT_P(property) > 1) {
		ZVAL_STRINGL(property, property_name, property_length, 1);
	} else {
		ZVAL_NULL(property);
	}

	zval_ptr_dtor(&property);

	EG(scope) = old_scope;
	return SUCCESS;
}

/**
 * Updates properties on this_ptr (quick)
 * Variables must be defined in the class definition. This function ignores magic methods or dynamic properties
 */
int zephir_update_property_this_quick(zval *object, const char *property_name, zend_uint property_length, zval *value, ulong key TSRMLS_DC){

	zend_class_entry *ce, *old_scope;

	if (unlikely(Z_TYPE_P(object) != IS_OBJECT)) {
		php_error_docref(NULL TSRMLS_CC, E_WARNING, "Attempt to assign property of non-object");
		return FAILURE;
	}

	ce = Z_OBJCE_P(object);
	if (ce->parent) {
		ce = zephir_lookup_class_ce_quick(ce, property_name, property_length, key TSRMLS_CC);
	}

	old_scope = EG(scope);
	EG(scope) = ce;

	#if PHP_VERSION_ID < 50400

	{
		zval *property;

		if (!Z_OBJ_HT_P(object)->write_property) {
			EG(scope) = old_scope;
			php_error_docref(NULL TSRMLS_CC, E_WARNING, "Property %s of class %s cannot be updated", property_name, ce->name);
			return FAILURE;
		}

		MAKE_STD_ZVAL(property);
		ZVAL_STRINGL(property, property_name, property_length, 0);

		Z_OBJ_HT_P(object)->write_property(object, property, value TSRMLS_CC);

		if (Z_REFCOUNT_P(property) > 1) {
			ZVAL_STRINGL(property, property_name, property_length, 1);
		} else {
			ZVAL_NULL(property);
		}

		zval_ptr_dtor(&property);
	}

	#else

	{
		zend_object *zobj;
		zval **variable_ptr;
		zend_property_info *property_info;

		zobj = zend_objects_get_address(object TSRMLS_CC);

		if (zephir_hash_quick_find(&ce->properties_info, property_name, property_length + 1, key, (void **) &property_info) == SUCCESS) {
			assert(property_info != NULL);

			/** This is as zend_std_write_property, but we're not interesed in validate properties visibility */
			if (property_info->offset >= 0 ? (zobj->properties ? ((variable_ptr = (zval**) zobj->properties_table[property_info->offset]) != NULL) : (*(variable_ptr = &zobj->properties_table[property_info->offset]) != NULL)) : (EXPECTED(zobj->properties != NULL) && EXPECTED(zephir_hash_quick_find(zobj->properties, property_info->name, property_info->name_length + 1, property_info->h, (void **) &variable_ptr) == SUCCESS))) {

				if (EXPECTED(*variable_ptr != value)) {

					/* if we are assigning reference, we shouldn't move it, but instead assign variable to the same pointer */
					if (PZVAL_IS_REF(*variable_ptr)) {

						zval garbage = **variable_ptr; /* old value should be destroyed */

						/* To check: can't *variable_ptr be some system variable like error_zval here? */
						Z_TYPE_PP(variable_ptr) = Z_TYPE_P(value);
						(*variable_ptr)->value = value->value;
						if (Z_REFCOUNT_P(value) > 0) {
							zval_copy_ctor(*variable_ptr);
						} else {
							efree(value);
						}
						zval_dtor(&garbage);

					} else {
						zval *garbage = *variable_ptr;

						/* if we assign referenced variable, we should separate it */
						Z_ADDREF_P(value);
						if (PZVAL_IS_REF(value)) {
							SEPARATE_ZVAL(&value);
						}
						*variable_ptr = value;
						zval_ptr_dtor(&garbage);
					}
				}

			}
		}
	}

	#endif

	EG(scope) = old_scope;

	return SUCCESS;
}

/**
 * Updates properties on this_ptr
 * Variables must be defined in the class definition. This function ignores magic methods or dynamic properties
 */
int zephir_update_property_this(zval *object, char *property_name, unsigned int property_length, zval *value TSRMLS_DC){

	return zephir_update_property_this_quick(object, property_name, property_length, value, zend_inline_hash_func(property_name, property_length + 1) TSRMLS_CC);
}

/**
 * Checks whether obj is an object and updates zval property with another zval
 */
int zephir_update_property_zval_zval(zval *object, zval *property, zval *value TSRMLS_DC){

	if (Z_TYPE_P(property) != IS_STRING) {
		php_error_docref(NULL TSRMLS_CC, E_WARNING, "Property should be string");
		return FAILURE;
	}

	return zephir_update_property_zval(object, Z_STRVAL_P(property), Z_STRLEN_P(property), value TSRMLS_CC);
}

/**
 * Updates an array property
 */
int zephir_update_property_array(zval *object, const char *property, zend_uint property_length, const zval *index, zval *value TSRMLS_DC) {

	zval *tmp;
	int separated = 0;

	if (Z_TYPE_P(object) == IS_OBJECT) {

		zephir_read_property(&tmp, object, property, property_length, PH_NOISY TSRMLS_CC);

		Z_DELREF_P(tmp);

		/** Separation only when refcount > 1 */
		if (Z_REFCOUNT_P(tmp) > 1) {
			zval *new_zv;
			ALLOC_ZVAL(new_zv);
			INIT_PZVAL_COPY(new_zv, tmp);
			tmp = new_zv;
			zval_copy_ctor(new_zv);
			Z_SET_REFCOUNT_P(tmp, 0);
			separated = 1;
		}

		/** Convert the value to array if not is an array */
		if (Z_TYPE_P(tmp) != IS_ARRAY) {
			if (separated) {
				convert_to_array(tmp);
			} else {
				zval *new_zv;
				ALLOC_ZVAL(new_zv);
				INIT_PZVAL_COPY(new_zv, tmp);
				tmp = new_zv;
				zval_copy_ctor(new_zv);
				Z_SET_REFCOUNT_P(tmp, 0);
				array_init(tmp);
				separated = 1;
			}
		}

		Z_ADDREF_P(value);

		if (Z_TYPE_P(index) == IS_STRING) {
			zend_symtable_update(Z_ARRVAL_P(tmp), Z_STRVAL_P(index), Z_STRLEN_P(index) + 1, &value, sizeof(zval*), NULL);
		} else if (Z_TYPE_P(index) == IS_LONG) {
			zend_hash_index_update(Z_ARRVAL_P(tmp), Z_LVAL_P(index), &value, sizeof(zval *), NULL);
		} else if (Z_TYPE_P(index) == IS_NULL) {
			zend_hash_next_index_insert(Z_ARRVAL_P(tmp), (void**)&value, sizeof(zval*), NULL);
		}

		if (separated) {
			zephir_update_property_zval(object, property, property_length, tmp TSRMLS_CC);
		}
	}

	return SUCCESS;
}

/**
 * Multiple array-offset update
 */
int zephir_update_property_array_multi(zval *object, const char *property, zend_uint property_length, zval **value TSRMLS_DC, const char *types, int types_length, int types_count, ...) {

	int i, l, ll; char *s;
	va_list ap;
	zval *fetched, *tmp_arr, *tmp, *p, *item;
	int separated = 0;

	if (Z_TYPE_P(object) == IS_OBJECT) {

		zephir_read_property(&tmp_arr, object, property, property_length, PH_NOISY TSRMLS_CC);

		Z_DELREF_P(tmp_arr);

		/** Separation only when refcount > 1 */
		if (Z_REFCOUNT_P(tmp_arr) > 1) {
			zval *new_zv;
			ALLOC_ZVAL(new_zv);
			INIT_PZVAL_COPY(new_zv, tmp_arr);
			tmp_arr = new_zv;
			zval_copy_ctor(new_zv);
			Z_SET_REFCOUNT_P(tmp_arr, 0);
			separated = 1;
		}

		/** Convert the value to array if not is an array */
		if (Z_TYPE_P(tmp_arr) != IS_ARRAY) {
			if (separated) {
				convert_to_array(tmp_arr);
			} else {
				zval *new_zv;
				ALLOC_ZVAL(new_zv);
				INIT_PZVAL_COPY(new_zv, tmp_arr);
				tmp_arr = new_zv;
				zval_copy_ctor(new_zv);
				Z_SET_REFCOUNT_P(tmp_arr, 0);
				array_init(tmp_arr);
				separated = 1;
			}
		}

		va_start(ap, types_count);

		p = tmp_arr;
		for (i = 0; i < types_length; ++i) {
			switch (types[i]) {

				case 's':
					s = va_arg(ap, char*);
					l = va_arg(ap, int);
					if (zephir_array_isset_string_fetch(&fetched, p, s, l + 1, 1 TSRMLS_CC)) {
						if (Z_TYPE_P(fetched) == IS_ARRAY) {
							if (i == (types_length - 1)) {
								zephir_array_update_string(&fetched, s, l, value, PH_COPY | PH_SEPARATE);
							} else {
								p = fetched;
							}
							continue;
						}
					}
					if (i == (types_length - 1)) {
						zephir_array_update_string(&p, s, l, value, PH_COPY | PH_SEPARATE);
					} else {
						MAKE_STD_ZVAL(tmp);
						array_init(tmp);
						zephir_array_update_string(&p, s, l, &tmp, PH_SEPARATE);
						p = tmp;
					}
					break;

				case 'l':
					ll = va_arg(ap, long);
					if (zephir_array_isset_long_fetch(&fetched, p, ll, 1 TSRMLS_CC)) {
						if (Z_TYPE_P(fetched) == IS_ARRAY) {
							if (i == (types_length - 1)) {
								zephir_array_update_long(&fetched, ll, value, PH_COPY | PH_SEPARATE, "", 0);
							} else {
								p = fetched;
							}
							continue;
						}
					}
					if (i == (types_length - 1)) {
						zephir_array_update_long(&p, ll, value, PH_COPY | PH_SEPARATE, "", 0);
					} else {
						MAKE_STD_ZVAL(tmp);
						array_init(tmp);
						zephir_array_update_long(&p, ll, &tmp, PH_SEPARATE, "", 0);
						p = tmp;
					}
					break;

				case 'z':
					item = va_arg(ap, zval*);
					if (zephir_array_isset_fetch(&fetched, p, item, 1 TSRMLS_CC)) {
						if (Z_TYPE_P(fetched) == IS_ARRAY) {
							if (i == (types_length - 1)) {
								zephir_array_update_zval(&fetched, item, value, PH_COPY | PH_SEPARATE);
							} else {
								p = fetched;
							}
							continue;
						}
					}
					if (i == (types_length - 1)) {
						zephir_array_update_zval(&p, item, value, PH_COPY | PH_SEPARATE);
					} else {
						MAKE_STD_ZVAL(tmp);
						array_init(tmp);
						zephir_array_update_zval(&p, item, &tmp, PH_SEPARATE);
						p = tmp;
					}
					break;

				case 'a':
<<<<<<< HEAD
					zephir_array_append(&p, *value, PH_SEPARATE);
=======
					if (Z_REFCOUNT_P(p) > 1) {
						SEPARATE_ZVAL_IF_NOT_REF(&p);
						switch (types[i - 1]) {
							case 'z':
								zephir_array_update_zval(&old_p, item, &p, PH_COPY);
								break;
						}
					}
					zephir_array_append(&p, *value, 0 ZEPHIR_DEBUG_PARAMS_DUMMY);
>>>>>>> c841c6d3
					break;
			}
		}

		va_end(ap);

		if (separated) {
			zephir_update_property_zval(object, property, property_length, tmp_arr TSRMLS_CC);
		}
	}

	return SUCCESS;
}

/**
 * Updates an array property using a string index
 */
int zephir_update_property_array_string(zval *object, char *property, unsigned int property_length, char *index, unsigned int index_length, zval *value TSRMLS_DC) {

	zval *tmp;
	int separated = 0;

	if (likely(Z_TYPE_P(object) == IS_OBJECT)) {

		zephir_read_property(&tmp, object, property, property_length, PH_NOISY_CC);

		Z_DELREF_P(tmp);

		/** Separation only when refcount > 1 */
		if (Z_REFCOUNT_P(tmp) > 1) {
			zval *new_zv;
			ALLOC_ZVAL(new_zv);
			INIT_PZVAL_COPY(new_zv, tmp);
			tmp = new_zv;
			zval_copy_ctor(new_zv);
			Z_SET_REFCOUNT_P(tmp, 0);
			separated = 1;
		}

		/** Convert the value to array if not is an array */
		if (Z_TYPE_P(tmp) != IS_ARRAY) {
			if (separated) {
				convert_to_array(tmp);
			} else {
				zval *new_zv;
				ALLOC_ZVAL(new_zv);
				INIT_PZVAL_COPY(new_zv, tmp);
				tmp = new_zv;
				zval_copy_ctor(new_zv);
				Z_SET_REFCOUNT_P(tmp, 0);
				array_init(tmp);
				separated = 1;
			}
		}

		Z_ADDREF_P(value);

		zend_hash_update(Z_ARRVAL_P(tmp), index, index_length, &value, sizeof(zval *), NULL);

		if (separated) {
			zephir_update_property_zval(object, property, property_length, tmp TSRMLS_CC);
		}

	}

	return SUCCESS;
}

/**
 * Appends a zval value to an array property
 */
int zephir_update_property_array_append(zval *object, char *property, unsigned int property_length, zval *value TSRMLS_DC) {

	zval *tmp;
	int separated = 0;

	if (Z_TYPE_P(object) != IS_OBJECT) {
		return SUCCESS;
	}

	zephir_read_property(&tmp, object, property, property_length, PH_NOISY_CC);

	Z_DELREF_P(tmp);

	/** Separation only when refcount > 1 */
	if (Z_REFCOUNT_P(tmp) > 1) {
		zval *new_zv;
		ALLOC_ZVAL(new_zv);
		INIT_PZVAL_COPY(new_zv, tmp);
		tmp = new_zv;
		zval_copy_ctor(new_zv);
		Z_SET_REFCOUNT_P(tmp, 0);
		separated = 1;
	}

	/** Convert the value to array if not is an array */
	if (Z_TYPE_P(tmp) != IS_ARRAY) {
		if (separated) {
			convert_to_array(tmp);
		} else {
			zval *new_zv;
			ALLOC_ZVAL(new_zv);
			INIT_PZVAL_COPY(new_zv, tmp);
			tmp = new_zv;
			zval_copy_ctor(new_zv);
			Z_SET_REFCOUNT_P(tmp, 0);
			array_init(tmp);
			separated = 1;
		}
	}

	Z_ADDREF_P(value);
	add_next_index_zval(tmp, value);

	if (separated) {
		zephir_update_property_zval(object, property, property_length, tmp TSRMLS_CC);
	}

	return SUCCESS;
}

/**
 * Intializes an object property with an empty array
 */
int zephir_update_property_empty_array(zend_class_entry *ce, zval *object, char *property_name, unsigned int property_length TSRMLS_DC) {

	zval *empty_array;
	int res;

	ALLOC_INIT_ZVAL(empty_array);
	array_init(empty_array);

	res = zephir_update_property_zval(object, property_name, property_length, empty_array TSRMLS_CC);
	zval_ptr_dtor(&empty_array);
	return res;
}

int zephir_unset_property(zval* object, const char* name TSRMLS_DC)
{
	if (Z_TYPE_P(object) == IS_OBJECT) {
		zval member;
		zend_class_entry *old_scope;

		INIT_PZVAL(&member);
		ZVAL_STRING(&member, name, 0);
		old_scope = EG(scope);
		EG(scope) = Z_OBJCE_P(object);

		#if PHP_VERSION_ID < 50400
			Z_OBJ_HT_P(object)->unset_property(object, &member TSRMLS_CC);
		#else
			Z_OBJ_HT_P(object)->unset_property(object, &member, 0 TSRMLS_CC);
		#endif

		EG(scope) = old_scope;

		return SUCCESS;
	}

	return FAILURE;
}

/**
 * Unsets an index in an array property
 */
int zephir_unset_property_array(zval *object, char *property, unsigned int property_length, zval *index TSRMLS_DC) {

	zval *tmp;
	int separated = 0;

	if (Z_TYPE_P(object) == IS_OBJECT) {

		zephir_read_property(&tmp, object, property, property_length, PH_NOISY_CC);
		Z_DELREF_P(tmp);

		/** Separation only when refcount > 1 */
		if (Z_REFCOUNT_P(tmp) > 1) {
			zval *new_zv;
			ALLOC_ZVAL(new_zv);
			INIT_PZVAL_COPY(new_zv, tmp);
			tmp = new_zv;
			zval_copy_ctor(new_zv);
			Z_SET_REFCOUNT_P(tmp, 0);
			separated = 1;
		}

		zephir_array_unset(&tmp, index, 0);

		if (separated) {
			zephir_update_property_zval(object, property, property_length, tmp TSRMLS_CC);
		}
	}

	return SUCCESS;
}

/**
 * Check if a method is implemented on certain object
 */
int zephir_method_exists(const zval *object, const zval *method_name TSRMLS_DC){

	char *lcname = zend_str_tolower_dup(Z_STRVAL_P(method_name), Z_STRLEN_P(method_name));
	int res = zephir_method_exists_ex(object, lcname, Z_STRLEN_P(method_name)+1 TSRMLS_CC);
	efree(lcname);
	return res;
}

/**
 * Check if method exists on certain object using explicit char param
 *
 * @param object
 * @param method_name
 * @param method_length strlen(method_name)+1
 */
int zephir_method_exists_ex(const zval *object, const char *method_name, unsigned int method_len TSRMLS_DC){

	return zephir_method_quick_exists_ex(object, method_name, method_len, zend_inline_hash_func(method_name, method_len) TSRMLS_CC);
}

/**
 * Check if method exists on certain object using explicit char param
 */
int zephir_method_quick_exists_ex(const zval *object, const char *method_name, unsigned int method_len, unsigned long hash TSRMLS_DC){

	zend_class_entry *ce;

	if (likely(Z_TYPE_P(object) == IS_OBJECT)) {
		ce = Z_OBJCE_P(object);
	} else {
		if (Z_TYPE_P(object) == IS_STRING) {
			ce = zend_fetch_class(Z_STRVAL_P(object), Z_STRLEN_P(object), ZEND_FETCH_CLASS_DEFAULT TSRMLS_CC);
		} else {
			return FAILURE;
		}
	}

	while (ce) {
		if (zephir_hash_quick_exists(&ce->function_table, method_name, method_len, hash)) {
			return SUCCESS;
		}
		ce = ce->parent;
	}

	return FAILURE;
}

zval* zephir_fetch_static_property_ce(zend_class_entry *ce, const char *property, int len TSRMLS_DC) {
	assert(ce != NULL);
	return zend_read_static_property(ce, property, len, (zend_bool) ZEND_FETCH_CLASS_SILENT TSRMLS_CC);
}

int zephir_read_static_property_ce(zval **result, zend_class_entry *ce, const char *property, int len TSRMLS_DC) {
	assert(ce != NULL);

	*result = zephir_fetch_static_property_ce(ce, property, len TSRMLS_CC);
	if (*result) {
		Z_ADDREF_PP(result);
		return SUCCESS;
	}

	return FAILURE;
}

#if PHP_VERSION_ID >= 50400
static zval **zephir_std_get_static_property(zend_class_entry *ce, const char *property_name, int property_name_len, zend_bool silent, ulong hash_value, zend_property_info **
	property_info TSRMLS_DC)
{
	zend_property_info *temp_property_info;

	if (!hash_value) {
		hash_value = zend_hash_func(property_name, property_name_len + 1);
	}

	if (!property_info || !*property_info) {

		if (UNEXPECTED(zend_hash_quick_find(&ce->properties_info, property_name, property_name_len+1, hash_value, (void **) &temp_property_info)==FAILURE)) {
			if (!silent) {
				zend_error_noreturn(E_ERROR, "Access to undeclared static property: %s::$%s", ce->name, property_name);
			}
			return NULL;
		}

		#ifndef ZEPHIR_RELEASE
		if (UNEXPECTED(!zend_verify_property_access(temp_property_info, ce TSRMLS_CC))) {
			if (!silent) {
				zend_error_noreturn(E_ERROR, "Cannot access %s property %s::$%s", zend_visibility_string(temp_property_info->flags), ce->name, property_name);
			}
			return NULL;
		}

		if (UNEXPECTED((temp_property_info->flags & ZEND_ACC_STATIC) == 0)) {
			if (!silent) {
				zend_error_noreturn(E_ERROR, "Access to undeclared static property: %s::$%s", ce->name, property_name);
			}
			return NULL;
		}
		#endif

		zend_update_class_constants(ce TSRMLS_CC);

		if (property_info) {
			*property_info = temp_property_info;
		}

	} else {
		temp_property_info = *property_info;
	}

	if (UNEXPECTED(CE_STATIC_MEMBERS(ce) == NULL) || UNEXPECTED(CE_STATIC_MEMBERS(ce)[temp_property_info->offset] == NULL)) {
		if (!silent) {
			zend_error_noreturn(E_ERROR, "Access to undeclared static property: %s::$%s", ce->name, property_name);
		}
		return NULL;
	}

	return &CE_STATIC_MEMBERS(ce)[temp_property_info->offset];
}
#endif

static int zephir_update_static_property_ex(zend_class_entry *scope, const char *name, int name_length,
	zval *value, zend_property_info **property_info TSRMLS_DC)
{
	zval **property;
	zend_class_entry *old_scope = EG(scope);

	/**
	 * We have to protect super globals to avoid them make converted to references
	 */
	if (value == ZEPHIR_GLOBAL(global_null)) {
		ALLOC_ZVAL(value);
		Z_UNSET_ISREF_P(value);
		Z_SET_REFCOUNT_P(value, 0);
		ZVAL_NULL(value);
	}

	EG(scope) = scope;
#if PHP_VERSION_ID < 50400
	property = zend_std_get_static_property(scope, name, name_length, 0 TSRMLS_CC);
#else
	property = zephir_std_get_static_property(scope, name, name_length, zend_inline_hash_func(name, name_length), 0, property_info TSRMLS_CC);
#endif
	EG(scope) = old_scope;

	if (!property) {
		return FAILURE;
	} else {
		if (*property != value) {
			if (PZVAL_IS_REF(*property)) {
				zval_dtor(*property);
				Z_TYPE_PP(property) = Z_TYPE_P(value);
				(*property)->value = value->value;
				if (Z_REFCOUNT_P(value) > 0) {
					zval_copy_ctor(*property);
				} else {
					efree(value);
				}
			} else {
				zval *garbage = *property;

				Z_ADDREF_P(value);
				if (PZVAL_IS_REF(value)) {
					SEPARATE_ZVAL(&value);
				}
				*property = value;
				zval_ptr_dtor(&garbage);
			}
		}
		return SUCCESS;
	}
}

/**
 * Query a static property value from a zend_class_entry
 */
int zephir_read_static_property(zval **result, const char *class_name, unsigned int class_length, char *property_name,
	unsigned int property_length TSRMLS_DC){
	zend_class_entry **ce;
	if (zend_lookup_class(class_name, class_length, &ce TSRMLS_CC) == SUCCESS) {
		return zephir_read_static_property_ce(result, *ce, property_name, property_length TSRMLS_CC);
	}
	return FAILURE;
}

int zephir_update_static_property_ce(zend_class_entry *ce, const char *name, int len, zval *value TSRMLS_DC) {
	assert(ce != NULL);
	return zephir_update_static_property_ex(ce, name, len, value, NULL TSRMLS_CC);
}

int zephir_update_static_property_ce_cache(zend_class_entry *ce, const char *name, int len, zval *value, zend_property_info **property_info TSRMLS_DC) {
	assert(ce != NULL);
	return zephir_update_static_property_ex(ce, name, len, value, property_info TSRMLS_CC);
}

/*
 * Multiple array-offset update
 */
int zephir_update_static_property_array_multi_ce(zend_class_entry *ce, const char *property, zend_uint property_length, zval **value TSRMLS_DC, const char *types, int types_length, int types_count, ...) {

	int i, l, ll; char *s;
	va_list ap;
	zval *fetched, *tmp_arr, *tmp, *p, *item;
	int separated = 0;

	zephir_read_static_property_ce(&tmp_arr, ce, property, property_length TSRMLS_CC);

	Z_DELREF_P(tmp_arr);

	/** Separation only when refcount > 1 */
	if (Z_REFCOUNT_P(tmp_arr) > 1) {
		zval *new_zv;
		ALLOC_ZVAL(new_zv);
		INIT_PZVAL_COPY(new_zv, tmp_arr);
		tmp_arr = new_zv;
		zval_copy_ctor(new_zv);
		Z_SET_REFCOUNT_P(tmp_arr, 0);
		separated = 1;
	}

	/** Convert the value to array if not is an array */
	if (Z_TYPE_P(tmp_arr) != IS_ARRAY) {
		if (separated) {
			convert_to_array(tmp_arr);
		} else {
			zval *new_zv;
			ALLOC_ZVAL(new_zv);
			INIT_PZVAL_COPY(new_zv, tmp_arr);
			tmp_arr = new_zv;
			zval_copy_ctor(new_zv);
			Z_SET_REFCOUNT_P(tmp_arr, 0);
			array_init(tmp_arr);
			separated = 1;
		}
	}

	va_start(ap, types_count);

	p = tmp_arr;
	for (i = 0; i < types_length; ++i) {
		switch (types[i]) {

			case 's':
				s = va_arg(ap, char*);
				l = va_arg(ap, int);
				if (zephir_array_isset_string_fetch(&fetched, p, s, l + 1, 1 TSRMLS_CC)) {
					if (Z_TYPE_P(fetched) == IS_ARRAY) {
						if (i == (types_length - 1)) {
							zephir_array_update_string(&fetched, s, l, value, PH_COPY | PH_SEPARATE);
						} else {
							p = fetched;
						}
						continue;
					}
				}
				if (i == (types_length - 1)) {
					zephir_array_update_string(&p, s, l, value, PH_COPY | PH_SEPARATE);
				} else {
					MAKE_STD_ZVAL(tmp);
					array_init(tmp);
					zephir_array_update_string(&p, s, l, &tmp, PH_SEPARATE);
					p = tmp;
				}
				break;

			case 'l':
				ll = va_arg(ap, long);
				if (zephir_array_isset_long_fetch(&fetched, p, ll, 1 TSRMLS_CC)) {
					if (Z_TYPE_P(fetched) == IS_ARRAY) {
						if (i == (types_length - 1)) {
							zephir_array_update_long(&fetched, ll, value, PH_COPY | PH_SEPARATE, "", 0);
						} else {
							p = fetched;
						}
						continue;
					}
				}
				if (i == (types_length - 1)) {
					zephir_array_update_long(&p, ll, value, PH_COPY | PH_SEPARATE, "", 0);
				} else {
					MAKE_STD_ZVAL(tmp);
					array_init(tmp);
					zephir_array_update_long(&p, ll, &tmp, PH_SEPARATE, "", 0);
					p = tmp;
				}
				break;

			case 'z':
				item = va_arg(ap, zval*);
				if (zephir_array_isset_fetch(&fetched, p, item, 1 TSRMLS_CC)) {
					if (Z_TYPE_P(fetched) == IS_ARRAY) {
						if (i == (types_length - 1)) {
							zephir_array_update_zval(&fetched, item, value, PH_COPY | PH_SEPARATE);
						} else {
							p = fetched;
						}
						continue;
					}
				}
				if (i == (types_length - 1)) {
					zephir_array_update_zval(&p, item, value, PH_COPY | PH_SEPARATE);
				} else {
					MAKE_STD_ZVAL(tmp);
					array_init(tmp);
					zephir_array_update_zval(&p, item, &tmp, PH_SEPARATE);
					p = tmp;
				}
				break;

			case 'a':
				zephir_array_append(&p, *value, PH_SEPARATE ZEPHIR_DEBUG_PARAMS_DUMMY);
				break;
		}
	}

	va_end(ap);

	if (separated) {
		zephir_update_static_property_ce(ce, property, property_length, tmp_arr TSRMLS_CC);
	}

	return SUCCESS;
}

/**
 * Update a static property
 */
int zephir_update_static_property(const char *class_name, unsigned int class_length, char *name, unsigned int name_length, zval *value TSRMLS_DC){
	zend_class_entry **ce;
	if (zend_lookup_class(class_name, class_length, &ce TSRMLS_CC) == SUCCESS) {
		return zend_update_static_property(*ce, name, name_length, value TSRMLS_CC);
	}

	return FAILURE;
}

int zephir_read_class_property(zval **result, int type, const char *property, int len TSRMLS_DC) {
	zend_class_entry *ce;

	type |= (ZEND_FETCH_CLASS_SILENT | ZEND_FETCH_CLASS_NO_AUTOLOAD);
	type &= ZEND_FETCH_CLASS_MASK;
	ce    = zend_fetch_class(NULL, 0, type TSRMLS_CC);

	if (likely(ce != NULL)) {
		return zephir_read_static_property_ce(result, ce, property, len TSRMLS_CC);
	}

	return FAILURE;
}

/**
 * Creates a new instance dynamically. Call constructor without parameters
 */
int zephir_create_instance(zval *return_value, const zval *class_name TSRMLS_DC){

	zend_class_entry *ce;

	if (Z_TYPE_P(class_name) != IS_STRING) {
		zephir_throw_exception_string(spl_ce_RuntimeException, SL("Invalid class name") TSRMLS_CC);
		return FAILURE;
	}

	ce = zend_fetch_class(Z_STRVAL_P(class_name), Z_STRLEN_P(class_name), ZEND_FETCH_CLASS_DEFAULT TSRMLS_CC);
	if (!ce) {
		return FAILURE;
	}

	object_init_ex(return_value, ce);
	if (zephir_has_constructor_ce(ce)) {
		return zephir_call_class_method_aparams(NULL, ce, zephir_fcall_method, return_value, SL("__construct"), NULL, 0, NULL TSRMLS_CC);
	}

	return SUCCESS;
}

/**
 * Creates a new instance dynamically calling constructor with parameters
 */
int zephir_create_instance_params(zval *return_value, const zval *class_name, zval *params TSRMLS_DC){

	int outcome;
	zend_class_entry *ce;

	if (Z_TYPE_P(class_name) != IS_STRING) {
		zephir_throw_exception_string(spl_ce_RuntimeException, SL("Invalid class name") TSRMLS_CC);
		return FAILURE;
	}

	if (Z_TYPE_P(params) != IS_ARRAY) {
		zephir_throw_exception_string(spl_ce_RuntimeException, SL("Instantiation parameters must be an array") TSRMLS_CC);
		return FAILURE;
	}

	ce = zend_fetch_class(Z_STRVAL_P(class_name), Z_STRLEN_P(class_name), ZEND_FETCH_CLASS_DEFAULT TSRMLS_CC);
	if (!ce) {
		return FAILURE;
	}

	object_init_ex(return_value, ce);
	outcome = SUCCESS;

	if (zephir_has_constructor_ce(ce)) {
		int param_count = zend_hash_num_elements(Z_ARRVAL_P(params));
		zval *static_params[10];
		zval **params_ptr, **params_arr = NULL;

		if (param_count > 0) {
			HashPosition pos;
			zval **item;
			int i = 0;

			if (likely(param_count) <= 10) {
				params_ptr = static_params;
			}
			else {
				params_arr = emalloc(param_count * sizeof(zval*));
				params_ptr = &params;
			}

			for (
				zend_hash_internal_pointer_reset_ex(Z_ARRVAL_P(params), &pos);
				zend_hash_get_current_data_ex(Z_ARRVAL_P(params), (void**)&item, &pos) == SUCCESS;
				zend_hash_move_forward_ex(Z_ARRVAL_P(params), &pos), ++i
			) {
				params_ptr[i] = *item;
			}
		}
		else {
			params_ptr = NULL;
		}

		outcome = zephir_call_class_method_aparams(NULL, ce, zephir_fcall_method, return_value, SL("__construct"), NULL, param_count, params_ptr TSRMLS_CC);

		if (unlikely(params_arr != NULL)) {
			efree(params_arr);
		}
	}

	return outcome;
}

/**
 * Increments an object property
 */
int zephir_property_incr(zval *object, char *property_name, unsigned int property_length TSRMLS_DC){

	zval *tmp = NULL;
	zend_class_entry *ce;
	int separated = 0;

	if (Z_TYPE_P(object) != IS_OBJECT) {
		php_error_docref(NULL TSRMLS_CC, E_WARNING, "Attempt to assign property of non-object");
		return FAILURE;
	}

	ce = Z_OBJCE_P(object);
	if (ce->parent) {
		ce = zephir_lookup_class_ce(ce, property_name, property_length TSRMLS_CC);
	}

	zephir_read_property(&tmp, object, property_name, property_length, 0 TSRMLS_CC);
	if (tmp) {

		Z_DELREF_P(tmp);

		/** Separation only when refcount > 1 */
		if (Z_REFCOUNT_P(tmp) > 1) {
			zval *new_zv;
			ALLOC_ZVAL(new_zv);
			INIT_PZVAL_COPY(new_zv, tmp);
			tmp = new_zv;
			zval_copy_ctor(new_zv);
			Z_SET_REFCOUNT_P(tmp, 0);
			separated = 1;
		}

		zephir_increment(tmp);

		if (separated) {
			zephir_update_property_zval(object, property_name, property_length, tmp TSRMLS_CC);
		}
	}

	return SUCCESS;
}

/**
 * Decrements an object property
 */
int zephir_property_decr(zval *object, char *property_name, unsigned int property_length TSRMLS_DC){

	zval *tmp = NULL;
	zend_class_entry *ce;
	int separated = 0;

	if (Z_TYPE_P(object) != IS_OBJECT) {
		php_error_docref(NULL TSRMLS_CC, E_WARNING, "Attempt to assign property of non-object");
		return FAILURE;
	}

	ce = Z_OBJCE_P(object);
	if (ce->parent) {
		ce = zephir_lookup_class_ce(ce, property_name, property_length TSRMLS_CC);
	}

	zephir_read_property(&tmp, object, property_name, property_length, 0 TSRMLS_CC);
	if (tmp) {

		Z_DELREF_P(tmp);

		/** Separation only when refcount > 1 */
		if (Z_REFCOUNT_P(tmp) > 1) {
			zval *new_zv;
			ALLOC_ZVAL(new_zv);
			INIT_PZVAL_COPY(new_zv, tmp);
			tmp = new_zv;
			zval_copy_ctor(new_zv);
			Z_SET_REFCOUNT_P(tmp, 0);
			separated = 1;
		}

		zephir_decrement(tmp);

		if (separated) {
			zephir_update_property_zval(object, property_name, property_length, tmp TSRMLS_CC);
		}
	}

	return SUCCESS;
}

int zephir_fetch_property(zval **result, zval *object, const char *property_name, zend_uint property_length, int silent TSRMLS_DC) {

	if (zephir_isset_property(object, property_name, property_length + 1 TSRMLS_CC)) {
		zephir_read_property(result, object, property_name, property_length, 0 TSRMLS_CC);
		return 1;
	}

	*result = ZEPHIR_GLOBAL(global_null);
	Z_ADDREF_P(*result);
	return 0;
}

int zephir_fetch_property_zval(zval **result, zval *object, zval *property, int silent TSRMLS_DC) {

	if (unlikely(Z_TYPE_P(property) != IS_STRING)) {
		*result = ZEPHIR_GLOBAL(global_null);
		Z_ADDREF_P(*result);
		return 0;
	}

	if (zephir_isset_property(object, Z_STRVAL_P(property), Z_STRLEN_P(property) + 1 TSRMLS_CC)) {
		zephir_read_property(result, object, Z_STRVAL_P(property), Z_STRLEN_P(property), 0 TSRMLS_CC);
		return 1;
	}

	*result = ZEPHIR_GLOBAL(global_null);
	Z_ADDREF_P(*result);
	return 0;
}<|MERGE_RESOLUTION|>--- conflicted
+++ resolved
@@ -1003,7 +1003,7 @@
 
 	int i, l, ll; char *s;
 	va_list ap;
-	zval *fetched, *tmp_arr, *tmp, *p, *item;
+	zval *fetched, *tmp_arr, *tmp, *p, *item, *old_p;
 	int separated = 0;
 
 	if (Z_TYPE_P(object) == IS_OBJECT) {
@@ -1042,6 +1042,7 @@
 		va_start(ap, types_count);
 
 		p = tmp_arr;
+		old_p = NULL;
 		for (i = 0; i < types_length; ++i) {
 			switch (types[i]) {
 
@@ -1053,6 +1054,7 @@
 							if (i == (types_length - 1)) {
 								zephir_array_update_string(&fetched, s, l, value, PH_COPY | PH_SEPARATE);
 							} else {
+								old_p = p;
 								p = fetched;
 							}
 							continue;
@@ -1075,6 +1077,7 @@
 							if (i == (types_length - 1)) {
 								zephir_array_update_long(&fetched, ll, value, PH_COPY | PH_SEPARATE, "", 0);
 							} else {
+								old_p = p;
 								p = fetched;
 							}
 							continue;
@@ -1097,6 +1100,7 @@
 							if (i == (types_length - 1)) {
 								zephir_array_update_zval(&fetched, item, value, PH_COPY | PH_SEPARATE);
 							} else {
+								old_p = p;
 								p = fetched;
 							}
 							continue;
@@ -1113,9 +1117,6 @@
 					break;
 
 				case 'a':
-<<<<<<< HEAD
-					zephir_array_append(&p, *value, PH_SEPARATE);
-=======
 					if (Z_REFCOUNT_P(p) > 1) {
 						SEPARATE_ZVAL_IF_NOT_REF(&p);
 						switch (types[i - 1]) {
@@ -1125,7 +1126,6 @@
 						}
 					}
 					zephir_array_append(&p, *value, 0 ZEPHIR_DEBUG_PARAMS_DUMMY);
->>>>>>> c841c6d3
 					break;
 			}
 		}
@@ -1263,31 +1263,6 @@
 	return res;
 }
 
-int zephir_unset_property(zval* object, const char* name TSRMLS_DC)
-{
-	if (Z_TYPE_P(object) == IS_OBJECT) {
-		zval member;
-		zend_class_entry *old_scope;
-
-		INIT_PZVAL(&member);
-		ZVAL_STRING(&member, name, 0);
-		old_scope = EG(scope);
-		EG(scope) = Z_OBJCE_P(object);
-
-		#if PHP_VERSION_ID < 50400
-			Z_OBJ_HT_P(object)->unset_property(object, &member TSRMLS_CC);
-		#else
-			Z_OBJ_HT_P(object)->unset_property(object, &member, 0 TSRMLS_CC);
-		#endif
-
-		EG(scope) = old_scope;
-
-		return SUCCESS;
-	}
-
-	return FAILURE;
-}
-
 /**
  * Unsets an index in an array property
  */
@@ -1450,16 +1425,6 @@
 {
 	zval **property;
 	zend_class_entry *old_scope = EG(scope);
-
-	/**
-	 * We have to protect super globals to avoid them make converted to references
-	 */
-	if (value == ZEPHIR_GLOBAL(global_null)) {
-		ALLOC_ZVAL(value);
-		Z_UNSET_ISREF_P(value);
-		Z_SET_REFCOUNT_P(value, 0);
-		ZVAL_NULL(value);
-	}
 
 	EG(scope) = scope;
 #if PHP_VERSION_ID < 50400
@@ -1634,7 +1599,7 @@
 				break;
 
 			case 'a':
-				zephir_array_append(&p, *value, PH_SEPARATE ZEPHIR_DEBUG_PARAMS_DUMMY);
+				zephir_array_append(&p, *value, PH_SEPARATE);
 				break;
 		}
 	}
