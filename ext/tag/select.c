--- conflicted
+++ resolved
@@ -75,16 +75,8 @@
 
 	zval *parameters, *data = NULL, *params = NULL, *id = NULL, *name, *value = NULL;
 	zval *use_empty = NULL, *empty_value = NULL, *empty_text = NULL, *code;
-<<<<<<< HEAD
-	zval *avalue = NULL, *key = NULL, *close_option, *options = NULL, *using;
-	zval *resultset_options, *array_options, *escaped;
-	HashTable *ah0;
-	HashPosition hp0;
-	zval **hd;
-=======
 	zval *close_option, *options = NULL, *using = NULL;
 	zval *resultset_options, *array_options;
->>>>>>> 726d814b
 
 	PHALCON_MM_GROW();
 
@@ -170,29 +162,7 @@
 
 	PHALCON_INIT_VAR(code);
 	ZVAL_STRING(code, "<select", 1);
-<<<<<<< HEAD
-	if (Z_TYPE_P(params) == IS_ARRAY) { 
-	
-		phalcon_is_iterable(params, &ah0, &hp0, 0, 0);
-	
-		PHALCON_INIT_VAR(escaped);
-
-		while (zend_hash_get_current_data_ex(ah0, (void**) &hd, &hp0) == SUCCESS) {
-	
-			PHALCON_GET_HKEY(key, ah0, hp0);
-			PHALCON_GET_HVALUE(avalue);
-	
-			if (Z_TYPE_P(key) != IS_LONG) {
-				if (Z_TYPE_P(avalue) != IS_ARRAY) { 
-					phalcon_htmlspecialchars(escaped, avalue, NULL, NULL TSRMLS_CC);
-					PHALCON_SCONCAT_SVSVS(code, " ", key, "=\"", escaped, "\"");
-					zval_dtor(escaped);
-					ZVAL_NULL(escaped);
-				}
-			}
-=======
 	phalcon_tag_render_attributes(code, params TSRMLS_CC);
->>>>>>> 726d814b
 	
 	phalcon_concat_self_str(&code, SL(">" PHP_EOL) TSRMLS_CC);
 	
@@ -392,11 +362,7 @@
 PHP_METHOD(Phalcon_Tag_Select, _optionsFromArray){
 
 	zval *data, *value, *close_option, *code, *option_text = NULL;
-<<<<<<< HEAD
-	zval *option_value = NULL, *escaped;
-=======
 	zval *option_value = NULL, *escaped, *array_options = NULL;
->>>>>>> 726d814b
 	HashTable *ah0;
 	HashPosition hp0;
 	zval **hd;
@@ -417,24 +383,6 @@
 		PHALCON_GET_HKEY(option_value, ah0, hp0);
 		PHALCON_GET_HVALUE(option_text);
 
-<<<<<<< HEAD
-		phalcon_htmlspecialchars(escaped, option_value, NULL, NULL TSRMLS_CC);
-	
-		if (Z_TYPE_P(value) == IS_ARRAY) { 
-			if (phalcon_fast_in_array(option_value, value TSRMLS_CC)) {
-				PHALCON_SCONCAT_SVSVV(code, "\t<option selected=\"selected\" value=\"", escaped, "\">", option_text, close_option);
-			} else {
-				PHALCON_SCONCAT_SVSVV(code, "\t<option value=\"", escaped, "\">", option_text, close_option);
-			}
-		} else {
-			if (PHALCON_IS_EQUAL(option_value, value)) {
-				PHALCON_SCONCAT_SVSVV(code, "\t<option selected=\"selected\" value=\"", escaped, "\">", option_text, close_option);
-			} else {
-				PHALCON_SCONCAT_SVSVV(code, "\t<option value=\"", escaped, "\">", option_text, close_option);
-			}
-		}
-
-=======
 		if (Z_TYPE_P(option_text) == IS_ARRAY) {
 			phalcon_htmlspecialchars(escaped, option_value, NULL, NULL TSRMLS_CC);
 
@@ -461,7 +409,6 @@
 			}
 		}
 		
->>>>>>> 726d814b
 		zval_dtor(escaped);
 		ZVAL_NULL(escaped);
 	
