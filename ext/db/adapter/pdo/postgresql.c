
/*
  +------------------------------------------------------------------------+
  | Phalcon Framework                                                      |
  +------------------------------------------------------------------------+
  | Copyright (c) 2011-2013 Phalcon Team (http://www.phalconphp.com)       |
  +------------------------------------------------------------------------+
  | This source file is subject to the New BSD License that is bundled     |
  | with this package in the file docs/LICENSE.txt.                        |
  |                                                                        |
  | If you did not receive a copy of the license and are unable to         |
  | obtain it through the world-wide-web, please send an email             |
  | to license@phalconphp.com so we can send you a copy immediately.       |
  +------------------------------------------------------------------------+
  | Authors: Andres Gutierrez <andres@phalconphp.com>                      |
  |          Eduar Carvajal <eduar@phalconphp.com>                         |
  |          Rack Lin <racklin@gmail.com>                                  |
  +------------------------------------------------------------------------+
*/

#ifdef HAVE_CONFIG_H
#include "config.h"
#endif

#include "php.h"
#include "php_phalcon.h"
#include "phalcon.h"

#include "Zend/zend_operators.h"
#include "Zend/zend_exceptions.h"
#include "Zend/zend_interfaces.h"

#include "kernel/main.h"
#include "kernel/memory.h"

#include "kernel/object.h"
#include "kernel/array.h"
#include "kernel/fcall.h"
#include "kernel/concat.h"
#include "kernel/string.h"
#include "kernel/operators.h"

/**
 * Phalcon\Db\Adapter\Pdo\Postgresql
 *
 * Specific functions for the Postgresql database system
 * <code>
 *
 * $config = array(
 *  "host" => "192.168.0.11",
 *  "dbname" => "blog",
 *  "username" => "postgres",
 *  "password" => ""
 * );
 *
 * $connection = new Phalcon\Db\Adapter\Pdo\Postgresql($config);
 *
 * </code>
 */


/**
 * Phalcon\Db\Adapter\Pdo\Postgresql initializer
 */
PHALCON_INIT_CLASS(Phalcon_Db_Adapter_Pdo_Postgresql){

	PHALCON_REGISTER_CLASS_EX(Phalcon\\Db\\Adapter\\Pdo, Postgresql, db_adapter_pdo_postgresql, phalcon_db_adapter_pdo_ce, phalcon_db_adapter_pdo_postgresql_method_entry, 0);

	zend_declare_property_string(phalcon_db_adapter_pdo_postgresql_ce, SL("_type"), "pgsql", ZEND_ACC_PROTECTED TSRMLS_CC);
	zend_declare_property_string(phalcon_db_adapter_pdo_postgresql_ce, SL("_dialectType"), "postgresql", ZEND_ACC_PROTECTED TSRMLS_CC);

	zend_class_implements(phalcon_db_adapter_pdo_postgresql_ce TSRMLS_CC, 1, phalcon_db_adapterinterface_ce);

	return SUCCESS;
}

/**
 * This method is automatically called in Phalcon\Db\Adapter\Pdo constructor.
 * Call it when you need to restore a database connection.
 *
 * Support set search_path after connectted if schema is specified in config.
 *
 * @param array $descriptor
 * @return boolean
 */
PHP_METHOD(Phalcon_Db_Adapter_Pdo_Postgresql, connect){

	zval *descriptor = NULL, *schema = NULL, *sql;

	PHALCON_MM_GROW();

	phalcon_fetch_params(1, 0, 1, &descriptor);
	
	if (!descriptor) {
		PHALCON_INIT_VAR(descriptor);
	} else {
		PHALCON_SEPARATE_PARAM(descriptor);
	}
	
	if (!zend_is_true(descriptor)) {
		PHALCON_OBS_NVAR(descriptor);
		phalcon_read_property_this(&descriptor, this_ptr, SL("_descriptor"), PH_NOISY_CC);
	}
	
	PHALCON_INIT_VAR(schema);
	if (phalcon_array_isset_string(descriptor, SS("schema"))) {
		PHALCON_OBS_NVAR(schema);
		phalcon_array_fetch_string(&schema, descriptor, SL("schema"), PH_NOISY);
		phalcon_array_unset_string(&descriptor, SS("schema"), PH_SEPARATE);
	}
	
	phalcon_call_parent_p1_noret(this_ptr, phalcon_db_adapter_pdo_postgresql_ce, "connect", descriptor);
	
	/** 
	 * Execute the search path in the after connect
	 */
	if (Z_TYPE_P(schema) == IS_STRING) {
		PHALCON_INIT_VAR(sql);
		PHALCON_CONCAT_SVS(sql, "SET search_path TO '", schema, "'");
		phalcon_call_method_p1_noret(this_ptr, "execute", sql);
	}
	
	PHALCON_MM_RESTORE();
}

/**
 * Returns an array of Phalcon\Db\Column objects describing a table
 *
 * <code>print_r($connection->describeColumns("posts")); ?></code>
 *
 * @param string $table
 * @param string $schema
 * @return Phalcon\Db\Column[]
 */
PHP_METHOD(Phalcon_Db_Adapter_Pdo_Postgresql, describeColumns){

	zval *table, *schema = NULL, *columns, *dialect, *sql, *fetch_num;
	zval *describe, *old_column = NULL, *field = NULL, *definition = NULL;
	zval *char_size = NULL, *numeric_size = NULL, *numeric_scale = NULL, *column_type = NULL;
	zval *attribute = NULL, *column_name = NULL, *column = NULL;
	HashTable *ah0;
	HashPosition hp0;
	zval **hd;

	PHALCON_MM_GROW();

	phalcon_fetch_params(1, 1, 1, &table, &schema);
	
	if (!schema) {
		PHALCON_INIT_VAR(schema);
	}
	
	PHALCON_INIT_VAR(columns);
	array_init(columns);
	
	PHALCON_OBS_VAR(dialect);
	phalcon_read_property_this(&dialect, this_ptr, SL("_dialect"), PH_NOISY_CC);
	
	PHALCON_INIT_VAR(sql);
	phalcon_call_method_p2(sql, dialect, "describecolumns", table, schema);
	
	/** 
	 * We're using FETCH_NUM to fetch the columns
	 */
	PHALCON_INIT_VAR(fetch_num);
	ZVAL_LONG(fetch_num, 3);
	
	PHALCON_INIT_VAR(describe);
	phalcon_call_method_p2(describe, this_ptr, "fetchall", sql, fetch_num);
	
	/** 
	 * 0:name, 1:type, 2:size, 3:numericsize, 4: null, 5: key, 6: extra, 7: position
	 */
	PHALCON_INIT_VAR(old_column);
	
	phalcon_is_iterable(describe, &ah0, &hp0, 0, 0);
	
	while (zend_hash_get_current_data_ex(ah0, (void**) &hd, &hp0) == SUCCESS) {
	
		PHALCON_GET_HVALUE(field);
	
		PHALCON_INIT_NVAR(definition);
		array_init_size(definition, 1);
		add_assoc_long_ex(definition, SS("bindType"), 2);
	
		PHALCON_OBS_NVAR(char_size);
		phalcon_array_fetch_long(&char_size, field, 2, PH_NOISY);
	
		PHALCON_OBS_NVAR(numeric_size);
		phalcon_array_fetch_long(&numeric_size, field, 3, PH_NOISY);

<<<<<<< HEAD
		PHALCON_OBS_NVAR(numeric_scale);
                phalcon_array_fetch_long(&numeric_scale, field, 4, PH_NOISY);
=======
		PHALCON_OBS_NVAR(numeric_scale); 
		phalcon_array_fetch_long(&numeric_scale, field, 4, PH_NOISY);
>>>>>>> 9069465b
	
		PHALCON_OBS_NVAR(column_type);
		phalcon_array_fetch_long(&column_type, field, 1, PH_NOISY);
	
		/** 
		 * Check the column type to get the correct Phalcon type
		 */
		if (phalcon_memnstr_str(column_type, SL("int"))) {
			phalcon_array_update_string_long(&definition, SL("type"), 0, PH_SEPARATE);
			phalcon_array_update_string_bool(&definition, SL("isNumeric"), 1, PH_SEPARATE);
			phalcon_array_update_string(&definition, SL("size"), &numeric_size, PH_COPY | PH_SEPARATE);
			phalcon_array_update_string_long(&definition, SL("bindType"), 1, PH_SEPARATE);
		} else {
			if (phalcon_memnstr_str(column_type, SL("varying"))) {
				phalcon_array_update_string_long(&definition, SL("type"), 2, PH_SEPARATE);
				phalcon_array_update_string(&definition, SL("size"), &char_size, PH_COPY | PH_SEPARATE);
			} else {
				if (phalcon_memnstr_str(column_type, SL("date"))) {
					phalcon_array_update_string_long(&definition, SL("type"), 1, PH_SEPARATE);
					phalcon_array_update_string_long(&definition, SL("size"), 0, PH_SEPARATE);
				} else {
					if (phalcon_memnstr_str(column_type, SL("numeric"))) {
						phalcon_array_update_string_long(&definition, SL("type"), 3, PH_SEPARATE);
						phalcon_array_update_string_bool(&definition, SL("isNumeric"), 1, PH_SEPARATE);
						phalcon_array_update_string(&definition, SL("size"), &numeric_size, PH_COPY | PH_SEPARATE);
						phalcon_array_update_string(&definition, SL("scale"), &numeric_scale, PH_COPY | PH_SEPARATE);
						phalcon_array_update_string_long(&definition, SL("bindType"), 32, PH_SEPARATE);
					} else {
						if (phalcon_memnstr_str(column_type, SL("char"))) {
							phalcon_array_update_string_long(&definition, SL("type"), 5, PH_SEPARATE);
							phalcon_array_update_string(&definition, SL("size"), &char_size, PH_COPY | PH_SEPARATE);
						} else {
							if (phalcon_memnstr_str(column_type, SL("timestamp"))) {
								phalcon_array_update_string_long(&definition, SL("type"), 4, PH_SEPARATE);
								phalcon_array_update_string_long(&definition, SL("size"), 0, PH_SEPARATE);
							} else {
								if (phalcon_memnstr_str(column_type, SL("text"))) {
									phalcon_array_update_string_long(&definition, SL("type"), 6, PH_SEPARATE);
									phalcon_array_update_string(&definition, SL("size"), &char_size, PH_COPY | PH_SEPARATE);
								} else {
									if (phalcon_memnstr_str(column_type, SL("float"))) {
										phalcon_array_update_string_long(&definition, SL("type"), 7, PH_SEPARATE);
										phalcon_array_update_string_bool(&definition, SL("isNumeric"), 1, PH_SEPARATE);
										phalcon_array_update_string(&definition, SL("size"), &numeric_size, PH_COPY | PH_SEPARATE);
										phalcon_array_update_string_long(&definition, SL("bindType"), 32, PH_SEPARATE);
									} else {
										if (phalcon_memnstr_str(column_type, SL("bool"))) {
											phalcon_array_update_string_long(&definition, SL("type"), 8, PH_SEPARATE);
											phalcon_array_update_string_long(&definition, SL("size"), 0, PH_SEPARATE);
											phalcon_array_update_string_long(&definition, SL("bindType"), 5, PH_SEPARATE);
										} else {
											if (phalcon_memnstr_str(column_type, SL("uuid"))) {
												phalcon_array_update_string_long(&definition, SL("type"), 5, PH_SEPARATE);
												phalcon_array_update_string_long(&definition, SL("size"), 36, PH_SEPARATE);
											} else {
												phalcon_array_update_string_long(&definition, SL("type"), 5, PH_SEPARATE);
												phalcon_array_update_string(&definition, SL("size"), &char_size, PH_COPY | PH_SEPARATE);
											}
										}
									}
								}
							}
						}
					}
				}
			}
		}
	
		if (phalcon_memnstr_str(column_type, SL("unsigned"))) {
			phalcon_array_update_string_bool(&definition, SL("unsigned"), 1, PH_SEPARATE);
		}
	
		if (Z_TYPE_P(old_column) == IS_NULL) {
			phalcon_array_update_string_bool(&definition, SL("first"), 1, PH_SEPARATE);
		} else {
			phalcon_array_update_string(&definition, SL("after"), &old_column, PH_COPY | PH_SEPARATE);
		}
	
		/** 
		 * Check if the field is primary key
		 */
		PHALCON_OBS_NVAR(attribute);
		phalcon_array_fetch_long(&attribute, field, 6, PH_NOISY);
		if (PHALCON_IS_STRING(attribute, "PRI")) {
			phalcon_array_update_string_bool(&definition, SL("primary"), 1, PH_SEPARATE);
		}
	
		/** 
		 * Check if the column allows null values
		 */
		PHALCON_OBS_NVAR(attribute);
		phalcon_array_fetch_long(&attribute, field, 5, PH_NOISY);
		if (PHALCON_IS_STRING(attribute, "NO")) {
			phalcon_array_update_string_bool(&definition, SL("notNull"), 1, PH_SEPARATE);
		}
	
		/** 
		 * Check if the column is auto increment
		 */
		PHALCON_OBS_NVAR(attribute);
		phalcon_array_fetch_long(&attribute, field, 7, PH_NOISY);
		if (PHALCON_IS_STRING(attribute, "auto_increment")) {
			phalcon_array_update_string_bool(&definition, SL("autoIncrement"), 1, PH_SEPARATE);
		}
	
		PHALCON_OBS_NVAR(column_name);
		phalcon_array_fetch_long(&column_name, field, 0, PH_NOISY);
	
		/** 
		 * Create a Phalcon\Db\Column to abstract the column
		 */
		PHALCON_INIT_NVAR(column);
		object_init_ex(column, phalcon_db_column_ce);
		phalcon_call_method_p2_noret(column, "__construct", column_name, definition);
	
		phalcon_array_append(&columns, column, PH_SEPARATE);
		PHALCON_CPY_WRT(old_column, column_name);
	
		zend_hash_move_forward_ex(ah0, &hp0);
	}
	
	RETURN_CTOR(columns);
}

/**
 * Check whether the database system requires an explicit value for identity columns
 *
 * @return boolean
 */
PHP_METHOD(Phalcon_Db_Adapter_Pdo_Postgresql, useExplicitIdValue){


	RETURN_TRUE;
}

/**
 * Return the default identity value to insert in an identity column
 *
 * @return Phalcon\Db\RawValue
 */
PHP_METHOD(Phalcon_Db_Adapter_Pdo_Postgresql, getDefaultIdValue){

	zval *null_value, *default_value;

	PHALCON_MM_GROW();

	PHALCON_INIT_VAR(null_value);
	ZVAL_STRING(null_value, "default", 1);
	
	PHALCON_INIT_VAR(default_value);
	object_init_ex(default_value, phalcon_db_rawvalue_ce);
	phalcon_call_method_p1_noret(default_value, "__construct", null_value);
	
	RETURN_CTOR(default_value);
}

/**
 * Check whether the database system requires a sequence to produce auto-numeric values
 *
 * @return boolean
 */
PHP_METHOD(Phalcon_Db_Adapter_Pdo_Postgresql, supportSequences){


	RETURN_TRUE;
}
<|MERGE_RESOLUTION|>--- conflicted
+++ resolved
@@ -189,13 +189,8 @@
 		PHALCON_OBS_NVAR(numeric_size);
 		phalcon_array_fetch_long(&numeric_size, field, 3, PH_NOISY);
 
-<<<<<<< HEAD
-		PHALCON_OBS_NVAR(numeric_scale);
-                phalcon_array_fetch_long(&numeric_scale, field, 4, PH_NOISY);
-=======
 		PHALCON_OBS_NVAR(numeric_scale); 
 		phalcon_array_fetch_long(&numeric_scale, field, 4, PH_NOISY);
->>>>>>> 9069465b
 	
 		PHALCON_OBS_NVAR(column_type);
 		phalcon_array_fetch_long(&column_type, field, 1, PH_NOISY);
