--- conflicted
+++ resolved
@@ -145,15 +145,8 @@
 PHP_METHOD(Phalcon_Db_Column, __construct){
 
 	zval *column_name, *definition, *type, *not_null;
-<<<<<<< HEAD
-	zval *primary, *size, *is_numeric, *scale, *dunsigned;
-	zval *auto_increment, *first, *after, *bind_type;
-
-	PHALCON_MM_GROW();
-=======
 	zval *primary, *size, *scale, *dunsigned, *is_numeric;
 	zval *auto_increment, *first, *after, *bind_type;
->>>>>>> 726d814b
 
 	phalcon_fetch_params(0, 2, 0, &column_name, &definition);
 	
@@ -190,41 +183,26 @@
 	/** 
 	 * Check if the column has a decimal scale
 	 */
-<<<<<<< HEAD
-	if (phalcon_array_isset_string(definition, SS("scale"))) {
-		int i_type = phalcon_get_intval(type);
-	
-		if (i_type == 3 || i_type == 7 || i_type == 9) {
-			PHALCON_OBS_VAR(scale);
-			phalcon_array_fetch_string(&scale, definition, SL("scale"), PH_NOISY);
-=======
 	if (phalcon_array_isset_string_fetch(&scale, definition, SS("scale"))) {
 		int i_type     = phalcon_get_intval(type);
 		int is_numeric = (i_type == 3 || i_type == 7 || i_type == 9);
 	
 		if (is_numeric) {
->>>>>>> 726d814b
 			phalcon_update_property_this(this_ptr, SL("_scale"), scale TSRMLS_CC);
 		}
 	}
-
+	
 	/** 
 	 * Check if the field is unsigned (only MySQL)
 	 */
 	if (phalcon_array_isset_string_fetch(&dunsigned, definition, SS("unsigned"))) {
 		phalcon_update_property_this(this_ptr, SL("_unsigned"), dunsigned TSRMLS_CC);
 	}
-
+	
 	/** 
 	 * Check if the field is numeric
 	 */
-<<<<<<< HEAD
-	if (phalcon_array_isset_string(definition, SS("isNumeric"))) {
-		PHALCON_OBS_VAR(is_numeric);
-		phalcon_array_fetch_string(&is_numeric, definition, SL("isNumeric"), PH_NOISY);
-=======
 	if (phalcon_array_isset_string_fetch(&is_numeric, definition, SS("isNumeric"))) {
->>>>>>> 726d814b
 		phalcon_update_property_this(this_ptr, SL("_isNumeric"), is_numeric TSRMLS_CC);
 	}
 	
@@ -413,11 +391,7 @@
  */
 PHP_METHOD(Phalcon_Db_Column, __set_state){
 
-<<<<<<< HEAD
-	zval *data, *definition, *column_name, *column_type;
-=======
 	zval *data, *definition, *column_name, *column_type = NULL;
->>>>>>> 726d814b
 	zval *not_null, *primary, *size, *scale, *dunsigned, *after;
 	zval *is_numeric, *first, *bind_type;
 
@@ -430,76 +404,6 @@
 		return;
 	}
 	
-<<<<<<< HEAD
-	PHALCON_INIT_VAR(definition);
-	array_init(definition);
-
-	if (!phalcon_array_isset_string(data, SS("_columnName"))) {
-		PHALCON_THROW_EXCEPTION_STR(phalcon_db_exception_ce, "Column name is required");
-		return;
-	}
-	
-	PHALCON_OBS_VAR(column_name);
-	phalcon_array_fetch_string(&column_name, data, SL("_columnName"), PH_NOISY);
-
-	if (phalcon_array_isset_string(data, SS("_type"))) {
-		PHALCON_OBS_VAR(column_type);
-		phalcon_array_fetch_string(&column_type, data, SL("_type"), PH_NOISY);
-		phalcon_array_update_string(&definition, SL("type"), &column_type, PH_COPY);
-	}
-	
-	if (phalcon_array_isset_string(data, SS("_notNull"))) {
-		PHALCON_OBS_VAR(not_null);
-		phalcon_array_fetch_string(&not_null, data, SL("_notNull"), PH_NOISY);
-		phalcon_array_update_string(&definition, SL("notNull"), &not_null, PH_COPY);
-	}
-	
-	if (phalcon_array_isset_string(data, SS("_primary"))) {
-		PHALCON_OBS_VAR(primary);
-		phalcon_array_fetch_string(&primary, data, SL("_primary"), PH_NOISY);
-		phalcon_array_update_string(&definition, SL("primary"), &primary, PH_COPY);
-	}
-	
-	if (phalcon_array_isset_string(data, SS("_size"))) {
-		PHALCON_OBS_VAR(size);
-		phalcon_array_fetch_string(&size, data, SL("_size"), PH_NOISY);
-		phalcon_array_update_string(&definition, SL("size"), &size, PH_COPY);
-	}
-
-	if (phalcon_array_isset_string(data, SS("_scale"))) {
-		PHALCON_OBS_VAR(scale);
-		phalcon_array_fetch_string(&scale, data, SL("_scale"), PH_NOISY);
-		phalcon_array_update_string(&definition, SL("scale"), &scale, PH_COPY);
-	}
-	
-	if (phalcon_array_isset_string(data, SS("_unsigned"))) {
-		PHALCON_OBS_VAR(dunsigned);
-		phalcon_array_fetch_string(&dunsigned, data, SL("_unsigned"), PH_NOISY);
-		phalcon_array_update_string(&definition, SL("unsigned"), &dunsigned, PH_COPY);
-	}
-	
-	if (phalcon_array_isset_string(data, SS("_after"))) {
-		PHALCON_OBS_VAR(after);
-		phalcon_array_fetch_string(&after, data, SL("_after"), PH_NOISY);
-		phalcon_array_update_string(&definition, SL("after"), &after, PH_COPY);
-	}
-	
-	if (phalcon_array_isset_string(data, SS("_isNumeric"))) {
-		PHALCON_OBS_VAR(is_numeric);
-		phalcon_array_fetch_string(&is_numeric, data, SL("_isNumeric"), PH_NOISY);
-		phalcon_array_update_string(&definition, SL("isNumeric"), &is_numeric, PH_COPY);
-	}
-	
-	if (phalcon_array_isset_string(data, SS("_first"))) {
-		PHALCON_OBS_VAR(first);
-		phalcon_array_fetch_string(&first, data, SL("_first"), PH_NOISY);
-		phalcon_array_update_string(&definition, SL("first"), &first, PH_COPY);
-	}
-	
-	if (phalcon_array_isset_string(data, SS("_bindType"))) {
-		PHALCON_OBS_VAR(bind_type);
-		phalcon_array_fetch_string(&bind_type, data, SL("_bindType"), PH_NOISY);
-=======
 	if (!phalcon_array_isset_string_fetch(&column_name, data, SS("_columnName"))) {
 		PHALCON_THROW_EXCEPTION_STR(phalcon_db_exception_ce, "Column name is required");
 		return;
@@ -545,7 +449,6 @@
 	}
 	
 	if (phalcon_array_isset_string_fetch(&bind_type, data, SS("_bindType"))) {
->>>>>>> 726d814b
 		phalcon_array_update_string(&definition, SL("bindType"), &bind_type, PH_COPY);
 	}
 	
