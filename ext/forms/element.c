
/*
  +------------------------------------------------------------------------+
  | Phalcon Framework                                                      |
  +------------------------------------------------------------------------+
  | Copyright (c) 2011-2014 Phalcon Team (http://www.phalconphp.com)       |
  +------------------------------------------------------------------------+
  | This source file is subject to the New BSD License that is bundled     |
  | with this package in the file docs/LICENSE.txt.                        |
  |                                                                        |
  | If you did not receive a copy of the license and are unable to         |
  | obtain it through the world-wide-web, please send an email             |
  | to license@phalconphp.com so we can send you a copy immediately.       |
  +------------------------------------------------------------------------+
  | Authors: Andres Gutierrez <andres@phalconphp.com>                      |
  |          Eduar Carvajal <eduar@phalconphp.com>                         |
  +------------------------------------------------------------------------+
*/

#include "forms/element.h"
#include "forms/elementinterface.h"
#include "forms/exception.h"
#include "validation/message/group.h"

#include "kernel/main.h"
#include "kernel/memory.h"
#include "kernel/exception.h"
#include "kernel/object.h"
#include "kernel/array.h"
#include "kernel/fcall.h"
#include "kernel/operators.h"
#include "kernel/concat.h"
#include "kernel/file.h"
#include "kernel/hash.h"
#include "kernel/string.h"

/**
 * Phalcon\Forms\Element
 *
 * This is a base class for form elements
 */
zend_class_entry *phalcon_forms_element_ce;

PHP_METHOD(Phalcon_Forms_Element, __construct);
PHP_METHOD(Phalcon_Forms_Element, setForm);
PHP_METHOD(Phalcon_Forms_Element, getForm);
PHP_METHOD(Phalcon_Forms_Element, setName);
PHP_METHOD(Phalcon_Forms_Element, getName);
PHP_METHOD(Phalcon_Forms_Element, setFilters);
PHP_METHOD(Phalcon_Forms_Element, addFilter);
PHP_METHOD(Phalcon_Forms_Element, getFilters);
PHP_METHOD(Phalcon_Forms_Element, addValidators);
PHP_METHOD(Phalcon_Forms_Element, addValidator);
PHP_METHOD(Phalcon_Forms_Element, getValidators);
PHP_METHOD(Phalcon_Forms_Element, prepareAttributes);
PHP_METHOD(Phalcon_Forms_Element, setAttribute);
PHP_METHOD(Phalcon_Forms_Element, getAttribute);
PHP_METHOD(Phalcon_Forms_Element, setAttributes);
PHP_METHOD(Phalcon_Forms_Element, getAttributes);
PHP_METHOD(Phalcon_Forms_Element, setUserOption);
PHP_METHOD(Phalcon_Forms_Element, getUserOption);
PHP_METHOD(Phalcon_Forms_Element, setUserOptions);
PHP_METHOD(Phalcon_Forms_Element, getUserOptions);
PHP_METHOD(Phalcon_Forms_Element, setLabel);
PHP_METHOD(Phalcon_Forms_Element, getLabel);
PHP_METHOD(Phalcon_Forms_Element, label);
PHP_METHOD(Phalcon_Forms_Element, setDefault);
PHP_METHOD(Phalcon_Forms_Element, getDefault);
PHP_METHOD(Phalcon_Forms_Element, getValue);
PHP_METHOD(Phalcon_Forms_Element, getMessages);
PHP_METHOD(Phalcon_Forms_Element, hasMessages);
PHP_METHOD(Phalcon_Forms_Element, setMessages);
PHP_METHOD(Phalcon_Forms_Element, appendMessage);
PHP_METHOD(Phalcon_Forms_Element, clear);
PHP_METHOD(Phalcon_Forms_Element, __toString);

ZEND_BEGIN_ARG_INFO_EX(arginfo_phalcon_forms_element___construct, 0, 0, 1)
	ZEND_ARG_INFO(0, name)
	ZEND_ARG_INFO(0, attributes)
ZEND_END_ARG_INFO()

ZEND_BEGIN_ARG_INFO_EX(arginfo_phalcon_forms_element_label, 0, 0, 1)
	ZEND_ARG_INFO(0, attributes)
ZEND_END_ARG_INFO()

static const zend_function_entry phalcon_forms_element_method_entry[] = {
	PHP_ME(Phalcon_Forms_Element, __construct, arginfo_phalcon_forms_element___construct, ZEND_ACC_PUBLIC|ZEND_ACC_CTOR)
	PHP_ME(Phalcon_Forms_Element, setForm, arginfo_phalcon_forms_elementinterface_setform, ZEND_ACC_PUBLIC)
	PHP_ME(Phalcon_Forms_Element, getForm, NULL, ZEND_ACC_PUBLIC)
	PHP_ME(Phalcon_Forms_Element, setName, arginfo_phalcon_forms_elementinterface_setname, ZEND_ACC_PUBLIC)
	PHP_ME(Phalcon_Forms_Element, getName, NULL, ZEND_ACC_PUBLIC)
	PHP_ME(Phalcon_Forms_Element, setFilters, arginfo_phalcon_forms_elementinterface_setfilters, ZEND_ACC_PUBLIC)
	PHP_ME(Phalcon_Forms_Element, addFilter, arginfo_phalcon_forms_elementinterface_addfilter, ZEND_ACC_PUBLIC)
	PHP_ME(Phalcon_Forms_Element, getFilters, NULL, ZEND_ACC_PUBLIC)
	PHP_ME(Phalcon_Forms_Element, addValidators, arginfo_phalcon_forms_elementinterface_addvalidators, ZEND_ACC_PUBLIC)
	PHP_ME(Phalcon_Forms_Element, addValidator, arginfo_phalcon_forms_elementinterface_addvalidator, ZEND_ACC_PUBLIC)
	PHP_ME(Phalcon_Forms_Element, getValidators, NULL, ZEND_ACC_PUBLIC)
	PHP_ME(Phalcon_Forms_Element, prepareAttributes, arginfo_phalcon_forms_elementinterface_prepareattributes, ZEND_ACC_PUBLIC)
	PHP_ME(Phalcon_Forms_Element, setAttribute, arginfo_phalcon_forms_elementinterface_setattribute, ZEND_ACC_PUBLIC)
	PHP_ME(Phalcon_Forms_Element, getAttribute, arginfo_phalcon_forms_elementinterface_getattribute, ZEND_ACC_PUBLIC)
	PHP_ME(Phalcon_Forms_Element, setAttributes, arginfo_phalcon_forms_elementinterface_setattributes, ZEND_ACC_PUBLIC)
	PHP_ME(Phalcon_Forms_Element, getAttributes, NULL, ZEND_ACC_PUBLIC)
	PHP_ME(Phalcon_Forms_Element, setUserOption, arginfo_phalcon_forms_elementinterface_setuseroption, ZEND_ACC_PUBLIC)
	PHP_ME(Phalcon_Forms_Element, getUserOption, arginfo_phalcon_forms_elementinterface_getuseroption, ZEND_ACC_PUBLIC)
	PHP_ME(Phalcon_Forms_Element, setUserOptions, arginfo_phalcon_forms_elementinterface_setuseroptions, ZEND_ACC_PUBLIC)
	PHP_ME(Phalcon_Forms_Element, getUserOptions, NULL, ZEND_ACC_PUBLIC)
	PHP_ME(Phalcon_Forms_Element, setLabel, arginfo_phalcon_forms_elementinterface_setlabel, ZEND_ACC_PUBLIC)
	PHP_ME(Phalcon_Forms_Element, getLabel, NULL, ZEND_ACC_PUBLIC)
	PHP_ME(Phalcon_Forms_Element, label, arginfo_phalcon_forms_element_label, ZEND_ACC_PUBLIC)
	PHP_ME(Phalcon_Forms_Element, setDefault, arginfo_phalcon_forms_elementinterface_setdefault, ZEND_ACC_PUBLIC)
	PHP_ME(Phalcon_Forms_Element, getDefault, NULL, ZEND_ACC_PUBLIC)
	PHP_ME(Phalcon_Forms_Element, getValue, NULL, ZEND_ACC_PUBLIC)
	PHP_ME(Phalcon_Forms_Element, getMessages, NULL, ZEND_ACC_PUBLIC)
	PHP_ME(Phalcon_Forms_Element, hasMessages, NULL, ZEND_ACC_PUBLIC)
	PHP_ME(Phalcon_Forms_Element, setMessages, arginfo_phalcon_forms_elementinterface_setmessages, ZEND_ACC_PUBLIC)
	PHP_ME(Phalcon_Forms_Element, appendMessage, arginfo_phalcon_forms_elementinterface_appendmessage, ZEND_ACC_PUBLIC)
	PHP_ME(Phalcon_Forms_Element, clear, NULL, ZEND_ACC_PUBLIC)
	PHP_ME(Phalcon_Forms_Element, __toString, NULL, ZEND_ACC_PUBLIC)
	PHP_FE_END
};

/**
 * Phalcon\Forms\Element initializer
 */
PHALCON_INIT_CLASS(Phalcon_Forms_Element){

	PHALCON_REGISTER_CLASS(Phalcon\\Forms, Element, forms_element, phalcon_forms_element_method_entry, ZEND_ACC_EXPLICIT_ABSTRACT_CLASS);

	zend_declare_property_null(phalcon_forms_element_ce, SL("_form"), ZEND_ACC_PROTECTED TSRMLS_CC);
	zend_declare_property_null(phalcon_forms_element_ce, SL("_name"), ZEND_ACC_PROTECTED TSRMLS_CC);
	zend_declare_property_null(phalcon_forms_element_ce, SL("_value"), ZEND_ACC_PROTECTED TSRMLS_CC);
	zend_declare_property_null(phalcon_forms_element_ce, SL("_label"), ZEND_ACC_PROTECTED TSRMLS_CC);
	zend_declare_property_null(phalcon_forms_element_ce, SL("_attributes"), ZEND_ACC_PROTECTED TSRMLS_CC);
	zend_declare_property_null(phalcon_forms_element_ce, SL("_validators"), ZEND_ACC_PROTECTED TSRMLS_CC);
	zend_declare_property_null(phalcon_forms_element_ce, SL("_filters"), ZEND_ACC_PROTECTED TSRMLS_CC);
	zend_declare_property_null(phalcon_forms_element_ce, SL("_options"), ZEND_ACC_PROTECTED TSRMLS_CC);
	zend_declare_property_null(phalcon_forms_element_ce, SL("_messages"), ZEND_ACC_PROTECTED TSRMLS_CC);

	return SUCCESS;
}

/**
 * Phalcon\Forms\Element constructor
 *
 * @param string $name
 * @param array $attributes
 */
PHP_METHOD(Phalcon_Forms_Element, __construct){

	zval *name, *attributes = NULL;

	phalcon_fetch_params(0, 1, 1, &name, &attributes);
	
	if (Z_TYPE_P(name) != IS_STRING) {
		PHALCON_THROW_EXCEPTION_STRW(phalcon_forms_exception_ce, "The element's name must be a string");
		return;
	}

	phalcon_update_property_this(this_ptr, SL("_name"), name TSRMLS_CC);
	if (attributes && Z_TYPE_P(attributes) == IS_ARRAY) {
		phalcon_update_property_this(this_ptr, SL("_attributes"), attributes TSRMLS_CC);
	}
}

/**
 * Sets the parent form to the element
 *
 * @param Phalcon\Forms\Form $form
 * @return Phalcon\Forms\ElementInterface
 */
PHP_METHOD(Phalcon_Forms_Element, setForm){

	zval *form;

	phalcon_fetch_params(0, 1, 0, &form);
	
	phalcon_update_property_this(this_ptr, SL("_form"), form TSRMLS_CC);
	RETURN_THISW();
}

/**
 * Returns the parent form to the element
 *
 * @return Phalcon\Forms\ElementInterface
 */
PHP_METHOD(Phalcon_Forms_Element, getForm){


	RETURN_MEMBER(this_ptr, "_form");
}

/**
 * Sets the element's name
 *
 * @param string $name
 * @return Phalcon\Forms\ElementInterface
 */
PHP_METHOD(Phalcon_Forms_Element, setName){

	zval *name;

	phalcon_fetch_params(0, 1, 0, &name);
	
	phalcon_update_property_this(this_ptr, SL("_name"), name TSRMLS_CC);
	RETURN_THISW();
}

/**
 * Returns the element's name
 *
 * @return string
 */
PHP_METHOD(Phalcon_Forms_Element, getName){


	RETURN_MEMBER(this_ptr, "_name");
}

/**
 * Sets the element's filters
 *
 * @param array|string $filters
 * @return Phalcon\Forms\ElementInterface
 */
PHP_METHOD(Phalcon_Forms_Element, setFilters){

	zval *filters;

	phalcon_fetch_params(0, 1, 0, &filters);
	
	phalcon_update_property_this(this_ptr, SL("_filters"), filters TSRMLS_CC);
	RETURN_THISW();
}

/**
 * Adds a filter to current list of filters
 *
 * @param string $filter
 * @return Phalcon\Forms\ElementInterface
 */
PHP_METHOD(Phalcon_Forms_Element, addFilter){

	zval *filter, *filters, *new_filters;

	PHALCON_MM_GROW();

	phalcon_fetch_params(1, 1, 0, &filter);
	
	PHALCON_OBS_VAR(filters);
	phalcon_read_property_this(&filters, this_ptr, SL("_filters"), PH_NOISY_CC);
	if (Z_TYPE_P(filters) == IS_ARRAY) { 
		phalcon_update_property_array_append(this_ptr, SL("_filters"), filter TSRMLS_CC);
	} else {
		PHALCON_INIT_VAR(new_filters);
		array_init_size(new_filters, 2);
		if (Z_TYPE_P(filters) == IS_STRING) {
			phalcon_array_append(&new_filters, filters, 0);
		}

		phalcon_array_append(&new_filters, filter, 0);
		phalcon_update_property_this(this_ptr, SL("_filters"), new_filters TSRMLS_CC);
	}
	
	RETURN_THIS();
}

/**
 * Returns the element's filters
 *
 * @return mixed
 */
PHP_METHOD(Phalcon_Forms_Element, getFilters){


	RETURN_MEMBER(this_ptr, "_filters");
}

/**
 * Adds a group of validators
 *
 * @param Phalcon\Validation\ValidatorInterface[]
 * @return Phalcon\Forms\ElementInterface
 */
PHP_METHOD(Phalcon_Forms_Element, addValidators){

	zval *validators, *merge = NULL, *current_validators;
	zval *merged_validators = NULL;

	PHALCON_MM_GROW();

	phalcon_fetch_params(1, 1, 1, &validators, &merge);
	
	if (!merge) {
		merge = PHALCON_GLOBAL(z_true);
	}
	
	if (Z_TYPE_P(validators) != IS_ARRAY) { 
		PHALCON_THROW_EXCEPTION_STR(phalcon_forms_exception_ce, "The validators parameter must be an array");
		return;
	}

	if (zend_is_true(merge)) {
		current_validators = phalcon_fetch_nproperty_this(this_ptr, SL("_validators"), PH_NOISY_CC);
		if (Z_TYPE_P(current_validators) == IS_ARRAY) { 
			PHALCON_INIT_VAR(merged_validators);
			phalcon_fast_array_merge(merged_validators, &current_validators, &validators TSRMLS_CC);
		} else {
			merged_validators = validators;
		}
	
		phalcon_update_property_this(this_ptr, SL("_validators"), merged_validators TSRMLS_CC);
	}
	
	RETURN_THIS();
}

/**
 * Adds a validator to the element
 *
 * @param Phalcon\Validation\ValidatorInterface
 * @return Phalcon\Forms\ElementInterface
 */
PHP_METHOD(Phalcon_Forms_Element, addValidator){

	zval *validator;

	phalcon_fetch_params(0, 1, 0, &validator);
	
	if (Z_TYPE_P(validator) != IS_OBJECT) {
		PHALCON_THROW_EXCEPTION_STRW(phalcon_forms_exception_ce, "The validators parameter must be an object");
		return;
	}
	phalcon_update_property_array_append(this_ptr, SL("_validators"), validator TSRMLS_CC);
	
	RETURN_THISW();
}

/**
 * Returns the validators registered for the element
 *
 * @return Phalcon\Validation\ValidatorInterface[]
 */
PHP_METHOD(Phalcon_Forms_Element, getValidators){


	RETURN_MEMBER(this_ptr, "_validators");
}

/**
 * Returns an array of prepared attributes for Phalcon\Tag helpers
 * according to the element's parameters
 *
 * @param array $attributes
 * @param boolean $useChecked
 * @return array
 */
PHP_METHOD(Phalcon_Forms_Element, prepareAttributes){

	zval *attributes = NULL, *use_checked = NULL, *name, *widget_attributes = NULL;
	zval *default_attributes, *merged_attributes = NULL;
	zval *value, *current_value;

	PHALCON_MM_GROW();

	phalcon_fetch_params(1, 0, 2, &attributes, &use_checked);
	
	if (!attributes) {
		attributes = PHALCON_GLOBAL(z_null);
	}
	
	if (!use_checked) {
		use_checked = PHALCON_GLOBAL(z_false);
	}
	
	name = phalcon_fetch_nproperty_this(this_ptr, SL("_name"), PH_NOISY_CC);
	
	/** 
	 * Create an array of parameters
	 */
	if (Z_TYPE_P(attributes) != IS_ARRAY) { 
		PHALCON_INIT_VAR(widget_attributes);
		array_init(widget_attributes);
	} else {
		PHALCON_CPY_WRT(widget_attributes, attributes);
	}
	
	phalcon_array_update_long(&widget_attributes, 0, &name, PH_COPY | PH_SEPARATE);
	
	/** 
	 * Merge passed parameters with default ones
	 */
	default_attributes = phalcon_fetch_nproperty_this(this_ptr, SL("_attributes"), PH_NOISY_CC);
	if (Z_TYPE_P(default_attributes) == IS_ARRAY) { 
		PHALCON_INIT_VAR(merged_attributes);
		phalcon_fast_array_merge(merged_attributes, &default_attributes, &widget_attributes TSRMLS_CC);
	} else {
		PHALCON_CPY_WRT(merged_attributes, widget_attributes);
	}
	
	/** 
	 * Get the current element's value
	 */
	PHALCON_INIT_VAR(value);
	phalcon_call_method(value, this_ptr, "getvalue");
	
	/** 
	 * If the widget has a value set it as default value
	 */
	if (Z_TYPE_P(value) != IS_NULL) {
		if (zend_is_true(use_checked)) {
	
			/** 
			 * Check if the element already has a default value, compare it with the one in the
			 * attributes, if they are the same mark the element as checked
			 */
			if (phalcon_array_isset_string_fetch(&current_value, merged_attributes, SS("value"))) {
				if (PHALCON_IS_EQUAL(current_value, value)) {
					phalcon_array_update_string_string(&merged_attributes, SL("checked"), SL("checked"), PH_SEPARATE);
				}
			} else {
				/** 
				 * Evaluate the current value and mark the check as checked
				 */
				if (zend_is_true(value)) {
					phalcon_array_update_string_string(&merged_attributes, SL("checked"), SL("checked"), PH_SEPARATE);
				}
				phalcon_array_update_string(&merged_attributes, SL("value"), &value, PH_COPY | PH_SEPARATE);
			}
		} else {
			phalcon_array_update_string(&merged_attributes, SL("value"), &value, PH_COPY | PH_SEPARATE);
		}
	}
	
	RETURN_CTOR(merged_attributes);
}

/**
 * Sets a default attribute for the element
 *
 * @param string $attribute
 * @param mixed $value
 * @return Phalcon\Forms\ElementInterface
 */
PHP_METHOD(Phalcon_Forms_Element, setAttribute){

	zval *attribute, *value;

	phalcon_fetch_params(0, 2, 0, &attribute, &value);
	
	phalcon_update_property_array(this_ptr, SL("_attributes"), attribute, value TSRMLS_CC);
	RETURN_THISW();
}

/**
 * Returns the value of an attribute if present
 *
 * @param string $attribute
 * @param mixed $defaultValue
 * @return mixed
 */
PHP_METHOD(Phalcon_Forms_Element, getAttribute){

	zval *attribute, *default_value = NULL, *attributes;
	zval *value;

	phalcon_fetch_params(0, 1, 1, &attribute, &default_value);
	
	if (!default_value) {
		default_value = PHALCON_GLOBAL(z_null);
	}
	
	attributes = phalcon_fetch_nproperty_this(this_ptr, SL("_attributes"), PH_NOISY_CC);
	if (phalcon_array_isset_fetch(&value, attributes, attribute)) {
		RETURN_ZVAL(value, 1, 0);
	}
	
	RETURN_ZVAL(default_value, 1, 0);
}

/**
 * Sets default attributes for the element
 *
 * @param array $attributes
 * @return Phalcon\Forms\ElementInterface
 */
PHP_METHOD(Phalcon_Forms_Element, setAttributes){

	zval *attributes;

	phalcon_fetch_params(0, 1, 0, &attributes);
	
	if (Z_TYPE_P(attributes) != IS_ARRAY) { 
		PHALCON_THROW_EXCEPTION_STRW(phalcon_forms_exception_ce, "Parameter 'attributes' must be an array");
		return;
	}
	phalcon_update_property_this(this_ptr, SL("_attributes"), attributes TSRMLS_CC);
	
	RETURN_THISW();
}

/**
 * Returns the default attributes for the element
 *
 * @return array
 */
PHP_METHOD(Phalcon_Forms_Element, getAttributes){

	zval *attributes;

	attributes = phalcon_fetch_nproperty_this(this_ptr, SL("_attributes"), PH_NOISY_CC);
	if (Z_TYPE_P(attributes) != IS_ARRAY) { 
		array_init(return_value);
		return;
	}
	
	RETURN_ZVAL(attributes, 1, 0);
}

/**
 * Sets an option for the element
 *
 * @param string $option
 * @param mixed $value
 * @return Phalcon\Forms\ElementInterface
 */
PHP_METHOD(Phalcon_Forms_Element, setUserOption){

	zval *option, *value;

	phalcon_fetch_params(0, 2, 0, &option, &value);
	
	phalcon_update_property_array(this_ptr, SL("_options"), option, value TSRMLS_CC);
	RETURN_THISW();
}

/**
 * Returns the value of an option if present
 *
 * @param string $option
 * @param mixed $defaultValue
 * @return mixed
 */
PHP_METHOD(Phalcon_Forms_Element, getUserOption){

	zval *option, *default_value = NULL, *options, *value;

	phalcon_fetch_params(0, 1, 1, &option, &default_value);
	
	if (!default_value) {
		default_value = PHALCON_GLOBAL(z_null);
	}
	
	options = phalcon_fetch_nproperty_this(this_ptr, SL("_options"), PH_NOISY_CC);
	if (phalcon_array_isset_fetch(&value, options, option)) {
		RETURN_ZVAL(value, 1, 0);
	}
	
	RETURN_ZVAL(default_value, 1, 0);
}

/**
 * Sets options for the element
 *
 * @param array $options
 * @return Phalcon\Forms\ElementInterface
 */
PHP_METHOD(Phalcon_Forms_Element, setUserOptions){

	zval *options;

	phalcon_fetch_params(0, 1, 0, &options);
	
	if (Z_TYPE_P(options) != IS_ARRAY) { 
		PHALCON_THROW_EXCEPTION_STRW(phalcon_forms_exception_ce, "Parameter 'options' must be an array");
		return;
	}
	phalcon_update_property_this(this_ptr, SL("_options"), options TSRMLS_CC);
	
	RETURN_THISW();
}

/**
 * Returns the options for the element
 *
 * @return array
 */
PHP_METHOD(Phalcon_Forms_Element, getUserOptions){


	RETURN_MEMBER(this_ptr, "_options");
}

/**
 * Sets the element label
 *
 * @param string $label
 * @return Phalcon\Forms\ElementInterface
 */
PHP_METHOD(Phalcon_Forms_Element, setLabel){

	zval *label;

	phalcon_fetch_params(0, 1, 0, &label);
	
	phalcon_update_property_this(this_ptr, SL("_label"), label TSRMLS_CC);
	RETURN_THISW();
}

/**
 * Returns the element's label
 *
 * @return string
 */
PHP_METHOD(Phalcon_Forms_Element, getLabel){


	RETURN_MEMBER(this_ptr, "_label");
}

/**
 * Generate the HTML to label the element
 *
 * @return string
 */
PHP_METHOD(Phalcon_Forms_Element, label){

<<<<<<< HEAD
	zval *label, *attributes, *name = NULL, *html = NULL, *escaped;
=======
	zval *label, *attributes = NULL, *name = NULL, *html = NULL, *key = NULL, *value = NULL;
	zval *escaped;
	HashTable *ah0;
	HashPosition hp0;
	zval **hd;
>>>>>>> 726d814b

	PHALCON_MM_GROW();

	phalcon_fetch_params(1, 0, 1, &attributes);

	label = phalcon_fetch_nproperty_this(this_ptr, SL("_label"), PH_NOISY_CC);
	
	/** 
	 * Check if there is an 'id' attribute defined
	 */
<<<<<<< HEAD
	if (attributes && phalcon_array_isset_string(attributes, SS("id"))) {
		PHALCON_OBS_VAR(name);
		phalcon_array_fetch_string(&name, attributes, SL("id"), PH_NOISY);
	} else {
		PHALCON_OBS_NVAR(name);
		phalcon_read_property_this(&name, this_ptr, SL("_name"), PH_NOISY_CC);
=======
	if (!attributes || !phalcon_array_isset_string_fetch(&name, attributes, SS("id"))) {
		name = phalcon_fetch_nproperty_this(this_ptr, SL("_name"), PH_NOISY_CC);
>>>>>>> 726d814b
	}

	PHALCON_INIT_VAR(escaped);
	phalcon_htmlspecialchars(escaped, name, NULL, NULL TSRMLS_CC);

	PHALCON_INIT_VAR(html);
	PHALCON_CONCAT_SVS(html, "<label for=\"", escaped, "\"");

	zval_dtor(escaped);
	ZVAL_NULL(escaped);

	if (attributes && Z_TYPE_P(attributes) == IS_ARRAY) {	
		phalcon_is_iterable(attributes, &ah0, &hp0, 0, 0);
		
		while (zend_hash_get_current_data_ex(ah0, (void**) &hd, &hp0) == SUCCESS) {
			PHALCON_GET_HKEY(key, ah0, hp0);
			PHALCON_GET_HVALUE(value);
		
			if (Z_TYPE_P(key) != IS_LONG) {
				phalcon_htmlspecialchars(escaped, value, NULL, NULL TSRMLS_CC);
				PHALCON_SCONCAT_SVSVS(html, " ", key, "=\"", escaped, "\"");
				zval_dtor(escaped);
				ZVAL_NULL(escaped);
			}
		
			zend_hash_move_forward_ex(ah0, &hp0);
		}
	}
		
	/** 
	 * Use the default label or leave the same name as label
	 */
	PHALCON_INIT_VAR(escaped);
	phalcon_htmlspecialchars(escaped, name, NULL, NULL TSRMLS_CC);
	if (zend_is_true(label)) {
<<<<<<< HEAD
		PHALCON_INIT_VAR(html);
		PHALCON_CONCAT_SVSVS(html, "<label for=\"", escaped, "\">", label, "</label>");
	} else {
		PHALCON_INIT_NVAR(html);
		PHALCON_CONCAT_SVSVS(html, "<label for=\"", escaped, "\">", name, "</label>");
=======
		PHALCON_CONCAT_VSVS(return_value, html, ">", label, "</label>");
	} else {
		PHALCON_CONCAT_VSVS(return_value, html, ">", name, "</label>");
>>>>>>> 726d814b
	}
	
	PHALCON_MM_RESTORE();
}

/**
 * Sets a default value in case the form does not use an entity
 * or there is no value available for the element in $_POST
 *
 * @param mixed $value
 * @return Phalcon\Forms\ElementInterface
 */
PHP_METHOD(Phalcon_Forms_Element, setDefault){

	zval *value;

	phalcon_fetch_params(0, 1, 0, &value);
	
	phalcon_update_property_this(this_ptr, SL("_value"), value TSRMLS_CC);
	RETURN_THISW();
}

/**
 * Returns the default value assigned to the element
 *
 * @return mixed
 */
PHP_METHOD(Phalcon_Forms_Element, getDefault){


	RETURN_MEMBER(this_ptr, "_value");
}

/**
 * Returns the element's value
 *
 * @return mixed
 */
PHP_METHOD(Phalcon_Forms_Element, getValue){

	zval *name, *value = NULL, *form, *has_default_value;

	PHALCON_MM_GROW();

	name = phalcon_fetch_nproperty_this(this_ptr, SL("_name"), PH_NOISY_CC);
	
	PHALCON_INIT_VAR(value);
	
	/** 
	 * Get the related form
	 */
	form = phalcon_fetch_nproperty_this(this_ptr, SL("_form"), PH_NOISY_CC);
	if (Z_TYPE_P(form) == IS_OBJECT) {
	
		/** 
		 * Check if the tag has a default value
		 */
		PHALCON_INIT_VAR(has_default_value);
		phalcon_call_static_p1(has_default_value, "phalcon\\tag", "hasvalue", name);
		if (!zend_is_true(has_default_value)) {
			/** 
			 * Gets the possible value for the widget
			 */
			phalcon_call_method_p1(value, form, "getvalue", name);
		}
	}
	
	/** 
	 * Assign the default value if there is no form available
	 */
	if (Z_TYPE_P(value) == IS_NULL) {
		PHALCON_OBS_NVAR(value);
		phalcon_read_property_this(&value, this_ptr, SL("_value"), PH_NOISY_CC);
	}
	
	RETURN_CCTOR(value);
}

/**
 * Returns the messages that belongs to the element
 * The element needs to be attached to a form
 *
 * @return Phalcon\Validation\Message\Group
 */
PHP_METHOD(Phalcon_Forms_Element, getMessages){

	zval *messages;

	PHALCON_MM_GROW();

	/** 
	 * Get the related form
	 */
	messages = phalcon_fetch_nproperty_this(this_ptr, SL("_messages"), PH_NOISY_CC);
	if (Z_TYPE_P(messages) == IS_OBJECT) {
		RETURN_CTOR(messages);
	}
	
	object_init_ex(return_value, phalcon_validation_message_group_ce);
	phalcon_call_method_noret(return_value, "__construct");
	
	phalcon_update_property_this(this_ptr, SL("_messages"), return_value TSRMLS_CC);
	
	PHALCON_MM_RESTORE();
}

/**
 * Checks whether there are messages attached to the element
 *
 * @return boolean
 */
PHP_METHOD(Phalcon_Forms_Element, hasMessages){

	zval *messages;

	/** 
	 * Get the related form
	 */
	messages = phalcon_fetch_nproperty_this(this_ptr, SL("_messages"), PH_NOISY_CC);
	if (Z_TYPE_P(messages) == IS_OBJECT) {
		if (phalcon_fast_count_ev(messages TSRMLS_CC)) {
			RETURN_TRUE;
		}
	}
	
	RETURN_FALSE;
}

/**
 * Sets the validation messages related to the element
 *
 * @param Phalcon\Validation\Message\Group $group
 * @return Phalcon\Forms\ElementInterface
 */
PHP_METHOD(Phalcon_Forms_Element, setMessages){

	zval *group;

	phalcon_fetch_params(0, 1, 0, &group);
	
	if (Z_TYPE_P(group) != IS_OBJECT) {
		PHALCON_THROW_EXCEPTION_STRW(phalcon_forms_exception_ce, "The message group is not valid");
		return;
	}
	phalcon_update_property_this(this_ptr, SL("_messages"), group TSRMLS_CC);
	
	RETURN_THISW();
}

/**
 * Appends a message to the internal message list
 *
 * @param Phalcon\Validation\Message $message
 * @return Phalcon\Forms\ElementInterface
 */
PHP_METHOD(Phalcon_Forms_Element, appendMessage){

	zval *message, *messages = NULL;

	PHALCON_MM_GROW();

	phalcon_fetch_params(1, 1, 0, &message);
	
	PHALCON_OBS_VAR(messages);
	phalcon_read_property_this(&messages, this_ptr, SL("_messages"), PH_NOISY_CC);
	if (Z_TYPE_P(messages) != IS_OBJECT) {
		PHALCON_INIT_NVAR(messages);
		object_init_ex(messages, phalcon_validation_message_group_ce);
		phalcon_call_method_noret(messages, "__construct");
	
		phalcon_update_property_this(this_ptr, SL("_messages"), messages TSRMLS_CC);
	}
	
	phalcon_call_method_p1_noret(messages, "appendmessage", message);
	
	RETURN_THIS();
}

/**
 * Clears every element in the form to its default value
 *
 * @return Phalcon\Forms\Element
 */
PHP_METHOD(Phalcon_Forms_Element, clear){

	zval *name;

	PHALCON_MM_GROW();

	name = phalcon_fetch_nproperty_this(this_ptr, SL("_name"), PH_NOISY_CC);
	phalcon_call_static_p2_noret("phalcon\\tag", "setdefault", name, PHALCON_GLOBAL(z_null));
	RETURN_THIS();
}

/**
 * Magic method __toString renders the widget without attributes
 *
 * @return string
 */
PHP_METHOD(Phalcon_Forms_Element, __toString) {

<<<<<<< HEAD
	PHALCON_MM_GROW();

	if (phalcon_call_method_params(return_value, this_ptr, SL("render"), 0, NULL, zend_inline_hash_func(SS("render")), 1 TSRMLS_CC) == FAILURE) {
		if (EG(exception)) {
			zval *e = EG(exception);
			zval *m = zend_read_property(Z_OBJCE_P(e), e, SL("message"), 1 TSRMLS_CC);

			Z_ADDREF_P(m);
			if (Z_TYPE_P(m) != IS_STRING) {
				convert_to_string_ex(&m);
=======
	if (FAILURE == phalcon_call_method_params(return_value, return_value_ptr, this_ptr, SL("render"), zend_inline_hash_func(SS("render")) TSRMLS_CC, 0)) {
		if (EG(exception)) {
			zval *e = EG(exception);
			zval *m = zend_read_property(Z_OBJCE_P(e), e, SL("message"), 1 TSRMLS_CC);

			Z_ADDREF_P(m);
			if (Z_TYPE_P(m) != IS_STRING) {
				convert_to_string_ex(&m);
			}

			if (return_value_ptr) {
				ALLOC_INIT_ZVAL(*return_value_ptr);
>>>>>>> 726d814b
			}

			zend_clear_exception(TSRMLS_C);
			zend_error(E_ERROR, "%s", Z_STRVAL_P(m));
			zval_ptr_dtor(&m);
		}
<<<<<<< HEAD

		return;
	}

	RETURN_MM();
}
=======
	}
}
>>>>>>> 726d814b
<|MERGE_RESOLUTION|>--- conflicted
+++ resolved
@@ -624,15 +624,11 @@
  */
 PHP_METHOD(Phalcon_Forms_Element, label){
 
-<<<<<<< HEAD
-	zval *label, *attributes, *name = NULL, *html = NULL, *escaped;
-=======
 	zval *label, *attributes = NULL, *name = NULL, *html = NULL, *key = NULL, *value = NULL;
 	zval *escaped;
 	HashTable *ah0;
 	HashPosition hp0;
 	zval **hd;
->>>>>>> 726d814b
 
 	PHALCON_MM_GROW();
 
@@ -643,17 +639,8 @@
 	/** 
 	 * Check if there is an 'id' attribute defined
 	 */
-<<<<<<< HEAD
-	if (attributes && phalcon_array_isset_string(attributes, SS("id"))) {
-		PHALCON_OBS_VAR(name);
-		phalcon_array_fetch_string(&name, attributes, SL("id"), PH_NOISY);
-	} else {
-		PHALCON_OBS_NVAR(name);
-		phalcon_read_property_this(&name, this_ptr, SL("_name"), PH_NOISY_CC);
-=======
 	if (!attributes || !phalcon_array_isset_string_fetch(&name, attributes, SS("id"))) {
 		name = phalcon_fetch_nproperty_this(this_ptr, SL("_name"), PH_NOISY_CC);
->>>>>>> 726d814b
 	}
 
 	PHALCON_INIT_VAR(escaped);
@@ -686,20 +673,10 @@
 	/** 
 	 * Use the default label or leave the same name as label
 	 */
-	PHALCON_INIT_VAR(escaped);
-	phalcon_htmlspecialchars(escaped, name, NULL, NULL TSRMLS_CC);
 	if (zend_is_true(label)) {
-<<<<<<< HEAD
-		PHALCON_INIT_VAR(html);
-		PHALCON_CONCAT_SVSVS(html, "<label for=\"", escaped, "\">", label, "</label>");
-	} else {
-		PHALCON_INIT_NVAR(html);
-		PHALCON_CONCAT_SVSVS(html, "<label for=\"", escaped, "\">", name, "</label>");
-=======
 		PHALCON_CONCAT_VSVS(return_value, html, ">", label, "</label>");
 	} else {
 		PHALCON_CONCAT_VSVS(return_value, html, ">", name, "</label>");
->>>>>>> 726d814b
 	}
 	
 	PHALCON_MM_RESTORE();
@@ -901,18 +878,6 @@
  */
 PHP_METHOD(Phalcon_Forms_Element, __toString) {
 
-<<<<<<< HEAD
-	PHALCON_MM_GROW();
-
-	if (phalcon_call_method_params(return_value, this_ptr, SL("render"), 0, NULL, zend_inline_hash_func(SS("render")), 1 TSRMLS_CC) == FAILURE) {
-		if (EG(exception)) {
-			zval *e = EG(exception);
-			zval *m = zend_read_property(Z_OBJCE_P(e), e, SL("message"), 1 TSRMLS_CC);
-
-			Z_ADDREF_P(m);
-			if (Z_TYPE_P(m) != IS_STRING) {
-				convert_to_string_ex(&m);
-=======
 	if (FAILURE == phalcon_call_method_params(return_value, return_value_ptr, this_ptr, SL("render"), zend_inline_hash_func(SS("render")) TSRMLS_CC, 0)) {
 		if (EG(exception)) {
 			zval *e = EG(exception);
@@ -925,21 +890,11 @@
 
 			if (return_value_ptr) {
 				ALLOC_INIT_ZVAL(*return_value_ptr);
->>>>>>> 726d814b
 			}
 
 			zend_clear_exception(TSRMLS_C);
 			zend_error(E_ERROR, "%s", Z_STRVAL_P(m));
 			zval_ptr_dtor(&m);
 		}
-<<<<<<< HEAD
-
-		return;
-	}
-
-	RETURN_MM();
-}
-=======
-	}
-}
->>>>>>> 726d814b
+	}
+}