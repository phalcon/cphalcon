
/*
  +------------------------------------------------------------------------+
  | Phalcon Framework                                                      |
  +------------------------------------------------------------------------+
  | Copyright (c) 2011-2013 Phalcon Team (http://www.phalconphp.com)       |
  +------------------------------------------------------------------------+
  | This source file is subject to the New BSD License that is bundled     |
  | with this package in the file docs/LICENSE.txt.                        |
  |                                                                        |
  | If you did not receive a copy of the license and are unable to         |
  | obtain it through the world-wide-web, please send an email             |
  | to license@phalconphp.com so we can send you a copy immediately.       |
  +------------------------------------------------------------------------+
  | Authors: Andres Gutierrez <andres@phalconphp.com>                      |
  |          Eduar Carvajal <eduar@phalconphp.com>                         |
  +------------------------------------------------------------------------+
*/

#ifdef HAVE_CONFIG_H
#include "config.h"
#endif

#include "php.h"
#include "php_phalcon.h"
#include "phalcon.h"

#include "Zend/zend_operators.h"
#include "Zend/zend_exceptions.h"
#include "Zend/zend_interfaces.h"

#include "main/SAPI.h"

#include "kernel/main.h"
#include "kernel/memory.h"

#include "kernel/fcall.h"
#include "kernel/operators.h"
#include "kernel/object.h"
#include "kernel/exception.h"
#include "kernel/array.h"
#include "kernel/concat.h"
#include "kernel/session.h"

/**
 * Phalcon\Session\Adapter
 *
 * Base class for Phalcon\Session adapters
 */


/**
 * Phalcon\Session\Adapter initializer
 */
PHALCON_INIT_CLASS(Phalcon_Session_Adapter){

	PHALCON_REGISTER_CLASS(Phalcon\\Session, Adapter, session_adapter, phalcon_session_adapter_method_entry, ZEND_ACC_EXPLICIT_ABSTRACT_CLASS);

	zend_declare_property_null(phalcon_session_adapter_ce, SL("_uniqueId"), ZEND_ACC_PROTECTED TSRMLS_CC);
	zend_declare_property_bool(phalcon_session_adapter_ce, SL("_started"), 0, ZEND_ACC_PROTECTED TSRMLS_CC);
	zend_declare_property_null(phalcon_session_adapter_ce, SL("_options"), ZEND_ACC_PROTECTED TSRMLS_CC);

	return SUCCESS;
}

/**
 * Phalcon\Session\Adapter constructor
 *
 * @param array $options
 */
PHP_METHOD(Phalcon_Session_Adapter, __construct){

	zval *options = NULL;

	PHALCON_MM_GROW();

	phalcon_fetch_params(1, 0, 1, &options);
	
	if (!options) {
		PHALCON_INIT_VAR(options);
	}
	
	if (Z_TYPE_P(options) == IS_ARRAY) { 
		phalcon_call_method_p1_noret(this_ptr, "setoptions", options);
	}
	
	PHALCON_MM_RESTORE();
}

/**
 * Starts the session (if headers are already sent the session will not be started)
 *
 * @return boolean
 */
PHP_METHOD(Phalcon_Session_Adapter, start){

	if (!SG(headers_sent)) {
<<<<<<< HEAD
#if HAVE_PHP_SESSION
		php_session_start(TSRMLS_C);
#else
		phalcon_call_func_params(NULL, ZEND_STRL("session_start"), 0, NULL TSRMLS_CC);
#endif
=======
		phalcon_session_start(TSRMLS_C);
>>>>>>> 17ef2905
		phalcon_update_property_bool(this_ptr, SL("_started"), 1 TSRMLS_CC);
		RETURN_TRUE;
	}
	
	RETURN_FALSE;
}

/**
 * Sets session's options
 *
 *<code>
 *	$session->setOptions(array(
 *		'uniqueId' => 'my-private-app'
 *	));
 *</code>
 *
 * @param array $options
 */
PHP_METHOD(Phalcon_Session_Adapter, setOptions){

	zval *options, *unique_id;

	PHALCON_MM_GROW();

	phalcon_fetch_params(1, 1, 0, &options);
	
	if (Z_TYPE_P(options) != IS_ARRAY) { 
		PHALCON_THROW_EXCEPTION_STR(phalcon_session_exception_ce, "Options must be an Array");
		return;
	}
	if (phalcon_array_isset_string(options, SS("uniqueId"))) {
		PHALCON_OBS_VAR(unique_id);
		phalcon_array_fetch_string(&unique_id, options, SL("uniqueId"), PH_NOISY);
		phalcon_update_property_this(this_ptr, SL("_uniqueId"), unique_id TSRMLS_CC);
	}
	
	phalcon_update_property_this(this_ptr, SL("_options"), options TSRMLS_CC);
	
	PHALCON_MM_RESTORE();
}

/**
 * Get internal options
 *
 * @return array
 */
PHP_METHOD(Phalcon_Session_Adapter, getOptions){

	zval *options;

	PHALCON_MM_GROW();

	PHALCON_OBS_VAR(options);
	phalcon_read_property_this(&options, this_ptr, SL("_options"), PH_NOISY_CC);
	RETURN_CCTOR(options);
}

/**
 * Gets a session variable from an application context
 *
 * @param string $index
 * @param mixed $defaultValue
 * @return mixed
 */
PHP_METHOD(Phalcon_Session_Adapter, get){

	zval *index, *default_value = NULL, *unique_id, *key, *_SESSION;
	zval *value;

	PHALCON_MM_GROW();

	phalcon_fetch_params(1, 1, 1, &index, &default_value);
	
	if (!default_value) {
		PHALCON_INIT_VAR(default_value);
	}
	
	PHALCON_OBS_VAR(unique_id);
	phalcon_read_property_this(&unique_id, this_ptr, SL("_uniqueId"), PH_NOISY_CC);
	
	PHALCON_INIT_VAR(key);
	PHALCON_CONCAT_VV(key, unique_id, index);
	phalcon_get_global(&_SESSION, SS("_SESSION") TSRMLS_CC);
	if (phalcon_array_isset(_SESSION, key)) {
	
		PHALCON_OBS_VAR(value);
		phalcon_array_fetch(&value, _SESSION, key, PH_NOISY);
		if (PHALCON_IS_NOT_EMPTY(value)) {
			RETURN_CCTOR(value);
		}
	}
	
	RETURN_CCTOR(default_value);
}

/**
 * Sets a session variable in an application context
 *
 *<code>
 *	$session->set('auth', 'yes');
 *</code>
 *
 * @param string $index
 * @param string $value
 */
PHP_METHOD(Phalcon_Session_Adapter, set){

	zval *index, *value, *unique_id, *key, *_SESSION;

	PHALCON_MM_GROW();

	phalcon_fetch_params(1, 2, 0, &index, &value);
	
	PHALCON_OBS_VAR(unique_id);
	phalcon_read_property_this(&unique_id, this_ptr, SL("_uniqueId"), PH_NOISY_CC);
	
	PHALCON_INIT_VAR(key);
	PHALCON_CONCAT_VV(key, unique_id, index);
	phalcon_get_global(&_SESSION, SS("_SESSION") TSRMLS_CC);
	phalcon_array_update_zval(&_SESSION, key, &value, PH_COPY);
	
	PHALCON_MM_RESTORE();
}

/**
 * Check whether a session variable is set in an application context
 *
 *<code>
 *	var_dump($session->has('auth'));
 *</code>
 *
 * @param string $index
 * @return boolean
 */
PHP_METHOD(Phalcon_Session_Adapter, has){

	zval *index, *unique_id, *key, *_SESSION;

	PHALCON_MM_GROW();

	phalcon_fetch_params(1, 1, 0, &index);
	
	PHALCON_OBS_VAR(unique_id);
	phalcon_read_property_this(&unique_id, this_ptr, SL("_uniqueId"), PH_NOISY_CC);
	
	PHALCON_INIT_VAR(key);
	PHALCON_CONCAT_VV(key, unique_id, index);
	phalcon_get_global(&_SESSION, SS("_SESSION") TSRMLS_CC);
	if (phalcon_array_isset(_SESSION, key)) {
		RETURN_MM_TRUE;
	}
	
	RETURN_MM_FALSE;
}

/**
 * Removes a session variable from an application context
 *
 *<code>
 *	$session->remove('auth');
 *</code>
 *
 * @param string $index
 */
PHP_METHOD(Phalcon_Session_Adapter, remove){

	zval *index, *unique_id, *key, *_SESSION;

	PHALCON_MM_GROW();

	phalcon_fetch_params(1, 1, 0, &index);
	
	PHALCON_OBS_VAR(unique_id);
	phalcon_read_property_this(&unique_id, this_ptr, SL("_uniqueId"), PH_NOISY_CC);
	
	PHALCON_INIT_VAR(key);
	PHALCON_CONCAT_VV(key, unique_id, index);
	phalcon_get_global(&_SESSION, SS("_SESSION") TSRMLS_CC);
	phalcon_array_unset(&_SESSION, key, 0);
	
	PHALCON_MM_RESTORE();
}

/**
 * Returns active session id
 *
 *<code>
 *	echo $session->getId();
 *</code>
 *
 * @return string
 */
PHP_METHOD(Phalcon_Session_Adapter, getId){

	phalcon_get_session_id(return_value TSRMLS_CC);
}

/**
 * Check whether the session has been started
 *
 *<code>
 *	var_dump($session->isStarted());
 *</code>
 *
 * @return boolean
 */
PHP_METHOD(Phalcon_Session_Adapter, isStarted){


	RETURN_MEMBER(this_ptr, "_started");
}

/**
 * Destroys the active session
 *
 *<code>
 *	$session->destroy();
 *</code>
 *
 */
PHP_METHOD(Phalcon_Session_Adapter, destroy){

	phalcon_update_property_bool(this_ptr, SL("_started"), 0 TSRMLS_CC);
	phalcon_session_destroy(TSRMLS_C);
}
<|MERGE_RESOLUTION|>--- conflicted
+++ resolved
@@ -29,6 +29,10 @@
 #include "Zend/zend_exceptions.h"
 #include "Zend/zend_interfaces.h"
 
+#if HAVE_PHP_SESSION
+#include "ext/session/php_session.h"
+#endif
+
 #include "main/SAPI.h"
 
 #include "kernel/main.h"
@@ -40,7 +44,6 @@
 #include "kernel/exception.h"
 #include "kernel/array.h"
 #include "kernel/concat.h"
-#include "kernel/session.h"
 
 /**
  * Phalcon\Session\Adapter
@@ -95,15 +98,7 @@
 PHP_METHOD(Phalcon_Session_Adapter, start){
 
 	if (!SG(headers_sent)) {
-<<<<<<< HEAD
-#if HAVE_PHP_SESSION
-		php_session_start(TSRMLS_C);
-#else
-		phalcon_call_func_params(NULL, ZEND_STRL("session_start"), 0, NULL TSRMLS_CC);
-#endif
-=======
 		phalcon_session_start(TSRMLS_C);
->>>>>>> 17ef2905
 		phalcon_update_property_bool(this_ptr, SL("_started"), 1 TSRMLS_CC);
 		RETURN_TRUE;
 	}
@@ -298,7 +293,18 @@
  */
 PHP_METHOD(Phalcon_Session_Adapter, getId){
 
-	phalcon_get_session_id(return_value TSRMLS_CC);
+#if HAVE_PHP_SESSION
+	if (PS(id)) {
+		RETURN_STRING(PS(id), 1);
+	}
+
+	RETURN_EMPTY_STRING();
+#else
+	PHALCON_MM_GROW();
+
+	phalcon_call_func(return_value, "session_id");
+	RETURN_MM();
+#endif
 }
 
 /**
@@ -320,12 +326,17 @@
  * Destroys the active session
  *
  *<code>
- *	$session->destroy();
- *</code>
- *
+ *	var_dump($session->destroy());
+ *</code>
+ *
+ * @return boolean
  */
 PHP_METHOD(Phalcon_Session_Adapter, destroy){
 
+
+	PHALCON_MM_GROW();
+
 	phalcon_update_property_bool(this_ptr, SL("_started"), 0 TSRMLS_CC);
-	phalcon_session_destroy(TSRMLS_C);
-}
+	phalcon_call_func(return_value, "session_destroy");
+	RETURN_MM();
+}
