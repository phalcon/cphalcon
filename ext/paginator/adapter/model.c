
/*
  +------------------------------------------------------------------------+
  | Phalcon Framework                                                      |
  +------------------------------------------------------------------------+
  | Copyright (c) 2011-2014 Phalcon Team (http://www.phalconphp.com)       |
  +------------------------------------------------------------------------+
  | This source file is subject to the New BSD License that is bundled     |
  | with this package in the file docs/LICENSE.txt.                        |
  |                                                                        |
  | If you did not receive a copy of the license and are unable to         |
  | obtain it through the world-wide-web, please send an email             |
  | to license@phalconphp.com so we can send you a copy immediately.       |
  +------------------------------------------------------------------------+
  | Authors: Andres Gutierrez <andres@phalconphp.com>                      |
  |          Eduar Carvajal <eduar@phalconphp.com>                         |
  +------------------------------------------------------------------------+
*/

#include "php_phalcon.h"

#include "paginator/adapter/model.h"
#include "paginator/adapterinterface.h"
#include "paginator/exception.h"

#include <math.h>

#include "kernel/main.h"
#include "kernel/memory.h"
#include "kernel/object.h"
#include "kernel/array.h"
#include "kernel/operators.h"
#include "kernel/exception.h"
#include "kernel/fcall.h"

/**
 * Phalcon\Paginator\Adapter\Model
 *
 * This adapter allows to paginate data using a Phalcon\Mvc\Model resultset as base
 */
zend_class_entry *phalcon_paginator_adapter_model_ce;

PHP_METHOD(Phalcon_Paginator_Adapter_Model, __construct);
PHP_METHOD(Phalcon_Paginator_Adapter_Model, setCurrentPage);
PHP_METHOD(Phalcon_Paginator_Adapter_Model, getPaginate);

static const zend_function_entry phalcon_paginator_adapter_model_method_entry[] = {
	PHP_ME(Phalcon_Paginator_Adapter_Model, __construct, arginfo_phalcon_paginator_adapterinterface___construct, ZEND_ACC_PUBLIC|ZEND_ACC_CTOR)
	PHP_ME(Phalcon_Paginator_Adapter_Model, setCurrentPage, arginfo_phalcon_paginator_adapterinterface_setcurrentpage, ZEND_ACC_PUBLIC)
	PHP_ME(Phalcon_Paginator_Adapter_Model, getPaginate, arginfo_phalcon_paginator_adapterinterface_getcurrentpage, ZEND_ACC_PUBLIC)
	PHP_FE_END
};

/**
 * Phalcon\Paginator\Adapter\Model initializer
 */
PHALCON_INIT_CLASS(Phalcon_Paginator_Adapter_Model){

	PHALCON_REGISTER_CLASS(Phalcon\\Paginator\\Adapter, Model, paginator_adapter_model, phalcon_paginator_adapter_model_method_entry, 0);

	zend_declare_property_null(phalcon_paginator_adapter_model_ce, SL("_limitRows"), ZEND_ACC_PROTECTED TSRMLS_CC);
	zend_declare_property_null(phalcon_paginator_adapter_model_ce, SL("_config"), ZEND_ACC_PROTECTED TSRMLS_CC);
	zend_declare_property_null(phalcon_paginator_adapter_model_ce, SL("_page"), ZEND_ACC_PROTECTED TSRMLS_CC);

	zend_class_implements(phalcon_paginator_adapter_model_ce TSRMLS_CC, 1, phalcon_paginator_adapterinterface_ce);

	return SUCCESS;
}

/**
 * Phalcon\Paginator\Adapter\Model constructor
 *
 * @param array $config
 */
PHP_METHOD(Phalcon_Paginator_Adapter_Model, __construct){

	zval *config, *limit, *page;

	phalcon_fetch_params(0, 1, 0, &config);
	
	phalcon_update_property_this(this_ptr, SL("_config"), config TSRMLS_CC);
	if (phalcon_array_isset_string_fetch(&limit, config, SS("limit"))) {
		phalcon_update_property_this(this_ptr, SL("_limitRows"), limit TSRMLS_CC);
	}
	
	if (phalcon_array_isset_string_fetch(&page, config, SS("page"))) {
		phalcon_update_property_this(this_ptr, SL("_page"), page TSRMLS_CC);
	}
}

/**
 * Set the current page number
 *
 * @param int $page
 */
PHP_METHOD(Phalcon_Paginator_Adapter_Model, setCurrentPage){

	zval *page;

	phalcon_fetch_params(0, 1, 0, &page);
	
	phalcon_update_property_this(this_ptr, SL("_page"), page TSRMLS_CC);
	RETURN_THISW();
}

/**
 * Returns a slice of the resultset to show in the pagination
 *
 * @return stdClass
 */
PHP_METHOD(Phalcon_Paginator_Adapter_Model, getPaginate){

<<<<<<< HEAD
	zval *one, *zero, *show, *config, *items, *page_number = NULL;
	zval *n, *page, *last_show_page, *start;
=======
	zval *z_one, *z_zero, *show, *config, *items, *page_number = NULL;
	zval *rowcount, *page, *last_show_page, *start, *last_page;
>>>>>>> 726d814b
	zval *possible_pages = NULL, *total_pages, *page_items;
	zval *valid = NULL, *current = NULL, *maximum_pages, *next = NULL, *additional_page;
	zval *before = NULL, *remainder, *pages_total = NULL;
	long int i, i_show;

	PHALCON_MM_GROW();

	z_one  = PHALCON_GLOBAL(z_one);
	z_zero = PHALCON_GLOBAL(z_zero);
	
	show        = phalcon_fetch_nproperty_this(this_ptr, SL("_limitRows"), PH_NOISY_CC);
	config      = phalcon_fetch_nproperty_this(this_ptr, SL("_config"), PH_NOISY_CC);
	
	PHALCON_OBS_VAR(page_number);
	phalcon_read_property_this(&page_number, this_ptr, SL("_page"), PH_NOISY_CC);

	i_show = (Z_TYPE_P(show) == IS_LONG) ? Z_LVAL_P(show) : phalcon_get_intval(show);

	PHALCON_OBS_VAR(items);
	phalcon_array_fetch_string(&items, config, SL("data"), PH_NOISY);
	
	if (Z_TYPE_P(page_number) == IS_NULL || PHALCON_LT(show, z_zero)) {
		PHALCON_CPY_WRT_CTOR(page_number, z_one);
	}
	
	PHALCON_INIT_VAR(rowcount);
	phalcon_fast_count(rowcount, items TSRMLS_CC);

	PHALCON_INIT_VAR(page);
	object_init(page);
	
	PHALCON_INIT_VAR(last_show_page);
	sub_function(last_show_page, page_number, z_one TSRMLS_CC);
	
	PHALCON_INIT_VAR(start);
	mul_function(start, show, last_show_page TSRMLS_CC);
	
<<<<<<< HEAD
	PHALCON_INIT_VAR(possible_pages);
	div_function(possible_pages, n, show TSRMLS_CC);
=======
	PHALCON_INIT_VAR(last_page);
	sub_function(last_page, rowcount, z_one TSRMLS_CC);
	
	PHALCON_INIT_VAR(possible_pages);
	div_function(possible_pages, last_page, show TSRMLS_CC);
	if (unlikely(Z_TYPE_P(possible_pages)) != IS_DOUBLE) {
		convert_to_double(possible_pages);
	}
>>>>>>> 726d814b
	
	PHALCON_INIT_VAR(total_pages);
	ZVAL_LONG(total_pages, (long int)ceil(Z_DVAL_P(possible_pages)));
	if (Z_TYPE_P(items) != IS_OBJECT) {
		PHALCON_THROW_EXCEPTION_STR(phalcon_paginator_exception_ce, "Invalid data for paginator");
		return;
	}
	
	PHALCON_INIT_VAR(page_items);
	array_init(page_items);
	if (PHALCON_GT(rowcount, z_zero)) {
	
		/** 
		 * Seek to the desired position
		 */
		if (PHALCON_LT(start, rowcount)) {
			phalcon_call_method_p1_noret(items, "seek", start);
		} else {
			phalcon_call_method_noret(items, "rewind");
			PHALCON_CPY_WRT_CTOR(page_number, z_one);
			PHALCON_CPY_WRT_CTOR(last_page, z_zero);
			PHALCON_CPY_WRT_CTOR(start, z_zero);
		}
	
		/** 
		 * The record must be iterable
		 */
		for (i=1; ; ++i) {
	
			PHALCON_INIT_NVAR(valid);
			phalcon_call_method(valid, items, "valid");
			if (!PHALCON_IS_NOT_FALSE(valid)) {
				break;
			}
	
			PHALCON_INIT_NVAR(current);
			phalcon_call_method(current, items, "current");
			phalcon_array_append(&page_items, current, 0);

			if (i >= i_show) {
				break;
			}
<<<<<<< HEAD
	
			phalcon_increment(i);
=======
>>>>>>> 726d814b
		}
	}
	
	phalcon_update_property_zval(page, SL("items"), page_items TSRMLS_CC);
	
	PHALCON_INIT_VAR(maximum_pages);
	phalcon_add_function(maximum_pages, start, show TSRMLS_CC);
	if (PHALCON_LT(maximum_pages, rowcount)) {
		PHALCON_INIT_VAR(next);
		phalcon_add_function(next, page_number, z_one TSRMLS_CC);
	} else if (PHALCON_IS_EQUAL(maximum_pages, rowcount)) {
			PHALCON_CPY_WRT(next, rowcount);
	} else {
		div_function(possible_pages, rowcount, show TSRMLS_CC);

		PHALCON_INIT_VAR(additional_page);
		phalcon_add_function(additional_page, possible_pages, z_one TSRMLS_CC);

		PHALCON_INIT_NVAR(next);
		ZVAL_LONG(next, phalcon_get_intval(additional_page));
	}
	
	if (PHALCON_GT(next, total_pages)) {
		PHALCON_CPY_WRT(next, total_pages);
	}
	
	phalcon_update_property_zval(page, SL("next"), next TSRMLS_CC);
	if (PHALCON_GT(page_number, z_one)) {
		PHALCON_INIT_VAR(before);
		sub_function(before, page_number, z_one TSRMLS_CC);
	} else {
		PHALCON_CPY_WRT_CTOR(before, z_one);
	}
	
	phalcon_update_property_zval(page, SL("first"), z_one TSRMLS_CC);
	phalcon_update_property_zval(page, SL("before"), before TSRMLS_CC);
	phalcon_update_property_zval(page, SL("current"), page_number TSRMLS_CC);
	
	PHALCON_INIT_VAR(remainder);
	mod_function(remainder, rowcount, show TSRMLS_CC);
	
	PHALCON_INIT_NVAR(possible_pages);
	div_function(possible_pages, rowcount, show TSRMLS_CC);
	if (!PHALCON_IS_LONG(remainder, 0)) {
		PHALCON_INIT_NVAR(next);
		phalcon_add_function(next, possible_pages, z_one TSRMLS_CC);
	
		PHALCON_INIT_VAR(pages_total);
		ZVAL_LONG(pages_total, phalcon_get_intval(next));
	} else {
		PHALCON_CPY_WRT(pages_total, possible_pages);
	}
	
	phalcon_update_property_zval(page, SL("last"), pages_total TSRMLS_CC);
	phalcon_update_property_zval(page, SL("total_pages"), pages_total TSRMLS_CC);
	phalcon_update_property_zval(page, SL("total_items"), rowcount TSRMLS_CC);
	
	RETURN_CTOR(page);
}<|MERGE_RESOLUTION|>--- conflicted
+++ resolved
@@ -110,13 +110,8 @@
  */
 PHP_METHOD(Phalcon_Paginator_Adapter_Model, getPaginate){
 
-<<<<<<< HEAD
-	zval *one, *zero, *show, *config, *items, *page_number = NULL;
-	zval *n, *page, *last_show_page, *start;
-=======
 	zval *z_one, *z_zero, *show, *config, *items, *page_number = NULL;
 	zval *rowcount, *page, *last_show_page, *start, *last_page;
->>>>>>> 726d814b
 	zval *possible_pages = NULL, *total_pages, *page_items;
 	zval *valid = NULL, *current = NULL, *maximum_pages, *next = NULL, *additional_page;
 	zval *before = NULL, *remainder, *pages_total = NULL;
@@ -154,10 +149,6 @@
 	PHALCON_INIT_VAR(start);
 	mul_function(start, show, last_show_page TSRMLS_CC);
 	
-<<<<<<< HEAD
-	PHALCON_INIT_VAR(possible_pages);
-	div_function(possible_pages, n, show TSRMLS_CC);
-=======
 	PHALCON_INIT_VAR(last_page);
 	sub_function(last_page, rowcount, z_one TSRMLS_CC);
 	
@@ -166,7 +157,6 @@
 	if (unlikely(Z_TYPE_P(possible_pages)) != IS_DOUBLE) {
 		convert_to_double(possible_pages);
 	}
->>>>>>> 726d814b
 	
 	PHALCON_INIT_VAR(total_pages);
 	ZVAL_LONG(total_pages, (long int)ceil(Z_DVAL_P(possible_pages)));
@@ -209,11 +199,6 @@
 			if (i >= i_show) {
 				break;
 			}
-<<<<<<< HEAD
-	
-			phalcon_increment(i);
-=======
->>>>>>> 726d814b
 		}
 	}
 	
