--- conflicted
+++ resolved
@@ -149,51 +149,6 @@
 		PHALCON_THROW_EXCEPTION_STRW(phalcon_paginator_exception_ce, "Invalid data for paginator");
 		return;
 	}
-<<<<<<< HEAD
-	
-	PHALCON_OBS_VAR(show);
-	phalcon_read_property_this(&show, this_ptr, SL("_limitRows"), PH_NOISY_CC);
-	
-	PHALCON_OBS_VAR(page_number);
-	phalcon_read_property_this(&page_number, this_ptr, SL("_page"), PH_NOISY_CC);
-	if (!zend_is_true(page_number)) {
-		PHALCON_CPY_WRT(page_number, one);
-	}
-	
-	PHALCON_INIT_VAR(page);
-	object_init(page);
-	
-	PHALCON_INIT_VAR(number);
-	phalcon_fast_count(number, items TSRMLS_CC);
-	
-	PHALCON_INIT_VAR(rounded_total);
-	div_function(rounded_total, number, show TSRMLS_CC);
-	
-	PHALCON_INIT_VAR(total_pages);
-	ZVAL_LONG(total_pages, phalcon_get_intval(rounded_total));
-	
-	/** 
-	 * Increase total_pages if wasn't integer
-	 */
-	if (!PHALCON_IS_EQUAL(total_pages, rounded_total)) {
-		phalcon_increment(total_pages);
-	}
-	
-	PHALCON_INIT_VAR(before_page_number);
-	sub_function(before_page_number, page_number, one TSRMLS_CC);
-	
-	PHALCON_INIT_VAR(start);
-	mul_function(start, show, before_page_number TSRMLS_CC);
-	
-	PHALCON_INIT_VAR(slice);
-	phalcon_call_func_p3(slice, "array_slice", items, start, show);
-	phalcon_update_property_zval(page, SL("items"), slice TSRMLS_CC);
-	if (PHALCON_LT(page_number, total_pages)) {
-		PHALCON_INIT_VAR(next);
-		phalcon_add_function(next, page_number, one TSRMLS_CC);
-	} else {
-		PHALCON_CPY_WRT(next, total_pages);
-=======
 
 	limit         = phalcon_fetch_nproperty_this(this_ptr, SL("_limitRows"), PH_NOISY_CC);
 	number_page   = phalcon_fetch_nproperty_this(this_ptr, SL("_page"), PH_NOISY_CC);
@@ -203,7 +158,6 @@
 	if (i_limit < 1) {
 		/* This should never happen unless someone deliberately modified the properties of the object */
 		i_limit = 10;
->>>>>>> 726d814b
 	}
 
 	if (!i_number_page) {
