
/* This file was generated automatically by Zephir do not modify it! */

#ifndef PHP_PHALCON_H
#define PHP_PHALCON_H 1

#ifdef PHP_WIN32
#define ZEPHIR_RELEASE 1
#endif

#include "kernel/globals.h"

#define PHP_PHALCON_NAME        "phalcon"
#define PHP_PHALCON_VERSION     "5.0.0beta3"
#define PHP_PHALCON_EXTNAME     "phalcon"
#define PHP_PHALCON_AUTHOR      "Phalcon Team and contributors"
<<<<<<< HEAD
#define PHP_PHALCON_ZEPVERSION  "0.16.0-$Id$"
=======
#define PHP_PHALCON_ZEPVERSION  "0.16.0-4fac47b"
>>>>>>> 57a2dfd0
#define PHP_PHALCON_DESCRIPTION "Phalcon is a full stack PHP framework, delivered as a PHP extension, offering lower resource consumption and high performance."

typedef struct _zephir_struct_db { 
	zend_bool escape_identifiers;
	zend_bool force_casting;
} zephir_struct_db;

typedef struct _zephir_struct_orm { 
	HashTable*  ast_cache;
	int cache_level;
	zend_bool case_insensitive_column_map;
	zend_bool cast_last_insert_id_to_int;
	zend_bool cast_on_hydrate;
	zend_bool column_renaming;
	zend_bool disable_assign_setters;
	zend_bool enable_implicit_joins;
	zend_bool enable_literals;
	zend_bool events;
	zend_bool exception_on_failed_save;
	zend_bool exception_on_failed_metadata_save;
	zend_bool ignore_unknown_columns;
	zend_bool late_state_binding;
	zend_bool not_null_validations;
	HashTable*  parser_cache;
	zend_string*  resultset_prefetch_records;
	int unique_cache_id;
	zend_bool update_snapshot_on_save;
	zend_bool virtual_foreign_keys;
} zephir_struct_orm;

typedef struct _zephir_struct_warning { 
	zend_bool enable;
} zephir_struct_warning;



ZEND_BEGIN_MODULE_GLOBALS(phalcon)

	int initialized;

	/** Function cache */
	HashTable *fcache;

	zephir_fcall_cache_entry *scache[ZEPHIR_MAX_CACHE_SLOTS];

	/* Cache enabled */
	unsigned int cache_enabled;

	/* Max recursion control */
	unsigned int recursive_lock;

	
	zephir_struct_db db;
	zephir_struct_orm orm;
	zephir_struct_warning warning;

ZEND_END_MODULE_GLOBALS(phalcon)

#ifdef ZTS
#include "TSRM.h"
#endif

ZEND_EXTERN_MODULE_GLOBALS(phalcon)

#ifdef ZTS
	#define ZEPHIR_GLOBAL(v) ZEND_MODULE_GLOBALS_ACCESSOR(phalcon, v)
#else
	#define ZEPHIR_GLOBAL(v) (phalcon_globals.v)
#endif

#ifdef ZTS
	ZEND_TSRMLS_CACHE_EXTERN()
	#define ZEPHIR_VGLOBAL ((zend_phalcon_globals *) (*((void ***) tsrm_get_ls_cache()))[TSRM_UNSHUFFLE_RSRC_ID(phalcon_globals_id)])
#else
	#define ZEPHIR_VGLOBAL &(phalcon_globals)
#endif

#define ZEPHIR_API ZEND_API

#define zephir_globals_def phalcon_globals
#define zend_zephir_globals_def zend_phalcon_globals

extern zend_module_entry phalcon_module_entry;
#define phpext_phalcon_ptr &phalcon_module_entry

#endif<|MERGE_RESOLUTION|>--- conflicted
+++ resolved
@@ -14,11 +14,7 @@
 #define PHP_PHALCON_VERSION     "5.0.0beta3"
 #define PHP_PHALCON_EXTNAME     "phalcon"
 #define PHP_PHALCON_AUTHOR      "Phalcon Team and contributors"
-<<<<<<< HEAD
-#define PHP_PHALCON_ZEPVERSION  "0.16.0-$Id$"
-=======
 #define PHP_PHALCON_ZEPVERSION  "0.16.0-4fac47b"
->>>>>>> 57a2dfd0
 #define PHP_PHALCON_DESCRIPTION "Phalcon is a full stack PHP framework, delivered as a PHP extension, offering lower resource consumption and high performance."
 
 typedef struct _zephir_struct_db { 
