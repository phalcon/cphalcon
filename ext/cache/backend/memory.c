--- conflicted
+++ resolved
@@ -242,12 +242,7 @@
 		convert_to_string(prefix);
 	}
 
-<<<<<<< HEAD
-	PHALCON_OBS_VAR(data);
-	phalcon_read_property_this(&data, this_ptr, SL("_data"), PH_NOISY_CC);
-=======
 	data = phalcon_fetch_nproperty_this(this_ptr, SL("_data"), PH_NOISY_CC);
->>>>>>> 726d814b
 
 	if (likely(Z_TYPE_P(data) == IS_ARRAY)) {
 		if (!prefix) {
@@ -265,11 +260,7 @@
 				(type = zend_hash_get_current_key_ex(Z_ARRVAL_P(data), &str_index, &str_index_len, &num_index, 0, &pos)) != HASH_KEY_NON_EXISTANT;
 				zend_hash_move_forward_ex(Z_ARRVAL_P(data), &pos)
 			) {
-<<<<<<< HEAD
-				if (type == HASH_KEY_IS_STRING && str_index_len > Z_STRLEN_P(prefix) && !memcmp(Z_STRVAL_P(prefix), str_index, str_index_len-1)) {
-=======
 				if (type == HASH_KEY_IS_STRING && str_index_len > (uint)(Z_STRLEN_P(prefix)) && !memcmp(Z_STRVAL_P(prefix), str_index, str_index_len-1)) {
->>>>>>> 726d814b
 					add_next_index_stringl(return_value, str_index, str_index_len-1, 1);
 				}
 				else if (unlikely(type == HASH_KEY_IS_LONG)) {
