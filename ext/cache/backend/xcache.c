--- conflicted
+++ resolved
@@ -276,17 +276,9 @@
 			array_init(keys);
 		}
 	
-<<<<<<< HEAD
-		phalcon_array_update_zval(&keys, last_key, &ttl, PH_COPY | PH_SEPARATE);
-
-		PHALCON_INIT_VAR(zero);
-		ZVAL_LONG(zero, 0);
-		phalcon_call_func_p3_noret("xcache_set", special_key, keys, zero);
-=======
 		z_zero = PHALCON_GLOBAL(z_zero);
 		phalcon_array_update_zval(&keys, last_key, &ttl, PH_COPY);	
 		PHALCON_CALL_FUNCTION_NORET("xcache_set", special_key, keys, z_zero);
->>>>>>> 726d814b
 	}
 	
 	PHALCON_MM_RESTORE();
@@ -323,16 +315,9 @@
 	PHALCON_OBS_VAR(keys);
 	PHALCON_CALL_FUNCTION(&keys, "xcache_get", special_key);
 	if (Z_TYPE_P(keys) == IS_ARRAY) { 
-<<<<<<< HEAD
-		PHALCON_INIT_VAR(zero);
-		ZVAL_LONG(zero, 0);
-		phalcon_array_unset(&keys, prefixed_key, PH_SEPARATE);
-		phalcon_call_func_p3_noret("xcache_set", special_key, keys, zero);
-=======
 		zval *z_zero = PHALCON_GLOBAL(z_zero);
 		phalcon_array_unset(&keys, prefixed_key, 0);
 		PHALCON_CALL_FUNCTION_NORET("xcache_set", special_key, keys, z_zero);
->>>>>>> 726d814b
 	}
 	
 	PHALCON_MM_RESTORE();
