{
    "_readme": [
        "This file locks the dependencies of your project to a known state",
        "Read more about it at https://getcomposer.org/doc/01-basic-usage.md#installing-dependencies",
        "This file is @generated automatically"
    ],
    "content-hash": "61f924770cab6ad2120afb013fe2ceab",
    "packages": [],
    "packages-dev": [
        {
            "name": "amphp/amp",
            "version": "v2.6.2",
            "source": {
                "type": "git",
                "url": "https://github.com/amphp/amp.git",
                "reference": "9d5100cebffa729aaffecd3ad25dc5aeea4f13bb"
            },
            "dist": {
                "type": "zip",
                "url": "https://api.github.com/repos/amphp/amp/zipball/9d5100cebffa729aaffecd3ad25dc5aeea4f13bb",
                "reference": "9d5100cebffa729aaffecd3ad25dc5aeea4f13bb",
                "shasum": ""
            },
            "require": {
                "php": ">=7.1"
            },
            "require-dev": {
                "amphp/php-cs-fixer-config": "dev-master",
                "amphp/phpunit-util": "^1",
                "ext-json": "*",
                "jetbrains/phpstorm-stubs": "^2019.3",
                "phpunit/phpunit": "^7 | ^8 | ^9",
                "psalm/phar": "^3.11@dev",
                "react/promise": "^2"
            },
            "type": "library",
            "extra": {
                "branch-alias": {
                    "dev-master": "2.x-dev"
                }
            },
            "autoload": {
                "files": [
                    "lib/functions.php",
                    "lib/Internal/functions.php"
                ],
                "psr-4": {
                    "Amp\\": "lib"
                }
            },
            "notification-url": "https://packagist.org/downloads/",
            "license": [
                "MIT"
            ],
            "authors": [
                {
                    "name": "Daniel Lowrey",
                    "email": "rdlowrey@php.net"
                },
                {
                    "name": "Aaron Piotrowski",
                    "email": "aaron@trowski.com"
                },
                {
                    "name": "Bob Weinand",
                    "email": "bobwei9@hotmail.com"
                },
                {
                    "name": "Niklas Keller",
                    "email": "me@kelunik.com"
                }
            ],
            "description": "A non-blocking concurrency framework for PHP applications.",
            "homepage": "https://amphp.org/amp",
            "keywords": [
                "async",
                "asynchronous",
                "awaitable",
                "concurrency",
                "event",
                "event-loop",
                "future",
                "non-blocking",
                "promise"
            ],
            "support": {
                "irc": "irc://irc.freenode.org/amphp",
                "issues": "https://github.com/amphp/amp/issues",
                "source": "https://github.com/amphp/amp/tree/v2.6.2"
            },
            "funding": [
                {
                    "url": "https://github.com/amphp",
                    "type": "github"
                }
            ],
            "time": "2022-02-20T17:52:18+00:00"
        },
        {
            "name": "amphp/byte-stream",
            "version": "v1.8.1",
            "source": {
                "type": "git",
                "url": "https://github.com/amphp/byte-stream.git",
                "reference": "acbd8002b3536485c997c4e019206b3f10ca15bd"
            },
            "dist": {
                "type": "zip",
                "url": "https://api.github.com/repos/amphp/byte-stream/zipball/acbd8002b3536485c997c4e019206b3f10ca15bd",
                "reference": "acbd8002b3536485c997c4e019206b3f10ca15bd",
                "shasum": ""
            },
            "require": {
                "amphp/amp": "^2",
                "php": ">=7.1"
            },
            "require-dev": {
                "amphp/php-cs-fixer-config": "dev-master",
                "amphp/phpunit-util": "^1.4",
                "friendsofphp/php-cs-fixer": "^2.3",
                "jetbrains/phpstorm-stubs": "^2019.3",
                "phpunit/phpunit": "^6 || ^7 || ^8",
                "psalm/phar": "^3.11.4"
            },
            "type": "library",
            "extra": {
                "branch-alias": {
                    "dev-master": "1.x-dev"
                }
            },
            "autoload": {
                "files": [
                    "lib/functions.php"
                ],
                "psr-4": {
                    "Amp\\ByteStream\\": "lib"
                }
            },
            "notification-url": "https://packagist.org/downloads/",
            "license": [
                "MIT"
            ],
            "authors": [
                {
                    "name": "Aaron Piotrowski",
                    "email": "aaron@trowski.com"
                },
                {
                    "name": "Niklas Keller",
                    "email": "me@kelunik.com"
                }
            ],
            "description": "A stream abstraction to make working with non-blocking I/O simple.",
            "homepage": "http://amphp.org/byte-stream",
            "keywords": [
                "amp",
                "amphp",
                "async",
                "io",
                "non-blocking",
                "stream"
            ],
            "support": {
                "irc": "irc://irc.freenode.org/amphp",
                "issues": "https://github.com/amphp/byte-stream/issues",
                "source": "https://github.com/amphp/byte-stream/tree/v1.8.1"
            },
            "funding": [
                {
                    "url": "https://github.com/amphp",
                    "type": "github"
                }
            ],
            "time": "2021-03-30T17:13:30+00:00"
        },
        {
            "name": "behat/gherkin",
            "version": "v4.9.0",
            "source": {
                "type": "git",
                "url": "https://github.com/Behat/Gherkin.git",
                "reference": "0bc8d1e30e96183e4f36db9dc79caead300beff4"
            },
            "dist": {
                "type": "zip",
                "url": "https://api.github.com/repos/Behat/Gherkin/zipball/0bc8d1e30e96183e4f36db9dc79caead300beff4",
                "reference": "0bc8d1e30e96183e4f36db9dc79caead300beff4",
                "shasum": ""
            },
            "require": {
                "php": "~7.2|~8.0"
            },
            "require-dev": {
                "cucumber/cucumber": "dev-gherkin-22.0.0",
                "phpunit/phpunit": "~8|~9",
                "symfony/yaml": "~3|~4|~5"
            },
            "suggest": {
                "symfony/yaml": "If you want to parse features, represented in YAML files"
            },
            "type": "library",
            "extra": {
                "branch-alias": {
                    "dev-master": "4.x-dev"
                }
            },
            "autoload": {
                "psr-0": {
                    "Behat\\Gherkin": "src/"
                }
            },
            "notification-url": "https://packagist.org/downloads/",
            "license": [
                "MIT"
            ],
            "authors": [
                {
                    "name": "Konstantin Kudryashov",
                    "email": "ever.zet@gmail.com",
                    "homepage": "http://everzet.com"
                }
            ],
            "description": "Gherkin DSL parser for PHP",
            "homepage": "http://behat.org/",
            "keywords": [
                "BDD",
                "Behat",
                "Cucumber",
                "DSL",
                "gherkin",
                "parser"
            ],
            "support": {
                "issues": "https://github.com/Behat/Gherkin/issues",
                "source": "https://github.com/Behat/Gherkin/tree/v4.9.0"
            },
            "time": "2021-10-12T13:05:09+00:00"
        },
        {
            "name": "codeception/codeception",
            "version": "4.1.31",
            "source": {
                "type": "git",
                "url": "https://github.com/Codeception/Codeception.git",
                "reference": "15524571ae0686a7facc2eb1f40f600e5bbce9e5"
            },
            "dist": {
                "type": "zip",
                "url": "https://api.github.com/repos/Codeception/Codeception/zipball/15524571ae0686a7facc2eb1f40f600e5bbce9e5",
                "reference": "15524571ae0686a7facc2eb1f40f600e5bbce9e5",
                "shasum": ""
            },
            "require": {
                "behat/gherkin": "^4.4.0",
                "codeception/lib-asserts": "^1.0 | 2.0.*@dev",
                "codeception/phpunit-wrapper": ">6.0.15 <6.1.0 | ^6.6.1 | ^7.7.1 | ^8.1.1 | ^9.0",
                "codeception/stub": "^2.0 | ^3.0 | ^4.0",
                "ext-curl": "*",
                "ext-json": "*",
                "ext-mbstring": "*",
                "guzzlehttp/psr7": "^1.4 | ^2.0",
                "php": ">=5.6.0 <9.0",
                "symfony/console": ">=2.7 <6.0",
                "symfony/css-selector": ">=2.7 <6.0",
                "symfony/event-dispatcher": ">=2.7 <6.0",
                "symfony/finder": ">=2.7 <6.0",
                "symfony/yaml": ">=2.7 <6.0"
            },
            "require-dev": {
                "codeception/module-asserts": "^1.0 | 2.0.*@dev",
                "codeception/module-cli": "^1.0 | 2.0.*@dev",
                "codeception/module-db": "^1.0 | 2.0.*@dev",
                "codeception/module-filesystem": "^1.0 | 2.0.*@dev",
                "codeception/module-phpbrowser": "^1.0 | 2.0.*@dev",
                "codeception/specify": "~0.3",
                "codeception/util-universalframework": "*@dev",
                "monolog/monolog": "~1.8",
                "squizlabs/php_codesniffer": "~2.0",
                "symfony/process": ">=2.7 <6.0",
                "vlucas/phpdotenv": "^2.0 | ^3.0 | ^4.0 | ^5.0"
            },
            "suggest": {
                "codeception/specify": "BDD-style code blocks",
                "codeception/verify": "BDD-style assertions",
                "hoa/console": "For interactive console functionality",
                "stecman/symfony-console-completion": "For BASH autocompletion",
                "symfony/phpunit-bridge": "For phpunit-bridge support"
            },
            "bin": [
                "codecept"
            ],
            "type": "library",
            "extra": {
                "branch-alias": []
            },
            "autoload": {
                "files": [
                    "functions.php"
                ],
                "psr-4": {
                    "Codeception\\": "src/Codeception",
                    "Codeception\\Extension\\": "ext"
                }
            },
            "notification-url": "https://packagist.org/downloads/",
            "license": [
                "MIT"
            ],
            "authors": [
                {
                    "name": "Michael Bodnarchuk",
                    "email": "davert@mail.ua",
                    "homepage": "http://codegyre.com"
                }
            ],
            "description": "BDD-style testing framework",
            "homepage": "http://codeception.com/",
            "keywords": [
                "BDD",
                "TDD",
                "acceptance testing",
                "functional testing",
                "unit testing"
            ],
            "support": {
                "issues": "https://github.com/Codeception/Codeception/issues",
                "source": "https://github.com/Codeception/Codeception/tree/4.1.31"
            },
            "funding": [
                {
                    "url": "https://opencollective.com/codeception",
                    "type": "open_collective"
                }
            ],
            "time": "2022-03-13T17:07:08+00:00"
        },
        {
            "name": "codeception/lib-asserts",
            "version": "1.13.2",
            "source": {
                "type": "git",
                "url": "https://github.com/Codeception/lib-asserts.git",
                "reference": "184231d5eab66bc69afd6b9429344d80c67a33b6"
            },
            "dist": {
                "type": "zip",
                "url": "https://api.github.com/repos/Codeception/lib-asserts/zipball/184231d5eab66bc69afd6b9429344d80c67a33b6",
                "reference": "184231d5eab66bc69afd6b9429344d80c67a33b6",
                "shasum": ""
            },
            "require": {
                "codeception/phpunit-wrapper": ">6.0.15 <6.1.0 | ^6.6.1 | ^7.7.1 | ^8.0.3 | ^9.0",
                "ext-dom": "*",
                "php": ">=5.6.0 <9.0"
            },
            "type": "library",
            "autoload": {
                "classmap": [
                    "src/"
                ]
            },
            "notification-url": "https://packagist.org/downloads/",
            "license": [
                "MIT"
            ],
            "authors": [
                {
                    "name": "Michael Bodnarchuk",
                    "email": "davert@mail.ua",
                    "homepage": "http://codegyre.com"
                },
                {
                    "name": "Gintautas Miselis"
                },
                {
                    "name": "Gustavo Nieves",
                    "homepage": "https://medium.com/@ganieves"
                }
            ],
            "description": "Assertion methods used by Codeception core and Asserts module",
            "homepage": "https://codeception.com/",
            "keywords": [
                "codeception"
            ],
            "support": {
                "issues": "https://github.com/Codeception/lib-asserts/issues",
                "source": "https://github.com/Codeception/lib-asserts/tree/1.13.2"
            },
            "time": "2020-10-21T16:26:20+00:00"
        },
        {
            "name": "codeception/lib-innerbrowser",
            "version": "1.5.1",
            "source": {
                "type": "git",
                "url": "https://github.com/Codeception/lib-innerbrowser.git",
                "reference": "31b4b56ad53c3464fcb2c0a14d55a51a201bd3c2"
            },
            "dist": {
                "type": "zip",
                "url": "https://api.github.com/repos/Codeception/lib-innerbrowser/zipball/31b4b56ad53c3464fcb2c0a14d55a51a201bd3c2",
                "reference": "31b4b56ad53c3464fcb2c0a14d55a51a201bd3c2",
                "shasum": ""
            },
            "require": {
                "codeception/codeception": "4.*@dev",
                "ext-dom": "*",
                "ext-json": "*",
                "ext-mbstring": "*",
                "php": ">=5.6.0 <9.0",
                "symfony/browser-kit": ">=2.7 <6.0",
                "symfony/dom-crawler": ">=2.7 <6.0"
            },
            "conflict": {
                "codeception/codeception": "<4.0"
            },
            "require-dev": {
                "codeception/util-universalframework": "dev-master"
            },
            "type": "library",
            "autoload": {
                "classmap": [
                    "src/"
                ]
            },
            "notification-url": "https://packagist.org/downloads/",
            "license": [
                "MIT"
            ],
            "authors": [
                {
                    "name": "Michael Bodnarchuk",
                    "email": "davert@mail.ua",
                    "homepage": "http://codegyre.com"
                },
                {
                    "name": "Gintautas Miselis"
                }
            ],
            "description": "Parent library for all Codeception framework modules and PhpBrowser",
            "homepage": "https://codeception.com/",
            "keywords": [
                "codeception"
            ],
            "support": {
                "issues": "https://github.com/Codeception/lib-innerbrowser/issues",
                "source": "https://github.com/Codeception/lib-innerbrowser/tree/1.5.1"
            },
            "time": "2021-08-30T15:21:42+00:00"
        },
        {
            "name": "codeception/module-apc",
            "version": "1.0.2",
            "source": {
                "type": "git",
                "url": "https://github.com/Codeception/module-apc.git",
                "reference": "07fbd6dd12b9d3f4b738bcac8266eecefb470365"
            },
            "dist": {
                "type": "zip",
                "url": "https://api.github.com/repos/Codeception/module-apc/zipball/07fbd6dd12b9d3f4b738bcac8266eecefb470365",
                "reference": "07fbd6dd12b9d3f4b738bcac8266eecefb470365",
                "shasum": ""
            },
            "require": {
                "codeception/codeception": "^4.0",
                "php": ">=5.6.0 <9.0"
            },
            "type": "library",
            "autoload": {
                "classmap": [
                    "src/"
                ]
            },
            "notification-url": "https://packagist.org/downloads/",
            "license": [
                "MIT"
            ],
            "authors": [
                {
                    "name": "Serghei Iakovlev"
                },
                {
                    "name": "Gintautas Miselis"
                }
            ],
            "description": "APC module for Codeception",
            "homepage": "http://codeception.com/",
            "keywords": [
                "apc",
                "codeception"
            ],
            "support": {
                "issues": "https://github.com/Codeception/module-apc/issues",
                "source": "https://github.com/Codeception/module-apc/tree/1.0.2"
            },
            "time": "2020-10-26T06:16:02+00:00"
        },
        {
            "name": "codeception/module-asserts",
            "version": "1.3.1",
            "source": {
                "type": "git",
                "url": "https://github.com/Codeception/module-asserts.git",
                "reference": "59374f2fef0cabb9e8ddb53277e85cdca74328de"
            },
            "dist": {
                "type": "zip",
                "url": "https://api.github.com/repos/Codeception/module-asserts/zipball/59374f2fef0cabb9e8ddb53277e85cdca74328de",
                "reference": "59374f2fef0cabb9e8ddb53277e85cdca74328de",
                "shasum": ""
            },
            "require": {
                "codeception/codeception": "*@dev",
                "codeception/lib-asserts": "^1.13.1",
                "php": ">=5.6.0 <9.0"
            },
            "conflict": {
                "codeception/codeception": "<4.0"
            },
            "type": "library",
            "autoload": {
                "classmap": [
                    "src/"
                ]
            },
            "notification-url": "https://packagist.org/downloads/",
            "license": [
                "MIT"
            ],
            "authors": [
                {
                    "name": "Michael Bodnarchuk"
                },
                {
                    "name": "Gintautas Miselis"
                },
                {
                    "name": "Gustavo Nieves",
                    "homepage": "https://medium.com/@ganieves"
                }
            ],
            "description": "Codeception module containing various assertions",
            "homepage": "https://codeception.com/",
            "keywords": [
                "assertions",
                "asserts",
                "codeception"
            ],
            "support": {
                "issues": "https://github.com/Codeception/module-asserts/issues",
                "source": "https://github.com/Codeception/module-asserts/tree/1.3.1"
            },
            "time": "2020-10-21T16:48:15+00:00"
        },
        {
            "name": "codeception/module-cli",
            "version": "1.1.1",
            "source": {
                "type": "git",
                "url": "https://github.com/Codeception/module-cli.git",
                "reference": "1f841ad4a1d43e5d9e60a43c4cc9e5af8008024f"
            },
            "dist": {
                "type": "zip",
                "url": "https://api.github.com/repos/Codeception/module-cli/zipball/1f841ad4a1d43e5d9e60a43c4cc9e5af8008024f",
                "reference": "1f841ad4a1d43e5d9e60a43c4cc9e5af8008024f",
                "shasum": ""
            },
            "require": {
                "codeception/codeception": "*@dev",
                "php": ">=5.6.0 <9.0"
            },
            "conflict": {
                "codeception/codeception": "<4.0"
            },
            "type": "library",
            "autoload": {
                "classmap": [
                    "src/"
                ]
            },
            "notification-url": "https://packagist.org/downloads/",
            "license": [
                "MIT"
            ],
            "authors": [
                {
                    "name": "Michael Bodnarchuk"
                }
            ],
            "description": "Codeception module for testing basic shell commands and shell output",
            "homepage": "http://codeception.com/",
            "keywords": [
                "codeception"
            ],
            "support": {
                "issues": "https://github.com/Codeception/module-cli/issues",
                "source": "https://github.com/Codeception/module-cli/tree/1.1.1"
            },
            "time": "2020-12-26T16:56:19+00:00"
        },
        {
            "name": "codeception/module-db",
            "version": "1.2.0",
            "source": {
                "type": "git",
                "url": "https://github.com/Codeception/module-db.git",
                "reference": "04c3e66fbd3a3ced17fcccc49627f6393a97b04b"
            },
            "dist": {
                "type": "zip",
                "url": "https://api.github.com/repos/Codeception/module-db/zipball/04c3e66fbd3a3ced17fcccc49627f6393a97b04b",
                "reference": "04c3e66fbd3a3ced17fcccc49627f6393a97b04b",
                "shasum": ""
            },
            "require": {
                "codeception/codeception": "*@dev",
                "php": ">=5.6.0 <9.0"
            },
            "conflict": {
                "codeception/codeception": "<4.0"
            },
            "type": "library",
            "autoload": {
                "classmap": [
                    "src/"
                ]
            },
            "notification-url": "https://packagist.org/downloads/",
            "license": [
                "MIT"
            ],
            "authors": [
                {
                    "name": "Michael Bodnarchuk"
                },
                {
                    "name": "Gintautas Miselis"
                }
            ],
            "description": "DB module for Codeception",
            "homepage": "http://codeception.com/",
            "keywords": [
                "codeception",
                "database-testing",
                "db-testing"
            ],
            "support": {
                "issues": "https://github.com/Codeception/module-db/issues",
                "source": "https://github.com/Codeception/module-db/tree/1.2.0"
            },
            "time": "2022-03-05T19:38:40+00:00"
        },
        {
            "name": "codeception/module-filesystem",
            "version": "1.0.3",
            "source": {
                "type": "git",
                "url": "https://github.com/Codeception/module-filesystem.git",
                "reference": "781be167fb1557bfc9b61e0a4eac60a32c534ec1"
            },
            "dist": {
                "type": "zip",
                "url": "https://api.github.com/repos/Codeception/module-filesystem/zipball/781be167fb1557bfc9b61e0a4eac60a32c534ec1",
                "reference": "781be167fb1557bfc9b61e0a4eac60a32c534ec1",
                "shasum": ""
            },
            "require": {
                "codeception/codeception": "^4.0",
                "php": ">=5.6.0 <9.0",
                "symfony/finder": ">=2.7 <6.0"
            },
            "conflict": {
                "codeception/codeception": "<4.0"
            },
            "type": "library",
            "autoload": {
                "classmap": [
                    "src/"
                ]
            },
            "notification-url": "https://packagist.org/downloads/",
            "license": [
                "MIT"
            ],
            "authors": [
                {
                    "name": "Michael Bodnarchuk"
                },
                {
                    "name": "Gintautas Miselis"
                }
            ],
            "description": "Codeception module for testing local filesystem",
            "homepage": "http://codeception.com/",
            "keywords": [
                "codeception",
                "filesystem"
            ],
            "support": {
                "issues": "https://github.com/Codeception/module-filesystem/issues",
                "source": "https://github.com/Codeception/module-filesystem/tree/1.0.3"
            },
            "time": "2020-10-24T14:46:40+00:00"
        },
        {
            "name": "codeception/module-memcache",
            "version": "2.0.0",
            "source": {
                "type": "git",
                "url": "https://github.com/Codeception/module-memcache.git",
                "reference": "bad9aa2b2c062663fcc7b4cfb0aa9f9137cd0035"
            },
            "dist": {
                "type": "zip",
                "url": "https://api.github.com/repos/Codeception/module-memcache/zipball/bad9aa2b2c062663fcc7b4cfb0aa9f9137cd0035",
                "reference": "bad9aa2b2c062663fcc7b4cfb0aa9f9137cd0035",
                "shasum": ""
            },
            "require": {
                "codeception/codeception": "^4.0",
                "php": "^7.4 | ^8.0"
            },
            "require-dev": {
                "ext-memcache": "*",
                "ext-memcached": "*"
            },
            "type": "library",
            "autoload": {
                "classmap": [
                    "src/"
                ]
            },
            "notification-url": "https://packagist.org/downloads/",
            "license": [
                "MIT"
            ],
            "authors": [
                {
                    "name": "Michael Bodnarchuk"
                }
            ],
            "description": "Memcache module for Codeception",
            "homepage": "https://codeception.com/",
            "keywords": [
                "codeception",
                "memcache"
            ],
            "support": {
                "issues": "https://github.com/Codeception/module-memcache/issues",
                "source": "https://github.com/Codeception/module-memcache/tree/2.0.0"
            },
            "time": "2021-11-30T23:22:20+00:00"
        },
        {
            "name": "codeception/module-phalcon5",
            "version": "v1.0.1",
            "source": {
                "type": "git",
                "url": "https://github.com/Codeception/module-phalcon5.git",
                "reference": "330564e8a8e5d2b16095bf434028b2b31a477a9a"
            },
            "dist": {
                "type": "zip",
                "url": "https://api.github.com/repos/Codeception/module-phalcon5/zipball/330564e8a8e5d2b16095bf434028b2b31a477a9a",
                "reference": "330564e8a8e5d2b16095bf434028b2b31a477a9a",
                "shasum": ""
            },
            "require": {
                "codeception/codeception": "^4.0",
                "codeception/lib-innerbrowser": "^1.0",
                "codeception/module-asserts": "^1.0",
                "codeception/module-db": "^1.0",
                "codeception/module-phpbrowser": "^1.0",
                "ext-json": "*",
                "php": ">=7.4.0"
            },
            "require-dev": {
                "codeception/util-robohelpers": "dev-master",
                "squizlabs/php_codesniffer": "^3.4",
                "vimeo/psalm": "^3.6",
                "vlucas/phpdotenv": "^4.1"
            },
            "type": "library",
            "autoload": {
                "classmap": [
                    "src/"
                ]
            },
            "notification-url": "https://packagist.org/downloads/",
            "license": [
                "MIT"
            ],
            "authors": [
                {
                    "name": "Phalcon Team",
                    "email": "team@phalcon.io",
                    "homepage": "https://phalcon.io/en/team"
                },
                {
                    "name": "Codeception Team",
                    "email": "team@codeception.com",
                    "homepage": "https://codeception.com/"
                }
            ],
            "description": "Codeception module for Phalcon 5 framework",
            "homepage": "https://codeception.com/",
            "keywords": [
                "codeception",
                "phalcon",
                "phalcon5"
            ],
            "support": {
                "issues": "https://github.com/Codeception/module-phalcon5/issues",
                "source": "https://github.com/Codeception/module-phalcon5/tree/v1.0.1"
            },
            "time": "2021-12-16T13:03:56+00:00"
        },
        {
            "name": "codeception/module-phpbrowser",
            "version": "1.0.2",
            "source": {
                "type": "git",
                "url": "https://github.com/Codeception/module-phpbrowser.git",
                "reference": "770a6be4160a5c0c08d100dd51bff35f6056bbf1"
            },
            "dist": {
                "type": "zip",
                "url": "https://api.github.com/repos/Codeception/module-phpbrowser/zipball/770a6be4160a5c0c08d100dd51bff35f6056bbf1",
                "reference": "770a6be4160a5c0c08d100dd51bff35f6056bbf1",
                "shasum": ""
            },
            "require": {
                "codeception/codeception": "^4.0",
                "codeception/lib-innerbrowser": "^1.3",
                "guzzlehttp/guzzle": "^6.3|^7.0",
                "php": ">=5.6.0 <9.0"
            },
            "conflict": {
                "codeception/codeception": "<4.0"
            },
            "require-dev": {
                "codeception/module-rest": "^1.0"
            },
            "suggest": {
                "codeception/phpbuiltinserver": "Start and stop PHP built-in web server for your tests"
            },
            "type": "library",
            "autoload": {
                "classmap": [
                    "src/"
                ]
            },
            "notification-url": "https://packagist.org/downloads/",
            "license": [
                "MIT"
            ],
            "authors": [
                {
                    "name": "Michael Bodnarchuk"
                },
                {
                    "name": "Gintautas Miselis"
                }
            ],
            "description": "Codeception module for testing web application over HTTP",
            "homepage": "http://codeception.com/",
            "keywords": [
                "codeception",
                "functional-testing",
                "http"
            ],
            "support": {
                "issues": "https://github.com/Codeception/module-phpbrowser/issues",
                "source": "https://github.com/Codeception/module-phpbrowser/tree/1.0.2"
            },
            "time": "2020-10-24T15:29:28+00:00"
        },
        {
            "name": "codeception/module-redis",
            "version": "1.3.0",
            "source": {
                "type": "git",
                "url": "https://github.com/Codeception/module-redis.git",
                "reference": "cc04c3de32114c68c4e3c552766606e762b23117"
            },
            "dist": {
                "type": "zip",
                "url": "https://api.github.com/repos/Codeception/module-redis/zipball/cc04c3de32114c68c4e3c552766606e762b23117",
                "reference": "cc04c3de32114c68c4e3c552766606e762b23117",
                "shasum": ""
            },
            "require": {
                "codeception/codeception": "^4.0",
                "php": "^7.4 || ^8.0",
                "predis/predis": "^1.0"
            },
            "require-dev": {
                "codeception/stub": "^3.7"
            },
            "type": "library",
            "autoload": {
                "classmap": [
                    "src/"
                ]
            },
            "notification-url": "https://packagist.org/downloads/",
            "license": [
                "MIT"
            ],
            "authors": [
                {
                    "name": "Michael Bodnarchuk"
                },
                {
                    "name": "Dmitriy Maltsev"
                }
            ],
            "description": "Redis module for Codeception",
            "homepage": "https://codeception.com/",
            "keywords": [
                "codeception",
                "redis"
            ],
            "support": {
                "issues": "https://github.com/Codeception/module-redis/issues",
                "source": "https://github.com/Codeception/module-redis/tree/1.3.0"
            },
            "time": "2021-11-30T03:16:07+00:00"
        },
        {
            "name": "codeception/phpunit-wrapper",
            "version": "8.1.4",
            "source": {
                "type": "git",
                "url": "https://github.com/Codeception/phpunit-wrapper.git",
                "reference": "f41335f0b4dd17cf7bbc63e87943b3ae72a8bbc3"
            },
            "dist": {
                "type": "zip",
                "url": "https://api.github.com/repos/Codeception/phpunit-wrapper/zipball/f41335f0b4dd17cf7bbc63e87943b3ae72a8bbc3",
                "reference": "f41335f0b4dd17cf7bbc63e87943b3ae72a8bbc3",
                "shasum": ""
            },
            "require": {
                "php": ">=7.2",
                "phpunit/php-code-coverage": "^7.0",
                "phpunit/phpunit": "^8.0",
                "sebastian/comparator": "^3.0",
                "sebastian/diff": "^3.0"
            },
            "require-dev": {
                "codeception/specify": "*",
                "vlucas/phpdotenv": "^3.0"
            },
            "type": "library",
            "autoload": {
                "psr-4": {
                    "Codeception\\PHPUnit\\": "src/"
                }
            },
            "notification-url": "https://packagist.org/downloads/",
            "license": [
                "MIT"
            ],
            "authors": [
                {
                    "name": "Davert",
                    "email": "davert.php@resend.cc"
                }
            ],
            "description": "PHPUnit classes used by Codeception",
            "support": {
                "issues": "https://github.com/Codeception/phpunit-wrapper/issues",
                "source": "https://github.com/Codeception/phpunit-wrapper/tree/8.1.4"
            },
            "time": "2020-12-28T14:00:08+00:00"
        },
        {
            "name": "codeception/stub",
            "version": "4.0.2",
            "source": {
                "type": "git",
                "url": "https://github.com/Codeception/Stub.git",
                "reference": "18a148dacd293fc7b044042f5aa63a82b08bff5d"
            },
            "dist": {
                "type": "zip",
                "url": "https://api.github.com/repos/Codeception/Stub/zipball/18a148dacd293fc7b044042f5aa63a82b08bff5d",
                "reference": "18a148dacd293fc7b044042f5aa63a82b08bff5d",
                "shasum": ""
            },
            "require": {
                "php": "^7.4 | ^8.0",
                "phpunit/phpunit": "^8.4 | ^9.0 | ^10.0 | 10.0.x-dev"
            },
            "require-dev": {
                "consolidation/robo": "^3.0"
            },
            "type": "library",
            "autoload": {
                "psr-4": {
                    "Codeception\\": "src/"
                }
            },
            "notification-url": "https://packagist.org/downloads/",
            "license": [
                "MIT"
            ],
            "description": "Flexible Stub wrapper for PHPUnit's Mock Builder",
            "support": {
                "issues": "https://github.com/Codeception/Stub/issues",
                "source": "https://github.com/Codeception/Stub/tree/4.0.2"
            },
            "time": "2022-01-31T19:25:15+00:00"
        },
        {
            "name": "composer/package-versions-deprecated",
            "version": "1.11.99.5",
            "source": {
                "type": "git",
                "url": "https://github.com/composer/package-versions-deprecated.git",
                "reference": "b4f54f74ef3453349c24a845d22392cd31e65f1d"
            },
            "dist": {
                "type": "zip",
                "url": "https://api.github.com/repos/composer/package-versions-deprecated/zipball/b4f54f74ef3453349c24a845d22392cd31e65f1d",
                "reference": "b4f54f74ef3453349c24a845d22392cd31e65f1d",
                "shasum": ""
            },
            "require": {
                "composer-plugin-api": "^1.1.0 || ^2.0",
                "php": "^7 || ^8"
            },
            "replace": {
                "ocramius/package-versions": "1.11.99"
            },
            "require-dev": {
                "composer/composer": "^1.9.3 || ^2.0@dev",
                "ext-zip": "^1.13",
                "phpunit/phpunit": "^6.5 || ^7"
            },
            "type": "composer-plugin",
            "extra": {
                "class": "PackageVersions\\Installer",
                "branch-alias": {
                    "dev-master": "1.x-dev"
                }
            },
            "autoload": {
                "psr-4": {
                    "PackageVersions\\": "src/PackageVersions"
                }
            },
            "notification-url": "https://packagist.org/downloads/",
            "license": [
                "MIT"
            ],
            "authors": [
                {
                    "name": "Marco Pivetta",
                    "email": "ocramius@gmail.com"
                },
                {
                    "name": "Jordi Boggiano",
                    "email": "j.boggiano@seld.be"
                }
            ],
            "description": "Composer plugin that provides efficient querying for installed package versions (no runtime IO)",
            "support": {
                "issues": "https://github.com/composer/package-versions-deprecated/issues",
                "source": "https://github.com/composer/package-versions-deprecated/tree/1.11.99.5"
            },
            "funding": [
                {
                    "url": "https://packagist.com",
                    "type": "custom"
                },
                {
                    "url": "https://github.com/composer",
                    "type": "github"
                },
                {
                    "url": "https://tidelift.com/funding/github/packagist/composer/composer",
                    "type": "tidelift"
                }
            ],
            "time": "2022-01-17T14:14:24+00:00"
        },
        {
            "name": "composer/pcre",
            "version": "3.0.0",
            "source": {
                "type": "git",
                "url": "https://github.com/composer/pcre.git",
                "reference": "e300eb6c535192decd27a85bc72a9290f0d6b3bd"
            },
            "dist": {
                "type": "zip",
                "url": "https://api.github.com/repos/composer/pcre/zipball/e300eb6c535192decd27a85bc72a9290f0d6b3bd",
                "reference": "e300eb6c535192decd27a85bc72a9290f0d6b3bd",
                "shasum": ""
            },
            "require": {
                "php": "^7.4 || ^8.0"
            },
            "require-dev": {
                "phpstan/phpstan": "^1.3",
                "phpstan/phpstan-strict-rules": "^1.1",
                "symfony/phpunit-bridge": "^5"
            },
            "type": "library",
            "extra": {
                "branch-alias": {
                    "dev-main": "3.x-dev"
                }
            },
            "autoload": {
                "psr-4": {
                    "Composer\\Pcre\\": "src"
                }
            },
            "notification-url": "https://packagist.org/downloads/",
            "license": [
                "MIT"
            ],
            "authors": [
                {
                    "name": "Jordi Boggiano",
                    "email": "j.boggiano@seld.be",
                    "homepage": "http://seld.be"
                }
            ],
            "description": "PCRE wrapping library that offers type-safe preg_* replacements.",
            "keywords": [
                "PCRE",
                "preg",
                "regex",
                "regular expression"
            ],
            "support": {
                "issues": "https://github.com/composer/pcre/issues",
                "source": "https://github.com/composer/pcre/tree/3.0.0"
            },
            "funding": [
                {
                    "url": "https://packagist.com",
                    "type": "custom"
                },
                {
                    "url": "https://github.com/composer",
                    "type": "github"
                },
                {
                    "url": "https://tidelift.com/funding/github/packagist/composer/composer",
                    "type": "tidelift"
                }
            ],
            "time": "2022-02-25T20:21:48+00:00"
        },
        {
            "name": "composer/semver",
            "version": "3.3.2",
            "source": {
                "type": "git",
                "url": "https://github.com/composer/semver.git",
                "reference": "3953f23262f2bff1919fc82183ad9acb13ff62c9"
            },
            "dist": {
                "type": "zip",
                "url": "https://api.github.com/repos/composer/semver/zipball/3953f23262f2bff1919fc82183ad9acb13ff62c9",
                "reference": "3953f23262f2bff1919fc82183ad9acb13ff62c9",
                "shasum": ""
            },
            "require": {
                "php": "^5.3.2 || ^7.0 || ^8.0"
            },
            "require-dev": {
                "phpstan/phpstan": "^1.4",
                "symfony/phpunit-bridge": "^4.2 || ^5"
            },
            "type": "library",
            "extra": {
                "branch-alias": {
                    "dev-main": "3.x-dev"
                }
            },
            "autoload": {
                "psr-4": {
                    "Composer\\Semver\\": "src"
                }
            },
            "notification-url": "https://packagist.org/downloads/",
            "license": [
                "MIT"
            ],
            "authors": [
                {
                    "name": "Nils Adermann",
                    "email": "naderman@naderman.de",
                    "homepage": "http://www.naderman.de"
                },
                {
                    "name": "Jordi Boggiano",
                    "email": "j.boggiano@seld.be",
                    "homepage": "http://seld.be"
                },
                {
                    "name": "Rob Bast",
                    "email": "rob.bast@gmail.com",
                    "homepage": "http://robbast.nl"
                }
            ],
            "description": "Semver library that offers utilities, version constraint parsing and validation.",
            "keywords": [
                "semantic",
                "semver",
                "validation",
                "versioning"
            ],
            "support": {
                "irc": "irc://irc.freenode.org/composer",
                "issues": "https://github.com/composer/semver/issues",
                "source": "https://github.com/composer/semver/tree/3.3.2"
            },
            "funding": [
                {
                    "url": "https://packagist.com",
                    "type": "custom"
                },
                {
                    "url": "https://github.com/composer",
                    "type": "github"
                },
                {
                    "url": "https://tidelift.com/funding/github/packagist/composer/composer",
                    "type": "tidelift"
                }
            ],
            "time": "2022-04-01T19:23:25+00:00"
        },
        {
            "name": "composer/xdebug-handler",
            "version": "3.0.3",
            "source": {
                "type": "git",
                "url": "https://github.com/composer/xdebug-handler.git",
                "reference": "ced299686f41dce890debac69273b47ffe98a40c"
            },
            "dist": {
                "type": "zip",
                "url": "https://api.github.com/repos/composer/xdebug-handler/zipball/ced299686f41dce890debac69273b47ffe98a40c",
                "reference": "ced299686f41dce890debac69273b47ffe98a40c",
                "shasum": ""
            },
            "require": {
                "composer/pcre": "^1 || ^2 || ^3",
                "php": "^7.2.5 || ^8.0",
                "psr/log": "^1 || ^2 || ^3"
            },
            "require-dev": {
                "phpstan/phpstan": "^1.0",
                "phpstan/phpstan-strict-rules": "^1.1",
                "symfony/phpunit-bridge": "^6.0"
            },
            "type": "library",
            "autoload": {
                "psr-4": {
                    "Composer\\XdebugHandler\\": "src"
                }
            },
            "notification-url": "https://packagist.org/downloads/",
            "license": [
                "MIT"
            ],
            "authors": [
                {
                    "name": "John Stevenson",
                    "email": "john-stevenson@blueyonder.co.uk"
                }
            ],
            "description": "Restarts a process without Xdebug.",
            "keywords": [
                "Xdebug",
                "performance"
            ],
            "support": {
                "irc": "irc://irc.freenode.org/composer",
                "issues": "https://github.com/composer/xdebug-handler/issues",
                "source": "https://github.com/composer/xdebug-handler/tree/3.0.3"
            },
            "funding": [
                {
                    "url": "https://packagist.com",
                    "type": "custom"
                },
                {
                    "url": "https://github.com/composer",
                    "type": "github"
                },
                {
                    "url": "https://tidelift.com/funding/github/packagist/composer/composer",
                    "type": "tidelift"
                }
            ],
            "time": "2022-02-25T21:32:43+00:00"
        },
        {
            "name": "dnoegel/php-xdg-base-dir",
            "version": "v0.1.1",
            "source": {
                "type": "git",
                "url": "https://github.com/dnoegel/php-xdg-base-dir.git",
                "reference": "8f8a6e48c5ecb0f991c2fdcf5f154a47d85f9ffd"
            },
            "dist": {
                "type": "zip",
                "url": "https://api.github.com/repos/dnoegel/php-xdg-base-dir/zipball/8f8a6e48c5ecb0f991c2fdcf5f154a47d85f9ffd",
                "reference": "8f8a6e48c5ecb0f991c2fdcf5f154a47d85f9ffd",
                "shasum": ""
            },
            "require": {
                "php": ">=5.3.2"
            },
            "require-dev": {
                "phpunit/phpunit": "~7.0|~6.0|~5.0|~4.8.35"
            },
            "type": "library",
            "autoload": {
                "psr-4": {
                    "XdgBaseDir\\": "src/"
                }
            },
            "notification-url": "https://packagist.org/downloads/",
            "license": [
                "MIT"
            ],
            "description": "implementation of xdg base directory specification for php",
            "support": {
                "issues": "https://github.com/dnoegel/php-xdg-base-dir/issues",
                "source": "https://github.com/dnoegel/php-xdg-base-dir/tree/v0.1.1"
            },
            "time": "2019-12-04T15:06:13+00:00"
        },
        {
            "name": "doctrine/annotations",
            "version": "1.13.2",
            "source": {
                "type": "git",
                "url": "https://github.com/doctrine/annotations.git",
                "reference": "5b668aef16090008790395c02c893b1ba13f7e08"
            },
            "dist": {
                "type": "zip",
                "url": "https://api.github.com/repos/doctrine/annotations/zipball/5b668aef16090008790395c02c893b1ba13f7e08",
                "reference": "5b668aef16090008790395c02c893b1ba13f7e08",
                "shasum": ""
            },
            "require": {
                "doctrine/lexer": "1.*",
                "ext-tokenizer": "*",
                "php": "^7.1 || ^8.0",
                "psr/cache": "^1 || ^2 || ^3"
            },
            "require-dev": {
                "doctrine/cache": "^1.11 || ^2.0",
                "doctrine/coding-standard": "^6.0 || ^8.1",
                "phpstan/phpstan": "^0.12.20",
                "phpunit/phpunit": "^7.5 || ^8.0 || ^9.1.5",
                "symfony/cache": "^4.4 || ^5.2"
            },
            "type": "library",
            "autoload": {
                "psr-4": {
                    "Doctrine\\Common\\Annotations\\": "lib/Doctrine/Common/Annotations"
                }
            },
            "notification-url": "https://packagist.org/downloads/",
            "license": [
                "MIT"
            ],
            "authors": [
                {
                    "name": "Guilherme Blanco",
                    "email": "guilhermeblanco@gmail.com"
                },
                {
                    "name": "Roman Borschel",
                    "email": "roman@code-factory.org"
                },
                {
                    "name": "Benjamin Eberlei",
                    "email": "kontakt@beberlei.de"
                },
                {
                    "name": "Jonathan Wage",
                    "email": "jonwage@gmail.com"
                },
                {
                    "name": "Johannes Schmitt",
                    "email": "schmittjoh@gmail.com"
                }
            ],
            "description": "Docblock Annotations Parser",
            "homepage": "https://www.doctrine-project.org/projects/annotations.html",
            "keywords": [
                "annotations",
                "docblock",
                "parser"
            ],
            "support": {
                "issues": "https://github.com/doctrine/annotations/issues",
                "source": "https://github.com/doctrine/annotations/tree/1.13.2"
            },
            "time": "2021-08-05T19:00:23+00:00"
        },
        {
            "name": "doctrine/instantiator",
            "version": "1.4.1",
            "source": {
                "type": "git",
                "url": "https://github.com/doctrine/instantiator.git",
                "reference": "10dcfce151b967d20fde1b34ae6640712c3891bc"
            },
            "dist": {
                "type": "zip",
                "url": "https://api.github.com/repos/doctrine/instantiator/zipball/10dcfce151b967d20fde1b34ae6640712c3891bc",
                "reference": "10dcfce151b967d20fde1b34ae6640712c3891bc",
                "shasum": ""
            },
            "require": {
                "php": "^7.1 || ^8.0"
            },
            "require-dev": {
                "doctrine/coding-standard": "^9",
                "ext-pdo": "*",
                "ext-phar": "*",
                "phpbench/phpbench": "^0.16 || ^1",
                "phpstan/phpstan": "^1.4",
                "phpstan/phpstan-phpunit": "^1",
                "phpunit/phpunit": "^7.5 || ^8.5 || ^9.5",
                "vimeo/psalm": "^4.22"
            },
            "type": "library",
            "autoload": {
                "psr-4": {
                    "Doctrine\\Instantiator\\": "src/Doctrine/Instantiator/"
                }
            },
            "notification-url": "https://packagist.org/downloads/",
            "license": [
                "MIT"
            ],
            "authors": [
                {
                    "name": "Marco Pivetta",
                    "email": "ocramius@gmail.com",
                    "homepage": "https://ocramius.github.io/"
                }
            ],
            "description": "A small, lightweight utility to instantiate objects in PHP without invoking their constructors",
            "homepage": "https://www.doctrine-project.org/projects/instantiator.html",
            "keywords": [
                "constructor",
                "instantiate"
            ],
            "support": {
                "issues": "https://github.com/doctrine/instantiator/issues",
                "source": "https://github.com/doctrine/instantiator/tree/1.4.1"
            },
            "funding": [
                {
                    "url": "https://www.doctrine-project.org/sponsorship.html",
                    "type": "custom"
                },
                {
                    "url": "https://www.patreon.com/phpdoctrine",
                    "type": "patreon"
                },
                {
                    "url": "https://tidelift.com/funding/github/packagist/doctrine%2Finstantiator",
                    "type": "tidelift"
                }
            ],
            "time": "2022-03-03T08:28:38+00:00"
        },
        {
            "name": "doctrine/lexer",
            "version": "1.2.3",
            "source": {
                "type": "git",
                "url": "https://github.com/doctrine/lexer.git",
                "reference": "c268e882d4dbdd85e36e4ad69e02dc284f89d229"
            },
            "dist": {
                "type": "zip",
                "url": "https://api.github.com/repos/doctrine/lexer/zipball/c268e882d4dbdd85e36e4ad69e02dc284f89d229",
                "reference": "c268e882d4dbdd85e36e4ad69e02dc284f89d229",
                "shasum": ""
            },
            "require": {
                "php": "^7.1 || ^8.0"
            },
            "require-dev": {
                "doctrine/coding-standard": "^9.0",
                "phpstan/phpstan": "^1.3",
                "phpunit/phpunit": "^7.5 || ^8.5 || ^9.5",
                "vimeo/psalm": "^4.11"
            },
            "type": "library",
            "autoload": {
                "psr-4": {
                    "Doctrine\\Common\\Lexer\\": "lib/Doctrine/Common/Lexer"
                }
            },
            "notification-url": "https://packagist.org/downloads/",
            "license": [
                "MIT"
            ],
            "authors": [
                {
                    "name": "Guilherme Blanco",
                    "email": "guilhermeblanco@gmail.com"
                },
                {
                    "name": "Roman Borschel",
                    "email": "roman@code-factory.org"
                },
                {
                    "name": "Johannes Schmitt",
                    "email": "schmittjoh@gmail.com"
                }
            ],
            "description": "PHP Doctrine Lexer parser library that can be used in Top-Down, Recursive Descent Parsers.",
            "homepage": "https://www.doctrine-project.org/projects/lexer.html",
            "keywords": [
                "annotations",
                "docblock",
                "lexer",
                "parser",
                "php"
            ],
            "support": {
                "issues": "https://github.com/doctrine/lexer/issues",
                "source": "https://github.com/doctrine/lexer/tree/1.2.3"
            },
            "funding": [
                {
                    "url": "https://www.doctrine-project.org/sponsorship.html",
                    "type": "custom"
                },
                {
                    "url": "https://www.patreon.com/phpdoctrine",
                    "type": "patreon"
                },
                {
                    "url": "https://tidelift.com/funding/github/packagist/doctrine%2Flexer",
                    "type": "tidelift"
                }
            ],
            "time": "2022-02-28T11:07:21+00:00"
        },
        {
            "name": "felixfbecker/advanced-json-rpc",
            "version": "v3.2.1",
            "source": {
                "type": "git",
                "url": "https://github.com/felixfbecker/php-advanced-json-rpc.git",
                "reference": "b5f37dbff9a8ad360ca341f3240dc1c168b45447"
            },
            "dist": {
                "type": "zip",
                "url": "https://api.github.com/repos/felixfbecker/php-advanced-json-rpc/zipball/b5f37dbff9a8ad360ca341f3240dc1c168b45447",
                "reference": "b5f37dbff9a8ad360ca341f3240dc1c168b45447",
                "shasum": ""
            },
            "require": {
                "netresearch/jsonmapper": "^1.0 || ^2.0 || ^3.0 || ^4.0",
                "php": "^7.1 || ^8.0",
                "phpdocumentor/reflection-docblock": "^4.3.4 || ^5.0.0"
            },
            "require-dev": {
                "phpunit/phpunit": "^7.0 || ^8.0"
            },
            "type": "library",
            "autoload": {
                "psr-4": {
                    "AdvancedJsonRpc\\": "lib/"
                }
            },
            "notification-url": "https://packagist.org/downloads/",
            "license": [
                "ISC"
            ],
            "authors": [
                {
                    "name": "Felix Becker",
                    "email": "felix.b@outlook.com"
                }
            ],
            "description": "A more advanced JSONRPC implementation",
            "support": {
                "issues": "https://github.com/felixfbecker/php-advanced-json-rpc/issues",
                "source": "https://github.com/felixfbecker/php-advanced-json-rpc/tree/v3.2.1"
            },
            "time": "2021-06-11T22:34:44+00:00"
        },
        {
            "name": "felixfbecker/language-server-protocol",
            "version": "v1.5.2",
            "source": {
                "type": "git",
                "url": "https://github.com/felixfbecker/php-language-server-protocol.git",
                "reference": "6e82196ffd7c62f7794d778ca52b69feec9f2842"
            },
            "dist": {
                "type": "zip",
                "url": "https://api.github.com/repos/felixfbecker/php-language-server-protocol/zipball/6e82196ffd7c62f7794d778ca52b69feec9f2842",
                "reference": "6e82196ffd7c62f7794d778ca52b69feec9f2842",
                "shasum": ""
            },
            "require": {
                "php": ">=7.1"
            },
            "require-dev": {
                "phpstan/phpstan": "*",
                "squizlabs/php_codesniffer": "^3.1",
                "vimeo/psalm": "^4.0"
            },
            "type": "library",
            "extra": {
                "branch-alias": {
                    "dev-master": "1.x-dev"
                }
            },
            "autoload": {
                "psr-4": {
                    "LanguageServerProtocol\\": "src/"
                }
            },
            "notification-url": "https://packagist.org/downloads/",
            "license": [
                "ISC"
            ],
            "authors": [
                {
                    "name": "Felix Becker",
                    "email": "felix.b@outlook.com"
                }
            ],
            "description": "PHP classes for the Language Server Protocol",
            "keywords": [
                "language",
                "microsoft",
                "php",
                "server"
            ],
            "support": {
                "issues": "https://github.com/felixfbecker/php-language-server-protocol/issues",
                "source": "https://github.com/felixfbecker/php-language-server-protocol/tree/v1.5.2"
            },
            "time": "2022-03-02T22:36:06+00:00"
        },
        {
            "name": "friendsofphp/php-cs-fixer",
            "version": "v3.8.0",
            "source": {
                "type": "git",
                "url": "https://github.com/FriendsOfPHP/PHP-CS-Fixer.git",
                "reference": "cbad1115aac4b5c3c5540e7210d3c9fba2f81fa3"
            },
            "dist": {
                "type": "zip",
                "url": "https://api.github.com/repos/FriendsOfPHP/PHP-CS-Fixer/zipball/cbad1115aac4b5c3c5540e7210d3c9fba2f81fa3",
                "reference": "cbad1115aac4b5c3c5540e7210d3c9fba2f81fa3",
                "shasum": ""
            },
            "require": {
                "composer/semver": "^3.2",
                "composer/xdebug-handler": "^3.0.3",
                "doctrine/annotations": "^1.13",
                "ext-json": "*",
                "ext-tokenizer": "*",
                "php": "^7.4 || ^8.0",
                "php-cs-fixer/diff": "^2.0",
                "symfony/console": "^5.4 || ^6.0",
                "symfony/event-dispatcher": "^5.4 || ^6.0",
                "symfony/filesystem": "^5.4 || ^6.0",
                "symfony/finder": "^5.4 || ^6.0",
                "symfony/options-resolver": "^5.4 || ^6.0",
                "symfony/polyfill-mbstring": "^1.23",
                "symfony/polyfill-php80": "^1.25",
                "symfony/polyfill-php81": "^1.25",
                "symfony/process": "^5.4 || ^6.0",
                "symfony/stopwatch": "^5.4 || ^6.0"
            },
            "require-dev": {
                "justinrainbow/json-schema": "^5.2",
                "keradus/cli-executor": "^1.5",
                "mikey179/vfsstream": "^1.6.10",
                "php-coveralls/php-coveralls": "^2.5.2",
                "php-cs-fixer/accessible-object": "^1.1",
                "php-cs-fixer/phpunit-constraint-isidenticalstring": "^1.2",
                "php-cs-fixer/phpunit-constraint-xmlmatchesxsd": "^1.2.1",
                "phpspec/prophecy": "^1.15",
                "phpspec/prophecy-phpunit": "^2.0",
                "phpunit/phpunit": "^9.5",
                "phpunitgoodpractices/polyfill": "^1.5",
                "phpunitgoodpractices/traits": "^1.9.1",
                "symfony/phpunit-bridge": "^6.0",
                "symfony/yaml": "^5.4 || ^6.0"
            },
            "suggest": {
                "ext-dom": "For handling output formats in XML",
                "ext-mbstring": "For handling non-UTF8 characters."
            },
            "bin": [
                "php-cs-fixer"
            ],
            "type": "application",
            "autoload": {
                "psr-4": {
                    "PhpCsFixer\\": "src/"
                }
            },
            "notification-url": "https://packagist.org/downloads/",
            "license": [
                "MIT"
            ],
            "authors": [
                {
                    "name": "Fabien Potencier",
                    "email": "fabien@symfony.com"
                },
                {
                    "name": "Dariusz Rumiński",
                    "email": "dariusz.ruminski@gmail.com"
                }
            ],
            "description": "A tool to automatically fix PHP code style",
            "support": {
                "issues": "https://github.com/FriendsOfPHP/PHP-CS-Fixer/issues",
                "source": "https://github.com/FriendsOfPHP/PHP-CS-Fixer/tree/v3.8.0"
            },
            "funding": [
                {
                    "url": "https://github.com/keradus",
                    "type": "github"
                }
            ],
            "time": "2022-03-18T17:20:59+00:00"
<<<<<<< HEAD
        },
        {
            "name": "graham-campbell/result-type",
            "version": "v1.0.4",
            "source": {
                "type": "git",
                "url": "https://github.com/GrahamCampbell/Result-Type.git",
                "reference": "0690bde05318336c7221785f2a932467f98b64ca"
            },
            "dist": {
                "type": "zip",
                "url": "https://api.github.com/repos/GrahamCampbell/Result-Type/zipball/0690bde05318336c7221785f2a932467f98b64ca",
                "reference": "0690bde05318336c7221785f2a932467f98b64ca",
                "shasum": ""
            },
            "require": {
                "php": "^7.0 || ^8.0",
                "phpoption/phpoption": "^1.8"
            },
            "require-dev": {
                "phpunit/phpunit": "^6.5.14 || ^7.5.20 || ^8.5.19 || ^9.5.8"
            },
            "type": "library",
            "autoload": {
                "psr-4": {
                    "GrahamCampbell\\ResultType\\": "src/"
                }
            },
            "notification-url": "https://packagist.org/downloads/",
            "license": [
                "MIT"
            ],
            "authors": [
                {
                    "name": "Graham Campbell",
                    "email": "hello@gjcampbell.co.uk",
                    "homepage": "https://github.com/GrahamCampbell"
                }
            ],
            "description": "An Implementation Of The Result Type",
            "keywords": [
                "Graham Campbell",
                "GrahamCampbell",
                "Result Type",
                "Result-Type",
                "result"
            ],
            "support": {
                "issues": "https://github.com/GrahamCampbell/Result-Type/issues",
                "source": "https://github.com/GrahamCampbell/Result-Type/tree/v1.0.4"
            },
            "funding": [
                {
                    "url": "https://github.com/GrahamCampbell",
                    "type": "github"
                },
                {
                    "url": "https://tidelift.com/funding/github/packagist/graham-campbell/result-type",
                    "type": "tidelift"
                }
            ],
            "time": "2021-11-21T21:41:47+00:00"
=======
>>>>>>> 57a2dfd0
        },
        {
            "name": "guzzlehttp/guzzle",
            "version": "7.4.2",
            "source": {
                "type": "git",
                "url": "https://github.com/guzzle/guzzle.git",
                "reference": "ac1ec1cd9b5624694c3a40be801d94137afb12b4"
            },
            "dist": {
                "type": "zip",
                "url": "https://api.github.com/repos/guzzle/guzzle/zipball/ac1ec1cd9b5624694c3a40be801d94137afb12b4",
                "reference": "ac1ec1cd9b5624694c3a40be801d94137afb12b4",
                "shasum": ""
            },
            "require": {
                "ext-json": "*",
                "guzzlehttp/promises": "^1.5",
                "guzzlehttp/psr7": "^1.8.3 || ^2.1",
                "php": "^7.2.5 || ^8.0",
                "psr/http-client": "^1.0",
                "symfony/deprecation-contracts": "^2.2 || ^3.0"
            },
            "provide": {
                "psr/http-client-implementation": "1.0"
            },
            "require-dev": {
                "bamarni/composer-bin-plugin": "^1.4.1",
                "ext-curl": "*",
                "php-http/client-integration-tests": "^3.0",
                "phpunit/phpunit": "^8.5.5 || ^9.3.5",
                "psr/log": "^1.1 || ^2.0 || ^3.0"
            },
            "suggest": {
                "ext-curl": "Required for CURL handler support",
                "ext-intl": "Required for Internationalized Domain Name (IDN) support",
                "psr/log": "Required for using the Log middleware"
            },
            "type": "library",
            "extra": {
                "branch-alias": {
                    "dev-master": "7.4-dev"
                }
            },
            "autoload": {
                "files": [
                    "src/functions_include.php"
                ],
                "psr-4": {
                    "GuzzleHttp\\": "src/"
                }
            },
            "notification-url": "https://packagist.org/downloads/",
            "license": [
                "MIT"
            ],
            "authors": [
                {
                    "name": "Graham Campbell",
                    "email": "hello@gjcampbell.co.uk",
                    "homepage": "https://github.com/GrahamCampbell"
                },
                {
                    "name": "Michael Dowling",
                    "email": "mtdowling@gmail.com",
                    "homepage": "https://github.com/mtdowling"
                },
                {
                    "name": "Jeremy Lindblom",
                    "email": "jeremeamia@gmail.com",
                    "homepage": "https://github.com/jeremeamia"
                },
                {
                    "name": "George Mponos",
                    "email": "gmponos@gmail.com",
                    "homepage": "https://github.com/gmponos"
                },
                {
                    "name": "Tobias Nyholm",
                    "email": "tobias.nyholm@gmail.com",
                    "homepage": "https://github.com/Nyholm"
                },
                {
                    "name": "Márk Sági-Kazár",
                    "email": "mark.sagikazar@gmail.com",
                    "homepage": "https://github.com/sagikazarmark"
                },
                {
                    "name": "Tobias Schultze",
                    "email": "webmaster@tubo-world.de",
                    "homepage": "https://github.com/Tobion"
                }
            ],
            "description": "Guzzle is a PHP HTTP client library",
            "keywords": [
                "client",
                "curl",
                "framework",
                "http",
                "http client",
                "psr-18",
                "psr-7",
                "rest",
                "web service"
            ],
            "support": {
                "issues": "https://github.com/guzzle/guzzle/issues",
                "source": "https://github.com/guzzle/guzzle/tree/7.4.2"
            },
            "funding": [
                {
                    "url": "https://github.com/GrahamCampbell",
                    "type": "github"
                },
                {
                    "url": "https://github.com/Nyholm",
                    "type": "github"
                },
                {
                    "url": "https://tidelift.com/funding/github/packagist/guzzlehttp/guzzle",
                    "type": "tidelift"
                }
            ],
            "time": "2022-03-20T14:16:28+00:00"
        },
        {
            "name": "guzzlehttp/promises",
            "version": "1.5.1",
            "source": {
                "type": "git",
                "url": "https://github.com/guzzle/promises.git",
                "reference": "fe752aedc9fd8fcca3fe7ad05d419d32998a06da"
            },
            "dist": {
                "type": "zip",
                "url": "https://api.github.com/repos/guzzle/promises/zipball/fe752aedc9fd8fcca3fe7ad05d419d32998a06da",
                "reference": "fe752aedc9fd8fcca3fe7ad05d419d32998a06da",
                "shasum": ""
            },
            "require": {
                "php": ">=5.5"
            },
            "require-dev": {
                "symfony/phpunit-bridge": "^4.4 || ^5.1"
            },
            "type": "library",
            "extra": {
                "branch-alias": {
                    "dev-master": "1.5-dev"
                }
            },
            "autoload": {
                "files": [
                    "src/functions_include.php"
                ],
                "psr-4": {
                    "GuzzleHttp\\Promise\\": "src/"
                }
            },
            "notification-url": "https://packagist.org/downloads/",
            "license": [
                "MIT"
            ],
            "authors": [
                {
                    "name": "Graham Campbell",
                    "email": "hello@gjcampbell.co.uk",
                    "homepage": "https://github.com/GrahamCampbell"
                },
                {
                    "name": "Michael Dowling",
                    "email": "mtdowling@gmail.com",
                    "homepage": "https://github.com/mtdowling"
                },
                {
                    "name": "Tobias Nyholm",
                    "email": "tobias.nyholm@gmail.com",
                    "homepage": "https://github.com/Nyholm"
                },
                {
                    "name": "Tobias Schultze",
                    "email": "webmaster@tubo-world.de",
                    "homepage": "https://github.com/Tobion"
                }
            ],
            "description": "Guzzle promises library",
            "keywords": [
                "promise"
            ],
            "support": {
                "issues": "https://github.com/guzzle/promises/issues",
                "source": "https://github.com/guzzle/promises/tree/1.5.1"
            },
            "funding": [
                {
                    "url": "https://github.com/GrahamCampbell",
                    "type": "github"
                },
                {
                    "url": "https://github.com/Nyholm",
                    "type": "github"
                },
                {
                    "url": "https://tidelift.com/funding/github/packagist/guzzlehttp/promises",
                    "type": "tidelift"
                }
            ],
            "time": "2021-10-22T20:56:57+00:00"
        },
        {
            "name": "guzzlehttp/psr7",
<<<<<<< HEAD
            "version": "2.2.0",
            "source": {
                "type": "git",
                "url": "https://github.com/guzzle/psr7.git",
                "reference": "6565c7e0db3231e92dd5ca3bed448b30fbc89eb1"
            },
            "dist": {
                "type": "zip",
                "url": "https://api.github.com/repos/guzzle/psr7/zipball/6565c7e0db3231e92dd5ca3bed448b30fbc89eb1",
                "reference": "6565c7e0db3231e92dd5ca3bed448b30fbc89eb1",
=======
            "version": "2.2.1",
            "source": {
                "type": "git",
                "url": "https://github.com/guzzle/psr7.git",
                "reference": "c94a94f120803a18554c1805ef2e539f8285f9a2"
            },
            "dist": {
                "type": "zip",
                "url": "https://api.github.com/repos/guzzle/psr7/zipball/c94a94f120803a18554c1805ef2e539f8285f9a2",
                "reference": "c94a94f120803a18554c1805ef2e539f8285f9a2",
>>>>>>> 57a2dfd0
                "shasum": ""
            },
            "require": {
                "php": "^7.2.5 || ^8.0",
                "psr/http-factory": "^1.0",
                "psr/http-message": "^1.0",
                "ralouphie/getallheaders": "^3.0"
            },
            "provide": {
                "psr/http-factory-implementation": "1.0",
                "psr/http-message-implementation": "1.0"
            },
            "require-dev": {
                "bamarni/composer-bin-plugin": "^1.4.1",
                "http-interop/http-factory-tests": "^0.9",
                "phpunit/phpunit": "^8.5.8 || ^9.3.10"
            },
            "suggest": {
                "laminas/laminas-httphandlerrunner": "Emit PSR-7 responses"
            },
            "type": "library",
            "extra": {
                "branch-alias": {
                    "dev-master": "2.2-dev"
                }
            },
            "autoload": {
                "psr-4": {
                    "GuzzleHttp\\Psr7\\": "src/"
                }
            },
            "notification-url": "https://packagist.org/downloads/",
            "license": [
                "MIT"
            ],
            "authors": [
                {
                    "name": "Graham Campbell",
                    "email": "hello@gjcampbell.co.uk",
                    "homepage": "https://github.com/GrahamCampbell"
                },
                {
                    "name": "Michael Dowling",
                    "email": "mtdowling@gmail.com",
                    "homepage": "https://github.com/mtdowling"
                },
                {
                    "name": "George Mponos",
                    "email": "gmponos@gmail.com",
                    "homepage": "https://github.com/gmponos"
                },
                {
                    "name": "Tobias Nyholm",
                    "email": "tobias.nyholm@gmail.com",
                    "homepage": "https://github.com/Nyholm"
                },
                {
                    "name": "Márk Sági-Kazár",
                    "email": "mark.sagikazar@gmail.com",
                    "homepage": "https://github.com/sagikazarmark"
                },
                {
                    "name": "Tobias Schultze",
                    "email": "webmaster@tubo-world.de",
                    "homepage": "https://github.com/Tobion"
                },
                {
                    "name": "Márk Sági-Kazár",
                    "email": "mark.sagikazar@gmail.com",
                    "homepage": "https://sagikazarmark.hu"
                }
            ],
            "description": "PSR-7 message implementation that also provides common utility methods",
            "keywords": [
                "http",
                "message",
                "psr-7",
                "request",
                "response",
                "stream",
                "uri",
                "url"
            ],
            "support": {
                "issues": "https://github.com/guzzle/psr7/issues",
<<<<<<< HEAD
                "source": "https://github.com/guzzle/psr7/tree/2.2.0"
=======
                "source": "https://github.com/guzzle/psr7/tree/2.2.1"
>>>>>>> 57a2dfd0
            },
            "funding": [
                {
                    "url": "https://github.com/GrahamCampbell",
                    "type": "github"
                },
                {
                    "url": "https://github.com/Nyholm",
                    "type": "github"
                },
                {
                    "url": "https://tidelift.com/funding/github/packagist/guzzlehttp/psr7",
                    "type": "tidelift"
                }
            ],
<<<<<<< HEAD
            "time": "2022-03-20T13:51:08+00:00"
        },
        {
            "name": "monolog/monolog",
            "version": "2.4.0",
            "source": {
                "type": "git",
                "url": "https://github.com/Seldaek/monolog.git",
                "reference": "d7fd7450628561ba697b7097d86db72662f54aef"
            },
            "dist": {
                "type": "zip",
                "url": "https://api.github.com/repos/Seldaek/monolog/zipball/d7fd7450628561ba697b7097d86db72662f54aef",
                "reference": "d7fd7450628561ba697b7097d86db72662f54aef",
                "shasum": ""
            },
            "require": {
                "php": ">=7.2",
                "psr/log": "^1.0.1 || ^2.0 || ^3.0"
            },
            "provide": {
                "psr/log-implementation": "1.0.0 || 2.0.0 || 3.0.0"
            },
            "require-dev": {
                "aws/aws-sdk-php": "^2.4.9 || ^3.0",
                "doctrine/couchdb": "~1.0@dev",
                "elasticsearch/elasticsearch": "^7",
                "graylog2/gelf-php": "^1.4.2",
                "mongodb/mongodb": "^1.8",
                "php-amqplib/php-amqplib": "~2.4 || ^3",
                "php-console/php-console": "^3.1.3",
                "phpspec/prophecy": "^1.6.1",
                "phpstan/phpstan": "^0.12.91",
                "phpunit/phpunit": "^8.5",
                "predis/predis": "^1.1",
                "rollbar/rollbar": "^1.3 || ^2 || ^3",
                "ruflin/elastica": ">=0.90@dev",
                "swiftmailer/swiftmailer": "^5.3|^6.0"
            },
            "suggest": {
                "aws/aws-sdk-php": "Allow sending log messages to AWS services like DynamoDB",
                "doctrine/couchdb": "Allow sending log messages to a CouchDB server",
                "elasticsearch/elasticsearch": "Allow sending log messages to an Elasticsearch server via official client",
                "ext-amqp": "Allow sending log messages to an AMQP server (1.0+ required)",
                "ext-curl": "Required to send log messages using the IFTTTHandler, the LogglyHandler, the SendGridHandler, the SlackWebhookHandler or the TelegramBotHandler",
                "ext-mbstring": "Allow to work properly with unicode symbols",
                "ext-mongodb": "Allow sending log messages to a MongoDB server (via driver)",
                "ext-openssl": "Required to send log messages using SSL",
                "ext-sockets": "Allow sending log messages to a Syslog server (via UDP driver)",
                "graylog2/gelf-php": "Allow sending log messages to a GrayLog2 server",
                "mongodb/mongodb": "Allow sending log messages to a MongoDB server (via library)",
                "php-amqplib/php-amqplib": "Allow sending log messages to an AMQP server using php-amqplib",
                "php-console/php-console": "Allow sending log messages to Google Chrome",
                "rollbar/rollbar": "Allow sending log messages to Rollbar",
                "ruflin/elastica": "Allow sending log messages to an Elastic Search server"
            },
            "type": "library",
            "extra": {
                "branch-alias": {
                    "dev-main": "2.x-dev"
                }
            },
            "autoload": {
                "psr-4": {
                    "Monolog\\": "src/Monolog"
                }
            },
            "notification-url": "https://packagist.org/downloads/",
            "license": [
                "MIT"
            ],
            "authors": [
                {
                    "name": "Jordi Boggiano",
                    "email": "j.boggiano@seld.be",
                    "homepage": "https://seld.be"
                }
            ],
            "description": "Sends your logs to files, sockets, inboxes, databases and various web services",
            "homepage": "https://github.com/Seldaek/monolog",
            "keywords": [
                "log",
                "logging",
                "psr-3"
            ],
            "support": {
                "issues": "https://github.com/Seldaek/monolog/issues",
                "source": "https://github.com/Seldaek/monolog/tree/2.4.0"
            },
            "funding": [
                {
                    "url": "https://github.com/Seldaek",
                    "type": "github"
                },
                {
                    "url": "https://tidelift.com/funding/github/packagist/monolog/monolog",
                    "type": "tidelift"
                }
            ],
            "time": "2022-03-14T12:44:37+00:00"
=======
            "time": "2022-03-20T21:55:58+00:00"
>>>>>>> 57a2dfd0
        },
        {
            "name": "mustache/mustache",
            "version": "v2.14.1",
            "source": {
                "type": "git",
                "url": "https://github.com/bobthecow/mustache.php.git",
                "reference": "579ffa5c96e1d292c060b3dd62811ff01ad8c24e"
            },
            "dist": {
                "type": "zip",
                "url": "https://api.github.com/repos/bobthecow/mustache.php/zipball/579ffa5c96e1d292c060b3dd62811ff01ad8c24e",
                "reference": "579ffa5c96e1d292c060b3dd62811ff01ad8c24e",
                "shasum": ""
            },
            "require": {
                "php": ">=5.2.4"
            },
            "require-dev": {
                "friendsofphp/php-cs-fixer": "~1.11",
                "phpunit/phpunit": "~3.7|~4.0|~5.0"
            },
            "type": "library",
            "autoload": {
                "psr-0": {
                    "Mustache": "src/"
                }
            },
            "notification-url": "https://packagist.org/downloads/",
            "license": [
                "MIT"
            ],
            "authors": [
                {
                    "name": "Justin Hileman",
                    "email": "justin@justinhileman.info",
                    "homepage": "http://justinhileman.com"
                }
            ],
            "description": "A Mustache implementation in PHP.",
            "homepage": "https://github.com/bobthecow/mustache.php",
            "keywords": [
                "mustache",
                "templating"
            ],
            "support": {
                "issues": "https://github.com/bobthecow/mustache.php/issues",
                "source": "https://github.com/bobthecow/mustache.php/tree/v2.14.1"
            },
            "time": "2022-01-21T06:08:36+00:00"
        },
        {
            "name": "myclabs/deep-copy",
            "version": "1.11.0",
            "source": {
                "type": "git",
                "url": "https://github.com/myclabs/DeepCopy.git",
                "reference": "14daed4296fae74d9e3201d2c4925d1acb7aa614"
            },
            "dist": {
                "type": "zip",
                "url": "https://api.github.com/repos/myclabs/DeepCopy/zipball/14daed4296fae74d9e3201d2c4925d1acb7aa614",
                "reference": "14daed4296fae74d9e3201d2c4925d1acb7aa614",
                "shasum": ""
            },
            "require": {
                "php": "^7.1 || ^8.0"
            },
            "conflict": {
                "doctrine/collections": "<1.6.8",
                "doctrine/common": "<2.13.3 || >=3,<3.2.2"
            },
            "require-dev": {
                "doctrine/collections": "^1.6.8",
                "doctrine/common": "^2.13.3 || ^3.2.2",
                "phpunit/phpunit": "^7.5.20 || ^8.5.23 || ^9.5.13"
            },
            "type": "library",
            "autoload": {
                "files": [
                    "src/DeepCopy/deep_copy.php"
                ],
                "psr-4": {
                    "DeepCopy\\": "src/DeepCopy/"
                }
            },
            "notification-url": "https://packagist.org/downloads/",
            "license": [
                "MIT"
            ],
            "description": "Create deep copies (clones) of your objects",
            "keywords": [
                "clone",
                "copy",
                "duplicate",
                "object",
                "object graph"
            ],
            "support": {
                "issues": "https://github.com/myclabs/DeepCopy/issues",
                "source": "https://github.com/myclabs/DeepCopy/tree/1.11.0"
            },
            "funding": [
                {
                    "url": "https://tidelift.com/funding/github/packagist/myclabs/deep-copy",
                    "type": "tidelift"
                }
            ],
            "time": "2022-03-03T13:19:32+00:00"
        },
        {
            "name": "netresearch/jsonmapper",
            "version": "v4.0.0",
            "source": {
                "type": "git",
                "url": "https://github.com/cweiske/jsonmapper.git",
                "reference": "8bbc021a8edb2e4a7ea2f8ad4fa9ec9dce2fcb8d"
            },
            "dist": {
                "type": "zip",
                "url": "https://api.github.com/repos/cweiske/jsonmapper/zipball/8bbc021a8edb2e4a7ea2f8ad4fa9ec9dce2fcb8d",
                "reference": "8bbc021a8edb2e4a7ea2f8ad4fa9ec9dce2fcb8d",
                "shasum": ""
            },
            "require": {
                "ext-json": "*",
                "ext-pcre": "*",
                "ext-reflection": "*",
                "ext-spl": "*",
                "php": ">=7.1"
            },
            "require-dev": {
                "phpunit/phpunit": "~7.5 || ~8.0 || ~9.0",
                "squizlabs/php_codesniffer": "~3.5"
            },
            "type": "library",
            "autoload": {
                "psr-0": {
                    "JsonMapper": "src/"
                }
            },
            "notification-url": "https://packagist.org/downloads/",
            "license": [
                "OSL-3.0"
            ],
            "authors": [
                {
                    "name": "Christian Weiske",
                    "email": "cweiske@cweiske.de",
                    "homepage": "http://github.com/cweiske/jsonmapper/",
                    "role": "Developer"
                }
            ],
            "description": "Map nested JSON structures onto PHP classes",
            "support": {
                "email": "cweiske@cweiske.de",
                "issues": "https://github.com/cweiske/jsonmapper/issues",
                "source": "https://github.com/cweiske/jsonmapper/tree/v4.0.0"
            },
            "time": "2020-12-01T19:48:11+00:00"
        },
        {
            "name": "nikic/php-parser",
            "version": "v4.13.2",
            "source": {
                "type": "git",
                "url": "https://github.com/nikic/PHP-Parser.git",
                "reference": "210577fe3cf7badcc5814d99455df46564f3c077"
            },
            "dist": {
                "type": "zip",
                "url": "https://api.github.com/repos/nikic/PHP-Parser/zipball/210577fe3cf7badcc5814d99455df46564f3c077",
                "reference": "210577fe3cf7badcc5814d99455df46564f3c077",
                "shasum": ""
            },
            "require": {
                "ext-tokenizer": "*",
                "php": ">=7.0"
            },
            "require-dev": {
                "ircmaxell/php-yacc": "^0.0.7",
                "phpunit/phpunit": "^6.5 || ^7.0 || ^8.0 || ^9.0"
            },
            "bin": [
                "bin/php-parse"
            ],
            "type": "library",
            "extra": {
                "branch-alias": {
                    "dev-master": "4.9-dev"
                }
            },
            "autoload": {
                "psr-4": {
                    "PhpParser\\": "lib/PhpParser"
                }
            },
            "notification-url": "https://packagist.org/downloads/",
            "license": [
                "BSD-3-Clause"
            ],
            "authors": [
                {
                    "name": "Nikita Popov"
                }
            ],
            "description": "A PHP parser written in PHP",
            "keywords": [
                "parser",
                "php"
            ],
            "support": {
                "issues": "https://github.com/nikic/PHP-Parser/issues",
                "source": "https://github.com/nikic/PHP-Parser/tree/v4.13.2"
            },
            "time": "2021-11-30T19:35:32+00:00"
        },
        {
            "name": "openlss/lib-array2xml",
            "version": "1.0.0",
            "source": {
                "type": "git",
                "url": "https://github.com/nullivex/lib-array2xml.git",
                "reference": "a91f18a8dfc69ffabe5f9b068bc39bb202c81d90"
            },
            "dist": {
                "type": "zip",
                "url": "https://api.github.com/repos/nullivex/lib-array2xml/zipball/a91f18a8dfc69ffabe5f9b068bc39bb202c81d90",
                "reference": "a91f18a8dfc69ffabe5f9b068bc39bb202c81d90",
                "shasum": ""
            },
            "require": {
                "php": ">=5.3.2"
            },
            "type": "library",
            "autoload": {
                "psr-0": {
                    "LSS": ""
                }
            },
            "notification-url": "https://packagist.org/downloads/",
            "license": [
                "Apache-2.0"
            ],
            "authors": [
                {
                    "name": "Bryan Tong",
                    "email": "bryan@nullivex.com",
                    "homepage": "https://www.nullivex.com"
                },
                {
                    "name": "Tony Butler",
                    "email": "spudz76@gmail.com",
                    "homepage": "https://www.nullivex.com"
                }
            ],
            "description": "Array2XML conversion library credit to lalit.org",
            "homepage": "https://www.nullivex.com",
            "keywords": [
                "array",
                "array conversion",
                "xml",
                "xml conversion"
            ],
            "support": {
                "issues": "https://github.com/nullivex/lib-array2xml/issues",
                "source": "https://github.com/nullivex/lib-array2xml/tree/master"
            },
            "time": "2019-03-29T20:06:56+00:00"
        },
        {
            "name": "phalcon/ide-stubs",
            "version": "v4.1.0",
            "source": {
                "type": "git",
                "url": "https://github.com/phalcon/ide-stubs.git",
                "reference": "77384e4f42542f11b065b2a860b9bca2ea20ad5a"
            },
            "dist": {
                "type": "zip",
                "url": "https://api.github.com/repos/phalcon/ide-stubs/zipball/77384e4f42542f11b065b2a860b9bca2ea20ad5a",
                "reference": "77384e4f42542f11b065b2a860b9bca2ea20ad5a",
                "shasum": ""
            },
            "require": {
                "php": ">=7.2.0"
            },
            "require-dev": {
                "squizlabs/php_codesniffer": "3.*",
                "vimeo/psalm": "^3.4"
            },
            "type": "library",
            "notification-url": "https://packagist.org/downloads/",
            "license": [
                "BSD-3-Clause"
            ],
            "authors": [
                {
                    "name": "Phalcon Team",
                    "email": "team@phalcon.io",
                    "homepage": "https://phalcon.io/en-us/team"
                },
                {
                    "name": "Contributors",
                    "homepage": "https://github.com/phalcon/ide-stubs/graphs/contributors"
                }
            ],
            "description": "The most complete Phalcon Framework IDE stubs library which enables autocompletion in modern IDEs.",
            "homepage": "https://phalcon.io",
            "keywords": [
                "Devtools",
                "Eclipse",
                "autocomplete",
                "ide",
                "netbeans",
                "phalcon",
                "phpstorm",
                "stub",
                "stubs"
            ],
            "support": {
                "forum": "https://forum.phalcon.io/",
                "issues": "https://github.com/phalcon/ide-stubs/issues",
                "source": "https://github.com/phalcon/ide-stubs"
            },
            "funding": [
                {
                    "url": "https://github.com/phalcon",
                    "type": "github"
                },
                {
                    "url": "https://opencollective.com/phalcon",
                    "type": "open_collective"
                }
            ],
            "time": "2020-11-13T10:58:11+00:00"
        },
        {
            "name": "phalcon/zephir",
            "version": "dev-development",
            "source": {
                "type": "git",
                "url": "https://github.com/zephir-lang/zephir.git",
                "reference": "fd6e5f1e8139d7f1e88fa370da6aeaa3b650a855"
            },
            "dist": {
                "type": "zip",
                "url": "https://api.github.com/repos/zephir-lang/zephir/zipball/fd6e5f1e8139d7f1e88fa370da6aeaa3b650a855",
                "reference": "fd6e5f1e8139d7f1e88fa370da6aeaa3b650a855",
                "shasum": ""
            },
            "require": {
                "ext-ctype": "*",
                "ext-hash": "*",
                "ext-json": "*",
                "ext-mbstring": "*",
                "ext-pcre": "*",
                "ext-xml": "*",
                "ext-zlib": "*",
                "monolog/monolog": "^2.3",
                "php": ">=7.4.1",
                "symfony/console": "^5.2",
                "symfony/event-dispatcher": "^5.3"
            },
            "require-dev": {
                "ext-gmp": "*",
                "ext-pdo": "*",
                "ext-pdo_sqlite": "*",
                "ext-zip": "*",
                "phpunit/phpunit": "^9.5",
                "psr/log": "1.1.*"
            },
            "default-branch": true,
            "bin": [
                "zephir"
            ],
            "type": "library",
            "autoload": {
                "files": [
                    "Library/functions.php"
                ],
                "psr-4": {
                    "Zephir\\": "Library"
                }
            },
            "notification-url": "https://packagist.org/downloads/",
            "license": [
                "MIT"
            ],
            "authors": [
                {
                    "name": "Phalcon Team",
                    "email": "team@zephir-lang.com",
                    "homepage": "https://zephir-lang.com"
                },
                {
                    "name": "Contributors",
                    "homepage": "https://github.com/zephir-lang/zephir/graphs/contributors"
                }
            ],
            "description": "Zephir is a compiled high level language aimed to the creation of C-extensions for PHP",
            "homepage": "https://zephir-lang.com",
            "keywords": [
                "extension",
                "internals",
                "phalcon",
                "zephir"
            ],
            "support": {
                "docs": "https://docs.zephir-lang.com",
                "irc": "irc://irc.freenode.net/zephir",
                "issues": "https://github.com/zephir-lang/zephir/issues?state=open",
                "source": "https://github.com/zephir-lang/zephir"
            },
            "funding": [
                {
                    "url": "https://opencollective.com/phalcon",
                    "type": "custom"
                },
                {
                    "url": "https://github.com/phalcon",
                    "type": "github"
                }
            ],
            "time": "2022-03-20T15:13:42+00:00"
        },
        {
            "name": "phar-io/manifest",
            "version": "2.0.3",
            "source": {
                "type": "git",
                "url": "https://github.com/phar-io/manifest.git",
                "reference": "97803eca37d319dfa7826cc2437fc020857acb53"
            },
            "dist": {
                "type": "zip",
                "url": "https://api.github.com/repos/phar-io/manifest/zipball/97803eca37d319dfa7826cc2437fc020857acb53",
                "reference": "97803eca37d319dfa7826cc2437fc020857acb53",
                "shasum": ""
            },
            "require": {
                "ext-dom": "*",
                "ext-phar": "*",
                "ext-xmlwriter": "*",
                "phar-io/version": "^3.0.1",
                "php": "^7.2 || ^8.0"
            },
            "type": "library",
            "extra": {
                "branch-alias": {
                    "dev-master": "2.0.x-dev"
                }
            },
            "autoload": {
                "classmap": [
                    "src/"
                ]
            },
            "notification-url": "https://packagist.org/downloads/",
            "license": [
                "BSD-3-Clause"
            ],
            "authors": [
                {
                    "name": "Arne Blankerts",
                    "email": "arne@blankerts.de",
                    "role": "Developer"
                },
                {
                    "name": "Sebastian Heuer",
                    "email": "sebastian@phpeople.de",
                    "role": "Developer"
                },
                {
                    "name": "Sebastian Bergmann",
                    "email": "sebastian@phpunit.de",
                    "role": "Developer"
                }
            ],
            "description": "Component for reading phar.io manifest information from a PHP Archive (PHAR)",
            "support": {
                "issues": "https://github.com/phar-io/manifest/issues",
                "source": "https://github.com/phar-io/manifest/tree/2.0.3"
            },
            "time": "2021-07-20T11:28:43+00:00"
        },
        {
            "name": "phar-io/version",
            "version": "3.2.1",
            "source": {
                "type": "git",
                "url": "https://github.com/phar-io/version.git",
                "reference": "4f7fd7836c6f332bb2933569e566a0d6c4cbed74"
            },
            "dist": {
                "type": "zip",
                "url": "https://api.github.com/repos/phar-io/version/zipball/4f7fd7836c6f332bb2933569e566a0d6c4cbed74",
                "reference": "4f7fd7836c6f332bb2933569e566a0d6c4cbed74",
                "shasum": ""
            },
            "require": {
                "php": "^7.2 || ^8.0"
            },
            "type": "library",
            "autoload": {
                "classmap": [
                    "src/"
                ]
            },
            "notification-url": "https://packagist.org/downloads/",
            "license": [
                "BSD-3-Clause"
            ],
            "authors": [
                {
                    "name": "Arne Blankerts",
                    "email": "arne@blankerts.de",
                    "role": "Developer"
                },
                {
                    "name": "Sebastian Heuer",
                    "email": "sebastian@phpeople.de",
                    "role": "Developer"
                },
                {
                    "name": "Sebastian Bergmann",
                    "email": "sebastian@phpunit.de",
                    "role": "Developer"
                }
            ],
            "description": "Library for handling version information and constraints",
            "support": {
                "issues": "https://github.com/phar-io/version/issues",
                "source": "https://github.com/phar-io/version/tree/3.2.1"
            },
            "time": "2022-02-21T01:04:05+00:00"
        },
        {
            "name": "php-cs-fixer/diff",
            "version": "v2.0.2",
            "source": {
                "type": "git",
                "url": "https://github.com/PHP-CS-Fixer/diff.git",
                "reference": "29dc0d507e838c4580d018bd8b5cb412474f7ec3"
            },
            "dist": {
                "type": "zip",
                "url": "https://api.github.com/repos/PHP-CS-Fixer/diff/zipball/29dc0d507e838c4580d018bd8b5cb412474f7ec3",
                "reference": "29dc0d507e838c4580d018bd8b5cb412474f7ec3",
                "shasum": ""
            },
            "require": {
                "php": "^5.6 || ^7.0 || ^8.0"
            },
            "require-dev": {
                "phpunit/phpunit": "^5.7.23 || ^6.4.3 || ^7.0",
                "symfony/process": "^3.3"
            },
            "type": "library",
            "autoload": {
                "classmap": [
                    "src/"
                ]
            },
            "notification-url": "https://packagist.org/downloads/",
            "license": [
                "BSD-3-Clause"
            ],
            "authors": [
                {
                    "name": "Sebastian Bergmann",
                    "email": "sebastian@phpunit.de"
                },
                {
                    "name": "Kore Nordmann",
                    "email": "mail@kore-nordmann.de"
                }
            ],
            "description": "sebastian/diff v3 backport support for PHP 5.6+",
            "homepage": "https://github.com/PHP-CS-Fixer",
            "keywords": [
                "diff"
            ],
            "support": {
                "issues": "https://github.com/PHP-CS-Fixer/diff/issues",
                "source": "https://github.com/PHP-CS-Fixer/diff/tree/v2.0.2"
            },
            "time": "2020-10-14T08:32:19+00:00"
        },
        {
            "name": "phpdocumentor/reflection-common",
            "version": "2.2.0",
            "source": {
                "type": "git",
                "url": "https://github.com/phpDocumentor/ReflectionCommon.git",
                "reference": "1d01c49d4ed62f25aa84a747ad35d5a16924662b"
            },
            "dist": {
                "type": "zip",
                "url": "https://api.github.com/repos/phpDocumentor/ReflectionCommon/zipball/1d01c49d4ed62f25aa84a747ad35d5a16924662b",
                "reference": "1d01c49d4ed62f25aa84a747ad35d5a16924662b",
                "shasum": ""
            },
            "require": {
                "php": "^7.2 || ^8.0"
            },
            "type": "library",
            "extra": {
                "branch-alias": {
                    "dev-2.x": "2.x-dev"
                }
            },
            "autoload": {
                "psr-4": {
                    "phpDocumentor\\Reflection\\": "src/"
                }
            },
            "notification-url": "https://packagist.org/downloads/",
            "license": [
                "MIT"
            ],
            "authors": [
                {
                    "name": "Jaap van Otterdijk",
                    "email": "opensource@ijaap.nl"
                }
            ],
            "description": "Common reflection classes used by phpdocumentor to reflect the code structure",
            "homepage": "http://www.phpdoc.org",
            "keywords": [
                "FQSEN",
                "phpDocumentor",
                "phpdoc",
                "reflection",
                "static analysis"
            ],
            "support": {
                "issues": "https://github.com/phpDocumentor/ReflectionCommon/issues",
                "source": "https://github.com/phpDocumentor/ReflectionCommon/tree/2.x"
            },
            "time": "2020-06-27T09:03:43+00:00"
        },
        {
            "name": "phpdocumentor/reflection-docblock",
            "version": "5.3.0",
            "source": {
                "type": "git",
                "url": "https://github.com/phpDocumentor/ReflectionDocBlock.git",
                "reference": "622548b623e81ca6d78b721c5e029f4ce664f170"
            },
            "dist": {
                "type": "zip",
                "url": "https://api.github.com/repos/phpDocumentor/ReflectionDocBlock/zipball/622548b623e81ca6d78b721c5e029f4ce664f170",
                "reference": "622548b623e81ca6d78b721c5e029f4ce664f170",
                "shasum": ""
            },
            "require": {
                "ext-filter": "*",
                "php": "^7.2 || ^8.0",
                "phpdocumentor/reflection-common": "^2.2",
                "phpdocumentor/type-resolver": "^1.3",
                "webmozart/assert": "^1.9.1"
            },
            "require-dev": {
                "mockery/mockery": "~1.3.2",
                "psalm/phar": "^4.8"
            },
            "type": "library",
            "extra": {
                "branch-alias": {
                    "dev-master": "5.x-dev"
                }
            },
            "autoload": {
                "psr-4": {
                    "phpDocumentor\\Reflection\\": "src"
                }
            },
            "notification-url": "https://packagist.org/downloads/",
            "license": [
                "MIT"
            ],
            "authors": [
                {
                    "name": "Mike van Riel",
                    "email": "me@mikevanriel.com"
                },
                {
                    "name": "Jaap van Otterdijk",
                    "email": "account@ijaap.nl"
                }
            ],
            "description": "With this component, a library can provide support for annotations via DocBlocks or otherwise retrieve information that is embedded in a DocBlock.",
            "support": {
                "issues": "https://github.com/phpDocumentor/ReflectionDocBlock/issues",
                "source": "https://github.com/phpDocumentor/ReflectionDocBlock/tree/5.3.0"
            },
            "time": "2021-10-19T17:43:47+00:00"
        },
        {
            "name": "phpdocumentor/type-resolver",
            "version": "1.6.1",
            "source": {
                "type": "git",
                "url": "https://github.com/phpDocumentor/TypeResolver.git",
                "reference": "77a32518733312af16a44300404e945338981de3"
            },
            "dist": {
                "type": "zip",
                "url": "https://api.github.com/repos/phpDocumentor/TypeResolver/zipball/77a32518733312af16a44300404e945338981de3",
                "reference": "77a32518733312af16a44300404e945338981de3",
                "shasum": ""
            },
            "require": {
                "php": "^7.2 || ^8.0",
                "phpdocumentor/reflection-common": "^2.0"
            },
            "require-dev": {
                "ext-tokenizer": "*",
                "psalm/phar": "^4.8"
            },
            "type": "library",
            "extra": {
                "branch-alias": {
                    "dev-1.x": "1.x-dev"
                }
            },
            "autoload": {
                "psr-4": {
                    "phpDocumentor\\Reflection\\": "src"
                }
            },
            "notification-url": "https://packagist.org/downloads/",
            "license": [
                "MIT"
            ],
            "authors": [
                {
                    "name": "Mike van Riel",
                    "email": "me@mikevanriel.com"
                }
            ],
            "description": "A PSR-5 based resolver of Class names, Types and Structural Element Names",
            "support": {
                "issues": "https://github.com/phpDocumentor/TypeResolver/issues",
                "source": "https://github.com/phpDocumentor/TypeResolver/tree/1.6.1"
            },
            "time": "2022-03-15T21:29:03+00:00"
        },
        {
            "name": "phpoption/phpoption",
            "version": "1.8.1",
            "source": {
                "type": "git",
                "url": "https://github.com/schmittjoh/php-option.git",
                "reference": "eab7a0df01fe2344d172bff4cd6dbd3f8b84ad15"
            },
            "dist": {
                "type": "zip",
                "url": "https://api.github.com/repos/schmittjoh/php-option/zipball/eab7a0df01fe2344d172bff4cd6dbd3f8b84ad15",
                "reference": "eab7a0df01fe2344d172bff4cd6dbd3f8b84ad15",
                "shasum": ""
            },
            "require": {
                "php": "^7.0 || ^8.0"
            },
            "require-dev": {
                "bamarni/composer-bin-plugin": "^1.4.1",
                "phpunit/phpunit": "^6.5.14 || ^7.5.20 || ^8.5.19 || ^9.5.8"
            },
            "type": "library",
            "extra": {
                "branch-alias": {
                    "dev-master": "1.8-dev"
                }
            },
            "autoload": {
                "psr-4": {
                    "PhpOption\\": "src/PhpOption/"
                }
            },
            "notification-url": "https://packagist.org/downloads/",
            "license": [
                "Apache-2.0"
            ],
            "authors": [
                {
                    "name": "Johannes M. Schmitt",
                    "email": "schmittjoh@gmail.com",
                    "homepage": "https://github.com/schmittjoh"
                },
                {
                    "name": "Graham Campbell",
                    "email": "hello@gjcampbell.co.uk",
                    "homepage": "https://github.com/GrahamCampbell"
                }
            ],
            "description": "Option Type for PHP",
            "keywords": [
                "language",
                "option",
                "php",
                "type"
            ],
            "support": {
                "issues": "https://github.com/schmittjoh/php-option/issues",
                "source": "https://github.com/schmittjoh/php-option/tree/1.8.1"
            },
            "funding": [
                {
                    "url": "https://github.com/GrahamCampbell",
                    "type": "github"
                },
                {
                    "url": "https://tidelift.com/funding/github/packagist/phpoption/phpoption",
                    "type": "tidelift"
                }
            ],
            "time": "2021-12-04T23:24:31+00:00"
        },
        {
            "name": "phpspec/prophecy",
            "version": "v1.15.0",
            "source": {
                "type": "git",
                "url": "https://github.com/phpspec/prophecy.git",
                "reference": "bbcd7380b0ebf3961ee21409db7b38bc31d69a13"
            },
            "dist": {
                "type": "zip",
                "url": "https://api.github.com/repos/phpspec/prophecy/zipball/bbcd7380b0ebf3961ee21409db7b38bc31d69a13",
                "reference": "bbcd7380b0ebf3961ee21409db7b38bc31d69a13",
                "shasum": ""
            },
            "require": {
                "doctrine/instantiator": "^1.2",
                "php": "^7.2 || ~8.0, <8.2",
                "phpdocumentor/reflection-docblock": "^5.2",
                "sebastian/comparator": "^3.0 || ^4.0",
                "sebastian/recursion-context": "^3.0 || ^4.0"
            },
            "require-dev": {
                "phpspec/phpspec": "^6.0 || ^7.0",
                "phpunit/phpunit": "^8.0 || ^9.0"
            },
            "type": "library",
            "extra": {
                "branch-alias": {
                    "dev-master": "1.x-dev"
                }
            },
            "autoload": {
                "psr-4": {
                    "Prophecy\\": "src/Prophecy"
                }
            },
            "notification-url": "https://packagist.org/downloads/",
            "license": [
                "MIT"
            ],
            "authors": [
                {
                    "name": "Konstantin Kudryashov",
                    "email": "ever.zet@gmail.com",
                    "homepage": "http://everzet.com"
                },
                {
                    "name": "Marcello Duarte",
                    "email": "marcello.duarte@gmail.com"
                }
            ],
            "description": "Highly opinionated mocking framework for PHP 5.3+",
            "homepage": "https://github.com/phpspec/prophecy",
            "keywords": [
                "Double",
                "Dummy",
                "fake",
                "mock",
                "spy",
                "stub"
            ],
            "support": {
                "issues": "https://github.com/phpspec/prophecy/issues",
                "source": "https://github.com/phpspec/prophecy/tree/v1.15.0"
            },
            "time": "2021-12-08T12:19:24+00:00"
        },
        {
            "name": "phpunit/php-code-coverage",
            "version": "7.0.15",
            "source": {
                "type": "git",
                "url": "https://github.com/sebastianbergmann/php-code-coverage.git",
                "reference": "819f92bba8b001d4363065928088de22f25a3a48"
            },
            "dist": {
                "type": "zip",
                "url": "https://api.github.com/repos/sebastianbergmann/php-code-coverage/zipball/819f92bba8b001d4363065928088de22f25a3a48",
                "reference": "819f92bba8b001d4363065928088de22f25a3a48",
                "shasum": ""
            },
            "require": {
                "ext-dom": "*",
                "ext-xmlwriter": "*",
                "php": ">=7.2",
                "phpunit/php-file-iterator": "^2.0.2",
                "phpunit/php-text-template": "^1.2.1",
                "phpunit/php-token-stream": "^3.1.3 || ^4.0",
                "sebastian/code-unit-reverse-lookup": "^1.0.1",
                "sebastian/environment": "^4.2.2",
                "sebastian/version": "^2.0.1",
                "theseer/tokenizer": "^1.1.3"
            },
            "require-dev": {
                "phpunit/phpunit": "^8.2.2"
            },
            "suggest": {
                "ext-xdebug": "^2.7.2"
            },
            "type": "library",
            "extra": {
                "branch-alias": {
                    "dev-master": "7.0-dev"
                }
            },
            "autoload": {
                "classmap": [
                    "src/"
                ]
            },
            "notification-url": "https://packagist.org/downloads/",
            "license": [
                "BSD-3-Clause"
            ],
            "authors": [
                {
                    "name": "Sebastian Bergmann",
                    "email": "sebastian@phpunit.de",
                    "role": "lead"
                }
            ],
            "description": "Library that provides collection, processing, and rendering functionality for PHP code coverage information.",
            "homepage": "https://github.com/sebastianbergmann/php-code-coverage",
            "keywords": [
                "coverage",
                "testing",
                "xunit"
            ],
            "support": {
                "issues": "https://github.com/sebastianbergmann/php-code-coverage/issues",
                "source": "https://github.com/sebastianbergmann/php-code-coverage/tree/7.0.15"
            },
            "funding": [
                {
                    "url": "https://github.com/sebastianbergmann",
                    "type": "github"
                }
            ],
            "time": "2021-07-26T12:20:09+00:00"
        },
        {
            "name": "phpunit/php-file-iterator",
            "version": "2.0.5",
            "source": {
                "type": "git",
                "url": "https://github.com/sebastianbergmann/php-file-iterator.git",
                "reference": "42c5ba5220e6904cbfe8b1a1bda7c0cfdc8c12f5"
            },
            "dist": {
                "type": "zip",
                "url": "https://api.github.com/repos/sebastianbergmann/php-file-iterator/zipball/42c5ba5220e6904cbfe8b1a1bda7c0cfdc8c12f5",
                "reference": "42c5ba5220e6904cbfe8b1a1bda7c0cfdc8c12f5",
                "shasum": ""
            },
            "require": {
                "php": ">=7.1"
            },
            "require-dev": {
                "phpunit/phpunit": "^8.5"
            },
            "type": "library",
            "extra": {
                "branch-alias": {
                    "dev-master": "2.0.x-dev"
                }
            },
            "autoload": {
                "classmap": [
                    "src/"
                ]
            },
            "notification-url": "https://packagist.org/downloads/",
            "license": [
                "BSD-3-Clause"
            ],
            "authors": [
                {
                    "name": "Sebastian Bergmann",
                    "email": "sebastian@phpunit.de",
                    "role": "lead"
                }
            ],
            "description": "FilterIterator implementation that filters files based on a list of suffixes.",
            "homepage": "https://github.com/sebastianbergmann/php-file-iterator/",
            "keywords": [
                "filesystem",
                "iterator"
            ],
            "support": {
                "issues": "https://github.com/sebastianbergmann/php-file-iterator/issues",
                "source": "https://github.com/sebastianbergmann/php-file-iterator/tree/2.0.5"
            },
            "funding": [
                {
                    "url": "https://github.com/sebastianbergmann",
                    "type": "github"
                }
            ],
            "time": "2021-12-02T12:42:26+00:00"
        },
        {
            "name": "phpunit/php-text-template",
            "version": "1.2.1",
            "source": {
                "type": "git",
                "url": "https://github.com/sebastianbergmann/php-text-template.git",
                "reference": "31f8b717e51d9a2afca6c9f046f5d69fc27c8686"
            },
            "dist": {
                "type": "zip",
                "url": "https://api.github.com/repos/sebastianbergmann/php-text-template/zipball/31f8b717e51d9a2afca6c9f046f5d69fc27c8686",
                "reference": "31f8b717e51d9a2afca6c9f046f5d69fc27c8686",
                "shasum": ""
            },
            "require": {
                "php": ">=5.3.3"
            },
            "type": "library",
            "autoload": {
                "classmap": [
                    "src/"
                ]
            },
            "notification-url": "https://packagist.org/downloads/",
            "license": [
                "BSD-3-Clause"
            ],
            "authors": [
                {
                    "name": "Sebastian Bergmann",
                    "email": "sebastian@phpunit.de",
                    "role": "lead"
                }
            ],
            "description": "Simple template engine.",
            "homepage": "https://github.com/sebastianbergmann/php-text-template/",
            "keywords": [
                "template"
            ],
            "support": {
                "issues": "https://github.com/sebastianbergmann/php-text-template/issues",
                "source": "https://github.com/sebastianbergmann/php-text-template/tree/1.2.1"
            },
            "time": "2015-06-21T13:50:34+00:00"
        },
        {
            "name": "phpunit/php-timer",
            "version": "2.1.3",
            "source": {
                "type": "git",
                "url": "https://github.com/sebastianbergmann/php-timer.git",
                "reference": "2454ae1765516d20c4ffe103d85a58a9a3bd5662"
            },
            "dist": {
                "type": "zip",
                "url": "https://api.github.com/repos/sebastianbergmann/php-timer/zipball/2454ae1765516d20c4ffe103d85a58a9a3bd5662",
                "reference": "2454ae1765516d20c4ffe103d85a58a9a3bd5662",
                "shasum": ""
            },
            "require": {
                "php": ">=7.1"
            },
            "require-dev": {
                "phpunit/phpunit": "^8.5"
            },
            "type": "library",
            "extra": {
                "branch-alias": {
                    "dev-master": "2.1-dev"
                }
            },
            "autoload": {
                "classmap": [
                    "src/"
                ]
            },
            "notification-url": "https://packagist.org/downloads/",
            "license": [
                "BSD-3-Clause"
            ],
            "authors": [
                {
                    "name": "Sebastian Bergmann",
                    "email": "sebastian@phpunit.de",
                    "role": "lead"
                }
            ],
            "description": "Utility class for timing",
            "homepage": "https://github.com/sebastianbergmann/php-timer/",
            "keywords": [
                "timer"
            ],
            "support": {
                "issues": "https://github.com/sebastianbergmann/php-timer/issues",
                "source": "https://github.com/sebastianbergmann/php-timer/tree/2.1.3"
            },
            "funding": [
                {
                    "url": "https://github.com/sebastianbergmann",
                    "type": "github"
                }
            ],
            "time": "2020-11-30T08:20:02+00:00"
        },
        {
            "name": "phpunit/php-token-stream",
            "version": "4.0.4",
            "source": {
                "type": "git",
                "url": "https://github.com/sebastianbergmann/php-token-stream.git",
                "reference": "a853a0e183b9db7eed023d7933a858fa1c8d25a3"
            },
            "dist": {
                "type": "zip",
                "url": "https://api.github.com/repos/sebastianbergmann/php-token-stream/zipball/a853a0e183b9db7eed023d7933a858fa1c8d25a3",
                "reference": "a853a0e183b9db7eed023d7933a858fa1c8d25a3",
                "shasum": ""
            },
            "require": {
                "ext-tokenizer": "*",
                "php": "^7.3 || ^8.0"
            },
            "require-dev": {
                "phpunit/phpunit": "^9.0"
            },
            "type": "library",
            "extra": {
                "branch-alias": {
                    "dev-master": "4.0-dev"
                }
            },
            "autoload": {
                "classmap": [
                    "src/"
                ]
            },
            "notification-url": "https://packagist.org/downloads/",
            "license": [
                "BSD-3-Clause"
            ],
            "authors": [
                {
                    "name": "Sebastian Bergmann",
                    "email": "sebastian@phpunit.de"
                }
            ],
            "description": "Wrapper around PHP's tokenizer extension.",
            "homepage": "https://github.com/sebastianbergmann/php-token-stream/",
            "keywords": [
                "tokenizer"
            ],
            "support": {
                "issues": "https://github.com/sebastianbergmann/php-token-stream/issues",
                "source": "https://github.com/sebastianbergmann/php-token-stream/tree/master"
            },
            "funding": [
                {
                    "url": "https://github.com/sebastianbergmann",
                    "type": "github"
                }
            ],
            "abandoned": true,
            "time": "2020-08-04T08:28:15+00:00"
        },
        {
            "name": "phpunit/phpunit",
<<<<<<< HEAD
            "version": "8.5.25",
            "source": {
                "type": "git",
                "url": "https://github.com/sebastianbergmann/phpunit.git",
                "reference": "9ff23f4dfde040ccd3b8db876192d1184b934158"
            },
            "dist": {
                "type": "zip",
                "url": "https://api.github.com/repos/sebastianbergmann/phpunit/zipball/9ff23f4dfde040ccd3b8db876192d1184b934158",
                "reference": "9ff23f4dfde040ccd3b8db876192d1184b934158",
=======
            "version": "8.5.26",
            "source": {
                "type": "git",
                "url": "https://github.com/sebastianbergmann/phpunit.git",
                "reference": "ef117c59fc4c54a979021b26d08a3373e386606d"
            },
            "dist": {
                "type": "zip",
                "url": "https://api.github.com/repos/sebastianbergmann/phpunit/zipball/ef117c59fc4c54a979021b26d08a3373e386606d",
                "reference": "ef117c59fc4c54a979021b26d08a3373e386606d",
>>>>>>> 57a2dfd0
                "shasum": ""
            },
            "require": {
                "doctrine/instantiator": "^1.3.1",
                "ext-dom": "*",
                "ext-json": "*",
                "ext-libxml": "*",
                "ext-mbstring": "*",
                "ext-xml": "*",
                "ext-xmlwriter": "*",
                "myclabs/deep-copy": "^1.10.0",
                "phar-io/manifest": "^2.0.3",
                "phar-io/version": "^3.0.2",
                "php": ">=7.2",
                "phpspec/prophecy": "^1.10.3",
                "phpunit/php-code-coverage": "^7.0.12",
                "phpunit/php-file-iterator": "^2.0.4",
                "phpunit/php-text-template": "^1.2.1",
                "phpunit/php-timer": "^2.1.2",
                "sebastian/comparator": "^3.0.2",
                "sebastian/diff": "^3.0.2",
                "sebastian/environment": "^4.2.3",
                "sebastian/exporter": "^3.1.2",
                "sebastian/global-state": "^3.0.0",
                "sebastian/object-enumerator": "^3.0.3",
                "sebastian/resource-operations": "^2.0.1",
                "sebastian/type": "^1.1.3",
                "sebastian/version": "^2.0.1"
            },
            "require-dev": {
                "ext-pdo": "*"
            },
            "suggest": {
                "ext-soap": "*",
                "ext-xdebug": "*",
                "phpunit/php-invoker": "^2.0.0"
            },
            "bin": [
                "phpunit"
            ],
            "type": "library",
            "extra": {
                "branch-alias": {
                    "dev-master": "8.5-dev"
                }
            },
            "autoload": {
                "classmap": [
                    "src/"
                ]
            },
            "notification-url": "https://packagist.org/downloads/",
            "license": [
                "BSD-3-Clause"
            ],
            "authors": [
                {
                    "name": "Sebastian Bergmann",
                    "email": "sebastian@phpunit.de",
                    "role": "lead"
                }
            ],
            "description": "The PHP Unit Testing framework.",
            "homepage": "https://phpunit.de/",
            "keywords": [
                "phpunit",
                "testing",
                "xunit"
            ],
            "support": {
                "issues": "https://github.com/sebastianbergmann/phpunit/issues",
<<<<<<< HEAD
                "source": "https://github.com/sebastianbergmann/phpunit/tree/8.5.25"
=======
                "source": "https://github.com/sebastianbergmann/phpunit/tree/8.5.26"
>>>>>>> 57a2dfd0
            },
            "funding": [
                {
                    "url": "https://phpunit.de/sponsors.html",
                    "type": "custom"
                },
                {
                    "url": "https://github.com/sebastianbergmann",
                    "type": "github"
                }
            ],
<<<<<<< HEAD
            "time": "2022-03-16T16:24:13+00:00"
=======
            "time": "2022-04-01T12:34:39+00:00"
>>>>>>> 57a2dfd0
        },
        {
            "name": "predis/predis",
            "version": "v1.1.10",
            "source": {
                "type": "git",
                "url": "https://github.com/predis/predis.git",
                "reference": "a2fb02d738bedadcffdbb07efa3a5e7bd57f8d6e"
            },
            "dist": {
                "type": "zip",
                "url": "https://api.github.com/repos/predis/predis/zipball/a2fb02d738bedadcffdbb07efa3a5e7bd57f8d6e",
                "reference": "a2fb02d738bedadcffdbb07efa3a5e7bd57f8d6e",
                "shasum": ""
            },
            "require": {
                "php": ">=5.3.9"
            },
            "require-dev": {
                "phpunit/phpunit": "~4.8"
            },
            "suggest": {
                "ext-curl": "Allows access to Webdis when paired with phpiredis",
                "ext-phpiredis": "Allows faster serialization and deserialization of the Redis protocol"
            },
            "type": "library",
            "autoload": {
                "psr-4": {
                    "Predis\\": "src/"
                }
            },
            "notification-url": "https://packagist.org/downloads/",
            "license": [
                "MIT"
            ],
            "authors": [
                {
                    "name": "Daniele Alessandri",
                    "email": "suppakilla@gmail.com",
                    "homepage": "http://clorophilla.net",
                    "role": "Creator & Maintainer"
                },
                {
                    "name": "Till Krüss",
                    "homepage": "https://till.im",
                    "role": "Maintainer"
                }
            ],
            "description": "Flexible and feature-complete Redis client for PHP and HHVM",
            "homepage": "http://github.com/predis/predis",
            "keywords": [
                "nosql",
                "predis",
                "redis"
            ],
            "support": {
                "issues": "https://github.com/predis/predis/issues",
                "source": "https://github.com/predis/predis/tree/v1.1.10"
            },
            "funding": [
                {
                    "url": "https://github.com/sponsors/tillkruss",
                    "type": "github"
                }
            ],
            "time": "2022-01-05T17:46:08+00:00"
        },
        {
            "name": "psr/cache",
            "version": "1.0.1",
            "source": {
                "type": "git",
                "url": "https://github.com/php-fig/cache.git",
                "reference": "d11b50ad223250cf17b86e38383413f5a6764bf8"
            },
            "dist": {
                "type": "zip",
                "url": "https://api.github.com/repos/php-fig/cache/zipball/d11b50ad223250cf17b86e38383413f5a6764bf8",
                "reference": "d11b50ad223250cf17b86e38383413f5a6764bf8",
                "shasum": ""
            },
            "require": {
                "php": ">=5.3.0"
            },
            "type": "library",
            "extra": {
                "branch-alias": {
                    "dev-master": "1.0.x-dev"
                }
            },
            "autoload": {
                "psr-4": {
                    "Psr\\Cache\\": "src/"
                }
            },
            "notification-url": "https://packagist.org/downloads/",
            "license": [
                "MIT"
            ],
            "authors": [
                {
                    "name": "PHP-FIG",
                    "homepage": "http://www.php-fig.org/"
                }
            ],
            "description": "Common interface for caching libraries",
            "keywords": [
                "cache",
                "psr",
                "psr-6"
            ],
            "support": {
                "source": "https://github.com/php-fig/cache/tree/master"
            },
            "time": "2016-08-06T20:24:11+00:00"
        },
        {
            "name": "psr/container",
            "version": "1.1.2",
            "source": {
                "type": "git",
                "url": "https://github.com/php-fig/container.git",
                "reference": "513e0666f7216c7459170d56df27dfcefe1689ea"
            },
            "dist": {
                "type": "zip",
                "url": "https://api.github.com/repos/php-fig/container/zipball/513e0666f7216c7459170d56df27dfcefe1689ea",
                "reference": "513e0666f7216c7459170d56df27dfcefe1689ea",
                "shasum": ""
            },
            "require": {
                "php": ">=7.4.0"
            },
            "type": "library",
            "autoload": {
                "psr-4": {
                    "Psr\\Container\\": "src/"
                }
            },
            "notification-url": "https://packagist.org/downloads/",
            "license": [
                "MIT"
            ],
            "authors": [
                {
                    "name": "PHP-FIG",
                    "homepage": "https://www.php-fig.org/"
                }
            ],
            "description": "Common Container Interface (PHP FIG PSR-11)",
            "homepage": "https://github.com/php-fig/container",
            "keywords": [
                "PSR-11",
                "container",
                "container-interface",
                "container-interop",
                "psr"
            ],
            "support": {
                "issues": "https://github.com/php-fig/container/issues",
                "source": "https://github.com/php-fig/container/tree/1.1.2"
            },
            "time": "2021-11-05T16:50:12+00:00"
        },
        {
            "name": "psr/event-dispatcher",
            "version": "1.0.0",
            "source": {
                "type": "git",
                "url": "https://github.com/php-fig/event-dispatcher.git",
                "reference": "dbefd12671e8a14ec7f180cab83036ed26714bb0"
            },
            "dist": {
                "type": "zip",
                "url": "https://api.github.com/repos/php-fig/event-dispatcher/zipball/dbefd12671e8a14ec7f180cab83036ed26714bb0",
                "reference": "dbefd12671e8a14ec7f180cab83036ed26714bb0",
                "shasum": ""
            },
            "require": {
                "php": ">=7.2.0"
            },
            "type": "library",
            "extra": {
                "branch-alias": {
                    "dev-master": "1.0.x-dev"
                }
            },
            "autoload": {
                "psr-4": {
                    "Psr\\EventDispatcher\\": "src/"
                }
            },
            "notification-url": "https://packagist.org/downloads/",
            "license": [
                "MIT"
            ],
            "authors": [
                {
                    "name": "PHP-FIG",
                    "homepage": "http://www.php-fig.org/"
                }
            ],
            "description": "Standard interfaces for event handling.",
            "keywords": [
                "events",
                "psr",
                "psr-14"
            ],
            "support": {
                "issues": "https://github.com/php-fig/event-dispatcher/issues",
                "source": "https://github.com/php-fig/event-dispatcher/tree/1.0.0"
            },
            "time": "2019-01-08T18:20:26+00:00"
        },
        {
            "name": "psr/http-client",
            "version": "1.0.1",
            "source": {
                "type": "git",
                "url": "https://github.com/php-fig/http-client.git",
                "reference": "2dfb5f6c5eff0e91e20e913f8c5452ed95b86621"
            },
            "dist": {
                "type": "zip",
                "url": "https://api.github.com/repos/php-fig/http-client/zipball/2dfb5f6c5eff0e91e20e913f8c5452ed95b86621",
                "reference": "2dfb5f6c5eff0e91e20e913f8c5452ed95b86621",
                "shasum": ""
            },
            "require": {
                "php": "^7.0 || ^8.0",
                "psr/http-message": "^1.0"
            },
            "type": "library",
            "extra": {
                "branch-alias": {
                    "dev-master": "1.0.x-dev"
                }
            },
            "autoload": {
                "psr-4": {
                    "Psr\\Http\\Client\\": "src/"
                }
            },
            "notification-url": "https://packagist.org/downloads/",
            "license": [
                "MIT"
            ],
            "authors": [
                {
                    "name": "PHP-FIG",
                    "homepage": "http://www.php-fig.org/"
                }
            ],
            "description": "Common interface for HTTP clients",
            "homepage": "https://github.com/php-fig/http-client",
            "keywords": [
                "http",
                "http-client",
                "psr",
                "psr-18"
            ],
            "support": {
                "source": "https://github.com/php-fig/http-client/tree/master"
            },
            "time": "2020-06-29T06:28:15+00:00"
        },
        {
            "name": "psr/http-factory",
            "version": "1.0.1",
            "source": {
                "type": "git",
                "url": "https://github.com/php-fig/http-factory.git",
                "reference": "12ac7fcd07e5b077433f5f2bee95b3a771bf61be"
            },
            "dist": {
                "type": "zip",
                "url": "https://api.github.com/repos/php-fig/http-factory/zipball/12ac7fcd07e5b077433f5f2bee95b3a771bf61be",
                "reference": "12ac7fcd07e5b077433f5f2bee95b3a771bf61be",
                "shasum": ""
            },
            "require": {
                "php": ">=7.0.0",
                "psr/http-message": "^1.0"
            },
            "type": "library",
            "extra": {
                "branch-alias": {
                    "dev-master": "1.0.x-dev"
                }
            },
            "autoload": {
                "psr-4": {
                    "Psr\\Http\\Message\\": "src/"
                }
            },
            "notification-url": "https://packagist.org/downloads/",
            "license": [
                "MIT"
            ],
            "authors": [
                {
                    "name": "PHP-FIG",
                    "homepage": "http://www.php-fig.org/"
                }
            ],
            "description": "Common interfaces for PSR-7 HTTP message factories",
            "keywords": [
                "factory",
                "http",
                "message",
                "psr",
                "psr-17",
                "psr-7",
                "request",
                "response"
            ],
            "support": {
                "source": "https://github.com/php-fig/http-factory/tree/master"
            },
            "time": "2019-04-30T12:38:16+00:00"
        },
        {
            "name": "psr/http-message",
            "version": "1.0.1",
            "source": {
                "type": "git",
                "url": "https://github.com/php-fig/http-message.git",
                "reference": "f6561bf28d520154e4b0ec72be95418abe6d9363"
            },
            "dist": {
                "type": "zip",
                "url": "https://api.github.com/repos/php-fig/http-message/zipball/f6561bf28d520154e4b0ec72be95418abe6d9363",
                "reference": "f6561bf28d520154e4b0ec72be95418abe6d9363",
                "shasum": ""
            },
            "require": {
                "php": ">=5.3.0"
            },
            "type": "library",
            "extra": {
                "branch-alias": {
                    "dev-master": "1.0.x-dev"
                }
            },
            "autoload": {
                "psr-4": {
                    "Psr\\Http\\Message\\": "src/"
                }
            },
            "notification-url": "https://packagist.org/downloads/",
            "license": [
                "MIT"
            ],
            "authors": [
                {
                    "name": "PHP-FIG",
                    "homepage": "http://www.php-fig.org/"
                }
            ],
            "description": "Common interface for HTTP messages",
            "homepage": "https://github.com/php-fig/http-message",
            "keywords": [
                "http",
                "http-message",
                "psr",
                "psr-7",
                "request",
                "response"
            ],
            "support": {
                "source": "https://github.com/php-fig/http-message/tree/master"
            },
            "time": "2016-08-06T14:39:51+00:00"
        },
        {
            "name": "psr/log",
            "version": "1.1.4",
            "source": {
                "type": "git",
                "url": "https://github.com/php-fig/log.git",
                "reference": "d49695b909c3b7628b6289db5479a1c204601f11"
            },
            "dist": {
                "type": "zip",
                "url": "https://api.github.com/repos/php-fig/log/zipball/d49695b909c3b7628b6289db5479a1c204601f11",
                "reference": "d49695b909c3b7628b6289db5479a1c204601f11",
                "shasum": ""
            },
            "require": {
                "php": ">=5.3.0"
            },
            "type": "library",
            "extra": {
                "branch-alias": {
                    "dev-master": "1.1.x-dev"
                }
            },
            "autoload": {
                "psr-4": {
                    "Psr\\Log\\": "Psr/Log/"
                }
            },
            "notification-url": "https://packagist.org/downloads/",
            "license": [
                "MIT"
            ],
            "authors": [
                {
                    "name": "PHP-FIG",
                    "homepage": "https://www.php-fig.org/"
                }
            ],
            "description": "Common interface for logging libraries",
            "homepage": "https://github.com/php-fig/log",
            "keywords": [
                "log",
                "psr",
                "psr-3"
            ],
            "support": {
                "source": "https://github.com/php-fig/log/tree/1.1.4"
            },
            "time": "2021-05-03T11:20:27+00:00"
        },
        {
            "name": "ralouphie/getallheaders",
            "version": "3.0.3",
            "source": {
                "type": "git",
                "url": "https://github.com/ralouphie/getallheaders.git",
                "reference": "120b605dfeb996808c31b6477290a714d356e822"
            },
            "dist": {
                "type": "zip",
                "url": "https://api.github.com/repos/ralouphie/getallheaders/zipball/120b605dfeb996808c31b6477290a714d356e822",
                "reference": "120b605dfeb996808c31b6477290a714d356e822",
                "shasum": ""
            },
            "require": {
                "php": ">=5.6"
            },
            "require-dev": {
                "php-coveralls/php-coveralls": "^2.1",
                "phpunit/phpunit": "^5 || ^6.5"
            },
            "type": "library",
            "autoload": {
                "files": [
                    "src/getallheaders.php"
                ]
            },
            "notification-url": "https://packagist.org/downloads/",
            "license": [
                "MIT"
            ],
            "authors": [
                {
                    "name": "Ralph Khattar",
                    "email": "ralph.khattar@gmail.com"
                }
            ],
            "description": "A polyfill for getallheaders.",
            "support": {
                "issues": "https://github.com/ralouphie/getallheaders/issues",
                "source": "https://github.com/ralouphie/getallheaders/tree/develop"
            },
            "time": "2019-03-08T08:55:37+00:00"
        },
        {
            "name": "sebastian/code-unit-reverse-lookup",
            "version": "1.0.2",
            "source": {
                "type": "git",
                "url": "https://github.com/sebastianbergmann/code-unit-reverse-lookup.git",
                "reference": "1de8cd5c010cb153fcd68b8d0f64606f523f7619"
            },
            "dist": {
                "type": "zip",
                "url": "https://api.github.com/repos/sebastianbergmann/code-unit-reverse-lookup/zipball/1de8cd5c010cb153fcd68b8d0f64606f523f7619",
                "reference": "1de8cd5c010cb153fcd68b8d0f64606f523f7619",
                "shasum": ""
            },
            "require": {
                "php": ">=5.6"
            },
            "require-dev": {
                "phpunit/phpunit": "^8.5"
            },
            "type": "library",
            "extra": {
                "branch-alias": {
                    "dev-master": "1.0.x-dev"
                }
            },
            "autoload": {
                "classmap": [
                    "src/"
                ]
            },
            "notification-url": "https://packagist.org/downloads/",
            "license": [
                "BSD-3-Clause"
            ],
            "authors": [
                {
                    "name": "Sebastian Bergmann",
                    "email": "sebastian@phpunit.de"
                }
            ],
            "description": "Looks up which function or method a line of code belongs to",
            "homepage": "https://github.com/sebastianbergmann/code-unit-reverse-lookup/",
            "support": {
                "issues": "https://github.com/sebastianbergmann/code-unit-reverse-lookup/issues",
                "source": "https://github.com/sebastianbergmann/code-unit-reverse-lookup/tree/1.0.2"
            },
            "funding": [
                {
                    "url": "https://github.com/sebastianbergmann",
                    "type": "github"
                }
            ],
            "time": "2020-11-30T08:15:22+00:00"
        },
        {
            "name": "sebastian/comparator",
            "version": "3.0.3",
            "source": {
                "type": "git",
                "url": "https://github.com/sebastianbergmann/comparator.git",
                "reference": "1071dfcef776a57013124ff35e1fc41ccd294758"
            },
            "dist": {
                "type": "zip",
                "url": "https://api.github.com/repos/sebastianbergmann/comparator/zipball/1071dfcef776a57013124ff35e1fc41ccd294758",
                "reference": "1071dfcef776a57013124ff35e1fc41ccd294758",
                "shasum": ""
            },
            "require": {
                "php": ">=7.1",
                "sebastian/diff": "^3.0",
                "sebastian/exporter": "^3.1"
            },
            "require-dev": {
                "phpunit/phpunit": "^8.5"
            },
            "type": "library",
            "extra": {
                "branch-alias": {
                    "dev-master": "3.0-dev"
                }
            },
            "autoload": {
                "classmap": [
                    "src/"
                ]
            },
            "notification-url": "https://packagist.org/downloads/",
            "license": [
                "BSD-3-Clause"
            ],
            "authors": [
                {
                    "name": "Sebastian Bergmann",
                    "email": "sebastian@phpunit.de"
                },
                {
                    "name": "Jeff Welch",
                    "email": "whatthejeff@gmail.com"
                },
                {
                    "name": "Volker Dusch",
                    "email": "github@wallbash.com"
                },
                {
                    "name": "Bernhard Schussek",
                    "email": "bschussek@2bepublished.at"
                }
            ],
            "description": "Provides the functionality to compare PHP values for equality",
            "homepage": "https://github.com/sebastianbergmann/comparator",
            "keywords": [
                "comparator",
                "compare",
                "equality"
            ],
            "support": {
                "issues": "https://github.com/sebastianbergmann/comparator/issues",
                "source": "https://github.com/sebastianbergmann/comparator/tree/3.0.3"
            },
            "funding": [
                {
                    "url": "https://github.com/sebastianbergmann",
                    "type": "github"
                }
            ],
            "time": "2020-11-30T08:04:30+00:00"
        },
        {
            "name": "sebastian/diff",
            "version": "3.0.3",
            "source": {
                "type": "git",
                "url": "https://github.com/sebastianbergmann/diff.git",
                "reference": "14f72dd46eaf2f2293cbe79c93cc0bc43161a211"
            },
            "dist": {
                "type": "zip",
                "url": "https://api.github.com/repos/sebastianbergmann/diff/zipball/14f72dd46eaf2f2293cbe79c93cc0bc43161a211",
                "reference": "14f72dd46eaf2f2293cbe79c93cc0bc43161a211",
                "shasum": ""
            },
            "require": {
                "php": ">=7.1"
            },
            "require-dev": {
                "phpunit/phpunit": "^7.5 || ^8.0",
                "symfony/process": "^2 || ^3.3 || ^4"
            },
            "type": "library",
            "extra": {
                "branch-alias": {
                    "dev-master": "3.0-dev"
                }
            },
            "autoload": {
                "classmap": [
                    "src/"
                ]
            },
            "notification-url": "https://packagist.org/downloads/",
            "license": [
                "BSD-3-Clause"
            ],
            "authors": [
                {
                    "name": "Sebastian Bergmann",
                    "email": "sebastian@phpunit.de"
                },
                {
                    "name": "Kore Nordmann",
                    "email": "mail@kore-nordmann.de"
                }
            ],
            "description": "Diff implementation",
            "homepage": "https://github.com/sebastianbergmann/diff",
            "keywords": [
                "diff",
                "udiff",
                "unidiff",
                "unified diff"
            ],
            "support": {
                "issues": "https://github.com/sebastianbergmann/diff/issues",
                "source": "https://github.com/sebastianbergmann/diff/tree/3.0.3"
            },
            "funding": [
                {
                    "url": "https://github.com/sebastianbergmann",
                    "type": "github"
                }
            ],
            "time": "2020-11-30T07:59:04+00:00"
        },
        {
            "name": "sebastian/environment",
            "version": "4.2.4",
            "source": {
                "type": "git",
                "url": "https://github.com/sebastianbergmann/environment.git",
                "reference": "d47bbbad83711771f167c72d4e3f25f7fcc1f8b0"
            },
            "dist": {
                "type": "zip",
                "url": "https://api.github.com/repos/sebastianbergmann/environment/zipball/d47bbbad83711771f167c72d4e3f25f7fcc1f8b0",
                "reference": "d47bbbad83711771f167c72d4e3f25f7fcc1f8b0",
                "shasum": ""
            },
            "require": {
                "php": ">=7.1"
            },
            "require-dev": {
                "phpunit/phpunit": "^7.5"
            },
            "suggest": {
                "ext-posix": "*"
            },
            "type": "library",
            "extra": {
                "branch-alias": {
                    "dev-master": "4.2-dev"
                }
            },
            "autoload": {
                "classmap": [
                    "src/"
                ]
            },
            "notification-url": "https://packagist.org/downloads/",
            "license": [
                "BSD-3-Clause"
            ],
            "authors": [
                {
                    "name": "Sebastian Bergmann",
                    "email": "sebastian@phpunit.de"
                }
            ],
            "description": "Provides functionality to handle HHVM/PHP environments",
            "homepage": "http://www.github.com/sebastianbergmann/environment",
            "keywords": [
                "Xdebug",
                "environment",
                "hhvm"
            ],
            "support": {
                "issues": "https://github.com/sebastianbergmann/environment/issues",
                "source": "https://github.com/sebastianbergmann/environment/tree/4.2.4"
            },
            "funding": [
                {
                    "url": "https://github.com/sebastianbergmann",
                    "type": "github"
                }
            ],
            "time": "2020-11-30T07:53:42+00:00"
        },
        {
            "name": "sebastian/exporter",
            "version": "3.1.4",
            "source": {
                "type": "git",
                "url": "https://github.com/sebastianbergmann/exporter.git",
                "reference": "0c32ea2e40dbf59de29f3b49bf375176ce7dd8db"
            },
            "dist": {
                "type": "zip",
                "url": "https://api.github.com/repos/sebastianbergmann/exporter/zipball/0c32ea2e40dbf59de29f3b49bf375176ce7dd8db",
                "reference": "0c32ea2e40dbf59de29f3b49bf375176ce7dd8db",
                "shasum": ""
            },
            "require": {
                "php": ">=7.0",
                "sebastian/recursion-context": "^3.0"
            },
            "require-dev": {
                "ext-mbstring": "*",
                "phpunit/phpunit": "^8.5"
            },
            "type": "library",
            "extra": {
                "branch-alias": {
                    "dev-master": "3.1.x-dev"
                }
            },
            "autoload": {
                "classmap": [
                    "src/"
                ]
            },
            "notification-url": "https://packagist.org/downloads/",
            "license": [
                "BSD-3-Clause"
            ],
            "authors": [
                {
                    "name": "Sebastian Bergmann",
                    "email": "sebastian@phpunit.de"
                },
                {
                    "name": "Jeff Welch",
                    "email": "whatthejeff@gmail.com"
                },
                {
                    "name": "Volker Dusch",
                    "email": "github@wallbash.com"
                },
                {
                    "name": "Adam Harvey",
                    "email": "aharvey@php.net"
                },
                {
                    "name": "Bernhard Schussek",
                    "email": "bschussek@gmail.com"
                }
            ],
            "description": "Provides the functionality to export PHP variables for visualization",
            "homepage": "http://www.github.com/sebastianbergmann/exporter",
            "keywords": [
                "export",
                "exporter"
            ],
            "support": {
                "issues": "https://github.com/sebastianbergmann/exporter/issues",
                "source": "https://github.com/sebastianbergmann/exporter/tree/3.1.4"
            },
            "funding": [
                {
                    "url": "https://github.com/sebastianbergmann",
                    "type": "github"
                }
            ],
            "time": "2021-11-11T13:51:24+00:00"
        },
        {
            "name": "sebastian/global-state",
            "version": "3.0.2",
            "source": {
                "type": "git",
                "url": "https://github.com/sebastianbergmann/global-state.git",
                "reference": "de036ec91d55d2a9e0db2ba975b512cdb1c23921"
            },
            "dist": {
                "type": "zip",
                "url": "https://api.github.com/repos/sebastianbergmann/global-state/zipball/de036ec91d55d2a9e0db2ba975b512cdb1c23921",
                "reference": "de036ec91d55d2a9e0db2ba975b512cdb1c23921",
                "shasum": ""
            },
            "require": {
                "php": ">=7.2",
                "sebastian/object-reflector": "^1.1.1",
                "sebastian/recursion-context": "^3.0"
            },
            "require-dev": {
                "ext-dom": "*",
                "phpunit/phpunit": "^8.0"
            },
            "suggest": {
                "ext-uopz": "*"
            },
            "type": "library",
            "extra": {
                "branch-alias": {
                    "dev-master": "3.0-dev"
                }
            },
            "autoload": {
                "classmap": [
                    "src/"
                ]
            },
            "notification-url": "https://packagist.org/downloads/",
            "license": [
                "BSD-3-Clause"
            ],
            "authors": [
                {
                    "name": "Sebastian Bergmann",
                    "email": "sebastian@phpunit.de"
                }
            ],
            "description": "Snapshotting of global state",
            "homepage": "http://www.github.com/sebastianbergmann/global-state",
            "keywords": [
                "global state"
            ],
            "support": {
                "issues": "https://github.com/sebastianbergmann/global-state/issues",
                "source": "https://github.com/sebastianbergmann/global-state/tree/3.0.2"
            },
            "funding": [
                {
                    "url": "https://github.com/sebastianbergmann",
                    "type": "github"
                }
            ],
            "time": "2022-02-10T06:55:38+00:00"
        },
        {
            "name": "sebastian/object-enumerator",
            "version": "3.0.4",
            "source": {
                "type": "git",
                "url": "https://github.com/sebastianbergmann/object-enumerator.git",
                "reference": "e67f6d32ebd0c749cf9d1dbd9f226c727043cdf2"
            },
            "dist": {
                "type": "zip",
                "url": "https://api.github.com/repos/sebastianbergmann/object-enumerator/zipball/e67f6d32ebd0c749cf9d1dbd9f226c727043cdf2",
                "reference": "e67f6d32ebd0c749cf9d1dbd9f226c727043cdf2",
                "shasum": ""
            },
            "require": {
                "php": ">=7.0",
                "sebastian/object-reflector": "^1.1.1",
                "sebastian/recursion-context": "^3.0"
            },
            "require-dev": {
                "phpunit/phpunit": "^6.0"
            },
            "type": "library",
            "extra": {
                "branch-alias": {
                    "dev-master": "3.0.x-dev"
                }
            },
            "autoload": {
                "classmap": [
                    "src/"
                ]
            },
            "notification-url": "https://packagist.org/downloads/",
            "license": [
                "BSD-3-Clause"
            ],
            "authors": [
                {
                    "name": "Sebastian Bergmann",
                    "email": "sebastian@phpunit.de"
                }
            ],
            "description": "Traverses array structures and object graphs to enumerate all referenced objects",
            "homepage": "https://github.com/sebastianbergmann/object-enumerator/",
            "support": {
                "issues": "https://github.com/sebastianbergmann/object-enumerator/issues",
                "source": "https://github.com/sebastianbergmann/object-enumerator/tree/3.0.4"
            },
            "funding": [
                {
                    "url": "https://github.com/sebastianbergmann",
                    "type": "github"
                }
            ],
            "time": "2020-11-30T07:40:27+00:00"
        },
        {
            "name": "sebastian/object-reflector",
            "version": "1.1.2",
            "source": {
                "type": "git",
                "url": "https://github.com/sebastianbergmann/object-reflector.git",
                "reference": "9b8772b9cbd456ab45d4a598d2dd1a1bced6363d"
            },
            "dist": {
                "type": "zip",
                "url": "https://api.github.com/repos/sebastianbergmann/object-reflector/zipball/9b8772b9cbd456ab45d4a598d2dd1a1bced6363d",
                "reference": "9b8772b9cbd456ab45d4a598d2dd1a1bced6363d",
                "shasum": ""
            },
            "require": {
                "php": ">=7.0"
            },
            "require-dev": {
                "phpunit/phpunit": "^6.0"
            },
            "type": "library",
            "extra": {
                "branch-alias": {
                    "dev-master": "1.1-dev"
                }
            },
            "autoload": {
                "classmap": [
                    "src/"
                ]
            },
            "notification-url": "https://packagist.org/downloads/",
            "license": [
                "BSD-3-Clause"
            ],
            "authors": [
                {
                    "name": "Sebastian Bergmann",
                    "email": "sebastian@phpunit.de"
                }
            ],
            "description": "Allows reflection of object attributes, including inherited and non-public ones",
            "homepage": "https://github.com/sebastianbergmann/object-reflector/",
            "support": {
                "issues": "https://github.com/sebastianbergmann/object-reflector/issues",
                "source": "https://github.com/sebastianbergmann/object-reflector/tree/1.1.2"
            },
            "funding": [
                {
                    "url": "https://github.com/sebastianbergmann",
                    "type": "github"
                }
            ],
            "time": "2020-11-30T07:37:18+00:00"
        },
        {
            "name": "sebastian/recursion-context",
            "version": "3.0.1",
            "source": {
                "type": "git",
                "url": "https://github.com/sebastianbergmann/recursion-context.git",
                "reference": "367dcba38d6e1977be014dc4b22f47a484dac7fb"
            },
            "dist": {
                "type": "zip",
                "url": "https://api.github.com/repos/sebastianbergmann/recursion-context/zipball/367dcba38d6e1977be014dc4b22f47a484dac7fb",
                "reference": "367dcba38d6e1977be014dc4b22f47a484dac7fb",
                "shasum": ""
            },
            "require": {
                "php": ">=7.0"
            },
            "require-dev": {
                "phpunit/phpunit": "^6.0"
            },
            "type": "library",
            "extra": {
                "branch-alias": {
                    "dev-master": "3.0.x-dev"
                }
            },
            "autoload": {
                "classmap": [
                    "src/"
                ]
            },
            "notification-url": "https://packagist.org/downloads/",
            "license": [
                "BSD-3-Clause"
            ],
            "authors": [
                {
                    "name": "Sebastian Bergmann",
                    "email": "sebastian@phpunit.de"
                },
                {
                    "name": "Jeff Welch",
                    "email": "whatthejeff@gmail.com"
                },
                {
                    "name": "Adam Harvey",
                    "email": "aharvey@php.net"
                }
            ],
            "description": "Provides functionality to recursively process PHP variables",
            "homepage": "http://www.github.com/sebastianbergmann/recursion-context",
            "support": {
                "issues": "https://github.com/sebastianbergmann/recursion-context/issues",
                "source": "https://github.com/sebastianbergmann/recursion-context/tree/3.0.1"
            },
            "funding": [
                {
                    "url": "https://github.com/sebastianbergmann",
                    "type": "github"
                }
            ],
            "time": "2020-11-30T07:34:24+00:00"
        },
        {
            "name": "sebastian/resource-operations",
            "version": "2.0.2",
            "source": {
                "type": "git",
                "url": "https://github.com/sebastianbergmann/resource-operations.git",
                "reference": "31d35ca87926450c44eae7e2611d45a7a65ea8b3"
            },
            "dist": {
                "type": "zip",
                "url": "https://api.github.com/repos/sebastianbergmann/resource-operations/zipball/31d35ca87926450c44eae7e2611d45a7a65ea8b3",
                "reference": "31d35ca87926450c44eae7e2611d45a7a65ea8b3",
                "shasum": ""
            },
            "require": {
                "php": ">=7.1"
            },
            "type": "library",
            "extra": {
                "branch-alias": {
                    "dev-master": "2.0-dev"
                }
            },
            "autoload": {
                "classmap": [
                    "src/"
                ]
            },
            "notification-url": "https://packagist.org/downloads/",
            "license": [
                "BSD-3-Clause"
            ],
            "authors": [
                {
                    "name": "Sebastian Bergmann",
                    "email": "sebastian@phpunit.de"
                }
            ],
            "description": "Provides a list of PHP built-in functions that operate on resources",
            "homepage": "https://www.github.com/sebastianbergmann/resource-operations",
            "support": {
                "issues": "https://github.com/sebastianbergmann/resource-operations/issues",
                "source": "https://github.com/sebastianbergmann/resource-operations/tree/2.0.2"
            },
            "funding": [
                {
                    "url": "https://github.com/sebastianbergmann",
                    "type": "github"
                }
            ],
            "time": "2020-11-30T07:30:19+00:00"
        },
        {
            "name": "sebastian/type",
            "version": "1.1.4",
            "source": {
                "type": "git",
                "url": "https://github.com/sebastianbergmann/type.git",
                "reference": "0150cfbc4495ed2df3872fb31b26781e4e077eb4"
            },
            "dist": {
                "type": "zip",
                "url": "https://api.github.com/repos/sebastianbergmann/type/zipball/0150cfbc4495ed2df3872fb31b26781e4e077eb4",
                "reference": "0150cfbc4495ed2df3872fb31b26781e4e077eb4",
                "shasum": ""
            },
            "require": {
                "php": ">=7.2"
            },
            "require-dev": {
                "phpunit/phpunit": "^8.2"
            },
            "type": "library",
            "extra": {
                "branch-alias": {
                    "dev-master": "1.1-dev"
                }
            },
            "autoload": {
                "classmap": [
                    "src/"
                ]
            },
            "notification-url": "https://packagist.org/downloads/",
            "license": [
                "BSD-3-Clause"
            ],
            "authors": [
                {
                    "name": "Sebastian Bergmann",
                    "email": "sebastian@phpunit.de",
                    "role": "lead"
                }
            ],
            "description": "Collection of value objects that represent the types of the PHP type system",
            "homepage": "https://github.com/sebastianbergmann/type",
            "support": {
                "issues": "https://github.com/sebastianbergmann/type/issues",
                "source": "https://github.com/sebastianbergmann/type/tree/1.1.4"
            },
            "funding": [
                {
                    "url": "https://github.com/sebastianbergmann",
                    "type": "github"
                }
            ],
            "time": "2020-11-30T07:25:11+00:00"
        },
        {
            "name": "sebastian/version",
            "version": "2.0.1",
            "source": {
                "type": "git",
                "url": "https://github.com/sebastianbergmann/version.git",
                "reference": "99732be0ddb3361e16ad77b68ba41efc8e979019"
            },
            "dist": {
                "type": "zip",
                "url": "https://api.github.com/repos/sebastianbergmann/version/zipball/99732be0ddb3361e16ad77b68ba41efc8e979019",
                "reference": "99732be0ddb3361e16ad77b68ba41efc8e979019",
                "shasum": ""
            },
            "require": {
                "php": ">=5.6"
            },
            "type": "library",
            "extra": {
                "branch-alias": {
                    "dev-master": "2.0.x-dev"
                }
            },
            "autoload": {
                "classmap": [
                    "src/"
                ]
            },
            "notification-url": "https://packagist.org/downloads/",
            "license": [
                "BSD-3-Clause"
            ],
            "authors": [
                {
                    "name": "Sebastian Bergmann",
                    "email": "sebastian@phpunit.de",
                    "role": "lead"
                }
            ],
            "description": "Library that helps with managing the version number of Git-hosted PHP projects",
            "homepage": "https://github.com/sebastianbergmann/version",
            "support": {
                "issues": "https://github.com/sebastianbergmann/version/issues",
                "source": "https://github.com/sebastianbergmann/version/tree/master"
            },
            "time": "2016-10-03T07:35:21+00:00"
        },
        {
            "name": "squizlabs/php_codesniffer",
            "version": "3.6.2",
            "source": {
                "type": "git",
                "url": "https://github.com/squizlabs/PHP_CodeSniffer.git",
                "reference": "5e4e71592f69da17871dba6e80dd51bce74a351a"
            },
            "dist": {
                "type": "zip",
                "url": "https://api.github.com/repos/squizlabs/PHP_CodeSniffer/zipball/5e4e71592f69da17871dba6e80dd51bce74a351a",
                "reference": "5e4e71592f69da17871dba6e80dd51bce74a351a",
                "shasum": ""
            },
            "require": {
                "ext-simplexml": "*",
                "ext-tokenizer": "*",
                "ext-xmlwriter": "*",
                "php": ">=5.4.0"
            },
            "require-dev": {
                "phpunit/phpunit": "^4.0 || ^5.0 || ^6.0 || ^7.0"
            },
            "bin": [
                "bin/phpcs",
                "bin/phpcbf"
            ],
            "type": "library",
            "extra": {
                "branch-alias": {
                    "dev-master": "3.x-dev"
                }
            },
            "notification-url": "https://packagist.org/downloads/",
            "license": [
                "BSD-3-Clause"
            ],
            "authors": [
                {
                    "name": "Greg Sherwood",
                    "role": "lead"
                }
            ],
            "description": "PHP_CodeSniffer tokenizes PHP, JavaScript and CSS files and detects violations of a defined set of coding standards.",
            "homepage": "https://github.com/squizlabs/PHP_CodeSniffer",
            "keywords": [
                "phpcs",
                "standards"
            ],
            "support": {
                "issues": "https://github.com/squizlabs/PHP_CodeSniffer/issues",
                "source": "https://github.com/squizlabs/PHP_CodeSniffer",
                "wiki": "https://github.com/squizlabs/PHP_CodeSniffer/wiki"
            },
            "time": "2021-12-12T21:44:58+00:00"
        },
        {
            "name": "symfony/browser-kit",
            "version": "v5.4.3",
            "source": {
                "type": "git",
                "url": "https://github.com/symfony/browser-kit.git",
                "reference": "18e73179c6a33d520de1b644941eba108dd811ad"
            },
            "dist": {
                "type": "zip",
                "url": "https://api.github.com/repos/symfony/browser-kit/zipball/18e73179c6a33d520de1b644941eba108dd811ad",
                "reference": "18e73179c6a33d520de1b644941eba108dd811ad",
                "shasum": ""
            },
            "require": {
                "php": ">=7.2.5",
                "symfony/dom-crawler": "^4.4|^5.0|^6.0",
                "symfony/polyfill-php80": "^1.16"
            },
            "require-dev": {
                "symfony/css-selector": "^4.4|^5.0|^6.0",
                "symfony/http-client": "^4.4|^5.0|^6.0",
                "symfony/mime": "^4.4|^5.0|^6.0",
                "symfony/process": "^4.4|^5.0|^6.0"
            },
            "suggest": {
                "symfony/process": ""
            },
            "type": "library",
            "autoload": {
                "psr-4": {
                    "Symfony\\Component\\BrowserKit\\": ""
                },
                "exclude-from-classmap": [
                    "/Tests/"
                ]
            },
            "notification-url": "https://packagist.org/downloads/",
            "license": [
                "MIT"
            ],
            "authors": [
                {
                    "name": "Fabien Potencier",
                    "email": "fabien@symfony.com"
                },
                {
                    "name": "Symfony Community",
                    "homepage": "https://symfony.com/contributors"
                }
            ],
            "description": "Simulates the behavior of a web browser, allowing you to make requests, click on links and submit forms programmatically",
            "homepage": "https://symfony.com",
            "support": {
                "source": "https://github.com/symfony/browser-kit/tree/v5.4.3"
            },
            "funding": [
                {
                    "url": "https://symfony.com/sponsor",
                    "type": "custom"
                },
                {
                    "url": "https://github.com/fabpot",
                    "type": "github"
                },
                {
                    "url": "https://tidelift.com/funding/github/packagist/symfony/symfony",
                    "type": "tidelift"
                }
            ],
            "time": "2022-01-02T09:53:40+00:00"
        },
        {
            "name": "symfony/console",
            "version": "v5.4.7",
            "source": {
                "type": "git",
                "url": "https://github.com/symfony/console.git",
                "reference": "900275254f0a1a2afff1ab0e11abd5587a10e1d6"
            },
            "dist": {
                "type": "zip",
                "url": "https://api.github.com/repos/symfony/console/zipball/900275254f0a1a2afff1ab0e11abd5587a10e1d6",
                "reference": "900275254f0a1a2afff1ab0e11abd5587a10e1d6",
                "shasum": ""
            },
            "require": {
                "php": ">=7.2.5",
                "symfony/deprecation-contracts": "^2.1|^3",
                "symfony/polyfill-mbstring": "~1.0",
                "symfony/polyfill-php73": "^1.9",
                "symfony/polyfill-php80": "^1.16",
                "symfony/service-contracts": "^1.1|^2|^3",
                "symfony/string": "^5.1|^6.0"
            },
            "conflict": {
                "psr/log": ">=3",
                "symfony/dependency-injection": "<4.4",
                "symfony/dotenv": "<5.1",
                "symfony/event-dispatcher": "<4.4",
                "symfony/lock": "<4.4",
                "symfony/process": "<4.4"
            },
            "provide": {
                "psr/log-implementation": "1.0|2.0"
            },
            "require-dev": {
                "psr/log": "^1|^2",
                "symfony/config": "^4.4|^5.0|^6.0",
                "symfony/dependency-injection": "^4.4|^5.0|^6.0",
                "symfony/event-dispatcher": "^4.4|^5.0|^6.0",
                "symfony/lock": "^4.4|^5.0|^6.0",
                "symfony/process": "^4.4|^5.0|^6.0",
                "symfony/var-dumper": "^4.4|^5.0|^6.0"
            },
            "suggest": {
                "psr/log": "For using the console logger",
                "symfony/event-dispatcher": "",
                "symfony/lock": "",
                "symfony/process": ""
            },
            "type": "library",
            "autoload": {
                "psr-4": {
                    "Symfony\\Component\\Console\\": ""
                },
                "exclude-from-classmap": [
                    "/Tests/"
                ]
            },
            "notification-url": "https://packagist.org/downloads/",
            "license": [
                "MIT"
            ],
            "authors": [
                {
                    "name": "Fabien Potencier",
                    "email": "fabien@symfony.com"
                },
                {
                    "name": "Symfony Community",
                    "homepage": "https://symfony.com/contributors"
                }
            ],
            "description": "Eases the creation of beautiful and testable command line interfaces",
            "homepage": "https://symfony.com",
            "keywords": [
                "cli",
                "command line",
                "console",
                "terminal"
            ],
            "support": {
                "source": "https://github.com/symfony/console/tree/v5.4.7"
            },
            "funding": [
                {
                    "url": "https://symfony.com/sponsor",
                    "type": "custom"
                },
                {
                    "url": "https://github.com/fabpot",
                    "type": "github"
                },
                {
                    "url": "https://tidelift.com/funding/github/packagist/symfony/symfony",
                    "type": "tidelift"
                }
            ],
            "time": "2022-03-31T17:09:19+00:00"
        },
        {
            "name": "symfony/css-selector",
            "version": "v5.4.3",
            "source": {
                "type": "git",
                "url": "https://github.com/symfony/css-selector.git",
                "reference": "b0a190285cd95cb019237851205b8140ef6e368e"
            },
            "dist": {
                "type": "zip",
                "url": "https://api.github.com/repos/symfony/css-selector/zipball/b0a190285cd95cb019237851205b8140ef6e368e",
                "reference": "b0a190285cd95cb019237851205b8140ef6e368e",
                "shasum": ""
            },
            "require": {
                "php": ">=7.2.5",
                "symfony/polyfill-php80": "^1.16"
            },
            "type": "library",
            "autoload": {
                "psr-4": {
                    "Symfony\\Component\\CssSelector\\": ""
                },
                "exclude-from-classmap": [
                    "/Tests/"
                ]
            },
            "notification-url": "https://packagist.org/downloads/",
            "license": [
                "MIT"
            ],
            "authors": [
                {
                    "name": "Fabien Potencier",
                    "email": "fabien@symfony.com"
                },
                {
                    "name": "Jean-François Simon",
                    "email": "jeanfrancois.simon@sensiolabs.com"
                },
                {
                    "name": "Symfony Community",
                    "homepage": "https://symfony.com/contributors"
                }
            ],
            "description": "Converts CSS selectors to XPath expressions",
            "homepage": "https://symfony.com",
            "support": {
                "source": "https://github.com/symfony/css-selector/tree/v5.4.3"
            },
            "funding": [
                {
                    "url": "https://symfony.com/sponsor",
                    "type": "custom"
                },
                {
                    "url": "https://github.com/fabpot",
                    "type": "github"
                },
                {
                    "url": "https://tidelift.com/funding/github/packagist/symfony/symfony",
                    "type": "tidelift"
                }
            ],
            "time": "2022-01-02T09:53:40+00:00"
        },
        {
            "name": "symfony/deprecation-contracts",
            "version": "v2.5.1",
            "source": {
                "type": "git",
                "url": "https://github.com/symfony/deprecation-contracts.git",
                "reference": "e8b495ea28c1d97b5e0c121748d6f9b53d075c66"
            },
            "dist": {
                "type": "zip",
                "url": "https://api.github.com/repos/symfony/deprecation-contracts/zipball/e8b495ea28c1d97b5e0c121748d6f9b53d075c66",
                "reference": "e8b495ea28c1d97b5e0c121748d6f9b53d075c66",
                "shasum": ""
            },
            "require": {
                "php": ">=7.1"
            },
            "type": "library",
            "extra": {
                "branch-alias": {
                    "dev-main": "2.5-dev"
                },
                "thanks": {
                    "name": "symfony/contracts",
                    "url": "https://github.com/symfony/contracts"
                }
            },
            "autoload": {
                "files": [
                    "function.php"
                ]
            },
            "notification-url": "https://packagist.org/downloads/",
            "license": [
                "MIT"
            ],
            "authors": [
                {
                    "name": "Nicolas Grekas",
                    "email": "p@tchwork.com"
                },
                {
                    "name": "Symfony Community",
                    "homepage": "https://symfony.com/contributors"
                }
            ],
            "description": "A generic function and convention to trigger deprecation notices",
            "homepage": "https://symfony.com",
            "support": {
                "source": "https://github.com/symfony/deprecation-contracts/tree/v2.5.1"
            },
            "funding": [
                {
                    "url": "https://symfony.com/sponsor",
                    "type": "custom"
                },
                {
                    "url": "https://github.com/fabpot",
                    "type": "github"
                },
                {
                    "url": "https://tidelift.com/funding/github/packagist/symfony/symfony",
                    "type": "tidelift"
                }
            ],
            "time": "2022-01-02T09:53:40+00:00"
        },
        {
            "name": "symfony/dom-crawler",
            "version": "v5.4.6",
            "source": {
                "type": "git",
                "url": "https://github.com/symfony/dom-crawler.git",
                "reference": "c0bda97480d96337bd3866026159a8b358665457"
            },
            "dist": {
                "type": "zip",
                "url": "https://api.github.com/repos/symfony/dom-crawler/zipball/c0bda97480d96337bd3866026159a8b358665457",
                "reference": "c0bda97480d96337bd3866026159a8b358665457",
                "shasum": ""
            },
            "require": {
                "php": ">=7.2.5",
                "symfony/deprecation-contracts": "^2.1|^3",
                "symfony/polyfill-ctype": "~1.8",
                "symfony/polyfill-mbstring": "~1.0",
                "symfony/polyfill-php80": "^1.16"
            },
            "conflict": {
                "masterminds/html5": "<2.6"
            },
            "require-dev": {
                "masterminds/html5": "^2.6",
                "symfony/css-selector": "^4.4|^5.0|^6.0"
            },
            "suggest": {
                "symfony/css-selector": ""
            },
            "type": "library",
            "autoload": {
                "psr-4": {
                    "Symfony\\Component\\DomCrawler\\": ""
                },
                "exclude-from-classmap": [
                    "/Tests/"
                ]
            },
            "notification-url": "https://packagist.org/downloads/",
            "license": [
                "MIT"
            ],
            "authors": [
                {
                    "name": "Fabien Potencier",
                    "email": "fabien@symfony.com"
                },
                {
                    "name": "Symfony Community",
                    "homepage": "https://symfony.com/contributors"
                }
            ],
            "description": "Eases DOM navigation for HTML and XML documents",
            "homepage": "https://symfony.com",
            "support": {
                "source": "https://github.com/symfony/dom-crawler/tree/v5.4.6"
            },
            "funding": [
                {
                    "url": "https://symfony.com/sponsor",
                    "type": "custom"
                },
                {
                    "url": "https://github.com/fabpot",
                    "type": "github"
                },
                {
                    "url": "https://tidelift.com/funding/github/packagist/symfony/symfony",
                    "type": "tidelift"
                }
            ],
            "time": "2022-03-02T12:42:23+00:00"
        },
        {
            "name": "symfony/event-dispatcher",
            "version": "v5.4.3",
            "source": {
                "type": "git",
                "url": "https://github.com/symfony/event-dispatcher.git",
                "reference": "dec8a9f58d20df252b9cd89f1c6c1530f747685d"
            },
            "dist": {
                "type": "zip",
                "url": "https://api.github.com/repos/symfony/event-dispatcher/zipball/dec8a9f58d20df252b9cd89f1c6c1530f747685d",
                "reference": "dec8a9f58d20df252b9cd89f1c6c1530f747685d",
                "shasum": ""
            },
            "require": {
                "php": ">=7.2.5",
                "symfony/deprecation-contracts": "^2.1|^3",
                "symfony/event-dispatcher-contracts": "^2|^3",
                "symfony/polyfill-php80": "^1.16"
            },
            "conflict": {
                "symfony/dependency-injection": "<4.4"
            },
            "provide": {
                "psr/event-dispatcher-implementation": "1.0",
                "symfony/event-dispatcher-implementation": "2.0"
            },
            "require-dev": {
                "psr/log": "^1|^2|^3",
                "symfony/config": "^4.4|^5.0|^6.0",
                "symfony/dependency-injection": "^4.4|^5.0|^6.0",
                "symfony/error-handler": "^4.4|^5.0|^6.0",
                "symfony/expression-language": "^4.4|^5.0|^6.0",
                "symfony/http-foundation": "^4.4|^5.0|^6.0",
                "symfony/service-contracts": "^1.1|^2|^3",
                "symfony/stopwatch": "^4.4|^5.0|^6.0"
            },
            "suggest": {
                "symfony/dependency-injection": "",
                "symfony/http-kernel": ""
            },
            "type": "library",
            "autoload": {
                "psr-4": {
                    "Symfony\\Component\\EventDispatcher\\": ""
                },
                "exclude-from-classmap": [
                    "/Tests/"
                ]
            },
            "notification-url": "https://packagist.org/downloads/",
            "license": [
                "MIT"
            ],
            "authors": [
                {
                    "name": "Fabien Potencier",
                    "email": "fabien@symfony.com"
                },
                {
                    "name": "Symfony Community",
                    "homepage": "https://symfony.com/contributors"
                }
            ],
            "description": "Provides tools that allow your application components to communicate with each other by dispatching events and listening to them",
            "homepage": "https://symfony.com",
            "support": {
                "source": "https://github.com/symfony/event-dispatcher/tree/v5.4.3"
            },
            "funding": [
                {
                    "url": "https://symfony.com/sponsor",
                    "type": "custom"
                },
                {
                    "url": "https://github.com/fabpot",
                    "type": "github"
                },
                {
                    "url": "https://tidelift.com/funding/github/packagist/symfony/symfony",
                    "type": "tidelift"
                }
            ],
            "time": "2022-01-02T09:53:40+00:00"
        },
        {
            "name": "symfony/event-dispatcher-contracts",
            "version": "v2.5.1",
            "source": {
                "type": "git",
                "url": "https://github.com/symfony/event-dispatcher-contracts.git",
                "reference": "f98b54df6ad059855739db6fcbc2d36995283fe1"
            },
            "dist": {
                "type": "zip",
                "url": "https://api.github.com/repos/symfony/event-dispatcher-contracts/zipball/f98b54df6ad059855739db6fcbc2d36995283fe1",
                "reference": "f98b54df6ad059855739db6fcbc2d36995283fe1",
                "shasum": ""
            },
            "require": {
                "php": ">=7.2.5",
                "psr/event-dispatcher": "^1"
            },
            "suggest": {
                "symfony/event-dispatcher-implementation": ""
            },
            "type": "library",
            "extra": {
                "branch-alias": {
                    "dev-main": "2.5-dev"
                },
                "thanks": {
                    "name": "symfony/contracts",
                    "url": "https://github.com/symfony/contracts"
                }
            },
            "autoload": {
                "psr-4": {
                    "Symfony\\Contracts\\EventDispatcher\\": ""
                }
            },
            "notification-url": "https://packagist.org/downloads/",
            "license": [
                "MIT"
            ],
            "authors": [
                {
                    "name": "Nicolas Grekas",
                    "email": "p@tchwork.com"
                },
                {
                    "name": "Symfony Community",
                    "homepage": "https://symfony.com/contributors"
                }
            ],
            "description": "Generic abstractions related to dispatching event",
            "homepage": "https://symfony.com",
            "keywords": [
                "abstractions",
                "contracts",
                "decoupling",
                "interfaces",
                "interoperability",
                "standards"
            ],
            "support": {
                "source": "https://github.com/symfony/event-dispatcher-contracts/tree/v2.5.1"
            },
            "funding": [
                {
                    "url": "https://symfony.com/sponsor",
                    "type": "custom"
                },
                {
                    "url": "https://github.com/fabpot",
                    "type": "github"
                },
                {
                    "url": "https://tidelift.com/funding/github/packagist/symfony/symfony",
                    "type": "tidelift"
                }
            ],
            "time": "2022-01-02T09:53:40+00:00"
        },
        {
            "name": "symfony/filesystem",
            "version": "v5.4.7",
            "source": {
                "type": "git",
                "url": "https://github.com/symfony/filesystem.git",
                "reference": "3a4442138d80c9f7b600fb297534ac718b61d37f"
            },
            "dist": {
                "type": "zip",
                "url": "https://api.github.com/repos/symfony/filesystem/zipball/3a4442138d80c9f7b600fb297534ac718b61d37f",
                "reference": "3a4442138d80c9f7b600fb297534ac718b61d37f",
                "shasum": ""
            },
            "require": {
                "php": ">=7.2.5",
                "symfony/polyfill-ctype": "~1.8",
                "symfony/polyfill-mbstring": "~1.8",
                "symfony/polyfill-php80": "^1.16"
            },
            "type": "library",
            "autoload": {
                "psr-4": {
                    "Symfony\\Component\\Filesystem\\": ""
                },
                "exclude-from-classmap": [
                    "/Tests/"
                ]
            },
            "notification-url": "https://packagist.org/downloads/",
            "license": [
                "MIT"
            ],
            "authors": [
                {
                    "name": "Fabien Potencier",
                    "email": "fabien@symfony.com"
                },
                {
                    "name": "Symfony Community",
                    "homepage": "https://symfony.com/contributors"
                }
            ],
            "description": "Provides basic utilities for the filesystem",
            "homepage": "https://symfony.com",
            "support": {
                "source": "https://github.com/symfony/filesystem/tree/v5.4.7"
            },
            "funding": [
                {
                    "url": "https://symfony.com/sponsor",
                    "type": "custom"
                },
                {
                    "url": "https://github.com/fabpot",
                    "type": "github"
                },
                {
                    "url": "https://tidelift.com/funding/github/packagist/symfony/symfony",
                    "type": "tidelift"
                }
            ],
            "time": "2022-04-01T12:33:59+00:00"
        },
        {
            "name": "symfony/finder",
            "version": "v5.4.3",
            "source": {
                "type": "git",
                "url": "https://github.com/symfony/finder.git",
                "reference": "231313534dded84c7ecaa79d14bc5da4ccb69b7d"
            },
            "dist": {
                "type": "zip",
                "url": "https://api.github.com/repos/symfony/finder/zipball/231313534dded84c7ecaa79d14bc5da4ccb69b7d",
                "reference": "231313534dded84c7ecaa79d14bc5da4ccb69b7d",
                "shasum": ""
            },
            "require": {
                "php": ">=7.2.5",
                "symfony/deprecation-contracts": "^2.1|^3",
                "symfony/polyfill-php80": "^1.16"
            },
            "type": "library",
            "autoload": {
                "psr-4": {
                    "Symfony\\Component\\Finder\\": ""
                },
                "exclude-from-classmap": [
                    "/Tests/"
                ]
            },
            "notification-url": "https://packagist.org/downloads/",
            "license": [
                "MIT"
            ],
            "authors": [
                {
                    "name": "Fabien Potencier",
                    "email": "fabien@symfony.com"
                },
                {
                    "name": "Symfony Community",
                    "homepage": "https://symfony.com/contributors"
                }
            ],
            "description": "Finds files and directories via an intuitive fluent interface",
            "homepage": "https://symfony.com",
            "support": {
                "source": "https://github.com/symfony/finder/tree/v5.4.3"
            },
            "funding": [
                {
                    "url": "https://symfony.com/sponsor",
                    "type": "custom"
                },
                {
                    "url": "https://github.com/fabpot",
                    "type": "github"
                },
                {
                    "url": "https://tidelift.com/funding/github/packagist/symfony/symfony",
                    "type": "tidelift"
                }
            ],
            "time": "2022-01-26T16:34:36+00:00"
        },
        {
            "name": "symfony/options-resolver",
            "version": "v5.4.3",
            "source": {
                "type": "git",
                "url": "https://github.com/symfony/options-resolver.git",
                "reference": "cc1147cb11af1b43f503ac18f31aa3bec213aba8"
            },
            "dist": {
                "type": "zip",
                "url": "https://api.github.com/repos/symfony/options-resolver/zipball/cc1147cb11af1b43f503ac18f31aa3bec213aba8",
                "reference": "cc1147cb11af1b43f503ac18f31aa3bec213aba8",
                "shasum": ""
            },
            "require": {
                "php": ">=7.2.5",
                "symfony/deprecation-contracts": "^2.1|^3",
                "symfony/polyfill-php73": "~1.0",
                "symfony/polyfill-php80": "^1.16"
            },
            "type": "library",
            "autoload": {
                "psr-4": {
                    "Symfony\\Component\\OptionsResolver\\": ""
                },
                "exclude-from-classmap": [
                    "/Tests/"
                ]
            },
            "notification-url": "https://packagist.org/downloads/",
            "license": [
                "MIT"
            ],
            "authors": [
                {
                    "name": "Fabien Potencier",
                    "email": "fabien@symfony.com"
                },
                {
                    "name": "Symfony Community",
                    "homepage": "https://symfony.com/contributors"
                }
            ],
            "description": "Provides an improved replacement for the array_replace PHP function",
            "homepage": "https://symfony.com",
            "keywords": [
                "config",
                "configuration",
                "options"
            ],
            "support": {
                "source": "https://github.com/symfony/options-resolver/tree/v5.4.3"
            },
            "funding": [
                {
                    "url": "https://symfony.com/sponsor",
                    "type": "custom"
                },
                {
                    "url": "https://github.com/fabpot",
                    "type": "github"
                },
                {
                    "url": "https://tidelift.com/funding/github/packagist/symfony/symfony",
                    "type": "tidelift"
                }
            ],
            "time": "2022-01-02T09:53:40+00:00"
        },
        {
            "name": "symfony/polyfill-ctype",
            "version": "v1.25.0",
            "source": {
                "type": "git",
                "url": "https://github.com/symfony/polyfill-ctype.git",
                "reference": "30885182c981ab175d4d034db0f6f469898070ab"
            },
            "dist": {
                "type": "zip",
                "url": "https://api.github.com/repos/symfony/polyfill-ctype/zipball/30885182c981ab175d4d034db0f6f469898070ab",
                "reference": "30885182c981ab175d4d034db0f6f469898070ab",
                "shasum": ""
            },
            "require": {
                "php": ">=7.1"
            },
            "provide": {
                "ext-ctype": "*"
            },
            "suggest": {
                "ext-ctype": "For best performance"
            },
            "type": "library",
            "extra": {
                "branch-alias": {
                    "dev-main": "1.23-dev"
                },
                "thanks": {
                    "name": "symfony/polyfill",
                    "url": "https://github.com/symfony/polyfill"
                }
            },
            "autoload": {
                "files": [
                    "bootstrap.php"
                ],
                "psr-4": {
                    "Symfony\\Polyfill\\Ctype\\": ""
                }
            },
            "notification-url": "https://packagist.org/downloads/",
            "license": [
                "MIT"
            ],
            "authors": [
                {
                    "name": "Gert de Pagter",
                    "email": "BackEndTea@gmail.com"
                },
                {
                    "name": "Symfony Community",
                    "homepage": "https://symfony.com/contributors"
                }
            ],
            "description": "Symfony polyfill for ctype functions",
            "homepage": "https://symfony.com",
            "keywords": [
                "compatibility",
                "ctype",
                "polyfill",
                "portable"
            ],
            "support": {
                "source": "https://github.com/symfony/polyfill-ctype/tree/v1.25.0"
            },
            "funding": [
                {
                    "url": "https://symfony.com/sponsor",
                    "type": "custom"
                },
                {
                    "url": "https://github.com/fabpot",
                    "type": "github"
                },
                {
                    "url": "https://tidelift.com/funding/github/packagist/symfony/symfony",
                    "type": "tidelift"
                }
            ],
            "time": "2021-10-20T20:35:02+00:00"
        },
        {
            "name": "symfony/polyfill-intl-grapheme",
            "version": "v1.25.0",
            "source": {
                "type": "git",
                "url": "https://github.com/symfony/polyfill-intl-grapheme.git",
                "reference": "81b86b50cf841a64252b439e738e97f4a34e2783"
            },
            "dist": {
                "type": "zip",
                "url": "https://api.github.com/repos/symfony/polyfill-intl-grapheme/zipball/81b86b50cf841a64252b439e738e97f4a34e2783",
                "reference": "81b86b50cf841a64252b439e738e97f4a34e2783",
                "shasum": ""
            },
            "require": {
                "php": ">=7.1"
            },
            "suggest": {
                "ext-intl": "For best performance"
            },
            "type": "library",
            "extra": {
                "branch-alias": {
                    "dev-main": "1.23-dev"
                },
                "thanks": {
                    "name": "symfony/polyfill",
                    "url": "https://github.com/symfony/polyfill"
                }
            },
            "autoload": {
                "files": [
                    "bootstrap.php"
                ],
                "psr-4": {
                    "Symfony\\Polyfill\\Intl\\Grapheme\\": ""
                }
            },
            "notification-url": "https://packagist.org/downloads/",
            "license": [
                "MIT"
            ],
            "authors": [
                {
                    "name": "Nicolas Grekas",
                    "email": "p@tchwork.com"
                },
                {
                    "name": "Symfony Community",
                    "homepage": "https://symfony.com/contributors"
                }
            ],
            "description": "Symfony polyfill for intl's grapheme_* functions",
            "homepage": "https://symfony.com",
            "keywords": [
                "compatibility",
                "grapheme",
                "intl",
                "polyfill",
                "portable",
                "shim"
            ],
            "support": {
                "source": "https://github.com/symfony/polyfill-intl-grapheme/tree/v1.25.0"
            },
            "funding": [
                {
                    "url": "https://symfony.com/sponsor",
                    "type": "custom"
                },
                {
                    "url": "https://github.com/fabpot",
                    "type": "github"
                },
                {
                    "url": "https://tidelift.com/funding/github/packagist/symfony/symfony",
                    "type": "tidelift"
                }
            ],
            "time": "2021-11-23T21:10:46+00:00"
        },
        {
            "name": "symfony/polyfill-intl-normalizer",
            "version": "v1.25.0",
            "source": {
                "type": "git",
                "url": "https://github.com/symfony/polyfill-intl-normalizer.git",
                "reference": "8590a5f561694770bdcd3f9b5c69dde6945028e8"
            },
            "dist": {
                "type": "zip",
                "url": "https://api.github.com/repos/symfony/polyfill-intl-normalizer/zipball/8590a5f561694770bdcd3f9b5c69dde6945028e8",
                "reference": "8590a5f561694770bdcd3f9b5c69dde6945028e8",
                "shasum": ""
            },
            "require": {
                "php": ">=7.1"
            },
            "suggest": {
                "ext-intl": "For best performance"
            },
            "type": "library",
            "extra": {
                "branch-alias": {
                    "dev-main": "1.23-dev"
                },
                "thanks": {
                    "name": "symfony/polyfill",
                    "url": "https://github.com/symfony/polyfill"
                }
            },
            "autoload": {
                "files": [
                    "bootstrap.php"
                ],
                "psr-4": {
                    "Symfony\\Polyfill\\Intl\\Normalizer\\": ""
                },
                "classmap": [
                    "Resources/stubs"
                ]
            },
            "notification-url": "https://packagist.org/downloads/",
            "license": [
                "MIT"
            ],
            "authors": [
                {
                    "name": "Nicolas Grekas",
                    "email": "p@tchwork.com"
                },
                {
                    "name": "Symfony Community",
                    "homepage": "https://symfony.com/contributors"
                }
            ],
            "description": "Symfony polyfill for intl's Normalizer class and related functions",
            "homepage": "https://symfony.com",
            "keywords": [
                "compatibility",
                "intl",
                "normalizer",
                "polyfill",
                "portable",
                "shim"
            ],
            "support": {
                "source": "https://github.com/symfony/polyfill-intl-normalizer/tree/v1.25.0"
            },
            "funding": [
                {
                    "url": "https://symfony.com/sponsor",
                    "type": "custom"
                },
                {
                    "url": "https://github.com/fabpot",
                    "type": "github"
                },
                {
                    "url": "https://tidelift.com/funding/github/packagist/symfony/symfony",
                    "type": "tidelift"
                }
            ],
            "time": "2021-02-19T12:13:01+00:00"
        },
        {
            "name": "symfony/polyfill-mbstring",
            "version": "v1.25.0",
            "source": {
                "type": "git",
                "url": "https://github.com/symfony/polyfill-mbstring.git",
                "reference": "0abb51d2f102e00a4eefcf46ba7fec406d245825"
            },
            "dist": {
                "type": "zip",
                "url": "https://api.github.com/repos/symfony/polyfill-mbstring/zipball/0abb51d2f102e00a4eefcf46ba7fec406d245825",
                "reference": "0abb51d2f102e00a4eefcf46ba7fec406d245825",
                "shasum": ""
            },
            "require": {
                "php": ">=7.1"
            },
            "provide": {
                "ext-mbstring": "*"
            },
            "suggest": {
                "ext-mbstring": "For best performance"
            },
            "type": "library",
            "extra": {
                "branch-alias": {
                    "dev-main": "1.23-dev"
                },
                "thanks": {
                    "name": "symfony/polyfill",
                    "url": "https://github.com/symfony/polyfill"
                }
            },
            "autoload": {
                "files": [
                    "bootstrap.php"
                ],
                "psr-4": {
                    "Symfony\\Polyfill\\Mbstring\\": ""
                }
            },
            "notification-url": "https://packagist.org/downloads/",
            "license": [
                "MIT"
            ],
            "authors": [
                {
                    "name": "Nicolas Grekas",
                    "email": "p@tchwork.com"
                },
                {
                    "name": "Symfony Community",
                    "homepage": "https://symfony.com/contributors"
                }
            ],
            "description": "Symfony polyfill for the Mbstring extension",
            "homepage": "https://symfony.com",
            "keywords": [
                "compatibility",
                "mbstring",
                "polyfill",
                "portable",
                "shim"
            ],
            "support": {
                "source": "https://github.com/symfony/polyfill-mbstring/tree/v1.25.0"
            },
            "funding": [
                {
                    "url": "https://symfony.com/sponsor",
                    "type": "custom"
                },
                {
                    "url": "https://github.com/fabpot",
                    "type": "github"
                },
                {
                    "url": "https://tidelift.com/funding/github/packagist/symfony/symfony",
                    "type": "tidelift"
                }
            ],
            "time": "2021-11-30T18:21:41+00:00"
        },
        {
            "name": "symfony/polyfill-php73",
            "version": "v1.25.0",
            "source": {
                "type": "git",
                "url": "https://github.com/symfony/polyfill-php73.git",
                "reference": "cc5db0e22b3cb4111010e48785a97f670b350ca5"
            },
            "dist": {
                "type": "zip",
                "url": "https://api.github.com/repos/symfony/polyfill-php73/zipball/cc5db0e22b3cb4111010e48785a97f670b350ca5",
                "reference": "cc5db0e22b3cb4111010e48785a97f670b350ca5",
                "shasum": ""
            },
            "require": {
                "php": ">=7.1"
            },
            "type": "library",
            "extra": {
                "branch-alias": {
                    "dev-main": "1.23-dev"
                },
                "thanks": {
                    "name": "symfony/polyfill",
                    "url": "https://github.com/symfony/polyfill"
                }
            },
            "autoload": {
                "files": [
                    "bootstrap.php"
                ],
                "psr-4": {
                    "Symfony\\Polyfill\\Php73\\": ""
                },
                "classmap": [
                    "Resources/stubs"
                ]
            },
            "notification-url": "https://packagist.org/downloads/",
            "license": [
                "MIT"
            ],
            "authors": [
                {
                    "name": "Nicolas Grekas",
                    "email": "p@tchwork.com"
                },
                {
                    "name": "Symfony Community",
                    "homepage": "https://symfony.com/contributors"
                }
            ],
            "description": "Symfony polyfill backporting some PHP 7.3+ features to lower PHP versions",
            "homepage": "https://symfony.com",
            "keywords": [
                "compatibility",
                "polyfill",
                "portable",
                "shim"
            ],
            "support": {
                "source": "https://github.com/symfony/polyfill-php73/tree/v1.25.0"
            },
            "funding": [
                {
                    "url": "https://symfony.com/sponsor",
                    "type": "custom"
                },
                {
                    "url": "https://github.com/fabpot",
                    "type": "github"
                },
                {
                    "url": "https://tidelift.com/funding/github/packagist/symfony/symfony",
                    "type": "tidelift"
                }
            ],
            "time": "2021-06-05T21:20:04+00:00"
        },
        {
            "name": "symfony/polyfill-php80",
            "version": "v1.25.0",
            "source": {
                "type": "git",
                "url": "https://github.com/symfony/polyfill-php80.git",
                "reference": "4407588e0d3f1f52efb65fbe92babe41f37fe50c"
            },
            "dist": {
                "type": "zip",
                "url": "https://api.github.com/repos/symfony/polyfill-php80/zipball/4407588e0d3f1f52efb65fbe92babe41f37fe50c",
                "reference": "4407588e0d3f1f52efb65fbe92babe41f37fe50c",
                "shasum": ""
            },
            "require": {
                "php": ">=7.1"
            },
            "type": "library",
            "extra": {
                "branch-alias": {
                    "dev-main": "1.23-dev"
                },
                "thanks": {
                    "name": "symfony/polyfill",
                    "url": "https://github.com/symfony/polyfill"
                }
            },
            "autoload": {
                "files": [
                    "bootstrap.php"
                ],
                "psr-4": {
                    "Symfony\\Polyfill\\Php80\\": ""
                },
                "classmap": [
                    "Resources/stubs"
                ]
            },
            "notification-url": "https://packagist.org/downloads/",
            "license": [
                "MIT"
            ],
            "authors": [
                {
                    "name": "Ion Bazan",
                    "email": "ion.bazan@gmail.com"
                },
                {
                    "name": "Nicolas Grekas",
                    "email": "p@tchwork.com"
                },
                {
                    "name": "Symfony Community",
                    "homepage": "https://symfony.com/contributors"
                }
            ],
            "description": "Symfony polyfill backporting some PHP 8.0+ features to lower PHP versions",
            "homepage": "https://symfony.com",
            "keywords": [
                "compatibility",
                "polyfill",
                "portable",
                "shim"
            ],
            "support": {
                "source": "https://github.com/symfony/polyfill-php80/tree/v1.25.0"
            },
            "funding": [
                {
                    "url": "https://symfony.com/sponsor",
                    "type": "custom"
                },
                {
                    "url": "https://github.com/fabpot",
                    "type": "github"
                },
                {
                    "url": "https://tidelift.com/funding/github/packagist/symfony/symfony",
                    "type": "tidelift"
                }
            ],
            "time": "2022-03-04T08:16:47+00:00"
        },
        {
            "name": "symfony/polyfill-php81",
            "version": "v1.25.0",
            "source": {
                "type": "git",
                "url": "https://github.com/symfony/polyfill-php81.git",
                "reference": "5de4ba2d41b15f9bd0e19b2ab9674135813ec98f"
            },
            "dist": {
                "type": "zip",
                "url": "https://api.github.com/repos/symfony/polyfill-php81/zipball/5de4ba2d41b15f9bd0e19b2ab9674135813ec98f",
                "reference": "5de4ba2d41b15f9bd0e19b2ab9674135813ec98f",
                "shasum": ""
            },
            "require": {
                "php": ">=7.1"
            },
            "type": "library",
            "extra": {
                "branch-alias": {
                    "dev-main": "1.23-dev"
                },
                "thanks": {
                    "name": "symfony/polyfill",
                    "url": "https://github.com/symfony/polyfill"
                }
            },
            "autoload": {
                "files": [
                    "bootstrap.php"
                ],
                "psr-4": {
                    "Symfony\\Polyfill\\Php81\\": ""
                },
                "classmap": [
                    "Resources/stubs"
                ]
            },
            "notification-url": "https://packagist.org/downloads/",
            "license": [
                "MIT"
            ],
            "authors": [
                {
                    "name": "Nicolas Grekas",
                    "email": "p@tchwork.com"
                },
                {
                    "name": "Symfony Community",
                    "homepage": "https://symfony.com/contributors"
                }
            ],
            "description": "Symfony polyfill backporting some PHP 8.1+ features to lower PHP versions",
            "homepage": "https://symfony.com",
            "keywords": [
                "compatibility",
                "polyfill",
                "portable",
                "shim"
            ],
            "support": {
                "source": "https://github.com/symfony/polyfill-php81/tree/v1.25.0"
            },
            "funding": [
                {
                    "url": "https://symfony.com/sponsor",
                    "type": "custom"
                },
                {
                    "url": "https://github.com/fabpot",
                    "type": "github"
                },
                {
                    "url": "https://tidelift.com/funding/github/packagist/symfony/symfony",
                    "type": "tidelift"
                }
            ],
            "time": "2021-09-13T13:58:11+00:00"
        },
        {
            "name": "symfony/process",
            "version": "v5.4.7",
            "source": {
                "type": "git",
                "url": "https://github.com/symfony/process.git",
                "reference": "38a44b2517b470a436e1c944bf9b9ba3961137fb"
            },
            "dist": {
                "type": "zip",
                "url": "https://api.github.com/repos/symfony/process/zipball/38a44b2517b470a436e1c944bf9b9ba3961137fb",
                "reference": "38a44b2517b470a436e1c944bf9b9ba3961137fb",
                "shasum": ""
            },
            "require": {
                "php": ">=7.2.5",
                "symfony/polyfill-php80": "^1.16"
            },
            "type": "library",
            "autoload": {
                "psr-4": {
                    "Symfony\\Component\\Process\\": ""
                },
                "exclude-from-classmap": [
                    "/Tests/"
                ]
            },
            "notification-url": "https://packagist.org/downloads/",
            "license": [
                "MIT"
            ],
            "authors": [
                {
                    "name": "Fabien Potencier",
                    "email": "fabien@symfony.com"
                },
                {
                    "name": "Symfony Community",
                    "homepage": "https://symfony.com/contributors"
                }
            ],
            "description": "Executes commands in sub-processes",
            "homepage": "https://symfony.com",
            "support": {
                "source": "https://github.com/symfony/process/tree/v5.4.7"
            },
            "funding": [
                {
                    "url": "https://symfony.com/sponsor",
                    "type": "custom"
                },
                {
                    "url": "https://github.com/fabpot",
                    "type": "github"
                },
                {
                    "url": "https://tidelift.com/funding/github/packagist/symfony/symfony",
                    "type": "tidelift"
                }
            ],
            "time": "2022-03-18T16:18:52+00:00"
        },
        {
            "name": "symfony/service-contracts",
            "version": "v2.5.1",
            "source": {
                "type": "git",
                "url": "https://github.com/symfony/service-contracts.git",
                "reference": "24d9dc654b83e91aa59f9d167b131bc3b5bea24c"
            },
            "dist": {
                "type": "zip",
                "url": "https://api.github.com/repos/symfony/service-contracts/zipball/24d9dc654b83e91aa59f9d167b131bc3b5bea24c",
                "reference": "24d9dc654b83e91aa59f9d167b131bc3b5bea24c",
                "shasum": ""
            },
            "require": {
                "php": ">=7.2.5",
                "psr/container": "^1.1",
                "symfony/deprecation-contracts": "^2.1|^3"
            },
            "conflict": {
                "ext-psr": "<1.1|>=2"
            },
            "suggest": {
                "symfony/service-implementation": ""
            },
            "type": "library",
            "extra": {
                "branch-alias": {
                    "dev-main": "2.5-dev"
                },
                "thanks": {
                    "name": "symfony/contracts",
                    "url": "https://github.com/symfony/contracts"
                }
            },
            "autoload": {
                "psr-4": {
                    "Symfony\\Contracts\\Service\\": ""
                }
            },
            "notification-url": "https://packagist.org/downloads/",
            "license": [
                "MIT"
            ],
            "authors": [
                {
                    "name": "Nicolas Grekas",
                    "email": "p@tchwork.com"
                },
                {
                    "name": "Symfony Community",
                    "homepage": "https://symfony.com/contributors"
                }
            ],
            "description": "Generic abstractions related to writing services",
            "homepage": "https://symfony.com",
            "keywords": [
                "abstractions",
                "contracts",
                "decoupling",
                "interfaces",
                "interoperability",
                "standards"
            ],
            "support": {
                "source": "https://github.com/symfony/service-contracts/tree/v2.5.1"
            },
            "funding": [
                {
                    "url": "https://symfony.com/sponsor",
                    "type": "custom"
                },
                {
                    "url": "https://github.com/fabpot",
                    "type": "github"
                },
                {
                    "url": "https://tidelift.com/funding/github/packagist/symfony/symfony",
                    "type": "tidelift"
                }
            ],
            "time": "2022-03-13T20:07:29+00:00"
        },
        {
            "name": "symfony/stopwatch",
            "version": "v5.4.5",
            "source": {
                "type": "git",
                "url": "https://github.com/symfony/stopwatch.git",
                "reference": "4d04b5c24f3c9a1a168a131f6cbe297155bc0d30"
            },
            "dist": {
                "type": "zip",
                "url": "https://api.github.com/repos/symfony/stopwatch/zipball/4d04b5c24f3c9a1a168a131f6cbe297155bc0d30",
                "reference": "4d04b5c24f3c9a1a168a131f6cbe297155bc0d30",
                "shasum": ""
            },
            "require": {
                "php": ">=7.2.5",
                "symfony/service-contracts": "^1|^2|^3"
            },
            "type": "library",
            "autoload": {
                "psr-4": {
                    "Symfony\\Component\\Stopwatch\\": ""
                },
                "exclude-from-classmap": [
                    "/Tests/"
                ]
            },
            "notification-url": "https://packagist.org/downloads/",
            "license": [
                "MIT"
            ],
            "authors": [
                {
                    "name": "Fabien Potencier",
                    "email": "fabien@symfony.com"
                },
                {
                    "name": "Symfony Community",
                    "homepage": "https://symfony.com/contributors"
                }
            ],
            "description": "Provides a way to profile code",
            "homepage": "https://symfony.com",
            "support": {
                "source": "https://github.com/symfony/stopwatch/tree/v5.4.5"
            },
            "funding": [
                {
                    "url": "https://symfony.com/sponsor",
                    "type": "custom"
                },
                {
                    "url": "https://github.com/fabpot",
                    "type": "github"
                },
                {
                    "url": "https://tidelift.com/funding/github/packagist/symfony/symfony",
                    "type": "tidelift"
                }
            ],
            "time": "2022-02-18T16:06:09+00:00"
        },
        {
            "name": "symfony/string",
            "version": "v5.4.3",
            "source": {
                "type": "git",
                "url": "https://github.com/symfony/string.git",
                "reference": "92043b7d8383e48104e411bc9434b260dbeb5a10"
            },
            "dist": {
                "type": "zip",
                "url": "https://api.github.com/repos/symfony/string/zipball/92043b7d8383e48104e411bc9434b260dbeb5a10",
                "reference": "92043b7d8383e48104e411bc9434b260dbeb5a10",
                "shasum": ""
            },
            "require": {
                "php": ">=7.2.5",
                "symfony/polyfill-ctype": "~1.8",
                "symfony/polyfill-intl-grapheme": "~1.0",
                "symfony/polyfill-intl-normalizer": "~1.0",
                "symfony/polyfill-mbstring": "~1.0",
                "symfony/polyfill-php80": "~1.15"
            },
            "conflict": {
                "symfony/translation-contracts": ">=3.0"
            },
            "require-dev": {
                "symfony/error-handler": "^4.4|^5.0|^6.0",
                "symfony/http-client": "^4.4|^5.0|^6.0",
                "symfony/translation-contracts": "^1.1|^2",
                "symfony/var-exporter": "^4.4|^5.0|^6.0"
            },
            "type": "library",
            "autoload": {
                "files": [
                    "Resources/functions.php"
                ],
                "psr-4": {
                    "Symfony\\Component\\String\\": ""
                },
                "exclude-from-classmap": [
                    "/Tests/"
                ]
            },
            "notification-url": "https://packagist.org/downloads/",
            "license": [
                "MIT"
            ],
            "authors": [
                {
                    "name": "Nicolas Grekas",
                    "email": "p@tchwork.com"
                },
                {
                    "name": "Symfony Community",
                    "homepage": "https://symfony.com/contributors"
                }
            ],
            "description": "Provides an object-oriented API to strings and deals with bytes, UTF-8 code points and grapheme clusters in a unified way",
            "homepage": "https://symfony.com",
            "keywords": [
                "grapheme",
                "i18n",
                "string",
                "unicode",
                "utf-8",
                "utf8"
            ],
            "support": {
                "source": "https://github.com/symfony/string/tree/v5.4.3"
            },
            "funding": [
                {
                    "url": "https://symfony.com/sponsor",
                    "type": "custom"
                },
                {
                    "url": "https://github.com/fabpot",
                    "type": "github"
                },
                {
                    "url": "https://tidelift.com/funding/github/packagist/symfony/symfony",
                    "type": "tidelift"
                }
            ],
            "time": "2022-01-02T09:53:40+00:00"
        },
        {
            "name": "symfony/yaml",
            "version": "v5.4.3",
            "source": {
                "type": "git",
                "url": "https://github.com/symfony/yaml.git",
                "reference": "e80f87d2c9495966768310fc531b487ce64237a2"
            },
            "dist": {
                "type": "zip",
                "url": "https://api.github.com/repos/symfony/yaml/zipball/e80f87d2c9495966768310fc531b487ce64237a2",
                "reference": "e80f87d2c9495966768310fc531b487ce64237a2",
                "shasum": ""
            },
            "require": {
                "php": ">=7.2.5",
                "symfony/deprecation-contracts": "^2.1|^3",
                "symfony/polyfill-ctype": "^1.8"
            },
            "conflict": {
                "symfony/console": "<5.3"
            },
            "require-dev": {
                "symfony/console": "^5.3|^6.0"
            },
            "suggest": {
                "symfony/console": "For validating YAML files using the lint command"
            },
            "bin": [
                "Resources/bin/yaml-lint"
            ],
            "type": "library",
            "autoload": {
                "psr-4": {
                    "Symfony\\Component\\Yaml\\": ""
                },
                "exclude-from-classmap": [
                    "/Tests/"
                ]
            },
            "notification-url": "https://packagist.org/downloads/",
            "license": [
                "MIT"
            ],
            "authors": [
                {
                    "name": "Fabien Potencier",
                    "email": "fabien@symfony.com"
                },
                {
                    "name": "Symfony Community",
                    "homepage": "https://symfony.com/contributors"
                }
            ],
            "description": "Loads and dumps YAML files",
            "homepage": "https://symfony.com",
            "support": {
                "source": "https://github.com/symfony/yaml/tree/v5.4.3"
            },
            "funding": [
                {
                    "url": "https://symfony.com/sponsor",
                    "type": "custom"
                },
                {
                    "url": "https://github.com/fabpot",
                    "type": "github"
                },
                {
                    "url": "https://tidelift.com/funding/github/packagist/symfony/symfony",
                    "type": "tidelift"
                }
            ],
            "time": "2022-01-26T16:32:32+00:00"
        },
        {
            "name": "theseer/tokenizer",
            "version": "1.2.1",
            "source": {
                "type": "git",
                "url": "https://github.com/theseer/tokenizer.git",
                "reference": "34a41e998c2183e22995f158c581e7b5e755ab9e"
            },
            "dist": {
                "type": "zip",
                "url": "https://api.github.com/repos/theseer/tokenizer/zipball/34a41e998c2183e22995f158c581e7b5e755ab9e",
                "reference": "34a41e998c2183e22995f158c581e7b5e755ab9e",
                "shasum": ""
            },
            "require": {
                "ext-dom": "*",
                "ext-tokenizer": "*",
                "ext-xmlwriter": "*",
                "php": "^7.2 || ^8.0"
            },
            "type": "library",
            "autoload": {
                "classmap": [
                    "src/"
                ]
            },
            "notification-url": "https://packagist.org/downloads/",
            "license": [
                "BSD-3-Clause"
            ],
            "authors": [
                {
                    "name": "Arne Blankerts",
                    "email": "arne@blankerts.de",
                    "role": "Developer"
                }
            ],
            "description": "A small library for converting tokenized PHP source code into XML and potentially other formats",
            "support": {
                "issues": "https://github.com/theseer/tokenizer/issues",
                "source": "https://github.com/theseer/tokenizer/tree/1.2.1"
            },
            "funding": [
                {
                    "url": "https://github.com/theseer",
                    "type": "github"
                }
            ],
            "time": "2021-07-28T10:34:58+00:00"
        },
        {
            "name": "twig/twig",
            "version": "v1.44.6",
            "source": {
                "type": "git",
                "url": "https://github.com/twigphp/Twig.git",
                "reference": "ae39480f010ef88adc7938503c9b02d3baf2f3b3"
            },
            "dist": {
                "type": "zip",
                "url": "https://api.github.com/repos/twigphp/Twig/zipball/ae39480f010ef88adc7938503c9b02d3baf2f3b3",
                "reference": "ae39480f010ef88adc7938503c9b02d3baf2f3b3",
                "shasum": ""
            },
            "require": {
                "php": ">=7.2.5",
                "symfony/polyfill-ctype": "^1.8"
            },
            "require-dev": {
                "psr/container": "^1.0",
                "symfony/phpunit-bridge": "^4.4.9|^5.0.9"
            },
            "type": "library",
            "extra": {
                "branch-alias": {
                    "dev-master": "1.44-dev"
                }
            },
            "autoload": {
                "psr-0": {
                    "Twig_": "lib/"
                },
                "psr-4": {
                    "Twig\\": "src/"
                }
            },
            "notification-url": "https://packagist.org/downloads/",
            "license": [
                "BSD-3-Clause"
            ],
            "authors": [
                {
                    "name": "Fabien Potencier",
                    "email": "fabien@symfony.com",
                    "homepage": "http://fabien.potencier.org",
                    "role": "Lead Developer"
                },
                {
                    "name": "Twig Team",
                    "role": "Contributors"
                },
                {
                    "name": "Armin Ronacher",
                    "email": "armin.ronacher@active-4.com",
                    "role": "Project Founder"
                }
            ],
            "description": "Twig, the flexible, fast, and secure template language for PHP",
            "homepage": "https://twig.symfony.com",
            "keywords": [
                "templating"
            ],
            "support": {
                "issues": "https://github.com/twigphp/Twig/issues",
                "source": "https://github.com/twigphp/Twig/tree/v1.44.6"
            },
            "funding": [
                {
                    "url": "https://github.com/fabpot",
                    "type": "github"
                },
                {
                    "url": "https://tidelift.com/funding/github/packagist/twig/twig",
                    "type": "tidelift"
                }
            ],
            "time": "2021-11-25T13:31:46+00:00"
        },
        {
            "name": "vimeo/psalm",
            "version": "4.22.0",
            "source": {
                "type": "git",
                "url": "https://github.com/vimeo/psalm.git",
                "reference": "fc2c6ab4d5fa5d644d8617089f012f3bb84b8703"
            },
            "dist": {
                "type": "zip",
                "url": "https://api.github.com/repos/vimeo/psalm/zipball/fc2c6ab4d5fa5d644d8617089f012f3bb84b8703",
                "reference": "fc2c6ab4d5fa5d644d8617089f012f3bb84b8703",
                "shasum": ""
            },
            "require": {
                "amphp/amp": "^2.4.2",
                "amphp/byte-stream": "^1.5",
                "composer/package-versions-deprecated": "^1.8.0",
                "composer/semver": "^1.4 || ^2.0 || ^3.0",
                "composer/xdebug-handler": "^1.1 || ^2.0 || ^3.0",
                "dnoegel/php-xdg-base-dir": "^0.1.1",
                "ext-ctype": "*",
                "ext-dom": "*",
                "ext-json": "*",
                "ext-libxml": "*",
                "ext-mbstring": "*",
                "ext-simplexml": "*",
                "ext-tokenizer": "*",
                "felixfbecker/advanced-json-rpc": "^3.0.3",
                "felixfbecker/language-server-protocol": "^1.5",
                "netresearch/jsonmapper": "^1.0 || ^2.0 || ^3.0 || ^4.0",
                "nikic/php-parser": "^4.13",
                "openlss/lib-array2xml": "^1.0",
                "php": "^7.1|^8",
                "sebastian/diff": "^3.0 || ^4.0",
                "symfony/console": "^3.4.17 || ^4.1.6 || ^5.0 || ^6.0",
                "webmozart/path-util": "^2.3"
            },
            "provide": {
                "psalm/psalm": "self.version"
            },
            "require-dev": {
                "bamarni/composer-bin-plugin": "^1.2",
                "brianium/paratest": "^4.0||^6.0",
                "ext-curl": "*",
                "php-parallel-lint/php-parallel-lint": "^1.2",
                "phpdocumentor/reflection-docblock": "^5",
                "phpmyadmin/sql-parser": "5.1.0||dev-master",
                "phpspec/prophecy": ">=1.9.0",
                "phpunit/phpunit": "^9.0",
                "psalm/plugin-phpunit": "^0.16",
                "slevomat/coding-standard": "^7.0",
                "squizlabs/php_codesniffer": "^3.5",
                "symfony/process": "^4.3 || ^5.0 || ^6.0",
                "weirdan/prophecy-shim": "^1.0 || ^2.0"
            },
            "suggest": {
                "ext-curl": "In order to send data to shepherd",
                "ext-igbinary": "^2.0.5 is required, used to serialize caching data"
            },
            "bin": [
                "psalm",
                "psalm-language-server",
                "psalm-plugin",
                "psalm-refactor",
                "psalter"
            ],
            "type": "library",
            "extra": {
                "branch-alias": {
                    "dev-master": "4.x-dev",
                    "dev-3.x": "3.x-dev",
                    "dev-2.x": "2.x-dev",
                    "dev-1.x": "1.x-dev"
                }
            },
            "autoload": {
                "files": [
                    "src/functions.php",
                    "src/spl_object_id.php"
                ],
                "psr-4": {
                    "Psalm\\": "src/Psalm/"
                }
            },
            "notification-url": "https://packagist.org/downloads/",
            "license": [
                "MIT"
            ],
            "authors": [
                {
                    "name": "Matthew Brown"
                }
            ],
            "description": "A static analysis tool for finding errors in PHP applications",
            "keywords": [
                "code",
                "inspection",
                "php"
            ],
            "support": {
                "issues": "https://github.com/vimeo/psalm/issues",
                "source": "https://github.com/vimeo/psalm/tree/4.22.0"
            },
            "time": "2022-02-24T20:34:05+00:00"
        },
        {
            "name": "vlucas/phpdotenv",
            "version": "v5.4.1",
            "source": {
                "type": "git",
                "url": "https://github.com/vlucas/phpdotenv.git",
                "reference": "264dce589e7ce37a7ba99cb901eed8249fbec92f"
            },
            "dist": {
                "type": "zip",
                "url": "https://api.github.com/repos/vlucas/phpdotenv/zipball/264dce589e7ce37a7ba99cb901eed8249fbec92f",
                "reference": "264dce589e7ce37a7ba99cb901eed8249fbec92f",
                "shasum": ""
            },
            "require": {
                "ext-pcre": "*",
                "graham-campbell/result-type": "^1.0.2",
                "php": "^7.1.3 || ^8.0",
                "phpoption/phpoption": "^1.8",
                "symfony/polyfill-ctype": "^1.23",
                "symfony/polyfill-mbstring": "^1.23.1",
                "symfony/polyfill-php80": "^1.23.1"
            },
            "require-dev": {
                "bamarni/composer-bin-plugin": "^1.4.1",
                "ext-filter": "*",
                "phpunit/phpunit": "^7.5.20 || ^8.5.21 || ^9.5.10"
            },
            "suggest": {
                "ext-filter": "Required to use the boolean validator."
            },
            "type": "library",
            "extra": {
                "branch-alias": {
                    "dev-master": "5.4-dev"
                }
            },
            "autoload": {
                "psr-4": {
                    "Dotenv\\": "src/"
                }
            },
            "notification-url": "https://packagist.org/downloads/",
            "license": [
                "BSD-3-Clause"
            ],
            "authors": [
                {
                    "name": "Graham Campbell",
                    "email": "hello@gjcampbell.co.uk",
                    "homepage": "https://github.com/GrahamCampbell"
                },
                {
                    "name": "Vance Lucas",
                    "email": "vance@vancelucas.com",
                    "homepage": "https://github.com/vlucas"
                }
            ],
            "description": "Loads environment variables from `.env` to `getenv()`, `$_ENV` and `$_SERVER` automagically.",
            "keywords": [
                "dotenv",
                "env",
                "environment"
            ],
            "support": {
                "issues": "https://github.com/vlucas/phpdotenv/issues",
                "source": "https://github.com/vlucas/phpdotenv/tree/v5.4.1"
            },
            "funding": [
                {
                    "url": "https://github.com/GrahamCampbell",
                    "type": "github"
                },
                {
                    "url": "https://tidelift.com/funding/github/packagist/vlucas/phpdotenv",
                    "type": "tidelift"
                }
            ],
            "time": "2021-12-12T23:22:04+00:00"
        },
        {
            "name": "webmozart/assert",
            "version": "1.10.0",
            "source": {
                "type": "git",
                "url": "https://github.com/webmozarts/assert.git",
                "reference": "6964c76c7804814a842473e0c8fd15bab0f18e25"
            },
            "dist": {
                "type": "zip",
                "url": "https://api.github.com/repos/webmozarts/assert/zipball/6964c76c7804814a842473e0c8fd15bab0f18e25",
                "reference": "6964c76c7804814a842473e0c8fd15bab0f18e25",
                "shasum": ""
            },
            "require": {
                "php": "^7.2 || ^8.0",
                "symfony/polyfill-ctype": "^1.8"
            },
            "conflict": {
                "phpstan/phpstan": "<0.12.20",
                "vimeo/psalm": "<4.6.1 || 4.6.2"
            },
            "require-dev": {
                "phpunit/phpunit": "^8.5.13"
            },
            "type": "library",
            "extra": {
                "branch-alias": {
                    "dev-master": "1.10-dev"
                }
            },
            "autoload": {
                "psr-4": {
                    "Webmozart\\Assert\\": "src/"
                }
            },
            "notification-url": "https://packagist.org/downloads/",
            "license": [
                "MIT"
            ],
            "authors": [
                {
                    "name": "Bernhard Schussek",
                    "email": "bschussek@gmail.com"
                }
            ],
            "description": "Assertions to validate method input/output with nice error messages.",
            "keywords": [
                "assert",
                "check",
                "validate"
            ],
            "support": {
                "issues": "https://github.com/webmozarts/assert/issues",
                "source": "https://github.com/webmozarts/assert/tree/1.10.0"
            },
            "time": "2021-03-09T10:59:23+00:00"
        },
        {
            "name": "webmozart/path-util",
            "version": "2.3.0",
            "source": {
                "type": "git",
                "url": "https://github.com/webmozart/path-util.git",
                "reference": "d939f7edc24c9a1bb9c0dee5cb05d8e859490725"
            },
            "dist": {
                "type": "zip",
                "url": "https://api.github.com/repos/webmozart/path-util/zipball/d939f7edc24c9a1bb9c0dee5cb05d8e859490725",
                "reference": "d939f7edc24c9a1bb9c0dee5cb05d8e859490725",
                "shasum": ""
            },
            "require": {
                "php": ">=5.3.3",
                "webmozart/assert": "~1.0"
            },
            "require-dev": {
                "phpunit/phpunit": "^4.6",
                "sebastian/version": "^1.0.1"
            },
            "type": "library",
            "extra": {
                "branch-alias": {
                    "dev-master": "2.3-dev"
                }
            },
            "autoload": {
                "psr-4": {
                    "Webmozart\\PathUtil\\": "src/"
                }
            },
            "notification-url": "https://packagist.org/downloads/",
            "license": [
                "MIT"
            ],
            "authors": [
                {
                    "name": "Bernhard Schussek",
                    "email": "bschussek@gmail.com"
                }
            ],
            "description": "A robust cross-platform utility for normalizing, comparing and modifying file paths.",
            "support": {
                "issues": "https://github.com/webmozart/path-util/issues",
                "source": "https://github.com/webmozart/path-util/tree/2.3.0"
            },
            "abandoned": "symfony/filesystem",
            "time": "2015-12-17T08:42:14+00:00"
        }
    ],
    "aliases": [],
    "minimum-stability": "stable",
    "stability-flags": {
        "phalcon/zephir": 20
    },
    "prefer-stable": false,
    "prefer-lowest": false,
    "platform": {
        "php": ">=7.4"
    },
    "platform-dev": {
        "ext-apcu": "*",
        "ext-dom": "*",
        "ext-gd": "*",
        "ext-iconv": "*",
        "ext-igbinary": "*",
        "ext-imagick": "*",
        "ext-intl": "*",
        "ext-json": "*",
        "ext-libxml": "*",
        "ext-mbstring": "*",
        "ext-msgpack": "*",
        "ext-pdo": "*",
        "ext-psr": "^1.0",
        "ext-redis": "*",
        "ext-sqlite3": "*",
        "ext-xml": "*"
    },
    "plugin-api-version": "2.2.0"
}<|MERGE_RESOLUTION|>--- conflicted
+++ resolved
@@ -4,7 +4,7 @@
         "Read more about it at https://getcomposer.org/doc/01-basic-usage.md#installing-dependencies",
         "This file is @generated automatically"
     ],
-    "content-hash": "61f924770cab6ad2120afb013fe2ceab",
+    "content-hash": "5eb2c3ac8103eb5c54906075dcfe2ce4",
     "packages": [],
     "packages-dev": [
         {
@@ -1750,71 +1750,6 @@
                 }
             ],
             "time": "2022-03-18T17:20:59+00:00"
-<<<<<<< HEAD
-        },
-        {
-            "name": "graham-campbell/result-type",
-            "version": "v1.0.4",
-            "source": {
-                "type": "git",
-                "url": "https://github.com/GrahamCampbell/Result-Type.git",
-                "reference": "0690bde05318336c7221785f2a932467f98b64ca"
-            },
-            "dist": {
-                "type": "zip",
-                "url": "https://api.github.com/repos/GrahamCampbell/Result-Type/zipball/0690bde05318336c7221785f2a932467f98b64ca",
-                "reference": "0690bde05318336c7221785f2a932467f98b64ca",
-                "shasum": ""
-            },
-            "require": {
-                "php": "^7.0 || ^8.0",
-                "phpoption/phpoption": "^1.8"
-            },
-            "require-dev": {
-                "phpunit/phpunit": "^6.5.14 || ^7.5.20 || ^8.5.19 || ^9.5.8"
-            },
-            "type": "library",
-            "autoload": {
-                "psr-4": {
-                    "GrahamCampbell\\ResultType\\": "src/"
-                }
-            },
-            "notification-url": "https://packagist.org/downloads/",
-            "license": [
-                "MIT"
-            ],
-            "authors": [
-                {
-                    "name": "Graham Campbell",
-                    "email": "hello@gjcampbell.co.uk",
-                    "homepage": "https://github.com/GrahamCampbell"
-                }
-            ],
-            "description": "An Implementation Of The Result Type",
-            "keywords": [
-                "Graham Campbell",
-                "GrahamCampbell",
-                "Result Type",
-                "Result-Type",
-                "result"
-            ],
-            "support": {
-                "issues": "https://github.com/GrahamCampbell/Result-Type/issues",
-                "source": "https://github.com/GrahamCampbell/Result-Type/tree/v1.0.4"
-            },
-            "funding": [
-                {
-                    "url": "https://github.com/GrahamCampbell",
-                    "type": "github"
-                },
-                {
-                    "url": "https://tidelift.com/funding/github/packagist/graham-campbell/result-type",
-                    "type": "tidelift"
-                }
-            ],
-            "time": "2021-11-21T21:41:47+00:00"
-=======
->>>>>>> 57a2dfd0
         },
         {
             "name": "guzzlehttp/guzzle",
@@ -2026,18 +1961,6 @@
         },
         {
             "name": "guzzlehttp/psr7",
-<<<<<<< HEAD
-            "version": "2.2.0",
-            "source": {
-                "type": "git",
-                "url": "https://github.com/guzzle/psr7.git",
-                "reference": "6565c7e0db3231e92dd5ca3bed448b30fbc89eb1"
-            },
-            "dist": {
-                "type": "zip",
-                "url": "https://api.github.com/repos/guzzle/psr7/zipball/6565c7e0db3231e92dd5ca3bed448b30fbc89eb1",
-                "reference": "6565c7e0db3231e92dd5ca3bed448b30fbc89eb1",
-=======
             "version": "2.2.1",
             "source": {
                 "type": "git",
@@ -2048,7 +1971,6 @@
                 "type": "zip",
                 "url": "https://api.github.com/repos/guzzle/psr7/zipball/c94a94f120803a18554c1805ef2e539f8285f9a2",
                 "reference": "c94a94f120803a18554c1805ef2e539f8285f9a2",
->>>>>>> 57a2dfd0
                 "shasum": ""
             },
             "require": {
@@ -2134,11 +2056,7 @@
             ],
             "support": {
                 "issues": "https://github.com/guzzle/psr7/issues",
-<<<<<<< HEAD
-                "source": "https://github.com/guzzle/psr7/tree/2.2.0"
-=======
                 "source": "https://github.com/guzzle/psr7/tree/2.2.1"
->>>>>>> 57a2dfd0
             },
             "funding": [
                 {
@@ -2154,110 +2072,7 @@
                     "type": "tidelift"
                 }
             ],
-<<<<<<< HEAD
-            "time": "2022-03-20T13:51:08+00:00"
-        },
-        {
-            "name": "monolog/monolog",
-            "version": "2.4.0",
-            "source": {
-                "type": "git",
-                "url": "https://github.com/Seldaek/monolog.git",
-                "reference": "d7fd7450628561ba697b7097d86db72662f54aef"
-            },
-            "dist": {
-                "type": "zip",
-                "url": "https://api.github.com/repos/Seldaek/monolog/zipball/d7fd7450628561ba697b7097d86db72662f54aef",
-                "reference": "d7fd7450628561ba697b7097d86db72662f54aef",
-                "shasum": ""
-            },
-            "require": {
-                "php": ">=7.2",
-                "psr/log": "^1.0.1 || ^2.0 || ^3.0"
-            },
-            "provide": {
-                "psr/log-implementation": "1.0.0 || 2.0.0 || 3.0.0"
-            },
-            "require-dev": {
-                "aws/aws-sdk-php": "^2.4.9 || ^3.0",
-                "doctrine/couchdb": "~1.0@dev",
-                "elasticsearch/elasticsearch": "^7",
-                "graylog2/gelf-php": "^1.4.2",
-                "mongodb/mongodb": "^1.8",
-                "php-amqplib/php-amqplib": "~2.4 || ^3",
-                "php-console/php-console": "^3.1.3",
-                "phpspec/prophecy": "^1.6.1",
-                "phpstan/phpstan": "^0.12.91",
-                "phpunit/phpunit": "^8.5",
-                "predis/predis": "^1.1",
-                "rollbar/rollbar": "^1.3 || ^2 || ^3",
-                "ruflin/elastica": ">=0.90@dev",
-                "swiftmailer/swiftmailer": "^5.3|^6.0"
-            },
-            "suggest": {
-                "aws/aws-sdk-php": "Allow sending log messages to AWS services like DynamoDB",
-                "doctrine/couchdb": "Allow sending log messages to a CouchDB server",
-                "elasticsearch/elasticsearch": "Allow sending log messages to an Elasticsearch server via official client",
-                "ext-amqp": "Allow sending log messages to an AMQP server (1.0+ required)",
-                "ext-curl": "Required to send log messages using the IFTTTHandler, the LogglyHandler, the SendGridHandler, the SlackWebhookHandler or the TelegramBotHandler",
-                "ext-mbstring": "Allow to work properly with unicode symbols",
-                "ext-mongodb": "Allow sending log messages to a MongoDB server (via driver)",
-                "ext-openssl": "Required to send log messages using SSL",
-                "ext-sockets": "Allow sending log messages to a Syslog server (via UDP driver)",
-                "graylog2/gelf-php": "Allow sending log messages to a GrayLog2 server",
-                "mongodb/mongodb": "Allow sending log messages to a MongoDB server (via library)",
-                "php-amqplib/php-amqplib": "Allow sending log messages to an AMQP server using php-amqplib",
-                "php-console/php-console": "Allow sending log messages to Google Chrome",
-                "rollbar/rollbar": "Allow sending log messages to Rollbar",
-                "ruflin/elastica": "Allow sending log messages to an Elastic Search server"
-            },
-            "type": "library",
-            "extra": {
-                "branch-alias": {
-                    "dev-main": "2.x-dev"
-                }
-            },
-            "autoload": {
-                "psr-4": {
-                    "Monolog\\": "src/Monolog"
-                }
-            },
-            "notification-url": "https://packagist.org/downloads/",
-            "license": [
-                "MIT"
-            ],
-            "authors": [
-                {
-                    "name": "Jordi Boggiano",
-                    "email": "j.boggiano@seld.be",
-                    "homepage": "https://seld.be"
-                }
-            ],
-            "description": "Sends your logs to files, sockets, inboxes, databases and various web services",
-            "homepage": "https://github.com/Seldaek/monolog",
-            "keywords": [
-                "log",
-                "logging",
-                "psr-3"
-            ],
-            "support": {
-                "issues": "https://github.com/Seldaek/monolog/issues",
-                "source": "https://github.com/Seldaek/monolog/tree/2.4.0"
-            },
-            "funding": [
-                {
-                    "url": "https://github.com/Seldaek",
-                    "type": "github"
-                },
-                {
-                    "url": "https://tidelift.com/funding/github/packagist/monolog/monolog",
-                    "type": "tidelift"
-                }
-            ],
-            "time": "2022-03-14T12:44:37+00:00"
-=======
             "time": "2022-03-20T21:55:58+00:00"
->>>>>>> 57a2dfd0
         },
         {
             "name": "mustache/mustache",
@@ -2596,95 +2411,6 @@
             "time": "2020-11-13T10:58:11+00:00"
         },
         {
-            "name": "phalcon/zephir",
-            "version": "dev-development",
-            "source": {
-                "type": "git",
-                "url": "https://github.com/zephir-lang/zephir.git",
-                "reference": "fd6e5f1e8139d7f1e88fa370da6aeaa3b650a855"
-            },
-            "dist": {
-                "type": "zip",
-                "url": "https://api.github.com/repos/zephir-lang/zephir/zipball/fd6e5f1e8139d7f1e88fa370da6aeaa3b650a855",
-                "reference": "fd6e5f1e8139d7f1e88fa370da6aeaa3b650a855",
-                "shasum": ""
-            },
-            "require": {
-                "ext-ctype": "*",
-                "ext-hash": "*",
-                "ext-json": "*",
-                "ext-mbstring": "*",
-                "ext-pcre": "*",
-                "ext-xml": "*",
-                "ext-zlib": "*",
-                "monolog/monolog": "^2.3",
-                "php": ">=7.4.1",
-                "symfony/console": "^5.2",
-                "symfony/event-dispatcher": "^5.3"
-            },
-            "require-dev": {
-                "ext-gmp": "*",
-                "ext-pdo": "*",
-                "ext-pdo_sqlite": "*",
-                "ext-zip": "*",
-                "phpunit/phpunit": "^9.5",
-                "psr/log": "1.1.*"
-            },
-            "default-branch": true,
-            "bin": [
-                "zephir"
-            ],
-            "type": "library",
-            "autoload": {
-                "files": [
-                    "Library/functions.php"
-                ],
-                "psr-4": {
-                    "Zephir\\": "Library"
-                }
-            },
-            "notification-url": "https://packagist.org/downloads/",
-            "license": [
-                "MIT"
-            ],
-            "authors": [
-                {
-                    "name": "Phalcon Team",
-                    "email": "team@zephir-lang.com",
-                    "homepage": "https://zephir-lang.com"
-                },
-                {
-                    "name": "Contributors",
-                    "homepage": "https://github.com/zephir-lang/zephir/graphs/contributors"
-                }
-            ],
-            "description": "Zephir is a compiled high level language aimed to the creation of C-extensions for PHP",
-            "homepage": "https://zephir-lang.com",
-            "keywords": [
-                "extension",
-                "internals",
-                "phalcon",
-                "zephir"
-            ],
-            "support": {
-                "docs": "https://docs.zephir-lang.com",
-                "irc": "irc://irc.freenode.net/zephir",
-                "issues": "https://github.com/zephir-lang/zephir/issues?state=open",
-                "source": "https://github.com/zephir-lang/zephir"
-            },
-            "funding": [
-                {
-                    "url": "https://opencollective.com/phalcon",
-                    "type": "custom"
-                },
-                {
-                    "url": "https://github.com/phalcon",
-                    "type": "github"
-                }
-            ],
-            "time": "2022-03-20T15:13:42+00:00"
-        },
-        {
             "name": "phar-io/manifest",
             "version": "2.0.3",
             "source": {
@@ -3006,77 +2732,6 @@
                 "source": "https://github.com/phpDocumentor/TypeResolver/tree/1.6.1"
             },
             "time": "2022-03-15T21:29:03+00:00"
-        },
-        {
-            "name": "phpoption/phpoption",
-            "version": "1.8.1",
-            "source": {
-                "type": "git",
-                "url": "https://github.com/schmittjoh/php-option.git",
-                "reference": "eab7a0df01fe2344d172bff4cd6dbd3f8b84ad15"
-            },
-            "dist": {
-                "type": "zip",
-                "url": "https://api.github.com/repos/schmittjoh/php-option/zipball/eab7a0df01fe2344d172bff4cd6dbd3f8b84ad15",
-                "reference": "eab7a0df01fe2344d172bff4cd6dbd3f8b84ad15",
-                "shasum": ""
-            },
-            "require": {
-                "php": "^7.0 || ^8.0"
-            },
-            "require-dev": {
-                "bamarni/composer-bin-plugin": "^1.4.1",
-                "phpunit/phpunit": "^6.5.14 || ^7.5.20 || ^8.5.19 || ^9.5.8"
-            },
-            "type": "library",
-            "extra": {
-                "branch-alias": {
-                    "dev-master": "1.8-dev"
-                }
-            },
-            "autoload": {
-                "psr-4": {
-                    "PhpOption\\": "src/PhpOption/"
-                }
-            },
-            "notification-url": "https://packagist.org/downloads/",
-            "license": [
-                "Apache-2.0"
-            ],
-            "authors": [
-                {
-                    "name": "Johannes M. Schmitt",
-                    "email": "schmittjoh@gmail.com",
-                    "homepage": "https://github.com/schmittjoh"
-                },
-                {
-                    "name": "Graham Campbell",
-                    "email": "hello@gjcampbell.co.uk",
-                    "homepage": "https://github.com/GrahamCampbell"
-                }
-            ],
-            "description": "Option Type for PHP",
-            "keywords": [
-                "language",
-                "option",
-                "php",
-                "type"
-            ],
-            "support": {
-                "issues": "https://github.com/schmittjoh/php-option/issues",
-                "source": "https://github.com/schmittjoh/php-option/tree/1.8.1"
-            },
-            "funding": [
-                {
-                    "url": "https://github.com/GrahamCampbell",
-                    "type": "github"
-                },
-                {
-                    "url": "https://tidelift.com/funding/github/packagist/phpoption/phpoption",
-                    "type": "tidelift"
-                }
-            ],
-            "time": "2021-12-04T23:24:31+00:00"
         },
         {
             "name": "phpspec/prophecy",
@@ -3444,18 +3099,6 @@
         },
         {
             "name": "phpunit/phpunit",
-<<<<<<< HEAD
-            "version": "8.5.25",
-            "source": {
-                "type": "git",
-                "url": "https://github.com/sebastianbergmann/phpunit.git",
-                "reference": "9ff23f4dfde040ccd3b8db876192d1184b934158"
-            },
-            "dist": {
-                "type": "zip",
-                "url": "https://api.github.com/repos/sebastianbergmann/phpunit/zipball/9ff23f4dfde040ccd3b8db876192d1184b934158",
-                "reference": "9ff23f4dfde040ccd3b8db876192d1184b934158",
-=======
             "version": "8.5.26",
             "source": {
                 "type": "git",
@@ -3466,7 +3109,6 @@
                 "type": "zip",
                 "url": "https://api.github.com/repos/sebastianbergmann/phpunit/zipball/ef117c59fc4c54a979021b26d08a3373e386606d",
                 "reference": "ef117c59fc4c54a979021b26d08a3373e386606d",
->>>>>>> 57a2dfd0
                 "shasum": ""
             },
             "require": {
@@ -3538,11 +3180,7 @@
             ],
             "support": {
                 "issues": "https://github.com/sebastianbergmann/phpunit/issues",
-<<<<<<< HEAD
-                "source": "https://github.com/sebastianbergmann/phpunit/tree/8.5.25"
-=======
                 "source": "https://github.com/sebastianbergmann/phpunit/tree/8.5.26"
->>>>>>> 57a2dfd0
             },
             "funding": [
                 {
@@ -3554,11 +3192,7 @@
                     "type": "github"
                 }
             ],
-<<<<<<< HEAD
-            "time": "2022-03-16T16:24:13+00:00"
-=======
             "time": "2022-04-01T12:34:39+00:00"
->>>>>>> 57a2dfd0
         },
         {
             "name": "predis/predis",
@@ -6726,39 +6360,35 @@
         },
         {
             "name": "vlucas/phpdotenv",
-            "version": "v5.4.1",
+            "version": "v2.6.9",
             "source": {
                 "type": "git",
                 "url": "https://github.com/vlucas/phpdotenv.git",
-                "reference": "264dce589e7ce37a7ba99cb901eed8249fbec92f"
-            },
-            "dist": {
-                "type": "zip",
-                "url": "https://api.github.com/repos/vlucas/phpdotenv/zipball/264dce589e7ce37a7ba99cb901eed8249fbec92f",
-                "reference": "264dce589e7ce37a7ba99cb901eed8249fbec92f",
-                "shasum": ""
-            },
-            "require": {
+                "reference": "2e93cc98e2e8e869f8d9cfa61bb3a99ba4fc4141"
+            },
+            "dist": {
+                "type": "zip",
+                "url": "https://api.github.com/repos/vlucas/phpdotenv/zipball/2e93cc98e2e8e869f8d9cfa61bb3a99ba4fc4141",
+                "reference": "2e93cc98e2e8e869f8d9cfa61bb3a99ba4fc4141",
+                "shasum": ""
+            },
+            "require": {
+                "php": "^5.3.9 || ^7.0 || ^8.0",
+                "symfony/polyfill-ctype": "^1.17"
+            },
+            "require-dev": {
+                "ext-filter": "*",
                 "ext-pcre": "*",
-                "graham-campbell/result-type": "^1.0.2",
-                "php": "^7.1.3 || ^8.0",
-                "phpoption/phpoption": "^1.8",
-                "symfony/polyfill-ctype": "^1.23",
-                "symfony/polyfill-mbstring": "^1.23.1",
-                "symfony/polyfill-php80": "^1.23.1"
-            },
-            "require-dev": {
-                "bamarni/composer-bin-plugin": "^1.4.1",
-                "ext-filter": "*",
-                "phpunit/phpunit": "^7.5.20 || ^8.5.21 || ^9.5.10"
+                "phpunit/phpunit": "^4.8.36 || ^5.7.27 || ^6.5.14 || ^7.5.20 || ^8.5.21"
             },
             "suggest": {
-                "ext-filter": "Required to use the boolean validator."
+                "ext-filter": "Required to use the boolean validator.",
+                "ext-pcre": "Required to use most of the library."
             },
             "type": "library",
             "extra": {
                 "branch-alias": {
-                    "dev-master": "5.4-dev"
+                    "dev-master": "2.6-dev"
                 }
             },
             "autoload": {
@@ -6790,7 +6420,7 @@
             ],
             "support": {
                 "issues": "https://github.com/vlucas/phpdotenv/issues",
-                "source": "https://github.com/vlucas/phpdotenv/tree/v5.4.1"
+                "source": "https://github.com/vlucas/phpdotenv/tree/v2.6.9"
             },
             "funding": [
                 {
@@ -6802,7 +6432,7 @@
                     "type": "tidelift"
                 }
             ],
-            "time": "2021-12-12T23:22:04+00:00"
+            "time": "2021-12-12T22:59:22+00:00"
         },
         {
             "name": "webmozart/assert",
@@ -6916,9 +6546,7 @@
     ],
     "aliases": [],
     "minimum-stability": "stable",
-    "stability-flags": {
-        "phalcon/zephir": 20
-    },
+    "stability-flags": [],
     "prefer-stable": false,
     "prefer-lowest": false,
     "platform": {
