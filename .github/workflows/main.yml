--- conflicted
+++ resolved
@@ -19,13 +19,8 @@
 
 env:
   # All versions should be declared here
-<<<<<<< HEAD
-  PHALCON_VERSION: 5.0.0alpha7
+  PHALCON_VERSION: 5.0.0beta1
   ZEPHIR_PARSER_VERSION: 1.4.2
-=======
-  PHALCON_VERSION: 5.0.0beta1
-  ZEPHIR_PARSER_VERSION: 1.4.1
->>>>>>> c1e5b74c
   ZEPHIR_VERSION: 0.15.0
   PSR_VERSION: 1.1.0
 
