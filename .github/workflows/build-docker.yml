name: Build Dockerfiles

on:
  push:
    paths:
      - 'docker/**'

jobs:
  build:

    runs-on: ubuntu-20.04

    strategy:
      fail-fast: false
      matrix:
<<<<<<< HEAD
        php-versions: [ '7.4', '8.0', '8.1' ]
=======
        php: [ '7.4', '8.0' ]
>>>>>>> f7b78db3

    name: Build Dockerfile PHP ${{ matrix.php }}
    steps:
      - uses: actions/checkout@v2

      - name: Build Dockerfile
        run: docker build docker/${{ matrix.php }}<|MERGE_RESOLUTION|>--- conflicted
+++ resolved
@@ -13,11 +13,7 @@
     strategy:
       fail-fast: false
       matrix:
-<<<<<<< HEAD
-        php-versions: [ '7.4', '8.0', '8.1' ]
-=======
-        php: [ '7.4', '8.0' ]
->>>>>>> f7b78db3
+        php: [ '7.4', '8.0', '8.1' ]
 
     name: Build Dockerfile PHP ${{ matrix.php }}
     steps:
