name: Phalcon CI

on:
  push:
    paths-ignore:
      - '**.md'
      - '**.txt'
  pull_request:

jobs:
  generate:
    runs-on: ubuntu-latest
    name: Build Phalcon Pecl Package
    steps:

      - name: Set environment variables
        run: |
          echo "::set-env name=ZEPHIR_PARSER_VERSION::v1.3.3"
          echo "::set-env name=ZEPHIR_VERSION::0.12.16"

      - name: Setup PHP
        uses: shivammathur/setup-php@v1
        with:
          php-version: '7.4'
          extensions: mbstring, intl, json, psr
          tools: pecl

      - name: Common settings
        run: |
          # Core dump settings
          ulimit -c unlimited -S || true

          # Hide "You are in 'detached HEAD' state" message
          git config --global advice.detachedHead false

          # Will be used before as a cache key
          export CPUHASH="$(cat /proc/cpuinfo | grep "model name" | head -n 1 | cut -d':' -f2 | md5sum)"

      - name: Git checkout
        uses: actions/checkout@v2-beta
        with:
          fetch-depth: 1

      - name: Setup APT repositories
        run: |
          # We don't need this at all, and our
          # builds often fails because Microsoft
          # servers are unstable or even offline.
          sudo rm -f /etc/apt/sources.list.d/dotnetdev.list
          sudo rm -f /etc/apt/sources.list.d/azure*.list

      - name: Install system dependencies
        run: |
          sudo apt-get update --quiet --yes 1>/dev/null
          sudo apt-get install --no-install-recommends -q -y re2c

      - name: Get Zephir Parser Cache Key
        id: zephir-parser-cache-key
        run: echo "::set-output name=key::$(echo -n ${ZEPHIR_PARSER_VERSION}_${CPUHASH})"

      - name: Cache Zephir Parser
        uses: actions/cache@v1
        with:
          path: ~/php-zephir-parser
          key: ${{ runner.os }}-${{ matrix.php }}-zephir-parser-${{ steps.zephir-parser-cache.outputs.key }}
          restore-keys: ${{ runner.os }}-${{ matrix.php }}-zephir-parser-

      - name: Install Zephir Parser
        run: |
          if [ ! -f ~/php-zephir-parser/LICENSE ]; then
            rm -rf ~/php-zephir-parser
            git clone -b "$ZEPHIR_PARSER_VERSION" \
              --depth 1 \
              -q https://github.com/phalcon/php-zephir-parser \
              ~/php-zephir-parser
          fi

          cd ~/php-zephir-parser
          phpize
          ./configure --with-php-config=/usr/bin/php-config --enable-zephir_parser
          make -j"$(getconf _NPROCESSORS_ONLN)"
          sudo make install
          echo 'extension="zephir_parser.so"' | sudo tee "/etc/php/7.4/cli/conf.d/zephir_parser.ini"

      - name: Setup Composer Token
        run: |
          # To increase the Composer rate limit we're use GitHub authentication
          if [ -n "${{ secrets.COMPOSER_TOKEN }}" ]; then
            composer config github-oauth.github.com "${{ secrets.COMPOSER_TOKEN }}"
          fi

      - name: Install Zephir
        run: |
          wget --no-clobber -O "$HOME/zephir" "https://github.com/phalcon/zephir/releases/download/${ZEPHIR_VERSION}/zephir.phar"
          chmod +x "$HOME/zephir"

      - name: Generate C code
        run: |
          $HOME/zephir fullclean
          $HOME/zephir generate
          cd build
          php gen-build.php
          cd ..

      - name: Create pecl package
        id: pecl_create
        run: |
          cp build/php7/safe/config.w32 config.w32
          cp build/php7/safe/phalcon.zep.c phalcon.zep.c
          cp build/php7/safe/config.m4 config.m4
          cp build/php7/safe/php_phalcon.h php_phalcon.h
          cp build/php7/safe/phalcon.zep.h phalcon.zep.h
          pecl package
          phalcon_package="`ls | grep phalcon-*tgz`"
          mv $phalcon_package phalcon-pecl.tgz

      - name: Validate pecl package
        run: pecl package-validate phalcon-pecl.tgz
      - uses: actions/upload-artifact@v1
        with:
          name: 'phalcon-pecl'
          path: phalcon-pecl.tgz

  build-and-test-linux:
    needs: generate
    services:
      mysql:
        image: mysql:5.7
        ports:
          - 3306
        env:
          MYSQL_ROOT_PASSWORD: secret
          MYSQL_USER: phalcon
          MYSQL_DATABASE: phalcon
          MYSQL_PASSWORD: secret
      postgres:
        image: postgres:12-alpine
        ports:
          - 5432
        env:
          POSTGRES_PASSWORD: secret
          POSTGRES_USER: phalcon
          POSTGRES_DB: phalcon
      redis:
        image: redis:5-alpine
        ports:
          - 6379
      memcached:
        image: memcached:1.5-alpine
        ports:
          - 11211
    runs-on: ${{ matrix.operating-system }}
    strategy:
      fail-fast: false
      matrix:
        operating-system: [ubuntu-latest]
        php-versions: ['7.2', '7.3', '7.4']

    name: PHP ${{ matrix.php-versions }} Test on ${{ matrix.operating-system }}
    steps:

      - name: Git checkout
        uses: actions/checkout@v2-beta
        with:
          fetch-depth: 1

      - name: Get Composer Cache Directory
        id: composer-cache
        run: |
          echo "::set-output name=dir::$(composer config cache-files-dir)"

      - name: Setup Cache
        uses: actions/cache@v1
        with:
          path: ${{ steps.composer-cache.outputs.dir }}
          key: ${{ runner.os }}-composer-${{ hashFiles('**/composer.json') }}
          restore-keys: |
            ${{ runner.os }}-composer-

      - name: Setup Composer Token
        run: |
          # To increase the Composer rate limit we're use GitHub authentication
          if [ -n "${{ secrets.COMPOSER_TOKEN }}" ]; then
            composer config github-oauth.github.com "${{ secrets.COMPOSER_TOKEN }}"
          fi

      - name: Setup PHP
        uses: shivammathur/setup-php@v1
        with:
          php-version: ${{ matrix.php-versions }}
          ini-values: apc.enable_cli=on, session.save_path=/tmp
          tools: pecl
          extensions: mbstring, intl, json, imagick

      - name: Download phalcon pecl package
        uses: actions/download-artifact@v1
        with:
          name: phalcon-pecl

      - name: Install package
        run: |
          export MAKEFLAGS="-j$(getconf _NPROCESSORS_ONLN)"
          sudo pecl -v install phalcon-pecl/phalcon-pecl.tgz

      - name: Verify install
        run: php --ri phalcon

      - name: Install packages
        run: composer install --prefer-dist

      - name: Setup tests
        run: |
          cp tests/_ci/.env.default .env
          vendor/bin/codecept build

      - name: Run unit tests
        run: vendor/bin/codecept run --ext DotReporter unit

      - name: Run cli tests
        run: vendor/bin/codecept run --ext DotReporter cli

      - name: Run integrations tests
        env:
          DATA_MYSQL_PORT: ${{ job.services.mysql.ports['3306'] }}
          DATA_POSTGRES_PORT: ${{ job.services.postgres.ports['5432'] }}
          DATA_REDIS_PORT: ${{ job.services.redis.ports['6379'] }}
          DATA_MEMCACHED_PORT: ${{ job.services.memcached.ports['11211'] }}
        run: vendor/bin/codecept run --ext DotReporter integration

  build-and-test-macos:
    needs: generate
    runs-on: ${{ matrix.operating-system }}
    strategy:
      fail-fast: false
      matrix:
        operating-system: [macos-latest]
        php-versions: ['7.2', '7.3', '7.4']

    name: PHP ${{ matrix.php-versions }} Test on ${{ matrix.operating-system }}
    steps:

      - name: Git checkout
        uses: actions/checkout@v2-beta
        with:
          fetch-depth: 1

      - name: Setup PHP
        uses: shivammathur/setup-php@v1
        with:
          php-version: ${{ matrix.php-versions }}
          ini-values: apc.enable_cli=on, session.save_path=/tmp
          tools: pecl
          extensions: mbstring, intl, json, yaml, apcu, imagick, igbinary, msgpack, redis

      - name: Get Composer Cache Directory
        id: composer-cache
        run: |
          echo "::set-output name=dir::$(composer config cache-files-dir)"

      - name: Setup GitHub Token
        run: |
          # To increase the GitHub rate limit we're use GitHub authentication
          if [ -n "${{ secrets.COMPOSER_TOKEN }}" ]; then
            composer config github-oauth.github.com "${{ secrets.COMPOSER_TOKEN }}"
          fi

      - name: Setup cache
        uses: actions/cache@v1
        with:
          path: ${{ steps.composer-cache.outputs.dir }}
          key: ${{ runner.os }}-composer-${{ hashFiles('**/composer.json') }}
          restore-keys: |
            ${{ runner.os }}-composer-

      - name: Download phalcon pecl package
        uses: actions/download-artifact@v1
        with:
          name: phalcon-pecl

      - name: Install package
        run: |
          export MAKEFLAGS="-j$(getconf _NPROCESSORS_ONLN)"
          sudo pecl -v install phalcon-pecl/phalcon-pecl.tgz

      - name: Verify install
        run: php --ri phalcon

      - name: Install packages
        run: composer install --prefer-dist

      - name: Setup tests
        run: |
          cp tests/_ci/.env.default .env
          vendor/bin/codecept build

      - name: Run unit tests
        run: vendor/bin/codecept run --ext DotReporter unit

      - name: Run cli tests
        run: vendor/bin/codecept run --ext DotReporter cli

  build-and-test-windows:
    name: PHP ${{ matrix.php-versions }} (${{ matrix.ts }}) test on ${{ matrix.operating-system }}
    needs: generate
    runs-on: ${{ matrix.operating-system }}
    strategy:
      fail-fast: false
      matrix:
        operating-system: [windows-2016]
        php-versions: ['7.2', '7.3', '7.4']
        ts: [ts, nts]
        include:
          - php-versions: '7.2'
            vc_num: '15'
            arch: x64
            build_type: Win32
          - php-versions: '7.3'
            vc_num: '15'
            arch: x64
            build_type: Win32
          - php-versions: '7.4'
            vc_num: '15'
            arch: x64
            build_type: Win32
    steps:
      - name: Disable git autocrlf
        run: git config --global core.autocrlf false

      - name: Git checkout
        uses: actions/checkout@v2-beta
        with:
          fetch-depth: 1

      - name: Setup PHP
        uses: shivammathur/setup-php@v1
        with:
          php-version: ${{ matrix.php-versions }}
          ini-values: apc.enable_cli=on, session.save_path=C:\temp
          tools: pecl
<<<<<<< HEAD
          extensions: mbstring, intl, json, yaml, apcu, psr, imagick, igbinary, msgpack, redis
=======
          extensions: mbstring, intl, json, yaml, apcu, psr, imagick, gd, redis, igbinary, msgpack, sqlite3
>>>>>>> d7e90d9d
        env:
          PHPTS: ${{ matrix.ts }}

      - name: Set Up Environment Variables
        run: |
          echo "::set-env name=PHP_SDK_VERSION::2.2.0"
          echo "::set-env name=PHP_DEVPACK::C:\tools\php-devpack"
          echo "::set-env name=PHP_SDK_PATH::C:\tools\php-sdk"
          echo "::set-env name=PHP_PECL_PATH::C:\tools\pecl"
          echo "::set-env name=PHP_VERSION::$(php -r 'echo phpversion();')"
          echo "::set-env name=PHP_MINOR::${{ matrix.php }}"
          echo "::set-env name=TEST_PHP_EXECUTABLE::${env:PHPROOT}\php.exe"
          echo "::set-env name=VC_VERSION::${{ matrix.vc_num }}"
          echo "::set-env name=PHP_ARCH::${{ matrix.arch }}"
          echo "::set-env name=PACKAGE_PREFIX::phalcon"
          echo "::set-env name=EXTENSION_NAME::phalcon"
          echo "::set-env name=EXTENSION_FILE::php_phalcon.dll"
          echo "::set-env name=PHALCON_VERSION::4.0.2"
          echo "::set-env name=PHPTS::${{ matrix.ts }}"
          If ("${{ matrix.ts }}" -eq "nts") {
            echo "::set-env name=BUILD_TYPE::nts-${{ matrix.build_type }}"
          } Else {
            echo "::set-env name=BUILD_TYPE::${{ matrix.build_type }}"
          }
      - name: Setup Composer Token
        run: |
          # To increase the Composer rate limit we're use GitHub authentication
          if ("${{ secrets.COMPOSER_TOKEN }}" -ne "") {
              composer config github-oauth.github.com ${{ secrets.COMPOSER_TOKEN }}
          }

      - name: Setup Common Environment
        run: |
          Import-Module .\.ci\win-ci-tools.psm1
          SetupCommonEnvironment

      - name: Get Composer Cache Directory
        id: composer-cache
        run: |
          echo "::set-output name=dir::$(composer config cache-files-dir)"

      - name: Setup Cache
        uses: actions/cache@v1
        with:
          path: ${{ steps.composer-cache.outputs.dir }}
          key: ${{ runner.os }}-composer-${{ hashFiles('**/composer.json') }}
          restore-keys: |
            ${{ runner.os }}-composer-

      - name: Download phalcon pecl package
        uses: actions/download-artifact@v1
        with:
          name: phalcon-pecl

      - name: Install PHP SDK Binary Tools
        run: |
          Import-Module .\.ci\win-ci-tools.psm1
          InstallPhpSdk

      - name: Install PHP Dev pack
        run: |
          Import-Module .\.ci\win-ci-tools.psm1
          InstallPhpDevPack

      - name: Getting Details About Installed PHP
        run: |
          Import-Module .\.ci\win-ci-tools.psm1
          Get-Php "${env:PHPROOT}"

      - name: Install System Dependencies
        run: choco install -y --cache-location=C:\Downloads\Choco re2c

      - name: Initialize Release Variables
        run: |
          Import-Module .\.ci\win-ci-tools.psm1
          InitializeReleaseVars

      - name: "Setup Visual Studio Command Line for PHP SDK ${{ matrix.arch }}"
        run: .ci\vsenv.bat -arch=${{ matrix.arch }} -host_arch=${{ matrix.arch }}

      - name: Fix Environment Variables
        shell: powershell
        run: |
          $v = "${env:WindowsSDKVersion}" -replace '\\$', ''
          Write-Output "::set-env name=WindowsSDKVersion::$v"

          $v = "${env:WindowsSDKLibVersion}" -replace '\\$', ''
          Write-Output "::set-env name=WindowsSDKLibVersion::$v"

      - name: Unpack package
        run: |
          Import-Module .\.ci\win-ci-tools.psm1
          Expand-Item7zip "phalcon-pecl\phalcon-pecl.tgz" "${env:Temp}"
          Expand-Item7zip "${env:Temp}\phalcon-pecl.tar" "${env:PHP_PECL_PATH}\phalcon"

      - name: Phpize
        shell: cmd
        run: |
          set PHALCON_VERSION=4.0.2
          set PATH=%PATH%;%PHP_DEVPACK%
          cd /d %PHP_PECL_PATH%\phalcon\phalcon-%PHALCON_VERSION%
          phpize

      - name: Configure
        shell: cmd
        run: |
          set PHALCON_VERSION=4.0.2
          set PATH=%PATH%;%PHP_DEVPACK%
          cd /d %PHP_PECL_PATH%\phalcon\phalcon-%PHALCON_VERSION%
          configure --enable-phalcon

      - name: Nmake
        shell: cmd
        run: |
          set PHALCON_VERSION=4.0.2
          set PATH=%PATH%;%PHP_DEVPACK%
          cd /d %PHP_PECL_PATH%\phalcon\phalcon-%PHALCON_VERSION%
          nmake

      - name: Inspecting Phalcon Extension DLL File
        run: Get-PhpExtension "${env:RELEASE_DLL_PATH}"

      - name: Enable Phalcon
        run: |
          Import-Module .\.ci\win-ci-tools.psm1
          EnablePhalconExtension

      - name: Verify install
        run: php --ri phalcon

      - name: Install packages
        run: composer install --prefer-dist

      - name: Setup tests
        run: |
          cp tests/_ci/.env.default .env
          vendor/bin/codecept build

      - name: Run unit tests
        run: vendor/bin/codecept run --ext DotReporter unit

      - name: Run cli tests
        run: vendor/bin/codecept run --ext DotReporter cli<|MERGE_RESOLUTION|>--- conflicted
+++ resolved
@@ -337,11 +337,7 @@
           php-version: ${{ matrix.php-versions }}
           ini-values: apc.enable_cli=on, session.save_path=C:\temp
           tools: pecl
-<<<<<<< HEAD
-          extensions: mbstring, intl, json, yaml, apcu, psr, imagick, igbinary, msgpack, redis
-=======
           extensions: mbstring, intl, json, yaml, apcu, psr, imagick, gd, redis, igbinary, msgpack, sqlite3
->>>>>>> d7e90d9d
         env:
           PHPTS: ${{ matrix.ts }}
 
