name: Phalcon CI

on:
  schedule:
    - cron: '0 2 * * *' # Daily at 02:00 runs only on default branch
  push:
    paths-ignore:
      - '**.md'
      - '**.txt'
  pull_request:

jobs:
  generate:
    # To prevent build a particular commit use
    #     git commit -m "......... [ci skip]"
    if: "!contains(github.event.head_commit.message, 'ci skip')"

    runs-on: ubuntu-20.04
    name: Build Phalcon Pecl Package
    steps:

      - name: Setup Environment Variables
        run: |
          echo "ZEPHIR_PARSER_VERSION=v1.3.6" >> $GITHUB_ENV
<<<<<<< HEAD
          echo "ZEPHIR_VERSION=0.13.1" >> $GITHUB_ENV
=======
          echo "ZEPHIR_VERSION=0.13.0" >> $GITHUB_ENV
>>>>>>> 1d859b0e

      - name: Setup PHP
        uses: shivammathur/setup-php@v2
        with:
          php-version: '8.0'
          extensions: mbstring, intl, json, psr
          tools: pecl

      - name: Common Settings
        run: |
          # Core dump settings
          ulimit -c unlimited -S || true

          # Hide "You are in 'detached HEAD' state" message
          git config --global advice.detachedHead false

      - name: Checkout Code
        uses: actions/checkout@v2
        with:
          fetch-depth: 1

      - name: Setup APT Repositories
        run: |
          # We don't need this at all, and our
          # builds often fails because Microsoft
          # servers are unstable or even offline.
          sudo rm -f /etc/apt/sources.list.d/dotnetdev.list
          sudo rm -f /etc/apt/sources.list.d/azure*.list

      - name: Install System Dependencies
        run: |
          sudo apt-get update --quiet --yes 1>/dev/null
          sudo apt-get install --no-install-recommends -q -y re2c

      - name: Setup Composer Token
        run: |
          # To increase the Composer rate limit we're use GitHub authentication
          if [ -n "${{ secrets.COMPOSER_TOKEN }}" ]; then
            composer config github-oauth.github.com "${{ secrets.COMPOSER_TOKEN }}"
          fi

      - name: Install Zephir
        run: .ci/install-zephir.sh

      - name: Generate C Code
        run: |
          $HOME/bin/zephir fullclean
          $HOME/bin/zephir generate
          (cd build && php gen-build.php)

      - name: Create Pecl Package (PHP 8)
        id: pecl_create
        run: |
          cp build/php8/safe/config.w32 config.w32
          cp build/php8/safe/phalcon.zep.c phalcon.zep.c
          cp build/php8/safe/config.m4 config.m4
          cp build/php8/safe/php_phalcon.h php_phalcon.h
          cp build/php8/safe/phalcon.zep.h phalcon.zep.h
          pecl package
          phalcon_package="`ls | grep phalcon-*tgz`"
          mv $phalcon_package phalcon-pecl.tgz

      - name: Validate Pecl Package
        run: pecl package-validate phalcon-pecl.tgz

      - name: Upload Artifact
        uses: actions/upload-artifact@v2
        with:
          name: 'phalcon-pecl'
          path: phalcon-pecl.tgz

  build-and-test-linux:
    # To prevent build a particular commit use
    #     git commit -m "......... [ci skip]"
    if: "!contains(github.event.head_commit.message, 'ci skip')"

    needs: generate
    services:
      mysql:
        image: mysql:5.7
        ports:
          - 3306
        env:
          MYSQL_ROOT_PASSWORD: secret
          MYSQL_USER: phalcon
          MYSQL_DATABASE: phalcon
          MYSQL_PASSWORD: secret
      postgres:
        image: postgres:12-alpine
        ports:
          - 5432
        env:
          POSTGRES_PASSWORD: secret
          POSTGRES_DB: phalcon
      redis:
        image: redis:5-alpine
        ports:
          - 6379
      memcached:
        image: memcached:1.5-alpine
        ports:
          - 11211

    runs-on: ${{ matrix.operating-system }}
    strategy:
      fail-fast: false
      matrix:
        operating-system: [ubuntu-20.04]
        php-versions: ['7.4', '8.0']

    name: PHP ${{ matrix.php-versions }} Test on ${{ matrix.operating-system }}
    steps:

      - name: Checkout Code
        uses: actions/checkout@v2
        with:
          fetch-depth: 1

      - name: Install System Dependencies
        run: |
          sudo apt-get update --quiet --yes 1>/dev/null
          sudo apt-get install --no-install-recommends -q -y re2c

      - name: Get Composer Cache Directory
        id: composer-cache
        run: |
          echo "::set-output name=dir::$(composer config cache-files-dir)"

      - name: Setup Composer Cache
        uses: actions/cache@v1
        with:
          path: ${{ steps.composer-cache.outputs.dir }}
          key: ${{ runner.os }}-composer-${{ hashFiles('**/composer.json') }}
          restore-keys: ${{ runner.os }}-composer-

      - name: Setup Composer Token
        run: |
          # To increase the Composer rate limit we're use GitHub authentication
          if [ -n "${{ secrets.COMPOSER_TOKEN }}" ]; then
            composer config github-oauth.github.com "${{ secrets.COMPOSER_TOKEN }}"
          fi

      - name: Setup PHP
        uses: shivammathur/setup-php@v2
        with:
          php-version: ${{ matrix.php-versions }}
          extensions: mbstring, intl, json, imagick, redis, igbinary, apcu, msgpack, memcached, yaml
          ini-values: apc.enable_cli=on, session.save_path=/tmp, extension=psr.so, extension=phalcon.so
          tools: pecl

      - name: Download Phalcon Pecl Package
        uses: actions/download-artifact@v1
        with:
          name: phalcon-pecl

      - name: Install package
        run: |
          export MAKEFLAGS="-j$(getconf _NPROCESSORS_ONLN)"
          sudo pecl -v install phalcon-pecl/phalcon-pecl.tgz

      - name: Verify Install
        run: php --ri phalcon

      - name: Install Packages
        run: composer install --prefer-dist

      - name: Setup Tests
        run: |
          cp tests/_ci/.env.default .env
          php tests/_ci/generate-db-schemas.php
          vendor/bin/codecept build

      - name: Run Unit Tests
        if: always()
        run: vendor/bin/codecept run --ext DotReporter unit

      - name: Run CLI Tests
        if: always()
        run: vendor/bin/codecept run --ext DotReporter cli

      - name: Run Integration Tests
        env:
          DATA_REDIS_PORT: ${{ job.services.redis.ports['6379'] }}
          DATA_MEMCACHED_PORT: ${{ job.services.memcached.ports['11211'] }}
        if: always()
        run: vendor/bin/codecept run --ext DotReporter integration

      - name: Run Database Tests (Common)
        env:
          DATA_REDIS_PORT: ${{ job.services.redis.ports['6379'] }}
          DATA_MEMCACHED_PORT: ${{ job.services.memcached.ports['11211'] }}
          DATA_MYSQL_USER: root
        if: always()
        run: vendor/bin/codecept run --ext DotReporter database -g common

      - name: Run Database Tests (MySQL)
        env:
          DATA_MYSQL_PORT: ${{ job.services.mysql.ports['3306'] }}
          DATA_REDIS_PORT: ${{ job.services.redis.ports['6379'] }}
          DATA_MEMCACHED_PORT: ${{ job.services.memcached.ports['11211'] }}
          DATA_MYSQL_USER: root
        if: always()
        run: vendor/bin/codecept run --ext DotReporter database --env mysql -g mysql

      - name: Run Database Tests (Sqlite)
        env:
          DATA_REDIS_PORT: ${{ job.services.redis.ports['6379'] }}
          DATA_MEMCACHED_PORT: ${{ job.services.memcached.ports['11211'] }}
        if: always()
        run: vendor/bin/codecept run --ext DotReporter database --env sqlite -g sqlite

      - name: Run Database Tests (Postgres)
        env:
          DATA_POSTGRES_USER: postgres
          DATA_POSTGRES_PORT: ${{ job.services.postgres.ports['5432'] }}
          DATA_REDIS_PORT: ${{ job.services.redis.ports['6379'] }}
          DATA_MEMCACHED_PORT: ${{ job.services.memcached.ports['11211'] }}
        if: always()
        run: vendor/bin/codecept run --ext DotReporter database --env pgsql -g pgsql

      # - name: Run Database Tests (SQL Server)
      #   env:
      #     DATA_REDIS_PORT: ${{ job.services.redis.ports['6379'] }}
      #     DATA_MEMCACHED_PORT: ${{ job.services.memcached.ports['11211'] }}
      #   run: vendor/bin/codecept run --ext DotReporter database --env sqlsrv

  build-and-test-macos:
    # To prevent build a particular commit use
    #     git commit -m "......... [ci skip]"
    if: "!contains(github.event.head_commit.message, 'ci skip')"

    needs: generate
    runs-on: ${{ matrix.operating-system }}
    env:
      PHP_EXTENSIONS: mbstring, intl, json, yaml, apcu, imagick, igbinary, msgpack-beta, redis
    strategy:
      fail-fast: false
      matrix:
        operating-system: [macos-latest]
        php-versions: ['7.4', '8.0']

    name: PHP ${{ matrix.php-versions }} Test on ${{ matrix.operating-system }}
    steps:

      - name: Checkout Code
        uses: actions/checkout@v2
        with:
          fetch-depth: 1

      - name: Get Extension Directory
        id: extension-step
        run: |
          suffix=$(curl -sSL --retry 3 https://raw.githubusercontent.com/php/php-src/PHP-${{ matrix.php-versions }}/main/php.h | grep PHP_API_VERSION | cut -d' ' -f 3)
          ext_dir="/usr/local/lib/php/pecl/$suffix"
          ext_hash=$(echo -n "${{ env.PHP_EXTENSIONS }}" | shasum -a 256 | cut -d' ' -f 1)
          echo "::set-output name=ext_dir::$ext_dir"
          echo "::set-output name=ext_hash::$ext_hash"

      - name: Cache Extensions
        uses: actions/cache@v1
        with:
          path: ${{ steps.extension-step.outputs.ext_dir }}
          key: ${{ runner.os }}-extensions-${{ matrix.php-versions }}-${{ steps.extension-step.outputs.ext_hash }}
          restore-keys: ${{ runner.os }}-extensions-${{ matrix.php-versions }}-${{ steps.extension-step.outputs.ext_hash }}

      - name: Install Requirements for Imagick
        run: brew install pkg-config imagemagick

      - name: Setup PHP
        uses: shivammathur/setup-php@v2
        with:
          php-version: ${{ matrix.php-versions }}
          ini-values: apc.enable_cli=on, session.save_path=/tmp
          extensions: ${{ env.PHP_EXTENSIONS }}

      - name: Get Composer Cache Directory
        id: composer-cache
        run: |
          # FIXME: This call produces the following warning on maOS:
          #
          #  PHP Warning:  Version warning: Imagick was compiled
          #  against ImageMagick version 1801 but version 1802 is
          #  loaded. Imagick will run but may behave surprisingly
          #  in Unknown on line 0
          #
          # For more see:
          # https://github.com/phalcon/cphalcon/pull/14929/checks?check_run_id=534926444
          #
          # And this seems breaks the output of the following command:
          # echo "::set-output name=dir::$(composer config cache-files-dir)"
          echo "::set-output name=dir::~/.composer/cache/files"

      - name: Setup GitHub Token
        run: |
          # To increase the GitHub rate limit we're use GitHub authentication
          if [ -n "${{ secrets.COMPOSER_TOKEN }}" ]; then
            composer config github-oauth.github.com "${{ secrets.COMPOSER_TOKEN }}"
          fi

      - name: Setup Cache
        uses: actions/cache@v1
        with:
          path: ${{ steps.composer-cache.outputs.dir }}
          key: ${{ runner.os }}-composer-${{ hashFiles('**/composer.json') }}
          restore-keys: ${{ runner.os }}-composer-

      - name: Download Phalcon Pecl Package
        uses: actions/download-artifact@v1
        with:
          name: phalcon-pecl

      - name: Install Package
        run: |
          sudo xcode-select -s /Applications/Xcode_12.app
          xcodebuild -version
          export MAKEFLAGS="-j$(getconf _NPROCESSORS_ONLN)"
          sudo pecl -v install phalcon-pecl/phalcon-pecl.tgz
          sudo pecl -v install msgpack

      - name: Verify Install
        run: php --ri phalcon

      - name: Install Packages
        run: composer install --prefer-dist

      - name: Setup Tests
        run: |
          cp tests/_ci/.env.default .env
          vendor/bin/codecept build

      - name: Run Unit Tests
        run: vendor/bin/codecept run --ext DotReporter unit

      - name: Run CLI Tests
        run: vendor/bin/codecept run --ext DotReporter cli

  build-and-test-windows:
    # To prevent build a particular commit use
    #     git commit -m "......... [ci skip]"
    if: "!contains(github.event.head_commit.message, 'ci skip')"

    name: PHP ${{ matrix.php-versions }} (${{ matrix.ts }}) Test on ${{ matrix.operating-system }}
    needs: generate
    runs-on: ${{ matrix.operating-system }}
    strategy:
      fail-fast: false
      matrix:
        operating-system: [windows-2016, windows-2019]
        php-versions: ['7.4', '8.0']
        ts: [ts, nts]
        include:
          - php-versions: '7.4'
            vc_num: 'vc15'
            arch: x64
            build_type: Win32
          - php-versions: '8.0'
            vc_num: 'vs16'
            arch: x64
            build_type: Win32
        exclude:
          - operating-system: windows-2016
            php-versions: '8.0'
          - operating-system: windows-2019
            php-versions: '7.4'

    steps:
      - name: Disable Git autocrlf
        run: git config --global core.autocrlf false

      - name: Checkout Code
        uses: actions/checkout@v2
        with:
          fetch-depth: 1

      - name: Setup PHP
        uses: shivammathur/setup-php@v2
        with:
          php-version: ${{ matrix.php-versions }}
          ini-values: apc.enable_cli=on, session.save_path=C:\temp
          tools: pecl
          extensions: mbstring, intl, json, yaml, apcu, imagick, gd, redis, igbinary, sqlite3, msgpack, psr
        env:
          PHPTS: ${{ matrix.ts }}

      - name: Setup Environment Variables
        run: |
          Write-Output "PHP_SDK_VERSION=2.2.0" | Out-File -FilePath $env:GITHUB_ENV -Encoding utf8 -Append
          Write-Output "PSR_VERSION=1.0.1" | Out-File -FilePath $env:GITHUB_ENV -Encoding utf8 -Append

          Write-Output "PHP_DEVPACK=C:\tools\php-devpack" | Out-File -FilePath $env:GITHUB_ENV -Encoding utf8 -Append
          Write-Output "PHP_SDK_PATH=C:\tools\php-sdk" | Out-File -FilePath $env:GITHUB_ENV -Encoding utf8 -Append
          Write-Output "PHP_PECL_PATH=C:\tools\pecl" | Out-File -FilePath $env:GITHUB_ENV -Encoding utf8 -Append

          # FIXME: phpversion() return 7.4.3 but windows.php.net has only 7.4.4
          # We should parse the following file to get the correct version:
          #   https://windows.php.net/downloads/releases/sha256sum.txt
          If ("${{ matrix.php-versions }}" -eq "7.4") {
            Write-Output "PHP_VERSION=7.4.4" | Out-File -FilePath $env:GITHUB_ENV -Encoding utf8 -Append
          } Else {
            Write-Output "PHP_VERSION=$(php -r 'echo phpversion();')" | Out-File -FilePath $env:GITHUB_ENV -Encoding utf8 -Append
          }

          Write-Output "PHP_MINOR=${{ matrix.php-versions }}" | Out-File -FilePath $env:GITHUB_ENV -Encoding utf8 -Append
          Write-Output "TEST_PHP_EXECUTABLE=${env:PHPROOT}\php.exe" | Out-File -FilePath $env:GITHUB_ENV -Encoding utf8 -Append
          Write-Output "VC_VERSION=${{ matrix.vc_num }}" | Out-File -FilePath $env:GITHUB_ENV -Encoding utf8 -Append
          Write-Output "PHP_ARCH=${{ matrix.arch }}" | Out-File -FilePath $env:GITHUB_ENV -Encoding utf8 -Append
          Write-Output "PACKAGE_PREFIX=phalcon" | Out-File -FilePath $env:GITHUB_ENV -Encoding utf8 -Append
          Write-Output "EXTENSION_NAME=phalcon" | Out-File -FilePath $env:GITHUB_ENV -Encoding utf8 -Append
          Write-Output "EXTENSION_FILE=php_phalcon.dll" | Out-File -FilePath $env:GITHUB_ENV -Encoding utf8 -Append
<<<<<<< HEAD
          Write-Output "PHALCON_VERSION=5.0.0" | Out-File -FilePath $env:GITHUB_ENV -Encoding utf8 -Append
=======
          Write-Output "PHALCON_VERSION=5.0.0alpha1" | Out-File -FilePath $env:GITHUB_ENV -Encoding utf8 -Append
>>>>>>> 1d859b0e
          Write-Output "PHPTS=${{ matrix.ts }}" | Out-File -FilePath $env:GITHUB_ENV -Encoding utf8 -Append
          If ("${{ matrix.ts }}" -eq "nts") {
            Write-Output "BUILD_TYPE=nts-${{ matrix.build_type }}" | Out-File -FilePath $env:GITHUB_ENV -Encoding utf8 -Append
          } Else {
            Write-Output "BUILD_TYPE=${{ matrix.build_type }}" | Out-File -FilePath $env:GITHUB_ENV -Encoding utf8 -Append
          }
      - name: Setup Composer Token
        run: |
          # To increase the Composer rate limit we're use GitHub authentication
          if ("${{ secrets.COMPOSER_TOKEN }}" -ne "") {
              composer config github-oauth.github.com ${{ secrets.COMPOSER_TOKEN }}
          }

      - name: Setup Common Environment
        run: |
          Import-Module .\.ci\win-ci-tools.psm1
          SetupCommonEnvironment

      - name: Get Composer Cache Directory
        id: composer-cache
        run: |
          echo "::set-output name=dir::$(composer config cache-files-dir)"

      - name: Setup Cache
        uses: actions/cache@v1
        with:
          path: ${{ steps.composer-cache.outputs.dir }}
          key: ${{ runner.os }}-composer-${{ hashFiles('**/composer.json') }}
          restore-keys: ${{ runner.os }}-composer-

      - name: Download Phalcon Pecl Package
        uses: actions/download-artifact@v1
        with:
          name: phalcon-pecl

      - name: Install PHP SDK Binary Tools
        run: |
          Import-Module .\.ci\win-ci-tools.psm1
          InstallPhpSdk

      - name: Install PHP Dev pack
        run: |
          Import-Module .\.ci\win-ci-tools.psm1
          InstallPhpDevPack

      - name: Getting Details About Installed PHP
        run: |
          Import-Module .\.ci\win-ci-tools.psm1
          Get-Php "${env:PHPROOT}"

      - name: Install System Dependencies
        run: choco install -y --cache-location=C:\Downloads\Choco re2c

      - name: Initialize Release Variables
        run: |
          Import-Module .\.ci\win-ci-tools.psm1
          InitializeReleaseVars

      - name: "Setup Visual Studio Command Line for PHP SDK ${{ matrix.arch }}"
        run: .ci\vsenv.bat -arch=${{ matrix.arch }} -host_arch=${{ matrix.arch }}

      - name: Fix Environment Variables
        shell: powershell
        run: |
          $v = "${env:WindowsSDKVersion}" -replace '\\$', ''
          Write-Output "WindowsSDKVersion=$v" | Out-File -FilePath $env:GITHUB_ENV -Encoding utf8 -Append

          $v = "${env:WindowsSDKLibVersion}" -replace '\\$', ''
          Write-Output "WindowsSDKLibVersion=$v" | Out-File -FilePath $env:GITHUB_ENV -Encoding utf8 -Append

      - name: Unpack Package
        run: |
          Import-Module .\.ci\win-ci-tools.psm1
          Expand-Item7zip "phalcon-pecl\phalcon-pecl.tgz" "${env:Temp}"
          Expand-Item7zip "${env:Temp}\phalcon-pecl.tar" "${env:PHP_PECL_PATH}\phalcon"

      - name: PSR extension | init, phpize
        shell: cmd
        run: |
          set PATH=%PATH%;%PHP_DEVPACK%
          git clone https://github.com/jbboehr/php-psr.git %PHP_PECL_PATH%\psr\psr-%PSR_VERSION%
          if not exist "%PHP_DEVPACK%\include\ext\psr" MkDir "%PHP_DEVPACK%\include\ext\psr"
          cd /d %PHP_PECL_PATH%\psr\psr-%PSR_VERSION%
          phpize

      - name: PSR extension | configure
        shell: cmd
        run: |
          set PATH=%PATH%;%PHP_DEVPACK%
          cd /d %PHP_PECL_PATH%\psr\psr-%PSR_VERSION%
          configure --enable-psr

      - name: PSR extension | build
        shell: cmd
        run: |
          set PATH=%PATH%;%PHP_DEVPACK%
          cd /d %PHP_PECL_PATH%\psr\psr-%PSR_VERSION%
          nmake
          nmake install

      - name: PSR extension | Inspecting Extension DLL File
        run: |
          Get-PhpExtension "${env:PHP_PECL_PATH}\psr\psr-${env:PSR_VERSION}\${env:RELEASE_FOLDER}\php_psr.dll"

      - name: Phalcon | phpize
        shell: cmd
        run: |
          set PATH=%PATH%;%PHP_DEVPACK%
          cd /d %PHP_PECL_PATH%\phalcon\phalcon-%PHALCON_VERSION%
          phpize

      - name: Phalcon | Configure Project
        shell: cmd
        run: |
          set PATH=%PATH%;%PHP_DEVPACK%
          cd /d %PHP_PECL_PATH%\phalcon\phalcon-%PHALCON_VERSION%
          configure --enable-phalcon --with-extra-libs=%PHP_PECL_PATH%\psr\psr-%PSR_VERSION%\%RELEASE_FOLDER%

      - name: Phalcon | Build Project
        shell: cmd
        run: |
          set PATH=%PATH%;%PHP_DEVPACK%;%PHP_PECL_PATH%\psr\psr-%PSR_VERSION%\%RELEASE_FOLDER%
          cd /d %PHP_PECL_PATH%\phalcon\phalcon-%PHALCON_VERSION%
          nmake

      - name: Inspecting Phalcon Extension DLL File
        run: |
          Get-PhpExtension "${env:RELEASE_DLL_PATH}"

      - name: Upload Artifact
        uses: actions/upload-artifact@v2
        with:
          name: ${{ env.RELEASE_ZIPBALL }}
          path: ${{ env.RELEASE_DLL_PATH }}

      - name: Enable Extensions
        run: |
          Import-Module .\.ci\win-ci-tools.psm1
          EnablePsrExtension
          EnablePhalconExtension

      - name: Verify Install
        run: php --ri phalcon

      - name: Install Packages
        # TODO: Imagick isn't available for PHP8.0
        run: composer install --prefer-dist --ignore-platform-reqs

      - name: Setup Tests
        run: |
          cp tests/_ci/.env.default .env
          vendor/bin/codecept build

      - name: Run Unit Tests
        run: vendor/bin/codecept run --ext DotReporter unit

      - name: Run CLI Tests
        run: vendor/bin/codecept run --ext DotReporter cli

      - name: Upload build artifacts after Failure
        if: failure()
        uses: actions/upload-artifact@v2
        with:
          name: tools
          path: |
            C:\tools\pecl\
            C:\tools\php\
            C:\tools\php-*\
          retention-days: 1<|MERGE_RESOLUTION|>--- conflicted
+++ resolved
@@ -22,11 +22,7 @@
       - name: Setup Environment Variables
         run: |
           echo "ZEPHIR_PARSER_VERSION=v1.3.6" >> $GITHUB_ENV
-<<<<<<< HEAD
           echo "ZEPHIR_VERSION=0.13.1" >> $GITHUB_ENV
-=======
-          echo "ZEPHIR_VERSION=0.13.0" >> $GITHUB_ENV
->>>>>>> 1d859b0e
 
       - name: Setup PHP
         uses: shivammathur/setup-php@v2
@@ -436,11 +432,7 @@
           Write-Output "PACKAGE_PREFIX=phalcon" | Out-File -FilePath $env:GITHUB_ENV -Encoding utf8 -Append
           Write-Output "EXTENSION_NAME=phalcon" | Out-File -FilePath $env:GITHUB_ENV -Encoding utf8 -Append
           Write-Output "EXTENSION_FILE=php_phalcon.dll" | Out-File -FilePath $env:GITHUB_ENV -Encoding utf8 -Append
-<<<<<<< HEAD
-          Write-Output "PHALCON_VERSION=5.0.0" | Out-File -FilePath $env:GITHUB_ENV -Encoding utf8 -Append
-=======
           Write-Output "PHALCON_VERSION=5.0.0alpha1" | Out-File -FilePath $env:GITHUB_ENV -Encoding utf8 -Append
->>>>>>> 1d859b0e
           Write-Output "PHPTS=${{ matrix.ts }}" | Out-File -FilePath $env:GITHUB_ENV -Encoding utf8 -Append
           If ("${{ matrix.ts }}" -eq "nts") {
             Write-Output "BUILD_TYPE=nts-${{ matrix.build_type }}" | Out-File -FilePath $env:GITHUB_ENV -Encoding utf8 -Append
