name: Static Code Analysis

on:
  push:
    paths-ignore:
<<<<<<< HEAD
      - '*.md'
=======
      - '**.md'
      - '**.txt'
>>>>>>> 00fb495e
  pull_request:
    branches:
      - master
      - 4.0.x
      - 4.1.x

jobs:
  phpcs:
    # To prevent build a particular commit use
    #     git commit -m "......... [ci skip]"
    if: "!contains(github.event.head_commit.message, 'ci skip')"

    runs-on: ubuntu-latest
    steps:
      - name: Checkout Code
        uses: actions/checkout@v2
        with:
          fetch-depth: 1

      - name: Run PHP_CodeSniffer
        run: docker run --rm -v $(pwd):/data cytopia/phpcs --standard=./phpcs.xml<|MERGE_RESOLUTION|>--- conflicted
+++ resolved
@@ -3,12 +3,8 @@
 on:
   push:
     paths-ignore:
-<<<<<<< HEAD
-      - '*.md'
-=======
       - '**.md'
       - '**.txt'
->>>>>>> 00fb495e
   pull_request:
     branches:
       - master
