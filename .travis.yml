sudo: false

language: php
php:
  - 'master'
  - '7.3'
  - '7.2'
  - '7.1'
  - '7.0'

git:
  depth: 1

# TODO - Remove this when we go deploy this
#branches:
#  only:
#    - master
#    - /^(4|5)\.\d+\.(\d+|x)$/

addons:
  apt:
    packages:
    - beanstalkd
    - gdb
    - lcov

matrix:
  fast_finish: true
  allow_failures:
    - php: 'master'
    - php: '7.3'

cache:
  apt: true
  timeout: 604800
  directories:
    - ${HOME}/beanstalk
    - ${HOME}/.composer/cache
    - ${HOME}/pear
    - ${HOME}/.local/opt

services:
  - beanstalkd
  - mongodb
  - redis-server
  - postgresql

env:
  global:
    - CC="gcc"
    - ZEPHIR_VERSION="0.10.12"
    - RE2C_VERSION="1.1.1"
    - REPORT_EXIT_STATUS=1
    - REPORT_COVERAGE=1
    - NO_INTERACTION=1
    - TEST_PHP_ARGS="--show-diff"
    - PATH="${HOME}/bin:${HOME}/.composer/vendor/bin:${PATH}"
    - DEFAULT_COMPOSER_FLAGS="--no-interaction --no-ansi --no-progress --no-suggest"

before_install:
  - if [ ! -z "${GITHUB_TOKEN}" ]; then composer config github-oauth.github.com ${GITHUB_TOKEN}; echo "Add Github token"; fi
  - export PHP_MAJOR="$(php -r 'echo phpversion();' | cut -d '.' -f 1)"
  - export PHP_MINOR="$(php -r 'echo phpversion();' | cut -d '.' -f 2)"
  - export PHP_VERNUM="$(php-config --vernum)"
  - tests/_ci/pear-setup.sh
  - tests/_ci/setup-dbs.sh
  - source tests/_ci/environment
  - export $(cut -d= -f1 tests/_ci/environment)

install:
  - tests/_ci/install-prereqs.sh
  - tests/_ci/install-re2c.sh
  - travis_retry composer install ${DEFAULT_COMPOSER_FLAGS}
  - travis_retry composer global require ${DEFAULT_COMPOSER_FLAGS} "phalcon/zephir:${ZEPHIR_VERSION}"
  - tests/_ci/build.sh

before_script:
  - ulimit -c unlimited -S || true
  - phpenv config-add tests/_ci/999-default.ini

script:
<<<<<<< HEAD
  # To avoid this:
  # sh: 1: /home/travis/build/phalcon/cphalcon/libtool: not found
  - ln -s ${TRAVIS_BUILD_DIR}/ext/libtool ${TRAVIS_BUILD_DIR}/libtool
  # Syntax recognize tests
  - |
      $(phpenv which php) "${TRAVIS_BUILD_DIR}/ext/run-tests.php" \
          -p $(phpenv which php) \
          -g "FAIL,XFAIL,BORK,WARN,LEAK,SKIP" \
          --offline \
          --show-diff \
          --set-timeout 120
=======
>>>>>>> 52bf5928
  - vendor/bin/phpcs
  - vendor/bin/codecept build
  # TODO: Add `cli' suite and refactor current cli-tests
  # TODO: Add `integration` suite and refactor tests
  # - vendor/bin/codecept run -v -n tests/integration/
  - vendor/bin/codecept run -v
  # TODO: Refactor legacy unit tests from the "unit-tests" directory
  - phpenv config-rm xdebug.ini || true
  - tests/_ci/volt-tests.sh

after_failure:
  - tests/_ci/after-failure.sh

after_success:
  - tests/_ci/after-success.sh

notifications:
  email: false<|MERGE_RESOLUTION|>--- conflicted
+++ resolved
@@ -79,26 +79,11 @@
   - phpenv config-add tests/_ci/999-default.ini
 
 script:
-<<<<<<< HEAD
-  # To avoid this:
-  # sh: 1: /home/travis/build/phalcon/cphalcon/libtool: not found
-  - ln -s ${TRAVIS_BUILD_DIR}/ext/libtool ${TRAVIS_BUILD_DIR}/libtool
-  # Syntax recognize tests
-  - |
-      $(phpenv which php) "${TRAVIS_BUILD_DIR}/ext/run-tests.php" \
-          -p $(phpenv which php) \
-          -g "FAIL,XFAIL,BORK,WARN,LEAK,SKIP" \
-          --offline \
-          --show-diff \
-          --set-timeout 120
-=======
->>>>>>> 52bf5928
   - vendor/bin/phpcs
   - vendor/bin/codecept build
   # TODO: Add `cli' suite and refactor current cli-tests
-  # TODO: Add `integration` suite and refactor tests
-  # - vendor/bin/codecept run -v -n tests/integration/
-  - vendor/bin/codecept run -v
+  - vendor/bin/codecept run -v -n tests/integration/
+  - vendor/bin/codecept run -v -n tests/unit/
   # TODO: Refactor legacy unit tests from the "unit-tests" directory
   - phpenv config-rm xdebug.ini || true
   - tests/_ci/volt-tests.sh
