language: php

dist: trusty
sudo: false

php:
  - 7.0
  - 7.1
  - 7.2
<<<<<<< HEAD
=======
  - nightly
>>>>>>> b3b083d3

matrix:
  fast_finish: true
  allow_failures:
<<<<<<< HEAD
    - php: 7.2
=======
    - php: nightly
>>>>>>> b3b083d3

git:
  depth: 1

cache:
  apt: true
  ccache: true
  timeout: 604800
  directories:
    - .temp
    - $HOME/beanstalk
    - $HOME/.ccache
    - $HOME/.composer/cache
    - $HOME/pear
    - $HOME/.local/opt/re2c
    - $HOME/.cache/re2c

services:
  - beanstalkd
  - mongodb
  - redis-server
  - postgresql

env:
  global:
    - CC="ccache gcc"
<<<<<<< HEAD
    - PATH="$PATH:~/bin"
    - BEANSTALKD_VERSION="1.10"
    - ZEPHIR_PARSER_VERSION="v1.1.1"
    - RE2C_VERSION="1.0.3"
    # Uncomment for debug
    #- ZEND_DONT_UNLOAD_MODULES=1
=======
    - PATH="$PATH:$HOME/bin"
    - ZEPHIR_PARSER_VERSION="v1.1.2"
    - RE2C_VERSION="1.0.3"
    - REPORT_EXIT_STATUS=1
    - NO_INTERACTION=1
    - TEST_PHP_ARGS="--show-diff"
    # Generating a valgrind log
    # For more see: https://bugs.php.net/bugs-getting-valgrind-log.php
    #
    # Uncomment to correctly show the stack frames for extensions compiled as shared libraries
    # - ZEND_DONT_UNLOAD_MODULES=1
    # Uncomment to disable Zend memory manager before running PHP with valgrind
    # - USE_ZEND_ALLOC=0
>>>>>>> b3b083d3

before_install:
  - if [[ ! -z "${GH_TOKEN}" ]]; then composer config github-oauth.github.com ${GH_TOKEN}; echo "Configured Github token"; fi;
  - bash tests/_ci/pear_setup.sh
  - bash tests/_ci/setup_dbs.sh
  # Setting up test the environment
  - source $TRAVIS_BUILD_DIR/tests/_ci/environment
  - export $(cut -d= -f1 $TRAVIS_BUILD_DIR/tests/_ci/environment)

install:
<<<<<<< HEAD
  - travis_retry composer install --quiet --no-interaction --no-ansi --no-progress --dev --prefer-source --no-suggest #--ignore-platform-reqs
  - bash tests/_ci/install_prereqs_$PHP_MAJOR.sh
  - bash tests/_ci/install-re2c $RE2C_VERSION
  - bash tests/_ci/install_zephir_parser.sh
  - bash tests/_ci/install_zephir.sh
  - zephir generate
  - (export PRE_PHP_INCLUDES=`php-config --includes`; cd ext/; for file in `find kernel -name "*.h"`; do $CC "$file" -I. $PRE_PHP_INCLUDES -o "$file.ghc"; done)
  # Use -O0 for debug purposes
  - (cd ext; export CFLAGS="-g3 -O1 -std=gnu90 -Wall"; $(phpenv which phpize) &> /dev/null && ./configure --silent --with-php-config=$(phpenv which php-config) --enable-phalcon &> /dev/null && make --silent -j"$(getconf _NPROCESSORS_ONLN)" &> /dev/null && make --silent install)
  - phpenv config-add tests/_ci/phalcon.ini
  - phpenv config-add tests/_ci/ci.ini
  - ls -al `$(phpenv which php-config) --extension-dir`
  - php -m
=======
  - composer install -q -n --no-ansi --no-progress --dev --prefer-dist --no-suggest
  - bash tests/_ci/install_prereqs.sh
  - bash tests/_ci/install-re2c $RE2C_VERSION
  - bash tests/_ci/install_zephir_parser.sh
  - bash tests/_ci/install_zephir.sh
  - zephir generate --backend=ZendEngine3
  # Use `-g -O0' for debug purposes
  - export CFLAGS="-g3 -O1 -std=gnu90 -Wall"
  - cd ${TRAVIS_BUILD_DIR}/ext
  # Creating precompiled headers.
  # If a `*.gch' file is not found then the normal header files will be used.
  # For more see: http://en.wikipedia.org/wiki/Precompiled_header
  - |
      for file in `find kernel -name "*.h"`; do
          echo -e "Creating a precompiled header: ext/${file} => ext/${file}.ghc ...";
          $CC "$file" -I. $(php-config --includes) -o "$file.ghc";
      done
  # You may need to remove all `&> /dev/null' and `--silent' for debug purposes
  - $(phpenv which phpize) &> /dev/null
  - ./configure --silent --with-php-config=$(phpenv which php-config) --enable-phalcon &> /dev/null
  - make --silent -j"$(getconf _NPROCESSORS_ONLN)" &> /dev/null
  - make --silent install
  - phpenv config-add $TRAVIS_BUILD_DIR/tests/_ci/phalcon.ini
  # We use this file as our custom PHP config
  - phpenv config-add $TRAVIS_BUILD_DIR/tests/_ci/ci.ini
  # Some debug info is located here
  - ls -al `$(phpenv which php-config) --extension-dir`
  - $(phpenv which php) -v
  - $(phpenv which php) -m
  - $(phpenv which php) --ri phalcon
>>>>>>> b3b083d3

before_script:
  - ulimit -c unlimited -S || true
  # Uncomment for debug purposes
  # - echo '/tmp/core_%e.%p' | sudo tee /proc/sys/kernel/core_pattern &> /dev/null
  # attempt to workaroung "ptrace: Operation not permitted"
  # - sudo chmod +s $(which gdb)

script:
<<<<<<< HEAD
  # Syntax recognize test
  - |
      $(phpenv which php) \
        -d variables_order=EGPCS \
        $(pwd)/ext/run-tests.php \
            -p $(phpenv which php) \
            -d variables_order=EGPCS \
            -g "FAIL,XFAIL,BORK,WARN,LEAK,SKIP" \
            --offline \
            --show-diff \
            --set-timeout 120

  - vendor/bin/phpcs
=======
  - cd $TRAVIS_BUILD_DIR
  # To avoud this:
  # sh: 1: /home/travis/build/phalcon/cphalcon/libtool: not found
  - ln -s $TRAVIS_BUILD_DIR/ext/libtool $TRAVIS_BUILD_DIR/libtool
  # Syntax recognize tests
  - |
      $(phpenv which php) $TRAVIS_BUILD_DIR/ext/run-tests.php \
          -p $(phpenv which php) \
          -g "FAIL,XFAIL,BORK,WARN,LEAK,SKIP" \
          --offline \
          --show-diff \
          --set-timeout 120
  # Run code style tests
  - vendor/bin/phpcs
  # TODO: Refacto legacy unit tests from the "unit-tests" directory
>>>>>>> b3b083d3
  - vendor/bin/codecept build
  # TODO: Add `cli' suite and refactor current cli-tests
  - vendor/bin/codecept run -v -n tests/integration/
  - vendor/bin/codecept run -v -n tests/unit/
<<<<<<< HEAD

  # FIXME: These tets need to be refactored
  # - vendor/bin/phpunit --bootstrap tests/_ci/phpunit.php --debug unit-tests/
=======
>>>>>>> b3b083d3

# Uncomment for debug purposes
# after_failure:
#  - bash tests/_ci/after_failure.sh

notifications:
    # Stop spam me. I already live on Travis CI and GitHub
    email:
        on_success: never
        on_failure: never

addons:
    apt:
        packages:
            - beanstalkd
            # Uncomment for debug
            # - gdb<|MERGE_RESOLUTION|>--- conflicted
+++ resolved
@@ -7,19 +7,12 @@
   - 7.0
   - 7.1
   - 7.2
-<<<<<<< HEAD
-=======
   - nightly
->>>>>>> b3b083d3
 
 matrix:
   fast_finish: true
   allow_failures:
-<<<<<<< HEAD
-    - php: 7.2
-=======
     - php: nightly
->>>>>>> b3b083d3
 
 git:
   depth: 1
@@ -46,14 +39,6 @@
 env:
   global:
     - CC="ccache gcc"
-<<<<<<< HEAD
-    - PATH="$PATH:~/bin"
-    - BEANSTALKD_VERSION="1.10"
-    - ZEPHIR_PARSER_VERSION="v1.1.1"
-    - RE2C_VERSION="1.0.3"
-    # Uncomment for debug
-    #- ZEND_DONT_UNLOAD_MODULES=1
-=======
     - PATH="$PATH:$HOME/bin"
     - ZEPHIR_PARSER_VERSION="v1.1.2"
     - RE2C_VERSION="1.0.3"
@@ -67,7 +52,6 @@
     # - ZEND_DONT_UNLOAD_MODULES=1
     # Uncomment to disable Zend memory manager before running PHP with valgrind
     # - USE_ZEND_ALLOC=0
->>>>>>> b3b083d3
 
 before_install:
   - if [[ ! -z "${GH_TOKEN}" ]]; then composer config github-oauth.github.com ${GH_TOKEN}; echo "Configured Github token"; fi;
@@ -78,21 +62,6 @@
   - export $(cut -d= -f1 $TRAVIS_BUILD_DIR/tests/_ci/environment)
 
 install:
-<<<<<<< HEAD
-  - travis_retry composer install --quiet --no-interaction --no-ansi --no-progress --dev --prefer-source --no-suggest #--ignore-platform-reqs
-  - bash tests/_ci/install_prereqs_$PHP_MAJOR.sh
-  - bash tests/_ci/install-re2c $RE2C_VERSION
-  - bash tests/_ci/install_zephir_parser.sh
-  - bash tests/_ci/install_zephir.sh
-  - zephir generate
-  - (export PRE_PHP_INCLUDES=`php-config --includes`; cd ext/; for file in `find kernel -name "*.h"`; do $CC "$file" -I. $PRE_PHP_INCLUDES -o "$file.ghc"; done)
-  # Use -O0 for debug purposes
-  - (cd ext; export CFLAGS="-g3 -O1 -std=gnu90 -Wall"; $(phpenv which phpize) &> /dev/null && ./configure --silent --with-php-config=$(phpenv which php-config) --enable-phalcon &> /dev/null && make --silent -j"$(getconf _NPROCESSORS_ONLN)" &> /dev/null && make --silent install)
-  - phpenv config-add tests/_ci/phalcon.ini
-  - phpenv config-add tests/_ci/ci.ini
-  - ls -al `$(phpenv which php-config) --extension-dir`
-  - php -m
-=======
   - composer install -q -n --no-ansi --no-progress --dev --prefer-dist --no-suggest
   - bash tests/_ci/install_prereqs.sh
   - bash tests/_ci/install-re2c $RE2C_VERSION
@@ -123,7 +92,6 @@
   - $(phpenv which php) -v
   - $(phpenv which php) -m
   - $(phpenv which php) --ri phalcon
->>>>>>> b3b083d3
 
 before_script:
   - ulimit -c unlimited -S || true
@@ -133,21 +101,6 @@
   # - sudo chmod +s $(which gdb)
 
 script:
-<<<<<<< HEAD
-  # Syntax recognize test
-  - |
-      $(phpenv which php) \
-        -d variables_order=EGPCS \
-        $(pwd)/ext/run-tests.php \
-            -p $(phpenv which php) \
-            -d variables_order=EGPCS \
-            -g "FAIL,XFAIL,BORK,WARN,LEAK,SKIP" \
-            --offline \
-            --show-diff \
-            --set-timeout 120
-
-  - vendor/bin/phpcs
-=======
   - cd $TRAVIS_BUILD_DIR
   # To avoud this:
   # sh: 1: /home/travis/build/phalcon/cphalcon/libtool: not found
@@ -163,17 +116,10 @@
   # Run code style tests
   - vendor/bin/phpcs
   # TODO: Refacto legacy unit tests from the "unit-tests" directory
->>>>>>> b3b083d3
   - vendor/bin/codecept build
   # TODO: Add `cli' suite and refactor current cli-tests
   - vendor/bin/codecept run -v -n tests/integration/
   - vendor/bin/codecept run -v -n tests/unit/
-<<<<<<< HEAD
-
-  # FIXME: These tets need to be refactored
-  # - vendor/bin/phpunit --bootstrap tests/_ci/phpunit.php --debug unit-tests/
-=======
->>>>>>> b3b083d3
 
 # Uncomment for debug purposes
 # after_failure:
