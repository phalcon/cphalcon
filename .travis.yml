language: php

dist: trusty
sudo: false

php:
  - 'master'
  - '7.3'
  - '7.2'
  - '7.1'
  - '7.0'

git:
  depth: 1

branches:
  only:
    - master
    - /^(4|5)\.\d+\.(\d+|x)$/

addons:
  apt:
    packages:
    - beanstalkd
    - gdb
    - lcov

matrix:
  fast_finish: true
  allow_failures:
    - php: 'master'
    - php: '7.3'

cache:
  apt: true
  timeout: 604800
  directories:
    - ${HOME}/beanstalk
    - ${HOME}/.composer/cache
    - ${HOME}/pear
    - ${HOME}/.local/opt
    - ${HOME}/.cache/composer

services:
  - beanstalkd
  - mongodb
  - redis-server
  - postgresql

env:
  global:
    - CC="gcc"
    - ZEPHIR_PARSER_VERSION="v1.1.2"
    - ZEPHIR_VERSION="0.10.12"
    - RE2C_VERSION="1.1.1"
    - REPORT_EXIT_STATUS=1
    - NO_INTERACTION=1
    - TEST_PHP_ARGS="--show-diff"
    - CFLAGS="-g -O0 -Wall -std=gnu90"
    - PATH="${HOME}/bin:${PATH}"
    - DEFAULT_COMPOSER_FLAGS="--no-interaction --no-ansi --no-progress --no-suggest"

before_install:
  - '[[ -z "${GH_TOKEN}" ]] || composer config github-oauth.github.com ${GH_TOKEN}; echo "Configured Github token"'
  - export PHP_MAJOR="$(`phpenv which php` -r 'echo phpversion();' | cut -d '.' -f 1)"
  - export PHP_MINOR="$(`phpenv which php` -r 'echo phpversion();' | cut -d '.' -f 2)"
  - export PHP_VERNUM="$(`phpenv which php-config` --vernum)"
  - ./tests/_ci/pear-setup.sh
  - ./tests/_ci/setup-dbs.sh
  - source "${TRAVIS_BUILD_DIR}/tests/_ci/environment"
  - export $(cut -d= -f1 ${TRAVIS_BUILD_DIR}/tests/_ci/environment)

install:
  - ./tests/_ci/install-prereqs.sh
  - travis_retry composer install ${DEFAULT_COMPOSER_FLAGS}
  - travis_retry composer global require "phalcon/zephir:${ZEPHIR_VERSION}"
  - ( cd ${HOME}/.composer/vendor/phalcon/zephir; ./install-nosudo )
  - ./tests/_ci/install-re2c.sh
  - ./tests/_ci/install-zephir-parser.sh
  - zephir generate
  - ./tests/_ci/precompile-headers.sh
  - |
      cd "${TRAVIS_BUILD_DIR}/ext"
      $(phpenv which phpize)
      ./configure --with-php-config=$(phpenv which php-config) --enable-phalcon
      make -j"$(getconf _NPROCESSORS_ONLN)" > "${TRAVIS_BUILD_DIR}/compile.log" 2> "${TRAVIS_BUILD_DIR}/compile-errors.log"
      make install
      cd "${TRAVIS_BUILD_DIR}"
  - phpenv config-add "${TRAVIS_BUILD_DIR}/tests/_ci/phalcon.ini"
  - phpenv config-add "${TRAVIS_BUILD_DIR}/tests/_ci/ci.ini"

before_script:
  - ulimit -c unlimited -S || true
  # see: https://github.com/sebastianbergmann/phpunit/pull/3359
  - '[[ "${PHP_VERNUM}" -lt 70300 ]] || export USE_ZEND_ALLOC=1'

script:
  # To avoud this:
  # sh: 1: /home/travis/build/phalcon/cphalcon/libtool: not found
  - ln -s ${TRAVIS_BUILD_DIR}/ext/libtool ${TRAVIS_BUILD_DIR}/libtool
  # Syntax recognize tests
  - |
      $(phpenv which php) "${TRAVIS_BUILD_DIR}/ext/run-tests.php" \
          -p $(phpenv which php) \
          -g "FAIL,XFAIL,BORK,WARN,LEAK,SKIP" \
          --offline \
          --show-diff \
          --set-timeout 120
  - vendor/bin/phpcs
  - vendor/bin/codecept build
  # TODO: Add `cli' suite and refactor current cli-tests
  - vendor/bin/codecept run -v -n tests/integration/
  - vendor/bin/codecept run -v -n tests/unit/
  # TODO: Refactor legacy unit tests from the "unit-tests" directory

after_failure:
  - ./tests/_ci/after-failure.sh

notifications:
<<<<<<< HEAD
    # Stop spam me. I already live on Travis CI and GitHub
    email:
        on_success: never
        on_failure: never

addons:
  apt:
    sources:
      - mysql-5.7-trusty
    packages:
      - mysql-server
      - mysql-client
        - beanstalkd
        # Uncomment for debug
      # - gdb
=======
  email: false
>>>>>>> 76d2ae1c
<|MERGE_RESOLUTION|>--- conflicted
+++ resolved
@@ -20,10 +20,14 @@
 
 addons:
   apt:
+    sources:
+      - mysql-5.7-trusty
     packages:
-    - beanstalkd
-    - gdb
-    - lcov
+      - beanstalkd
+      - gdb
+      - lcov
+      - mysql-server
+      - mysql-client
 
 matrix:
   fast_finish: true
@@ -117,22 +121,4 @@
   - ./tests/_ci/after-failure.sh
 
 notifications:
-<<<<<<< HEAD
-    # Stop spam me. I already live on Travis CI and GitHub
-    email:
-        on_success: never
-        on_failure: never
-
-addons:
-  apt:
-    sources:
-      - mysql-5.7-trusty
-    packages:
-      - mysql-server
-      - mysql-client
-        - beanstalkd
-        # Uncomment for debug
-      # - gdb
-=======
-  email: false
->>>>>>> 76d2ae1c
+  email: false