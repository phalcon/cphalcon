#!/usr/bin/env bash
#
# This file is part of the Phalcon Framework.
#
# (c) Phalcon Team <team@phalconphp.com>
#
# For the full copyright and license information, please view the
# LICENSE.txt file that was distributed with this source code.

# -e  Exit immediately if a command exits with a non-zero status.
# -u  Treat unset variables as an error when substituting.
set -eu

PHP_INI="$(phpenv root)/versions/$(phpenv version-name)/etc/php.ini"
PHP_CONF_D="$(phpenv root)/versions/$(phpenv version-name)/etc/conf.d"

(>&1 echo 'Install apcu extension ...')
printf "\\n" | pecl install --force apcu_bc 1> /dev/null
# See https://pear.php.net/bugs/bug.php?id=21007
awk '/extension.*apcu?\.so"?/{$0=""}1' "${PHP_INI}" > php.ini.patch && mv php.ini.patch "${PHP_INI}"
cat <<EOT >> "$PHP_CONF_D/apcu.ini"
[apc]
extension      = "apcu.so"
extension      = "apc.so"

apc.enabled    = 1
apc.enable_cli = 1
EOT

(>&1 echo 'Install xdebug extension ...')
phpenv config-rm xdebug.ini >/dev/null 2>&1 || true
if [[ "$($(phpenv which php-config) --vernum)" -lt "70300" ]]
then
  printf "\\n" | pecl install --force xdebug 1> /dev/null
  awk '/zend_extension.*xdebug.so"?/{$0=""}1' "${PHP_INI}" > php.ini.patch && mv php.ini.patch "${PHP_INI}"
  echo 'zend_extension="xdebug.so"' > "$PHP_CONF_D/xdebug.ini"
fi

(>&1 echo 'Install memcached extension ...')
printf "\\n" | pecl install --force memcached 1> /dev/null

(>&1 echo 'Install msgpack extension ...')
printf "\\n" | pecl install --force msgpack 1> /dev/null

(>&1 echo 'Install igbinary extension ...')
printf "\\n" | pecl install --force igbinary 1> /dev/null

(>&1 echo 'Install imagick extension ...')
printf "\\n" | pecl install --force imagick 1> /dev/null

(>&1 echo 'Install psr extension ...')
printf "\\n" | pecl install --force psr 1> /dev/null

(>&1 echo 'Install yaml extension ...')
printf "\\n" | pecl install --force yaml 1> /dev/null

(>&1 echo 'Install mongodb extension ...')
printf "\\n" | pecl install --force mongodb 1> /dev/null

if [[ "$(php --ri sodium 1> /dev/null)" = "" ]]
then
  # for some reason Ubuntu 18.04 on Travis CI doesn't install libsodium-dev
  # via "addons -> apt -> packages"
  if [ "${CI}" = "true" ]
  then
    # shellcheck disable=SC2091
    if ! $(ldconfig -p | grep -q libsodium)
    then
      (>&1 echo "Install libsodium-dev...")
      sudo apt-get install \
        --no-install-recommends \
        --quiet \
        --assume-yes \
        libsodium-dev 1> /dev/null
    fi
  fi

  (>&1 echo 'Install libsodium extension ...')
  printf "\\n" | pecl install --force libsodium 1> /dev/null
fi

redis_ext=$($(phpenv which php-config) --extension-dir)/redis.so
if [[ "$(php --ri redis 1> /dev/null)" = "" ]] && [[ ! -f "${redis_ext}" ]]
then
  (>&1 echo 'Install redis extension ...')
  printf "\\n" | pecl install --force redis 1> /dev/null
fi

<<<<<<< HEAD
php -m
php -r "echo phpversion('mongodb') . PHP_EOL;"

# Local variables:
# tab-width: 4
# c-basic-offset: 4
# End:
# vim600: noet sw=4 ts=4
# vim<600: noet sw=4 ts=4
=======
if [[ "$(php --ri redis 1> /dev/null)" = "" ]] && [[ -f "${redis_ext}" ]]
then
	echo 'extension="redis.so"' > "$PHP_CONF_D/redis.ini"
fi
>>>>>>> 96003d14
<|MERGE_RESOLUTION|>--- conflicted
+++ resolved
@@ -86,19 +86,7 @@
   printf "\\n" | pecl install --force redis 1> /dev/null
 fi
 
-<<<<<<< HEAD
-php -m
-php -r "echo phpversion('mongodb') . PHP_EOL;"
-
-# Local variables:
-# tab-width: 4
-# c-basic-offset: 4
-# End:
-# vim600: noet sw=4 ts=4
-# vim<600: noet sw=4 ts=4
-=======
 if [[ "$(php --ri redis 1> /dev/null)" = "" ]] && [[ -f "${redis_ext}" ]]
 then
 	echo 'extension="redis.so"' > "$PHP_CONF_D/redis.ini"
-fi
->>>>>>> 96003d14
+fi