# Phalcon Framework

[![Build Status](https://travis-ci.org/phalcon/cphalcon.svg?branch=master)](https://travis-ci.org/phalcon/cphalcon)
[![Windows Build](https://ci.appveyor.com/api/projects/status/wkws3mgxaoy0u9a6/branch/master?svg=true)](https://ci.appveyor.com/project/sergeyklay/cphalcon/branch/master)
[![Phalcon Backers](https://img.shields.io/badge/phalcon-backers-99ddc0.svg)](https://github.com/phalcon/cphalcon/blob/master/BACKERS.md)
[![OpenCollective](https://opencollective.com/phalcon/backers/badge.svg)](#backers)
[![OpenCollective](https://opencollective.com/phalcon/sponsors/badge.svg)](#sponsors)

Phalcon is an open source web framework delivered as a C extension for the PHP language providing high performance and lower resource consumption.

A big thank you to [our Backers](https://github.com/phalcon/cphalcon/blob/master/BACKERS.md); you rock!

## Contents

- [Get Started](#get-started)
  - [Windows](#windows)
  - [Linux/Unix/Mac](#linuxunixmac)
    - [Requirements](#requirements)
      - [Ubuntu](#ubuntu)
      - [Suse](#suse)
      - [CentOS/Fedora/RHEL](#centosfedorarhel)
      - [macOS(Sierra / El Capitan / Yosemite)](#macossierra--el-capitan--yosemite)
  - [OSX MAMP ready extensions](#osx-mamp-ready-extensions)
  - [Gentoo](#gentoo)
  - [Compilation](#compilation)
  - [Contributing](#contributing)
  - [External Links](#external-links)
  - [Meet the Incubator](#meet-the-incubator)
  - [Sponsors](#sponsors)
  - [Backers](#backers)
  - [License](#license)

## Get Started

Phalcon is written in [Zephir/C](https://zephir-lang.com/) with platform independence in mind.
As a result, Phalcon is available on Microsoft Windows, GNU/Linux, FreeBSD and MacOS.
You can either download a binary package for the system of your choice or build it from source.

### Windows

To install Phalcon on Windows:

1. Download [Phalcon for Windows](https://phalconphp.com/en/download/windows)
2. Extract the DLL file and copy it to your PHP extensions directory
3. Edit your **php.ini** file and add this line:
   ```ini
   extension=php_phalcon.dll
   ```
4. Finally, restart your web server

**Hint:** To ensure that your Phalcon installation was successful, debug with
```php
<?php phpinfo(); ?>
```
and search for a section mentioning the Phalcon extension.

### Linux/Unix/Mac

On a Unix-based platform you can easily compile and install the extension from sources.

#### Requirements

Prerequisite packages are:

* PHP 7.0.x/7.1.x/7.2.x development resources (PHP 5 is no longer supported)
* `g++` >= 4.4 | `clang++` >= 3.x | `vc++` >= 11
* GNU `make` >= 3.81
* [`re2c`](http://re2c.org) >= 0.13

##### Ubuntu

```bash
# Use actual PHP development headers and tools here
sudo apt-get install php-dev libpcre3-dev gcc make re2c
```

##### Suse

```bash
# Use actual PHP development headers and tools here
sudo zypper install php7-devel gcc make re2c
```

##### CentOS/Fedora/RHEL

```bash
# Use actual PHP development headers and tools here
sudo yum install php-devel pcre-devel gcc make re2c
```

<<<<<<< HEAD
macOS(Sierra / El Capitan / Yosemite):

Using [Homebrew](https://brew.sh/)

```bash
# brew install php<version>-phalcon
# available versions 56, 70, 71

brew install php71-phalcon
```
=======
##### macOS (Sierra / El Capitan / Yosemite)

We recomend use command line to build Phalcon extension.
Another way is to use OSX MAMP ready extension: https://github.com/majksner/php-phalcon-mamp

## Gentoo

There is Gentoo ebuilds maintained for the Phalcon Framework: https://github.com/smoke/phalcon-gentoo-overlay
>>>>>>> b3b083d3

## Compilation

Follow these instructions to generate a binary extension for your platform:

```bash
git clone git://github.com/phalcon/cphalcon.git
cd cphalcon/build
sudo ./install
```

If you have specific php versions running

```bash
git clone https://github.com/phalcon/cphalcon
cd cphalcon/build
sudo ./install --phpize /usr/bin/phpize7.3 --php-config /usr/bin/php-config7.3
```

Add the extension to your **php.ini**:

```ini
extension=phalcon.so
```

Finally, **restart the web server**.

## Contributing

See [CONTRIBUTING.md](CONTRIBUTING.md) for details.

## External Links

* [Documentation](https://docs.phalconphp.com/)
* [Support](https://forum.phalconphp.com)
* [Zephir](https://zephir-lang.com/)
* [Twitter](https://twitter.com/phalconphp)

## Meet the Incubator

Our community is developing amazing extra features for Phalcon every day via [Incubator](https://github.com/phalcon/incubator).
There are resources to enhance your experience with the framework and that enlarge the main features.

Just give it a try and help us improve Phalcon even more!

## Sponsors

Become a sponsor and get your logo on our README on Github with a link to your site. [[Become a sponsor](https://opencollective.com/phalcon#sponsor)]

<a href="https://opencollective.com/phalcon/sponsor/0/website" target="_blank"><img src="https://opencollective.com/phalcon/sponsor/0/avatar.svg"></a>
<a href="https://opencollective.com/phalcon/sponsor/1/website" target="_blank"><img src="https://opencollective.com/phalcon/sponsor/1/avatar.svg"></a>
<a href="https://opencollective.com/phalcon/sponsor/2/website" target="_blank"><img src="https://opencollective.com/phalcon/sponsor/2/avatar.svg"></a>
<a href="https://opencollective.com/phalcon/sponsor/3/website" target="_blank"><img src="https://opencollective.com/phalcon/sponsor/3/avatar.svg"></a>
<a href="https://opencollective.com/phalcon/sponsor/4/website" target="_blank"><img src="https://opencollective.com/phalcon/sponsor/4/avatar.svg"></a>
<a href="https://opencollective.com/phalcon/sponsor/5/website" target="_blank"><img src="https://opencollective.com/phalcon/sponsor/5/avatar.svg"></a>
<a href="https://opencollective.com/phalcon/sponsor/6/website" target="_blank"><img src="https://opencollective.com/phalcon/sponsor/6/avatar.svg"></a>
<a href="https://opencollective.com/phalcon/sponsor/7/website" target="_blank"><img src="https://opencollective.com/phalcon/sponsor/7/avatar.svg"></a>
<a href="https://opencollective.com/phalcon/sponsor/8/website" target="_blank"><img src="https://opencollective.com/phalcon/sponsor/8/avatar.svg"></a>
<a href="https://opencollective.com/phalcon/sponsor/9/website" target="_blank"><img src="https://opencollective.com/phalcon/sponsor/9/avatar.svg"></a>
<a href="https://opencollective.com/phalcon/sponsor/10/website" target="_blank"><img src="https://opencollective.com/phalcon/sponsor/10/avatar.svg"></a>
<a href="https://opencollective.com/phalcon/sponsor/11/website" target="_blank"><img src="https://opencollective.com/phalcon/sponsor/11/avatar.svg"></a>
<a href="https://opencollective.com/phalcon/sponsor/12/website" target="_blank"><img src="https://opencollective.com/phalcon/sponsor/12/avatar.svg"></a>
<a href="https://opencollective.com/phalcon/sponsor/13/website" target="_blank"><img src="https://opencollective.com/phalcon/sponsor/13/avatar.svg"></a>
<a href="https://opencollective.com/phalcon/sponsor/14/website" target="_blank"><img src="https://opencollective.com/phalcon/sponsor/14/avatar.svg"></a>
<a href="https://opencollective.com/phalcon/sponsor/15/website" target="_blank"><img src="https://opencollective.com/phalcon/sponsor/15/avatar.svg"></a>
<a href="https://opencollective.com/phalcon/sponsor/16/website" target="_blank"><img src="https://opencollective.com/phalcon/sponsor/16/avatar.svg"></a>
<a href="https://opencollective.com/phalcon/sponsor/17/website" target="_blank"><img src="https://opencollective.com/phalcon/sponsor/17/avatar.svg"></a>
<a href="https://opencollective.com/phalcon/sponsor/18/website" target="_blank"><img src="https://opencollective.com/phalcon/sponsor/18/avatar.svg"></a>
<a href="https://opencollective.com/phalcon/sponsor/19/website" target="_blank"><img src="https://opencollective.com/phalcon/sponsor/19/avatar.svg"></a>
<a href="https://opencollective.com/phalcon/sponsor/20/website" target="_blank"><img src="https://opencollective.com/phalcon/sponsor/20/avatar.svg"></a>
<a href="https://opencollective.com/phalcon/sponsor/21/website" target="_blank"><img src="https://opencollective.com/phalcon/sponsor/21/avatar.svg"></a>
<a href="https://opencollective.com/phalcon/sponsor/22/website" target="_blank"><img src="https://opencollective.com/phalcon/sponsor/22/avatar.svg"></a>
<a href="https://opencollective.com/phalcon/sponsor/23/website" target="_blank"><img src="https://opencollective.com/phalcon/sponsor/23/avatar.svg"></a>
<a href="https://opencollective.com/phalcon/sponsor/24/website" target="_blank"><img src="https://opencollective.com/phalcon/sponsor/24/avatar.svg"></a>
<a href="https://opencollective.com/phalcon/sponsor/25/website" target="_blank"><img src="https://opencollective.com/phalcon/sponsor/25/avatar.svg"></a>
<a href="https://opencollective.com/phalcon/sponsor/26/website" target="_blank"><img src="https://opencollective.com/phalcon/sponsor/26/avatar.svg"></a>
<a href="https://opencollective.com/phalcon/sponsor/27/website" target="_blank"><img src="https://opencollective.com/phalcon/sponsor/27/avatar.svg"></a>
<a href="https://opencollective.com/phalcon/sponsor/28/website" target="_blank"><img src="https://opencollective.com/phalcon/sponsor/28/avatar.svg"></a>
<a href="https://opencollective.com/phalcon/sponsor/29/website" target="_blank"><img src="https://opencollective.com/phalcon/sponsor/29/avatar.svg"></a>

## Backers

Support us with a monthly donation and help us continue our activities. [[Become a backer](https://opencollective.com/phalcon#backer)]

<a href="https://opencollective.com/phalcon/backer/0/website" target="_blank"><img src="https://opencollective.com/phalcon/backer/0/avatar.svg"></a>
<a href="https://opencollective.com/phalcon/backer/1/website" target="_blank"><img src="https://opencollective.com/phalcon/backer/1/avatar.svg"></a>
<a href="https://opencollective.com/phalcon/backer/2/website" target="_blank"><img src="https://opencollective.com/phalcon/backer/2/avatar.svg"></a>
<a href="https://opencollective.com/phalcon/backer/3/website" target="_blank"><img src="https://opencollective.com/phalcon/backer/3/avatar.svg"></a>
<a href="https://opencollective.com/phalcon/backer/4/website" target="_blank"><img src="https://opencollective.com/phalcon/backer/4/avatar.svg"></a>
<a href="https://opencollective.com/phalcon/backer/5/website" target="_blank"><img src="https://opencollective.com/phalcon/backer/5/avatar.svg"></a>
<a href="https://opencollective.com/phalcon/backer/6/website" target="_blank"><img src="https://opencollective.com/phalcon/backer/6/avatar.svg"></a>
<a href="https://opencollective.com/phalcon/backer/7/website" target="_blank"><img src="https://opencollective.com/phalcon/backer/7/avatar.svg"></a>
<a href="https://opencollective.com/phalcon/backer/8/website" target="_blank"><img src="https://opencollective.com/phalcon/backer/8/avatar.svg"></a>
<a href="https://opencollective.com/phalcon/backer/9/website" target="_blank"><img src="https://opencollective.com/phalcon/backer/9/avatar.svg"></a>
<a href="https://opencollective.com/phalcon/backer/10/website" target="_blank"><img src="https://opencollective.com/phalcon/backer/10/avatar.svg"></a>
<a href="https://opencollective.com/phalcon/backer/11/website" target="_blank"><img src="https://opencollective.com/phalcon/backer/11/avatar.svg"></a>
<a href="https://opencollective.com/phalcon/backer/12/website" target="_blank"><img src="https://opencollective.com/phalcon/backer/12/avatar.svg"></a>
<a href="https://opencollective.com/phalcon/backer/13/website" target="_blank"><img src="https://opencollective.com/phalcon/backer/13/avatar.svg"></a>
<a href="https://opencollective.com/phalcon/backer/14/website" target="_blank"><img src="https://opencollective.com/phalcon/backer/14/avatar.svg"></a>
<a href="https://opencollective.com/phalcon/backer/15/website" target="_blank"><img src="https://opencollective.com/phalcon/backer/15/avatar.svg"></a>
<a href="https://opencollective.com/phalcon/backer/16/website" target="_blank"><img src="https://opencollective.com/phalcon/backer/16/avatar.svg"></a>
<a href="https://opencollective.com/phalcon/backer/17/website" target="_blank"><img src="https://opencollective.com/phalcon/backer/17/avatar.svg"></a>
<a href="https://opencollective.com/phalcon/backer/18/website" target="_blank"><img src="https://opencollective.com/phalcon/backer/18/avatar.svg"></a>
<a href="https://opencollective.com/phalcon/backer/19/website" target="_blank"><img src="https://opencollective.com/phalcon/backer/19/avatar.svg"></a>
<a href="https://opencollective.com/phalcon/backer/20/website" target="_blank"><img src="https://opencollective.com/phalcon/backer/20/avatar.svg"></a>
<a href="https://opencollective.com/phalcon/backer/21/website" target="_blank"><img src="https://opencollective.com/phalcon/backer/21/avatar.svg"></a>
<a href="https://opencollective.com/phalcon/backer/22/website" target="_blank"><img src="https://opencollective.com/phalcon/backer/22/avatar.svg"></a>
<a href="https://opencollective.com/phalcon/backer/23/website" target="_blank"><img src="https://opencollective.com/phalcon/backer/23/avatar.svg"></a>
<a href="https://opencollective.com/phalcon/backer/24/website" target="_blank"><img src="https://opencollective.com/phalcon/backer/24/avatar.svg"></a>
<a href="https://opencollective.com/phalcon/backer/25/website" target="_blank"><img src="https://opencollective.com/phalcon/backer/25/avatar.svg"></a>
<a href="https://opencollective.com/phalcon/backer/26/website" target="_blank"><img src="https://opencollective.com/phalcon/backer/26/avatar.svg"></a>
<a href="https://opencollective.com/phalcon/backer/27/website" target="_blank"><img src="https://opencollective.com/phalcon/backer/27/avatar.svg"></a>
<a href="https://opencollective.com/phalcon/backer/28/website" target="_blank"><img src="https://opencollective.com/phalcon/backer/28/avatar.svg"></a>
<a href="https://opencollective.com/phalcon/backer/29/website" target="_blank"><img src="https://opencollective.com/phalcon/backer/29/avatar.svg"></a>

## License

Phalcon is open source software licensed under the New BSD License. See the [LICENSE.txt](LICENSE.txt) file for more.<|MERGE_RESOLUTION|>--- conflicted
+++ resolved
@@ -88,18 +88,6 @@
 sudo yum install php-devel pcre-devel gcc make re2c
 ```
 
-<<<<<<< HEAD
-macOS(Sierra / El Capitan / Yosemite):
-
-Using [Homebrew](https://brew.sh/)
-
-```bash
-# brew install php<version>-phalcon
-# available versions 56, 70, 71
-
-brew install php71-phalcon
-```
-=======
 ##### macOS (Sierra / El Capitan / Yosemite)
 
 We recomend use command line to build Phalcon extension.
@@ -108,7 +96,6 @@
 ## Gentoo
 
 There is Gentoo ebuilds maintained for the Phalcon Framework: https://github.com/smoke/phalcon-gentoo-overlay
->>>>>>> b3b083d3
 
 ## Compilation
 
