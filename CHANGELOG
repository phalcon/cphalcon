--- conflicted
+++ resolved
@@ -1,5 +1,3 @@
-<<<<<<< HEAD
-=======
 1.3.0
  - Make the source code compatible with PHP 5.6-dev and PHP 5.7-dev (#1762)
  - Code cleanup: get rid of compiler warnings, dead code elimination, code deduplication, use static code analysers to eliminate possible bugs
@@ -290,7 +288,6 @@
  - Bug fixes in beanstalkd protocol implementation
  - Phalcon\Paginator\Adapter\Model returns correct results even when page number is incorrect (#1654)
 
->>>>>>> 726d814b
 1.2.4
  - Fixed broken ACL inheritance (#905)
  - Fixed crash while rendering element's label (#1210)
