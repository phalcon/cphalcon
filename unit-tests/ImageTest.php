--- conflicted
+++ resolved
@@ -4,11 +4,7 @@
 	+------------------------------------------------------------------------+
 	| Phalcon Framework                                                      |
 	+------------------------------------------------------------------------+
-<<<<<<< HEAD
 	| Copyright (c) 2011-2015 Phalcon Team (http://www.phalconphp.com)       |
-=======
-	| Copyright (c) 2011-2014 Phalcon Team (http://www.phalconphp.com)       |
->>>>>>> fdec9db5
 	+------------------------------------------------------------------------+
 	| This source file is subject to the New BSD License that is bundled     |
 	| with this package in the file docs/LICENSE.txt.                        |
@@ -161,7 +157,7 @@
 
 		// Render the image at 50% quality
 		//$data = $image->render(NULL, 50);
-		
+
 		// Render the image as a PNG
 		//$data = $image->render('png');
 	}
@@ -175,8 +171,6 @@
 			$this->markTestSkipped("Skipped");
 			return;
 		}
-
-		\Phalcon\Image\Adapter\Imagick::setResourceLimit(6, 1);
 
 		@unlink('unit-tests/assets/production/imagick-new.jpg');
 		@unlink('unit-tests/assets/production/imagick-resize.jpg');
@@ -192,18 +186,12 @@
 
 		// Create new image
 		$image = new Phalcon\Image\Adapter\Imagick('unit-tests/assets/production/imagick-new.jpg', 100, 100);
-<<<<<<< HEAD
-		$image->setResourceLimit(6, 1);
-=======
->>>>>>> fdec9db5
+		$image->setResourceLimit(6, 1);
 		$image->save();
 		$this->assertTrue(file_exists('unit-tests/assets/production/imagick-new.jpg'));
 
 		$image = new Phalcon\Image\Adapter\Imagick('unit-tests/assets/phalconphp.jpg');
-<<<<<<< HEAD
-		$image->setResourceLimit(6, 1);
-=======
->>>>>>> fdec9db5
+		$image->setResourceLimit(6, 1);
 
 		 // Resize to 200 pixels on the shortest side
 		$image->resize(200, 200)->save('unit-tests/assets/production/imagick-resize.jpg');
@@ -235,10 +223,7 @@
 		// Crop the image to 200x200 pixels, from the center
 
 		$image = new Phalcon\Image\Adapter\Imagick('unit-tests/assets/phalconphp.jpg');
-<<<<<<< HEAD
-		$image->setResourceLimit(6, 1);
-=======
->>>>>>> fdec9db5
+		$image->setResourceLimit(6, 1);
 		$image->crop(200, 200)->save('unit-tests/assets/production/imagick-crop.jpg');
 		$this->assertTrue(file_exists('unit-tests/assets/production/imagick-crop.jpg'));
 
@@ -278,29 +263,18 @@
 
 		// Add a watermark to the bottom right of the image
 		$mark = new Phalcon\Image\Adapter\Imagick('unit-tests/assets/logo.png');
-<<<<<<< HEAD
-		$image->setResourceLimit(6, 1);
-=======
->>>>>>> fdec9db5
+		$image->setResourceLimit(6, 1);
 		$image->watermark($mark, TRUE, TRUE)->save('unit-tests/assets/production/imagick-watermark.jpg');
 		$this->assertTrue(file_exists('unit-tests/assets/production/imagick-watermark.jpg'));
 
 		// Mask image
 		$mask = new Phalcon\Image\Adapter\Imagick('unit-tests/assets/logo.png');
-<<<<<<< HEAD
 		$image->setResourceLimit(6, 1);
 		$image->mask($mask)->save('unit-tests/assets/production/imagick-mask.jpg');
 		$this->assertTrue(file_exists('unit-tests/assets/production/imagick-mask.jpg'));
 
 //		// Add a text to the bottom right of the image
 //		$image->text('hello', TRUE, TRUE);
-=======
-		$image->mask($mask)->save('unit-tests/assets/production/imagick-mask.jpg');
-		$this->assertTrue(file_exists('unit-tests/assets/production/imagick-mask.jpg'));
-
-		// Add a text to the bottom right of the image
-		$image->text('hello', TRUE, TRUE);
->>>>>>> fdec9db5
 
 		// Set font size
 		//$image->text('hello', TRUE, TRUE, NULL, NULL, 12);
@@ -326,24 +300,8 @@
 
 		// Render the image at 50% quality
 		//$data = $image->render(NULL, 50);
-		
+
 		// Render the image as a PNG
 		//$data = $image->render('png');
-<<<<<<< HEAD
-=======
-	}
-
-	public function testIssues2259()
-	{
-		$image = new Phalcon\Image\Adapter\GD('unit-tests/assets/phalconphp.jpg');
-
-		$image->crop(100, 100, 0.5, 0.5)->save('unit-tests/assets/production/2259.jpg');
-		$this->assertTrue(file_exists('unit-tests/assets/production/2259.jpg'));
-
-		@unlink('unit-tests/assets/production/2259.jpg');
-
-		$image->crop("100", "100", "0.5", "0.5")->save('unit-tests/assets/production/gd-2259.jpg');
-		$this->assertTrue(file_exists('unit-tests/assets/production/gd-2259.jpg'));
->>>>>>> fdec9db5
 	}
 }