<?php

/*
  +------------------------------------------------------------------------+
  | Phalcon Framework                                                      |
  +------------------------------------------------------------------------+
  | Copyright (c) 2011-2014 Phalcon Team (http://www.phalconphp.com)       |
  +------------------------------------------------------------------------+
  | This source file is subject to the New BSD License that is bundled     |
  | with this package in the file docs/LICENSE.txt.                        |
  |                                                                        |
  | If you did not receive a copy of the license and are unable to         |
  | obtain it through the world-wide-web, please send an email             |
  | to license@phalconphp.com so we can send you a copy immediately.       |
  +------------------------------------------------------------------------+
  | Authors: Andres Gutierrez <andres@phalconphp.com>                      |
  |          Eduar Carvajal <eduar@phalconphp.com>                         |
  |          Piotr Gasiorowski <p.gasiorowski@vipserv.org>                 |
  +------------------------------------------------------------------------+
*/

use Phalcon\Mvc\View as View;

class ViewAfterRenderListener
{
	private $_levels = array();

	public function afterRenderView($event, $view)
	{
		if ('afterRenderView' == $event->getType()) {
			$this->_levels[] = $view->getCurrentRenderLevel();
		}

		return true;
	}

	public function reset()
	{
		$this->_levels = array();
	}

	public function getLevels()
	{
		return join(',', $this->_levels);
	}
}

class ViewTest extends PHPUnit_Framework_TestCase
{
	private $level;

	public function setUp()
	{
		$this->level = ob_get_level();
	}

	public function tearDown()
	{
		while (ob_get_level() > $this->level) {
			ob_end_flush();
		}
	}

	public function testSettersAndGetters()
	{
		$view = new View();

		$this->assertEquals($view, $view->setBasePath(__DIR__.'/../'));

		$view->foo = 'bar';
		$this->assertEquals('bar', $view->foo);

		$this->assertEquals($view, $view->setVar('foo1', 'bar1'));
		$this->assertEquals('bar1', $view->getVar('foo1'));

		$expectedVars = array('foo2' => 'bar2', 'foo3' => 'bar3');
		$this->assertEquals($view, $view->setVars($expectedVars));
		$this->assertEquals('bar2', $view->foo2);
		$this->assertEquals('bar3', $view->foo3);
		$this->assertEquals($view, $view->setVars($expectedVars, false));

		$this->assertEquals($view, $view->setParamToView('foo4', 'bar4'));

		$expectedParamsToView = array('foo2' => 'bar2', 'foo3' => 'bar3', 'foo4' => 'bar4');
		$this->assertEquals($expectedParamsToView, $view->getParamsToView());

		$this->assertEquals($view, $view->setContent('<h1>hello</h1>'));
		$this->assertEquals('<h1>hello</h1>', $view->getContent());

		$this->assertEquals($view, $view->setViewsDir('unit-tests/views/'));
		$this->assertEquals('unit-tests/views/', $view->getViewsDir());

		$this->assertEquals($view, $view->setLayoutsDir('unit-tests/views/layouts/'));
		$this->assertEquals('unit-tests/views/layouts/', $view->getLayoutsDir());

		$this->assertEquals($view, $view->setPartialsDir('unit-tests/views/partials/'));
		$this->assertEquals('unit-tests/views/partials/', $view->getPartialsDir());

		$this->assertEquals($view, $view->disableLevel(View::LEVEL_MAIN_LAYOUT));
		$this->assertEquals($view, $view->setRenderLevel(View::LEVEL_ACTION_VIEW));
		$this->assertEquals(View::LEVEL_ACTION_VIEW, $view->getRenderLevel());

		$this->assertEquals($view, $view->setMainView('html5'));
		$this->assertEquals('html5', $view->getMainView());

		$this->assertEquals($view, $view->setLayout('test2'));
		$this->assertEquals('test2', $view->getLayout());

		$this->assertEquals($view, $view->setTemplateBefore('before'));
		$this->assertEquals($view, $view->setTemplateAfter('after'));
		$this->assertEquals($view, $view->cleanTemplateBefore());
		$this->assertEquals($view, $view->cleanTemplateAfter());
<<<<<<< HEAD

		$view->start();
		$view->render('test2', 'index');
		$view->finish();

=======

		$view->start();
		$view->render('test2', 'index');
		$view->finish();

>>>>>>> fdec9db5
		$this->assertEquals('test2', $view->getControllerName());
		$this->assertEquals('index', $view->getActionName());
	}

	public function testExists()
	{
		$view = new View();
		$view->setBasePath(__DIR__.'/../');
		$view->setViewsDir('unit-tests/views/');

		$this->assertTrue($view->exists('test2/index'));
		$this->assertTrue($view->exists('test3/other'));
		$this->assertFalse($view->exists('does_not_exist'));
	}

	public function testStandardRender()
	{

		$view = new View();
		$view->setBasePath(__DIR__.'/../');
		$view->setViewsDir('unit-tests/views/');

		//Standard Render
		$view->start();
		$view->render('test2', 'index');
		$view->finish();
		$this->assertEquals($view->getContent(), '<html>here</html>'.PHP_EOL);

		$view->start();
		$view->render('test3', 'other');
		$view->finish();
		$this->assertEquals($view->getContent(), '<html>lolhere</html>'.PHP_EOL);

		//Variables
		$view->setParamToView('a_cool_var', 'le-this');

		$view->start();
		$view->render('test3', 'another');
		$view->finish();

		$this->assertEquals($view->getContent(), '<html>lol<p>le-this</p></html>'.PHP_EOL);

		//Templates
		$view->setTemplateAfter('test');

		$view->start();
		$view->render('test3', 'other');
		$view->finish();

		$this->assertEquals($view->getContent(), '<html>zuplolhere</html>' . PHP_EOL);

		$view->cleanTemplateAfter();

		//Render Levels
		$view->setRenderLevel(View::LEVEL_MAIN_LAYOUT);

		$view->start();
		$view->render('test3', 'other');
		$view->finish();
		$this->assertEquals($view->getContent(), '<html>lolhere</html>' . PHP_EOL);

		$view->setRenderLevel(View::LEVEL_LAYOUT);

		$view->start();
		$view->render('test3', 'other');
		$view->finish();
		$this->assertEquals($view->getContent(), 'lolhere');

		$view->setRenderLevel(View::LEVEL_ACTION_VIEW);

		$view->start();
		$view->render('test3', 'other');
		$view->finish();
		$this->assertEquals($view->getContent(), 'here');

		//Pick View
		$view->setRenderLevel(View::LEVEL_MAIN_LAYOUT);
		$view->start();
		$view->pick('test3/yup');
		$view->render('test3', 'other');
		$view->finish();
		$this->assertEquals($view->getContent(), '<html>lolyup</html>' . PHP_EOL);

		//No Render
		$view->setRenderLevel(View::LEVEL_NO_RENDER);
		$view->start();
		$view->pick('test3/yup');
		$view->render('test3', 'other');
		$view->finish();
		$this->assertEquals($view->getContent(), '');

	}

	public function testOverrideLayout()
	{

		$view = new View();

		$view->setViewsDir('unit-tests/views/');

		//Override controller layout
		$view->start();
		$view->setLayout('test6');
		$view->render('test3', 'other');
		$view->finish();
		$this->assertEquals($view->getContent(), '<html>Well, this is the view content: here.</html>' . PHP_EOL);
	}

	/**
	 * @covers \Phalcon\Mvc\View::setMainView
	 */
	public function testOverrideMainView()
	{
		$view = new View();
		$view->setViewsDir('unit-tests/views/');
		$view->setMainView('html5');

		$view->start();
		$view->render('test2', 'index');
		$view->finish();
		$this->assertEquals($view->getContent(), '<!DOCTYPE html><html>here</html>' . PHP_EOL);
	}

	public function testPartials()
	{

		$view = new View();
		$view->setBasePath(__DIR__.'/../');
		$view->setViewsDir('unit-tests/views/');
		$view->setParamToView('cool_var', 'le-this');

		// Single partial
		$view->start();
		$view->render('test5', 'index');
		$view->finish();

		$this->assertEquals($view->getContent(), '<html>Hey, this is a partial, also le-this</html>' . PHP_EOL);

		// Multiple partials
		$view->start();
		$view->render('test9', 'index');
		$view->finish();

		$this->assertEquals($view->getContent(), '<html>Hey, this is a partial, also le-this<br />Hey, this is a second partial, also le-this</html>' . PHP_EOL);

		// A partial within other partial
		$view->start();
		$view->render('test5', 'subpartial');
		$view->finish();

		$this->assertEquals('<html>Including Hey, this is a partial, also le-this</html>' . PHP_EOL, $view->getContent());

		// Single partial in overridden main view
		$view->setMainView('html5');
		$view->start();
		$view->render('test5', 'index');
		$view->finish();

		$this->assertEquals('<!DOCTYPE html><html>Hey, this is a partial, also le-this</html>' . PHP_EOL, $view->getContent());

<<<<<<< HEAD

		// Retrieve a partial as a string
		$this->assertEquals('Hey, this is a partial, also le-this', $view->getPartial('partials/_partial1', array('cool_var' => 'le-this')));

=======
>>>>>>> fdec9db5
	}

	public function testMissingPartial()
	{
		$this->setExpectedException('Phalcon\Mvc\View\Exception');

		$view = new View();
		$view->setBasePath(__DIR__.'/../');
		$view->setViewsDir('unit-tests/views/');

		$view->start();
		$view->render('test5', 'missing');
		$view->finish();
	}

	public function testGetRender()
	{
		$view = new View();

		$view->setViewsDir('unit-tests/views/');

		$content = $view->getRender('test5', 'index', array('cool_var' => 'le-this'));

		$this->assertEquals($content, '<html>Hey, this is a partial, also le-this</html>' . PHP_EOL);
	}

	/**
	 * @covers \Phalcon\Mvc\View::__isset
	 */
	public function testViewParamIsset()
	{
		$view = new View();

		$view->setViewsDir('unit-tests/views/');
		$view->set_param = 'something';
		
		$content = $view->getRender('test16', 'index');

		$this->assertEquals($content, '<html>1</html>' . PHP_EOL);
	}

	protected function _getViewDisabled($level=null)
	{
		$view = new View();

		$view->setViewsDir('unit-tests/views/');

		$view->setTemplateAfter('after');
		$view->setTemplateBefore('before');

		if ($level!==null) {
			$view->disableLevel($level);
		}

		$view->start();
		$view->render('test13', 'index');
		$view->finish();

		return $view;
	}

	public function testDisableLevels()
	{
		$view = $this->_getViewDisabled();

		$this->assertEquals($view->getContent(), '<html><div class="after-layout"><div class="controller-layout"><div class="before-layout"><div class="action">Action</div></div></div></div></html>' . PHP_EOL);

		$view = $this->_getViewDisabled(View::LEVEL_ACTION_VIEW);

		$this->assertEquals($view->getContent(), '<html><div class="after-layout"><div class="controller-layout"><div class="before-layout"></div></div></div></html>' . PHP_EOL);

		$view = $this->_getViewDisabled(View::LEVEL_BEFORE_TEMPLATE);

		$this->assertEquals($view->getContent(), '<html><div class="after-layout"><div class="controller-layout"><div class="action">Action</div></div></div></html>' . PHP_EOL);

		$view = $this->_getViewDisabled(View::LEVEL_LAYOUT);

		$this->assertEquals($view->getContent(), '<html><div class="after-layout"><div class="before-layout"><div class="action">Action</div></div></div></html>' . PHP_EOL);

		$view = $this->_getViewDisabled(View::LEVEL_AFTER_TEMPLATE);

		$this->assertEquals($view->getContent(), '<html><div class="controller-layout"><div class="before-layout"><div class="action">Action</div></div></div></html>' . PHP_EOL);

		$view = $this->_getViewDisabled(View::LEVEL_MAIN_LAYOUT);

		$this->assertEquals($view->getContent(), '<div class="after-layout"><div class="controller-layout"><div class="before-layout"><div class="action">Action</div></div></div></div>');

		$view = $this->_getViewDisabled(array(
			View::LEVEL_BEFORE_TEMPLATE => true,
			View::LEVEL_LAYOUT => true,
			View::LEVEL_AFTER_TEMPLATE => true,
			View::LEVEL_MAIN_LAYOUT => true
		));

		$this->assertEquals($view->getContent(), '<div class="action">Action</div>');
	}

	/**
	 * @covers \Phalcon\Mvc\View::getActiveRenderPath
	 */
	public function testGetActiveRenderPath()
	{
		$di = new \Phalcon\Di;
		$listener = new ViewAfterRenderListener;
		$eventsManager = new \Phalcon\Events\Manager;
		$eventsManager->attach('view', $listener);

		$view = new View;
		$view->setDI($di);
		$view->setEventsManager($eventsManager);
		$view->setBasePath(__DIR__.'/../');
		$view->setViewsDir('unit-tests/views/');
		$view->setRenderLevel(View::LEVEL_ACTION_VIEW);

		$view->start();
		$view->render('test15', 'index');
		$view->finish();

		$expectedPath = realpath('unit-tests/views/');
		$this->assertEquals($expectedPath . DIRECTORY_SEPARATOR . 'test15' . DIRECTORY_SEPARATOR . 'index.phtml',
			realpath($view->getContent()));
	}

	public function testIssue907()
	{
		$view = new View();
		$view->setBasePath(__DIR__.'/../');

		$view->setViewsDir('unit-tests/views/');

		$listener = new \ViewAfterRenderListener();
		$eventsManager = new \Phalcon\Events\Manager();
		$eventsManager->attach('view', $listener);

		$view->setEventsManager($eventsManager);

		$view->start();
		$view->render('test3', 'other');
		$view->finish();
		$this->assertEquals($view->getContent(), '<html>lolhere</html>'.PHP_EOL);
		$this->assertEquals('1,3,5', $listener->getLevels());
		$listener->reset();

		//Templates
		$view->setTemplateAfter('test');

		$view->start();
		$view->render('test3', 'other');
		$view->finish();

		$this->assertEquals($view->getContent(), '<html>zuplolhere</html>' . PHP_EOL);
		$this->assertEquals('1,3,4,5', $listener->getLevels());
		$listener->reset();

		$view->cleanTemplateAfter();

		//Render Levels
		$view->setRenderLevel(View::LEVEL_MAIN_LAYOUT);

		$view->start();
		$view->render('test3', 'other');
		$view->finish();
		$this->assertEquals($view->getContent(), '<html>lolhere</html>' . PHP_EOL);
		$this->assertEquals('1,3,5', $listener->getLevels());
		$listener->reset();

		$view->setRenderLevel(View::LEVEL_LAYOUT);

		$view->start();
		$view->render('test3', 'other');
		$view->finish();
		$this->assertEquals($view->getContent(), 'lolhere');
		$this->assertEquals('1,3', $listener->getLevels());
		$listener->reset();

		$view->setRenderLevel(View::LEVEL_ACTION_VIEW);

		$view->start();
		$view->render('test3', 'other');
		$view->finish();
		$this->assertEquals($view->getContent(), 'here');
		$this->assertEquals('1', $listener->getLevels());
		$listener->reset();

	}
}<|MERGE_RESOLUTION|>--- conflicted
+++ resolved
@@ -110,19 +110,11 @@
 		$this->assertEquals($view, $view->setTemplateAfter('after'));
 		$this->assertEquals($view, $view->cleanTemplateBefore());
 		$this->assertEquals($view, $view->cleanTemplateAfter());
-<<<<<<< HEAD
 
 		$view->start();
 		$view->render('test2', 'index');
 		$view->finish();
 
-=======
-
-		$view->start();
-		$view->render('test2', 'index');
-		$view->finish();
-
->>>>>>> fdec9db5
 		$this->assertEquals('test2', $view->getControllerName());
 		$this->assertEquals('index', $view->getActionName());
 	}
@@ -283,13 +275,10 @@
 
 		$this->assertEquals('<!DOCTYPE html><html>Hey, this is a partial, also le-this</html>' . PHP_EOL, $view->getContent());
 
-<<<<<<< HEAD
 
 		// Retrieve a partial as a string
 		$this->assertEquals('Hey, this is a partial, also le-this', $view->getPartial('partials/_partial1', array('cool_var' => 'le-this')));
 
-=======
->>>>>>> fdec9db5
 	}
 
 	public function testMissingPartial()
@@ -325,7 +314,7 @@
 
 		$view->setViewsDir('unit-tests/views/');
 		$view->set_param = 'something';
-		
+
 		$content = $view->getRender('test16', 'index');
 
 		$this->assertEquals($content, '<html>1</html>' . PHP_EOL);
