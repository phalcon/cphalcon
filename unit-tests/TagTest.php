<?php

/*
  +------------------------------------------------------------------------+
  | Phalcon Framework                                                      |
  +------------------------------------------------------------------------+
  | Copyright (c) 2011-2012 Phalcon Team (http://www.phalconphp.com)       |
  +------------------------------------------------------------------------+
  | This source file is subject to the New BSD License that is bundled     |
  | with this package in the file docs/LICENSE.txt.                        |
  |                                                                        |
  | If you did not receive a copy of the license and are unable to         |
  | obtain it through the world-wide-web, please send an email             |
  | to license@phalconphp.com so we can send you a copy immediately.       |
  +------------------------------------------------------------------------+
  | Authors: Andres Gutierrez <andres@phalconphp.com>                      |
  |          Eduar Carvajal <eduar@phalconphp.com>                         |
  +------------------------------------------------------------------------+
*/

use Phalcon\Tag as Tag;

class TagTest extends PHPUnit_Framework_TestCase
{

	public function testSelect()
	{
		$data = array(
			"status",
			array("Active" => array('A1' => 'A One', 'A2' => 'A Two'), "B" => "B One")
		);

		$html = <<<HTML
<select id="status" name="status">
	<optgroup label="Active">
	<option value="A1">A One</option>
	<option value="A2">A Two</option>
	</optgroup>
	<option value="B">B One</option>
</select>
HTML;

		$di = new Phalcon\DI\FactoryDefault();
		Tag::setDI($di);
		$ret = Tag::selectStatic($data);

		$this->assertEquals($ret, $html);

		$html = <<<HTML
<select id="status" name="status">
	<optgroup label="Active">
	<option selected="selected" value="A1">A One</option>
	<option value="A2">A Two</option>
	</optgroup>
	<option value="B">B One</option>
</select>
HTML;
		Tag::setDefault("status", "A1");

		$ret = Tag::selectStatic($data);

		$this->assertEquals($ret, $html);
	}

	public function testSetTitleSeparator()
	{

		Tag::setTitle('Title');
		Tag::appendTitle('Class');

		$this->assertEquals(Tag::getTitle(), '<title>TitleClass</title>'.PHP_EOL);

		Tag::setTitle('Title');
		Tag::setTitleSeparator('|');
		Tag::appendTitle('Class');

		$this->assertEquals(Tag::getTitle(), '<title>Title|Class</title>'.PHP_EOL);
		$this->assertEquals(Tag::getTitleSeparator(), '|');

		Tag::setTitle('Title');
		Tag::setTitleSeparator('|');
		Tag::prependTitle('Class');

		$this->assertEquals(Tag::getTitle(), '<title>Class|Title</title>'.PHP_EOL);
	}

	public function testIssue1486()
    {
		$di = new Phalcon\DI\FactoryDefault();
		$di->getshared('url')->setBaseUri('/');
		\Phalcon\Tag::setDI($di);

		$html = \Phalcon\Tag::stylesheetLink('css/phalcon.css');
		$this->assertEquals($html, '<link rel="stylesheet" type="text/css" href="/css/phalcon.css" />'.PHP_EOL);

		$html = \Phalcon\Tag::stylesheetLink(array('css/phalcon.css'));
		$this->assertEquals($html, '<link rel="stylesheet" type="text/css" href="/css/phalcon.css" />'.PHP_EOL);

		$html = \Phalcon\Tag::javascriptInclude('js/phalcon.js');
		$this->assertEquals($html, '<script type="text/javascript" src="/js/phalcon.js"></script>'.PHP_EOL);

		$html = \Phalcon\Tag::javascriptInclude(array('js/phalcon.js'));
		$this->assertEquals($html, '<script type="text/javascript" src="/js/phalcon.js"></script>'.PHP_EOL);
	}

	public function testIssue1679()
	{
		$di = new Phalcon\DI\FactoryDefault();
		$di->getshared('url')->setBaseUri('/');
		\Phalcon\Tag::setDI($di);

		// local
		$html = Phalcon\Tag::linkTo('signup/register', 'Register Here!');
		$this->assertEquals($html, '<a href="/signup/register">Register Here!</a>');

		$html = Phalcon\Tag::linkTo(array('signup/register', 'Register Here!'));
		$this->assertEquals($html, '<a href="/signup/register">Register Here!</a>');

		$html = Phalcon\Tag::linkTo(array('signup/register', 'Register Here!', 'class' => 'btn-primary'));
		$this->assertEquals($html, '<a href="/signup/register" class="btn-primary">Register Here!</a>');

		// remote
		$html = Phalcon\Tag::linkTo('http://phalconphp.com/en/', 'Phalcon Home', FALSE);
		$this->assertEquals($html, '<a href="http://phalconphp.com/en/">Phalcon Home</a>');

		$html = Phalcon\Tag::linkTo(array('http://phalconphp.com/en/', 'Phalcon Home', FALSE));
		$this->assertEquals($html, '<a href="http://phalconphp.com/en/">Phalcon Home</a>');

		$html = Phalcon\Tag::linkTo(array('http://phalconphp.com/en/', 'text' => 'Phalcon Home', 'local' => FALSE));
		$this->assertEquals($html, '<a href="http://phalconphp.com/en/">Phalcon Home</a>');

		$html = Phalcon\Tag::linkTo('mailto:dreamsxin@gmail.com', 'dreamsxin@gmail.com', FALSE);
		$this->assertEquals($html, '<a href="mailto:dreamsxin@gmail.com">dreamsxin@gmail.com</a>');
	 }

	public function testIssue2142()
	{
		$di = new Phalcon\DI\FactoryDefault();
		$di->getshared('url')->setBaseUri('/');
		\Phalcon\Tag::setDI($di);

		$html = \Phalcon\Tag::stylesheetLink(array('css/phalcon.css', 'rel' => 'stylesheet/less'));
		$this->assertEquals($html, '<link rel="stylesheet/less" type="text/css" href="/css/phalcon.css" />'.PHP_EOL);
	}

<<<<<<< HEAD
	public function testDefault()
	{
		Tag::setDefault('username', 'dreamsxin');

		$this->assertEquals(Tag::getDefault('username'), 'dreamsxin');

		$data = array('username' => 'dreamsxin', 'email' => 'dreamsxin@qq.com');

		Tag::setDefaults($data);

		$this->assertEquals(Tag::getDefaults(), $data);
	}

	public function testIssue2002()
	{
		$html = Phalcon\Tag::linkTo(array('signup/register', 'Register Here!', 'query' => array('a' => 1, 'b' => 2)));
		$this->assertEquals($html, '<a href="/signup/register?a=1&b2">Register Here!</a>');

		// remote

		$html = Phalcon\Tag::linkTo(array('http://phalconphp.com/en/', 'Phalcon Home', FALSE, 'query' => array('a' => 1, 'b' => 2)));
		$this->assertEquals($html, '<a href="http://phalconphp.com/en/?a=1&b2">Phalcon Home</a>');
	 }
=======
	public function testIssue2002()
	{
		$di = new Phalcon\DI\FactoryDefault();
		$di->getshared('url')->setBaseUri('/');
		\Phalcon\Tag::setDI($di);

		$html = Phalcon\Tag::linkTo(array('signup/register', 'Register Here!', 'class' => 'btn-primary', 'query' => array('from' => 'github', 'token' => '123456')));
		$this->assertEquals($html, '<a href="/signup/register?from=github&amp;token=123456" class="btn-primary">Register Here!</a>');
	}
>>>>>>> 177eb091
}<|MERGE_RESOLUTION|>--- conflicted
+++ resolved
@@ -143,7 +143,6 @@
 		$this->assertEquals($html, '<link rel="stylesheet/less" type="text/css" href="/css/phalcon.css" />'.PHP_EOL);
 	}
 
-<<<<<<< HEAD
 	public function testDefault()
 	{
 		Tag::setDefault('username', 'dreamsxin');
@@ -159,17 +158,6 @@
 
 	public function testIssue2002()
 	{
-		$html = Phalcon\Tag::linkTo(array('signup/register', 'Register Here!', 'query' => array('a' => 1, 'b' => 2)));
-		$this->assertEquals($html, '<a href="/signup/register?a=1&b2">Register Here!</a>');
-
-		// remote
-
-		$html = Phalcon\Tag::linkTo(array('http://phalconphp.com/en/', 'Phalcon Home', FALSE, 'query' => array('a' => 1, 'b' => 2)));
-		$this->assertEquals($html, '<a href="http://phalconphp.com/en/?a=1&b2">Phalcon Home</a>');
-	 }
-=======
-	public function testIssue2002()
-	{
 		$di = new Phalcon\DI\FactoryDefault();
 		$di->getshared('url')->setBaseUri('/');
 		\Phalcon\Tag::setDI($di);
@@ -177,5 +165,4 @@
 		$html = Phalcon\Tag::linkTo(array('signup/register', 'Register Here!', 'class' => 'btn-primary', 'query' => array('from' => 'github', 'token' => '123456')));
 		$this->assertEquals($html, '<a href="/signup/register?from=github&amp;token=123456" class="btn-primary">Register Here!</a>');
 	}
->>>>>>> 177eb091
 }