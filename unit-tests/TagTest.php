--- conflicted
+++ resolved
@@ -133,21 +133,18 @@
 		$this->assertEquals($html, '<a href="mailto:dreamsxin@gmail.com">dreamsxin@gmail.com</a>');
 	 }
 
-<<<<<<< HEAD
 	public function testIssue2142()
-=======
-	public function testIssue2002()
->>>>>>> 7a476a23
 	{
 		$di = new Phalcon\DI\FactoryDefault();
 		$di->getshared('url')->setBaseUri('/');
 		\Phalcon\Tag::setDI($di);
 
-<<<<<<< HEAD
 		$html = \Phalcon\Tag::stylesheetLink(array('css/phalcon.css', 'rel' => 'stylesheet/less'));
 		$this->assertEquals($html, '<link rel="stylesheet/less" type="text/css" href="/css/phalcon.css" />'.PHP_EOL);
 	}
-=======
+
+	public function testIssue2002()
+	{
 		$html = Phalcon\Tag::linkTo(array('signup/register', 'Register Here!', 'query' => array('a' => 1, 'b' => 2)));
 		$this->assertEquals($html, '<a href="/signup/register?a=1&b2">Register Here!</a>');
 
@@ -156,5 +153,4 @@
 		$html = Phalcon\Tag::linkTo(array('http://phalconphp.com/en/', 'Phalcon Home', FALSE, 'query' => array('a' => 1, 'b' => 2)));
 		$this->assertEquals($html, '<a href="http://phalconphp.com/en/?a=1&b2">Phalcon Home</a>');
 	 }
->>>>>>> 7a476a23
 }