--- conflicted
+++ resolved
@@ -2,20 +2,20 @@
 
 /*
   +------------------------------------------------------------------------+
-  | Phalcon Framework                                                      |
+  | Phalcon Framework												      |
   +------------------------------------------------------------------------+
   | Copyright (c) 2011-2014 Phalcon Team (http://www.phalconphp.com)       |
   +------------------------------------------------------------------------+
   | This source file is subject to the New BSD License that is bundled     |
-  | with this package in the file docs/LICENSE.txt.                        |
-  |                                                                        |
-  | If you did not receive a copy of the license and are unable to         |
-  | obtain it through the world-wide-web, please send an email             |
+  | with this package in the file docs/LICENSE.txt.						|
+  |																		|
+  | If you did not receive a copy of the license and are unable to		 |
+  | obtain it through the world-wide-web, please send an email		     |
   | to license@phalconphp.com so we can send you a copy immediately.       |
   +------------------------------------------------------------------------+
-  | Authors: Andres Gutierrez <andres@phalconphp.com>                      |
-  |          Eduar Carvajal <eduar@phalconphp.com>                         |
-  |          Rack Lin <racklin@gmail.com>                                  |
+  | Authors: Andres Gutierrez <andres@phalconphp.com>				      |
+  |		  Eduar Carvajal <eduar@phalconphp.com>						 |
+  |		  Rack Lin <racklin@gmail.com>								  |
   +------------------------------------------------------------------------+
 */
 
@@ -204,7 +204,6 @@
 		$success = $connection->update('prueba', array("nombre"), array(new Phalcon\Db\RawValue('current_date')), "estado='X'");
 		$this->assertTrue($success);
 
-<<<<<<< HEAD
 		//test array syntax for $whereCondition
 		$success = $connection->insert('prueba', array("LOL array syntax", "E"), array('nombre', 'estado'));
 		$this->assertTrue($success);
@@ -225,25 +224,24 @@
 		$this->assertTrue($success);
 		$row = $connection->fetchOne('select count(*) as cnt from prueba where nombre=? and estado=?', Phalcon\Db::FETCH_ASSOC, array("LOL array syntax 3", "E"));
 		$this->assertEquals($row['cnt'], 1);
-=======
-        $success = $connection->insertAsDict('prueba', array(
-                'nombre' => "LOL insertAsDict",
-                'estado' => "E"
-            ));
-        $this->assertTrue($success);
-        $row = $connection->fetchOne('select count(*) as cnt from prueba where nombre=? and estado=?', Phalcon\Db::FETCH_ASSOC, array("LOL insertAsDict", "E"));
-        $this->assertEquals($row['cnt'], 1);
-
-        $success = $connection->updateAsDict('prueba', array(
-                'nombre' => "LOL updateAsDict",
-                'estado' => "X"
-            ),
-            "nombre='LOL insertAsDict' and estado = 'E'"
-        );
-        $this->assertTrue($success);
-        $row = $connection->fetchOne('select count(*) as cnt from prueba where nombre=? and estado=?', Phalcon\Db::FETCH_ASSOC, array("LOL updateAsDict", "X"));
-        $this->assertEquals($row['cnt'], 1);
->>>>>>> 7796151b
+
+		//test insertAsDict and updateAsDict
+		$success = $connection->insertAsDict('prueba', array(
+				'nombre' => "LOL insertAsDict",
+				'estado' => "E"
+		    ));
+		$this->assertTrue($success);
+		$row = $connection->fetchOne('select count(*) as cnt from prueba where nombre=? and estado=?', Phalcon\Db::FETCH_ASSOC, array("LOL insertAsDict", "E"));
+		$this->assertEquals($row['cnt'], 1);
+		$success = $connection->updateAsDict('prueba', array(
+				'nombre' => "LOL updateAsDict",
+				'estado' => "X"
+		    ),
+		    "nombre='LOL insertAsDict' and estado = 'E'"
+		);
+		$this->assertTrue($success);
+		$row = $connection->fetchOne('select count(*) as cnt from prueba where nombre=? and estado=?', Phalcon\Db::FETCH_ASSOC, array("LOL updateAsDict", "X"));
+		$this->assertEquals($row['cnt'], 1);
 
 		$connection->delete("prueba", "estado='X'");
 		$this->assertTrue($success);
@@ -265,14 +263,14 @@
 		$this->assertEquals(count($rows), 10);
 		$this->assertEquals(count($rows[0]), 11);
 
-        $id = $connection->fetchColumn("SELECT id FROM robots ORDER BY year DESC");
-        $this->assertEquals($id, 3);
-
-        $type = $connection->fetchColumn("SELECT * FROM robots where id=?", array(1), 2);
-        $this->assertEquals($type, 'mechanical');
-
-        $type = $connection->fetchColumn("SELECT * FROM robots where id=?", array(1), 'type');
-        $this->assertEquals($type, 'mechanical');
+		$id = $connection->fetchColumn("SELECT id FROM robots ORDER BY year DESC");
+		$this->assertEquals($id, 3);
+
+		$type = $connection->fetchColumn("SELECT * FROM robots where id=?", array(1), 2);
+		$this->assertEquals($type, 'mechanical');
+
+		$type = $connection->fetchColumn("SELECT * FROM robots where id=?", array(1), 'type');
+		$this->assertEquals($type, 'mechanical');
 
 		//Auto-Increment/Serial Columns
 		$sql = 'INSERT INTO subscriptores(id, email, created_at, status) VALUES ('.$connection->getDefaultIdValue().', ?, ?, ?)';
