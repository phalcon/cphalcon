--- conflicted
+++ resolved
@@ -35,26 +35,9 @@
 trim_trailing_whitespace = true
 insert_final_newline     = true
 
-<<<<<<< HEAD
-[*.zep]
-indent_style = tab
-
-[*.c]
-indent_style = tab
-
-[*.h]
-indent_style = tab
-
-[*.lemon]
-indent_style = tab
-
-[*.re]
-indent_style = tab
-=======
 [*.md]
 charset                  = utf-8
 end_of_line              = lf
 indent_style             = space
 trim_trailing_whitespace = false
-insert_final_newline     = true
->>>>>>> b3b083d3
+insert_final_newline     = true