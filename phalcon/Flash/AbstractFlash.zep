
/**
 * This file is part of the Phalcon Framework.
 *
 * (c) Phalcon Team <team@phalcon.io>
 *
 * For the full copyright and license information, please view the LICENSE.txt
 * file that was distributed with this source code.
 */

namespace Phalcon\Flash;

use Phalcon\Di;
use Phalcon\Di\DiInterface;
<<<<<<< HEAD
use Phalcon\Di\AbstractDiAware;
=======
use Phalcon\Di\AbstractInjectionAware;
>>>>>>> 432d9fcc
use Phalcon\Escaper\EscaperInterface;
use Phalcon\Flash\Exception;

/**
 * Shows HTML notifications related to different circumstances. Classes can be
 * stylized using CSS
 *
 *```php
 * $flash->success("The record was successfully deleted");
 * $flash->error("Cannot open the file");
 *```
 */
<<<<<<< HEAD
abstract class AbstractFlash extends AbstractDiAware implements FlashInterface
=======
abstract class AbstractFlash extends AbstractInjectionAware implements FlashInterface
>>>>>>> 432d9fcc
{
    /**
     * @var bool
     */
    protected autoescape = true;

    /**
     * @var bool
     */
    protected automaticHtml = true;

    /**
     * @var array
     */
    protected cssClasses = [];

    /**
     * @var string
     */
    protected customTemplate = "";

    /**
     * @var EscaperInterface | null
     */
    protected escaperService = null;

    /**
     * @var bool
     */
    protected implicitFlush = true;

    /**
     * @var array
     */
    protected messages = [];

    /**
     * Phalcon\Flash constructor
     */
    public function __construct(<EscaperInterface> escaper = null) -> void
    {
        let this->escaperService = escaper;

        let this->cssClasses = [
            "error"   : "errorMessage",
            "notice"  : "noticeMessage",
            "success" : "successMessage",
            "warning" : "warningMessage"
        ];
    }

    /**
     * Clears accumulated messages when implicit flush is disabled
     */
    public function clear() -> void
    {
        let this->messages = [];
    }

    /**
     * Shows a HTML error message
     *
     *```php
     * $flash->error("This is an error");
     *```
     */
    public function error(string message) -> string
    {
        return this->{"message"}("error", message);
    }

    /**
     * Returns the autoescape mode in generated html
     */
    public function getAutoescape() -> bool
    {
        return this->autoescape;
    }

    /**
     * Returns the custom template set
     */
    public function getCustomTemplate() -> string
    {
        return this->customTemplate;
    }

    /**
     * Returns the Escaper Service
     */
    public function getEscaperService() -> <EscaperInterface>
    {
        var container;

        if this->escaperService {
            return this->escaperService;
        }

        let container = <DiInterface> this->container;
        if unlikely typeof container != "object" {
            throw new Exception(
                Exception::containerServiceNotFound("the 'escaper' service")
            );
        }

        if likely container->has("escaper") {
            return <RequestInterface> container->getShared("escaper");
        } else {
            throw new Exception(
                Exception::containerServiceNotFound("the 'escaper' service")
            );
        }
    }

    /**
     * Shows a HTML notice/information message
     *
     *```php
     * $flash->notice("This is an information");
     *```
     */
    public function notice(string message) -> string
    {
        return this->{"message"}("notice", message);
    }

    /**
     * Set the autoescape mode in generated html
     */
    public function setAutoescape(bool autoescape) -> <FlashInterface>
    {
        let this->autoescape = autoescape;

        return this;
    }

    /**
     * Set if the output must be implicitly formatted with HTML
     */
    public function setAutomaticHtml(bool automaticHtml) -> <FlashInterface>
    {
        let this->automaticHtml = automaticHtml;

        return this;
    }

    /**
     * Set an array with CSS classes to format the messages
     */
    public function setCssClasses(array! cssClasses) -> <FlashInterface>
    {
        let this->cssClasses = cssClasses;

        return this;
    }

    /**
     * Set an custom template for showing the messages
     */
    public function setCustomTemplate(string! customTemplate) -> <FlashInterface>
    {
        let this->customTemplate = customTemplate;

        return this;
    }

    /**
     * Sets the Escaper Service
     */
    public function setEscaperService(<EscaperInterface> escaperService) -> <FlashInterface>
    {
        let this->escaperService = escaperService;

        return this;
    }

    /**
     * Set whether the output must be implicitly flushed to the output or
     * returned as string
     */
    public function setImplicitFlush(bool implicitFlush) -> <FlashInterface>
    {
        let this->implicitFlush = implicitFlush;

        return this;
    }

    /**
     * Shows a HTML success message
     *
     *```php
     * $flash->success("The process was finished successfully");
     *```
     */
    public function success(string message) -> string
    {
        return this->{"message"}("success", message);
    }

    /**
     * Outputs a message formatting it with HTML
     *
     *```php
     * $flash->outputMessage("error", $message);
     *```
     *
     * @param string|array message
     * @return string|void
     */
    public function outputMessage(string type, var message)
    {
        bool implicitFlush;
        var content, msg, htmlMessage, preparedMsg;

        let implicitFlush = (bool) this->implicitFlush;

        if typeof message == "array" {
            /**
             * We create the message with implicit flush or other
             */
            if !implicitFlush {
                let content = "";
            }

            /**
             * We create the message with implicit flush or other
             */
            for msg in message {
                /**
                 * Check if the message needs to be escaped
                 */
                let preparedMsg = this->prepareEscapedMessage(msg);

                /**
                 * We create the applying formatting or not
                 */
                let htmlMessage = this->prepareHtmlMessage(type, preparedMsg);

                if implicitFlush {
                    echo htmlMessage;
                } else {
                    let content .= htmlMessage;
                    let this->messages[] = htmlMessage;
                }
            }

            /**
             * We return the message as a string if the implicitFlush is turned
             * off
             */
            if !implicitFlush {
                return content;
            }
        } else {
            /**
             * Check if the message needs to be escaped
             */
            let preparedMsg = this->prepareEscapedMessage(message);

            /**
             * We create the applying formatting or not
             */
            let htmlMessage = this->prepareHtmlMessage(type, preparedMsg);

            /**
             * We return the message as a string if the implicitFlush is turned
             * off
             */
            if implicitFlush {
                echo htmlMessage;
            } else {
                let this->messages[] = htmlMessage;

                return htmlMessage;
            }
        }
    }

    /**
     * Shows a HTML warning message
     *
     *```php
     * $flash->warning("Hey, this is important");
     *```
     */
    public function warning(string message) -> string
    {
        return this->{"message"}("warning", message);
    }


    private function getTemplate(string cssClassses) -> string
    {
        if "" === this->customTemplate {
            if "" === cssClassses {
                return "<div>%message%</div>" . PHP_EOL;
            } else {
                return "<div class=\"%cssClass%\">%message%</div>" . PHP_EOL;
            }
        }

        return this->customTemplate;
    }

    /**
     * Returns the message escaped if the autoEscape is true, otherwise the
     * original message is returned
     */
    private function prepareEscapedMessage(string message) -> string
    {
        var autoEscape, escaper;

        let autoEscape = (bool) this->autoescape;

        if !autoEscape {
            return message;
        }

        let escaper = this->getEscaperService();

        return escaper->escapeHtml(message);
    }

    /**
     * Prepares the HTML output for the message. If automaticHtml is not set
     * then the original message is returned
     */
    private function prepareHtmlMessage(string type, string message) -> string
    {
        var classes, cssClasses, typeClasses, automaticHtml;

        let automaticHtml = (bool) this->automaticHtml;

        if !automaticHtml {
            return message;
        }

        let classes = this->cssClasses;

        if fetch typeClasses, classes[type] {
            if typeof typeClasses == "array" {
                let cssClasses = join(" ", typeClasses);
            } else {
                let cssClasses = typeClasses;
            }
        } else {
            let cssClasses = "";
        }

        return str_replace(
            [
                "%cssClass%",
                "%message%"
            ],
            [
                cssClasses,
                message
            ],
            this->getTemplate(cssClasses)
        );
    }
}<|MERGE_RESOLUTION|>--- conflicted
+++ resolved
@@ -12,11 +12,7 @@
 
 use Phalcon\Di;
 use Phalcon\Di\DiInterface;
-<<<<<<< HEAD
-use Phalcon\Di\AbstractDiAware;
-=======
 use Phalcon\Di\AbstractInjectionAware;
->>>>>>> 432d9fcc
 use Phalcon\Escaper\EscaperInterface;
 use Phalcon\Flash\Exception;
 
@@ -29,11 +25,7 @@
  * $flash->error("Cannot open the file");
  *```
  */
-<<<<<<< HEAD
-abstract class AbstractFlash extends AbstractDiAware implements FlashInterface
-=======
 abstract class AbstractFlash extends AbstractInjectionAware implements FlashInterface
->>>>>>> 432d9fcc
 {
     /**
      * @var bool
