--- conflicted
+++ resolved
@@ -382,12 +382,6 @@
         bool lowercase = true,
         var replace = null
     ) -> string {
-<<<<<<< HEAD
-        var friendly;
-
-        if null !== replace {
-            if typeof replace !== "array" && typeof replace !== "string" {
-=======
         var friendly, matrix, search;
 
         let matrix = [
@@ -415,26 +409,11 @@
 
         if replace {
             if unlikely (typeof replace != "array" && typeof replace != "string") {
->>>>>>> f2a65a3d
                 throw new Exception(
                     "Parameter replace must be an array or a string"
                 );
             }
 
-<<<<<<< HEAD
-            if typeof replace === "string" {
-                let replace = [replace];
-            }
-
-            let text = str_replace(replace, " ", text);
-        }
-
-        let friendly = preg_replace(
-            "/[^a-zA-Z0-9\\/_|+ -]/",
-            "",
-            text
-        );
-=======
             if typeof replace !== "array" {
                 let replace = [replace];
             }
@@ -450,7 +429,6 @@
                 "",
                 text
             );
->>>>>>> f2a65a3d
 
         if lowercase {
             let friendly = strtolower(friendly);
