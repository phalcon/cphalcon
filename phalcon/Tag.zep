--- conflicted
+++ resolved
@@ -15,10 +15,7 @@
 use Phalcon\Html\Link\Link;
 use Phalcon\Html\Link\Serializer\Header;
 use Phalcon\Helper\Str;
-<<<<<<< HEAD
-=======
 use Phalcon\Helper\Exception as HelperException;
->>>>>>> f2a65a3d
 use Phalcon\Tag\Select;
 use Phalcon\Tag\Exception;
 use Phalcon\Url\UrlInterface;
@@ -274,36 +271,12 @@
         var replace = null
     ) -> string
     {
-<<<<<<< HEAD
-        var ex, friendly, locale;
-
-        if extension_loaded("iconv") {
-            /**
-             * Save the old locale and set the new locale to UTF-8
-             */
-            let locale = setlocale(LC_ALL, "en_US.UTF-8"),
-                text = iconv("UTF-8", "ASCII//TRANSLIT", text);
-        }
-
-        try {
-            let friendly = Str::friendly(text, separator, lowercase, replace);
-        } catch \Exception, ex {
-            throw new Exception(ex->getMessage());
-        }
-
-        if extension_loaded("iconv") {
-            /**
-             * Revert back to the old locale
-             */
-            setlocale(LC_ALL, locale);
-=======
         var ex;
 
         try {
             return Str::friendly(text, separator, lowercase, replace);
         } catch HelperException, ex {
             throw new Exception(ex->getMessage());
->>>>>>> f2a65a3d
         }
     }
 
