
/*
 +------------------------------------------------------------------------+
 | Phalcon Framework                                                      |
 +------------------------------------------------------------------------+
 | Copyright (c) 2011-2015 Phalcon Team (http://www.phalconphp.com)       |
 +------------------------------------------------------------------------+
 | This source file is subject to the New BSD License that is bundled     |
 | with this package in the file docs/LICENSE.txt.                        |
 |                                                                        |
 | If you did not receive a copy of the license and are unable to         |
 | obtain it through the world-wide-web, please send an email             |
 | to license@phalconphp.com so we can send you a copy immediately.       |
 +------------------------------------------------------------------------+
 | Authors: Andres Gutierrez <andres@phalconphp.com>                      |
 |          Eduar Carvajal <eduar@phalconphp.com>                         |
 +------------------------------------------------------------------------+
 */

namespace Phalcon\Db;

use Phalcon\Db\Exception;
use Phalcon\Db\ColumnInterface;

/**
 * Phalcon\Db\Column
 *
 * Allows to define columns to be used on create or alter table operations
 *
 *<code>
 *	use Phalcon\Db\Column as Column;
 *
 * //column definition
 * $column = new Column("id", array(
 *   "type" => Column::TYPE_INTEGER,
 *   "size" => 10,
 *   "unsigned" => true,
 *   "notNull" => true,
 *   "autoIncrement" => true,
 *   "first" => true
 * ));
 *
 * //add column to existing table
 * $connection->addColumn("robots", null, $column);
 *</code>
 */
class Column implements ColumnInterface
{

	/**
	 * Integer abstract type
	 */
	const TYPE_INTEGER = 0;

	/**
	 * Date abstract type
	 */
	const TYPE_DATE = 1;

	/**
	 * Varchar abstract type
	 */
	const TYPE_VARCHAR = 2;

	/**
	 * Decimal abstract type
	 */
	const TYPE_DECIMAL = 3;

	/**
	 * Datetime abstract type
	 */
	const TYPE_DATETIME = 4;

	/**
	 * Char abstract type
	 */
	const TYPE_CHAR = 5;

	/**
	 * Text abstract data type
	 */
	const TYPE_TEXT = 6;

	/**
	 * Float abstract data type
	 */
	const TYPE_FLOAT = 7;

	/**
	 * Boolean abstract data type
	 */
	const TYPE_BOOLEAN = 8;

	/**
	 * Double abstract data type
	 *
	 */
	const TYPE_DOUBLE = 9;

	/**
<<<<<<< HEAD
	 * Tinyblob abstract data type
	 */
	const TYPE_TINYBLOB = 10;

	/**
	 * Blob abstract data type
	 */
	const TYPE_BLOB = 11;

	/**
	 * Mediumblob abstract data type
	 */
	const TYPE_MEDIUMBLOB = 12;

	/**
	 * Longblob abstract data type
	 */
	const TYPE_LONGBLOB = 13;

	/**
	 * Big integer abstract type
	 */
	const TYPE_BIGINTEGER = 14;

	/**
	 * JSON abstract data type
	 */
	const TYPE_JSON = 15;
=======
	 * JSON abstract data type
	 */
	const TYPE_JSON = 10;

>>>>>>> 3acd8bbd

	/**
	 * JSONB abstract data type
	 */
<<<<<<< HEAD
	const TYPE_JSONB = 16;
=======
	const TYPE_JSONB = 11;

>>>>>>> 3acd8bbd

	/**
	 * Bind Type Null
	 */
	const BIND_PARAM_NULL = 0;

	/**
	 * Bind Type Integer
	 */
	const BIND_PARAM_INT = 1;

	/**
	 * Bind Type String
	 */
	const BIND_PARAM_STR = 2;

	/**
	 * Bind Type Blob
	 */
	const BIND_PARAM_BLOB = 3;

	/**
	 * Bind Type Bool
	 */
	const BIND_PARAM_BOOL = 5;

	/**
	 * Bind Type Decimal
	 */
	const BIND_PARAM_DECIMAL = 32;

	/**
	 * Skip binding by type
	 */
	const BIND_SKIP = 1024;

	/**
	 * Column's name
	 *
	 * @var string
	 */
	protected _name { get };

	/**
	 * Schema which table related is
	 *
	 * @var string
	 */
	protected _schemaName { get };

	/**
	 * Column data type
	 *
	 * @var int|string
	 */
	protected _type { get };

	/**
	 * Column data type reference
	 *
	 * @var int
	 */
	protected _typeReference { get };

	/**
	 * Column data type values
	 *
	 * @var array|string
	 */
	protected _typeValues { get };

	/**
	 * The column have some numeric type?
	 */
	protected _isNumeric = false;

	/**
	 * Integer column size
	 *
	 * @var int
	 */
	protected _size = 0 { get };

	/**
	 * Integer column number scale
	 *
	 * @var int
	 */
	protected _scale = 0 { get };

	/**
	 * Default column value
	 */
	protected _default = null { get };

	/**
	 * Integer column unsigned?
	 *
	 * @var boolean
	 */
	protected _unsigned = false;

	/**
	 * Column not nullable?
	 *
	 * @var boolean
	 */
	protected _notNull = false;

	/**
	 * Column is part of the primary key?
	 */
	protected _primary = false;

	/**
	 * Column is autoIncrement?
	 *
	 * @var boolean
	 */
	protected _autoIncrement = false;

	/**
	 * Position is first
	 *
	 * @var boolean
	 */
	protected _first = false;

	/**
	 * Column Position
	 *
	 * @var string
	 */
	protected _after;

	/**
	 * Bind Type
	 */
	protected _bindType = 2;

	/**
	 * Phalcon\Db\Column constructor
	 */
	public function __construct(string! name, array! definition)
	{
		var type, notNull, primary, size, scale, dunsigned, first,
			after, bindType, isNumeric, autoIncrement, defaultValue,
			typeReference, typeValues;

		let this->_name = name;

		/**
		 * Get the column type, one of the TYPE_* constants
		 */
		if fetch type, definition["type"] {
			let this->_type = type;
		} else {
			throw new Exception("Column type is required");
		}

		if fetch typeReference, definition["typeReference"] {
			let this->_typeReference = typeReference;
		} else {
			let this->_typeReference = -1;
		}

		if fetch typeValues, definition["typeValues"] {
			let this->_typeValues = typeValues;
		}

		/**
		 * Check if the field is nullable
		 */
		if fetch notNull, definition["notNull"] {
			let this->_notNull = notNull;
		}

		/**
		 * Check if the field is primary key
		 */
		if fetch primary, definition["primary"] {
			let this->_primary = primary;
		}

		if fetch size, definition["size"] {
			let this->_size = size;
		}

		/**
		 * Check if the column has a decimal scale
		 */
		if fetch scale, definition["scale"] {
			if type == self::TYPE_INTEGER || type == self::TYPE_FLOAT || type == self::TYPE_DECIMAL || type == self::TYPE_DOUBLE {
				let this->_scale = scale;
			} else {
				throw new Exception("Column type does not support scale parameter");
			}
		}

		/**
		 * Check if the column is default value
		 */
		if fetch defaultValue, definition["default"] {
			let this->_default = defaultValue;
		}

		/**
		 * Check if the field is unsigned (only MySQL)
		 */
		if fetch dunsigned, definition["unsigned"] {
			let this->_unsigned = dunsigned;
		}

		/**
		 * Check if the field is numeric
		 */
		if fetch isNumeric, definition["isNumeric"] {
			let this->_isNumeric = isNumeric;
		}

		/**
		 * Check if the field is auto-increment/serial
		 */
		if fetch autoIncrement, definition["autoIncrement"] {
			if autoIncrement {
				if type == self::TYPE_INTEGER {
					let this->_autoIncrement = true;
				} else {
					throw new Exception("Column type cannot be auto-increment");
				}
			} else {
				let this->_autoIncrement = false;
			}
		}

		/**
		 * Check if the field is placed at the first position of the table
		 */
		if fetch first, definition["first"] {
			let this->_first = first;
		}

		/**
		 * Name of the column which is placed before the current field
		 */
		if fetch after, definition["after"] {
			let this->_after = after;
		}

		/**
		 * The bind type to cast the field when passing it to PDO
		 */
		if fetch bindType, definition["bindType"] {
			let this->_bindType = bindType;
		}

	}

	/**
	 * Returns true if number column is unsigned
	 */
	public function isUnsigned() -> boolean
	{
		return this->_unsigned;
	}

	/**
	 * Not null
	 */
	public function isNotNull() -> boolean
	{
		return this->_notNull;
	}

	/**
	 * Column is part of the primary key?
	 */
	public function isPrimary() -> boolean
	{
		return this->_primary;
	}

	/**
	 * Auto-Increment
	 */
	public function isAutoIncrement() -> boolean
	{
		return this->_autoIncrement;
	}

	/**
	 * Check whether column have an numeric type
	 */
	public function isNumeric() -> boolean
	{
		return this->_isNumeric;
	}

	/**
	 * Check whether column have first position in table
	 */
	public function isFirst() -> boolean
	{
		return this->_first;
	}

	/**
	 * Check whether field absolute to position in table
	 *
	 * @return string
	 */
	public function getAfterPosition()
	{
		return this->_after;
	}

	/**
	 * Returns the type of bind handling
	 */
	public function getBindType() -> int
	{
		return this->_bindType;
	}

	/**
	 * Restores the internal state of a Phalcon\Db\Column object
	 */
	public static function __set_state(array! data) -> <Column>
	{
		var definition, columnType, notNull, size, dunsigned, after,
			isNumeric, first, bindType, primary, columnName, scale,
			defaultValue, autoIncrement,
			columnTypeReference, columnTypeValues;

		if !fetch columnName, data["_columnName"] {
			if !fetch columnName, data["_name"] {
				throw new Exception("Column name is required");
			}
		}

		let definition = [];

		if fetch columnType,  data["_type"] {
			let definition["type"] = columnType;
		}

		if fetch columnTypeReference,  data["_typeReference"] {
			let definition["typeReference"] = columnTypeReference;
		} else {
			let definition["typeReference"] = -1;
		}

		if fetch columnTypeValues,  data["_typeValues"] {
			let definition["typeValues"] = columnTypeValues;
		}

		if fetch notNull, data["_notNull"] {
			let definition["notNull"] = notNull;
		}

		if fetch primary, data["_primary"] {
			let definition["primary"] = primary;
		}

		if fetch size, data["_size"] {
			let definition["size"] = size;
		}

		if fetch scale, data["_scale"] {
			if definition["type"] == self::TYPE_INTEGER || definition["type"] == self::TYPE_FLOAT || definition["type"] == self::TYPE_DECIMAL {
				let definition["scale"] = scale;
			}
		}

		if fetch defaultValue, data["_default"] {
			let definition["default"] = defaultValue;
		}

		if fetch dunsigned, data["_unsigned"] {
			let definition["unsigned"] = dunsigned;
		}

		if fetch autoIncrement, data["_autoIncrement"] {
			let definition["autoIncrement"] = autoIncrement;
		}

		if fetch isNumeric, data["_isNumeric"] {
			let definition["isNumeric"] = isNumeric;
		}

		if fetch first, data["_first"] {
			let definition["first"] = first;
		}

		if fetch after, data["_after"] {
			let definition["after"] = after;
		}

		if fetch bindType, data["_bindType"] {
			let definition["bindType"] = bindType;
		}

		return new self(columnName, definition);
	}
}<|MERGE_RESOLUTION|>--- conflicted
+++ resolved
@@ -93,59 +93,6 @@
 	const TYPE_BOOLEAN = 8;
 
 	/**
-	 * Double abstract data type
-	 *
-	 */
-	const TYPE_DOUBLE = 9;
-
-	/**
-<<<<<<< HEAD
-	 * Tinyblob abstract data type
-	 */
-	const TYPE_TINYBLOB = 10;
-
-	/**
-	 * Blob abstract data type
-	 */
-	const TYPE_BLOB = 11;
-
-	/**
-	 * Mediumblob abstract data type
-	 */
-	const TYPE_MEDIUMBLOB = 12;
-
-	/**
-	 * Longblob abstract data type
-	 */
-	const TYPE_LONGBLOB = 13;
-
-	/**
-	 * Big integer abstract type
-	 */
-	const TYPE_BIGINTEGER = 14;
-
-	/**
-	 * JSON abstract data type
-	 */
-	const TYPE_JSON = 15;
-=======
-	 * JSON abstract data type
-	 */
-	const TYPE_JSON = 10;
-
->>>>>>> 3acd8bbd
-
-	/**
-	 * JSONB abstract data type
-	 */
-<<<<<<< HEAD
-	const TYPE_JSONB = 16;
-=======
-	const TYPE_JSONB = 11;
-
->>>>>>> 3acd8bbd
-
-	/**
 	 * Bind Type Null
 	 */
 	const BIND_PARAM_NULL = 0;
