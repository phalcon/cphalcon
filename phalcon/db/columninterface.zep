
/**
 * This file is part of the Phalcon.
 *
 * (c) Phalcon Team <team@phalcon.com>
 *
 * For the full copyright and license information, please view the LICENSE
 * file that was distributed with this source code.
 */

namespace Phalcon\Db;

/**
 * Phalcon\Db\ColumnInterface
 *
 * Interface for Phalcon\Db\Column
 */
interface ColumnInterface
{
	/**
	 * Restores the internal state of a Phalcon\Db\Column object
	 */
	public static function __set_state(array! data) -> <ColumnInterface>;

	/**
	 * Check whether field absolute to position in table
	 *
	 * @return string
	 */
	public function getAfterPosition() -> string;

	/**
	 * Returns the type of bind handling
	 */
	public function getBindType() -> int;

	/**
	 * Returns default value of column
	 *
	 * @return mixed|null
	 */
	public function getDefault();

	/**
	 * Returns column name
	 *
	 * @return string
	 */
	public function getName() -> string;

	/**
	 * Returns column scale
	 *
	 * @return int
	 */
	public function getScale() -> int;

	/**
	 * Returns schema's table related to column
	 *
	 * @return string
	 */
	public function getSchemaName() -> string;

	/**
	 * Returns column size
	 *
	 * @return int
	 */
	public function getSize() -> int;

	/**
	 * Returns column type
	 *
	 * @return int|string
	 */
	public function getType() -> int;

	/**
	 * Returns column type reference
	 *
	 * @return int
	 */
	public function getTypeReference() -> int;

	/**
	 * Returns column type values
	 *
	 * @return array|string
	 */
	public function getTypeValues() -> array | string;


	/**
	 * Check whether column has default value
	 */
	public function hasDefault() -> bool;
	/**
	 * Auto-Increment
	 */
	public function isAutoIncrement() -> bool;

	/**
	 * Check whether column have first position in table
	 */
	public function isFirst() -> bool;

	/**
	 * Not null
	 */
	public function isNotNull() -> bool;

	/**
	 * Check whether column have an numeric type
	 */
	public function isNumeric() -> bool;

	/**
	 * Column is part of the primary key?
	 */
	public function isPrimary() -> bool;

	/**
	 * Returns true if number column is unsigned
	 */
<<<<<<< HEAD
	public function isUnsigned() -> bool;


=======
	public function isUnsigned() -> boolean;
>>>>>>> c0af848a
}<|MERGE_RESOLUTION|>--- conflicted
+++ resolved
@@ -123,11 +123,5 @@
 	/**
 	 * Returns true if number column is unsigned
 	 */
-<<<<<<< HEAD
 	public function isUnsigned() -> bool;
-
-
-=======
-	public function isUnsigned() -> boolean;
->>>>>>> c0af848a
 }