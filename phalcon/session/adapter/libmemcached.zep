
/**
 * This file is part of the Phalcon.
 *
 * (c) Phalcon Team <team@phalcon.com>
 *
 * For the full copyright and license information, please view the LICENSE
 * file that was distributed with this source code.
 */

namespace Phalcon\Session\Adapter;

use Phalcon\Cache\Backend\Libmemcached as CacheLibmemcached;
use Phalcon\Cache\Frontend\Data as FrontendData;
use Phalcon\Helper\Arr;
use Phalcon\Session\Exception;
use Phalcon\Utility;

/**
 * Phalcon\Session\Adapter\Noop
 *
 * This is an "empty" or null adapter. It can be used for testing or any
 * other purpose that no session needs to be invoked
 *
 * <code>
 * <?php
 *
 * use Phalcon\Session\Manager;
 * use Phalcon\Session\Adapter\Libmemcached;
 *
 * $session = new Manager();
 * $adapter = new Libmemcached(
 *     [
 *         "servers" => [
 *             [
 *                 "host"   => "localhost",
 *                 "port"   => 11211,
 *                 "weight" => 1,
 *             ],
 *         ],
 *         "client" => [
 *              Memcached::OPT_HASH       => Memcached::HASH_MD5,
 *              Memcached::OPT_PREFIX_KEY => "prefix.",
 *         ],
 *         "ttl"    => 3600,
 *         "prefix" => "my_",
 *     ]
 * );
 *
 * $session->setHandler($adapter);
 * </code>
 */
class Libmemcached extends Noop
{
	public function __construct(array! options = [])
	{
		var client, options, persistentId, prefix, servers, statsKey, ttl;

		parent::__construct(options);

		let options = this->options;

		if !fetch servers, options["servers"] {
			throw new Exception("No 'servers' specified in the options");
		}

<<<<<<< HEAD
		let client       = Utility::arrayGetDefault("client", options, []),
			ttl          = Utility::arrayGetDefault("ttl", options, this->ttl),
			statsKey     = Utility::arrayGetDefault("statsKey", options, ""),
			persistentId = Utility::arrayGetDefault("persistent_id", options, "phalcon-session");
=======
		let client       = Arr::get(options, "client", []),
			ttl          = Arr::get(options, "ttl", this->ttl),
			statsKey     = Arr::get(options, "statsKey", ""),
			persistentId = Arr::get(options, "persistent_id", "phalcon-session");
>>>>>>> 03694d80


		// Memcached has an internal max lifetime of 30 days
		let this->ttl = min(ttl, 2592000);

		let this->connection = new CacheLibmemcached(
			new FrontendData(
				[
					"lifetime" : this->ttl
				]
			),
			[
				"servers"       : servers,
				"client"     	: client,
				"prefix"        : prefix,
				"statsKey"      : statsKey,
				"persistent_id" : persistentId
			]
		);
	}

	public function destroy(var id) -> bool
	{
		var name = this->getPrefixedName(id);
		if (true !== empty(name) && this->connection->exists(name)) {
			return (bool) this->connection->delete(name);
		}

		return true;
	}

	public function read(var id) -> string
	{
		var name = this->getPrefixedName(id),
			data = this->connection->get(name, this->ttl);

		return data;
	}

	public function write(var id, var data) -> bool
	{
		var name = this->getPrefixedName(id);

		return this->connection->save(name, data, this->ttl);
	}
}<|MERGE_RESOLUTION|>--- conflicted
+++ resolved
@@ -14,7 +14,6 @@
 use Phalcon\Cache\Frontend\Data as FrontendData;
 use Phalcon\Helper\Arr;
 use Phalcon\Session\Exception;
-use Phalcon\Utility;
 
 /**
  * Phalcon\Session\Adapter\Noop
@@ -64,17 +63,10 @@
 			throw new Exception("No 'servers' specified in the options");
 		}
 
-<<<<<<< HEAD
-		let client       = Utility::arrayGetDefault("client", options, []),
-			ttl          = Utility::arrayGetDefault("ttl", options, this->ttl),
-			statsKey     = Utility::arrayGetDefault("statsKey", options, ""),
-			persistentId = Utility::arrayGetDefault("persistent_id", options, "phalcon-session");
-=======
 		let client       = Arr::get(options, "client", []),
 			ttl          = Arr::get(options, "ttl", this->ttl),
 			statsKey     = Arr::get(options, "statsKey", ""),
 			persistentId = Arr::get(options, "persistent_id", "phalcon-session");
->>>>>>> 03694d80
 
 
 		// Memcached has an internal max lifetime of 30 days
