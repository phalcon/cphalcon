
/**
 * This file is part of the Phalcon.
 *
 * (c) Phalcon Team <team@phalcon.com>
 *
 * For the full copyright and license information, please view the LICENSE
 * file that was distributed with this source code.
 */

namespace Phalcon\Session;

use InvalidArgumentException;
use RuntimeException;
use SessionHandlerInterface;
use Phalcon\DiInterface;
use Phalcon\DI\InjectionAwareInterface;
use Phalcon\Helper\Arr;
use Phalcon\Session\ManagerInterface;

/**
 * Phalcon\Session\Manager
 *
 * Session manager class
 */
class Manager implements ManagerInterface, InjectionAwareInterface
{
    /**
     * @var <DiInterface>
     */
    private container;

	/**
	 * @var <SessionHandlerInterface>|null
	 */
	private handler = null;

	/**
	 * @var string
	 */
	private name = "";

	/**
	 * @var array
	 */
	private options = [];

	/**
	 * @var string
	 */
	private uniqueId = "";

	/**
	 * Manager constructor.
	 *
	 * @param array options
	 */
	public function __construct(array options = [])
	{
		this->setOptions(options);
	}


	/**
	 * Alias: Gets a session variable from an application context
	 */
	public function __get(string key) -> var
	{
		return this->get(key);
	}

	/**
	 * Alias: Check whether a session variable is set in an application context
	 */
	public function __isset(string key) -> bool
	{
		return this->has(key);
	}

	/**
	 * Alias: Sets a session variable in an application context
	 */
	public function __set(string key, value) -> void
	{
		this->set(key, value);
	}

	/**
	 * Alias: Removes a session variable from an application context
	 */
	public function __unset(string key)
	{
		this->remove(key);
	}

	/**
	 * Destroy/end a session
	 */
	public function destroy() -> void
	{
		if (true === this->exists()) {
			session_destroy();
			let _SESSION = [];
		}
	}

	/**
	 * Check whether the session has been started
	 */
	public function exists() -> bool
	{
		if (session_status() === self::SESSION_ACTIVE) {
			return true;
		}

		return false;
	}

	/**
	 * Gets a session variable from an application context
	 */
	public function get(string key, var defaultValue = null, bool remove = false) -> var
	{
	    var uniqueKey, value = null;

		if (false === this->exists()) {
			// To use $_SESSION variable we need to start session first
			return value;
		}

		let uniqueKey = this->getUniqueKey(key),
<<<<<<< HEAD
			value     = Utility::arrayGetDefault(uniqueKey, _SESSION, defaultValue);
=======
			value     = Arr::get(_SESSION, uniqueKey, defaultValue);
>>>>>>> 03694d80

		if (remove === true) {
			unset(_SESSION[uniqueKey]);
		}

		return value;
	}

	/**
	 * Returns the DependencyInjector container
	 */
	public function getDI() -> <DiInterface>
	{
		return this->container;
	}

	/**
	 * Returns the stored session handler
	 */
	public function getHandler() -> <SessionHandlerInterface>
	{
		return this->handler;
	}

	/**
	 * Returns the session id
	 */
	public function getId() -> string
	{
		return session_id();
	}

	/**
	 * Returns the name of the session
	 */
	public function getName() -> string
	{
		if ("" !== this->name) {
			let this->name = session_name();
		}

		return this->name;
	}

	/**
	 * Check whether a session variable is set in an application context
	 */
	public function has(string key) -> bool
	{
		var uniqueKey;

		if (false === this->exists()) {
			// To use $_SESSION variable we need to start session first
			return false;
		}

		let uniqueKey = this->getUniqueKey(key);

		return isset(_SESSION[uniqueKey]);
	}

	/**
	 * Get internal options
	 */
	public function getOptions() -> array
	{
		return this->options;
	}

	/**
	 * Regenerates the session id using the handler.
	 */
	public function regenerateId(deleteOldSession = true) -> <ManagerInterface>
	{
	    var delete;

	    let delete = (bool) deleteOldSession;

		if (true === this->exists()) {
			session_regenerate_id(delete);
		}

		return this;
	}

	/**
	 * Registers a handler with the session
	 */
	public function registerHandler(<SessionHandlerInterface> handler) -> bool
	{
		return session_set_save_handler(handler);
	}

	/**
	 * Removes a session variable from an application context
	 */
	public function remove(string key)
	{
		if (false === this->exists()) {
			// To use $_SESSION variable we need to start session first
			return;
		}

		var uniqueKey;

		let uniqueKey = this->getUniqueKey(key);

		unset(_SESSION[uniqueKey]);
	}

	/**
	 * Sets a session variable in an application context
	 */
	public function set(string key, value) -> void
	{
		var uniqueKey;

		if (false === this->exists()) {
			// To use $_SESSION variable we need to start session first
			return;
		}

		 let uniqueKey          = this->getUniqueKey(key),
		    _SESSION[uniqueKey] = value;
	}

	/**
	 * Sets the DependencyInjector container
	 */
	public function setDI(<DiInterface> container)
	{
		let this->container = container;
	}

    /**
	 * Set the handler for the session
	 */
	public function setHandler(<SessionHandlerInterface> handler) -> <ManagerInterface>
	{
		let this->handler = handler;

		return this;
	}

	/**
	 * Set session Id
	 */
	public function setId(string id) -> <ManagerInterface>
	{
		if (true === this->exists()) {
			throw new RuntimeException(
				"The session has already been started. " .
				"To change the id, use regenerateId()"
			);
		}

		session_id(id);

		return this;
	}

	/**
	 * Set the session name. Throw exception if the session has started
	 * and do not allow poop names
	 *
	 * @param  string name
	 *
	 * @throws InvalidArgumentException
	 *
	 * @return Manager
	 */
	public function setName(string name) -> <ManagerInterface>
	{
		if (this->exists()) {
			throw new InvalidArgumentException(
				"Cannot set session name after a session has started"
			);
		}

		if !preg_match("/^[\p{L}\p{N}_-]+$/u", name) {
			throw new InvalidArgumentException(
				"The name contains non alphanum characters"
			);
		}

		let this->name = name;
		session_name(name);

		return this;
	}

	/**
	 * Sets session's options
	 *
	 * @param array options
	 */
	public function setOptions(array options) -> void
	{
<<<<<<< HEAD
		let this->uniqueId = Utility::arrayGetDefault("uniqueId", options, ""),
=======
		let this->uniqueId = Arr::get(options, "uniqueId", ""),
>>>>>>> 03694d80
		    this->options  = options;
	}

	/**
	 * Starts the session (if headers are already sent the session will not be
	 * started)
	 */
	public function start() -> bool
	{
		/**
		 * Check if the session exists
		 */
		if (true === this->exists()) {
			return true;
		}

		/**
		 * Cannot start this - headers already sent
		 */
		if (true === headers_sent()) {
			return false;
		}

		/**
		 * Register the handler
		 */
		if (this->handler instanceof SessionHandlerInterface) {
			this->registerHandler(this->handler);
		} else {
		    throw new Exception("The session handler is not valid");
		}

		/**
		 * Start the session
		 */
		session_start();

		return true;
	}

	/**
	 * Returns the status of the current session.
	 *
	 * @return int
	 */
	public function status() -> int
	{
	    var status;

		let status = session_status();

		switch status {
			case PHP_SESSION_DISABLED:
				return self::SESSION_DISABLED;

			case PHP_SESSION_ACTIVE:
				return self::SESSION_ACTIVE;
		}

		return self::SESSION_NONE;
	}

	/**
	 * Returns the key prefixed
	 */
	private function getUniqueKey(string key) -> string
	{
		return this->uniqueId . "#" . key;
	}
}<|MERGE_RESOLUTION|>--- conflicted
+++ resolved
@@ -129,11 +129,7 @@
 		}
 
 		let uniqueKey = this->getUniqueKey(key),
-<<<<<<< HEAD
-			value     = Utility::arrayGetDefault(uniqueKey, _SESSION, defaultValue);
-=======
 			value     = Arr::get(_SESSION, uniqueKey, defaultValue);
->>>>>>> 03694d80
 
 		if (remove === true) {
 			unset(_SESSION[uniqueKey]);
@@ -332,11 +328,7 @@
 	 */
 	public function setOptions(array options) -> void
 	{
-<<<<<<< HEAD
-		let this->uniqueId = Utility::arrayGetDefault("uniqueId", options, ""),
-=======
 		let this->uniqueId = Arr::get(options, "uniqueId", ""),
->>>>>>> 03694d80
 		    this->options  = options;
 	}
 
