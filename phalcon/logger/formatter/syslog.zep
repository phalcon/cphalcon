--- conflicted
+++ resolved
@@ -31,15 +31,9 @@
 	{
 		var context, message, type;
 
-<<<<<<< HEAD
-		let context = item->getContext(),
-			message = item->getMessage(),
-			type    = item->getType();
-=======
 		let message = item->getMessage(),
 			type    = item->getType(),
 			context = item->getContext();
->>>>>>> da2b94a2
 
 		if typeof context === "array" {
 			let message = this->interpolate(message, context);
