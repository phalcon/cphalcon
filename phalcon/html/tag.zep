--- conflicted
+++ resolved
@@ -17,7 +17,6 @@
 use Phalcon\Helper\Arr;
 use Phalcon\Html\Exception;
 use Phalcon\UrlInterface;
-use Phalcon\Utility;
 
 /**
  * Phalcon\Html\Tag
@@ -145,15 +144,9 @@
 	{
 		var onlyStart, output, selfClose, useEol;
 
-<<<<<<< HEAD
-		let useEol    = Utility::arrayGetDefault("useEol", parameters, false),
-			onlyStart = Utility::arrayGetDefault("onlyStart", parameters, false),
-			selfClose = Utility::arrayGetDefault("selfClose", parameters, false);
-=======
 		let useEol    = Arr::get(parameters, "useEol", false),
 			onlyStart = Arr::get(parameters, "onlyStart", false),
 			selfClose = Arr::get(parameters, "selfClose", false);
->>>>>>> 03694d80
 
 		/**
 		 * Unset options for this control
@@ -215,11 +208,7 @@
 	{
 		var useEol = false;
 
-<<<<<<< HEAD
-		let useEol = Utility::arrayGetDefault("useEol", parameters, false);
-=======
 		let useEol = Arr::get(parameters, "useEol", false);
->>>>>>> 03694d80
 
 		if useEol {
 			return "</" . tag . ">" . PHP_EOL;
@@ -270,11 +259,7 @@
 
 		let service = this->getService("url");
 
-<<<<<<< HEAD
-		let parameters["method"] = Utility::arrayGetDefault("method", parameters, "post"),
-=======
 		let parameters["method"] = Arr::get(parameters, "method", "post"),
->>>>>>> 03694d80
 			parameters["action"] = service->get(action);
 
 		/**
@@ -330,15 +315,9 @@
 				text   = iconv("UTF-8", "ASCII//TRANSLIT", text);
 		}
 
-<<<<<<< HEAD
-		let lowercase = Utility::arrayGetDefault("lowercase", parameters, true),
-			replace   = Utility::arrayGetDefault("replace", parameters, []),
-			separator = Utility::arrayGetDefault("separator", parameters, "-");
-=======
 		let lowercase = Arr::get(parameters, "lowercase", true),
 			replace   = Arr::get(parameters, "replace", []),
 			separator = Arr::get(parameters, "separator", "-");
->>>>>>> 03694d80
 
 		if !empty replace {
 			if typeof replace !== "array" && typeof replace !== "string"{
@@ -602,13 +581,8 @@
 	{
 		var local, service, src, output;
 
-<<<<<<< HEAD
-		let local = Utility::arrayGetDefault("local", parameters, true),
-			src   = Utility::arrayGetDefault("src", parameters, url);
-=======
 		let local = Arr::get(parameters, "local", true),
 			src   = Arr::get(parameters, "src", url);
->>>>>>> 03694d80
 
 		/**
 		 * Use the "url" service if the URI is local
@@ -1005,11 +979,7 @@
 	{
 		var local, service, output;
 
-<<<<<<< HEAD
-		let local = (bool) Utility::arrayGetDefault("local", parameters, true);
-=======
 		let local = (bool) Arr::get(parameters, "local", true);
->>>>>>> 03694d80
 
 		/**
 		 * URLs are generated through the "url" service
@@ -1023,11 +993,7 @@
 
 		unset parameters["local"];
 
-<<<<<<< HEAD
-		let parameters["type"] = Utility::arrayGetDefault("type", parameters, "text/javascript");
-=======
 		let parameters["type"] = Arr::get(parameters, "type", "text/javascript");
->>>>>>> 03694d80
 
 		if this->docType >= self::HTML5 && "text/javascript" == parameters["type"] {
 			unset(parameters["type"]);
@@ -1084,17 +1050,10 @@
 		var local, query, output, service, text;
 
 		let service = this->getService("url"),
-<<<<<<< HEAD
-			url     = Utility::arrayGetDefault("url", parameters, url),
-			text    = Utility::arrayGetDefault("text", parameters, text),
-			local   = Utility::arrayGetDefault("local", parameters, true),
-			query   = Utility::arrayGetDefault("query", parameters, null);
-=======
 			url     = Arr::get(parameters, "url", url),
 			text    = Arr::get(parameters, "text", text),
 			local   = Arr::get(parameters, "local", true),
 			query   = Arr::get(parameters, "query", null);
->>>>>>> 03694d80
 
 		unset parameters["url"];
 		unset parameters["local"];
@@ -1222,15 +1181,9 @@
 	{
 		var emptyText, emptyValue, id, output, outputEmpty, useEmpty, using, value;
 
-<<<<<<< HEAD
-		let id                 = Utility::arrayGetDefault("id", parameters, name),
-			name               = Utility::arrayGetDefault("name", parameters, name),
-			useEmpty           = Utility::arrayGetDefault("useEmpty", parameters, false),
-=======
 		let id                 = Arr::get(parameters, "id", name),
 			name               = Arr::get(parameters, "name", name),
 			useEmpty           = Arr::get(parameters, "useEmpty", false),
->>>>>>> 03694d80
 			using              = [],
 			parameters["name"] = name,
 			parameters["id"]   = id,
@@ -1247,11 +1200,7 @@
 		 * For the ResultsetInterface we need the 'using' parameter
 		 */
 		if typeof data === "object" {
-<<<<<<< HEAD
-			let using = Utility::arrayGetDefault("using", parameters, []);
-=======
 			let using = Arr::get(parameters, "using", []);
->>>>>>> 03694d80
 			if typeof using === "array" && count(using) === 2 {
 				unset parameters["using"];
 			} else {
@@ -1263,13 +1212,8 @@
 		 * Check if `useEmpty` has been passed
 		 */
 		if useEmpty {
-<<<<<<< HEAD
-			let emptyText   = Utility::arrayGetDefault("emptyText", parameters, "Choose..."),
-				emptyValue  = Utility::arrayGetDefault("emptyValue", parameters, ""),
-=======
 			let emptyText   = Arr::get(parameters, "emptyText", "Choose..."),
 				emptyValue  = Arr::get(parameters, "emptyValue", ""),
->>>>>>> 03694d80
 				outputEmpty = sprintf(
 					"\t<option value=\"%s\">%s</option>" . PHP_EOL,
 					emptyValue,
@@ -1456,11 +1400,7 @@
 	{
 		var local, service, output;
 
-<<<<<<< HEAD
-		let local = (bool) Utility::arrayGetDefault("local", parameters, true);
-=======
 		let local = (bool) Arr::get(parameters, "local", true);
->>>>>>> 03694d80
 
 		unset parameters["local"];
 
@@ -1478,11 +1418,7 @@
 			let parameters["rel"] = "stylesheet";
 		}
 
-<<<<<<< HEAD
-		let parameters["type"] = Utility::arrayGetDefault("type", parameters, "text/css"),
-=======
 		let parameters["type"] = Arr::get(parameters, "type", "text/css"),
->>>>>>> 03694d80
 			output             = this->renderAttributes("<link", parameters) . this->renderCloseTag(true);
 
 		return output;
@@ -1535,13 +1471,8 @@
 	{
 		var content, output;
 
-<<<<<<< HEAD
-		let parameters["id"]   = Utility::arrayGetDefault("id", parameters, name),
-			parameters["name"] = Utility::arrayGetDefault("name", parameters, name);
-=======
 		let parameters["id"]   = Arr::get(parameters, "id", name),
 			parameters["name"] = Arr::get(parameters, "name", name);
->>>>>>> 03694d80
 
 		if isset parameters["value"] {
 			let content = parameters["value"];
@@ -1663,11 +1594,7 @@
 	{
 		var name, id, output;
 
-<<<<<<< HEAD
-		let id = Utility::arrayGetDefault("id", parameters, name);
-=======
 		let id = Arr::get(parameters, "id", name);
->>>>>>> 03694d80
 
 		let parameters["id"]    = id,
 			parameters["name"]  = name,
@@ -1685,11 +1612,7 @@
 	{
 		var currentValue, id, name, output, value;
 
-<<<<<<< HEAD
-		let id = Utility::arrayGetDefault("id", parameters, name);
-=======
 		let id = Arr::get(parameters, "id", name);
->>>>>>> 03694d80
 
 		/**
 		 * Automatically check inputs
