
/*
 +------------------------------------------------------------------------+
 | Phalcon Framework                                                      |
 +------------------------------------------------------------------------+
 | Copyright (c) 2011-2015 Phalcon Team (http://www.phalconphp.com)       |
 +------------------------------------------------------------------------+
 | This source file is subject to the New BSD License that is bundled     |
 | with this package in the file docs/LICENSE.txt.                        |
 |                                                                        |
 | If you did not receive a copy of the license and are unable to         |
 | obtain it through the world-wide-web, please send an email             |
 | to license@phalconphp.com so we can send you a copy immediately.       |
 +------------------------------------------------------------------------+
 | Authors: Andres Gutierrez <andres@phalconphp.com>                      |
 |          Eduar Carvajal <eduar@phalconphp.com>                         |
 +------------------------------------------------------------------------+
 */

namespace Phalcon\Http;

use Phalcon\DiInterface;
use Phalcon\FilterInterface;
use Phalcon\Http\RequestInterface;
use Phalcon\Di\InjectionAwareInterface;
use Phalcon\Http\Request\Exception;
use Phalcon\Http\Request\File;

/**
 * Phalcon\Http\Request
 *
 * <p>Encapsulates request information for easy and secure access from application controllers.</p>
 *
 * <p>The request object is a simple value object that is passed between the dispatcher and controller classes.
 * It packages the HTTP request environment.</p>
 *
 *<code>
 *	$request = new \Phalcon\Http\Request();
 *	if ($request->isPost() == true) {
 *		if ($request->isAjax() == true) {
 *			echo 'Request was made using POST and AJAX';
 *		}
 *	}
 *</code>
 *
 */
class Request implements RequestInterface, InjectionAwareInterface
{

	protected _dependencyInjector;

	protected _rawBody;

	protected _filter;

	/**
	 * Sets the dependency injector
	 */
	public function setDI(<DiInterface> dependencyInjector)
	{
		let this->_dependencyInjector = dependencyInjector;
	}

	/**
	 * Returns the internal dependency injector
	 */
	public function getDI() -> <DiInterface>
	{
		return this->_dependencyInjector;
	}

	/**
	 * Gets a variable from the $_REQUEST superglobal applying filters if needed.
	 * If no parameters are given the $_REQUEST superglobal is returned
	 *
	 *<code>
	 *	//Returns value from $_REQUEST["user_email"] without sanitizing
	 *	$userEmail = $request->get("user_email");
	 *
	 *	//Returns value from $_REQUEST["user_email"] with sanitizing
	 *	$userEmail = $request->get("user_email", "email");
	 *</code>
	 */
	public function get(string! name = null, var filters = null, var defaultValue = null, boolean notAllowEmpty = false, boolean noRecursive = false)
	{
		var request, value, filter, dependencyInjector;

		let request = _REQUEST;
		if name !== null {
			if fetch value, request[name] {
				if filters !== null {
					let filter = this->_filter;
					if typeof filter != "object" {
						let dependencyInjector = <DiInterface> this->_dependencyInjector;
						if typeof dependencyInjector != "object" {
							throw new Exception("A dependency injection object is required to access the 'filter' service");
						}
						let filter = <FilterInterface> dependencyInjector->getShared("filter");
						let this->_filter = filter;
					}

					let value = filter->sanitize(value, filters, noRecursive);

					if (empty value && notAllowEmpty === true) || value === false {
						return defaultValue;
					}

					return value;

				} else {

				 	if empty value && notAllowEmpty === true {
				 		return defaultValue;
				 	}

					return value;
				}
			}
			return defaultValue;
		}
		return request;
	}

	/**
	 * Gets a variable from the $_POST superglobal applying filters if needed
	 * If no parameters are given the $_POST superglobal is returned
	 *
	 *<code>
	 *	//Returns value from $_POST["user_email"] without sanitizing
	 *	$userEmail = $request->getPost("user_email");
	 *
	 *	//Returns value from $_POST["user_email"] with sanitizing
	 *	$userEmail = $request->getPost("user_email", "email");
	 *</code>
	 */
	public function getPost(string! name = null, var filters = null, var defaultValue = null, boolean notAllowEmpty = false, boolean noRecursive = false)
	{
		var post, value, filter, dependencyInjector;

		let post = _POST;
		if name !== null {
			if fetch value, post[name] {
				if filters !== null {
					let filter = this->_filter;
					if typeof filter != "object" {
						let dependencyInjector = <DiInterface> this->_dependencyInjector;
						if typeof dependencyInjector != "object" {
							throw new Exception("A dependency injection object is required to access the 'filter' service");
						}
						let filter = <FilterInterface> dependencyInjector->getShared("filter");
						let this->_filter = filter;
					}

					let value = filter->sanitize(value, filters, noRecursive);

					if empty(value) && notAllowEmpty === true {
						return defaultValue;
					}

					return value;

				} else {
				 	if empty(value) && notAllowEmpty === true {
				 		return defaultValue;
				 	}
					return value;

				}
			}
			return defaultValue;
		}
		return post;
	}

	/**
	 * Gets a variable from put request
	 *
	 *<code>
	 *	//Returns value from $_PUT["user_email"] without sanitizing
	 *	$userEmail = $request->getPut("user_email");
	 *
	 *	//Returns value from $_PUT["user_email"] with sanitizing
	 *	$userEmail = $request->getPut("user_email", "email");
	 *</code>
	 */
	public function getPut(string! name = null, var filters = null, var defaultValue = null, boolean notAllowEmpty = false, boolean noRecursive = false)
	{
		var put, value, filter, dependencyInjector;

		let put = [];
		parse_str(file_get_contents("php://input"), put);

		if name !== null {
			if fetch value, put[name] {
				if filters !== null {
					let filter = this->_filter;
					if typeof filter != "object" {
						let dependencyInjector = <DiInterface> this->_dependencyInjector;
						if typeof dependencyInjector != "object" {
							throw new Exception("A dependency injection object is required to access the 'filter' service");
						}
						let filter = <FilterInterface> dependencyInjector->getShared("filter");
						let this->_filter = filter;
					}

					let value = filter->sanitize(value, filters, noRecursive);

					if (empty(value) && notAllowEmpty === true) {
						return defaultValue;
					}

					return value;

				} else {
				 	if empty(value) && notAllowEmpty === true {
				 		return defaultValue;
				 	}
					return value;

				}
			}
			return defaultValue;
		}
		return put;
	}

	/**
	 * Gets variable from $_GET superglobal applying filters if needed
	 * If no parameters are given the $_GET superglobal is returned
	 *
	 *<code>
	 *	//Returns value from $_GET["id"] without sanitizing
	 *	$id = $request->getQuery("id");
	 *
	 *	//Returns value from $_GET["id"] with sanitizing
	 *	$id = $request->getQuery("id", "int");
	 *
	 *	//Returns value from $_GET["id"] with a default value
	 *	$id = $request->getQuery("id", null, 150);
	 *</code>
	 */
	public function getQuery(string! name = null, var filters = null, var defaultValue = null, boolean notAllowEmpty = false, boolean noRecursive = false)
	{
		var get, value, filter, dependencyInjector;

		let get = _GET;
		if name !== null {
			if fetch value, get[name] {
				if filters !== null {
					let filter = this->_filter;
					if typeof filter != "object" {
						let dependencyInjector = <DiInterface> this->_dependencyInjector;
						if typeof dependencyInjector != "object" {
							throw new Exception("A dependency injection object is required to access the 'filter' service");
						}
						let filter = <FilterInterface> dependencyInjector->getShared("filter");
						let this->_filter = filter;
					}

					let value = filter->sanitize(value, filters, noRecursive);

					if (empty(value) && notAllowEmpty === true) {
						return defaultValue;
					}

					return value;

				} else {

					if empty(value) && notAllowEmpty === true {
						return defaultValue;
					}

					return value;
				}
			}
			return defaultValue;
		}
		return get;
	}

	/**
	 * Gets variable from $_SERVER superglobal
	 */
	public function getServer(string! name)
	{
		var serverValue;

		if fetch serverValue, _SERVER[name] {
			return serverValue;
		}
		return null;
	}

	/**
	 * Checks whether $_REQUEST superglobal has certain index
	 */
	public function has(string! name) -> boolean
	{
		return isset _REQUEST[name];
	}

	/**
	 * Checks whether $_POST superglobal has certain index
	 */
	public function hasPost(string! name) -> boolean
	{
		return isset _POST[name];
	}

	/**
	 * Checks whether $_GET superglobal has certain index
	 */
	public function hasQuery(string! name) -> boolean
	{
		return isset _GET[name];
	}

	/**
	 * Checks whether $_SERVER superglobal has certain index
	 */
	public final function hasServer(string! name) -> boolean
	{
		return isset _SERVER[name];
	}

	/**
	 * Gets HTTP header from request data
	 */
	public final function getHeader(string! header) -> string
	{
		var value, name;

		let name = strtoupper(strtr(header, "-", "_"));

		if fetch value, _SERVER[name] {
			return value;
		}

		if fetch value, _SERVER["HTTP_" . name] {
			return value;
		}

		return "";
	}

	/**
	 * Gets HTTP schema (http/https)
	 */
	public function getScheme() -> string
	{
		var https, scheme;

		let https = this->getServer("HTTPS");
		if https {
			if https == "off" {
				let scheme = "http";
			} else {
				let scheme = "https";
			}
		} else {
			let scheme = "http";
		}
		return scheme;
	}

	/**
	 * Checks whether request has been made using ajax
	 */
	public function isAjax() -> boolean
	{
		return isset _SERVER["HTTP_X_REQUESTED_WITH"] && _SERVER["HTTP_X_REQUESTED_WITH"] === "XMLHttpRequest";
	}

	/**
	 * Checks whether request has been made using SOAP
	 */
	public function isSoapRequested() -> boolean
	{
		var contentType;

		if isset _SERVER["HTTP_SOAPACTION"] {
			return true;
		} else {
			let contentType = this->getContentType();
			if !empty contentType {
				return memstr(contentType, "application/soap+xml");
			}
		}
		return false;
	}

	/**
	 * Checks whether request has been made using any secure layer
	 */
	public function isSecureRequest() -> boolean
	{
		return this->getScheme() === "https";
	}

	/**
	 * Gets HTTP raw request body
	 */
	public function getRawBody() -> string
	{
		var rawBody, contents;

		let rawBody = this->_rawBody;
		if empty rawBody {

			let contents = file_get_contents("php://input");

			/**
			 * We need store the read raw body because it can't be read again
			 */
			let this->_rawBody = contents;
			return contents;
		}
		return rawBody;
	}

	/**
	 * Gets decoded JSON HTTP raw request body
	 */
	public function getJsonRawBody(boolean associative = false) -> <\stdClass> | array | boolean
	{
		var rawBody;

		let rawBody = this->getRawBody();
		if typeof rawBody == "string" {
			return json_decode(rawBody, associative);
		}

		return false;
	}

	/**
	 * Gets active server address IP
	 */
	public function getServerAddress() -> string
	{
		var serverAddr;

		if fetch serverAddr, _SERVER["SERVER_ADDR"] {
			return serverAddr;
		}
		return gethostbyname("localhost");
	}

	/**
	 * Gets active server name
	 */
	public function getServerName() -> string
	{
		var serverName;

		if fetch serverName, _SERVER["SERVER_NAME"] {
			return serverName;
		}

		return "localhost";
	}

	/**
	 * Gets information about schema, host and port used by the request
	 */
	public function getHttpHost() -> string
	{
		var httpHost, scheme, name, port;

		/**
		 * Get the server name from _SERVER['HTTP_HOST']
		 */
		let httpHost = this->getServer("HTTP_HOST");
		if httpHost {
			return httpHost;
		}

		/**
		 * Get current scheme
		 */
		let scheme = this->getScheme();

		/**
		 * Get the server name from _SERVER['SERVER_NAME']
		 */
		let name = this->getServer("SERVER_NAME");

		/**
		 * Get the server port from _SERVER['SERVER_PORT']
		 */
		let port = this->getServer("SERVER_PORT");

		/**
		 * If is standard http we return the server name only
		 */
		if scheme == "http" && port == 80  {
			return name;
		}

		/**
		 * If is standard secure http we return the server name only
		 */
		if scheme == "https" && port == "443" {
			return name;
		}

		return name . ":" . port;
	}

	/**
	 * Gets HTTP URI which request has been made
	 */
	public final function getURI() -> string
	{
		var requestURI;

		if fetch requestURI, _SERVER["REQUEST_URI"] {
			return requestURI;
		}

		return "";
	}

	/**
	 * Gets most possible client IPv4 Address. This method search in _SERVER['REMOTE_ADDR'] and optionally in _SERVER['HTTP_X_FORWARDED_FOR']
	 */
	public function getClientAddress(boolean trustForwardedHeader = false) -> string | boolean
	{
		var address = null;

		/**
		 * Proxies uses this IP
		 */
		if trustForwardedHeader {
			fetch address, _SERVER["HTTP_X_FORWARDED_FOR"];
			if address === null {
				fetch address, _SERVER["HTTP_CLIENT_IP"];
			}
		}

		if address === null {
			fetch address, _SERVER["REMOTE_ADDR"];
		}

		if typeof address == "string" {
			if memstr(address, ",") {
				/**
				 * The client address has multiples parts, only return the first part
				 */
				return explode(",", address)[0];
			}
			return address;
		}

		return false;
	}

	/**
	 * Gets HTTP method which request has been made
	 */
	public final function getMethod() -> string
	{
		var requestMethod;

		if fetch requestMethod, _SERVER["REQUEST_METHOD"] {
			return requestMethod;
		}
		return "";
	}

	/**
	 * Gets HTTP user agent used to made the request
	 */
	public function getUserAgent() -> string
	{
		var userAgent;

		if fetch userAgent, _SERVER["HTTP_USER_AGENT"] {
			return userAgent;
		}
		return "";
	}

	/**
	 * Check if HTTP method match any of the passed methods
	 */
	public function isMethod(var methods) -> boolean
	{
		var httpMethod, method;

		let httpMethod = this->getMethod();

		if typeof methods == "string" {
			return methods == httpMethod;
		} else {
			if typeof methods == "array" {
				for method in methods {
					if method == httpMethod {
						return true;
					}
				}
			}
		}
		return false;
	}

	/**
	 * Checks whether HTTP method is POST. if _SERVER["REQUEST_METHOD"]==="POST"
	 */
	public function isPost() -> boolean
	{
		return this->getMethod() === "POST";
	}

	/**
	 * Checks whether HTTP method is GET. if _SERVER["REQUEST_METHOD"]==="GET"
	 */
	public function isGet() -> boolean
	{
		return this->getMethod() === "GET";
	}

	/**
	 * Checks whether HTTP method is PUT. if _SERVER["REQUEST_METHOD"]==="PUT"
	 */
	public function isPut() -> boolean
	{
		return this->getMethod() === "PUT";
	}

	/**
	 * Checks whether HTTP method is PATCH. if _SERVER["REQUEST_METHOD"]==="PATCH"
	 */
	public function isPatch() -> boolean
	{
		return this->getMethod() === "PATCH";
	}

	/**
	 * Checks whether HTTP method is HEAD. if _SERVER["REQUEST_METHOD"]==="HEAD"
	 */
	public function isHead() -> boolean
	{
		return this->getMethod() === "HEAD";
	}

	/**
	 * Checks whether HTTP method is DELETE. if _SERVER["REQUEST_METHOD"]==="DELETE"
	 */
	public function isDelete() -> boolean
	{
		return this->getMethod() === "DELETE";
	}

	/**
	 * Checks whether HTTP method is OPTIONS. if _SERVER["REQUEST_METHOD"]==="OPTIONS"
	 */
	public function isOptions() -> boolean
	{
		return this->getMethod() === "OPTIONS";
	}

	/**
	 * Checks whether request include attached files
	 */
	public function hasFiles(boolean onlySuccessful = false) -> long
	{
		var files, file, error;
		int numberFiles = 0;

		let files = _FILES;

		if typeof files != "array" {
			return 0;
		}

		for file in files {
			if fetch error, file["error"] {

				if typeof error != "array" {
					if !error || !onlySuccessful {
						let numberFiles++;
					}
				}

				if typeof error == "array" {
					let numberFiles += this->hasFileHelper(error, onlySuccessful);
				}
			}
		}

		return numberFiles;
	}

	/**
	 * Recursively counts file in an array of files
	 */
	protected function hasFileHelper(var data, boolean onlySuccessful) -> long
	{
		var value;
		int numberFiles = 0;

		if typeof data != "array" {
			return 1;
		}

		for value in data {
			if typeof value != "array" {
				if !value || !onlySuccessful {
					let numberFiles++;
				}
			}

			if typeof value == "array" {
				let numberFiles += this->hasFileHelper(value, onlySuccessful);
			}
		}

		return numberFiles;
	}

	/**
	 * Gets attached files as Phalcon\Http\Request\File instances
	 */
	public function getUploadedFiles(boolean notErrored = false) -> <File[]>
	{
		var superFiles, prefix, input, smoothInput, files, file, dataFile;
		array files = [];

		let superFiles = _FILES;

		if count(superFiles) > 0 {

			for prefix, input in superFiles {
				if typeof input["name"] == "array" {
					let smoothInput = this->smoothFiles(input["name"], input["type"], input["tmp_name"], input["size"], input["error"], prefix);

					for file in smoothInput {
						if notErrored == false || file["error"] == UPLOAD_ERR_OK {
							let dataFile = [
								"name": file["name"],
								"type": file["type"],
								"tmp_name": file["tmp_name"],
								"size": file["size"],
								"error": file["error"]
							];

							let files[] = new File(dataFile, file["key"]);
						}
					}
				} else {
					if notErrored == false || input["error"] == UPLOAD_ERR_OK {
						let files[] = new File(input, prefix);
					}
				}
			}
		}

		return files;
	}

	/**
<<<<<<< HEAD
	 * Smooth out $_FILES to have plain array with all files uploaded
=======
	 * smooth out $_FILES to have plain array with all files uploaded
>>>>>>> 0fbb63e0
	 */
	protected function smoothFiles(array! names, array! types, array! tmp_names, array! sizes, array! errors, string prefix) -> array
	{
		var idx, name, file, files, parentFiles, p;

		let files = [];

		for idx, name in names {
			let p = prefix . "." . idx;

			if typeof name == "string" {

				let files[] = [
					"name": name,
					"type": types[idx],
					"tmp_name": tmp_names[idx],
					"size": sizes[idx],
					"error": errors[idx],
					"key": p
				];
			}

			if typeof name == "array" {
				let parentFiles = this->smoothFiles(names[idx], types[idx], tmp_names[idx], sizes[idx], errors[idx], p);

				for file in parentFiles {
					let files[] = file;
				}
			}
		}

		return files;
	}

	/**
	 * Returns the available headers in the request
	 */
	public function getHeaders() -> array
	{
		var name, value, contentHeaders;
		array headers;

		let headers = [];
		let contentHeaders = ["CONTENT_TYPE": true, "CONTENT_LENGTH": true];

		for name, value in _SERVER {
			if starts_with(name, "HTTP_") {
				let name = ucwords(strtolower(str_replace("_", " ", substr(name, 5)))),
					name = str_replace(" ", "-", name);
				let headers[name] = value;
			} elseif isset contentHeaders[name] {
				let name = ucwords(strtolower(str_replace("_", " ", name))),
					name = str_replace(" ", "-", name);
				let headers[name] = value;
			}
		}

		return headers;
	}

	/**
	 * Gets web page that refers active request. ie: http://www.google.com
	 */
	public function getHTTPReferer() -> string
	{
		var httpReferer;
		if fetch httpReferer, _SERVER["HTTP_REFERER"] {
			return httpReferer;
		}
		return "";
	}

	/**
	 * Process a request header and return an array of values with their qualities
	 */
	protected function _getQualityHeader(string! serverIndex, string! name) -> array
	{
		var returnedParts, part, headerParts, headerPart, split;

		let returnedParts = [];
		for part in preg_split("/,\\s*/", this->getServer(serverIndex), -1, PREG_SPLIT_NO_EMPTY) {

			let headerParts = [];
			for headerPart in preg_split("/\s*;\s*/", trim(part), -1, PREG_SPLIT_NO_EMPTY) {
				if strpos(headerPart, "=") !== false {
					let split = explode("=", headerPart, 2);
					if split[0] === "q" {
						let headerParts["quality"] = (double) split[1];
					} else {
						let headerParts[split[0]] = split[1];
					}
				} else {
					let headerParts[name] = headerPart;
					let headerParts["quality"] = 1.0;
				}
			}

			let returnedParts[] = headerParts;
		}

		return returnedParts;
	}

	/**
	 * Process a request header and return the one with best quality
	 */
	protected function _getBestQuality(array qualityParts, string! name) -> string
	{
		int i;
		double quality, acceptQuality;
		var selectedName, accept;

		let i = 0,
			quality = 0.0,
			selectedName = "";

		for accept in qualityParts {
			if i == 0 {
				let quality = (double) accept["quality"],
					selectedName = accept[name];
			} else {
				let acceptQuality = (double) accept["quality"];
				if acceptQuality > quality {
					let quality = acceptQuality,
						selectedName = accept[name];
				}
			}
			let i++;
		}
		return selectedName;
	}

	/**
	 * Gets content type which request has been made
	 */
	public function getContentType() -> string | null
	{
		var contentType;

		if fetch contentType, _SERVER["CONTENT_TYPE"] {
			return contentType;
		} else {
			/**
			 * @see https://bugs.php.net/bug.php?id=66606
			 */
			if fetch contentType, _SERVER["HTTP_CONTENT_TYPE"] {
				return contentType;
			}
		}

		return null;
	}

	/**
	 * Gets an array with mime/types and their quality accepted by the browser/client from _SERVER["HTTP_ACCEPT"]
	 */
	public function getAcceptableContent() -> array
	{
		return this->_getQualityHeader("HTTP_ACCEPT", "accept");
	}

	/**
	 * Gets best mime/type accepted by the browser/client from _SERVER["HTTP_ACCEPT"]
	 */
	public function getBestAccept() -> string
	{
		return this->_getBestQuality(this->getAcceptableContent(), "accept");
	}

	/**
	 * Gets a charsets array and their quality accepted by the browser/client from _SERVER["HTTP_ACCEPT_CHARSET"]
	 *
	 */
	public function getClientCharsets()
	{
		return this->_getQualityHeader("HTTP_ACCEPT_CHARSET", "charset");
	}

	/**
	 * Gets best charset accepted by the browser/client from _SERVER["HTTP_ACCEPT_CHARSET"]
<<<<<<< HEAD
	 *
=======
>>>>>>> 0fbb63e0
	 */
	public function getBestCharset() -> string
	{
		return this->_getBestQuality(this->getClientCharsets(), "charset");
	}

	/**
	 * Gets languages array and their quality accepted by the browser/client from _SERVER["HTTP_ACCEPT_LANGUAGE"]
<<<<<<< HEAD
	 *
=======
>>>>>>> 0fbb63e0
	 */
	public function getLanguages() -> array
	{
		return this->_getQualityHeader("HTTP_ACCEPT_LANGUAGE", "language");
	}

	/**
	 * Gets best language accepted by the browser/client from _SERVER["HTTP_ACCEPT_LANGUAGE"]
<<<<<<< HEAD
	 *
=======
>>>>>>> 0fbb63e0
	 */
	public function getBestLanguage() -> string
	{
		return this->_getBestQuality(this->getLanguages(), "language");
	}


	/**
	 * Gets auth info accepted by the browser/client from $_SERVER['PHP_AUTH_USER']
	 *
	 */
	public function getBasicAuth() -> array | null
	{
		var auth;

		if isset _SERVER["PHP_AUTH_USER"] && isset _SERVER["PHP_AUTH_PW"] {
			let auth = [];
			let auth["username"] = _SERVER["PHP_AUTH_USER"];
			let auth["password"] = _SERVER["PHP_AUTH_PW"];
			return auth;
		}

		return null;
	}

	/**
	 * Gets auth info accepted by the browser/client from $_SERVER['PHP_AUTH_DIGEST']
<<<<<<< HEAD
	 *
=======
>>>>>>> 0fbb63e0
	 */
	public function getDigestAuth() -> array
	{
		var digest, matches, match;
		array auth;

		let auth = [];
		if fetch digest, _SERVER["PHP_AUTH_DIGEST"] {
			let matches = [];
			if !preg_match_all("#(\\w+)=(['\"]?)([^'\" ,]+)\\2#", digest, matches, 2) {
				return auth;
			}
			if typeof matches == "array" {
				for match in matches {
					let auth[match[1]] = match[3];
				}
			}
		}

		return auth;
	}
}<|MERGE_RESOLUTION|>--- conflicted
+++ resolved
@@ -761,11 +761,7 @@
 	}
 
 	/**
-<<<<<<< HEAD
 	 * Smooth out $_FILES to have plain array with all files uploaded
-=======
-	 * smooth out $_FILES to have plain array with all files uploaded
->>>>>>> 0fbb63e0
 	 */
 	protected function smoothFiles(array! names, array! types, array! tmp_names, array! sizes, array! errors, string prefix) -> array
 	{
@@ -946,10 +942,6 @@
 
 	/**
 	 * Gets best charset accepted by the browser/client from _SERVER["HTTP_ACCEPT_CHARSET"]
-<<<<<<< HEAD
-	 *
-=======
->>>>>>> 0fbb63e0
 	 */
 	public function getBestCharset() -> string
 	{
@@ -958,10 +950,6 @@
 
 	/**
 	 * Gets languages array and their quality accepted by the browser/client from _SERVER["HTTP_ACCEPT_LANGUAGE"]
-<<<<<<< HEAD
-	 *
-=======
->>>>>>> 0fbb63e0
 	 */
 	public function getLanguages() -> array
 	{
@@ -970,10 +958,6 @@
 
 	/**
 	 * Gets best language accepted by the browser/client from _SERVER["HTTP_ACCEPT_LANGUAGE"]
-<<<<<<< HEAD
-	 *
-=======
->>>>>>> 0fbb63e0
 	 */
 	public function getBestLanguage() -> string
 	{
@@ -983,7 +967,6 @@
 
 	/**
 	 * Gets auth info accepted by the browser/client from $_SERVER['PHP_AUTH_USER']
-	 *
 	 */
 	public function getBasicAuth() -> array | null
 	{
@@ -1001,10 +984,6 @@
 
 	/**
 	 * Gets auth info accepted by the browser/client from $_SERVER['PHP_AUTH_DIGEST']
-<<<<<<< HEAD
-	 *
-=======
->>>>>>> 0fbb63e0
 	 */
 	public function getDigestAuth() -> array
 	{
