
/**
 * This file is part of the Phalcon Framework.
 *
 * (c) Phalcon Team <team@phalcon.io>
 *
 * For the full copyright and license information, please view the LICENSE.txt
 * file that was distributed with this source code.
 */

namespace Phalcon\Storage\Serializer;

class Msgpack extends Igbinary
{
    /**
     * Serializes data
     *
     * @return string
     */
    protected function doSerialize(var value) -> string
    {
		return msgpack_pack(this->data);
	}

    /**
     * @param mixed $value
     *
     * @return mixed
     */
<<<<<<< HEAD
	public function unserialize(string data) -> void
	{
	    var version;

        let version = phpversion();

	    globals_set("warning.enable", false);

	    if version_compare(version, "8.0", ">=") {
	        set_error_handler(
                function (number, message, file, line) {
                    globals_set("warning.enable", true);
                },
                E_WARNING
            );
	    } else {
	        set_error_handler(
                function (number, message, file, line, context) {
                    globals_set("warning.enable", true);
                },
                E_WARNING
            );
	    }

        let this->data = msgpack_unpack(data);

        restore_error_handler();

        if unlikely globals_get("warning.enable") {
            let this->data = null;
        }
	}
=======
    protected function doUnserialize(value)
    {
        return msgpack_unpack(value);
    }
>>>>>>> f7b78db3
}<|MERGE_RESOLUTION|>--- conflicted
+++ resolved
@@ -27,43 +27,8 @@
      *
      * @return mixed
      */
-<<<<<<< HEAD
-	public function unserialize(string data) -> void
-	{
-	    var version;
-
-        let version = phpversion();
-
-	    globals_set("warning.enable", false);
-
-	    if version_compare(version, "8.0", ">=") {
-	        set_error_handler(
-                function (number, message, file, line) {
-                    globals_set("warning.enable", true);
-                },
-                E_WARNING
-            );
-	    } else {
-	        set_error_handler(
-                function (number, message, file, line, context) {
-                    globals_set("warning.enable", true);
-                },
-                E_WARNING
-            );
-	    }
-
-        let this->data = msgpack_unpack(data);
-
-        restore_error_handler();
-
-        if unlikely globals_get("warning.enable") {
-            let this->data = null;
-        }
-	}
-=======
     protected function doUnserialize(value)
     {
         return msgpack_unpack(value);
     }
->>>>>>> f7b78db3
 }