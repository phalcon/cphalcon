
/**
 * This file is part of the Phalcon Framework.
 *
 * (c) Phalcon Team <team@phalcon.io>
 *
 * For the full copyright and license information, please view the LICENSE.txt
 * file that was distributed with this source code.
 */

namespace Phalcon\Storage\Serializer;

use InvalidArgumentException;

class Base64 extends AbstractSerializer
{
    /**
     * Serializes data
     *
     * @return string
     */
	public function serialize() -> string
	{
	    if typeof this->data !== "string" {
	        throw new InvalidArgumentException(
	        	"Data for the serializer must of type string"
	        );
	    }

		return base64_encode(this->data);
	}

    /**
     * Unserializes data
     *
     * @param string $data
     *
     * @retrun void
     */
	public function unserialize(string data) -> void
	{
<<<<<<< HEAD
        let this->data = base64_decode(data);
=======
	    var result;

	    if typeof data !== "string" {
	        throw new InvalidArgumentException(
	        	"Data for the unserializer must of type string"
	        );
	    }

        let result = this->phpBase64Decode(data, true);

        if unlikely false === result {
            let this->isSuccess = false,
                result          = "";
        }

        let this->data = result;
    }

    /**
     * Wrapper for base64_decode
     *
     * @param string $input
     * @param bool   $strict
     *
     * @return string|false
     */
    protected function phpBase64Decode(string input, bool strict = false)
    {
        return base64_decode(input, strict);
>>>>>>> f7b78db3
    }
}<|MERGE_RESOLUTION|>--- conflicted
+++ resolved
@@ -39,9 +39,6 @@
      */
 	public function unserialize(string data) -> void
 	{
-<<<<<<< HEAD
-        let this->data = base64_decode(data);
-=======
 	    var result;
 
 	    if typeof data !== "string" {
@@ -71,6 +68,5 @@
     protected function phpBase64Decode(string input, bool strict = false)
     {
         return base64_decode(input, strict);
->>>>>>> f7b78db3
     }
 }