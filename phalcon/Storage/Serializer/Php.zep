
/**
 * This file is part of the Phalcon Framework.
 *
 * (c) Phalcon Team <team@phalcon.io>
 *
 * For the full copyright and license information, please view the LICENSE.txt
 * file that was distributed with this source code.
 */

namespace Phalcon\Storage\Serializer;

use InvalidArgumentException;

class Php extends AbstractSerializer
{
    /**
     * Serializes data
     *
     * @return string
     */
	public function serialize() -> string
	{
        if (true !== this->isSerializable(this->data)) {
            return this->data;
        }

		return serialize(this->data);
	}

    /**
     * Unserializes data
     *
     * @param string $data
<<<<<<< HEAD
	 */
	public function unserialize(string data) -> void
    {
        this->processSerializable(data);
        this->processNotSerializable(data);
	}

    /**
     * @param mixed $data
     */
    private function processSerializable(string data) -> void
=======
     */
    public function unserialize(var data) -> void
>>>>>>> f7b78db3
    {
        var result, version;

        if (true !== this->isSerializable(data)) {
            let this->data = data;
        } else {
            if typeof data !== "string" {
                throw new InvalidArgumentException(
                    "Data for the unserializer must of type string"
                );
            }

            let version = phpversion();

            globals_set("warning.enable", false);

            if version_compare(version, "8.0", ">=") {
                set_error_handler(
                    function (number, message, file, line) {
                        globals_set("warning.enable", true);
                    },
                    E_NOTICE
                );
            } else {
                set_error_handler(
                    function (number, message, file, line, context) {
                        globals_set("warning.enable", true);
                    },
                    E_NOTICE
                );
            }

            let result = this->phpUnserialize(data);

            restore_error_handler();

            if unlikely globals_get("warning.enable")  || result === false {
                let this->isSuccess = false,
                    result          = "";
            }

            let this->data = result;
        }
    }

    /**
     * @param string $data
     * @param array  $options
     *
     * @return mixed|false
     */
<<<<<<< HEAD
    private function processNotSerializable(string data) -> void
=======
    private function phpUnserialize(string data, array options = [])
>>>>>>> f7b78db3
    {
        return unserialize(data, options);
    }
}<|MERGE_RESOLUTION|>--- conflicted
+++ resolved
@@ -32,22 +32,8 @@
      * Unserializes data
      *
      * @param string $data
-<<<<<<< HEAD
-	 */
-	public function unserialize(string data) -> void
-    {
-        this->processSerializable(data);
-        this->processNotSerializable(data);
-	}
-
-    /**
-     * @param mixed $data
      */
-    private function processSerializable(string data) -> void
-=======
-     */
-    public function unserialize(var data) -> void
->>>>>>> f7b78db3
+    public function unserialize(string data) -> void
     {
         var result, version;
 
@@ -99,11 +85,7 @@
      *
      * @return mixed|false
      */
-<<<<<<< HEAD
-    private function processNotSerializable(string data) -> void
-=======
     private function phpUnserialize(string data, array options = [])
->>>>>>> f7b78db3
     {
         return unserialize(data, options);
     }
