--- conflicted
+++ resolved
@@ -375,11 +375,7 @@
 		int numberDispatches;
 		var value, handler, dependencyInjector, namespaceName, handlerName,
 			actionName, params, eventsManager,
-<<<<<<< HEAD
-			actionSuffix, handlerClass, status, actionMethod, methodParams,
-=======
 			actionSuffix, handlerClass, status, actionMethod,
->>>>>>> b3b083d3
 			modelBinder, bindCacheKey,
 			wasFresh, e;
 
@@ -662,11 +658,7 @@
 				if this->_finished === false {
 					continue;
 				}
-<<<<<<< HEAD
-			} catch \Throwable, e {
-=======
 			} catch Exception, e {
->>>>>>> b3b083d3
 				if this->{"_handleException"}(e) === false || this->_finished === false {
 					continue;
 				}
