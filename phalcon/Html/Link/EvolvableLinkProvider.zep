
/**
 * This file is part of the Phalcon Framework.
 *
 * (c) Phalcon Team <team@phalcon.io>
 *
 * For the full copyright and license information, please view the LICENSE.txt
 * file that was distributed with this source code.
 */

namespace Phalcon\Html\Link;

<<<<<<< HEAD
use PsrExt\Link\EvolvableLinkProviderInterface;
use PsrExt\Link\LinkInterface;
=======
use Phalcon\Html\Link\Interfaces\EvolvableLinkProviderInterface;
use Phalcon\Html\Link\Interfaces\LinkInterface;
>>>>>>> 57a2dfd0

/**
 * Class Phalcon\Http\Link\LinkProvider
 *
 * @property LinkInterface[] links
 */
class EvolvableLinkProvider extends LinkProvider implements EvolvableLinkProviderInterface
{
    /**
     * Returns an instance with the specified link included.
     *
     * If the specified link is already present, this method MUST return
     * normally without errors. The link is present if link is === identical
     * to a link object already in the collection.
     *
     * @param \Psr\Link\LinkInterface link
     *   A link object that should be included in this collection.
     *
     * @return static
     */
    public function withLink(<LinkInterface> link) -> <EvolvableLinkProviderInterface>
    {
        return this->doWithLink(link);
    }

    /**
     * Returns an instance with the specified link removed.
     *
     * If the specified link is not present, this method MUST return normally
     * without errors. The link is present if link is === identical to a link
     * object already in the collection.
     *
     * @param LinkInterface link
     *   The link to remove.
     *
     * @return static
     */
    public function withoutLink(<LinkInterface> link) -> <EvolvableLinkProviderInterface>
    {
        return this->doWithoutLink(link);
    }
}<|MERGE_RESOLUTION|>--- conflicted
+++ resolved
@@ -10,13 +10,8 @@
 
 namespace Phalcon\Html\Link;
 
-<<<<<<< HEAD
-use PsrExt\Link\EvolvableLinkProviderInterface;
-use PsrExt\Link\LinkInterface;
-=======
 use Phalcon\Html\Link\Interfaces\EvolvableLinkProviderInterface;
 use Phalcon\Html\Link\Interfaces\LinkInterface;
->>>>>>> 57a2dfd0
 
 /**
  * Class Phalcon\Http\Link\LinkProvider
@@ -32,7 +27,7 @@
      * normally without errors. The link is present if link is === identical
      * to a link object already in the collection.
      *
-     * @param \Psr\Link\LinkInterface link
+     * @param LinkInterface link
      *   A link object that should be included in this collection.
      *
      * @return static
