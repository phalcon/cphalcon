
/**
 * This file is part of the Phalcon Framework.
 *
 * (c) Phalcon Team <team@phalcon.io>
 *
 * For the full copyright and license information, please view the LICENSE.txt
 * file that was distributed with this source code.
 */

namespace Phalcon\Http;

use Phalcon\Di\DiInterface;
use Phalcon\Di\AbstractInjectionAware;
use Phalcon\Crypt\CryptInterface;
use Phalcon\Crypt\Mismatch;
use Phalcon\Filter\FilterInterface;
use Phalcon\Helper\Arr;
use Phalcon\Http\Response\Exception;
use Phalcon\Http\Cookie\CookieInterface;
use Phalcon\Http\Cookie\Exception as CookieException;

/**
 * Provide OO wrappers to manage a HTTP cookie.
 */
class Cookie extends AbstractInjectionAware implements CookieInterface
{
    /**
     * @var string
     */
    protected domain;

    /**
     * @var int
     */
    protected expire;

    protected filter;

    /**
     * @var bool
     */
    protected httpOnly;

    /**
     * @var string
     */
    protected name;

    /**
     * @var array
     */
    protected options = [];

    /**
     * @var string
     */
    protected path;

    /**
     * @var bool
     */
    protected read = false;

    /**
     * @var bool
     */
    protected secure;

    /**
     * The cookie's sign key.
     * @var string|null
     */
    protected signKey = null;

    /**
     * @var bool
     */
    protected useEncryption = false;

    /**
     * @var mixed
     */
    protected value;

    /**
     * Phalcon\Http\Cookie constructor.
     */
    public function __construct(
        string! name,
        var value = null,
        int expire = 0,
        string path = "/",
        bool secure = null,
        string domain = null,
        bool httpOnly = false,
        array options = []
    ) {
        let this->name     = name,
            this->expire   = expire,
            this->path     = path,
            this->secure   = secure,
            this->domain   = domain,
            this->httpOnly = httpOnly,
            this->options  = options;

        if value !== null {
            this->setValue(value);
        }
    }

    /**
     * Magic __toString method converts the cookie's value to string
     */
    public function __toString() -> string
    {
        return (string) this->getValue();
    }

    /**
     * Deletes the cookie by setting an expire time in the past
     */
    public function delete()
    {
<<<<<<< HEAD
        var domain, httpOnly, name, options, path, secure;
=======
        var container, domain, httpOnly, name, path, secure, session;
>>>>>>> 667eb5bd

        let name     = this->name,
            domain   = this->domain,
            path     = this->path,
            secure   = this->secure,
            httpOnly = this->httpOnly;

        let this->value = null;

        setcookie(
            name,
            null,
            time() - 691200,
            path,
            domain,
            secure,
            httpOnly
        );
    }

    /**
     * Returns the domain that the cookie is available to
     */
    public function getDomain() -> string
    {
        return this->domain;
    }

    /**
     * Returns the current expiration time
     */
    public function getExpiration() -> string
    {
        return this->expire;
    }

    /**
     * Returns if the cookie is accessible only through the HTTP protocol
     */
    public function getHttpOnly() -> bool
    {
        return this->httpOnly;
    }

    /**
     * Returns the current cookie's name
     */
    public function getName() -> string
    {
        return this->name;
    }

    /**
     * Returns the current cookie's options
     */
    public function getOptions() -> array
    {
        return this->options;
    }

    /**
     * Returns the current cookie's path
     */
    public function getPath() -> string
    {
        return this->path;
    }

    /**
     * Returns whether the cookie must only be sent when the connection is
     * secure (HTTPS)
     */
    public function getSecure() -> bool
    {
        return this->secure;
    }

    /**
     * Returns the cookie's value.
     */
    public function getValue(var filters = null, var defaultValue = null) -> var
    {
        var container, value, crypt, decryptedValue, filter, signKey, name;

        let container = null,
            name = this->name;

        if this->read === false {
            if !fetch value, _COOKIE[name] {
                return defaultValue;
            }

            if this->useEncryption {
                let container = <DiInterface> this->container;

                if unlikely typeof container != "object" {
                    throw new Exception(
                        Exception::containerServiceNotFound(
                            "the 'filter' and 'crypt' services"
                        )
                    );
                }

                let crypt = <CryptInterface> container->getShared("crypt");

                if unlikely typeof crypt != "object" {
                    throw new Exception(
                        "A dependency which implements CryptInterface is required to use encryption"
                    );
                }

                /**
                 * Verify the cookie's value if the sign key was set
                 */
                let signKey = this->signKey;

                if typeof signKey === "string" {
                    /**
                     * Decrypt the value also decoding it with base64
                     */
                    let decryptedValue = crypt->decryptBase64(
                        value,
                        signKey
                    );
                } else {
                    /**
                     * Decrypt the value also decoding it with base64
                     */
                    let decryptedValue = crypt->decryptBase64(value);
                }
            } else {
                let decryptedValue = value;
            }

            /**
             * Update the decrypted value
             */
            let this->value = decryptedValue;

            if filters !== null {
                let filter = this->filter;

                if typeof filter != "object" {
                    if container === null {
                        let container = <DiInterface> this->container;

                        if unlikely typeof container != "object" {
                            throw new Exception(
                                Exception::containerServiceNotFound(
                                    "the 'filter' service"
                                )
                            );
                        }
                    }

                    let filter = <FilterInterface> container->getShared("filter"),
                        this->filter = filter;
                }

                return filter->sanitize(decryptedValue, filters);
            }

            /**
             * Return the value without filtering
             */
            return decryptedValue;
        }

        return this->value;
    }

    /**
     * Check if the cookie is using implicit encryption
     */
    public function isUsingEncryption() -> bool
    {
        return this->useEncryption;
    }

    /**
     * Sends the cookie to the HTTP client.
     */
    public function send() -> <CookieInterface>
    {
<<<<<<< HEAD
        var name, value, expire, domain, path, secure, httpOnly, container,
            crypt, encryptValue, signKey;

        let name = this->name,
            value = this->value,
            expire = this->expire,
            domain = this->domain,
            path = this->path,
            secure = this->secure,
=======
        var container, crypt, definition, encryptValue, expire, domain,
            httpOnly, name, path, secure, session, signKey, value;

        let name     = this->name,
            value    = this->value,
            expire   = this->expire,
            domain   = this->domain,
            path     = this->path,
            secure   = this->secure,
>>>>>>> 667eb5bd
            httpOnly = this->httpOnly;

        let container = this->container;

        if this->useEncryption && !empty value {
            if unlikely typeof container != "object" {
                throw new Exception(
                    Exception::containerServiceNotFound(
                        "the 'filter' service"
                    )
                );
            }

            let crypt = <CryptInterface> container->getShared("crypt");

            if unlikely typeof crypt != "object" {
                throw new Exception(
                    "A dependency which implements CryptInterface is required to use encryption"
                );
            }

            /**
             * Encrypt the value also coding it with base64.
             * Sign the cookie's value if the sign key was set
             */
            let signKey = this->signKey;

            if typeof signKey === "string" {
                let encryptValue = crypt->encryptBase64(
                    (string) value,
                    signKey
                );
            } else {
                let encryptValue = crypt->encryptBase64(
                    (string) value
                );
            }
        } else {
            let encryptValue = value;
        }

        /**
         * Sets the cookie using the standard 'setcookie' function
         */
        setcookie(name, encryptValue, expire, path, domain, secure, httpOnly);

        return this;
    }

    /**
     * Sets the domain that the cookie is available to
     */
    public function setDomain(string! domain) -> <CookieInterface>
    {
        let this->domain = domain;

        return this;
    }

    /**
     * Sets the cookie's expiration time
     */
    public function setExpiration(int expire) -> <CookieInterface>
    {
        let this->expire = expire;

        return this;
    }

    /**
     * Sets if the cookie is accessible only through the HTTP protocol
     */
    public function setHttpOnly(bool httpOnly) -> <CookieInterface>
    {
        let this->httpOnly = httpOnly;

        return this;
    }

    /**
     * Sets the cookie's options
     */
    public function setOptions(array! options) -> <CookieInterface>
    {
        let this->options = options;

        return this;
    }

    /**
     * Sets the cookie's path
     */
    public function setPath(string! path) -> <CookieInterface>
    {
        let this->path = path;

        return this;
    }

    /**
     * Sets if the cookie must only be sent when the connection is secure (HTTPS)
     */
    public function setSecure(bool secure) -> <CookieInterface>
    {
        let this->secure = secure;

        return this;
    }

    /**
     * Sets the cookie's sign key.
     *
     * The `$signKey' MUST be at least 32 characters long
     * and generated using a cryptographically secure pseudo random generator.
     *
     * Use NULL to disable cookie signing.
     *
     * @see \Phalcon\Security\Random
     * @throws \Phalcon\Http\Cookie\Exception
     */
    public function setSignKey(string signKey = null) -> <CookieInterface>
    {
        if signKey !== null {
            this->assertSignKeyIsLongEnough(signKey);
        }

        let this->signKey = signKey;

        return this;
    }

    /**
     * Sets the cookie's value
     *
     * @param string value
     */
    public function setValue(value) -> <CookieInterface>
    {
        let this->value = value,
            this->read = true;

        return this;
    }

    /**
     * Sets if the cookie must be encrypted/decrypted automatically
     */
    public function useEncryption(bool useEncryption) -> <CookieInterface>
    {
        let this->useEncryption = useEncryption;

        return this;
    }

    /**
     * Assert the cookie's key is enough long.
     *
     * @throws \Phalcon\Http\Cookie\Exception
     */
    protected function assertSignKeyIsLongEnough(string! signKey) -> void
    {
        var length;

        let length = mb_strlen(signKey);

        if unlikely length < 32 {
            throw new CookieException(
                sprintf(
                    "The cookie's key should be at least 32 characters long. Current length is %d.",
                    length
                )
            );
        }
    }
}<|MERGE_RESOLUTION|>--- conflicted
+++ resolved
@@ -122,11 +122,7 @@
      */
     public function delete()
     {
-<<<<<<< HEAD
-        var domain, httpOnly, name, options, path, secure;
-=======
-        var container, domain, httpOnly, name, path, secure, session;
->>>>>>> 667eb5bd
+        var domain, httpOnly, name, path, secure;
 
         let name     = this->name,
             domain   = this->domain,
@@ -311,19 +307,8 @@
      */
     public function send() -> <CookieInterface>
     {
-<<<<<<< HEAD
-        var name, value, expire, domain, path, secure, httpOnly, container,
-            crypt, encryptValue, signKey;
-
-        let name = this->name,
-            value = this->value,
-            expire = this->expire,
-            domain = this->domain,
-            path = this->path,
-            secure = this->secure,
-=======
         var container, crypt, definition, encryptValue, expire, domain,
-            httpOnly, name, path, secure, session, signKey, value;
+            httpOnly, name, path, secure, signKey, value;
 
         let name     = this->name,
             value    = this->value,
@@ -331,7 +316,6 @@
             domain   = this->domain,
             path     = this->path,
             secure   = this->secure,
->>>>>>> 667eb5bd
             httpOnly = this->httpOnly;
 
         let container = this->container;
