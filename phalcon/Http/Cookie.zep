--- conflicted
+++ resolved
@@ -374,11 +374,7 @@
             let container = this->container;
 
             if typeof container == "object" && container->has("session") {
-<<<<<<< HEAD
                 let session = <SessionManagerInterface> container->getShared("session");
-=======
-                let session = container->getShared("session");
->>>>>>> e8517711
 
                 if session->exists() {
                     let definition = session->get(
