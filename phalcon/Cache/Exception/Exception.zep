
/**
 * This file is part of the Phalcon Framework.
 *
 * (c) Phalcon Team <team@phalcon.io>
 *
 * For the full copyright and license information, please view the LICENSE.txt
 * file that was distributed with this source code.
 */

namespace Phalcon\Cache\Exception;

/**
 * Exceptions thrown in Phalcon\Cache will use this class
 */
<<<<<<< HEAD
class Exception extends \Exception implements \PsrExt\SimpleCache\CacheException
=======
class Exception extends \Exception
>>>>>>> 57a2dfd0
{

}<|MERGE_RESOLUTION|>--- conflicted
+++ resolved
@@ -13,11 +13,7 @@
 /**
  * Exceptions thrown in Phalcon\Cache will use this class
  */
-<<<<<<< HEAD
-class Exception extends \Exception implements \PsrExt\SimpleCache\CacheException
-=======
 class Exception extends \Exception
->>>>>>> 57a2dfd0
 {
 
 }