
/**
 * This file is part of the Phalcon Framework.
 *
 * (c) Phalcon Team <team@phalcon.io>
 *
 * For the full copyright and license information, please view the LICENSE.txt
 * file that was distributed with this source code.
 */

namespace Phalcon\Cache\Exception;

/**
 * Exceptions thrown in Phalcon\Cache will use this class
 */
<<<<<<< HEAD
class InvalidArgumentException extends \Exception implements \PsrExt\SimpleCache\InvalidArgumentException
=======
class InvalidArgumentException extends \Exception
>>>>>>> 57a2dfd0
{

}<|MERGE_RESOLUTION|>--- conflicted
+++ resolved
@@ -13,11 +13,7 @@
 /**
  * Exceptions thrown in Phalcon\Cache will use this class
  */
-<<<<<<< HEAD
-class InvalidArgumentException extends \Exception implements \PsrExt\SimpleCache\InvalidArgumentException
-=======
 class InvalidArgumentException extends \Exception
->>>>>>> 57a2dfd0
 {
 
 }