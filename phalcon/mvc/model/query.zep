--- conflicted
+++ resolved
@@ -24,10 +24,7 @@
 use Phalcon\Db\Column;
 use Phalcon\Db\RawValue;
 use Phalcon\Db\ResultInterface;
-<<<<<<< HEAD
-=======
 use Phalcon\Db\AdapterInterface;
->>>>>>> b3b083d3
 use Phalcon\DiInterface;
 use Phalcon\Mvc\Model\Row;
 use Phalcon\Mvc\ModelInterface;
@@ -2770,11 +2767,7 @@
 		/**
 		 * Check if the query has data
 		 */
-<<<<<<< HEAD
-		if result instanceof ResultInterface && result->numRows(result) {
-=======
 		if result instanceof ResultInterface && result->numRows() {
->>>>>>> b3b083d3
 			let resultData = result;
 		} else {
 			let resultData = false;
