--- conflicted
+++ resolved
@@ -87,13 +87,6 @@
 	/**
 	 * Phalcon\Mvc\Model\Transaction constructor
 	 */
-<<<<<<< HEAD
-	public function __construct(<DiInterface> dependencyInjector, boolean autoBegin = false, string! service = "db")
-	{
-		var connection;
-
-		let connection = dependencyInjector->get(service);
-=======
 	public function __construct(<DiInterface> dependencyInjector, boolean autoBegin = false, string service = null)
 	{
 		var connection;
@@ -105,7 +98,6 @@
 		} else {
 			let connection = dependencyInjector->get("db");
 		}
->>>>>>> b3b083d3
 
 		let this->_connection = connection;
 		if autoBegin {
