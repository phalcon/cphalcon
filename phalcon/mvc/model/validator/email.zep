--- conflicted
+++ resolved
@@ -55,10 +55,8 @@
 	 */
 	public function validate(<Phalcon\Mvc\ModelInterface> record) -> boolean
 	{
-<<<<<<< HEAD
-=======
+
 		var fieldName, value, regs, invalid, message;
->>>>>>> a322080f
 
 		let fieldName = this->getOption("field");
 		if typeof fieldName != "string" {
