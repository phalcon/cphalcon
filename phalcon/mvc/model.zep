
/*
 +------------------------------------------------------------------------+
 | Phalcon Framework                                                      |
 +------------------------------------------------------------------------+
 | Copyright (c) 2011-2017 Phalcon Team (https://phalconphp.com)          |
 +------------------------------------------------------------------------+
 | This source file is subject to the New BSD License that is bundled     |
 | with this package in the file LICENSE.txt.                             |
 |                                                                        |
 | If you did not receive a copy of the license and are unable to         |
 | obtain it through the world-wide-web, please send an email             |
 | to license@phalconphp.com so we can send you a copy immediately.       |
 +------------------------------------------------------------------------+
 | Authors: Andres Gutierrez <andres@phalconphp.com>                      |
 |          Eduar Carvajal <eduar@phalconphp.com>                         |
 |          Jakob Oberhummer <cphalcon@chilimatic.com>                    |
 +------------------------------------------------------------------------+
 */

namespace Phalcon\Mvc;

use Phalcon\Di;
use Phalcon\Db\Column;
use Phalcon\Db\RawValue;
use Phalcon\DiInterface;
use Phalcon\Mvc\Model\Message;
use Phalcon\Mvc\Model\ResultInterface;
use Phalcon\Di\InjectionAwareInterface;
use Phalcon\Mvc\Model\ManagerInterface;
use Phalcon\Mvc\Model\MetaDataInterface;
use Phalcon\Mvc\Model\Criteria;
use Phalcon\Db\AdapterInterface;
use Phalcon\Db\DialectInterface;
use Phalcon\Mvc\Model\CriteriaInterface;
use Phalcon\Mvc\Model\TransactionInterface;
use Phalcon\Mvc\Model\Resultset;
use Phalcon\Mvc\Model\ResultsetInterface;
use Phalcon\Mvc\Model\Query;
use Phalcon\Mvc\Model\Query\Builder;
use Phalcon\Mvc\Model\Relation;
use Phalcon\Mvc\Model\RelationInterface;
use Phalcon\Mvc\Model\BehaviorInterface;
use Phalcon\Mvc\Model\Exception;
use Phalcon\Mvc\Model\MessageInterface;
use Phalcon\Mvc\Model\Message;
use Phalcon\ValidationInterface;
use Phalcon\Mvc\Model\ValidationFailed;
use Phalcon\Events\ManagerInterface as EventsManagerInterface;

/**
 * Phalcon\Mvc\Model
 *
 * Phalcon\Mvc\Model connects business objects and database tables to create
 * a persistable domain model where logic and data are presented in one wrapping.
 * It‘s an implementation of the object-relational mapping (ORM).
 *
 * A model represents the information (data) of the application and the rules to manipulate that data.
 * Models are primarily used for managing the rules of interaction with a corresponding database table.
 * In most cases, each table in your database will correspond to one model in your application.
 * The bulk of your application's business logic will be concentrated in the models.
 *
 * Phalcon\Mvc\Model is the first ORM written in Zephir/C languages for PHP, giving to developers high performance
 * when interacting with databases while is also easy to use.
 *
 * <code>
 * $robot = new Robots();
 *
 * $robot->type = "mechanical";
 * $robot->name = "Astro Boy";
 * $robot->year = 1952;
 *
 * if ($robot->save() === false) {
 *     echo "Umh, We can store robots: ";
 *
 *     $messages = $robot->getMessages();
 *
 *     foreach ($messages as $message) {
 *         echo $message;
 *     }
 * } else {
 *     echo "Great, a new robot was saved successfully!";
 * }
 * </code>
 */
abstract class Model implements EntityInterface, ModelInterface, ResultInterface, InjectionAwareInterface, \Serializable, \JsonSerializable
{
	protected _dependencyInjector;

	protected _modelsManager;

	protected _modelsMetaData;

	protected _errorMessages;

	protected _operationMade = 0;

	protected _dirtyState = 1;

	protected _transaction { get };

	protected _uniqueKey;

	protected _uniqueParams;

	protected _uniqueTypes;

	protected _skipped;

	protected _related;

	protected _snapshot;

	protected _oldSnapshot = [];

	const TRANSACTION_INDEX = "transaction";

	const OP_NONE = 0;

	const OP_CREATE = 1;

	const OP_UPDATE = 2;

	const OP_DELETE = 3;

	const DIRTY_STATE_PERSISTENT = 0;

	const DIRTY_STATE_TRANSIENT = 1;

	const DIRTY_STATE_DETACHED = 2;

	/**
	 * Phalcon\Mvc\Model constructor
	 */
	public final function __construct(var data = null, <DiInterface> dependencyInjector = null, <ManagerInterface> modelsManager = null)
	{
		/**
		 * We use a default DI if the user doesn't define one
		 */
		if typeof dependencyInjector != "object" {
			let dependencyInjector = Di::getDefault();
		}

		if typeof dependencyInjector != "object" {
			throw new Exception("A dependency injector container is required to obtain the services related to the ORM");
		}

		let this->_dependencyInjector = dependencyInjector;

		/**
		 * Inject the manager service from the DI
		 */
		if typeof modelsManager != "object" {
			let modelsManager = <ManagerInterface> dependencyInjector->getShared("modelsManager");
			if typeof modelsManager != "object" {
				throw new Exception("The injected service 'modelsManager' is not valid");
			}
		}

		/**
		 * Update the models-manager
		 */
		let this->_modelsManager = modelsManager;

		/**
		 * The manager always initializes the object
		 */
		modelsManager->initialize(this);

		/**
		 * This allows the developer to execute initialization stuff every time an instance is created
		 */
		if method_exists(this, "onConstruct") {
			this->{"onConstruct"}(data);
		}

		if typeof data == "array" {
			this->assign(data);
		}
	}

	/**
	 * Sets the dependency injection container
	 */
	public function setDI(<DiInterface> dependencyInjector)
	{
		let this->_dependencyInjector = dependencyInjector;
	}

	/**
	 * Returns the dependency injection container
	 */
	public function getDI() -> <DiInterface>
	{
		return this->_dependencyInjector;
	}

	/**
	 * Sets a custom events manager
	 */
	protected function setEventsManager(<EventsManagerInterface> eventsManager)
	{
		this->_modelsManager->setCustomEventsManager(this, eventsManager);
	}

	/**
	 * Returns the custom events manager
	 */
	protected function getEventsManager() -> <EventsManagerInterface>
	{
		return this->_modelsManager->getCustomEventsManager(this);
	}

	/**
	 * Returns the models meta-data service related to the entity instance
	 */
	public function getModelsMetaData() -> <MetaDataInterface>
	{
		var metaData, dependencyInjector;

		let metaData = this->_modelsMetaData;
		if typeof metaData != "object" {

			let dependencyInjector = <DiInterface> this->_dependencyInjector;

			/**
			 * Obtain the models-metadata service from the DI
			 */
			let metaData = <MetaDataInterface> dependencyInjector->getShared("modelsMetadata");
			if typeof metaData != "object" {
				throw new Exception("The injected service 'modelsMetadata' is not valid");
			}

			/**
			 * Update the models-metadata property
			 */
			let this->_modelsMetaData = metaData;
		}
		return metaData;
	}

	/**
	 * Returns the models manager related to the entity instance
	 */
	public function getModelsManager() -> <ManagerInterface>
	{
		return this->_modelsManager;
	}

	/**
	 * Sets a transaction related to the Model instance
	 *
	 *<code>
	 * use Phalcon\Mvc\Model\Transaction\Manager as TxManager;
	 * use Phalcon\Mvc\Model\Transaction\Failed as TxFailed;
	 *
	 * try {
	 *     $txManager = new TxManager();
	 *
	 *     $transaction = $txManager->get();
	 *
	 *     $robot = new Robots();
	 *
	 *     $robot->setTransaction($transaction);
	 *
	 *     $robot->name       = "WALL·E";
	 *     $robot->created_at = date("Y-m-d");
	 *
	 *     if ($robot->save() === false) {
	 *         $transaction->rollback("Can't save robot");
	 *     }
	 *
	 *     $robotPart = new RobotParts();
	 *
	 *     $robotPart->setTransaction($transaction);
	 *
	 *     $robotPart->type = "head";
	 *
	 *     if ($robotPart->save() === false) {
	 *         $transaction->rollback("Robot part cannot be saved");
	 *     }
	 *
	 *     $transaction->commit();
	 * } catch (TxFailed $e) {
	 *     echo "Failed, reason: ", $e->getMessage();
	 * }
	 *</code>
	 */
	public function setTransaction(<TransactionInterface> transaction) -> <Model>
	{
		let this->_transaction = transaction;
		return this;
	}

	/**
	 * Sets the table name to which model should be mapped
	 */
	protected function setSource(string! source) -> <Model>
	{
		(<ManagerInterface> this->_modelsManager)->setModelSource(this, source);
		return this;
	}

	/**
	 * Returns the table name mapped in the model
	 */
	public function getSource() -> string
	{
		return (<ManagerInterface> this->_modelsManager)->getModelSource(this);
	}

	/**
	 * Sets schema name where the mapped table is located
	 */
	protected function setSchema(string! schema) -> <Model>
	{
		return (<ManagerInterface> this->_modelsManager)->setModelSchema(this, schema);
	}

	/**
	 * Returns schema name where the mapped table is located
	 */
	public function getSchema() -> string
	{
		return (<ManagerInterface> this->_modelsManager)->getModelSchema(this);
	}

	/**
	 * Sets the DependencyInjection connection service name
	 */
	public function setConnectionService(string! connectionService) -> <Model>
	{
		(<ManagerInterface> this->_modelsManager)->setConnectionService(this, connectionService);
		return this;
	}

	/**
	 * Sets the DependencyInjection connection service name used to read data
	 */
	public function setReadConnectionService(string! connectionService) -> <Model>
	{
		(<ManagerInterface> this->_modelsManager)->setReadConnectionService(this, connectionService);
		return this;
	}

	/**
	 * Sets the DependencyInjection connection service name used to write data
	 */
	public function setWriteConnectionService(string! connectionService) -> <Model>
	{
		return (<ManagerInterface> this->_modelsManager)->setWriteConnectionService(this, connectionService);
	}

	/**
	 * Returns the DependencyInjection connection service name used to read data related the model
	 */
	public function getReadConnectionService() -> string
	{
		return (<ManagerInterface> this->_modelsManager)->getReadConnectionService(this);
	}

	/**
	 * Returns the DependencyInjection connection service name used to write data related to the model
	 */
	public function getWriteConnectionService() -> string
	{
		return (<ManagerInterface> this->_modelsManager)->getWriteConnectionService(this);
	}

	/**
	 * Sets the dirty state of the object using one of the DIRTY_STATE_* constants
	 */
	public function setDirtyState(int dirtyState) -> <ModelInterface>
	{
		let this->_dirtyState = dirtyState;
		return this;
	}

	/**
	 * Returns one of the DIRTY_STATE_* constants telling if the record exists in the database or not
	 */
	public function getDirtyState() -> int
	{
		return this->_dirtyState;
	}

	/**
	 * Gets the connection used to read data for the model
	 */
	public function getReadConnection() -> <AdapterInterface>
	{
		var transaction;

		let transaction = <TransactionInterface> this->_transaction;
		if typeof transaction == "object" {
			return transaction->getConnection();
		}

		return (<ManagerInterface> this->_modelsManager)->getReadConnection(this);
	}

	/**
	 * Gets the connection used to write data to the model
	 */
	public function getWriteConnection() -> <AdapterInterface>
	{
		var transaction;

		let transaction = <TransactionInterface> this->_transaction;
		if typeof transaction == "object" {
			return transaction->getConnection();
		}

		return (<ManagerInterface> this->_modelsManager)->getWriteConnection(this);
	}

	/**
	 * Assigns values to a model from an array
	 *
	 * <code>
	 * $robot->assign(
	 *     [
	 *         "type" => "mechanical",
	 *         "name" => "Astro Boy",
	 *         "year" => 1952,
	 *     ]
	 * );
	 *
	 * // Assign by db row, column map needed
	 * $robot->assign(
	 *     $dbRow,
	 *     [
	 *         "db_type" => "type",
	 *         "db_name" => "name",
	 *         "db_year" => "year",
	 *     ]
	 * );
	 *
	 * // Allow assign only name and year
	 * $robot->assign(
	 *     $_POST,
	 *     null,
	 *     [
	 *         "name",
	 *         "year",
	 *     ]
	 * );
	 *
	 * // By default assign method will use setters if exist, you can disable it by using ini_set to directly use properties
	 *
	 * ini_set("phalcon.orm.disable_assign_setters", true);
	 *
	 * $robot->assign(
	 *     $_POST,
	 *     null,
	 *     [
	 *         "name",
	 *         "year",
	 *     ]
	 * );
	 * </code>
	 *
	 * @param array data
	 * @param array dataColumnMap array to transform keys of data to another
	 * @param array whiteList
	 * @return \Phalcon\Mvc\Model
	 */
	public function assign(array! data, var dataColumnMap = null, var whiteList = null) -> <Model>
	{
		var key, keyMapped, value, attribute, attributeField, metaData, columnMap, dataMapped, disableAssignSetters;

		let disableAssignSetters = globals_get("orm.disable_assign_setters");

		// apply column map for data, if exist
		if typeof dataColumnMap == "array" {
			let dataMapped = [];
			for key, value in data {
				if fetch keyMapped, dataColumnMap[key] {
					let dataMapped[keyMapped] = value;
				}
			}
		} else {
			let dataMapped = data;
		}

		if count(dataMapped) == 0 {
			return this;
		}

		let metaData = this->getModelsMetaData();

		if globals_get("orm.column_renaming") {
			let columnMap = metaData->getColumnMap(this);
		} else {
			let columnMap = null;
		}

		for attribute in metaData->getAttributes(this) {

			// Check if we need to rename the field
			if typeof columnMap == "array" {
				if !fetch attributeField, columnMap[attribute] {
					if !globals_get("orm.ignore_unknown_columns") {
						throw new Exception("Column '" . attribute. "' doesn\'t make part of the column map");
					} else {
						continue;
					}
				}
			} else {
				let attributeField = attribute;
			}

			// The value in the array passed
			// Check if we there is data for the field
			if fetch value, dataMapped[attributeField] {

				// If white-list exists check if the attribute is on that list
				if typeof whiteList == "array" {
					if !in_array(attributeField, whiteList) {
						continue;
					}
				}

				// Try to find a possible getter
				if disableAssignSetters || !this->_possibleSetter(attributeField, value) {
					let this->{attributeField} = value;
				}
			}
		}

		return this;
	}

	/**
	 * Assigns values to a model from an array, returning a new model.
	 *
	 *<code>
	 * $robot = \Phalcon\Mvc\Model::cloneResultMap(
	 *     new Robots(),
	 *     [
	 *         "type" => "mechanical",
	 *         "name" => "Astro Boy",
	 *         "year" => 1952,
	 *     ]
	 * );
	 *</code>
	 *
	 * @param \Phalcon\Mvc\ModelInterface|\Phalcon\Mvc\Model\Row base
	 * @param array data
	 * @param array columnMap
	 * @param int dirtyState
	 * @param boolean keepSnapshots
	 */
	public static function cloneResultMap(var base, array! data, var columnMap, int dirtyState = 0, boolean keepSnapshots = null) -> <Model>
	{
		var instance, attribute, key, value, castValue, attributeName;

		let instance = clone base;

		// Change the dirty state to persistent
		instance->setDirtyState(dirtyState);

		for key, value in data {

			if typeof key == "string" {

				// Only string keys in the data are valid
				if typeof columnMap != "array" {
					let instance->{key} = value;
					continue;
				}

				// Every field must be part of the column map
				if !fetch attribute, columnMap[key] {
					if !globals_get("orm.ignore_unknown_columns") {
						throw new Exception("Column '" . key . "' doesn't make part of the column map");
					} else {
						continue;
					}
				}

				if typeof attribute != "array" {
					let instance->{attribute} = value;
					continue;
				}

				if value != "" && value !== null {
					switch attribute[1] {

						case Column::TYPE_INTEGER:
							let castValue = intval(value, 10);
							break;

						case Column::TYPE_DOUBLE:
						case Column::TYPE_DECIMAL:
						case Column::TYPE_FLOAT:
							let castValue = doubleval(value);
							break;

						case Column::TYPE_BOOLEAN:
							let castValue = (boolean) value;
							break;

						default:
							let castValue = value;
							break;
					}
				} else {
					switch attribute[1] {

						case Column::TYPE_INTEGER:
						case Column::TYPE_DOUBLE:
						case Column::TYPE_DECIMAL:
						case Column::TYPE_FLOAT:
						case Column::TYPE_BOOLEAN:
							let castValue = null;
							break;

						default:
							let castValue = value;
							break;
					}
				}

				let attributeName = attribute[0],
					instance->{attributeName} = castValue;
			}
		}

		/**
		 * Models that keep snapshots store the original data in t
		 */
		if keepSnapshots {
			instance->setSnapshotData(data, columnMap);
			instance->setOldSnapshotData(data, columnMap);
		}

		/**
		 * Call afterFetch, this allows the developer to execute actions after a record is fetched from the database
		 */
		if method_exists(instance, "fireEvent") {
			instance->{"fireEvent"}("afterFetch");
		}

		return instance;
	}

	/**
	 * Returns an hydrated result based on the data and the column map
	 *
	 * @param array data
	 * @param array columnMap
	 * @param int hydrationMode
	 * @return mixed
	 */
	public static function cloneResultMapHydrate(array! data, var columnMap, int hydrationMode)
	{
		var hydrateArray, hydrateObject, key, value, attribute, attributeName;

		/**
		 * If there is no column map and the hydration mode is arrays return the data as it is
		 */
		if typeof columnMap != "array" {
			if hydrationMode == Resultset::HYDRATE_ARRAYS {
				return data;
			}
		}

		/**
		 * Create the destination object according to the hydration mode
		 */
		if hydrationMode == Resultset::HYDRATE_ARRAYS {
			let hydrateArray = [];
		} else {
			let hydrateObject = new \stdclass();
		}

		for key, value in data {
			if typeof key != "string" {
				continue;
			}

			if typeof columnMap == "array" {

				/**
				 * Every field must be part of the column map
				 */
				if !fetch attribute, columnMap[key] {
					if !globals_get("orm.ignore_unknown_columns") {
						throw new Exception("Column '" . key . "' doesn't make part of the column map");
					} else {
						continue;
					}
				}

				/**
				 * Attribute can store info about his type
				 */
				if (typeof attribute == "array") {
					let attributeName = attribute[0];
				} else {
					let attributeName = attribute;
				}

				if hydrationMode == Resultset::HYDRATE_ARRAYS {
					let hydrateArray[attributeName] = value;
				} else {
					let hydrateObject->{attributeName} = value;
				}
			} else {
				if hydrationMode == Resultset::HYDRATE_ARRAYS {
					let hydrateArray[key] = value;
				} else {
					let hydrateObject->{key} = value;
				}
			}
		}

		if hydrationMode == Resultset::HYDRATE_ARRAYS {
			return hydrateArray;
		}

		return hydrateObject;
	}

	/**
	 * Assigns values to a model from an array returning a new model
	 *
	 *<code>
	 * $robot = Phalcon\Mvc\Model::cloneResult(
	 *     new Robots(),
	 *     [
	 *         "type" => "mechanical",
	 *         "name" => "Astro Boy",
	 *         "year" => 1952,
	 *     ]
	 * );
	 *</code>
	 *
	 * @param \Phalcon\Mvc\ModelInterface $base
	 * @param array data
	 * @param int dirtyState
	 * @return \Phalcon\Mvc\ModelInterface
	 */
	public static function cloneResult(<ModelInterface> base, array! data, int dirtyState = 0)
	{
		var instance, key, value;

		/**
		 * Clone the base record
		 */
		let instance = clone base;

		/**
		 * Mark the object as persistent
		 */
		instance->setDirtyState(dirtyState);

		for key, value in data {
			if typeof key != "string" {
				throw new Exception("Invalid key in array data provided to dumpResult()");
			}
			let instance->{key} = value;
		}

		/**
		 * Call afterFetch, this allows the developer to execute actions after a record is fetched from the database
		 */
		(<ModelInterface> instance)->fireEvent("afterFetch");

		return instance;
	}

	/**
	 * Query for a set of records that match the specified conditions
	 *
	 * <code>
	 * // How many robots are there?
	 * $robots = Robots::find();
	 *
	 * echo "There are ", count($robots), "\n";
	 *
	 * // How many mechanical robots are there?
	 * $robots = Robots::find(
	 *     "type = 'mechanical'"
	 * );
	 *
	 * echo "There are ", count($robots), "\n";
	 *
	 * // Get and print virtual robots ordered by name
	 * $robots = Robots::find(
	 *     [
	 *         "type = 'virtual'",
	 *         "order" => "name",
	 *     ]
	 * );
	 *
	 * foreach ($robots as $robot) {
	 *	 echo $robot->name, "\n";
	 * }
	 *
	 * // Get first 100 virtual robots ordered by name
	 * $robots = Robots::find(
	 *     [
	 *         "type = 'virtual'",
	 *         "order" => "name",
	 *         "limit" => 100,
	 *     ]
	 * );
	 *
	 * foreach ($robots as $robot) {
	 *	 echo $robot->name, "\n";
	 * }
	 *
	 * // encapsulate find it into an running transaction esp. useful for application unit-tests
	 * // or complex business logic where we wanna control which transactions are used.
	 *
	 * $myTransaction = new Transaction(\Phalcon\Di::getDefault());
	 * $myTransaction->begin();
	 * $newRobot = new Robot();
	 * $newRobot->setTransaction($myTransaction);
	 * $newRobot->save(['name' => 'test', 'type' => 'mechanical', 'year' => 1944]);
	 *
	 * $resultInsideTransaction = Robot::find(['name' => 'test', Model::TRANSACTION_INDEX => $myTransaction]);
	 * $resultOutsideTransaction = Robot::find(['name' => 'test']);
	 *
	 * foreach ($setInsideTransaction as $robot) {
	 *     echo $robot->name, "\n";
	 * }
	 *
	 * foreach ($setOutsideTransaction as $robot) {
	 *     echo $robot->name, "\n";
	 * }
	 *
	 * // reverts all not commited changes
	 * $myTransaction->rollback();
	 *
	 * // creating two different transactions
	 * $myTransaction1 = new Transaction(\Phalcon\Di::getDefault());
	 * $myTransaction1->begin();
	 * $myTransaction2 = new Transaction(\Phalcon\Di::getDefault());
	 * $myTransaction2->begin();
	 *
	 *  // add a new robots
	 * $firstNewRobot = new Robot();
	 * $firstNewRobot->setTransaction($myTransaction1);
	 * $firstNewRobot->save(['name' => 'first-transaction-robot', 'type' => 'mechanical', 'year' => 1944]);
	 *
	 * $secondNewRobot = new Robot();
	 * $secondNewRobot->setTransaction($myTransaction2);
	 * $secondNewRobot->save(['name' => 'second-transaction-robot', 'type' => 'fictional', 'year' => 1984]);
	 *
	 * // this transaction will find the robot.
	 * $resultInFirstTransaction = Robot::find(['name' => 'first-transaction-robot', Model::TRANSACTION_INDEX => $myTransaction1]);
	 * // this transaction won't find the robot.
	 * $resultInSecondTransaction = Robot::find(['name' => 'first-transaction-robot', Model::TRANSACTION_INDEX => $myTransaction2]);
	 * // this transaction won't find the robot.
	 * $resultOutsideAnyExplicitTransaction = Robot::find(['name' => 'first-transaction-robot']);
	 *
	 * // this transaction won't find the robot.
	 * $resultInFirstTransaction = Robot::find(['name' => 'second-transaction-robot', Model::TRANSACTION_INDEX => $myTransaction2]);
	 * // this transaction will find the robot.
	 * $resultInSecondTransaction = Robot::find(['name' => 'second-transaction-robot', Model::TRANSACTION_INDEX => $myTransaction1]);
	 * // this transaction won't find the robot.
	 * $resultOutsideAnyExplicitTransaction = Robot::find(['name' => 'second-transaction-robot']);
	 *
	 * $transaction1->rollback();
	 * $transaction2->rollback();
	 * </code>
	 */
	public static function find(var parameters = null) -> <ResultsetInterface>
	{
		var params, query, resultset, hydration;

		if typeof parameters != "array" {
			let params = [];
			if parameters !== null {
				let params[] = parameters;
			}
		} else {
			let params = parameters;
		}

		let query = static::getPreparedQuery(params);

		/**
		 * Execute the query passing the bind-params and casting-types
		 */
		let resultset = query->execute();

		/**
		 * Define an hydration mode
		 */
		if typeof resultset == "object" {
			if fetch hydration, params["hydration"] {
				resultset->setHydrateMode(hydration);
			}
		}

		return resultset;
	}

	/**
	 * Query the first record that matches the specified conditions
	 *
	 * <code>
	 * // What's the first robot in robots table?
	 * $robot = Robots::findFirst();
	 *
	 * echo "The robot name is ", $robot->name;
	 *
	 * // What's the first mechanical robot in robots table?
	 * $robot = Robots::findFirst(
	 *	 "type = 'mechanical'"
	 * );
	 *
	 * echo "The first mechanical robot name is ", $robot->name;
	 *
	 * // Get first virtual robot ordered by name
	 * $robot = Robots::findFirst(
	 *     [
	 *         "type = 'virtual'",
	 *         "order" => "name",
	 *     ]
	 * );
	 *
	 * echo "The first virtual robot name is ", $robot->name;
	 *
	 * // behaviour with transaction
	 * $myTransaction = new Transaction(\Phalcon\Di::getDefault());
	 * $myTransaction->begin();
	 * $newRobot = new Robot();
	 * $newRobot->setTransaction($myTransaction);
	 * $newRobot->save(['name' => 'test', 'type' => 'mechanical', 'year' => 1944]);
	 *
	 * $findsARobot = Robot::findFirst(['name' => 'test', Model::TRANSACTION_INDEX => $myTransaction]);
	 * $doesNotFindARobot = Robot::findFirst(['name' => 'test']);
	 *
	 * var_dump($findARobot);
	 * var_dump($doesNotFindARobot);
	 *
	 * $transaction->commit();
	 * $doesFindTheRobotNow = Robot::findFirst(['name' => 'test']);
	 * </code>
	 */
	public static function findFirst(var parameters = null) -> <Model>
	{
		var params, query;

		if typeof parameters != "array" {
			let params = [];
			if parameters !== null {
				let params[] = parameters;
			}
		} else {
			let params = parameters;
		}

		let query = static::getPreparedQuery(params, 1);

		/**
		 * Return only the first row
		 */
		query->setUniqueRow(true);

		/**
		 * Execute the query passing the bind-params and casting-types
		 */
		return query->execute();
	}


	/**
	 * shared prepare query logic for find and findFirst method
	 */
	private static function getPreparedQuery(var params, var limit = null) -> <Query> {
		var builder, bindParams, bindTypes, transaction, cache, manager, query, dependencyInjector;

		let dependencyInjector = Di::getDefault();
		let manager = <ManagerInterface> dependencyInjector->getShared("modelsManager");

		/**
		 * Builds a query with the passed parameters
		 */
		let builder = manager->createBuilder(params);
		builder->from(get_called_class());

		if limit != null {
			builder->limit(limit);
		}

		let query = builder->getQuery();

		/**
		 * Check for bind parameters
		 */
		if fetch bindParams, params["bind"] {
			if typeof bindParams == "array" {
				query->setBindParams(bindParams, true);
			}

			if fetch bindTypes, params["bindTypes"] {
				if typeof bindTypes == "array" {
					query->setBindTypes(bindTypes, true);
				}
			}
		}

		if fetch transaction, params[self::TRANSACTION_INDEX] {
			if transaction instanceof TransactionInterface {
				query->setTransaction(transaction);
			}
		}

		/**
		 * Pass the cache options to the query
		 */
		if fetch cache, params["cache"] {
			query->cache(cache);
		}

		return query;
	}
	/**
	 * Create a criteria for a specific model
	 */
	public static function query(<DiInterface> dependencyInjector = null) -> <Criteria>
	{
		var criteria;

		/**
		 * Use the global dependency injector if there is no one defined
		 */
		if typeof dependencyInjector != "object" {
			let dependencyInjector = Di::getDefault();
		}

		/**
		 * Gets Criteria instance from DI container
		 */
		if dependencyInjector instanceof DiInterface {
			let criteria = <CriteriaInterface> dependencyInjector->get("Phalcon\\Mvc\\Model\\Criteria");
		} else {
			let criteria = new Criteria();
			criteria->setDI(dependencyInjector);
		}

		criteria->setModelName(get_called_class());

		return criteria;
	}

	/**
	 * Checks whether the current record already exists
	 *
	 * @param \Phalcon\Mvc\Model\MetaDataInterface metaData
	 * @param \Phalcon\Db\AdapterInterface connection
	 * @param string|array table
	 * @return boolean
	 */
	protected function _exists(<MetaDataInterface> metaData, <AdapterInterface> connection, var table = null) -> boolean
	{
		int numberEmpty, numberPrimary;
		var uniqueParams, uniqueTypes, uniqueKey, columnMap, primaryKeys,
			wherePk, field, attributeField, value, bindDataTypes,
			joinWhere, num, type, schema, source;

		let uniqueParams = null,
			uniqueTypes = null;

		/**
		 * Builds a unique primary key condition
		 */
		let uniqueKey = this->_uniqueKey;
		if uniqueKey === null {

			let primaryKeys = metaData->getPrimaryKeyAttributes(this),
				bindDataTypes = metaData->getBindTypes(this);

			let numberPrimary = count(primaryKeys);
			if !numberPrimary {
				return false;
			}

			/**
			 * Check if column renaming is globally activated
			 */
			if globals_get("orm.column_renaming") {
				let columnMap = metaData->getColumnMap(this);
			} else {
				let columnMap = null;
			}

			let numberEmpty = 0,
				wherePk = [],
				uniqueParams = [],
				uniqueTypes = [];

			/**
			 * We need to create a primary key based on the current data
			 */
			for field in primaryKeys {

				if typeof columnMap == "array" {
					if !fetch attributeField, columnMap[field] {
						throw new Exception("Column '" . field . "' isn't part of the column map");
					}
				} else {
					let attributeField = field;
				}

				/**
				 * If the primary key attribute is set append it to the conditions
				 */
				let value = null;
				if fetch value, this->{attributeField} {

					/**
					 * We count how many fields are empty, if all fields are empty we don't perform an 'exist' check
					 */
					if value === null || value === "" {
						let numberEmpty++;
					}
					let uniqueParams[] = value;

				} else {
					let uniqueParams[] = null,
						numberEmpty++;
				}

				if !fetch type, bindDataTypes[field] {
					throw new Exception("Column '" . field . "' isn't part of the table columns");
				}

				let uniqueTypes[] = type,
					wherePk[] = connection->escapeIdentifier(field) . " = ?";
			}

			/**
			 * There are no primary key fields defined, assume the record does not exist
			 */
			if numberPrimary == numberEmpty {
				return false;
			}

			let joinWhere = join(" AND ", wherePk);

			/**
			 * The unique key is composed of 3 parts _uniqueKey, uniqueParams, uniqueTypes
			 */
			let this->_uniqueKey = joinWhere,
				this->_uniqueParams = uniqueParams,
				this->_uniqueTypes = uniqueTypes,
				uniqueKey = joinWhere;
		}

		/**
		 * If we already know if the record exists we don't check it
		 */
		if !this->_dirtyState {
			return true;
		}

		if uniqueKey === null {
			let uniqueKey = this->_uniqueKey;
		}

		if uniqueParams === null {
			let uniqueParams = this->_uniqueParams;
		}

		if uniqueTypes === null {
			let uniqueTypes = this->_uniqueTypes;
		}

		let schema = this->getSchema(), source = this->getSource();
		if schema {
			let table = [schema, source];
		} else {
			let table = source;
		}

		/**
		 * Here we use a single COUNT(*) without PHQL to make the execution faster
		 */
		let num = connection->fetchOne(
			"SELECT COUNT(*) \"rowcount\" FROM " . connection->escapeIdentifier(table) . " WHERE " . uniqueKey,
			null,
			uniqueParams,
			uniqueTypes
		);
		if num["rowcount"] {
			let this->_dirtyState = self::DIRTY_STATE_PERSISTENT;
			return true;
		} else {
			let this->_dirtyState = self::DIRTY_STATE_TRANSIENT;
		}

		return false;
	}

	/**
	 * Generate a PHQL SELECT statement for an aggregate
	 *
	 * @param string function
	 * @param string alias
	 * @param array parameters
	 * @return \Phalcon\Mvc\Model\ResultsetInterface
	 */
	protected static function _groupResult(string! functionName, string! alias, var parameters) -> <ResultsetInterface>
	{
		var params, distinctColumn, groupColumn, columns,
			bindParams, bindTypes, resultset, cache, firstRow, groupColumns,
			builder, query, dependencyInjector, manager;

		let dependencyInjector = Di::getDefault();
		let manager = <ManagerInterface> dependencyInjector->getShared("modelsManager");

		if typeof parameters != "array" {
			let params = [];
			if parameters !== null {
				let params[] = parameters;
			}
		} else {
			let params = parameters;
		}

		if !fetch groupColumn, params["column"] {
			let groupColumn = "*";
		}

		/**
		 * Builds the columns to query according to the received parameters
		 */
		if fetch distinctColumn, params["distinct"] {
			let columns = functionName . "(DISTINCT " . distinctColumn . ") AS " . alias;
		} else {
			if fetch groupColumns, params["group"] {
				let columns = groupColumns . ", " . functionName . "(" . groupColumn . ") AS " . alias;
			} else {
				let columns = functionName . "(" . groupColumn . ") AS " . alias;
			}
		}

		/**
		 * Builds a query with the passed parameters
		 */
		let builder = manager->createBuilder(params);
		builder->columns(columns);
		builder->from(get_called_class());

		let query = builder->getQuery();

		/**
		 * Check for bind parameters
		 */
		let bindParams = null, bindTypes = null;
		if fetch bindParams, params["bind"] {
			fetch bindTypes, params["bindTypes"];
		}

		/**
		 * Pass the cache options to the query
		 */
		if fetch cache, params["cache"] {
			query->cache(cache);
		}

		/**
		 * Execute the query
		 */
		let resultset = query->execute(bindParams, bindTypes);

		/**
		 * Return the full resultset if the query is grouped
		 */
		if isset params["group"] {
			return resultset;
		}

		/**
		 * Return only the value in the first result
		 */
		let firstRow = resultset->getFirst();
		return firstRow->{alias};
	}

	/**
	 * Counts how many records match the specified conditions
	 *
	 * <code>
	 * // How many robots are there?
	 * $number = Robots::count();
	 *
	 * echo "There are ", $number, "\n";
	 *
	 * // How many mechanical robots are there?
	 * $number = Robots::count("type = 'mechanical'");
	 *
	 * echo "There are ", $number, " mechanical robots\n";
	 * </code>
	 *
	 * @param array parameters
	 * @return mixed
	 */
	public static function count(var parameters = null)
	{
		var result;

		let result = self::_groupResult("COUNT", "rowcount", parameters);
		if typeof result == "string" {
			return (int) result;
		}
		return result;
	}

	/**
	 * Calculates the sum on a column for a result-set of rows that match the specified conditions
	 *
	 * <code>
	 * // How much are all robots?
	 * $sum = Robots::sum(
	 *     [
	 *         "column" => "price",
	 *     ]
	 * );
	 *
	 * echo "The total price of robots is ", $sum, "\n";
	 *
	 * // How much are mechanical robots?
	 * $sum = Robots::sum(
	 *     [
	 *         "type = 'mechanical'",
	 *         "column" => "price",
	 *     ]
	 * );
	 *
	 * echo "The total price of mechanical robots is  ", $sum, "\n";
	 * </code>
	 *
	 * @param array parameters
	 * @return mixed
	 */
	public static function sum(var parameters = null)
	{
		return self::_groupResult("SUM", "sumatory", parameters);
	}

	/**
	 * Returns the maximum value of a column for a result-set of rows that match the specified conditions
	 *
	 * <code>
	 * // What is the maximum robot id?
	 * $id = Robots::maximum(
	 *     [
	 *         "column" => "id",
	 *     ]
	 * );
	 *
	 * echo "The maximum robot id is: ", $id, "\n";
	 *
	 * // What is the maximum id of mechanical robots?
	 * $sum = Robots::maximum(
	 *     [
	 *         "type = 'mechanical'",
	 *         "column" => "id",
	 *     ]
	 * );
	 *
	 * echo "The maximum robot id of mechanical robots is ", $id, "\n";
	 * </code>
	 *
	 * @param array parameters
	 * @return mixed
	 */
	public static function maximum(var parameters = null)
	{
		return self::_groupResult("MAX", "maximum", parameters);
	}

	/**
	 * Returns the minimum value of a column for a result-set of rows that match the specified conditions
	 *
	 * <code>
	 * // What is the minimum robot id?
	 * $id = Robots::minimum(
	 *     [
	 *         "column" => "id",
	 *     ]
	 * );
	 *
	 * echo "The minimum robot id is: ", $id;
	 *
	 * // What is the minimum id of mechanical robots?
	 * $sum = Robots::minimum(
	 *     [
	 *         "type = 'mechanical'",
	 *         "column" => "id",
	 *     ]
	 * );
	 *
	 * echo "The minimum robot id of mechanical robots is ", $id;
	 * </code>
	 *
	 * @param array parameters
	 * @return mixed
	 */
	public static function minimum(parameters = null)
	{
		return self::_groupResult("MIN", "minimum", parameters);
	}

	/**
	 * Returns the average value on a column for a result-set of rows matching the specified conditions
	 *
	 * <code>
	 * // What's the average price of robots?
	 * $average = Robots::average(
	 *     [
	 *         "column" => "price",
	 *     ]
	 * );
	 *
	 * echo "The average price is ", $average, "\n";
	 *
	 * // What's the average price of mechanical robots?
	 * $average = Robots::average(
	 *     [
	 *         "type = 'mechanical'",
	 *         "column" => "price",
	 *     ]
	 * );
	 *
	 * echo "The average price of mechanical robots is ", $average, "\n";
	 * </code>
	 *
	 * @param array parameters
	 * @return double
	 */
	public static function average(var parameters = null)
	{
		return self::_groupResult("AVG", "average", parameters);
	}

	/**
	 * Fires an event, implicitly calls behaviors and listeners in the events manager are notified
	 */
	public function fireEvent(string! eventName) -> boolean
	{
		/**
		 * Check if there is a method with the same name of the event
		 */
		if method_exists(this, eventName) {
			this->{eventName}();
		}

		/**
		 * Send a notification to the events manager
		 */
		return (<ManagerInterface> this->_modelsManager)->notifyEvent(eventName, this);
	}

	/**
	 * Fires an event, implicitly calls behaviors and listeners in the events manager are notified
	 * This method stops if one of the callbacks/listeners returns boolean false
	 */
	public function fireEventCancel(string! eventName) -> boolean
	{
		/**
		 * Check if there is a method with the same name of the event
		 */
		if method_exists(this, eventName) {
			if this->{eventName}() === false {
				return false;
			}
		}

		/**
		 * Send a notification to the events manager
		 */
		if (<ManagerInterface> this->_modelsManager)->notifyEvent(eventName, this) === false {
			return false;
		}

		return true;
	}

	/**
	 * Cancel the current operation
	 */
	protected function _cancelOperation()
	{
		if this->_operationMade == self::OP_DELETE {
			this->fireEvent("notDeleted");
		} else {
			this->fireEvent("notSaved");
		}
	}

	/**
	 * Appends a customized message on the validation process
	 *
	 * <code>
	 * use Phalcon\Mvc\Model;
	 * use Phalcon\Mvc\Model\Message as Message;
	 *
	 * class Robots extends Model
	 * {
	 *     public function beforeSave()
	 *     {
	 *         if ($this->name === "Peter") {
	 *             $message = new Message(
	 *                 "Sorry, but a robot cannot be named Peter"
	 *             );
	 *
	 *             $this->appendMessage($message);
	 *         }
	 *     }
	 * }
	 * </code>
	 */
	public function appendMessage(<MessageInterface> message) -> <Model>
	{
		let this->_errorMessages[] = message;
		return this;
	}

	/**
	 * Executes validators on every validation call
	 *
	 *<code>
	 * use Phalcon\Mvc\Model;
	 * use Phalcon\Validation;
	 * use Phalcon\Validation\Validator\ExclusionIn;
	 *
	 * class Subscriptors extends Model
	 * {
	 *     public function validation()
	 *     {
	 *         $validator = new Validation();
	 *
	 *         $validator->add(
	 *             "status",
	 *             new ExclusionIn(
	 *                 [
	 *                     "domain" => [
	 *                         "A",
	 *                         "I",
	 *                     ],
	 *                 ]
	 *             )
	 *         );
	 *
	 *         return $this->validate($validator);
	 *     }
	 * }
	 *</code>
	 */
	protected function validate(<ValidationInterface> validator) -> boolean
	{
		var messages, message;

		let messages = validator->validate(null, this);

		// Call the validation, if it returns not the boolean
		// we append the messages to the current object
		if typeof messages == "boolean" {
			return messages;
		}

		for message in iterator(messages) {
			this->appendMessage(
				new Message(
					message->getMessage(),
					message->getField(),
					message->getType(),
					null,
					message->getCode()
				)
			);
		}

		// If there is a message, it returns false otherwise true
		return !count(messages);
	}

	/**
	 * Check whether validation process has generated any messages
	 *
	 *<code>
	 * use Phalcon\Mvc\Model;
	 * use Phalcon\Validation;
	 * use Phalcon\Validation\Validator\ExclusionIn;
	 *
	 * class Subscriptors extends Model
	 * {
	 *     public function validation()
	 *     {
	 *         $validator = new Validation();
	 *
	 *         $validator->validate(
	 *             "status",
	 *             new ExclusionIn(
	 *                 [
	 *                     "domain" => [
	 *                         "A",
	 *                         "I",
	 *                     ],
	 *                 ]
	 *             )
	 *         );
	 *
	 *         return $this->validate($validator);
	 *     }
	 * }
	 *</code>
	 */
	public function validationHasFailed() -> boolean
	{
		var errorMessages;
		let errorMessages = this->_errorMessages;
		if typeof errorMessages == "array" {
			return count(errorMessages) > 0;
		}
		return false;
	}

	/**
	 * Returns array of validation messages
	 *
	 *<code>
	 * $robot = new Robots();
	 *
	 * $robot->type = "mechanical";
	 * $robot->name = "Astro Boy";
	 * $robot->year = 1952;
	 *
	 * if ($robot->save() === false) {
	 *     echo "Umh, We can't store robots right now ";
	 *
	 *     $messages = $robot->getMessages();
	 *
	 *     foreach ($messages as $message) {
	 *         echo $message;
	 *     }
	 * } else {
	 *     echo "Great, a new robot was saved successfully!";
	 * }
	 * </code>
	 */
	public function getMessages(var filter = null) -> <MessageInterface[]>
	{
		var filtered, message;

		if typeof filter == "string" && !empty filter {
			let filtered = [];
			for message in this->_errorMessages {
				if message->getField() == filter {
					let filtered[] = message;
				}
			}
			return filtered;
		}

		return this->_errorMessages;
	}

	/**
	 * Reads "belongs to" relations and check the virtual foreign keys when inserting or updating records
	 * to verify that inserted/updated values are present in the related entity
	 */
	protected final function _checkForeignKeysRestrict() -> boolean
	{
		var manager, belongsTo, foreignKey, relation, conditions,
			position, bindParams, extraConditions, message, fields,
			referencedFields, field, referencedModel, value, allowNulls;
		int action, numberNull;
		boolean error, validateWithNulls;

		/**
		 * Get the models manager
		 */
		let manager = <ManagerInterface> this->_modelsManager;

		/**
		 * We check if some of the belongsTo relations act as virtual foreign key
		 */
		let belongsTo = manager->getBelongsTo(this);

		let error = false;
		for relation in belongsTo {

			let validateWithNulls = false;
			let foreignKey = relation->getForeignKey();
			if foreignKey === false {
				continue;
			}

			/**
			 * By default action is restrict
			 */
			let action = Relation::ACTION_RESTRICT;

			/**
			 * Try to find a different action in the foreign key's options
			 */
			if typeof foreignKey == "array" {
				if isset foreignKey["action"] {
					let action = (int) foreignKey["action"];
				}
			}

			/**
			 * Check only if the operation is restrict
			 */
			if action != Relation::ACTION_RESTRICT {
				continue;
			}

			/**
			 * Load the referenced model if needed
			 */
			let referencedModel = manager->load(relation->getReferencedModel());

			/**
			 * Since relations can have multiple columns or a single one, we need to build a condition for each of these cases
			 */
			let conditions = [], bindParams = [];

			let numberNull = 0,
				fields = relation->getFields(),
				referencedFields = relation->getReferencedFields();

			if typeof fields == "array" {
				/**
				 * Create a compound condition
				 */
				for position, field in fields {
					fetch value, this->{field};
					let conditions[] = "[" . referencedFields[position] . "] = ?" . position,
						bindParams[] = value;
					if typeof value == "null" {
						let numberNull++;
					}
				}

				let validateWithNulls = numberNull == count(fields);

			} else {

				fetch value, this->{fields};
				let conditions[] = "[" . referencedFields . "] = ?0",
					bindParams[] = value;

				if typeof value == "null" {
					let validateWithNulls = true;
				}
			}

			/**
			 * Check if the virtual foreign key has extra conditions
			 */
			if fetch extraConditions, foreignKey["conditions"] {
				let conditions[] = extraConditions;
			}

			/**
			 * Check if the relation definition allows nulls
			 */
			if validateWithNulls {
				if fetch allowNulls, foreignKey["allowNulls"] {
					let validateWithNulls = (boolean) allowNulls;
				} else {
					let validateWithNulls = false;
				}
			}

			/**
			 * We don't trust the actual values in the object and pass the values using bound parameters
			 * Let's make the checking
			 */
			if !validateWithNulls && !referencedModel->count([join(" AND ", conditions), "bind": bindParams]) {

				/**
				 * Get the user message or produce a new one
				 */
				if !fetch message, foreignKey["message"] {
					if typeof fields == "array" {
						let message = "Value of fields \"" . join(", ", fields) . "\" does not exist on referenced table";
					} else {
						let message = "Value of field \"" . fields . "\" does not exist on referenced table";
					}
				}

				/**
				 * Create a message
				 */
				this->appendMessage(new Message(message, fields, "ConstraintViolation"));
				let error = true;
				break;
			}
		}

		/**
		 * Call 'onValidationFails' if the validation fails
		 */
		if error === true {
			if globals_get("orm.events") {
				this->fireEvent("onValidationFails");
				this->_cancelOperation();
			}
			return false;
		}

		return true;
	}

	/**
	 * Reads both "hasMany" and "hasOne" relations and checks the virtual foreign keys (cascade) when deleting records
	 */
	protected final function _checkForeignKeysReverseCascade() -> boolean
	{
		var manager, relations, relation, foreignKey,
			resultset, conditions, bindParams, referencedModel,
			referencedFields, fields, field, position, value,
			extraConditions;
		int action;

		/**
		 * Get the models manager
		 */
		let manager = <ManagerInterface> this->_modelsManager;

		/**
		 * We check if some of the hasOne/hasMany relations is a foreign key
		 */
		let relations = manager->getHasOneAndHasMany(this);

		for relation in relations {

			/**
			 * Check if the relation has a virtual foreign key
			 */
			let foreignKey = relation->getForeignKey();
			if foreignKey === false {
				continue;
			}

			/**
			 * By default action is restrict
			 */
			let action = Relation::NO_ACTION;

			/**
			 * Try to find a different action in the foreign key's options
			 */
			if typeof foreignKey == "array" {
				if isset foreignKey["action"] {
					let action = (int) foreignKey["action"];
				}
			}

			/**
			 * Check only if the operation is restrict
			 */
			if action != Relation::ACTION_CASCADE {
				continue;
			}

			/**
			 * Load a plain instance from the models manager
			 */
			let referencedModel = manager->load(relation->getReferencedModel());

			let fields = relation->getFields(),
				referencedFields = relation->getReferencedFields();

			/**
			 * Create the checking conditions. A relation can has many fields or a single one
			 */
			let conditions = [], bindParams = [];

			if typeof fields == "array" {
				for position, field in fields {
					fetch value, this->{field};
					let conditions[] = "[". referencedFields[position] . "] = ?" . position,
						bindParams[] = value;
				}
			} else {
				fetch value, this->{fields};
				let conditions[] = "[" . referencedFields . "] = ?0",
					bindParams[] = value;
			}

			/**
			 * Check if the virtual foreign key has extra conditions
			 */
			if fetch extraConditions, foreignKey["conditions"] {
				let conditions[] = extraConditions;
			}

			/**
			 * We don't trust the actual values in the object and then we're passing the values using bound parameters
			 * Let's make the checking
			 */
			let resultset = referencedModel->find([
				join(" AND ", conditions),
				"bind": bindParams
			]);

			/**
			 * Delete the resultset
			 * Stop the operation if needed
			 */
			if resultset->delete() === false {
				return false;
			}
		}

		return true;
	}

	/**
	 * Reads both "hasMany" and "hasOne" relations and checks the virtual foreign keys (restrict) when deleting records
	 */
	protected final function _checkForeignKeysReverseRestrict() -> boolean
	{
		boolean error;
		var manager, relations, foreignKey, relation,
			relationClass, referencedModel, fields, referencedFields,
			conditions, bindParams,position, field,
			value, extraConditions, message;
		int action;

		/**
		 * Get the models manager
		 */
		let manager = <ManagerInterface> this->_modelsManager;

		/**
		 * We check if some of the hasOne/hasMany relations is a foreign key
		 */
		let relations = manager->getHasOneAndHasMany(this);

		let error = false;
		for relation in relations {

			/**
			 * Check if the relation has a virtual foreign key
			 */
			let foreignKey = relation->getForeignKey();
			if foreignKey === false {
				continue;
			}

			/**
			 * By default action is restrict
			 */
			let action = Relation::ACTION_RESTRICT;

			/**
			 * Try to find a different action in the foreign key's options
			 */
			if typeof foreignKey == "array" {
				if isset foreignKey["action"] {
					let action = (int) foreignKey["action"];
				}
			}

			/**
			 * Check only if the operation is restrict
			 */
			if action != Relation::ACTION_RESTRICT {
				continue;
			}

			let relationClass = relation->getReferencedModel();

			/**
			 * Load a plain instance from the models manager
			 */
			let referencedModel = manager->load(relationClass);

			let fields = relation->getFields(),
				referencedFields = relation->getReferencedFields();

			/**
			 * Create the checking conditions. A relation can has many fields or a single one
			 */
			let conditions = [], bindParams = [];

			if typeof fields == "array" {

				for position, field in fields {
					fetch value, this->{field};
					let conditions[] = "[" . referencedFields[position] . "] = ?" . position,
						bindParams[] = value;
				}

			} else {
				fetch value, this->{fields};
				let conditions[] = "[" . referencedFields . "] = ?0",
					bindParams[] = value;
			}

			/**
			 * Check if the virtual foreign key has extra conditions
			 */
			if fetch extraConditions, foreignKey["conditions"] {
				let conditions[] = extraConditions;
			}

			/**
			 * We don't trust the actual values in the object and then we're passing the values using bound parameters
			 * Let's make the checking
			 */
			if referencedModel->count([join(" AND ", conditions), "bind": bindParams]) {

				/**
				 * Create a new message
				 */
				if !fetch message, foreignKey["message"] {
					let message = "Record is referenced by model " . relationClass;
				}

				/**
				 * Create a message
				 */
				this->appendMessage(new Message(message, fields, "ConstraintViolation"));
				let error = true;
				break;
			}
		}

		/**
		 * Call validation fails event
		 */
		if error === true {
			if globals_get("orm.events") {
				this->fireEvent("onValidationFails");
				this->_cancelOperation();
			}
			return false;
		}

		return true;
	}

	/**
	 * Executes internal hooks before save a record
	 */
	protected function _preSave(<MetaDataInterface> metaData, boolean exists, var identityField) -> boolean
	{
		var notNull, columnMap, dataTypeNumeric, automaticAttributes, defaultValues,
			field, attributeField, value, emptyStringValues;
		boolean error, isNull;

		/**
		 * Run Validation Callbacks Before
		 */
		if globals_get("orm.events") {

			/**
			 * Call the beforeValidation
			 */
			if this->fireEventCancel("beforeValidation") === false {
				return false;
			}

			/**
			 * Call the specific beforeValidation event for the current action
			 */
			if !exists {
				if this->fireEventCancel("beforeValidationOnCreate") === false {
					return false;
				}
			} else {
				if this->fireEventCancel("beforeValidationOnUpdate") === false {
					return false;
				}
			}
		}

		/**
		 * Check for Virtual foreign keys
		 */
		if globals_get("orm.virtual_foreign_keys") {
			if this->_checkForeignKeysRestrict() === false {
				return false;
			}
		}

		/**
		 * Columns marked as not null are automatically validated by the ORM
		 */
		if globals_get("orm.not_null_validations") {

			let notNull = metaData->getNotNullAttributes(this);
			if typeof notNull == "array" {

				/**
				 * Gets the fields that are numeric, these are validated in a different way
				 */
				let dataTypeNumeric = metaData->getDataTypesNumeric(this);

				if globals_get("orm.column_renaming") {
					let columnMap = metaData->getColumnMap(this);
				} else {
					let columnMap = null;
				}

				/**
				 * Get fields that must be omitted from the SQL generation
				 */
				if exists {
					let automaticAttributes = metaData->getAutomaticUpdateAttributes(this);
				} else {
					let automaticAttributes = metaData->getAutomaticCreateAttributes(this);
				}

				let defaultValues = metaData->getDefaultValues(this);

				/**
				 * Get string attributes that allow empty strings as defaults
				 */
				let emptyStringValues = metaData->getEmptyStringAttributes(this);

				let error = false;
				for field in notNull {

					/**
					 * We don't check fields that must be omitted
					 */
					if !isset automaticAttributes[field] {

						let isNull = false;

						if typeof columnMap == "array" {
							if !fetch attributeField, columnMap[field] {
								throw new Exception("Column '" . field . "' isn't part of the column map");
							}
						} else {
							let attributeField = field;
						}

						/**
						 * Field is null when: 1) is not set, 2) is numeric but
						 * its value is not numeric, 3) is null or 4) is empty string
						 * Read the attribute from the this_ptr using the real or renamed name
						 */
						if fetch value, this->{attributeField} {

							/**
							 * Objects are never treated as null, numeric fields must be numeric to be accepted as not null
							 */
							if typeof value != "object" {
								if !isset dataTypeNumeric[field] {
									if isset emptyStringValues[field] {
										if value === null {
											let isNull = true;
										}
									} else {
										if value === null || (value === "" && (!isset defaultValues[field] || value !== defaultValues[field])) {
											let isNull = true;
										}
									}
								} else {
									if !is_numeric(value) {
										let isNull = true;
									}
								}
							}

						} else {
							let isNull = true;
						}

						if isNull === true {

							if !exists {
								/**
								 * The identity field can be null
								 */
								if field == identityField {
									continue;
								}

								/**
								 * The field have default value can be null
								 */
								if isset defaultValues[field] {
									continue;
								}
							}

							/**
							 * An implicit PresenceOf message is created
							 */
							let this->_errorMessages[] = new Message(attributeField . " is required", attributeField, "PresenceOf"),
								error = true;
						}
					}
				}

				if error === true {
					if globals_get("orm.events") {
						this->fireEvent("onValidationFails");
						this->_cancelOperation();
					}
					return false;
				}
			}
		}

		/**
		 * Call the main validation event
		 */
		if this->fireEventCancel("validation") === false {
			if globals_get("orm.events") {
				this->fireEvent("onValidationFails");
			}
			return false;
		}

		/**
		 * Run Validation
		 */
		if globals_get("orm.events") {

			/**
			 * Run Validation Callbacks After
			 */
			if !exists {
				if this->fireEventCancel("afterValidationOnCreate") === false {
					return false;
				}
			} else {
				if this->fireEventCancel("afterValidationOnUpdate") === false {
					return false;
				}
			}

			if this->fireEventCancel("afterValidation") === false {
				return false;
			}

			/**
			 * Run Before Callbacks
			 */
			if this->fireEventCancel("beforeSave") === false {
				return false;
			}

			let this->_skipped = false;

			/**
			 * The operation can be skipped here
			 */
			if exists {
				if this->fireEventCancel("beforeUpdate") === false {
					return false;
				}
			} else {
				if this->fireEventCancel("beforeCreate") === false {
					return false;
				}
			}

			/**
			 * Always return true if the operation is skipped
			 */
			if this->_skipped === true {
				return true;
			}

		}

		return true;
	}

	/**
	 * Executes internal events after save a record
	 */
	protected function _postSave(boolean success, boolean exists) -> boolean
	{
		if success === true {
			if exists {
				this->fireEvent("afterUpdate");
			} else {
				this->fireEvent("afterCreate");
			}
		}

		return success;
	}

	/**
	 * Sends a pre-build INSERT SQL statement to the relational database system
	 *
	 * @param \Phalcon\Mvc\Model\MetaDataInterface metaData
	 * @param \Phalcon\Db\AdapterInterface connection
	 * @param string|array table
	 * @param boolean|string identityField
	 * @return boolean
	 */
	protected function _doLowInsert(<MetaDataInterface> metaData, <AdapterInterface> connection,
		table, identityField) -> boolean
	{
		var bindSkip, fields, values, bindTypes, attributes, bindDataTypes, automaticAttributes,
			field, columnMap, value, attributeField, success, bindType,
			defaultValue, sequenceName, defaultValues, source, schema, snapshot, lastInsertedId, manager;
		boolean useExplicitIdentity;

		let bindSkip = Column::BIND_SKIP;
		let manager = <ManagerInterface> this->_modelsManager;

		let fields = [],
			values = [],
			snapshot = [],
			bindTypes = [];

		let attributes = metaData->getAttributes(this),
			bindDataTypes = metaData->getBindTypes(this),
			automaticAttributes = metaData->getAutomaticCreateAttributes(this),
			defaultValues = metaData->getDefaultValues(this);

		if globals_get("orm.column_renaming") {
			let columnMap = metaData->getColumnMap(this);
		} else {
			let columnMap = null;
		}

		/**
		 * All fields in the model makes part or the INSERT
		 */
		for field in attributes {

			if !isset automaticAttributes[field] {

				/**
				 * Check if the model has a column map
				 */
				if typeof columnMap == "array" {
					if !fetch attributeField, columnMap[field] {
						throw new Exception("Column '" . field . "' isn't part of the column map");
					}
				} else {
					let attributeField = field;
				}

				/**
				 * Check every attribute in the model except identity field
				 */
				if field != identityField {

					/**
					 * This isset checks that the property be defined in the model
					 */
					if fetch value, this->{attributeField} {

						if value === null && isset defaultValues[field] {
							let snapshot[attributeField] = null;
							let value = connection->getDefaultValue();
						} else {
							let snapshot[attributeField] = value;
						}

						/**
						 * Every column must have a bind data type defined
						 */
						if !fetch bindType, bindDataTypes[field] {
							throw new Exception("Column '" . field . "' have not defined a bind data type");
						}

						let fields[] = field, values[] = value, bindTypes[] = bindType;
					} else {

						if isset defaultValues[field] {
							let values[] = connection->getDefaultValue();
							/**
							 * This is default value so we set null, keep in mind it's value in database!
							 */
							let snapshot[attributeField] = null;
						} else {
							let values[] = value;
							let snapshot[attributeField] = value;
						}

						let fields[] = field, bindTypes[] = bindSkip;
					}
				}
			}
		}

		/**
		 * If there is an identity field we add it using "null" or "default"
		 */
		if identityField !== false {

			let defaultValue = connection->getDefaultIdValue();

			/**
			 * Not all the database systems require an explicit value for identity columns
			 */
			let useExplicitIdentity = (boolean) connection->useExplicitIdValue();
			if useExplicitIdentity {
				let fields[] = identityField;
			}

			/**
			 * Check if the model has a column map
			 */
			if typeof columnMap == "array" {
				if !fetch attributeField, columnMap[identityField] {
					throw new Exception("Identity column '" . identityField . "' isn't part of the column map");
				}
			} else {
				let attributeField = identityField;
			}

			/**
			 * Check if the developer set an explicit value for the column
			 */
			if fetch value, this->{attributeField} {

				if value === null || value === "" {
					if useExplicitIdentity {
						let values[] = defaultValue, bindTypes[] = bindSkip;
					}
				} else {

					/**
					 * Add the explicit value to the field list if the user has defined a value for it
					 */
					if !useExplicitIdentity {
						let fields[] = identityField;
					}

					/**
					 * The field is valid we look for a bind value (normally int)
					 */
					if !fetch bindType, bindDataTypes[identityField] {
						throw new Exception("Identity column '" . identityField . "' isn\'t part of the table columns");
					}

					let values[] = value, bindTypes[] = bindType;
				}
			} else {
				if useExplicitIdentity {
					let values[] = defaultValue, bindTypes[] = bindSkip;
				}
			}
		}

		/**
		 * The low level insert is performed
		 */
		let success = connection->insert(table, values, fields, bindTypes);
		if success && identityField !== false {

			/**
			 * We check if the model have sequences
			 */
			let sequenceName = null;
			if connection->supportSequences() === true {
				if method_exists(this, "getSequenceName") {
					let sequenceName = this->{"getSequenceName"}();
				} else {

					let source = this->getSource(),
						schema = this->getSchema();

					if empty schema {
						let sequenceName = source . "_" . identityField . "_seq";
					} else {
						let sequenceName = schema . "." . source . "_" . identityField . "_seq";
					}
				}
			}

			/**
			 * Recover the last "insert id" and assign it to the object
			 */
			let lastInsertedId = connection->lastInsertId(sequenceName);

			let this->{attributeField} = lastInsertedId;
			let snapshot[attributeField] = lastInsertedId;

			/**
			 * Since the primary key was modified, we delete the _uniqueParams
			 * to force any future update to re-build the primary key
			 */
			let this->_uniqueParams = null;
		}

		if success && manager->isKeepingSnapshots(this) && globals_get("orm.update_snapshot_on_save") {
			let this->_snapshot = snapshot;
		}


		return success;
	}

	/**
	 * Sends a pre-build UPDATE SQL statement to the relational database system
	 *
	 * @param \Phalcon\Mvc\Model\MetaDataInterface metaData
	 * @param \Phalcon\Db\AdapterInterface connection
	 * @param string|array table
	 * @return boolean
	 */
	 protected function _doLowUpdate(<MetaDataInterface> metaData, <AdapterInterface> connection, var table) -> boolean
 	{
 		var bindSkip, fields, values, dataType, dataTypes, bindTypes, manager, bindDataTypes, field,
 			automaticAttributes, snapshotValue, uniqueKey, uniqueParams, uniqueTypes,
 			snapshot, nonPrimary, columnMap, attributeField, value, primaryKeys, bindType, newSnapshot, success;
 		boolean useDynamicUpdate, changed;

 		let bindSkip = Column::BIND_SKIP,
 			fields = [],
 			values = [],
 			bindTypes = [],
 			newSnapshot = [],
 			manager = <ManagerInterface> this->_modelsManager;

 		/**
 		 * Check if the model must use dynamic update
 		 */
 		let useDynamicUpdate = (boolean) manager->isUsingDynamicUpdate(this);

		let snapshot = this->_snapshot;

 		if useDynamicUpdate {
 			if typeof snapshot != "array" {
 				let useDynamicUpdate = false;
 			}
 		}

 		let dataTypes = metaData->getDataTypes(this),
			 bindDataTypes = metaData->getBindTypes(this),
 			nonPrimary = metaData->getNonPrimaryKeyAttributes(this),
 			automaticAttributes = metaData->getAutomaticUpdateAttributes(this);

 		if globals_get("orm.column_renaming") {
 			let columnMap = metaData->getColumnMap(this);
 		} else {
 			let columnMap = null;
 		}

 		/**
 		 * We only make the update based on the non-primary attributes, values in primary key attributes are ignored
 		 */
 		for field in nonPrimary {

 			if !isset automaticAttributes[field] {

 				/**
 				 * Check a bind type for field to update
 				 */
 				if !fetch bindType, bindDataTypes[field] {
 					throw new Exception("Column '" . field . "' have not defined a bind data type");
 				}

 				/**
 				 * Check if the model has a column map
 				 */
 				if typeof columnMap == "array" {
 					if !fetch attributeField, columnMap[field] {
 						throw new Exception("Column '" . field . "' isn't part of the column map");
 					}
 				} else {
 					let attributeField = field;
 				}

 				/**
 				 * Get the field's value
 				 * If a field isn't set we pass a null value
 				 */
 				if fetch value, this->{attributeField} {

 					/**
 					 * When dynamic update is not used we pass every field to the update
 					 */
 					if !useDynamicUpdate {
 						let fields[] = field, values[] = value;
 						let bindTypes[] = bindType;
 					} else {

 						/**
 						 * If the field is not part of the snapshot we add them as changed
 						 */
 						if !fetch snapshotValue, snapshot[attributeField] {
 							let changed = true;
 						} else {
 							/**
 							 * See https://github.com/phalcon/cphalcon/issues/3247
 							 * Take a TEXT column with value '4' and replace it by
 							 * the value '4.0'. For PHP '4' and '4.0' are the same.
 							 * We can't use simple comparison...
 							 *
 							 * We must use the type of snapshotValue.
 							 */
 							if value === null {
 								let changed = snapshotValue !== null;
 							} else {
 								if snapshotValue === null {
 									let changed = true;
 								} else {

									 if !fetch dataType, dataTypes[field] {
										 throw new Exception("Column '" . field . "' have not defined a data type");
									 }

 									switch dataType {

 										case Column::TYPE_BOOLEAN:
 											let changed = (boolean) snapshotValue !== (boolean) value;
 											break;

 										case Column::TYPE_DECIMAL:
 										case Column::TYPE_FLOAT:
 											let changed = floatval(snapshotValue) !== floatval(value);
 											break;

 										case Column::TYPE_INTEGER:
 										case Column::TYPE_DATE:
 										case Column::TYPE_VARCHAR:
 										case Column::TYPE_DATETIME:
 										case Column::TYPE_CHAR:
 										case Column::TYPE_TEXT:
 										case Column::TYPE_VARCHAR:
 										case Column::TYPE_BIGINTEGER:
 											let changed = (string) snapshotValue !== (string) value;
 											break;

 										/**
 										 * Any other type is not really supported...
 										 */
 										default:
 											let changed = value != snapshotValue;
 									}
 								}
 							}
 						}

 						/**
 						 * Only changed values are added to the SQL Update
 						 */
 						if changed {
 							let fields[] = field, values[] = value;
 							let bindTypes[] = bindType;
 						}
 					}
					let newSnapshot[attributeField] = value;

 				} else {
 				    let newSnapshot[attributeField] = null;
 					let fields[] = field, values[] = null, bindTypes[] = bindSkip;
 				}
 			}
 		}

 		/**
 		 * If there is no fields to update we return true
 		 */
 		if !count(fields) {
 			if useDynamicUpdate {
 				let this->_oldSnapshot = snapshot;
 			}
 			return true;
 		}

 		let uniqueKey = this->_uniqueKey,
 			uniqueParams = this->_uniqueParams,
 			uniqueTypes = this->_uniqueTypes;

 		/**
 		 * When unique params is null we need to rebuild the bind params
 		 */
 		if typeof uniqueParams != "array" {

 			let primaryKeys = metaData->getPrimaryKeyAttributes(this);

 			/**
 			 * We can't create dynamic SQL without a primary key
 			 */
 			if !count(primaryKeys) {
 				throw new Exception("A primary key must be defined in the model in order to perform the operation");
 			}

 			let uniqueParams = [];
 			for field in primaryKeys {

 				/**
 				 * Check if the model has a column map
 				 */
 				if typeof columnMap == "array" {
 					if !fetch attributeField, columnMap[field] {
 						throw new Exception("Column '" . field . "' isn't part of the column map");
 					}
 				} else {
 					let attributeField = field;
 				}

 				if fetch value, this->{attributeField} {
 				    let newSnapshot[attributeField] = value;
 					let uniqueParams[] = value;
 				} else {
 				    let newSnapshot[attributeField] = null;
 					let uniqueParams[] = null;
 				}
 			}
 		}

 		/**
 		 * We build the conditions as an array
 		 * Perform the low level update
 		 */
 		let success = connection->update(table, fields, values, [
 			"conditions" : uniqueKey,
 			"bind"	     : uniqueParams,
 			"bindTypes"  : uniqueTypes
 		], bindTypes);

 		if success && manager->isKeepingSnapshots(this) && globals_get("orm.update_snapshot_on_save") {
			if typeof snapshot == "array" {
				let this->_oldSnapshot = snapshot;
				let this->_snapshot = array_merge(snapshot, newSnapshot);
			} else {
				let this->_oldSnapshot = [];
				let this->_snapshot = newSnapshot;
			}
		}

 		return success;
 	}

	/**
	 * Saves related records that must be stored prior to save the master record
	 *
	 * @param \Phalcon\Db\AdapterInterface connection
	 * @param \Phalcon\Mvc\ModelInterface[] related
	 * @return boolean
	 */
	protected function _preSaveRelatedRecords(<AdapterInterface> connection, related) -> boolean
	{
		var className, manager, type, relation, columns, referencedFields,
			referencedModel, message, nesting, name, record;

		let nesting = false;

		/**
		 * Start an implicit transaction
		 */
		connection->begin(nesting);

		let className = get_class(this),
			manager = <ManagerInterface> this->getModelsManager();

		for name, record in related {

			/**
			 * Try to get a relation with the same name
			 */
			let relation = <RelationInterface> manager->getRelationByAlias(className, name);
			if typeof relation == "object" {

				/**
				 * Get the relation type
				 */
				let type = relation->getType();

				/**
				 * Only belongsTo are stored before save the master record
				 */
				if type == Relation::BELONGS_TO {

					if typeof record != "object" {
						connection->rollback(nesting);
						throw new Exception("Only objects can be stored as part of belongs-to relations");
					}

					let columns = relation->getFields(),
						referencedModel = relation->getReferencedModel(),
						referencedFields = relation->getReferencedFields();

					if typeof columns == "array" {
						connection->rollback(nesting);
						throw new Exception("Not implemented");
					}

					/**
					 * If dynamic update is enabled, saving the record must not take any action
					 */
					if !record->save() {

						/**
						 * Get the validation messages generated by the referenced model
						 */
						for message in record->getMessages() {

							/**
							 * Set the related model
							 */
							if typeof message == "object" {
								message->setModel(record);
							}

							/**
							 * Appends the messages to the current model
							 */
							this->appendMessage(message);
						}

						/**
						 * Rollback the implicit transaction
						 */
						connection->rollback(nesting);
						return false;
					}

					/**
					 * Read the attribute from the referenced model and assigns it to the current model
					 * Assign it to the model
					 */
					let this->{columns} = record->readAttribute(referencedFields);
				}
			}
		}

		return true;
	}

	/**
	 * Save the related records assigned in the has-one/has-many relations
	 *
	 * @param  Phalcon\Db\AdapterInterface connection
	 * @param  Phalcon\Mvc\ModelInterface[] related
	 * @return boolean
	 */
	protected function _postSaveRelatedRecords(<AdapterInterface> connection, related) -> boolean
	{
		var nesting, className, manager, relation, name, record, message,
			columns, referencedModel, referencedFields, relatedRecords, value,
			recordAfter, intermediateModel, intermediateFields, intermediateValue,
			intermediateModelName, intermediateReferencedFields;
		boolean isThrough;

		let nesting = false,
			className = get_class(this),
			manager = <ManagerInterface> this->getModelsManager();

		for name, record in related {

			/**
			 * Try to get a relation with the same name
			 */
			let relation = <RelationInterface> manager->getRelationByAlias(className, name);
			if typeof relation == "object" {

				/**
				 * Discard belongsTo relations
				 */
				if relation->getType() == Relation::BELONGS_TO {
					continue;
				}

				if typeof record != "object" && typeof record != "array" {
					connection->rollback(nesting);
					throw new Exception("Only objects/arrays can be stored as part of has-many/has-one/has-many-to-many relations");
				}

				let columns = relation->getFields(),
					referencedModel = relation->getReferencedModel(),
					referencedFields = relation->getReferencedFields();

				if typeof columns == "array" {
					connection->rollback(nesting);
					throw new Exception("Not implemented");
				}

				/**
				 * Create an implicit array for has-many/has-one records
				 */
				if typeof record == "object" {
					let relatedRecords = [record];
				} else {
					let relatedRecords = record;
				}

				if !fetch value, this->{columns} {
					connection->rollback(nesting);
					throw new Exception("The column '" . columns . "' needs to be present in the model");
				}

				/**
				 * Get the value of the field from the current model
				 * Check if the relation is a has-many-to-many
				 */
				let isThrough = (boolean) relation->isThrough();

				/**
				 * Get the rest of intermediate model info
				 */
				if isThrough {
					let intermediateModelName = relation->getIntermediateModel(),
						intermediateFields = relation->getIntermediateFields(),
						intermediateReferencedFields = relation->getIntermediateReferencedFields();
				}

				for recordAfter in relatedRecords {

					/**
					 * For non has-many-to-many relations just assign the local value in the referenced model
					 */
					if !isThrough {

						/**
						 * Assign the value to the
						 */
						recordAfter->writeAttribute(referencedFields, value);
					}

					/**
					 * Save the record and get messages
					 */
					if !recordAfter->save() {

						/**
						 * Get the validation messages generated by the referenced model
						 */
						for message in recordAfter->getMessages() {

							/**
							 * Set the related model
							 */
							if typeof message == "object" {
								message->setModel(record);
							}

							/**
							 * Appends the messages to the current model
							 */
							this->appendMessage(message);
						}

						/**
						 * Rollback the implicit transaction
						 */
						connection->rollback(nesting);
						return false;
					}

					if isThrough {

						/**
						 * Create a new instance of the intermediate model
						 */
						let intermediateModel = manager->load(intermediateModelName, true);

						/**
						 * Write value in the intermediate model
						 */
						intermediateModel->writeAttribute(intermediateFields, value);

						/**
						 * Get the value from the referenced model
						 */
						let intermediateValue = recordAfter->readAttribute(referencedFields);

						/**
						 * Write the intermediate value in the intermediate model
						 */
						intermediateModel->writeAttribute(intermediateReferencedFields, intermediateValue);

						/**
						 * Save the record and get messages
						 */
						if !intermediateModel->save() {

							/**
							 * Get the validation messages generated by the referenced model
							 */
							for message in intermediateModel->getMessages() {

								/**
								 * Set the related model
								 */
								if typeof message == "object" {
									message->setModel(record);
								}

								/**
								 * Appends the messages to the current model
								 */
								this->appendMessage(message);
							}

							/**
							 * Rollback the implicit transaction
							 */
							connection->rollback(nesting);
							return false;
						}
					}

				}
			} else {
				if typeof record != "array" {
					connection->rollback(nesting);

					throw new Exception(
						"There are no defined relations for the model '" . className . "' using alias '" . name . "'"
					);
				}
			}
		}

		/**
		 * Commit the implicit transaction
		 */
		connection->commit(nesting);
		return true;
	}

	/**
	 * Inserts or updates a model instance. Returning true on success or false otherwise.
	 *
	 *<code>
	 * // Creating a new robot
	 * $robot = new Robots();
	 *
	 * $robot->type = "mechanical";
	 * $robot->name = "Astro Boy";
	 * $robot->year = 1952;
	 *
	 * $robot->save();
	 *
	 * // Updating a robot name
	 * $robot = Robots::findFirst("id = 100");
	 *
	 * $robot->name = "Biomass";
	 *
	 * $robot->save();
	 *</code>
	 *
	 * @param array data
	 * @param array whiteList
	 * @return boolean
	 */
	public function save(var data = null, var whiteList = null) -> boolean
	{
		var metaData, related, schema, writeConnection, readConnection,
			source, table, identityField, exists, success;

		let metaData = this->getModelsMetaData();

		if typeof data == "array" && count(data) > 0 {
			this->assign(data, null, whiteList);
		}

		/**
		 * Create/Get the current database connection
		 */
		let writeConnection = this->getWriteConnection();

		/**
		 * Fire the start event
		 */
		this->fireEvent("prepareSave");

		/**
		 * Save related records in belongsTo relationships
		 */
		let related = this->_related;
		if typeof related == "array" {
			if this->_preSaveRelatedRecords(writeConnection, related) === false {
				return false;
			}
		}

		let schema = this->getSchema(),
			source = this->getSource();

		if schema {
			let table = [schema, source];
		} else {
			let table = source;
		}

		/**
		 * Create/Get the current database connection
		 */
		let readConnection = this->getReadConnection();

		/**
		 * We need to check if the record exists
		 */
		let exists = this->_exists(metaData, readConnection, table);

		if exists {
			let this->_operationMade = self::OP_UPDATE;
		} else {
			let this->_operationMade = self::OP_CREATE;
		}

		/**
		 * Clean the messages
		 */
		let this->_errorMessages = [];

		/**
		 * Query the identity field
		 */
		let identityField = metaData->getIdentityField(this);

		/**
		 * _preSave() makes all the validations
		 */
		if this->_preSave(metaData, exists, identityField) === false {

			/**
			 * Rollback the current transaction if there was validation errors
			 */
			if typeof related == "array" {
				writeConnection->rollback(false);
			}

			/**
			 * Throw exceptions on failed saves?
			 */
			if globals_get("orm.exception_on_failed_save") {
				/**
				 * Launch a Phalcon\Mvc\Model\ValidationFailed to notify that the save failed
				 */
				throw new ValidationFailed(this, this->getMessages());
			}

			return false;
		}

		/**
		 * Depending if the record exists we do an update or an insert operation
		 */
		if exists {
			let success = this->_doLowUpdate(metaData, writeConnection, table);
		} else {
			let success = this->_doLowInsert(metaData, writeConnection, table, identityField);
		}

		/**
		 * Change the dirty state to persistent
		 */
		if success {
			let this->_dirtyState = self::DIRTY_STATE_PERSISTENT;
		}

		if typeof related == "array" {

			/**
			 * Rollbacks the implicit transaction if the master save has failed
			 */
			if success === false {
				writeConnection->rollback(false);
			} else {
				/**
				 * Save the post-related records
				 */
				let success = this->_postSaveRelatedRecords(writeConnection, related);
			}
		}

		/**
		 * _postSave() invokes after* events if the operation was successful
		 */
		if globals_get("orm.events") {
			let success = this->_postSave(success, exists);
		}

		if success === false {
			this->_cancelOperation();
		} else {
			this->fireEvent("afterSave");
		}

		return success;
	}

	/**
	 * Inserts a model instance. If the instance already exists in the persistence it will throw an exception
	 * Returning true on success or false otherwise.
	 *
	 *<code>
	 * // Creating a new robot
	 * $robot = new Robots();
	 *
	 * $robot->type = "mechanical";
	 * $robot->name = "Astro Boy";
	 * $robot->year = 1952;
	 *
	 * $robot->create();
	 *
	 * // Passing an array to create
	 * $robot = new Robots();
	 *
	 * $robot->create(
	 *     [
	 *         "type" => "mechanical",
	 *         "name" => "Astro Boy",
	 *         "year" => 1952,
	 *     ]
	 * );
	 *</code>
	 */
	public function create(var data = null, var whiteList = null) -> boolean
	{
		var metaData;

		let metaData = this->getModelsMetaData();

		/**
		 * Get the current connection
		 * If the record already exists we must throw an exception
		 */
		if this->_exists(metaData, this->getReadConnection()) {
			let this->_errorMessages = [
				new Message("Record cannot be created because it already exists", null, "InvalidCreateAttempt")
			];
			return false;
		}

		/**
		 * Using save() anyways
		 */
		return this->save(data, whiteList);
	}

	/**
	 * Updates a model instance. If the instance doesn't exist in the persistence it will throw an exception
	 * Returning true on success or false otherwise.
	 *
	 *<code>
	 * // Updating a robot name
	 * $robot = Robots::findFirst("id = 100");
	 *
	 * $robot->name = "Biomass";
	 *
	 * $robot->update();
	 *</code>
	 */
	public function update(var data = null, var whiteList = null) -> boolean
	{
		var metaData;

		/**
		 * We don't check if the record exists if the record is already checked
		 */
		if this->_dirtyState {

			let metaData = this->getModelsMetaData();

			if !this->_exists(metaData, this->getReadConnection()) {
				let this->_errorMessages = [
					new Message(
						"Record cannot be updated because it does not exist",
						null,
						"InvalidUpdateAttempt"
					)
				];

				return false;
			}
		}

		/**
		 * Call save() anyways
		 */
		return this->save(data, whiteList);
	}

	/**
	 * Deletes a model instance. Returning true on success or false otherwise.
	 *
	 * <code>
	 * $robot = Robots::findFirst("id=100");
	 *
	 * $robot->delete();
	 *
	 * $robots = Robots::find("type = 'mechanical'");
	 *
	 * foreach ($robots as $robot) {
	 *     $robot->delete();
	 * }
	 * </code>
	 */
	public function delete() -> boolean
	{
		var metaData, writeConnection, values, bindTypes, primaryKeys,
			bindDataTypes, columnMap, attributeField, conditions, primaryKey,
			bindType, value, schema, source, table, success;

		let metaData = this->getModelsMetaData(),
			writeConnection = this->getWriteConnection();

		/**
		 * Operation made is OP_DELETE
		 */
		let this->_operationMade = self::OP_DELETE,
			this->_errorMessages = [];

		/**
		 * Check if deleting the record violates a virtual foreign key
		 */
		if globals_get("orm.virtual_foreign_keys") {
			if this->_checkForeignKeysReverseRestrict() === false {
				return false;
			}
		}

		let values = [],
			bindTypes = [],
			conditions = [];

		let primaryKeys = metaData->getPrimaryKeyAttributes(this),
			bindDataTypes = metaData->getBindTypes(this);

		if globals_get("orm.column_renaming") {
			let columnMap = metaData->getColumnMap(this);
		} else {
			let columnMap = null;
		}

		/**
		 * We can't create dynamic SQL without a primary key
		 */
		if !count(primaryKeys) {
			throw new Exception("A primary key must be defined in the model in order to perform the operation");
		}

		/**
		 * Create a condition from the primary keys
		 */
		for primaryKey in primaryKeys {

			/**
			 * Every column part of the primary key must be in the bind data types
			 */
			if !fetch bindType, bindDataTypes[primaryKey] {
				throw new Exception("Column '" . primaryKey . "' have not defined a bind data type");
			}

			/**
			 * Take the column values based on the column map if any
			 */
			if typeof columnMap == "array" {
				if !fetch attributeField, columnMap[primaryKey] {
					throw new Exception("Column '" . primaryKey . "' isn't part of the column map");
				}
			} else {
				let attributeField = primaryKey;
			}

			/**
			 * If the attribute is currently set in the object add it to the conditions
			 */
			if !fetch value, this->{attributeField} {
				throw new Exception(
					"Cannot delete the record because the primary key attribute: '" . attributeField . "' wasn't set"
				);
			}

			/**
			 * Escape the column identifier
			 */
			let values[] = value,
				conditions[] = writeConnection->escapeIdentifier(primaryKey) . " = ?",
				bindTypes[] = bindType;
		}

		if globals_get("orm.events") {

			let this->_skipped = false;

			/**
			 * Fire the beforeDelete event
			 */
			if this->fireEventCancel("beforeDelete") === false {
				return false;
			} else {
				/**
				 * The operation can be skipped
				 */
				if this->_skipped === true {
					return true;
				}
			}
		}

		let schema = this->getSchema(),
			source = this->getSource();

		if schema {
			let table = [schema, source];
		} else {
			let table = source;
		}

		/**
		 * Join the conditions in the array using an AND operator
		 * Do the deletion
		 */
		let success = writeConnection->delete(table, join(" AND ", conditions), values, bindTypes);

		/**
		 * Check if there is virtual foreign keys with cascade action
		 */
		if globals_get("orm.virtual_foreign_keys") {
			if this->_checkForeignKeysReverseCascade() === false {
				return false;
			}
		}

		if globals_get("orm.events") {
			if success {
				this->fireEvent("afterDelete");
			}
		}

		/**
		 * Force perform the record existence checking again
		 */
		let this->_dirtyState = self::DIRTY_STATE_DETACHED;

		return success;
	}

	/**
	 * Returns the type of the latest operation performed by the ORM
	 * Returns one of the OP_* class constants
	 */
	public function getOperationMade() -> int
	{
		return this->_operationMade;
	}

	/**
	 * Refreshes the model attributes re-querying the record from the database
	 */
	public function refresh() -> <Model>
	{
		var metaData, readConnection, schema, source, table,
			uniqueKey, tables, uniqueParams, dialect, row, fields, attribute, manager, columnMap;

		if this->_dirtyState != self::DIRTY_STATE_PERSISTENT {
			throw new Exception("The record cannot be refreshed because it does not exist or is deleted");
		}

		let metaData = this->getModelsMetaData(),
			readConnection = this->getReadConnection(),
			manager = <ManagerInterface> this->_modelsManager;

		let schema = this->getSchema(),
			source = this->getSource();

		if schema {
			let table = [schema, source];
		} else {
			let table = source;
		}

		let uniqueKey = this->_uniqueKey;
		if !uniqueKey {

			/**
			 * We need to check if the record exists
			 */
			if !this->_exists(metaData, readConnection, table) {
				throw new Exception("The record cannot be refreshed because it does not exist or is deleted");
			}

			let uniqueKey = this->_uniqueKey;
		}

		let uniqueParams = this->_uniqueParams;
		if typeof uniqueParams != "array" {
			throw new Exception("The record cannot be refreshed because it does not exist or is deleted");
		}

		/**
		 * We only refresh the attributes in the model's metadata
		 */
		let fields = [];
		for attribute in metaData->getAttributes(this) {
			let fields[] = [attribute];
		}

		/**
		 * We directly build the SELECT to save resources
		 */
		let dialect = readConnection->getDialect(),
			tables = dialect->select([
				"columns": fields,
				"tables":  readConnection->escapeIdentifier(table),
				"where":   uniqueKey
			]),
			row = readConnection->fetchOne(tables, \Phalcon\Db::FETCH_ASSOC, uniqueParams, this->_uniqueTypes);

		/**
		 * Get a column map if any
		 * Assign the resulting array to the this object
		 */
		if typeof row == "array" {
			let columnMap = metaData->getColumnMap(this);
			this->assign(row, columnMap);
			if manager->isKeepingSnapshots(this) {
				this->setSnapshotData(row, columnMap);
				this->setOldSnapshotData(row, columnMap);
			}
		}

		this->fireEvent("afterFetch");

		return this;
	}

	/**
	 * Skips the current operation forcing a success state
	 */
	public function skipOperation(boolean skip)
	{
		let this->_skipped = skip;
	}

	/**
	 * Reads an attribute value by its name
	 *
	 * <code>
	 * echo $robot->readAttribute("name");
	 * </code>
	 */
	public function readAttribute(string! attribute)
	{
		if !isset this->{attribute} {
			return null;
		}

		return this->{attribute};
	}

	/**
	 * Writes an attribute value by its name
	 *
	 *<code>
	 * $robot->writeAttribute("name", "Rosey");
	 *</code>
	 */
	public function writeAttribute(string! attribute, var value)
	{
		let this->{attribute} = value;
	}

	/**
	 * Sets a list of attributes that must be skipped from the
	 * generated INSERT/UPDATE statement
	 *
	 *<code>
	 *
	 * class Robots extends \Phalcon\Mvc\Model
	 * {
	 *     public function initialize()
	 *     {
	 *         $this->skipAttributes(
	 *             [
	 *                 "price",
	 *             ]
	 *         );
	 *     }
	 * }
	 *</code>
	 */
	protected function skipAttributes(array! attributes)
	{
		this->skipAttributesOnCreate(attributes);
		this->skipAttributesOnUpdate(attributes);
	}

	/**
	 * Sets a list of attributes that must be skipped from the
	 * generated INSERT statement
	 *
	 *<code>
	 *
	 * class Robots extends \Phalcon\Mvc\Model
	 * {
	 *     public function initialize()
	 *     {
	 *         $this->skipAttributesOnCreate(
	 *             [
	 *                 "created_at",
	 *             ]
	 *         );
	 *     }
	 * }
	 *</code>
	 */
	protected function skipAttributesOnCreate(array! attributes) -> void
	{
		var keysAttributes, attribute;

		let keysAttributes = [];
		for attribute in attributes {
			let keysAttributes[attribute] = null;
		}

		this->getModelsMetaData()->setAutomaticCreateAttributes(this, keysAttributes);
	}

	/**
	 * Sets a list of attributes that must be skipped from the
	 * generated UPDATE statement
	 *
	 *<code>
	 *
	 * class Robots extends \Phalcon\Mvc\Model
	 * {
	 *     public function initialize()
	 *     {
	 *         $this->skipAttributesOnUpdate(
	 *             [
	 *                 "modified_in",
	 *             ]
	 *         );
	 *     }
	 * }
	 *</code>
	 */
	protected function skipAttributesOnUpdate(array! attributes) -> void
	{
		var keysAttributes, attribute;

		let keysAttributes = [];
		for attribute in attributes {
			let keysAttributes[attribute] = null;
		}

		this->getModelsMetaData()->setAutomaticUpdateAttributes(this, keysAttributes);
	}

	/**
	 * Sets a list of attributes that must be skipped from the
	 * generated UPDATE statement
	 *
	 *<code>
	 *
	 * class Robots extends \Phalcon\Mvc\Model
	 * {
	 *     public function initialize()
	 *     {
	 *         $this->allowEmptyStringValues(
	 *             [
	 *                 "name",
	 *             ]
	 *         );
	 *     }
	 * }
	 *</code>
	 */
	protected function allowEmptyStringValues(array! attributes) -> void
	{
		var keysAttributes, attribute;

		let keysAttributes = [];
		for attribute in attributes {
			let keysAttributes[attribute] = true;
		}

		this->getModelsMetaData()->setEmptyStringAttributes(this, keysAttributes);
	}

	/**
	 * Setup a 1-1 relation between two models
	 *
	 *<code>
	 *
	 * class Robots extends \Phalcon\Mvc\Model
	 * {
	 *     public function initialize()
	 *     {
	 *         $this->hasOne("id", "RobotsDescription", "robots_id");
	 *     }
	 * }
	 *</code>
	 */
	protected function hasOne(var fields, string! referenceModel, var referencedFields, options = null) -> <Relation>
	{
		return (<ManagerInterface> this->_modelsManager)->addHasOne(this, fields, referenceModel, referencedFields, options);
	}

	/**
	 * Setup a reverse 1-1 or n-1 relation between two models
	 *
	 *<code>
	 *
	 * class RobotsParts extends \Phalcon\Mvc\Model
	 * {
	 *     public function initialize()
	 *     {
	 *         $this->belongsTo("robots_id", "Robots", "id");
	 *     }
	 * }
	 *</code>
	 */
	protected function belongsTo(var fields, string! referenceModel, var referencedFields, options = null) -> <Relation>
	{
		return (<ManagerInterface> this->_modelsManager)->addBelongsTo(
			this,
			fields,
			referenceModel,
			referencedFields,
			options
		);
	}

	/**
	 * Setup a 1-n relation between two models
	 *
	 *<code>
	 *
	 * class Robots extends \Phalcon\Mvc\Model
	 * {
	 *     public function initialize()
	 *     {
	 *         $this->hasMany("id", "RobotsParts", "robots_id");
	 *     }
	 * }
	 *</code>
	 */
	protected function hasMany(var fields, string! referenceModel, var referencedFields, options = null) -> <Relation>
	{
		return (<ManagerInterface> this->_modelsManager)->addHasMany(
			this,
			fields,
			referenceModel,
			referencedFields,
			options
		);
	}

	/**
	 * Setup an n-n relation between two models, through an intermediate relation
	 *
	 *<code>
	 *
	 * class Robots extends \Phalcon\Mvc\Model
	 * {
	 *     public function initialize()
	 *     {
	 *         // Setup a many-to-many relation to Parts through RobotsParts
	 *         $this->hasManyToMany(
	 *             "id",
	 *             "RobotsParts",
	 *             "robots_id",
	 *             "parts_id",
	 *             "Parts",
	 *             "id",
	 *         );
	 *     }
	 * }
	 *</code>
	 *
	 * @param	string|array fields
	 * @param	string intermediateModel
	 * @param	string|array intermediateFields
	 * @param	string|array intermediateReferencedFields
	 * @param	string referencedModel
	 * @param   string|array referencedFields
	 * @param   array options
	 * @return  Phalcon\Mvc\Model\Relation
	 */
	protected function hasManyToMany(var fields, string! intermediateModel, var intermediateFields, var intermediateReferencedFields,
		string! referenceModel, var referencedFields, options = null) -> <Relation>
	{
		return (<ManagerInterface> this->_modelsManager)->addHasManyToMany(
			this,
			fields,
			intermediateModel,
			intermediateFields,
			intermediateReferencedFields,
			referenceModel,
			referencedFields,
			options
		);
	}

	/**
	 * Setups a behavior in a model
	 *
	 *<code>
	 *
	 * use Phalcon\Mvc\Model;
	 * use Phalcon\Mvc\Model\Behavior\Timestampable;
	 *
	 * class Robots extends Model
	 * {
	 *     public function initialize()
	 *     {
	 *         $this->addBehavior(
	 *             new Timestampable(
	 *                [
	 *                    "onCreate" => [
	 *                         "field"  => "created_at",
	 *                         "format" => "Y-m-d",
	 * 	                   ],
	 *                 ]
	 *             )
	 *         );
	 *     }
	 * }
	 *</code>
	 */
	public function addBehavior(<BehaviorInterface> behavior) -> void
	{
		(<ManagerInterface> this->_modelsManager)->addBehavior(this, behavior);
	}

	/**
	 * Sets if the model must keep the original record snapshot in memory
	 *
	 *<code>
	 *
	 * use Phalcon\Mvc\Model;
	 *
	 * class Robots extends Model
	 * {
	 *     public function initialize()
	 *     {
	 *         $this->keepSnapshots(true);
	 *     }
	 * }
	 *</code>
	 */
	protected function keepSnapshots(boolean keepSnapshot) -> void
	{
		(<ManagerInterface> this->_modelsManager)->keepSnapshots(this, keepSnapshot);
	}

	/**
	 * Sets the record's snapshot data.
	 * This method is used internally to set snapshot data when the model was set up to keep snapshot data
	 *
	 * @param array data
	 * @param array columnMap
	 */
	public function setSnapshotData(array! data, columnMap = null)
	{
		var key, value, snapshot, attribute;

		/**
		 * Build the snapshot based on a column map
		 */
		if typeof columnMap == "array" {

			let snapshot = [];
			for key, value in data {

				/**
				 * Use only strings
				 */
				if typeof key != "string" {
					continue;
				}

				/**
				 * Every field must be part of the column map
				 */
				if !fetch attribute, columnMap[key] {
					if !globals_get("orm.ignore_unknown_columns") {
						throw new Exception("Column '" . key . "' doesn't make part of the column map");
					} else {
						continue;
					}
				}

				if typeof attribute == "array" {
					if !fetch attribute, attribute[0] {
						if !globals_get("orm.ignore_unknown_columns") {
							throw new Exception("Column '" . key . "' doesn't make part of the column map");
						} else {
							continue;
						}
					}
				}

				let snapshot[attribute] = value;
			}
		} else {
			let snapshot = data;
		}

<<<<<<< HEAD
		if typeof this->_snapshot == "array" {
			let this->_oldSnapshot = this->_snapshot;
		}

=======
>>>>>>> d2be82bf
		let this->_snapshot = snapshot;
	}

	/**
	 * Sets the record's old snapshot data.
	 * This method is used internally to set old snapshot data when the model was set up to keep snapshot data
	 *
	 * @param array data
	 * @param array columnMap
	 */
	public function setOldSnapshotData(array! data, columnMap = null)
	{
		var key, value, snapshot, attribute;
		/**
		 * Build the snapshot based on a column map
		 */
		if typeof columnMap == "array" {
			let snapshot = [];
			for key, value in data {
				/**
				 * Use only strings
				 */
				if typeof key != "string" {
					continue;
				}
				/**
				 * Every field must be part of the column map
				 */
				if !fetch attribute, columnMap[key] {
					if !globals_get("orm.ignore_unknown_columns") {
						throw new Exception("Column '" . key . "' doesn't make part of the column map");
					} else {
						continue;
					}
				}
				if typeof attribute == "array" {
					if !fetch attribute, attribute[0] {
						if !globals_get("orm.ignore_unknown_columns") {
							throw new Exception("Column '" . key . "' doesn't make part of the column map");
						} else {
							continue;
						}
					}
				}
				let snapshot[attribute] = value;
			}
		} else {
			let snapshot = data;
		}

		let this->_oldSnapshot = snapshot;
	}

	/**
	 * Checks if the object has internal snapshot data
	 */
	public function hasSnapshotData() -> boolean
	{
		var snapshot;
		let snapshot = this->_snapshot;

		return typeof snapshot == "array";
	}

	/**
	 * Returns the internal snapshot data
	 */
	public function getSnapshotData() -> array
	{
		return this->_snapshot;
	}

	/**
	 * Returns the internal old snapshot data
	 */
	public function getOldSnapshotData() -> array
	{
		return this->_oldSnapshot;
	}

	/**
	 * Check if a specific attribute has changed
	 * This only works if the model is keeping data snapshots
	 *
	 *<code>
	 * $robot = new Robots();
	 *
	 * $robot->type = "mechanical";
	 * $robot->name = "Astro Boy";
	 * $robot->year = 1952;
	 *
	 * $robot->create();
	 * $robot->type = "hydraulic";
	 * $hasChanged = $robot->hasChanged("type"); // returns true
	 * $hasChanged = $robot->hasChanged(["type", "name"]); // returns true
	 * $hasChanged = $robot->hasChanged(["type", "name", true]); // returns false
	 *</code>
	 *
	 * @param string|array fieldName
	 * @param boolean allFields
	 */
	public function hasChanged(var fieldName = null, boolean allFields = false) -> boolean
	{
		var changedFields;

		let changedFields = this->getChangedFields();

		/**
		 * If a field was specified we only check it
		 */
		if typeof fieldName == "string" {
			return in_array(fieldName, changedFields);
		} elseif typeof fieldName == "array" {
		    if allFields {
		        return array_intersect(fieldName, changedFields) == fieldName;
		    }

		    return count(array_intersect(fieldName, changedFields)) > 0;
		}

		return count(changedFields) > 0;
	}

	/**
	 * Check if a specific attribute was updated
	 * This only works if the model is keeping data snapshots
	 *
	 * @param string|array fieldName
	 */
	public function hasUpdated(var fieldName = null, boolean allFields = false) -> boolean
	{
		var updatedFields;

		let updatedFields = this->getUpdatedFields();

		/**
		 * If a field was specified we only check it
		 */
		if typeof fieldName == "string" {
			return in_array(fieldName, updatedFields);
		} elseif typeof fieldName == "array" {
			if allFields {
				return array_intersect(fieldName, updatedFields) == fieldName;
			}

			return count(array_intersect(fieldName, updatedFields)) > 0;
		}

		return count(updatedFields) > 0;
	}

	/**
	 * Returns a list of changed values.
	 *
	 * <code>
	 * $robots = Robots::findFirst();
	 * print_r($robots->getChangedFields()); // []
	 *
	 * $robots->deleted = 'Y';
	 *
	 * $robots->getChangedFields();
	 * print_r($robots->getChangedFields()); // ["deleted"]
	 * </code>
	 */
	public function getChangedFields() -> array
	{
		var metaData, changed, name, snapshot,
			columnMap, allAttributes, value;

		let snapshot = this->_snapshot;
		if typeof snapshot != "array" {
			throw new Exception("The record doesn't have a valid data snapshot");
		}

		/**
		 * Return the models meta-data
		 */
		let metaData = this->getModelsMetaData();

		/**
		 * The reversed column map is an array if the model has a column map
		 */
		let columnMap = metaData->getReverseColumnMap(this);

		/**
		 * Data types are field indexed
		 */
		if typeof columnMap != "array" {
			let allAttributes = metaData->getDataTypes(this);
		} else {
			let allAttributes = columnMap;
		}

		/**
		 * Check every attribute in the model
		 */
		let changed = [];

		for name, _ in allAttributes {
			/**
			 * If some attribute is not present in the snapshot, we assume the record as changed
			 */
			if !isset snapshot[name] {
				let changed[] = name;
				continue;
			}

			/**
			 * If some attribute is not present in the model, we assume the record as changed
			 */
			if !fetch value, this->{name} {
				let changed[] = name;
				continue;
			}

			/**
			 * Check if the field has changed
			 */
			if value !== snapshot[name] {
				let changed[] = name;
				continue;
			}
		}

		return changed;
	}

	/**
	 * Returns a list of updated values.
	 *
	 * <code>
	 * $robots = Robots::findFirst();
	 * print_r($robots->getChangedFields()); // []
	 *
	 * $robots->deleted = 'Y';
	 *
	 * $robots->getChangedFields();
	 * print_r($robots->getChangedFields()); // ["deleted"]
	 * $robots->save();
	 * print_r($robots->getChangedFields()); // []
	 * print_r($robots->getUpdatedFields()); // ["deleted"]
	 * </code>
	 */
	public function getUpdatedFields()
	{
		var updated, name, snapshot,
			oldSnapshot, value;

		let snapshot = this->_snapshot;
		let oldSnapshot = this->_oldSnapshot;

		if !globals_get("orm.update_snapshot_on_save") {
			throw new Exception("Update snapshot on save must be enabled for this method to work properly");
		}

		if typeof snapshot != "array" {
			throw new Exception("The record doesn't have a valid data snapshot");
		}

		/**
		 * Dirty state must be DIRTY_PERSISTENT to make the checking
		 */
		if this->_dirtyState != self::DIRTY_STATE_PERSISTENT {
			throw new Exception("Change checking cannot be performed because the object has not been persisted or is deleted");
		}

		let updated = [];

		for name, value in snapshot {
			/**
			 * If some attribute is not present in the oldSnapshot, we assume the record as changed
			 */
			if !isset oldSnapshot[name] {
				let updated[] = name;
				continue;
			}

			if value !== oldSnapshot[name] {
				let updated[] = name;
				continue;
			}
		}

		return updated;
	}

	/**
	 * Sets if a model must use dynamic update instead of the all-field update
	 *
	 *<code>
	 *
	 * use Phalcon\Mvc\Model;
	 *
	 * class Robots extends Model
	 * {
	 *     public function initialize()
	 *     {
	 *         $this->useDynamicUpdate(true);
	 *     }
	 * }
	 *</code>
	 */
	protected function useDynamicUpdate(boolean dynamicUpdate) -> void
	{
		(<ManagerInterface> this->_modelsManager)->useDynamicUpdate(this, dynamicUpdate);
	}

	/**
	 * Returns related records based on defined relations
	 *
	 * @param string alias
	 * @param array arguments
	 * @return \Phalcon\Mvc\Model\ResultsetInterface
	 */
	public function getRelated(string alias, arguments = null) -> <ResultsetInterface>
	{
		var relation, className, manager;

		/**
		 * Query the relation by alias
		 */
		let className = get_class(this),
			manager = <ManagerInterface> this->_modelsManager,
			relation = <RelationInterface> manager->getRelationByAlias(className, alias);
		if typeof relation != "object" {
			throw new Exception("There is no defined relations for the model '" . className . "' using alias '" . alias . "'");
		}

		/**
		 * Call the 'getRelationRecords' in the models manager
		 */
		return manager->getRelationRecords(relation, null, this, arguments);
	}

	/**
	 * Returns related records defined relations depending on the method name
	 *
	 * @param string modelName
	 * @param string method
	 * @param array arguments
	 * @return mixed
	 */
	protected function _getRelatedRecords(string! modelName, string! method, var arguments)
	{
		var manager, relation, queryMethod, extraArgs;

		let manager = <ManagerInterface> this->_modelsManager;

		let relation = false,
			queryMethod = null;

		/**
		 * Calling find/findFirst if the method starts with "get"
		 */
		if starts_with(method, "get") {
			let relation = <RelationInterface> manager->getRelationByAlias(modelName, substr(method, 3));
		}

		/**
		 * Calling count if the method starts with "count"
		 */
		elseif starts_with(method, "count") {
			let queryMethod = "count",
				relation = <RelationInterface> manager->getRelationByAlias(modelName, substr(method, 5));
		}

		/**
		 * If the relation was found perform the query via the models manager
		 */
		if typeof relation != "object" {
			return null;
		}

		fetch extraArgs, arguments[0];

		return manager->getRelationRecords(
			relation,
			queryMethod,
			this,
			extraArgs
		);
	}

	/**
	 * Try to check if the query must invoke a finder
	 *
	 * @param  string method
	 * @param  array arguments
	 * @return \Phalcon\Mvc\ModelInterface[]|\Phalcon\Mvc\ModelInterface|boolean
	 */
	protected final static function _invokeFinder(method, arguments)
	{
		var extraMethod, type, modelName, value, model,
			attributes, field, extraMethodFirst, metaData;

		let extraMethod = null;

		/**
		 * Check if the method starts with "findFirst"
		 */
		if starts_with(method, "findFirstBy") {
			let type = "findFirst",
				extraMethod = substr(method, 11);
		}

		/**
		 * Check if the method starts with "find"
		 */
		elseif starts_with(method, "findBy") {
			let type = "find",
				extraMethod = substr(method, 6);
		}

		/**
		 * Check if the method starts with "count"
		 */
		elseif starts_with(method, "countBy") {
			let type = "count",
				extraMethod = substr(method, 7);
		}

		/**
		 * The called class is the model
		 */
		let modelName = get_called_class();

		if !extraMethod {
			return null;
		}

		if !fetch value, arguments[0] {
			throw new Exception("The static method '" . method . "' requires one argument");
		}

		let model = new {modelName}(),
			metaData = model->getModelsMetaData();

		/**
		 * Get the attributes
		 */
		let attributes = metaData->getReverseColumnMap(model);
		if typeof attributes != "array" {
			let attributes = metaData->getDataTypes(model);
		}

		/**
		 * Check if the extra-method is an attribute
		 */
		if isset attributes[extraMethod] {
			let field = extraMethod;
		} else {

			/**
			 * Lowercase the first letter of the extra-method
			 */
			let extraMethodFirst = lcfirst(extraMethod);
			if isset attributes[extraMethodFirst] {
				let field = extraMethodFirst;
			} else {

				/**
				 * Get the possible real method name
				 */
				let field = uncamelize(extraMethod);
				if !isset attributes[field] {
					throw new Exception("Cannot resolve attribute '" . extraMethod . "' in the model");
				}
			}
		}

		/**
		 * Execute the query
		 */
		return {modelName}::{type}([
			"conditions": "[" . field . "] = ?0",
			"bind"		: [value]
		]);
	}

	/**
	 * Handles method calls when a method is not implemented
	 *
	 * @param	string method
	 * @param	array arguments
	 * @return	mixed
	 */
	public function __call(string method, arguments)
	{
		var modelName, status, records;

		let records = self::_invokeFinder(method, arguments);
		if records !== null {
			return records;
		}

		let modelName = get_class(this);

		/**
		 * Check if there is a default action using the magic getter
		 */
		let records = this->_getRelatedRecords(modelName, method, arguments);
		if records !== null {
			return records;
		}

		/**
		 * Try to find a replacement for the missing method in a behavior/listener
		 */
		let status = (<ManagerInterface> this->_modelsManager)->missingMethod(this, method, arguments);
		if status !== null {
			return status;
		}

		/**
		 * The method doesn't exist throw an exception
		 */
		throw new Exception("The method '" . method . "' doesn't exist on model '" . modelName . "'");
	}

	/**
	 * Handles method calls when a static method is not implemented
	 *
	 * @param	string method
	 * @param	array arguments
	 * @return	mixed
	 */
	public static function __callStatic(string method, arguments)
	{
		var records;

		let records = self::_invokeFinder(method, arguments);
		if records === null {
			throw new Exception("The static method '" . method . "' doesn't exist");
		}

		return records;
	}

	/**
	 * Magic method to assign values to the the model
	 *
	 * @param string property
	 * @param mixed value
	 */
	public function __set(string property, value)
	{
		var lowerProperty, related, modelName, manager, lowerKey,
			relation, referencedModel, key, item, dirtyState;

		/**
		 * Values are probably relationships if they are objects
		 */
		if typeof value == "object" {
			if value instanceof ModelInterface {
				let dirtyState = this->_dirtyState;
				if (value->getDirtyState() != dirtyState) {
					let dirtyState = self::DIRTY_STATE_TRANSIENT;
				}
				let lowerProperty = strtolower(property),
					this->{lowerProperty} = value,
					this->_related[lowerProperty] = value,
					this->_dirtyState = dirtyState;
				return value;
			}
		}

		/**
		 * Check if the value is an array
		 */
		if typeof value == "array" {

			let lowerProperty = strtolower(property),
				modelName = get_class(this),
				manager = this->getModelsManager();

			let related = [];
			for key, item in value {
				if typeof item == "object" {
					if item instanceof ModelInterface {
						let related[] = item;
					}
				} else {
					let lowerKey = strtolower(key),
						this->{lowerKey} = item,
						relation = <RelationInterface> manager->getRelationByAlias(modelName, lowerProperty);
					if typeof relation == "object" {
						let referencedModel = manager->load(relation->getReferencedModel());
						referencedModel->writeAttribute(lowerKey, item);
					}
				}
			}

			if count(related) > 0 {
				let this->_related[lowerProperty] = related,
					this->_dirtyState = self::DIRTY_STATE_TRANSIENT;
			}

			return value;
		}

		// Use possible setter.
		if this->_possibleSetter(property, value) {
			return value;
		}

		// Throw an exception if there is an attempt to set a non-public property.
		if property_exists(this, property) {
			let manager = this->getModelsManager();
			if !manager->isVisibleModelProperty(this, property) {
				throw new Exception("Property '" . property . "' does not have a setter.");
			}
		}

		let this->{property} = value;

		return value;
	}

	/**
	 * Check for, and attempt to use, possible setter.
	 *
	 * @param string property
	 * @param mixed value
	 * @return string
	 */
	protected final function _possibleSetter(string property, value)
	{
		var possibleSetter;

		let possibleSetter = "set" . camelize(property);
		if method_exists(this, possibleSetter) {
			this->{possibleSetter}(value);
			return true;
		}
		return false;
	}

	/**
	 * Magic method to get related records using the relation alias as a property
	 *
	 * @param string property
	 * @return \Phalcon\Mvc\Model\Resultset|Phalcon\Mvc\Model
	 */
	public function __get(string! property)
	{
		var modelName, manager, lowerProperty, relation, result, method;

		let modelName = get_class(this),
			manager = this->getModelsManager(),
			lowerProperty = strtolower(property);

		/**
		 * Check if the property is a relationship
		 */
		let relation = <RelationInterface> manager->getRelationByAlias(modelName, lowerProperty);
		if typeof relation == "object" {

			/*
			 Not fetch a relation if it is on CamelCase
			 */
			if isset this->{lowerProperty} && typeof this->{lowerProperty} == "object" {
				return this->{lowerProperty};
			}
			/**
			 * Get the related records
			 */
			let result = manager->getRelationRecords(relation, null, this, null);

			/**
			 * Assign the result to the object
			 */
			if typeof result == "object" {

				/**
				 * We assign the result to the instance avoiding future queries
				 */
				let this->{lowerProperty} = result;

				/**
				 * For belongs-to relations we store the object in the related bag
				 */
				if result instanceof ModelInterface {
					let this->_related[lowerProperty] = result;
				}
			}

			return result;
		}

		/**
		 * Check if the property has getters
		 */
		let method = "get" . camelize(property);

		if method_exists(this, method) {
			return this->{method}();
		}

		/**
		 * A notice is shown if the property is not defined and it isn't a relationship
		 */
		trigger_error("Access to undefined property " . modelName . "::" . property);
		return null;
	}

	/**
	 * Magic method to check if a property is a valid relation
	 */
	public function __isset(string! property) -> boolean
	{
		var modelName, manager, relation;

		let modelName = get_class(this),
			manager = <ManagerInterface> this->getModelsManager();

		/**
		 * Check if the property is a relationship
		 */
		let relation = <RelationInterface> manager->getRelationByAlias(modelName, property);
		return typeof relation == "object";
	}

	/**
	 * Serializes the object ignoring connections, services, related objects or static properties
	 */
	public function serialize() -> string
	{
		/**
		 * Use the standard serialize function to serialize the array data
		 */
		var attributes, snapshot, manager;

		let attributes = this->toArray(),
		    manager = <ManagerInterface> this->getModelsManager();

		if manager->isKeepingSnapshots(this) {
			let snapshot = this->_snapshot;
			/**
			 * If attributes is not the same as snapshot then save snapshot too
			 */
			if snapshot != null && attributes != snapshot {
				return serialize(["_attributes": attributes, "_snapshot": snapshot]);
			}
		}

		return serialize(attributes);
	}

	/**
	 * Unserializes the object from a serialized string
	 */
	public function unserialize(string! data)
	{
		var attributes, dependencyInjector, manager, key, value, snapshot;

		let attributes = unserialize(data);
		if typeof attributes == "array" {

			/**
			 * Obtain the default DI
			 */
			let dependencyInjector = Di::getDefault();
			if typeof dependencyInjector != "object" {
				throw new Exception("A dependency injector container is required to obtain the services related to the ORM");
			}

			/**
			 * Update the dependency injector
			 */
			let this->_dependencyInjector = dependencyInjector;

			/**
			 * Gets the default modelsManager service
			 */
			let manager = <ManagerInterface> dependencyInjector->getShared("modelsManager");
			if typeof manager != "object" {
				throw new Exception("The injected service 'modelsManager' is not valid");
			}

			/**
			 * Update the models manager
			 */
			let this->_modelsManager = manager;

			/**
			 * Try to initialize the model
			 */
			manager->initialize(this);
			if manager->isKeepingSnapshots(this) {
				if fetch snapshot, attributes["_snapshot"] {
					let this->_snapshot = snapshot;
					let attributes = attributes["_attributes"];
				}
				else {
					let this->_snapshot = attributes;
				}
			}

			/**
			 * Update the objects attributes
			 */
			for key, value in attributes {
				let this->{key} = value;
			}
		}
	}

	/**
	 * Returns a simple representation of the object that can be used with var_dump
	 *
	 *<code>
	 * var_dump(
	 *     $robot->dump()
	 * );
	 *</code>
	 */
	public function dump() -> array
	{
		return get_object_vars(this);
	}

	/**
	 * Returns the instance as an array representation
	 *
	 *<code>
	 * print_r(
	 *     $robot->toArray()
	 * );
	 *</code>
	 *
	 * @param array $columns
	 * @return array
	 */
	public function toArray(columns = null) -> array
	{
		var data, metaData, columnMap, attribute,
			attributeField, value;

		let data = [],
			metaData = this->getModelsMetaData(),
			columnMap = metaData->getColumnMap(this);

		for attribute in metaData->getAttributes(this) {

			/**
			 * Check if the columns must be renamed
			 */
			if typeof columnMap == "array" {
				if !fetch attributeField, columnMap[attribute] {
					if !globals_get("orm.ignore_unknown_columns") {
						throw new Exception("Column '" . attribute . "' doesn't make part of the column map");
					} else {
						continue;
					}
				}
			} else {
				let attributeField = attribute;
			}

			if typeof columns == "array" {
				if !in_array(attributeField, columns) {
					continue;
				}
			}

			if fetch value, this->{attributeField} {
				let data[attributeField] = value;
			} else {
				let data[attributeField] = null;
			}
		}

		return data;
	}

	/**
	* Serializes the object for json_encode
	*
	*<code>
	* echo json_encode($robot);
	*</code>
	*
	* @return array
	*/
	public function jsonSerialize() -> array
	{
		return this->toArray();
	}

	/**
	 * Enables/disables options in the ORM
	 */
	public static function setup(array! options) -> void
	{
		var disableEvents, columnRenaming, notNullValidations,
			exceptionOnFailedSave, phqlLiterals, virtualForeignKeys,
			lateStateBinding, castOnHydrate, ignoreUnknownColumns,
			updateSnapshotOnSave, disableAssignSetters;

		/**
		 * Enables/Disables globally the internal events
		 */
		if fetch disableEvents, options["events"] {
			globals_set("orm.events", disableEvents);
		}

		/**
		 * Enables/Disables virtual foreign keys
		 */
		if fetch virtualForeignKeys, options["virtualForeignKeys"] {
			globals_set("orm.virtual_foreign_keys", virtualForeignKeys);
		}

		/**
		 * Enables/Disables column renaming
		 */
		if fetch columnRenaming, options["columnRenaming"] {
			globals_set("orm.column_renaming", columnRenaming);
		}

		/**
		 * Enables/Disables automatic not null validation
		 */
		if fetch notNullValidations, options["notNullValidations"] {
			globals_set("orm.not_null_validations", notNullValidations);
		}

		/**
		 * Enables/Disables throws an exception if the saving process fails
		 */
		if fetch exceptionOnFailedSave, options["exceptionOnFailedSave"] {
			globals_set("orm.exception_on_failed_save", exceptionOnFailedSave);
		}

		/**
		 * Enables/Disables literals in PHQL this improves the security of applications
		 */
		if fetch phqlLiterals, options["phqlLiterals"] {
			globals_set("orm.enable_literals", phqlLiterals);
		}

		/**
		 * Enables/Disables late state binding on model hydration
		 */
		if fetch lateStateBinding, options["lateStateBinding"] {
			globals_set("orm.late_state_binding", lateStateBinding);
		}

		/**
		 * Enables/Disables automatic cast to original types on hydration
		 */
		if fetch castOnHydrate, options["castOnHydrate"] {
			globals_set("orm.cast_on_hydrate", castOnHydrate);
		}

		/**
		 * Allows to ignore unknown columns when hydrating objects
		 */
		if fetch ignoreUnknownColumns, options["ignoreUnknownColumns"] {
			globals_set("orm.ignore_unknown_columns", ignoreUnknownColumns);
		}

		if fetch updateSnapshotOnSave, options["updateSnapshotOnSave"] {
			globals_set("orm.update_snapshot_on_save", updateSnapshotOnSave);
		}

		if fetch disableAssignSetters, options["disableAssignSetters"] {
		    globals_set("orm.disable_assign_setters", disableAssignSetters);
		}
	}

	/**
	 * Reset a model instance data
	 */
	public function reset()
	{
		let this->_uniqueParams = null;
		let this->_snapshot = null;
	}
}<|MERGE_RESOLUTION|>--- conflicted
+++ resolved
@@ -3897,13 +3897,10 @@
 			let snapshot = data;
 		}
 
-<<<<<<< HEAD
 		if typeof this->_snapshot == "array" {
 			let this->_oldSnapshot = this->_snapshot;
 		}
 
-=======
->>>>>>> d2be82bf
 		let this->_snapshot = snapshot;
 	}
 
