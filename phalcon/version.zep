
/*
 +------------------------------------------------------------------------+
 | Phalcon Framework                                                      |
 +------------------------------------------------------------------------+
 | Copyright (c) 2011-2015 Phalcon Team (http://www.phalconphp.com)       |
 +------------------------------------------------------------------------+
 | This source file is subject to the New BSD License that is bundled     |
 | with this package in the file docs/LICENSE.txt.                        |
 |                                                                        |
 | If you did not receive a copy of the license and are unable to         |
 | obtain it through the world-wide-web, please send an email             |
 | to license@phalconphp.com so we can send you a copy immediately.       |
 +------------------------------------------------------------------------+
 | Authors: Andres Gutierrez <andres@phalconphp.com>                      |
 |          Eduar Carvajal <eduar@phalconphp.com>                         |
 |          Nikolaos Dimopoulos <nikos@niden.net>                         |
 +------------------------------------------------------------------------+
*/

namespace Phalcon;

/**
 * Phalcon\Version
 *
 * This class allows to get the installed version of the framework
 */
class Version
{

	/**
	 * The constant referencing the major version. Returns 0
	 * <code>
	 * echo Phalcon\Version::getPart(Phalcon\Version::VERSION_MAJOR);
	 * </code>
	 */
	const VERSION_MAJOR = 0;

	/**
	 * The constant referencing the major version. Returns 1
	 * <code>
	 * echo Phalcon\Version::getPart(Phalcon\Version::VERSION_MEDIUM);
	 * </code>
	 */
	const VERSION_MEDIUM = 1;

	/**
	 * The constant referencing the major version. Returns 2
	 * <code>
	 * echo Phalcon\Version::getPart(Phalcon\Version::VERSION_MINOR);
	 * </code>
	 */
	const VERSION_MINOR = 2;

	/**
	 * The constant referencing the major version. Returns 3
	 * <code>
	 * echo Phalcon\Version::getPart(Phalcon\Version::VERSION_SPECIAL);
	 * </code>
	 */
	const VERSION_SPECIAL = 3;

	/**
	 * The constant referencing the major version. Returns 4
	 * <code>
	 * echo Phalcon\Version::getPart(Phalcon\Version::VERSION_SPECIAL_NUMBER);
	 * </code>
	 */
	const VERSION_SPECIAL_NUMBER = 4;

	/**
	 * Area where the version number is set. The format is as follows:
	 * ABBCCDE
	 *
	 * A - Major version
	 * B - Med version (two digits)
	 * C - Min version (two digits)
	 * D - Special release: 1 = Alpha, 2 = Beta, 3 = RC, 4 = Stable
	 * E - Special release version i.e. RC1, Beta2 etc.
	 */
	protected static function _getVersion() -> array
	{
<<<<<<< HEAD
		return [2, 1, 0, 2, 2];
=======
		return [2, 0, 10, 4, 0];
>>>>>>> 2682ae08
	}

	/**
	 * Translates a number to a special release
	 *
	 * If Special release = 1 this function will return ALPHA
	 */
	protected final static function _getSpecial(int special) -> string
	{
		var suffix = "";

		switch special {
			case 1:
				let suffix = "ALPHA";
				break;
			case 2:
				let suffix = "BETA";
				break;
			case 3:
				let suffix = "RC";
				break;
		}

		return suffix;
	}

	/**
	 * Returns the active version (string)
	 *
	 * <code>
	 * echo Phalcon\Version::get();
	 * </code>
	 */
	public static function get() -> string
	{
		var version, major, medium, minor,
			special, specialNumber, result, suffix;

		let version       = static::_getVersion();

		let major         = version[self::VERSION_MAJOR],
			medium        = version[self::VERSION_MEDIUM],
			minor         = version[self::VERSION_MINOR],
			special       = version[self::VERSION_SPECIAL],
			specialNumber = version[self::VERSION_SPECIAL_NUMBER];

		let result  = major . "." . medium . "." . minor . " ";
		let suffix  = static::_getSpecial(special);

		if suffix != "" {
			let result .= suffix . " " . specialNumber;
		}

		return trim(result);
	}

	/**
	 * Returns the numeric active version
	 *
	 * <code>
	 * echo Phalcon\Version::getId();
	 * </code>
	 */
	public static function getId() -> string
	{
		var version, major, medium, minor,
			special, specialNumber;

		let version       = static::_getVersion();

		let major         = version[self::VERSION_MAJOR],
			medium        = version[self::VERSION_MEDIUM],
			minor         = version[self::VERSION_MINOR],
			special       = version[self::VERSION_SPECIAL],
			specialNumber = version[self::VERSION_SPECIAL_NUMBER];

		return major . sprintf("%02s", medium) . sprintf("%02s", minor) . special . specialNumber;
	}

	/**
	 * Returns a specific part of the version. If the wrong parameter is passed
	 * it will return the full version
	 *
	 * <code>
	 * echo Phalcon\Version::getPart(Phalcon\Version::VERSION_MAJOR);
	 * </code>
	 */
	public static function getPart(int part) -> string
	{
		var version, result;

		let version = static::_getVersion();

		switch part {

			case self::VERSION_MAJOR:
			case self::VERSION_MEDIUM:
			case self::VERSION_MINOR:
			case self::VERSION_SPECIAL_NUMBER:
				let result = version[part];
				break;

			case self::VERSION_SPECIAL:
				let result = static::_getSpecial(version[self::VERSION_SPECIAL]);
				break;

			default:
				let result = static::get();
				break;
		}

		return result;
	}
}<|MERGE_RESOLUTION|>--- conflicted
+++ resolved
@@ -80,11 +80,7 @@
 	 */
 	protected static function _getVersion() -> array
 	{
-<<<<<<< HEAD
-		return [2, 1, 0, 2, 2];
-=======
-		return [2, 0, 10, 4, 0];
->>>>>>> 2682ae08
+		return [2, 1, 0, 3, 1];
 	}
 
 	/**
