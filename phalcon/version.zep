--- conflicted
+++ resolved
@@ -95,11 +95,7 @@
 	 */
 	protected static function _getVersion() -> array
 	{
-<<<<<<< HEAD
-		return [3, 2, 2, 4, 0];
-=======
 		return [3, 2, 3, 4, 0];
->>>>>>> c65c6e28
 	}
 
 	/**
