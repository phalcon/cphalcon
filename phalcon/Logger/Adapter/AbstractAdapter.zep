
/**
 * This file is part of the Phalcon Framework.
 *
 * (c) Phalcon Team <team@phalconphp.com>
 *
 * For the full copyright and license information, please view the LICENSE.txt
 * file that was distributed with this source code.
 */

namespace Phalcon\Logger\Adapter;

use Phalcon\Logger;
use Phalcon\Logger\Adapter\AdapterInterface;
use Phalcon\Logger\Exception;
use Phalcon\Logger\Formatter\FormatterInterface;
use Phalcon\Logger\Item;

abstract class AbstractAdapter implements AdapterInterface
{
    /**
     * Name of the default formatter class
     *
     * @var string
     */
    protected defaultFormatter = "Line";

    /**
     * Formatter
     *
     * @var <FormatterInterface>
     */
    protected formatter;

    /**
     * Tells if there is an active transaction or not
     *
     * @var bool
     */
    protected inTransaction = false;

    /**
     * Array with messages queued in the transaction
     *
     * @var array
     */
    protected queue = [];

    /**
     * Destructor cleanup
     */
    public function __destruct()
    {
        if this->inTransaction {
            this->commit();
        }

        this->close();
    }

    /**
     * Adds a message to the queue
     */
    public function add(<Item> item) -> <AdapterInterface>
    {
        let this->queue[] = item;

        return this;
    }

    /**
     * Starts a transaction
     */
    public function begin() -> <AdapterInterface>
    {
        let this->inTransaction = true;

        return this;
    }

    /**
     * Commits the internal transaction
     */
    public function commit() -> <AdapterInterface>
    {
        var inTransaction, item, queue;

        let inTransaction = this->inTransaction,
            queue         = this->queue;

        if !inTransaction {
            throw new Exception("There is no active transaction");
        }

        /**
         * Check if the queue has something to log
         */
        for item in queue {
            this->process(item);
        }

        // Clear logger queue at commit
        let inTransaction = false,
            this->queue = [],
            this->inTransaction = inTransaction;

        return this;
    }

    public function getFormatter() -> <FormatterInterface>
    {
        string className;

        if typeof this->formatter !== "object" {
            let className = "Phalcon\\Logger\\Formatter\\" . this->defaultFormatter;

            let this->formatter = new {className}();
        }

        return this->formatter;
    }

    /**
     * Returns the whether the logger is currently in an active transaction or not
     */
    public function inTransaction() -> bool
    {
        return this->inTransaction;
    }

    /**
      * Processes the message in the adapter
      */
<<<<<<< HEAD
    public function process(<Item> item) -> void
    {
        throw new Exception(
            "This method cannot be called directly in the adapter"
        );
    }
=======
    abstract public function process(<Item> item) -> void;
>>>>>>> 47ec1f76

    /**
     * Rollbacks the internal transaction
     */
    public function rollback() -> <AdapterInterface>
    {
        var inTransaction;

        let inTransaction = this->inTransaction;

        if !inTransaction {
            throw new Exception("There is no active transaction");
        }

        let this->queue         = [],
            inTransaction       = false,
            this->inTransaction = inTransaction;

        return this;
    }

    /**
     * Sets the message formatter
     */
    public function setFormatter(<FormatterInterface> formatter) -> <AdapterInterface>
    {
        let this->formatter = formatter;

        return this;
    }
}<|MERGE_RESOLUTION|>--- conflicted
+++ resolved
@@ -131,16 +131,7 @@
     /**
       * Processes the message in the adapter
       */
-<<<<<<< HEAD
-    public function process(<Item> item) -> void
-    {
-        throw new Exception(
-            "This method cannot be called directly in the adapter"
-        );
-    }
-=======
     abstract public function process(<Item> item) -> void;
->>>>>>> 47ec1f76
 
     /**
      * Rollbacks the internal transaction
