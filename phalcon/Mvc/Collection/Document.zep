--- conflicted
+++ resolved
@@ -20,11 +20,7 @@
  * This component allows Phalcon\Mvc\Collection to return rows without an associated entity.
  * This objects implements the ArrayAccess interface to allow access the object as object->x or array[x].
  */
-<<<<<<< HEAD
 class Document implements EntityInterface, \ArrayAccess, \Countable
-=======
-class Document implements EntityInterface, ArrayAccess
->>>>>>> 4066b2b1
 {
     /**
      * Phalcon\Mvc\Collection\Document constructor
