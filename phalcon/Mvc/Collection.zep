--- conflicted
+++ resolved
@@ -229,28 +229,18 @@
          * We always use safe stores to get the success state
          * Save the document
          */
-<<<<<<< HEAD
-        let status = collection->insertOne(data, ["w": true]);
-        if status->isAcknowledged() {
-            let success = true;
-
-            if exists === false {
-                let this->_id = status->getInsertedId();
-                let this->dirtyState = self::DIRTY_STATE_PERSISTENT;
-=======
-        let status = collection->insert(
+        let status = collection->insertOne(
             data,
             [
                 "w": true
             ]
         );
-
-        if fetch ok, status["ok"] && ok {
+        if status->isAcknowledged() {
             let success = true;
 
-            if fetch id, data["_id"] {
-                let this->_id = id;
->>>>>>> 900a7407
+            if exists === false {
+                let this->_id = status->getInsertedId();
+                let this->dirtyState = self::DIRTY_STATE_PERSISTENT;
             }
 
             let this->dirtyState = self::DIRTY_STATE_PERSISTENT;
@@ -347,11 +337,6 @@
          */
         let status = collection->findAndModify(
             query,
-<<<<<<< HEAD
-            ["$setOnInsert": data],
-            null,
-            ["new": false, "upsert": true]
-=======
             [
                 "$setOnInsert": data
             ],
@@ -360,7 +345,6 @@
                 "new":    false,
                 "upsert": true
             ]
->>>>>>> 900a7407
         );
 
         if status == null {
@@ -424,13 +408,8 @@
      */
     public function delete() -> bool
     {
-<<<<<<< HEAD
         var disableEvents, status, id, connection, source,
             collection, objectId, success;
-=======
-        var disableEvents, status, id, connection, source, collection, mongoId,
-            success, ok;
->>>>>>> 900a7407
 
         if unlikely !fetch id, this->_id {
             throw new Exception(
@@ -500,22 +479,10 @@
         /**
          * Check the operation status
          */
-<<<<<<< HEAD
         if status->isAcknowledged() {
             let success = true;
             if !disableEvents {
                 this->fireEvent("afterDelete");
-=======
-        if fetch ok, status["ok"] {
-            if ok {
-                let success = true;
-
-                if !disableEvents {
-                    this->fireEvent("afterDelete");
-                }
-
-                let this->dirtyState = self::DIRTY_STATE_DETACHED;
->>>>>>> 900a7407
             }
             let this->dirtyState = self::DIRTY_STATE_DETACHED;
         } else {
@@ -846,18 +813,9 @@
      */
     public function getReservedAttributes() -> array
     {
-<<<<<<< HEAD
-        var reserved;
-
-        let reserved = self::reserved;
-        if typeof reserved != "array" {
-            let reserved = [
-                "connection"    : true,
-=======
         if typeof self::reserved != "array" {
             let self::reserved = [
                 "_connection"   : true,
->>>>>>> 900a7407
                 "container"     : true,
                 "source"        : true,
                 "operationMade" : true,
@@ -943,14 +901,28 @@
          * We always use safe stores to get the success state
          * Save the document
          */
-<<<<<<< HEAD
         switch(this->operationMade) {
             case self::OP_CREATE:
-                let status = collection->insertOne(data, ["w": true]);
+                let status = collection->insertOne(
+                    data,
+                    [
+                        "w": true
+                    ]
+                );
                 break;
 
             case self::OP_UPDATE:
-                let status = collection->updateOne(["_id": this->_id], ["$set": data], ["w": true]);
+                let status = collection->updateOne(
+                    [
+                        "_id": this->_id
+                    ],
+                    [
+                        "$set": data
+                    ],
+                    [
+                        "w": true
+                    ]
+                );
                 break;
 
             default:
@@ -962,23 +934,6 @@
 
             if exists === false {
                 let this->_id = status->getInsertedId();
-=======
-        let status = collection->save(
-            data,
-            [
-                "w": true
-            ]
-        );
-
-        if fetch ok, status["ok"] && ok {
-            let success = true;
-
-            if exists === false {
-                if fetch id, data["_id"] {
-                    let this->_id = id;
-                }
-
->>>>>>> 900a7407
                 let this->dirtyState = self::DIRTY_STATE_PERSISTENT;
             }
         }
@@ -1086,12 +1041,8 @@
         } else {
             let objectId = id;
         }
-<<<<<<< HEAD
+        
         let this->_id = objectId;
-=======
-
-        let this->_id = mongoId;
->>>>>>> 900a7407
     }
 
     /**
@@ -1113,60 +1064,6 @@
     }
 
     /**
-<<<<<<< HEAD
-=======
-     * Allows to perform a summatory group for a column in the collection
-     */
-    public static function summatory(string! field, conditions = null, finalize = null) -> array
-    {
-        var className, model, connection, source, collection, initial,
-            reduce, group, retval, firstRetval;
-
-        let className = get_called_class();
-
-        let model = new {className}();
-
-        let connection = model->getConnection();
-
-        let source = model->getSource();
-        if unlikely empty source {
-            throw new Exception("Method getSource() returns empty string");
-        }
-
-        let collection = connection->selectCollection(source);
-
-        /**
-         * Uses a javascript hash to group the results
-         */
-        let initial = [
-            "summatory": []
-        ];
-
-        /**
-         * Uses a javascript hash to group the results, however this is slow
-         * with larger datasets
-         */
-        let reduce = "function (curr, result) { if (typeof result.summatory[curr." . field . "] === \"undefined\") { result.summatory[curr." . field . "] = 1; } else { result.summatory[curr." . field . "]++; } }";
-
-        let group = collection->group([], initial, reduce);
-
-        if !fetch retval, group["retval"] {
-            return [];
-        }
-
-        if fetch firstRetval, retval[0] {
-            if isset firstRetval["summatory"] {
-                return firstRetval["summatory"];
-            }
-
-            return firstRetval;
-        }
-
-        return retval;
-    }
-
-    /**
->>>>>>> 900a7407
      * Returns the instance as an array representation
      *
      *```php
@@ -1309,15 +1206,8 @@
             ]
         );
 
-<<<<<<< HEAD
         if status->isAcknowledged() {
             let success = true;
-=======
-        if fetch ok, status["ok"] && ok {
-            let success = true;
-        } else {
-            let success = false;
->>>>>>> 900a7407
         }
 
         /**
@@ -1505,44 +1395,7 @@
             }
         }
 
-<<<<<<< HEAD
         return mongoCollection->count(conditions, params);
-=======
-        if isset params["limit"] || isset params["sort"] || isset params["skip"] {
-            /**
-             * Perform the find
-             */
-            let documentsCursor = mongoCollection->find(conditions);
-
-            /**
-             * Check if a "limit" clause was defined
-             */
-            if fetch limit, params["limit"] {
-                documentsCursor->limit(limit);
-            }
-
-            /**
-             * Check if a "sort" clause was defined
-             */
-            if fetch sort, params["sort"] {
-                documentsCursor->sort(sort);
-            }
-
-            /**
-             * Check if a "skip" clause was defined
-             */
-            if fetch sort, params["skip"] {
-                documentsCursor->skip(sort);
-            }
-
-            /**
-             * Only "count" is supported
-             */
-            return count(documentsCursor);
-        }
-
-        return mongoCollection->count(conditions);
->>>>>>> 900a7407
     }
 
     /**
@@ -1623,32 +1476,16 @@
                 base->{"afterFetch"}();
             }
 
-<<<<<<< HEAD
             return document;
-=======
-            /**
-             * Assign the values to the base object
-             */
-            return self::cloneResult(base, document);
->>>>>>> 900a7407
         }
 
         /**
          * Requesting a complete resultset
          */
-<<<<<<< HEAD
         let documentsCursor = mongoCollection->find(conditions, params);
 
         if method_exists(base, "afterFetch") {
             base->{"afterFetch"}();
-=======
-        let collections = [];
-        for document in iterator_to_array(documentsCursor, false) {
-            /**
-             * Assign the values to the base object
-             */
-            let collections[] = self::cloneResult(base, document);
->>>>>>> 900a7407
         }
 
         return documentsCursor->toArray();
@@ -1730,7 +1567,6 @@
             if this->fireEventCancel(eventName) === false {
                 return false;
             }
-<<<<<<< HEAD
 
             /**
              * Always return true if the operation is skipped
@@ -1738,8 +1574,6 @@
             if this->skipped === true {
                 return true;
             }
-=======
->>>>>>> 900a7407
         }
 
         return true;
