
/**
 * This file is part of the Phalcon Framework.
 *
 * (c) Phalcon Team <team@phalcon.io>
 *
 * For the full copyright and license information, please view the LICENSE.txt
 * file that was distributed with this source code.
 */

namespace Phalcon\Mvc\Model;

use Phalcon\Db\Column;
use Phalcon\Db\RawValue;
use Phalcon\Db\ResultInterface;
use Phalcon\Db\Adapter\AdapterInterface;
use Phalcon\Di\DiInterface;
use Phalcon\Mvc\ModelInterface;
use Phalcon\Mvc\Model\Query\Status;
use Phalcon\Mvc\Model\Resultset\Complex;
use Phalcon\Mvc\Model\Query\StatusInterface;
use Phalcon\Mvc\Model\ResultsetInterface;
use Phalcon\Mvc\Model\Resultset\Simple;
use Phalcon\Di\InjectionAwareInterface;
use Phalcon\Db\DialectInterface;
use Phalcon\Mvc\Model\Query\Lang;
<<<<<<< HEAD
use PsrExt\SimpleCache\CacheInterface;
=======
>>>>>>> 57a2dfd0

/**
 * Phalcon\Mvc\Model\Query
 *
 * This class takes a PHQL intermediate representation and executes it.
 *
 *```php
 * $phql = "SELECT c.price*0.16 AS taxes, c.* FROM Cars AS c JOIN Brands AS b
 *          WHERE b.name = :name: ORDER BY c.name";
 *
 * $result = $manager->executeQuery(
 *     $phql,
 *     [
 *         "name" => "Lamborghini",
 *     ]
 * );
 *
 * foreach ($result as $row) {
 *     echo "Name: ",  $row->cars->name, "\n";
 *     echo "Price: ", $row->cars->price, "\n";
 *     echo "Taxes: ", $row->taxes, "\n";
 * }
 *
 * // with transaction
 * use Phalcon\Mvc\Model\Query;
 * use Phalcon\Mvc\Model\Transaction;
 *
 * // $di needs to have the service "db" registered for this to work
 * $di = Phalcon\Di\FactoryDefault::getDefault();
 *
 * $phql = 'SELECT * FROM robot';
 *
 * $myTransaction = new Transaction($di);
 * $myTransaction->begin();
 *
 * $newRobot = new Robot();
 * $newRobot->setTransaction($myTransaction);
 * $newRobot->type = "mechanical";
 * $newRobot->name = "Astro Boy";
 * $newRobot->year = 1952;
 * $newRobot->save();
 *
 * $queryWithTransaction = new Query($phql, $di);
 * $queryWithTransaction->setTransaction($myTransaction);
 *
 * $resultWithEntries = $queryWithTransaction->execute();
 *
 * $queryWithOutTransaction = new Query($phql, $di);
 * $resultWithOutEntries = $queryWithTransaction->execute();
 *```
 */
class Query implements QueryInterface, InjectionAwareInterface
{
    const TYPE_DELETE = 303;
    const TYPE_INSERT = 306;
    const TYPE_SELECT = 309;
    const TYPE_UPDATE = 300;

    /**
     * @var array
     * TODO: Add default value, instead of null, also remove type check
     */
    protected ast;

    /**
     * @var array
     */
    protected bindParams = [];

    /**
     * @var array
     */
    protected bindTypes = [];

    /**
<<<<<<< HEAD
     * @var \PsrExt\SimpleCache\CacheInterface|null
=======
     * @var mixed|null
>>>>>>> 57a2dfd0
     */
    protected cache = null;

    /**
     * @var array|null
     */
    protected cacheOptions;

    /**
     * @var DiInterface|null
     */
    protected container = null;

    /**
     * @var bool
     */
    protected enableImplicitJoins;

    /**
     * @var array
     */
    protected intermediate;

    /**
     * @var \Phalcon\Mvc\Model\ManagerInterface|null
     */
    protected manager = null;

    /**
     * @var \Phalcon\Mvc\Model\MetaDataInterface|null
     */
    protected metaData = null;

    /**
     * @var array
     */
    protected models = [];

    /**
     * @var array
     */
    protected modelsInstances = [];

    /**
     * @var int
     */
    protected nestingLevel = -1;

    /**
     * @var string|null
     */
    protected phql = null;

    /**
     * @var bool
     */
    protected sharedLock = false;

    /**
     * @var array
     */
    protected sqlAliases = [];

    /**
     * @var array
     */
    protected sqlAliasesModels = [];

    /**
     * @var array
     */
    protected sqlAliasesModelsInstances = [];

    /**
     * @var array
     */
    protected sqlColumnAliases = [];

    /**
     * @var array
     */
    protected sqlModelsAliases = [];

    /**
     * @var int|null
     */
    protected type;

    /**
     * @var bool
     */
    protected uniqueRow = false;

    /**
     * TransactionInterface so that the query can wrap a transaction
     * around batch updates and intermediate selects within the transaction.
     * however if a model got a transaction set inside it will use the local
     * transaction instead of this one
     *
     * @var TransactionInterface|null
     */
    protected transaction { get };

    /**
     * @var array|null
     */
    protected static internalPhqlCache;

    /**
     * Phalcon\Mvc\Model\Query constructor
     *
     * @param string|null phql
     * @param DiInterface|null container
     * @param array options
     */
    public function __construct(string phql = null, <DiInterface> container = null, array options = [])
    {
        var enableImplicitJoins;

        let this->phql = phql;

        if typeof container == "object" {
            this->setDI(container);
        }

        if fetch enableImplicitJoins, options["enable_implicit_joins"] {
            let this->enableImplicitJoins = (enableImplicitJoins == true);
        } else {
            let this->enableImplicitJoins = globals_get(
                "orm.enable_implicit_joins"
            );
        }

        let this->bindParams = [];
        let this->bindTypes = [];
    }

    /**
     * Sets the cache parameters of the query
     */
    public function cache(array cacheOptions) -> <QueryInterface>
    {
        let this->cacheOptions = cacheOptions;

        return this;
    }

    /**
     * Destroys the internal PHQL cache
     */
    public static function clean() -> void
    {
        let self::internalPhqlCache = [];
    }

    /**
     * Executes a parsed PHQL statement
     *
     * @return mixed
     */
    public function execute(array bindParams = [], array bindTypes = [])
    {
        var uniqueRow, cacheOptions, key, cacheService, cache, result,
            preparedResult, defaultBindParams, mergedParams, defaultBindTypes,
            mergedTypes, type, lifetime, intermediate;

        let uniqueRow    = this->uniqueRow,
            cacheOptions = this->cacheOptions;

        if cacheOptions !== null {
            if unlikely typeof cacheOptions != "array" {
                throw new Exception("Invalid caching options");
            }

            /**
             * The user must set a cache key
             */
            if unlikely !fetch key, cacheOptions["key"] {
                throw new Exception(
                    "A cache key must be provided to identify the cached resultset in the cache backend"
                );
            }

            /**
             * By default use use 3600 seconds (1 hour) as cache lifetime
             */
            if !fetch lifetime, cacheOptions["lifetime"] {
                let lifetime = 3600;
            }

            if !fetch cacheService, cacheOptions["service"] {
                let cacheService = "modelsCache";
            }

            let cache = this->container->getShared(cacheService);

            if unlikely (
                true !== is_a(cache,  "Phalcon\\Cache\\CacheInterface") &&
                true !== is_a(cache,  "Psr\\SimpleCache\\CacheInterface")
            ) {
                throw new Exception(
                    "Cache service must be an object implementing " .
                    "Phalcon\Cache\CacheInterface or Psr\SimpleCache\CacheInterface"
                );
            }

            let result = cache->get(key);

            if !empty result {
                if unlikely typeof result != "object" {
                    throw new Exception(
                        "Cache didn't return a valid resultset"
                    );
                }

                result->setIsFresh(false);

                /**
                 * Check if only the first row must be returned
                 */
                if uniqueRow {
                    let preparedResult = result->getFirst();
                } else {
                    let preparedResult = result;
                }

                return preparedResult;
            }

            let this->cache = cache;
        }

        /**
         * The statement is parsed from its PHQL string or a previously
         * processed IR
         */
        let intermediate = this->parse();

        /**
         * Check for default bind parameters and merge them with the passed ones
         */
        let defaultBindParams = this->bindParams;
        let mergedParams = defaultBindParams + bindParams;

        /**
         * Check for default bind types and merge them with the passed ones
         */
        let defaultBindTypes = this->bindTypes;

        if typeof defaultBindTypes == "array" {
            let mergedTypes = defaultBindTypes + bindTypes;
        } else {
            let mergedTypes = bindTypes;
        }

        let type = this->type;

        switch type {
            case PHQL_T_SELECT:
                let result = this->executeSelect(
                    intermediate,
                    mergedParams,
                    mergedTypes
                );

                break;

            case PHQL_T_INSERT:
                let result = this->executeInsert(
                    intermediate,
                    mergedParams,
                    mergedTypes
                );

                break;

            case PHQL_T_UPDATE:
                let result = this->executeUpdate(
                    intermediate,
                    mergedParams,
                    mergedTypes
                );

                break;

            case PHQL_T_DELETE:
                let result = this->executeDelete(
                    intermediate,
                    mergedParams,
                    mergedTypes
                );

                break;

            default:
                throw new Exception("Unknown statement " . type);
        }

        /**
         * We store the resultset in the cache if any
         */
        if cacheOptions !== null {
            /**
             * Only PHQL SELECTs can be cached
             */
            if type != PHQL_T_SELECT {
                throw new Exception(
                    "Only PHQL statements that return resultsets can be cached"
                );
            }

            cache->set(key, result, lifetime);
        }

        /**
         * Check if only the first row must be returned
         */
        if uniqueRow {
            let preparedResult = result->getFirst();
        } else {
            let preparedResult = result;
        }

        return preparedResult;
    }

    /**
     * Returns the current cache backend instance
     */
    public function getCache() -> <AdapterInterface>
    {
        return this->cache;
    }

    /**
     * Returns the current cache options
     */
    public function getCacheOptions() -> array
    {
        return this->cacheOptions;
    }

    /**
     * Returns default bind params
     */
    public function getBindParams() -> array
    {
        return this->bindParams;
    }

    /**
     * Returns default bind types
     */
    public function getBindTypes() -> array
    {
        return this->bindTypes;
    }

    /**
     * Returns the dependency injection container
     */
    public function getDI() -> <DiInterface>
    {
        return this->container;
    }

    /**
     * Returns the intermediate representation of the PHQL statement
     */
    public function getIntermediate() -> array
    {
        return this->intermediate;
    }

    /**
     * Executes the query returning the first result
     */
    public function getSingleResult(array bindParams = [], array bindTypes = []) -> <ModelInterface>
    {
        /**
         * The query is already programmed to return just one row
         */
        if this->uniqueRow {
            return this->execute(bindParams, bindTypes);
        }

        return this->execute(bindParams, bindTypes)->getFirst();
    }

    /**
     * Returns the SQL to be generated by the internal PHQL (only works in
     * SELECT statements)
     */
    public function getSql() -> array
    {
        var intermediate;

        /**
         * The statement is parsed from its PHQL string or a previously
         * processed IR
         */
        let intermediate = this->parse();

        if this->type == PHQL_T_SELECT {
            return this->executeSelect(
                intermediate,
                this->bindParams,
                this->bindTypes,
                true
            );
        }

        throw new Exception(
            "This type of statement generates multiple SQL statements"
        );
    }

    /**
     * Gets the type of PHQL statement executed
     */
    public function getType() -> int
    {
        return this->type;
    }

    /**
     * Check if the query is programmed to get only the first row in the
     * resultset
     */
    public function getUniqueRow() -> bool
    {
        return this->uniqueRow;
    }

    /**
     * Parses the intermediate code produced by Phalcon\Mvc\Model\Query\Lang
     * generating another intermediate representation that could be executed by
     * Phalcon\Mvc\Model\Query
     */
    public function parse() -> array
    {
        var intermediate, phql, ast, irPhql, uniqueId, type;

        let intermediate = this->intermediate;

        if typeof intermediate == "array" {
            return intermediate;
        }

        /**
         * This function parses the PHQL statement
         */
        let phql = this->phql,
            ast = Lang::parsePHQL(phql);

        let irPhql = null,
            uniqueId = null;

        if typeof ast == "array" {
            /**
             * Check if the prepared PHQL is already cached
             * Parsed ASTs have a unique id
             */
            if fetch uniqueId, ast["id"] {
                if fetch irPhql, self::internalPhqlCache[uniqueId] {
                    if typeof irPhql == "array" {
                        // Assign the type to the query
                        let this->type = ast["type"];

                        return irPhql;
                    }
                }
            }

            /**
             * A valid AST must have a type
             */
            if fetch type, ast["type"] {
                let this->ast = ast,
                    this->type = type;

                switch type {
                    case PHQL_T_SELECT:
                        let irPhql = this->_prepareSelect();
                        break;

                    case PHQL_T_INSERT:
                        let irPhql = this->_prepareInsert();
                        break;

                    case PHQL_T_UPDATE:
                        let irPhql = this->_prepareUpdate();
                        break;

                    case PHQL_T_DELETE:
                        let irPhql = this->_prepareDelete();
                        break;

                    default:
                        throw new Exception(
                            "Unknown statement " . type . ", when preparing: " . phql
                        );
                }
            }
        }

        if unlikely typeof irPhql != "array" {
            throw new Exception("Corrupted AST");
        }

        /**
         * Store the prepared AST in the cache
         */
        if typeof uniqueId == "int" {
            let self::internalPhqlCache[uniqueId] = irPhql;
        }

        let this->intermediate = irPhql;

        return irPhql;
    }

    /**
     * Set default bind parameters
     */
    public function setBindParams(array! bindParams, bool merge = false) -> <QueryInterface>
    {
        var currentBindParams;

        if merge {
            let currentBindParams = this->bindParams;
            let this->bindParams = currentBindParams + bindParams;
        } else {
            let this->bindParams = bindParams;
        }

        return this;
    }

    /**
     * Set default bind parameters
     */
    public function setBindTypes(array! bindTypes, bool merge = false) -> <QueryInterface>
    {
        var currentBindTypes;

        if unlikely merge {
            let currentBindTypes = this->bindTypes;

            if typeof currentBindTypes == "array" {
                let this->bindTypes = currentBindTypes + bindTypes;
            } else {
                let this->bindTypes = bindTypes;
            }
        } else {
            let this->bindTypes = bindTypes;
        }

        return this;
    }

    /**
     * Sets the dependency injection container
     */
    public function setDI(<DiInterface> container) -> void
    {
        var manager, metaData;

        let manager = container->getShared("modelsManager");

        if unlikely typeof manager != "object" {
            throw new Exception("Injected service 'modelsManager' is invalid");
        }

        let metaData = container->getShared("modelsMetadata");

        if unlikely typeof metaData != "object" {
            throw new Exception("Injected service 'modelsMetaData' is invalid");
        }

        let this->manager = manager,
            this->metaData = metaData;

        let this->container = container;
    }

    /**
     * Allows to set the IR to be executed
     */
    public function setIntermediate(array! intermediate) -> <QueryInterface>
    {
        let this->intermediate = intermediate;

        return this;
    }

    /**
     * Set SHARED LOCK clause
     */
    public function setSharedLock(bool sharedLock = false) -> <QueryInterface>
    {
        let this->sharedLock = sharedLock;

        return this;
    }

    /**
     * allows to wrap a transaction around all queries
     */
    public function setTransaction(<TransactionInterface> transaction) -> <QueryInterface>
    {
        let this->transaction = transaction;

        return this;
    }

    /**
     * Sets the type of PHQL statement to be executed
     */
    public function setType(int type) -> <QueryInterface>
    {
        let this->type = type;

        return this;
    }

    /**
     * Tells to the query if only the first row in the resultset must be
     * returned
     */
    public function setUniqueRow(bool uniqueRow) -> <QueryInterface>
    {
        let this->uniqueRow = uniqueRow;

        return this;
    }

    /**
     * Executes the DELETE intermediate representation producing a
     * Phalcon\Mvc\Model\Query\Status
     */
    final protected function executeDelete(array intermediate, array bindParams, array bindTypes) -> <StatusInterface>
    {
        var models, modelName, model, records, connection, record;

        let models = intermediate["models"];

        if unlikely isset models[1] {
            throw new Exception(
                "Delete from several models at the same time is still not supported"
            );
        }

        let modelName = models[0];

        /**
         * Load the model from the modelsManager or from the modelsInstances property
         */
        if !fetch model, this->modelsInstances[modelName] {
            let model = this->manager->load(modelName);
        }

        /**
         * Get the records to be deleted
         */
        let records = this->getRelatedRecords(
            model,
            intermediate,
            bindParams,
            bindTypes
        );

        /**
         * If there are no records to delete we return success
         */
        if !count(records) {
            return new Status(true);
        }

        let connection = this->getWriteConnection(
            model,
            intermediate,
            bindParams,
            bindTypes
        );

        /**
         * Create a transaction in the write connection
         */
        connection->begin();
        records->rewind();

        while records->valid() {
            let record = records->current();

            /**
             * We delete every record found
             */
            if !record->delete() {
                /**
                 * Rollback the transaction
                 */
                connection->rollback();

                return new Status(false, record);
            }

            records->next();
        }

        /**
         * Commit the transaction
         */
        connection->commit();

        /**
         * Create a status to report the deletion status
         */
        return new Status(true);
    }


    /**
     * Executes the INSERT intermediate representation producing a
     * Phalcon\Mvc\Model\Query\Status
     */
    final protected function executeInsert(array intermediate, array bindParams, array bindTypes) -> <StatusInterface>
    {
        var modelName, manager, connection, metaData, attributes, fields,
            columnMap, dialect, insertValues, number, value, model, values,
            exprValue, insertValue, wildcard, fieldName, attributeName,
            insertModel;
        bool automaticFields;

        let modelName = intermediate["model"];

        let manager = this->manager;

        if !fetch model, this->modelsInstances[modelName] {
            let model = manager->load(modelName);
        }

        let connection = this->getWriteConnection(
            model,
            intermediate,
            bindParams,
            bindTypes
        );

        let metaData = this->metaData,
            attributes = metaData->getAttributes(model);

        let automaticFields = false;

        /**
         * The "fields" index may already have the fields to be used in the
         * query
         */
        if !fetch fields, intermediate["fields"] {
            let automaticFields = true,
                fields = attributes;

            if globals_get("orm.column_renaming") {
                let columnMap = metaData->getColumnMap(model);
            } else {
                let columnMap = null;
            }
        }

        let values = intermediate["values"];

        /**
         * The number of calculated values must be equal to the number of fields
         * in the model
         */
        if unlikely count(fields) != count(values) {
            throw new Exception(
                "The column count does not match the values count"
            );
        }

        /**
         * Get the dialect to resolve the SQL expressions
         */
        let dialect = connection->getDialect();

        let insertValues = [];
        for number, value in values {
            let exprValue = value["value"];

            switch value["type"] {

                case PHQL_T_STRING:
                case PHQL_T_INTEGER:
                case PHQL_T_DOUBLE:
                    let insertValue = dialect->getSqlExpression(exprValue);
                    break;

                case PHQL_T_NULL:
                    let insertValue = null;
                    break;

                case PHQL_T_NPLACEHOLDER:
                case PHQL_T_SPLACEHOLDER:
                case PHQL_T_BPLACEHOLDER:
                    let wildcard = str_replace(
                        ":",
                        "",
                        dialect->getSqlExpression(exprValue)
                    );

                    if unlikely !fetch insertValue, bindParams[wildcard] {
                        throw new Exception(
                            "Bound parameter '" . wildcard . "' cannot be replaced because it isn't in the placeholders list"
                        );
                    }

                    break;

                default:
                    let insertValue = new RawValue(
                        dialect->getSqlExpression(exprValue)
                    );

                    break;
            }

            let fieldName = fields[number];

            /**
             * If the user didn't define a column list we assume all the model's
             * attributes as columns
             */
            if automaticFields && typeof columnMap == "array" {
                if unlikely !fetch attributeName, columnMap[fieldName] {
                    throw new Exception(
                        "Column '" . fieldName . "' isn't part of the column map"
                    );
                }
            } else {
                let attributeName = fieldName;
            }

            let insertValues[attributeName] = insertValue;
        }

        /**
         * Get model from the Models Manager
         */
        let insertModel = manager->load(modelName);

        insertModel->assign(insertValues);

        /**
         * Call 'create' to ensure that an insert is performed
         * Return the insert status
         */
        return new Status(
            insertModel->create(),
            insertModel
        );
    }

    /**
     * Executes the SELECT intermediate representation producing a
     * Phalcon\Mvc\Model\Resultset
     */
    final protected function executeSelect(array intermediate, array bindParams, array bindTypes, bool simulate = false) -> <ResultsetInterface> | array
    {
        var manager, modelName, models, model, connection, connectionTypes,
            columns, column, selectColumns, simpleColumnMap, metaData,
            aliasCopy, sqlColumn, attributes, instance, columnMap, attribute,
            columnAlias, sqlAlias, dialect, sqlSelect, bindCounts, processed,
            wildcard, value, processedTypes, typeWildcard, result, resultData,
            cache, resultObject, columns1, typesColumnMap, wildcardValue,
            resultsetClassName;
        bool haveObjects, haveScalars, isComplex, isSimpleStd,
            isKeepingSnapshots;
        int numberObjects;

        let manager = this->manager;

        /**
         * Get a database connection
         */
        let connectionTypes = [];
        let models = intermediate["models"];

        for modelName in models {
            // Load model if it is not loaded
            if !fetch model, this->modelsInstances[modelName] {
                let model = manager->load(modelName),
                    this->modelsInstances[modelName] = model;
            }

            let connection = this->getReadConnection(
                model,
                intermediate,
                bindParams,
                bindTypes
            );

            if typeof connection == "object" {
                // More than one type of connection is not allowed
                let connectionTypes[connection->getType()] = true;

                if unlikely count(connectionTypes) == 2 {
                    throw new Exception(
                        "Cannot use models of different database systems in the same query"
                    );
                }
            }
        }

        let columns = intermediate["columns"];

        let haveObjects = false,
            haveScalars = false,
            isComplex = false;

        // Check if the resultset have objects and how many of them have
        let numberObjects = 0;
        let columns1 = columns;

        for column in columns {
            if unlikely typeof column != "array" {
                throw new Exception("Invalid column definition");
            }

            if column["type"] == "scalar" {
                if !isset column["balias"] {
                    let isComplex = true;
                }

                let haveScalars = true;
            } else {
                let haveObjects = true,
                    numberObjects++;
            }
        }

        // Check if the resultset to return is complex or simple
        if !isComplex {
            if haveObjects {
                if haveScalars {
                    let isComplex = true;
                } else {
                    if numberObjects == 1 {
                        let isSimpleStd = false;
                    } else {
                        let isComplex = true;
                    }
                }
            } else {
                let isSimpleStd = true;
            }
        }

        // Processing selected columns
        let instance = null,
            selectColumns = [],
            simpleColumnMap = [],
            metaData = this->metaData;

        for aliasCopy, column in columns {
            let sqlColumn = column["column"];

            // Complete objects are treated in a different way
            if column["type"] == "object" {
                let modelName = column["model"];

                /**
                 * Base instance
                 */
                if !fetch instance, this->modelsInstances[modelName] {
                    let instance = manager->load(modelName),
                        this->modelsInstances[modelName] = instance;
                }

                let attributes = metaData->getAttributes(instance);

                if isComplex {
                    /**
                     * If the resultset is complex we open every model into
                     * their columns
                     */
                    if globals_get("orm.column_renaming") {
                        let columnMap = metaData->getColumnMap(instance);
                    } else {
                        let columnMap = null;
                    }

                    // Add every attribute in the model to the generated select
                    for attribute in attributes {
                        let selectColumns[] = [
                            attribute,
                            sqlColumn,
                            "_" . sqlColumn . "_" . attribute
                        ];
                    }

                    /**
                     * We cache required meta-data to make its future access
                     * faster
                     */
                    let columns1[aliasCopy]["instance"]   = instance,
                        columns1[aliasCopy]["attributes"] = attributes,
                        columns1[aliasCopy]["columnMap"]  = columnMap;

                    // Check if the model keeps snapshots
                    let isKeepingSnapshots = (bool) manager->isKeepingSnapshots(instance);
                    if isKeepingSnapshots {
                        let columns1[aliasCopy]["keepSnapshots"] = isKeepingSnapshots;
                    }
                } else {
                    /**
                     * Query only the columns that are registered as attributes
                     * in the metaData
                     */
                    for attribute in attributes {
                        let selectColumns[] = [attribute, sqlColumn];
                    }
                }
            } else {
                /**
                 * Create an alias if the column doesn't have one
                 */
                if typeof aliasCopy == "int" {
                    let columnAlias = [sqlColumn, null];
                } else {
                    let columnAlias = [sqlColumn, null, aliasCopy];
                }

                let selectColumns[] = columnAlias;
            }

            /**
             * Simulate a column map
             */
            if !isComplex && isSimpleStd {
                if fetch sqlAlias, column["sqlAlias"] {
                    let simpleColumnMap[sqlAlias] = aliasCopy;
                } else {
                    let simpleColumnMap[aliasCopy] = aliasCopy;
                }
            }
        }

        let processed               = [],
            bindCounts              = [],
            intermediate["columns"] = selectColumns;

        /**
         * Replace the placeholders
         */
        for wildcard, value in bindParams {
            if typeof wildcard == "integer" {
                let wildcardValue = ":" . wildcard;
            } else {
                let wildcardValue = wildcard;
            }

            let processed[wildcardValue] = value;

            if typeof value == "array" {
                let bindCounts[wildcardValue] = count(value);
            }
        }

        let processedTypes = [];

        /**
         * Replace the bind Types
         */
        for typeWildcard, value in bindTypes {
            if typeof typeWildcard == "integer" {
                let processedTypes[":" . typeWildcard] = value;
            } else {
                let processedTypes[typeWildcard] = value;
            }
        }

        if count(bindCounts) {
            let intermediate["bindCounts"] = bindCounts;
        }

        /**
         * The corresponding SQL dialect generates the SQL statement based
         * accordingly with the database system
         */
        let dialect   = connection->getDialect(),
            sqlSelect = dialect->select(intermediate);

        if this->sharedLock {
            let sqlSelect = dialect->sharedLock(sqlSelect);
        }

        /**
         * Return the SQL to be executed instead of execute it
         */
        if simulate {
            return [
                "sql"       : sqlSelect,
                "bind"      : processed,
                "bindTypes" : processedTypes
            ];
        }

        /**
         * Execute the query
         */
        let result = connection->query(sqlSelect, processed, processedTypes);

        /**
         * Check if the query has data
         *
         * Previous if [leaving here on purpose]:
         * if result instanceof ResultInterface && result->numRows() {
         */
        if result instanceof ResultInterface {
            let resultData = result;
        } else {
            let resultData = null;
        }

        /**
         * Choose a resultset type
         */
        let cache = this->cache;

        if !isComplex {
            /**
             * Select the base object
             */
            if isSimpleStd {
                /**
                 * If the result is a simple standard object use an
                 * Phalcon\Mvc\Model\Row as base
                 */
                let resultObject = new Row();

                /**
                 * Standard objects can't keep snapshots
                 */
                let isKeepingSnapshots = false;
            } else {
                if typeof instance == "object" {
                    let resultObject = instance;
                } else {
                    let resultObject = model;
                }

                /**
                 * Get the column map
                 */
                if !globals_get("orm.cast_on_hydrate") {
                    let simpleColumnMap = metaData->getColumnMap(resultObject);
                } else {
                    let columnMap      = metaData->getColumnMap(resultObject),
                        typesColumnMap = metaData->getDataTypes(resultObject);

                    if columnMap === null {
                        let simpleColumnMap = [];

                        for attribute in metaData->getAttributes(resultObject) {
                            let simpleColumnMap[attribute] = [
                                attribute,
                                typesColumnMap[attribute]
                            ];
                        }
                    } else {
                        let simpleColumnMap = [];

                        for column, attribute in columnMap {
                            let simpleColumnMap[column] = [
                                attribute,
                                typesColumnMap[column]
                            ];
                        }
                    }
                }

                /**
                 * Check if the model keeps snapshots
                 */
                let isKeepingSnapshots = (bool) manager->isKeepingSnapshots(resultObject);
            }

            if resultObject instanceof ModelInterface && method_exists(resultObject, "getResultsetClass") {
                let resultsetClassName = (<ModelInterface> resultObject)->getResultsetClass();

                if resultsetClassName {
                    if unlikely !class_exists(resultsetClassName) {
                        throw new Exception(
                            "Resultset class \"" . resultsetClassName . "\" not found"
                        );
                    }

                    if unlikely !is_subclass_of(resultsetClassName, "Phalcon\\Mvc\\Model\\ResultsetInterface") {
                        throw new Exception(
                            "Resultset class \"" . resultsetClassName . "\" must be an implementation of Phalcon\\Mvc\\Model\\ResultsetInterface"
                        );
                    }

                    return create_instance_params(
                        resultsetClassName,
                        [
                            simpleColumnMap,
                            resultObject,
                            resultData,
                            cache,
                            isKeepingSnapshots
                        ]
                    );
                }
            }

            /**
             * Simple resultsets contains only complete objects
             */
            return new Simple(
                simpleColumnMap,
                resultObject,
                resultData,
                cache,
                isKeepingSnapshots
            );
        }

        /**
         * Complex resultsets may contain complete objects and scalars
         */
        return new Complex(
            columns1,
            resultData,
            cache
        );
    }

    /**
     * Executes the UPDATE intermediate representation producing a
     * Phalcon\Mvc\Model\Query\Status
     */
    final protected function executeUpdate(array intermediate, array bindParams, array bindTypes) -> <StatusInterface>
    {
        var models, modelName, model, connection, dialect, fields, values,
            updateValues, fieldName, value, selectBindParams, selectBindTypes,
            number, field, records, exprValue, updateValue, wildcard, record;

        let models = intermediate["models"];

        if unlikely isset models[1] {
            throw new Exception(
                "Updating several models at the same time is still not supported"
            );
        }

        let modelName = models[0];

        /**
         * Load the model from the modelsManager or from the modelsInstances
         * property
         */
        if !fetch model, this->modelsInstances[modelName] {
            let model = this->manager->load(modelName);
        }

        let connection = this->getWriteConnection(
            model,
            intermediate,
            bindParams,
            bindTypes
        );

        let dialect = connection->getDialect();

        let fields = intermediate["fields"],
            values = intermediate["values"];

        /**
         * updateValues is applied to every record
         */
        let updateValues = [];

        /**
         * If a placeholder is unused in the update values, we assume that it's
         * used in the SELECT
         */
        let selectBindParams = bindParams,
            selectBindTypes = bindTypes;

        for number, field in fields {
            let value = values[number],
                exprValue = value["value"];

            if isset field["balias"] {
                let fieldName = field["balias"];
            } else {
                let fieldName = field["name"];
            }

            switch value["type"] {
                case PHQL_T_STRING:
                case PHQL_T_INTEGER:
                case PHQL_T_DOUBLE:
                    let updateValue = dialect->getSqlExpression(exprValue);
                    break;

                case PHQL_T_NULL:
                    let updateValue = null;
                    break;

                case PHQL_T_NPLACEHOLDER:
                case PHQL_T_SPLACEHOLDER:
                case PHQL_T_BPLACEHOLDER:
                    let wildcard = str_replace(
                        ":",
                        "",
                        dialect->getSqlExpression(exprValue)
                    );

                    if unlikely !fetch updateValue, bindParams[wildcard] {
                        throw new Exception(
                            "Bound parameter '" . wildcard . "' cannot be replaced because it's not in the placeholders list"
                        );
                    }

                    unset selectBindParams[wildcard];
                    unset selectBindTypes[wildcard];

                    break;

                case PHQL_T_BPLACEHOLDER:
                    throw new Exception("Not supported");

                default:
                    let updateValue = new RawValue(
                        dialect->getSqlExpression(exprValue)
                    );

                    break;
            }

            let updateValues[fieldName] = updateValue;
        }

        /**
         * We need to query the records related to the update
         */
        let records = this->getRelatedRecords(
            model,
            intermediate,
            selectBindParams,
            selectBindTypes
        );

        /**
         * If there are no records to apply the update we return success
         */
        if !count(records) {
            return new Status(true);
        }

        let connection = this->getWriteConnection(
            model,
            intermediate,
            bindParams,
            bindTypes
        );

        /**
         * Create a transaction in the write connection
         */
        connection->begin();

        records->rewind();

        //for record in iterator(records) {
        while records->valid() {
            let record = records->current();

            record->assign(updateValues);

            /**
             * We apply the executed values to every record found
             */
            if !record->update() {
                /**
                 * Rollback the transaction on failure
                 */
                connection->rollback();

                return new Status(false, record);
            }

            records->next();
        }

        /**
         * Commit transaction on success
         */
        connection->commit();

        return new Status(true);
    }

    /**
     * Resolves an expression in a single call argument
     */
    final protected function getCallArgument(array! argument) -> array
    {
        if argument["type"] == PHQL_T_STARALL {
            return [
                "type": "all"
            ];
        }

        return this->getExpression(argument);
    }

    /**
     * Resolves an expression in a single call argument
     */
    final protected function getCaseExpression(array! expr) -> array
    {
        var whenClauses, whenExpr;

        let whenClauses = [];

        for whenExpr in expr["right"] {
            if isset whenExpr["right"] {
                let whenClauses[] = [
                    "type": "when",
                    "expr": this->getExpression(whenExpr["left"]),
                    "then": this->getExpression(whenExpr["right"])
                ];
            } else {
                let whenClauses[] = [
                    "type": "else",
                    "expr": this->getExpression(whenExpr["left"])
                ];
            }
        }

        return [
            "type"        : "case",
            "expr"        : this->getExpression(expr["left"]),
            "when-clauses": whenClauses
        ];
    }

    /**
     * Resolves an expression from its intermediate code into an array
     */
    final protected function getExpression(array expr, bool quoting = true) -> array
    {
        var exprType, exprLeft, exprRight, left = null, right = null,
            listItems, exprListItem, exprReturn, value, escapedValue,
            exprValue, valueParts, name, bindType, bind;
        bool tempNotQuoting;

        if fetch exprType, expr["type"] {
            let tempNotQuoting = true;

            if exprType != PHQL_T_CASE {
                /**
                 * Resolving the left part of the expression if any
                 */
                if fetch exprLeft, expr["left"] {
                    let left = this->getExpression(exprLeft, tempNotQuoting);
                }

                /**
                 * Resolving the right part of the expression if any
                 */
                if fetch exprRight, expr["right"] {
                    let right = this->getExpression(exprRight, tempNotQuoting);
                }
            }

            /**
             * Every node in the AST has a unique integer type
             */
            switch exprType {
                case PHQL_T_LESS:
                    let exprReturn = [
                            "type":  "binary-op",
                            "op":    "<",
                            "left":  left,
                            "right": right
                        ];

                    break;

                case PHQL_T_EQUALS:
                    let exprReturn = [
                            "type":  "binary-op",
                            "op":    "=",
                            "left":  left,
                            "right": right
                        ];

                    break;

                case PHQL_T_GREATER:
                    let exprReturn = [
                            "type":  "binary-op",
                            "op":    ">",
                            "left":  left,
                            "right": right
                        ];

                    break;

                case PHQL_T_NOTEQUALS:
                    let exprReturn = [
                            "type":  "binary-op",
                            "op":    "<>",
                            "left":  left,
                            "right": right
                        ];

                    break;

                case PHQL_T_LESSEQUAL:
                    let exprReturn = [
                        "type":  "binary-op",
                        "op":    "<=",
                        "left":  left,
                        "right": right
                    ];

                    break;

                case PHQL_T_GREATEREQUAL:
                    let exprReturn = [
                        "type":  "binary-op",
                        "op":    ">=",
                        "left":  left,
                        "right": right
                    ];

                    break;

                case PHQL_T_AND:
                    let exprReturn = [
                        "type":  "binary-op",
                        "op":    "AND",
                        "left":  left,
                        "right": right
                    ];

                    break;

                case PHQL_T_OR:
                    let exprReturn = [
                        "type":  "binary-op",
                        "op":    "OR",
                        "left":  left,
                        "right": right
                    ];

                    break;

                case PHQL_T_QUALIFIED:
                    let exprReturn = this->getQualified(expr);
                    break;

                case PHQL_T_ADD:
                    let exprReturn = [
                        "type":  "binary-op",
                        "op":    "+",
                        "left":  left,
                        "right": right
                    ];

                    break;

                case PHQL_T_SUB:
                    let exprReturn = [
                        "type":  "binary-op",
                        "op":    "-",
                        "left":  left,
                        "right": right
                    ];

                    break;

                case PHQL_T_MUL:
                    let exprReturn = [
                        "type":  "binary-op",
                        "op":    "*",
                        "left":  left,
                        "right": right
                    ];

                    break;

                case PHQL_T_DIV:
                    let exprReturn = [
                        "type":  "binary-op",
                        "op":    "/",
                        "left":  left,
                        "right": right
                    ];

                    break;

                case PHQL_T_MOD:
                    let exprReturn = [
                        "type":  "binary-op",
                        "op":    "%",
                        "left":  left,
                        "right": right
                    ];

                    break;

                case PHQL_T_BITWISE_AND:
                    let exprReturn = [
                        "type":  "binary-op",
                        "op":    "&",
                        "left":  left,
                        "right": right
                    ];

                    break;

                case PHQL_T_BITWISE_OR:
                    let exprReturn = [
                        "type":  "binary-op",
                        "op":    "|",
                        "left":  left,
                        "right": right
                    ];

                    break;

                case PHQL_T_ENCLOSED:
                case PHQL_T_SUBQUERY:
                    let exprReturn = [
                        "type": "parentheses",
                        "left": left
                    ];

                    break;

                case PHQL_T_MINUS:
                    let exprReturn = [
                        "type":  "unary-op",
                        "op":    "-",
                        "right": right
                    ];

                    break;

                case PHQL_T_INTEGER:
                case PHQL_T_DOUBLE:
                case PHQL_T_HINTEGER:
                    let exprReturn = [
                        "type":  "literal",
                        "value": expr["value"]
                    ];

                    break;

                case PHQL_T_TRUE:
                    let exprReturn = [
                        "type": "literal",
                        "value": "TRUE"
                    ];

                    break;

                case PHQL_T_FALSE:
                    let exprReturn = [
                        "type":  "literal",
                        "value": "FALSE"
                    ];

                    break;

                case PHQL_T_STRING:
                    let value = expr["value"];

                    if quoting {
                        /**
                         * Check if static literals have single quotes and
                         * escape them
                         */
                        if memstr(value, "'") {
                            let escapedValue = phalcon_orm_singlequotes(value);
                        } else {
                            let escapedValue = value;
                        }

                        let exprValue = "'" . escapedValue . "'";
                    } else {
                        let exprValue = value;
                    }

                    let exprReturn = [
                        "type":  "literal",
                        "value": exprValue
                    ];

                    break;

                case PHQL_T_NPLACEHOLDER:
                    let exprReturn = [
                        "type":  "placeholder",
                        "value": str_replace("?", ":", expr["value"])
                    ];

                    break;

                case PHQL_T_SPLACEHOLDER:
                    let exprReturn = [
                        "type":  "placeholder",
                        "value": ":" . expr["value"]
                    ];

                    break;

                case PHQL_T_BPLACEHOLDER:
                    let value = expr["value"];

                    if memstr(value, ":") {
                        let valueParts = explode(":", value),
                            name = valueParts[0],
                            bindType = valueParts[1];

                        switch bindType {

                            case "str":
                                let this->bindTypes[name] = Column::BIND_PARAM_STR;

                                let exprReturn = [
                                    "type":  "placeholder",
                                    "value": ":" . name
                                ];

                                break;

                            case "int":
                                let this->bindTypes[name] = Column::BIND_PARAM_INT;

                                let exprReturn = [
                                    "type":  "placeholder",
                                    "value": ":" . name
                                ];

                                break;

                            case "double":
                                let this->bindTypes[name] = Column::BIND_PARAM_DECIMAL;

                                let exprReturn = [
                                    "type":  "placeholder",
                                    "value": ":" . name
                                ];

                                break;

                            case "bool":
                                let this->bindTypes[name] = Column::BIND_PARAM_BOOL;

                                let exprReturn = [
                                    "type":  "placeholder",
                                    "value": ":" . name
                                ];

                                break;

                            case "blob":
                                let this->bindTypes[name] = Column::BIND_PARAM_BLOB;

                                let exprReturn = [
                                    "type":  "placeholder",
                                    "value": ":" . name
                                ];

                                break;

                            case "null":
                                let this->bindTypes[name] = Column::BIND_PARAM_NULL;

                                let exprReturn = [
                                    "type":  "placeholder",
                                    "value": ":" . name
                                ];

                                break;

                            case "array":
                            case "array-str":
                            case "array-int":
                                if unlikely !fetch bind, this->bindParams[name] {
                                    throw new Exception(
                                        "Bind value is required for array type placeholder: " . name
                                    );
                                }

                                if unlikely typeof bind != "array" {
                                    throw new Exception(
                                        "Bind type requires an array in placeholder: " . name
                                    );
                                }

                                if unlikely count(bind) < 1 {
                                    throw new Exception(
                                        "At least one value must be bound in placeholder: " . name
                                    );
                                }

                                let exprReturn = [
                                    "type":     "placeholder",
                                    "value":    ":" . name,
                                    "rawValue": name,
                                    "times":    count(bind)
                                ];

                                break;

                            default:
                                throw new Exception(
                                    "Unknown bind type: " . bindType
                                );
                        }
                    } else {
                        let exprReturn = [
                            "type":  "placeholder",
                            "value": ":" . value
                        ];
                    }

                    break;

                case PHQL_T_NULL:
                    let exprReturn = [
                        "type":  "literal",
                        "value": "NULL"
                    ];

                    break;

                case PHQL_T_LIKE:
                    let exprReturn = [
                        "type":  "binary-op",
                        "op":    "LIKE",
                        "left":  left,
                        "right": right
                    ];

                    break;

                case PHQL_T_NLIKE:
                    let exprReturn = [
                        "type":  "binary-op",
                        "op":    "NOT LIKE",
                        "left":  left,
                        "right": right
                    ];

                    break;

                case PHQL_T_ILIKE:
                    let exprReturn = [
                        "type":  "binary-op",
                        "op":    "ILIKE",
                        "left":  left,
                        "right": right
                    ];

                    break;

                case PHQL_T_NILIKE:
                    let exprReturn = [
                        "type":  "binary-op",
                        "op":    "NOT ILIKE",
                        "left":  left,
                        "right": right
                    ];

                    break;

                case PHQL_T_NOT:
                    let exprReturn = [
                        "type":  "unary-op",
                        "op":    "NOT ",
                        "right": right
                    ];

                    break;

                case PHQL_T_ISNULL:
                    let exprReturn = [
                        "type":  "unary-op",
                        "op":    " IS NULL",
                        "left":  left
                    ];

                    break;

                case PHQL_T_ISNOTNULL:
                    let exprReturn = [
                        "type":  "unary-op",
                        "op":    " IS NOT NULL",
                        "left":  left
                    ];

                    break;

                case PHQL_T_IN:
                    let exprReturn = [
                        "type":  "binary-op",
                        "op":    "IN",
                        "left":  left,
                        "right": right
                    ];

                    break;

                case PHQL_T_NOTIN:
                    let exprReturn = [
                        "type":  "binary-op",
                        "op":    "NOT IN",
                        "left":  left,
                        "right": right
                    ];

                    break;

                case PHQL_T_EXISTS:
                    let exprReturn = [
                        "type":  "unary-op",
                        "op":    "EXISTS",
                        "right": right
                    ];

                    break;

                case PHQL_T_DISTINCT:
                    let exprReturn = [
                        "type": "unary-op",
                        "op":   "DISTINCT ",
                        "right": right
                    ];

                    break;

                case PHQL_T_BETWEEN_NOT:
                    let exprReturn = [
                        "type": "binary-op",
                        "op":   "BETWEEN NOT",
                        "left": left,
                        "right": right
                    ];

                    break;

                case PHQL_T_BETWEEN:
                    let exprReturn = [
                        "type": "binary-op",
                        "op":   "BETWEEN",
                        "left": left,
                        "right": right
                    ];

                    break;

                case PHQL_T_AGAINST:
                    let exprReturn = [
                        "type": "binary-op",
                        "op":   "AGAINST",
                        "left": left,
                        "right": right
                    ];

                    break;

                case PHQL_T_CAST:
                    let exprReturn = [
                        "type":  "cast",
                        "left":  left,
                        "right": right
                    ];

                    break;

                case PHQL_T_CONVERT:
                    let exprReturn = [
                        "type":  "convert",
                        "left":  left,
                        "right": right
                    ];

                    break;

                case PHQL_T_RAW_QUALIFIED:
                    let exprReturn = [
                        "type":  "literal",
                        "value": expr["name"]
                    ];

                    break;

                case PHQL_T_FCALL:
                    let exprReturn = this->getFunctionCall(expr);

                    break;

                case PHQL_T_CASE:
                    let exprReturn = this->getCaseExpression(expr);

                    break;

                case PHQL_T_SELECT:
                    let exprReturn = [
                        "type":  "select",
                        "value": this->_prepareSelect(expr, true)
                    ];

                    break;

                default:
                    throw new Exception("Unknown expression type " . exprType);
            }

            return exprReturn;
        }

        /**
         * It's a qualified column
         */
        if isset expr["domain"] {
            return this->getQualified(expr);
        }

        /**
         * If the expression doesn't have a type it's a list of nodes
         */
        if isset expr[0] {
            let listItems = [];

            for exprListItem in expr {
                let listItems[] = this->getExpression(exprListItem);
            }

            return [
                "type": "list",
                listItems
            ];
        }

        throw new Exception("Unknown expression");
    }

    /**
     * Resolves an expression in a single call argument
     */
    final protected function getFunctionCall(array! expr) -> array
    {
        var arguments, argument;
        array functionArgs;
        int distinct;

        if fetch arguments, expr["arguments"] {
            if isset expr["distinct"] {
                let distinct = 1;
            } else {
                let distinct = 0;
            }

            if isset arguments[0] {
                // There are more than one argument
                let functionArgs = [];

                for argument in arguments {
                    let functionArgs[] = this->getCallArgument(argument);
                }
            } else {
                // There is only one argument
                let functionArgs = [
                    this->getCallArgument(arguments)
                ];
            }

            if distinct {
                return [
                    "type"     : "functionCall",
                    "name"     : expr["name"],
                    "arguments": functionArgs,
                    "distinct" : distinct
                ];
            } else {
                return [
                    "type"     : "functionCall",
                    "name"     : expr["name"],
                    "arguments": functionArgs
                ];
            }
        }

        return [
            "type": "functionCall",
            "name": expr["name"]
        ];
    }

    /**
     * Returns a processed group clause for a SELECT statement
     */
    final protected function getGroupClause(array! group) -> array
    {
        var groupItem;
        array groupParts;

        if isset group[0] {
            /**
             * The select is grouped by several columns
             */
            let groupParts = [];

            for groupItem in group {
                let groupParts[] = this->getExpression(groupItem);
            }
        } else {
            let groupParts = [
                this->getExpression(group)
            ];
        }

        return groupParts;
    }

    /**
     * Returns a processed limit clause for a SELECT statement
     */
    final protected function getLimitClause(array! limitClause) -> array
    {
        var number, offset;
        array limit = [];

        if fetch number, limitClause["number"] {
            let limit["number"] = this->getExpression(number);
        }

        if fetch offset, limitClause["offset"] {
            let limit["offset"] = this->getExpression(offset);
        }

        return limit;
    }

    /**
     * Resolves a JOIN clause checking if the associated models exist
     */
    final protected function getJoin(<ManagerInterface> manager, array join) -> array
    {
        var qualified, modelName, source, model, schema;

        if fetch qualified, join["qualified"] {
            if qualified["type"] == PHQL_T_QUALIFIED {
                let modelName = qualified["name"];

                let model = manager->load(modelName),
                    source = model->getSource(),
                    schema = model->getSchema();

                return [
                    "schema"   : schema,
                    "source"   : source,
                    "modelName": modelName,
                    "model"    : model
                ];
            }
        }

        throw new Exception("Corrupted SELECT AST");
    }

    /**
     * Resolves a JOIN type
     */
    final protected function getJoinType(array join) -> string
    {
        var type;

        if unlikely !fetch type, join["type"] {
            throw new Exception("Corrupted SELECT AST");
        }

        switch type {
            case PHQL_T_INNERJOIN:
                return "INNER";

            case PHQL_T_LEFTJOIN:
                return "LEFT";

            case PHQL_T_RIGHTJOIN:
                return "RIGHT";

            case PHQL_T_CROSSJOIN:
                return "CROSS";

            case PHQL_T_FULLJOIN:
                return "FULL OUTER";
        }

        throw new Exception(
            "Unknown join type " . type . ", when preparing: " . this->phql
        );
    }

    /**
     * Processes the JOINs in the query returning an internal representation for
     * the database dialect
     */
    final protected function getJoins(array select) -> array
    {
        var models, sqlAliases, sqlAliasesModels, sqlModelsAliases,
            sqlAliasesModelsInstances, modelsInstances, fromModels,
            manager, selectJoins, joinItem, joins, joinData, schema, source,
            model, realModelName, completeSource, joinType, aliasExpr, alias,
            joinAliasName, joinExpr, fromModelName, joinAlias, joinModel,
            joinSource, preCondition, modelNameAlias, relation, relations,
            modelAlias, sqlJoin, sqlJoinItem, selectTables, tables, tableItem;
        array sqlJoins, joinModels, joinSources, joinTypes, joinPreCondition,
            joinPrepared;

        let models = this->models,
            sqlAliases = this->sqlAliases,
            sqlAliasesModels = this->sqlAliasesModels,
            sqlModelsAliases = this->sqlModelsAliases,
            sqlAliasesModelsInstances = this->sqlAliasesModelsInstances,
            modelsInstances = this->modelsInstances,
            fromModels = models;

        let sqlJoins = [],
            joinModels = [],
            joinSources = [],
            joinTypes = [],
            joinPreCondition = [],
            joinPrepared = [];

        let manager = this->manager;

        let tables = select["tables"];

        if !isset tables[0] {
            let selectTables = [tables];
        } else {
            let selectTables = tables;
        }

        let joins = select["joins"];

        if !isset joins[0] {
            let selectJoins = [joins];
        } else {
            let selectJoins = joins;
        }

        for joinItem in selectJoins {

            /**
             * Check join alias
             */
            let joinData = this->getJoin(manager, joinItem),
                source = joinData["source"],
                schema = joinData["schema"],
                model = joinData["model"],
                realModelName = joinData["modelName"],
                completeSource = [source, schema];

            /**
             * Check join alias
             */
            let joinType = this->getJoinType(joinItem);

            /**
             * Process join alias
             */
            if fetch aliasExpr, joinItem["alias"] {
                let alias = aliasExpr["name"];

                /**
                 * Check if alias is unique
                 */
                if unlikely isset joinModels[alias] {
                    throw new Exception(
                        "Cannot use '" . alias . "' as join alias because it was already used, when preparing: " . this->phql
                    );
                }

                /**
                 * Add the alias to the source
                 */
                let completeSource[] = alias;

                /**
                 * Set the join type
                 */
                let joinTypes[alias] = joinType;

                /**
                 * Update alias: alias
                 */
                let sqlAliases[alias] = alias;

                /**
                 * Update model: alias
                 */
                let joinModels[alias] = realModelName;

                /**
                 * Update model: alias
                 */
                let sqlModelsAliases[realModelName] = alias;

                /**
                 * Update model: model
                 */
                let sqlAliasesModels[alias] = realModelName;

                /**
                 * Update alias: model
                 */
                let sqlAliasesModelsInstances[alias] = model;

                /**
                 * Update model: alias
                 */
                let models[realModelName] = alias;

                /**
                 * Complete source related to a model
                 */
                let joinSources[alias] = completeSource;

                /**
                 * Complete source related to a model
                 */
                let joinPrepared[alias] = joinItem;
            } else {
                /**
                 * Check if alias is unique
                 */
                if unlikely isset joinModels[realModelName] {
                    throw new Exception(
                        "Cannot use '" . realModelName . "' as join alias because it was already used, when preparing: " . this->phql
                    );
                }

                /**
                 * Set the join type
                 */
                let joinTypes[realModelName] = joinType;

                /**
                 * Update model: source
                 */
                let sqlAliases[realModelName] = source;

                /**
                 * Update model: source
                 */
                let joinModels[realModelName] = source;

                /**
                 * Update model: model
                 */
                let sqlModelsAliases[realModelName] = realModelName;

                /**
                 * Update model: model
                 */
                let sqlAliasesModels[realModelName] = realModelName;

                /**
                 * Update model: model instance
                 */
                let sqlAliasesModelsInstances[realModelName] = model;

                /**
                 * Update model: source
                 */
                let models[realModelName] = source;

                /**
                 * Complete source related to a model
                 */
                let joinSources[realModelName] = completeSource;

                /**
                 * Complete source related to a model
                 */
                let joinPrepared[realModelName] = joinItem;
            }

            let modelsInstances[realModelName] = model;
        }

        /**
         * Update temporary properties
         */
        let this->models = models,
            this->sqlAliases = sqlAliases,
            this->sqlAliasesModels = sqlAliasesModels,
            this->sqlModelsAliases = sqlModelsAliases,
            this->sqlAliasesModelsInstances = sqlAliasesModelsInstances,
            this->modelsInstances = modelsInstances;

        for joinAliasName, joinItem in joinPrepared {

            /**
             * Check for predefined conditions
             */
            if fetch joinExpr, joinItem["conditions"] {
                let joinPreCondition[joinAliasName] = this->getExpression(joinExpr);
            }
        }

        /**
         * Skip all implicit joins if the option is not enabled
         */
        if !this->enableImplicitJoins {
            for joinAliasName, _ in joinPrepared {
                let joinType = joinTypes[joinAliasName],
                    joinSource = joinSources[joinAliasName],
                    preCondition = joinPreCondition[joinAliasName],
                    sqlJoins[] = [
                        "type":        joinType,
                        "source":     joinSource,
                        "conditions": [preCondition]
                    ];
            }

            return sqlJoins;
        }

        /**
         * Build the list of tables used in the SELECT clause
         */
        let fromModels = [];

        for tableItem in selectTables {
            let fromModels[tableItem["qualifiedName"]["name"]] = true;
        }

        /**
         * Create join relationships dynamically
         */
        for fromModelName, _ in fromModels {
            for joinAlias, joinModel in joinModels {
                /**
                 * Real source name for joined model
                 */
                let joinSource = joinSources[joinAlias];

                /**
                 * Join type is: LEFT, RIGHT, INNER, etc
                 */
                let joinType = joinTypes[joinAlias];

                /**
                 * Check if the model already have pre-defined conditions
                 */
                if !fetch preCondition, joinPreCondition[joinAlias] {
                    /**
                     * Get the model name from its source
                     */
                    let modelNameAlias = sqlAliasesModels[joinAlias];

                    /**
                     * Check if the joined model is an alias
                     */
                    let relation = manager->getRelationByAlias(
                        fromModelName,
                        modelNameAlias
                    );

                    if relation === false {
                        /**
                         * Check for relations between models
                         */
                        let relations = manager->getRelationsBetween(
                            fromModelName,
                            modelNameAlias
                        );

                        if typeof relations == "array" {
                            /**
                             * More than one relation must throw an exception
                             */
                            if unlikely count(relations) != 1 {
                                throw new Exception(
                                    "There is more than one relation between models '" . fromModelName . "' and '" . joinModel . "', the join must be done using an alias, when preparing: " . this->phql
                                );
                            }

                            /**
                             * Get the first relationship
                             */
                            let relation = relations[0];
                        }
                    }

                    /*
                     * Valid relations are objects
                     */
                    if typeof relation == "object" {
                        /**
                         * Get the related model alias of the left part
                         */
                        let modelAlias = sqlModelsAliases[fromModelName];

                        /**
                         * Generate the conditions based on the type of join
                         */
                        if !relation->isThrough() {
                            let sqlJoin = this->getSingleJoin(
                                joinType,
                                joinSource,
                                modelAlias,
                                joinAlias,
                                relation
                            );
                        } else {
                            let sqlJoin = this->getMultiJoin(
                                joinType,
                                joinSource,
                                modelAlias,
                                joinAlias,
                                relation
                            );
                        }

                        /**
                         * Append or merge joins
                         */
                        if isset sqlJoin[0] {
                            for sqlJoinItem in sqlJoin {
                                let sqlJoins[] = sqlJoinItem;
                            }
                        } else {
                            let sqlJoins[] = sqlJoin;
                        }
                    } else {
                        /**
                         * Join without conditions because no relation has been
                         * found between the models
                         */
                        let sqlJoins[] = [
                            "type":       joinType,
                            "source":     joinSource,
                            "conditions": []
                        ];
                    }
                } else {
                    /**
                     * Get the conditions established by the developer
                     * Join with conditions established by the developer
                     */
                    let sqlJoins[] = [
                        "type":       joinType,
                        "source":     joinSource,
                        "conditions": [preCondition]
                    ];
                }
            }
        }

        return sqlJoins;
    }

    /**
     * Resolves joins involving many-to-many relations
     *
     * @param string joinSource
     */
    final protected function getMultiJoin(string! joinType, joinSource, string modelAlias, string joinAlias, <RelationInterface> relation) -> array
    {
        var fields, referencedFields, intermediateModelName,
            intermediateModel, intermediateSource, intermediateSchema,
            intermediateFields, intermediateReferencedFields,
            referencedModelName, manager, field, position, intermediateField,
            sqlEqualsJoinCondition;
        array sqlJoins;

        let sqlJoins = [];

        /**
         * Local fields in the 'from' relation
         */
        let fields = relation->getFields();

        /**
         * Referenced fields in the joined relation
         */
        let referencedFields = relation->getReferencedFields();

        /**
         * Intermediate model
         */
        let intermediateModelName = relation->getIntermediateModel();

        let manager = this->manager;

        /**
         * Get the intermediate model instance
         */
        let intermediateModel = manager->load(intermediateModelName);

        /**
         * Source of the related model
         */
        let intermediateSource = intermediateModel->getSource();

        /**
         * Schema of the related model
         */
        let intermediateSchema = intermediateModel->getSchema();

        //intermediateFullSource = [intermediateSchema, intermediateSource];

        /**
         * Update the internal sqlAliases to set up the intermediate model
         */
        let this->sqlAliases[intermediateModelName] = intermediateSource;

        /**
         * Update the internal sqlAliasesModelsInstances to rename columns if
         * necessary
         */
        let this->sqlAliasesModelsInstances[intermediateModelName] = intermediateModel;

        /**
         * Fields that join the 'from' model with the 'intermediate' model
         */
        let intermediateFields = relation->getIntermediateFields();

        /**
         * Fields that join the 'intermediate' model with the intermediate model
         */
        let intermediateReferencedFields = relation->getIntermediateReferencedFields();

        /**
         * Intermediate model
         */
        let referencedModelName = relation->getReferencedModel();

        if typeof fields == "array" {
            for field, position in fields {
                if unlikely !isset referencedFields[position] {
                    throw new Exception(
                        "The number of fields must be equal to the number of referenced fields in join " . modelAlias . "-" . joinAlias . ", when preparing: " . this->phql
                    );
                }

                /**
                 * Get the referenced field in the same position
                 */
                let intermediateField = intermediateFields[position];

                /**
                 * Create a binary operation for the join conditions
                 */
                let sqlEqualsJoinCondition = [
                    "type" : "binary-op",
                    "op"   : "=",
                    "left" : this->getQualified(
                        [
                            "type"   : PHQL_T_QUALIFIED,
                            "domain" : modelAlias,
                            "name"   : field
                        ]
                    ),
                    "right" : this->getQualified(
                        [
                            "type"   : "qualified",
                            "domain" : joinAlias,
                            "name"   : referencedFields
                        ]
                    )
                ];

                //let sqlJoinPartialConditions[] = sqlEqualsJoinCondition;
            }

        } else {

            /**
             * Create the left part of the expression
             * Create the right part of the expression
             * Create a binary operation for the join conditions
             * A single join
             */
            let sqlJoins = [
                [
                    "type"       : joinType,
                    "source"     : [intermediateSource, intermediateSchema],
                    "conditions" : [
                        [
                            "type" : "binary-op",
                            "op" : "=",
                            "left" : this->getQualified(
                                [
                                    "type"   : PHQL_T_QUALIFIED,
                                    "domain" : modelAlias,
                                    "name"   : fields
                                ]
                            ),
                            "right" : this->getQualified(
                                [
                                    "type"   : "qualified",
                                    "domain" : intermediateModelName,
                                    "name"   : intermediateFields
                                ]
                            )
                        ]
                    ]
                ],

                /**
                 * Create the left part of the expression
                 * Create the right part of the expression
                 * Create a binary operation for the join conditions
                 * A single join
                 */
                [
                    "type"       : joinType,
                    "source"     : joinSource,
                    "conditions" : [
                        [
                            "type" : "binary-op",
                            "op" : "=",
                            "left" : this->getQualified(
                                [
                                    "type"   : PHQL_T_QUALIFIED,
                                    "domain" : intermediateModelName,
                                    "name"   : intermediateReferencedFields
                                ]
                            ),
                            "right" : this->getQualified(
                                [
                                    "type"   : "qualified",
                                    "domain" : referencedModelName,
                                    "name"   : referencedFields
                                ]
                            )
                        ]
                    ]
                ]
            ];
        }

        return sqlJoins;
    }

    /**
     * Returns a processed order clause for a SELECT statement
     *
     * @param array|string order
     */
    final protected function getOrderClause(order) -> array
    {
        var orderColumns, orderItem, orderPartExpr, orderSort;
        array orderParts, orderPartSort;

        if !isset order[0] {
            let orderColumns = [order];
        } else {
            let orderColumns = order;
        }

        let orderParts = [];

        for orderItem in orderColumns {
            let orderPartExpr = this->getExpression(
                orderItem["column"]
            );

            /**
             * Check if the order has a predefined ordering mode
             */
            if fetch orderSort, orderItem["sort"] {
                if orderSort == PHQL_T_ASC {
                    let orderPartSort = [orderPartExpr, "ASC"];
                } else {
                    let orderPartSort = [orderPartExpr, "DESC"];
                }
            } else {
                let orderPartSort = [orderPartExpr];
            }

            let orderParts[] = orderPartSort;
        }

        return orderParts;
    }

    /**
     * Replaces the model's name to its source name in a qualified-name
     * expression
     */
    final protected function getQualified(array! expr) -> array
    {
        var columnName, nestingLevel, sqlColumnAliases, metaData, sqlAliases,
            source, sqlAliasesModelsInstances, realColumnName, columnDomain,
            model, models, columnMap, hasModel, className;
        int number;

        let columnName = expr["name"];

        let nestingLevel = this->nestingLevel;

        /**
         * Check if the qualified name is a column alias
         */
        if isset this->sqlColumnAliases[nestingLevel] {
            let sqlColumnAliases = this->sqlColumnAliases[nestingLevel];
        } else {
            let sqlColumnAliases = [];
        }

        if isset sqlColumnAliases[columnName] && (!isset expr["domain"] || empty expr["domain"]) {
            return [
                "type": "qualified",
                "name": columnName
            ];
        }

        let metaData = this->metaData;

        /**
         * Check if the qualified name has a domain
         */
        if fetch columnDomain, expr["domain"] {
            let sqlAliases = this->sqlAliases;

            /**
             * The column has a domain, we need to check if it's an alias
             */
            if unlikely !fetch source, sqlAliases[columnDomain] {
                throw new Exception(
                    "Unknown model or alias '" . columnDomain . "' (11), when preparing: " . this->phql
                );
            }

            /**
             * Change the selected column by its real name on its mapped table
             */
            if globals_get("orm.column_renaming") {
                /**
                 * Retrieve the corresponding model by its alias
                 */
                let sqlAliasesModelsInstances = this->sqlAliasesModelsInstances;

                /**
                 * We need the model instance to retrieve the reversed column
                 * map
                 */
                if unlikely !fetch model, sqlAliasesModelsInstances[columnDomain] {
                    throw new Exception(
                        "There is no model related to model or alias '" . columnDomain . "', when executing: " . this->phql
                    );
                }

                let columnMap = metaData->getReverseColumnMap(model);
            } else {
                let columnMap = null;
            }

            if typeof columnMap == "array" {
                if unlikely !fetch realColumnName, columnMap[columnName] {
                    throw new Exception(
                        "Column '" . columnName . "' doesn't belong to the model or alias '" . columnDomain . "', when executing: ". this->phql
                    );
                }
            } else {
                let realColumnName = columnName;
            }
        } else {
            /**
             * If the column IR doesn't have a domain, we must check for
             * ambiguities
             */
            let number = 0,
                hasModel = false;

            for model in this->modelsInstances {
                /**
                 * Check if the attribute belongs to the current model
                 */
                if metaData->hasAttribute(model, columnName) {
                    let number++;

                    if unlikely number > 1 {
                        throw new Exception(
                            "The column '" . columnName . "' is ambiguous, when preparing: " . this->phql
                        );
                    }

                    let hasModel = model;
                }
            }

            /**
             * After check in every model, the column does not belong to any of
             * the selected models
             */
            if unlikely hasModel === false {
                throw new Exception(
                    "Column '" . columnName . "' doesn't belong to any of the selected models (1), when preparing: " . this->phql
                );
            }

            /**
             * Check if the models property is correctly prepared
             */
            let models = this->models;

            if unlikely typeof models != "array" {
                throw new Exception(
                    "The models list was not loaded correctly"
                );
            }

            /**
             * Obtain the model's source from the models list
             */
            let className = get_class(hasModel);

            if unlikely !fetch source, models[className] {
                throw new Exception(
                    "Can't obtain model's source from models list: '" . className . "', when preparing: " . this->phql
                );
            }

            /**
             * Rename the column
             */
            if globals_get("orm.column_renaming") {
                let columnMap = metaData->getReverseColumnMap(hasModel);
            } else {
                let columnMap = null;
            }

            if typeof columnMap == "array" {
                /**
                 * The real column name is in the column map
                 */
                if unlikely !fetch realColumnName, columnMap[columnName] {
                    throw new Exception(
                        "Column '" . columnName . "' doesn't belong to any of the selected models (3), when preparing: " . this->phql
                    );
                }
            } else {
                let realColumnName = columnName;
            }
        }

        /**
         * Create an array with the qualified info
         */
        return [
            "type"  : "qualified",
            "domain": source,
            "name"  : realColumnName,
            "balias": columnName
        ];
    }


    /**
     * Gets the read connection from the model if there is no transaction set
     * inside the query object
     */
    protected function getReadConnection(<ModelInterface> model, array intermediate = null, array bindParams = [], array bindTypes = []) -> <AdapterInterface>
    {
        var connection = null, transaction;

        let transaction = this->transaction;

        if typeof transaction == "object" && transaction instanceof TransactionInterface {
            return transaction->getConnection();
        }

        if method_exists(model, "selectReadConnection") {
            // use selectReadConnection() if implemented in extended Model class
            let connection = model->selectReadConnection(
                intermediate,
                bindParams,
                bindTypes
            );

            if unlikely typeof connection != "object" {
                throw new Exception(
                    "selectReadConnection did not return a connection"
                );
            }

            return connection;
        }

        return model->getReadConnection();
    }

    /**
     * Query the records on which the UPDATE/DELETE operation will be done
     *
     * @return ResultsetInterface
     */
    final protected function getRelatedRecords(<ModelInterface> model, array intermediate, array bindParams, array bindTypes) -> <ResultsetInterface>
    {
        var selectIr, whereConditions, limitConditions, query;

        /**
         * Instead of create a PHQL string statement we manually create the IR
         * representation
         */
        let selectIr = [
            "columns" : [
                [
                    "type"   : "object",
                    "model"  : get_class(model),
                    "column" : model->getSource()
                ]
            ],
            "models"  : intermediate["models"],
            "tables"  : intermediate["tables"]
        ];

        /**
         * Check if a WHERE clause was specified
         */
        if fetch whereConditions, intermediate["where"] {
            let selectIr["where"] = whereConditions;
        }

        /**
         * Check if a LIMIT clause was specified
         */
        if fetch limitConditions, intermediate["limit"] {
            let selectIr["limit"] = limitConditions;
        }

        /**
         * We create another Phalcon\Mvc\Model\Query to get the related records
         */
        let query = new self();

        query->setDI(this->container);
        query->setType(PHQL_T_SELECT);
        query->setIntermediate(selectIr);

        return query->execute(bindParams, bindTypes);
    }

    /**
     * Resolves a column from its intermediate representation into an array
     * used to determine if the resultset produced is simple or complex
     */
    final protected function getSelectColumn(array! column) -> array
    {
        var columnType, sqlAliases, modelName, source, columnDomain,
            sqlColumnAlias, preparedAlias, sqlExprColumn, sqlAliasesModels,
            columnData, balias, eager;
        array sqlColumns, sqlColumn;

        if unlikely !fetch columnType, column["type"] {
            throw new Exception("Corrupted SELECT AST");
        }

        let sqlColumns = [];

        /**
         * Check if column is eager loaded
         */
        fetch eager, column["eager"];

        /**
         * Check for select * (all)
         */
        if columnType == PHQL_T_STARALL {
            for modelName, source in this->models {
                let sqlColumn = [
                    "type"  : "object",
                    "model" : modelName,
                    "column": source,
                    "balias": lcfirst(modelName)
                ];

                if eager !== null {
                    let sqlColumn["eager"] = eager,
                        sqlColumn["eagerType"] = column["eagerType"];
                }

                let sqlColumns[] = sqlColumn;
            }

            return sqlColumns;
        }

        if unlikely !isset column["column"] {
            throw new Exception("Corrupted SELECT AST");
        }

        /**
         * Check if selected column is qualified.*, ex: robots.*
         */
        if columnType == PHQL_T_DOMAINALL {
            let sqlAliases = this->sqlAliases;

            /**
             * We only allow the alias.*
             */
            let columnDomain = column["column"];

            if unlikely !fetch source, sqlAliases[columnDomain] {
                throw new Exception(
                    "Unknown model or alias '" . columnDomain . "' (2), when preparing: " . this->phql
                );
            }

            /**
             * Get the SQL alias if any
             */
            let sqlColumnAlias = source;

            fetch preparedAlias, column["balias"];

            /**
             * Get the real source name
             */
            let sqlAliasesModels = this->sqlAliasesModels,
                modelName = sqlAliasesModels[columnDomain];

            if typeof preparedAlias != "string" {

                /**
                 * If the best alias is the model name, we lowercase the first
                 * letter
                 */
                if columnDomain == modelName {
                    let preparedAlias = lcfirst(modelName);
                } else {
                    let preparedAlias = columnDomain;
                }
            }

            /**
             * Each item is a complex type returning a complete object
             */
            let sqlColumn = [
                "type":   "object",
                "model":  modelName,
                "column": sqlColumnAlias,
                "balias": preparedAlias
            ];

            if eager !== null {
                let sqlColumn["eager"] = eager,
                    sqlColumn["eagerType"] = column["eagerType"];
            }

            let sqlColumns[] = sqlColumn;

            return sqlColumns;
        }

        /**
         * Check for columns qualified and not qualified
         */
        if columnType == PHQL_T_EXPR {

            /**
             * The sql_column is a scalar type returning a simple string
             */
            let sqlColumn = ["type": "scalar"],
                columnData = column["column"],
                sqlExprColumn = this->getExpression(columnData);

            /**
             * Create balias and sqlAlias
             */
            if fetch balias, sqlExprColumn["balias"] {
                let sqlColumn["balias"] = balias,
                    sqlColumn["sqlAlias"] = balias;
            }

            if eager !== null {
                let sqlColumn["eager"] = eager,
                    sqlColumn["eagerType"] = column["eagerType"];
            }

            let sqlColumn["column"] = sqlExprColumn,
                sqlColumns[] = sqlColumn;

            return sqlColumns;
        }

        throw new Exception("Unknown type of column " . columnType);
    }

    /**
     * Resolves joins involving has-one/belongs-to/has-many relations
     *
     * @param string joinSource
     */
    final protected function getSingleJoin(string! joinType, joinSource, string modelAlias, string joinAlias, <RelationInterface> relation) -> array
    {
        var fields, referencedFields, sqlJoinConditions = null,
            sqlJoinPartialConditions, position, field, referencedField;

        /**
         * Local fields in the 'from' relation
         */
        let fields = relation->getFields();

        /**
         * Referenced fields in the joined relation
         */
        let referencedFields = relation->getReferencedFields();

        if typeof fields != "array" {
            /**
             * Create the left part of the expression
             * Create a binary operation for the join conditions
             * Create the right part of the expression
             */
            let sqlJoinConditions = [
                [
                    "type" : "binary-op",
                    "op"   : "=",
                    "left" : this->getQualified(
                        [
                            "type"   : PHQL_T_QUALIFIED,
                            "domain" : modelAlias,
                            "name"   : fields
                        ]
                    ),
                    "right": this->getQualified(
                        [
                            "type"   : "qualified",
                            "domain" : joinAlias,
                            "name"   : referencedFields
                        ]
                    )
                ]
            ];
        } else {
            /**
             * Resolve the compound operation
             */
            let sqlJoinPartialConditions = [];

            for position, field in fields {
                /**
                 * Get the referenced field in the same position
                 */
                if unlikely !fetch referencedField, referencedFields[position] {
                    throw new Exception(
                        "The number of fields must be equal to the number of referenced fields in join " . modelAlias . "-" . joinAlias . ", when preparing: " . this->phql
                    );
                }

                /**
                 * Create the left part of the expression
                 * Create the right part of the expression
                 * Create a binary operation for the join conditions
                 */
                let sqlJoinPartialConditions[] = [
                    "type" : "binary-op",
                    "op"   : "=",
                    "left" : this->getQualified(
                        [
                            "type"   : PHQL_T_QUALIFIED,
                            "domain" : modelAlias,
                            "name"   : field
                        ]
                    ),
                    "right": this->getQualified(
                        [
                            "type"   : "qualified",
                            "domain" : joinAlias,
                            "name"   : referencedField
                        ]
                    )
                ];
            }

        }

        /**
         * A single join
         */
        return [
            "type"       : joinType,
            "source"     : joinSource,
            "conditions" : sqlJoinConditions
        ];
    }

    /**
     * Resolves a table in a SELECT statement checking if the model exists
     *
     * @return string
     */
    final protected function getTable(<ManagerInterface> manager, array qualifiedName)
    {
        var modelName, model, source, schema;

        if unlikely !fetch modelName, qualifiedName["name"] {
            throw new Exception("Corrupted SELECT AST");
        }

        let model = manager->load(modelName),
            source = model->getSource(),
            schema = model->getSchema();

        if schema {
            return [schema, source];
        }

        return source;
    }

    /**
     * Gets the write connection from the model if there is no transaction
     * inside the query object
     */
    protected function getWriteConnection(<ModelInterface> model, array intermediate = null, array bindParams = [], array bindTypes = []) -> <AdapterInterface>
    {
        var connection = null, transaction;

        let transaction = this->transaction;

        if typeof transaction == "object" && transaction instanceof TransactionInterface {
            return transaction->getConnection();
        }

        if method_exists(model, "selectWriteConnection") {
            let connection = model->selectWriteConnection(
                intermediate,
                bindParams,
                bindTypes
            );

            if unlikely typeof connection != "object" {
                throw new Exception(
                    "selectWriteConnection did not return a connection"
                );
            }

            return connection;
        }
        return model->getWriteConnection();
    }

    /**
     * Analyzes a DELETE intermediate code and produces an array to be executed
     * later
     */
    final protected function _prepareDelete() -> array
    {
        var ast, delete, tables, models, modelsInstances, sqlTables, sqlModels,
            sqlAliases, sqlAliasesModelsInstances, deleteTables, manager, table,
            qualifiedName, modelName, model, source, schema, completeSource,
            alias, sqlDelete, where, limit;

        let ast = this->ast;

        if unlikely !fetch delete, ast["delete"] {
            throw new Exception("Corrupted DELETE AST");
        }

        if unlikely !fetch tables, delete["tables"] {
            throw new Exception("Corrupted DELETE AST");
        }

        /**
         * We use these arrays to store info related to models, alias and its
         * sources. Thanks to them we can rename columns later
         */
        let models = [],
            modelsInstances = [];

        let sqlTables = [],
            sqlModels = [],
            sqlAliases = [],
            sqlAliasesModelsInstances = [];

        if !isset tables[0] {
            let deleteTables = [tables];
        } else {
            let deleteTables = tables;
        }

        let manager = this->manager;

        for table in deleteTables {
            let qualifiedName = table["qualifiedName"],
                modelName = qualifiedName["name"];

            /**
             * Load a model instance from the models manager
             */
            let model = manager->load(modelName),
                source = model->getSource(),
                schema = model->getSchema();

            if schema {
                let completeSource = [source, schema];
            } else {
                let completeSource = [source, null];
            }

            if fetch alias, table["alias"] {
                let sqlAliases[alias] = alias,
                    completeSource[] = alias,
                    sqlTables[] = completeSource,
                    sqlAliasesModelsInstances[alias] = model,
                    models[alias] = modelName;
            } else {
                let sqlAliases[modelName] = source,
                    sqlAliasesModelsInstances[modelName] = model,
                    sqlTables[] = source,
                    models[modelName] = source;
            }

            let sqlModels[] = modelName,
                modelsInstances[modelName] = model;
        }

        /**
         * Update the models/alias/sources in the object
         */
        let this->models = models,
            this->modelsInstances = modelsInstances,
            this->sqlAliases = sqlAliases,
            this->sqlAliasesModelsInstances = sqlAliasesModelsInstances;

        let sqlDelete = [],
            sqlDelete["tables"] = sqlTables,
            sqlDelete["models"] = sqlModels;

        if fetch where, ast["where"] {
            let sqlDelete["where"] = this->getExpression(where, true);
        }

        if fetch limit, ast["limit"] {
            let sqlDelete["limit"] = this->getLimitClause(limit);
        }

        return sqlDelete;
    }

    /**
     * Analyzes an INSERT intermediate code and produces an array to be executed
     * later
     */
    final protected function _prepareInsert() -> array
    {
        var ast, qualifiedName, manager, modelName, model, source, schema,
            exprValues, exprValue, sqlInsert, metaData, fields, sqlFields,
            field, name;
        bool notQuoting;

        let ast = this->ast;

        if unlikely !isset ast["qualifiedName"] {
            throw new Exception("Corrupted INSERT AST");
        }

        if unlikely !isset ast["values"] {
            throw new Exception("Corrupted INSERT AST");
        }

        let qualifiedName = ast["qualifiedName"];

        // Check if the related model exists
        if unlikely !isset qualifiedName["name"] {
            throw new Exception("Corrupted INSERT AST");
        }

        let manager = this->manager,
            modelName = qualifiedName["name"];

        let model = manager->load(modelName),
            source = model->getSource(),
            schema = model->getSchema();

        if schema {
            let source = [schema, source];
        }

        let notQuoting = false,
            exprValues = [];

        for exprValue in ast["values"] {
            // Resolve every expression in the "values" clause
            let exprValues[] = [
                "type" : exprValue["type"],
                "value": this->getExpression(exprValue, notQuoting)
            ];
        }

        let sqlInsert = [
            "model": modelName,
            "table": source
        ];

        let metaData = this->metaData;

        if fetch fields, ast["fields"] {
            let sqlFields = [];

            for field in fields {
                let name = field["name"];

                // Check that inserted fields are part of the model
                if unlikely !metaData->hasAttribute(model, name) {
                    throw new Exception(
                        "The model '" . modelName . "' doesn't have the attribute '" . name . "', when preparing: " . this->phql
                    );
                }

                // Add the file to the insert list
                let sqlFields[] = name;
            }

            let sqlInsert["fields"] = sqlFields;
        }

        let sqlInsert["values"] = exprValues;

        return sqlInsert;
    }

    /**
     * Analyzes a SELECT intermediate code and produces an array to be executed later
     */
    final protected function _prepareSelect(var ast = null, bool merge = false) -> array
    {
        int position;
        var select, tables, columns, selectedModels, manager, metaData,
            selectedModel, qualifiedName, modelName, model, schema, source,
            completeSource, alias, joins, sqlJoins, selectColumns,
            sqlColumnAliases, column, sqlColumn, sqlSelect, distinct, having,
            where, groupBy, order, limit, tempModels, tempModelsInstances,
            tempSqlAliases, tempSqlModelsAliases,
            tempSqlAliasesModelsInstances, tempSqlAliasesModels, with, withs,
            withItem, automaticJoins, number, relation, joinAlias,
            relationModel, bestAlias, eagerType;
        array sqlModels, sqlTables, sqlAliases, sqlColumns, sqlAliasesModels,
            sqlModelsAliases, sqlAliasesModelsInstances, models,
            modelsInstances;

        if empty ast {
            let ast = this->ast;
        }

        if !fetch select, ast["select"] {
            let select = ast;
        }

        if unlikely !fetch tables, select["tables"] {
            throw new Exception("Corrupted SELECT AST");
        }

        if unlikely !fetch columns, select["columns"] {
            throw new Exception("Corrupted SELECT AST");
        }

        let this->nestingLevel++;

        /**
         * sqlModels is an array of the models to be used in the query
         */
        let sqlModels = [];

        /**
         * sqlTables is an array of the mapped models sources to be used in the
         * query
         */
        let sqlTables = [];

        /**
         * sqlColumns is an array of every column expression
         */
        let sqlColumns = [];

        /**
         * sqlAliases is a map from aliases to mapped sources
         */
        let sqlAliases = [];

        /**
         * sqlAliasesModels is a map from aliases to model names
         */
        let sqlAliasesModels = [];

        /**
         * sqlAliasesModels is a map from model names to aliases
         */
        let sqlModelsAliases = [];

        /**
         * sqlAliasesModelsInstances is a map from aliases to model instances
         */
        let sqlAliasesModelsInstances = [];

        /**
         * Models information
         */
        let models = [],
            modelsInstances = [];

        // Convert selected models in an array
        if !isset tables[0] {
            let selectedModels = [tables];
        } else {
            let selectedModels = tables;
        }

        // Convert selected columns in an array
        if !isset columns[0] {
            let selectColumns = [columns];
        } else {
            let selectColumns = columns;
        }

        let manager = this->manager,
            metaData = this->metaData;

        if unlikely typeof manager != "object" {
            throw new Exception(
                "A models-manager is required to execute the query"
            );
        }

        if unlikely typeof metaData != "object" {
            throw new Exception(
                "A meta-data is required to execute the query"
            );
        }

        // Process selected models
        let number = 0,
            automaticJoins = [];

        for selectedModel in selectedModels {
            let qualifiedName = selectedModel["qualifiedName"],
                modelName = qualifiedName["name"];

            // Load a model instance from the models manager
            let model = manager->load(modelName);

            // Define a complete schema/source
            let schema = model->getSchema(),
                source = model->getSource();

            // Obtain the real source including the schema
            if schema {
                let completeSource = [source, schema];
            } else {
                let completeSource = source;
            }

            /**
             * If an alias is defined for a model then the model cannot be
             * referenced in the column list
             */
            if fetch alias, selectedModel["alias"] {
                // Check if the alias was used before
                if unlikely isset sqlAliases[alias] {
                    throw new Exception(
                        "Alias '" . alias . "' is used more than once, when preparing: " . this->phql
                    );
                }

                let sqlAliases[alias] = alias,
                    sqlAliasesModels[alias] = modelName,
                    sqlModelsAliases[modelName] = alias,
                    sqlAliasesModelsInstances[alias] = model;

                /**
                 * Append or convert complete source to an array
                 */
                if typeof completeSource == "array" {
                    let completeSource[] = alias;
                } else {
                    let completeSource = [source, null, alias];
                }

                let models[modelName] = alias;
            } else {
                let alias = source,
                    sqlAliases[modelName] = source,
                    sqlAliasesModels[modelName] = modelName,
                    sqlModelsAliases[modelName] = modelName,
                    sqlAliasesModelsInstances[modelName] = model,
                    models[modelName] = source;
            }

            // Eager load any specified relationship(s)
            if fetch with, selectedModel["with"] {
                if !isset with[0] {
                    let withs = [with];
                } else {
                    let withs = with;
                }

                // Simulate the definition of inner joins
                for withItem in withs {
                    let joinAlias = "AA" . number,
                        relationModel = withItem["name"];

                    let relation = manager->getRelationByAlias(
                        modelName,
                        relationModel
                    );

                    if typeof relation == "object" {
                        let bestAlias = relation->getOption("alias"),
                            relationModel = relation->getReferencedModel(),
                            eagerType = relation->getType();
                    } else {
                        let relation = manager->getRelationsBetween(
                            modelName,
                            relationModel
                        );

                        if unlikely typeof relation != "object" {
                            throw new Exception(
                                "Can't find a relationship between '" . modelName . "' and '" . relationModel . "' when preparing: " . this->phql
                            );
                        }

                        let bestAlias = relation->getOption("alias"),
                            relationModel = relation->getReferencedModel(),
                            eagerType = relation->getType();
                    }

                    let selectColumns[] = [
                        "type":      PHQL_T_DOMAINALL,
                        "column":    joinAlias,
                        "eager":     alias,
                        "eagerType": eagerType,
                        "balias":    bestAlias
                    ];

                    let automaticJoins[] = [
                        "type": PHQL_T_INNERJOIN,
                        "qualified": [
                            "type": PHQL_T_QUALIFIED,
                            "name": relationModel
                        ],
                        "alias": [
                            "type": PHQL_T_QUALIFIED,
                            "name": joinAlias
                        ]
                    ];

                    let number++;
                }
            }

            let sqlModels[] = modelName,
                sqlTables[] = completeSource,
                modelsInstances[modelName] = model;
        }

        // Assign Models/Tables information
        if !merge {
            let this->models = models,
                this->modelsInstances = modelsInstances,
                this->sqlAliases = sqlAliases,
                this->sqlAliasesModels = sqlAliasesModels,
                this->sqlModelsAliases = sqlModelsAliases,
                this->sqlAliasesModelsInstances = sqlAliasesModelsInstances;
        } else {
            let tempModels = this->models,
                tempModelsInstances = this->modelsInstances,
                tempSqlAliases = this->sqlAliases,
                tempSqlAliasesModels = this->sqlAliasesModels,
                tempSqlModelsAliases = this->sqlModelsAliases,
                tempSqlAliasesModelsInstances = this->sqlAliasesModelsInstances;

            let this->models = array_merge(this->models, models),
                this->modelsInstances = array_merge(this->modelsInstances, modelsInstances),
                this->sqlAliases = array_merge(this->sqlAliases, sqlAliases),
                this->sqlAliasesModels = array_merge(this->sqlAliasesModels, sqlAliasesModels),
                this->sqlModelsAliases = array_merge(this->sqlModelsAliases, sqlModelsAliases),
                this->sqlAliasesModelsInstances = array_merge(this->sqlAliasesModelsInstances, sqlAliasesModelsInstances);
        }

        fetch joins, select["joins"];

        // Join existing JOINS with automatic Joins
        if count(joins) {
            if count(automaticJoins) {
                if isset joins[0] {
                    let select["joins"] = array_merge(joins, automaticJoins);
                } else {
                    let automaticJoins[] = joins,
                        select["joins"] = automaticJoins;
                }
            }

            let sqlJoins = this->getJoins(select);
        } else {
            if count(automaticJoins) {
                let select["joins"] = automaticJoins,
                    sqlJoins = this->getJoins(select);
            } else {
                let sqlJoins = [];
            }
        }

        // Resolve selected columns
        let position = 0,
            sqlColumnAliases = [];

        for column in selectColumns {
            for sqlColumn in this->getSelectColumn(column) {
                /**
                 * If "alias" is set, the user defined an alias for the column
                 */
                if fetch alias, column["alias"] {
                    /**
                     * The best alias is the one provided by the user
                     */
                    let sqlColumn["balias"] = alias,
                        sqlColumn["sqlAlias"] = alias,
                        sqlColumns[alias] = sqlColumn,
                        sqlColumnAliases[alias] = true;
                } else {
                    /**
                     * "balias" is the best alias chosen for the column
                     */
                    if fetch alias, sqlColumn["balias"] {
                        let sqlColumns[alias] = sqlColumn;
                    } else {
                        if sqlColumn["type"] == "scalar" {
                            let sqlColumns["_" . position] = sqlColumn;
                        } else {
                            let sqlColumns[] = sqlColumn;
                        }
                    }
                }

                let position++;
            }
        }

        let this->sqlColumnAliases[this->nestingLevel] = sqlColumnAliases;

        // sqlSelect is the final prepared SELECT
        let sqlSelect = [
            "models" : sqlModels,
            "tables" : sqlTables,
            "columns": sqlColumns
        ];

        if fetch distinct, select["distinct"] {
            let sqlSelect["distinct"] = distinct;
        }

        if count(sqlJoins) {
            let sqlSelect["joins"] = sqlJoins;
        }

        // Process "WHERE" clause if set
        if fetch where, ast["where"] {
            let sqlSelect["where"] = this->getExpression(where);
        }

        // Process "GROUP BY" clause if set
        if fetch groupBy, ast["groupBy"] {
            let sqlSelect["group"] = this->getGroupClause(groupBy);
        }

        // Process "HAVING" clause if set
        if fetch having , ast["having"] {
            let sqlSelect["having"] = this->getExpression(having);
        }

        // Process "ORDER BY" clause if set
        if fetch order, ast["orderBy"] {
            let sqlSelect["order"] = this->getOrderClause(order);
        }

        // Process "LIMIT" clause if set
        if fetch limit, ast["limit"] {
            let sqlSelect["limit"] = this->getLimitClause(limit);
        }

        // Process "FOR UPDATE" clause if set
        if isset ast["forUpdate"] {
            let sqlSelect["forUpdate"] = true;
        }

        if merge {
            let this->models = tempModels,
                this->modelsInstances = tempModelsInstances,
                this->sqlAliases = tempSqlAliases,
                this->sqlAliasesModels = tempSqlAliasesModels,
                this->sqlModelsAliases = tempSqlModelsAliases,
                this->sqlAliasesModelsInstances = tempSqlAliasesModelsInstances;
        }

        let this->nestingLevel--;

        return sqlSelect;
    }

    /**
     * Analyzes an UPDATE intermediate code and produces an array to be executed
     * later
     */
    final protected function _prepareUpdate() -> array
    {
        var ast, update, tables, values, modelsInstances, models, sqlTables,
            sqlAliases, sqlAliasesModelsInstances, updateTables, completeSource,
            sqlModels, manager, table, qualifiedName, modelName, model, source,
            schema, alias, sqlFields, sqlValues, updateValues, updateValue,
            exprColumn, sqlUpdate, where, limit;
        bool notQuoting;

        let ast = this->ast;

        if unlikely !fetch update, ast["update"] {
            throw new Exception("Corrupted UPDATE AST");
        }

        if unlikely !fetch tables, update["tables"] {
            throw new Exception("Corrupted UPDATE AST");
        }

        if unlikely !fetch values, update["values"] {
            throw new Exception("Corrupted UPDATE AST");
        }

        /**
         * We use these arrays to store info related to models, alias and its
         * sources. With them we can rename columns later
         */
        let models = [],
            modelsInstances = [];

        let sqlTables = [],
            sqlModels = [],
            sqlAliases = [],
            sqlAliasesModelsInstances = [];

        if !isset tables[0] {
            let updateTables = [tables];
        } else {
            let updateTables = tables;
        }

        let manager = this->manager;

        for table in updateTables {
            let qualifiedName = table["qualifiedName"],
                modelName = qualifiedName["name"];

            /**
             * Load a model instance from the models manager
             */
            let model = manager->load(modelName),
                source = model->getSource(),
                schema = model->getSchema();

            /**
             * Create a full source representation including schema
             */
            if schema {
                let completeSource = [source, schema];
            } else {
                let completeSource = [source, null];
            }

            /**
             * Check if the table is aliased
             */
            if fetch alias, table["alias"] {
                let sqlAliases[alias] = alias,
                    completeSource[] = alias,
                    sqlTables[] = completeSource,
                    sqlAliasesModelsInstances[alias] = model,
                    models[alias] = modelName;
            } else {
                let sqlAliases[modelName] = source,
                    sqlAliasesModelsInstances[modelName] = model,
                    sqlTables[] = source,
                    models[modelName] = source;
            }

            let sqlModels[] = modelName,
                modelsInstances[modelName] = model;
        }

        /**
         * Update the models/alias/sources in the object
         */
        let this->models = models,
            this->modelsInstances = modelsInstances,
            this->sqlAliases = sqlAliases,
            this->sqlAliasesModelsInstances = sqlAliasesModelsInstances;

        let sqlFields = [], sqlValues = [];

        if !isset values[0] {
            let updateValues = [values];
        } else {
            let updateValues = values;
        }

        let notQuoting = false;

        for updateValue in updateValues {
            let sqlFields[] = this->getExpression(updateValue["column"], notQuoting),
                exprColumn = updateValue["expr"],
                sqlValues[] = [
                    "type" : exprColumn["type"],
                    "value": this->getExpression(exprColumn, notQuoting)
                ];
        }

        let sqlUpdate = [
            "tables": sqlTables,
            "models": sqlModels,
            "fields": sqlFields,
            "values": sqlValues
        ];

        if fetch where, ast["where"] {
            let sqlUpdate["where"] = this->getExpression(where, true);
        }

        if fetch limit, ast["limit"] {
            let sqlUpdate["limit"] = this->getLimitClause(limit);
        }

        return sqlUpdate;
    }
}<|MERGE_RESOLUTION|>--- conflicted
+++ resolved
@@ -24,10 +24,6 @@
 use Phalcon\Di\InjectionAwareInterface;
 use Phalcon\Db\DialectInterface;
 use Phalcon\Mvc\Model\Query\Lang;
-<<<<<<< HEAD
-use PsrExt\SimpleCache\CacheInterface;
-=======
->>>>>>> 57a2dfd0
 
 /**
  * Phalcon\Mvc\Model\Query
@@ -103,11 +99,7 @@
     protected bindTypes = [];
 
     /**
-<<<<<<< HEAD
-     * @var \PsrExt\SimpleCache\CacheInterface|null
-=======
      * @var mixed|null
->>>>>>> 57a2dfd0
      */
     protected cache = null;
 
