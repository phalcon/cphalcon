--- conflicted
+++ resolved
@@ -20,10 +20,6 @@
 use Phalcon\Mvc\Model;
 use Phalcon\Mvc\ModelInterface;
 use Phalcon\Storage\Serializer\SerializerInterface;
-<<<<<<< HEAD
-use PsrExt\SimpleCache\CacheInterface;
-=======
->>>>>>> 57a2dfd0
 use SeekableIterator;
 use Serializable;
 
@@ -495,7 +491,7 @@
     /**
      * Gets row in a specific position of the resultset
      */
-    public function offsetGet(mixed index) -> mixed
+    public function offsetGet(var index) -> <ModelInterface> | bool
     {
         if unlikely index >= this->count {
             throw new Exception("The index does not exist in the cursor");
@@ -512,7 +508,7 @@
     /**
      * Checks whether offset exists in the resultset
      */
-    public function offsetExists(mixed index) -> bool
+    public function offsetExists(var index) -> bool
     {
         return index < this->count;
     }
@@ -523,7 +519,7 @@
      * @param int index
      * @param \Phalcon\Mvc\ModelInterface value
      */
-    public function offsetSet(mixed index, mixed value) -> void
+    public function offsetSet(var index, var value) -> void
     {
         throw new Exception("Cursor is an immutable ArrayAccess object");
     }
@@ -531,7 +527,7 @@
     /**
      * Resultsets cannot be changed. It has only been implemented to meet the definition of the ArrayAccess interface
      */
-    public function offsetUnset(mixed offset) -> void
+    public function offsetUnset(var offset) -> void
     {
         throw new Exception("Cursor is an immutable ArrayAccess object");
     }
