
/*
 +------------------------------------------------------------------------+
 | Phalcon Framework                                                      |
 +------------------------------------------------------------------------+
 | Copyright (c) 2011-2016 Phalcon Team (https://phalconphp.com)          |
 +------------------------------------------------------------------------+
 | This source file is subject to the New BSD License that is bundled     |
 | with this package in the file docs/LICENSE.txt.                        |
 |                                                                        |
 | If you did not receive a copy of the license and are unable to         |
 | obtain it through the world-wide-web, please send an email             |
 | to license@phalconphp.com so we can send you a copy immediately.       |
 +------------------------------------------------------------------------+
 | Authors: Andres Gutierrez <andres@phalconphp.com>                      |
 |          Eduar Carvajal <eduar@phalconphp.com>                         |
 +------------------------------------------------------------------------+
 */

namespace Phalcon\Cache\Backend;

use Phalcon\Cache\Backend;
use Phalcon\Cache\Exception;
use Phalcon\Cache\BackendInterface;
use Phalcon\Cache\FrontendInterface;

/**
 * Phalcon\Cache\Backend\Xcache
 *
 * Allows to cache output fragments, PHP data and raw data using an XCache backend
 *
 *<code>
 * use Phalcon\Cache\Backend\Xcache;
 * use Phalcon\Cache\Frontend\Data as FrontData;
 *
 * // Cache data for 2 days
 * $frontCache = new FrontData([
 *     'lifetime' => 172800
 * ]);
 *
 * $cache = new Xcache($frontCache, [
 *     'prefix' => 'app-data'
 * ]);
 *
 * // Cache arbitrary data
 * $cache->save('my-data', [1, 2, 3, 4, 5]);
 *
 * // Get data
 * $data = $cache->get('my-data');
 *</code>
 */
class Xcache extends Backend implements BackendInterface
{

	/**
	 * Phalcon\Cache\Backend\Xcache constructor
	 *
	 * @param \Phalcon\Cache\FrontendInterface frontend
	 * @param array options
	 */
	public function __construct(<FrontendInterface> frontend, options = null)
	{
		if typeof options != "array" {
			let options = [];
		}

		if !isset options["statsKey"] {
			// Disable tracking of cached keys per default
			let options["statsKey"] = "";
		}

		parent::__construct(frontend, options);
	}

	/**
	 * Returns a cached content
	 */
	public function get(string keyName, int lifetime = null) -> var | null
	{
		var frontend, prefixedKey, cachedContent;

		let frontend = this->_frontend;
		let prefixedKey = "_PHCX" . this->_prefix . keyName;
		let this->_lastKey = prefixedKey;
		let cachedContent = xcache_get(prefixedKey);

		if !cachedContent {
			return null;
		}

		if is_numeric(cachedContent) {
			return cachedContent;
		} else {
			return frontend->afterRetrieve(cachedContent);
		}
	}

	/**
	 * Stores cached content into the file backend and stops the frontend
	 *
	 * @param int|string keyName
	 * @param string content
	 * @param long lifetime
	 * @param boolean stopBuffer
	 */
	public function save(keyName = null, content = null, lifetime = null, boolean stopBuffer = true) -> boolean
	{
		var lastKey, frontend, cachedContent, preparedContent, tmp, tt1, success, isBuffering,
			options, keys, specialKey;

		if keyName === null {
			let lastKey = this->_lastKey;
		} else {
			let lastKey = "_PHCX" . this->_prefix . keyName;
<<<<<<< HEAD
			let this->_lastKey = "_PHCX" . this->_prefix . keyName;
=======
			let this->_lastKey = lastKey;
>>>>>>> d115ea38
		}

		if !lastKey {
			throw new Exception("Cache must be started first");
		}

		let frontend = this->_frontend;
		if content === null {
			let cachedContent = frontend->getContent();
		} else {
			let cachedContent = content;
		}

		if !is_numeric(cachedContent) {
			let preparedContent = frontend->beforeStore(cachedContent);
		}

		/**
		 * Take the lifetime from the frontend or read it from the set in start()
		 */
		if lifetime === null {
			let tmp = this->_lastLifetime;
			if !tmp {
				let tt1 = frontend->getLifetime();
			} else {
				let tt1 = tmp;
			}
		} else {
			let tt1 = lifetime;
		}

		if is_numeric(cachedContent) {
			let success = xcache_set(lastKey, cachedContent, tt1);
		} else {
			let success = xcache_set(lastKey, preparedContent, tt1);
		}

		if !success {
			throw new Exception("Failed storing the data in xcache");
		}

		let isBuffering = frontend->isBuffering();

		if stopBuffer === true {
			frontend->stop();
		}

		if isBuffering === true {
			echo cachedContent;
		}

		let this->_started = false;

		if success {
			let options = this->_options;

			if !fetch specialKey, this->_options["statsKey"] {
				throw new Exception("Unexpected inconsistency in options");
			}

			if specialKey != "" {
				/**
				 * xcache_list() is available only to the administrator (unless XCache was
				 * patched). We have to update the list of the stored keys.
				 */
				let keys = xcache_get(specialKey);
				if typeof keys != "array" {
					let keys = [];
				}

				let keys[lastKey] = tt1;
				xcache_set(specialKey, keys);
			}
		}

		return success;
	}

	/**
	 * Deletes a value from the cache by its key
	 *
	 * @param int|string keyName
	 * @return boolean
	 */
	public function delete(var keyName)
	{
		var prefixedKey, specialKey, keys;

		let prefixedKey = "_PHCX" . this->_prefix . keyName;

		if !fetch specialKey, this->_options["statsKey"] {
			throw new Exception("Unexpected inconsistency in options");
		}

		if specialKey != "" {
			let keys = xcache_get(specialKey);
			if typeof keys != "array" {
				let keys = [];
			}

			unset keys[prefixedKey];

			xcache_set(specialKey, keys);
		}
	}

	/**
	 * Query the existing cached keys
	 *
	 * @param string prefix
	 * @return array
	 */
	public function queryKeys(prefix = null) -> array
	{
		var options, prefixed, specialKey, keys, retval, key, realKey;

		if !prefix {
			let prefixed = "_PHCX";
		} else {
			let prefixed = "_PHCX" . prefix;
		}

		let options = this->_options;

		if !fetch specialKey, this->_options["statsKey"] {
			throw new Exception("Unexpected inconsistency in options");
		}

		if specialKey == "" {
			throw new Exception("Cached keys need to be enabled to use this function (options['statsKey'] == '_PHCM')!");
		}

		let retval = [];

		/**
		* Get the key from XCache (we cannot use xcache_list() as it is available only to
		* the administrator)
		*/
		let keys = xcache_get(specialKey);
		if typeof keys == "array" {
			for key, _ in keys {
				if starts_with(key, prefixed) {
					let realKey = substr(key, 5);
					let retval[] = realKey;
				}
			}
		}

		return retval;
	}

	/**
	 * Checks if cache exists and it isn't expired
	 *
	 * @param string keyName
	 * @param   long lifetime
	 * @return boolean
	 */
	public function exists(var keyName = null, lifetime = null) -> boolean
	{
		var lastKey;

		if !keyName {
			let lastKey = this->_lastKey;
		} else {
			let lastKey = "_PHCX" . this->_prefix . keyName;
		}

		if lastKey {
			return xcache_isset(lastKey);
		}
		return false;
	}

	/**
	* Atomic increment of a given key, by number $value
	*
	* @param  string keyName
	* @param  long value
	* @return mixed
	*/
	public function increment(var keyName, long value = 1)
	{
		var lastKey, newVal, origVal;

		if !keyName {
			let lastKey = this->_lastKey;
		} else {
			let lastKey = "_PHCX" . this->_prefix . keyName;
		}

		if !lastKey {
			throw new Exception("Cache must be started first");
		}

		if function_exists("xcache_inc") {
			let newVal = xcache_inc(lastKey, value);
		} else {
			let origVal = xcache_get(lastKey);
			let newVal = origVal - value;
			xcache_set(lastKey, newVal);
		}

		return newVal;
	}

	/**
	 * Atomic decrement of a given key, by number $value
	 *
	 * @param  string keyName
	 * @param  long value
	 * @return mixed
	 */
	public function decrement(keyName, long value = 1)
	{
		var lastKey, newVal, origVal, success;

		if !keyName {
			let lastKey = this->_lastKey;
		} else {
			let lastKey = "_PHCX" . this->_prefix . keyName;
		}

		if !lastKey {
			throw new Exception("Cache must be started first");
		}

		if function_exists("xcache_dec") {
			let newVal = xcache_dec(lastKey, value);
		} else {
			let origVal = xcache_get(lastKey);
			let newVal = origVal - value;
			let success = xcache_set(lastKey, newVal);
		}

		return newVal;
	}

	/**
	 * Immediately invalidates all existing items.
	 */
	public function flush() -> boolean
	{
		var options, specialKey, keys, key;

		let options = this->_options;

		if !fetch specialKey, this->_options["statsKey"] {
			throw new Exception("Unexpected inconsistency in options");
		}

		if specialKey == "" {
			throw new Exception("Cached keys need to be enabled to use this function (options['statsKey'] == '_PHCM')!");
		}

		let keys = xcache_get(specialKey);

		if typeof keys == "array" {
			for key, _ in keys {
				unset keys[key];
				xcache_unset(key);
			}
			xcache_set(specialKey, keys);
		}

		return true;
	}
}<|MERGE_RESOLUTION|>--- conflicted
+++ resolved
@@ -112,11 +112,7 @@
 			let lastKey = this->_lastKey;
 		} else {
 			let lastKey = "_PHCX" . this->_prefix . keyName;
-<<<<<<< HEAD
-			let this->_lastKey = "_PHCX" . this->_prefix . keyName;
-=======
 			let this->_lastKey = lastKey;
->>>>>>> d115ea38
 		}
 
 		if !lastKey {
