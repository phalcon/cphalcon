--- conflicted
+++ resolved
@@ -183,11 +183,7 @@
 			let lastKey = this->_lastKey;
 		} else {
 			let lastKey = this->_prefix . keyName;
-<<<<<<< HEAD
-			let this->_lastKey = this->_prefix . keyName;
-=======
 			let this->_lastKey = lastKey;
->>>>>>> d115ea38
 		}
 
 		if !lastKey {
