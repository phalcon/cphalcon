--- conflicted
+++ resolved
@@ -195,11 +195,7 @@
 		} else {
 			let prefix = this->_prefix;
 			let lastkey = prefix . keyName;
-<<<<<<< HEAD
-			let this->_lastKey = prefix . keyName;
-=======
 			let this->_lastKey = lastkey;
->>>>>>> d115ea38
 		}
 
 		if !lastkey {
