--- conflicted
+++ resolved
@@ -1,7 +1,5 @@
 PHP_ARG_ENABLE(phalcon, whether to enable phalcon framework, [ --enable-phalcon   Enable phalcon framework])
 PHP_ARG_WITH(non-free, wheter to enable non-free css and js minifier, [ --without-non-free Disable non-free minifiers], yes, no)
-<<<<<<< HEAD
-=======
 
 AC_MSG_CHECKING([Include non-free minifiers])
 if test "$PHP_NON_FREE" = "yes"; then
@@ -10,7 +8,6 @@
 else
 	AC_MSG_RESULT([no])
 fi
->>>>>>> e0e03bd2
 
 if test "$PHP_PHALCON" = "yes"; then
 	AC_DEFINE(HAVE_PHALCON, 1, [Whether you have Phalcon Framework])
