
/*
 +------------------------------------------------------------------------+
 | Phalcon Framework                                                      |
 +------------------------------------------------------------------------+
 | Copyright (c) 2011-2014 Phalcon Team (http://www.phalconphp.com)       |
 +------------------------------------------------------------------------+
 | This source file is subject to the New BSD License that is bundled     |
 | with this package in the file docs/LICENSE.txt.                        |
 |                                                                        |
 | If you did not receive a copy of the license and are unable to         |
 | obtain it through the world-wide-web, please send an email             |
 | to license@phalconphp.com so we can send you a copy immediately.       |
 +------------------------------------------------------------------------+
 | Authors: Andres Gutierrez <andres@phalconphp.com>                      |
 |          Eduar Carvajal <eduar@phalconphp.com>                         |
 +------------------------------------------------------------------------+
*/

#ifndef PHP_PHALCON_H
#define PHP_PHALCON_H

<<<<<<< HEAD
#define PHP_PHALCON_VERSION "1.2.4"
=======
#ifdef HAVE_CONFIG_H
#include "config.h"
#endif

#include <main/php.h>
#ifdef ZTS
#include <TSRM/TSRM.h>
#endif

#define PHP_PHALCON_VERSION "1.3.0"
>>>>>>> 726d814b
#define PHP_PHALCON_EXTNAME "phalcon"

/** Memory frame */
typedef struct _phalcon_memory_entry {
	size_t pointer;
	size_t capacity;
	zval ***addresses;
	size_t hash_pointer;
	size_t hash_capacity;
	zval ***hash_addresses;
	struct _phalcon_memory_entry *prev;
	struct _phalcon_memory_entry *next;
#ifndef PHALCON_RELEASE
	const char *func;
#endif
} phalcon_memory_entry;

/** Virtual Symbol Table */
typedef struct _phalcon_symbol_table {
	struct _phalcon_memory_entry *scope;
	HashTable *symbol_table;
	struct _phalcon_symbol_table *prev;
} phalcon_symbol_table;

/** ORM options */
typedef struct _phalcon_orm_options {
	HashTable *parser_cache;
	HashTable *ast_cache;
	int cache_level;
	int unique_cache_id;
	zend_bool events;
	zend_bool virtual_foreign_keys;
	zend_bool column_renaming;
	zend_bool not_null_validations;
	zend_bool exception_on_failed_save;
	zend_bool enable_literals;
} phalcon_orm_options;

/** DB options */
typedef struct _phalcon_db_options {
	zend_bool escape_identifiers;
} phalcon_db_options;

/** DI options */
typedef struct _phalcon_di_options {
	zval **injector;
	HashTable *shared_services_cache;
	zend_bool cache_enabled;
} phalcon_di_options;

ZEND_BEGIN_MODULE_GLOBALS(phalcon)

	/** Memory */
	phalcon_memory_entry *start_memory;
	phalcon_memory_entry *active_memory;

	/** Virtual Symbol Tables */
	phalcon_symbol_table *active_symbol_table;

	/** Frequently used zvals */
	zval *z_null;
	zval *z_true;
	zval *z_false;
	zval *z_zero;
	zval *z_one;

	/** Function cache */
	HashTable *function_cache;

	/** ORM */
	phalcon_orm_options orm;

	/** Max recursion control */
	unsigned int recursive_lock;

	/** DB */
	phalcon_db_options db;

ZEND_END_MODULE_GLOBALS(phalcon)


ZEND_EXTERN_MODULE_GLOBALS(phalcon)

#ifdef ZTS
	#define PHALCON_GLOBAL(v) TSRMG(phalcon_globals_id, zend_phalcon_globals *, v)
	#define PHALCON_VGLOBAL   ((zend_phalcon_globals *) (*((void ***) tsrm_ls))[TSRM_UNSHUFFLE_RSRC_ID(phalcon_globals_id)])
#else
	#define PHALCON_GLOBAL(v) (phalcon_globals.v)
	#define PHALCON_VGLOBAL &(phalcon_globals)
#endif

extern zend_module_entry phalcon_module_entry;
#define phpext_phalcon_ptr &phalcon_module_entry

extern int nusphere_dbg_present;

/* Compatibility macros for PHP 5.3 */
#ifndef PHP_FE_END
	#define PHP_FE_END { NULL, NULL, NULL, 0, 0 }
#endif

#ifndef INIT_PZVAL_COPY
#	define INIT_PZVAL_COPY(z, v) \
		ZVAL_COPY_VALUE(z, v); \
		Z_SET_REFCOUNT_P(z, 1); \
		Z_UNSET_ISREF_P(z);
#endif

#ifndef ZVAL_COPY_VALUE
#	define ZVAL_COPY_VALUE(z, v) \
		(z)->value  = (v)->value; \
		Z_TYPE_P(z) = Z_TYPE_P(v);
#endif


#define PHALCON_INIT_CLASS(name) \
	int phalcon_ ##name## _init(TSRMLS_D)

#define PHALCON_INIT(name) \
	if (phalcon_ ##name## _init(TSRMLS_C) == FAILURE) { \
		return FAILURE; \
	}

/** Macros for branch prediction */
#define likely(x)       EXPECTED(x)
#define unlikely(x)     UNEXPECTED(x)

#if defined(__GNUC__) && (defined(__clang__) || ((__GNUC__ * 100 + __GNUC_MINOR__) >= 405))
#	define UNREACHABLE() __builtin_unreachable()
#	define ASSUME(x)     if (x) {} else __builtin_unreachable()
#else
#	define UNREACHABLE() assert(0)
#	define ASSUME(x)     assert(!!(x));
#endif

#if defined(__GNUC__) || defined(__clang__)
#	define PHALCON_ATTR_NONNULL            __attribute__((nonnull))
#	define PHALCON_ATTR_NONNULL1(x)        __attribute__((nonnull (x)))
#	define PHALCON_ATTR_NONNULL2(x, y)     __attribute__((nonnull (x, y)))
#	define PHALCON_ATTR_NONNULL3(x, y, z)  __attribute__((nonnull (x, y, z)))
#	define PHALCON_ATTR_PURE               __attribute__((pure))
#	define PHALCON_ATTR_CONST              __attribute__((const))
#	define PHALCON_ATTR_WARN_UNUSED_RESULT __attribute__((warn_unused_result))
#else
#	define PHALCON_ATTR_NONNULL
#	define PHALCON_ATTR_NONNULL1(x)
#	define PHALCON_ATTR_NONNULL2(x, y)
#	define PHALCON_ATTR_NONNULL3(x, y, z)
#	define PHALCON_ATTR_PURE
#	define PHALCON_ATTR_CONST
#	define PHALCON_ATTR_WARN_UNUSED_RESULT
#endif

#if !defined(__GNUC__) && !(defined(__SUNPRO_C) && (__SUNPRO_C >= 0x590))
#	define __builtin_constant_p(s)    (0)
#endif

#ifndef ZEND_MOD_END
#	define ZEND_MOD_END { NULL, NULL, NULL, 0 }
#endif

#ifndef __func__
#	define __func__ __FUNCTION__
#endif

#if PHP_VERSION_ID > 50399
#	define ZLK_DC , const struct _zend_literal* key
#	define ZLK_CC , key
#	define ZLK_NULL_CC , NULL
#else
#	define ZLK_DC
#	define ZLK_CC
#	define ZLK_NULL_CC
#endif

#define PHALCON_STATIC

/* This is a temporary fix until config.w32 is updated */
#if !defined(__CYGWIN__) && defined(WIN32) && defined(HAVE_CONFIG_H)

#	if defined(HAVE_JSON) && !defined(PHALCON_USE_PHP_JSON)
#		define PHALCON_USE_PHP_JSON 1
#	endif

#	if defined(HAVE_BUNDLED_PCRE) && !defined(PHALCON_USE_PHP_PCRE)
#		define PHALCON_USE_PHP_PCRE 1
#	endif

#	if defined(HAVE_PHP_SESSION) && !defined(PHALCON_USE_PHP_SESSION)
#		define PHALCON_USE_PHP_SESSION 1
#	endif

#	if defined(HAVE_HASH_EXT) && !defined(PHALCON_USE_PHP_HASH)
#		define PHALCON_USE_PHP_HASH 1
#	endif

#endif /* !defined(__CYGWIN__) && !defined(WIN32) && defined(HAVE_CONFIG_H) */

#endif /* PHP_PHALCON_H */<|MERGE_RESOLUTION|>--- conflicted
+++ resolved
@@ -20,9 +20,6 @@
 #ifndef PHP_PHALCON_H
 #define PHP_PHALCON_H
 
-<<<<<<< HEAD
-#define PHP_PHALCON_VERSION "1.2.4"
-=======
 #ifdef HAVE_CONFIG_H
 #include "config.h"
 #endif
@@ -33,7 +30,6 @@
 #endif
 
 #define PHP_PHALCON_VERSION "1.3.0"
->>>>>>> 726d814b
 #define PHP_PHALCON_EXTNAME "phalcon"
 
 /** Memory frame */
