# [4.0.0](https://github.com/phalcon/cphalcon/releases/tag/v4.0.0) (2018-XX-XX)

## Added
- Added `Phalcon\Db\Adapter\Pdo\Postgresql::describeReferences` to implement custom Postgresql rules
- Added `Phalcon\Mvc\Router\RouteInterface::convert` so that calling `Phalcon\Mvc\Router\Group::add` will return an instance that has `convert` method [#13380](https://github.com/phalcon/cphalcon/issues/13380)
- Added `Phalcon\Mvc\ModelInterface::getModelsMetaData` [#13070](https://github.com/phalcon/cphalcon/issues/13402)
- Added `paginate()` method as a proxy of `getPaginate`. Added `previous` in the paginator object same as `before`. After 4.0 is released we will deprecate `getPaginate()`, `before` and `total_items` [#13492](https://github.com/phalcon/cphalcon/issues/13492)
- Added `Phalcon\Messages\MessageInterface`, `Phalcon\Messages\Message`, `Phalcon\Messages\Exception` and `Phalcon\Messages\Messages` to handle all messages for the application (model/validation) [#13114](https://github.com/phalcon/cphalcon/issues/13114)
- Added `getHandlerSuffix()`, `setHandlerSuffix()` in Dispatcher, `getTaskSuffix()`, `setTaskSuffix()` in the CLI Dispatcher [#13468](https://github.com/phalcon/cphalcon/issues/13468)
- Added ability to set a custom template for the Flash Messenger. [#13445](https://github.com/phalcon/cphalcon/issues/13445)
- Added `forUpdate` in the Sqlite dialect to override the method from the base dialect. [#13539](https://github.com/phalcon/cphalcon/issues/13539)
- Added `TYPE_ENUM` in the Mysql adapter. [#11368](https://github.com/phalcon/cphalcon/issues/11368)
<<<<<<< HEAD
- Added `Phalcon\Tag::renderTitle()` that renders the title enclosed in `<title>` tags. [13547](https://github.com/phalcon/cphalcon/issues/13547)
=======
- Added `Phalcon\Acl\Adapter\Memory::addRole` support multiple inherited
- Refactored `Phalcon\Db\Adapter\Pdo::query` to use PDO's prepare and execute. `Phalcon\Db\Adapter::fetchAll` to use PDO's fetchAll
>>>>>>> 2336fa53

## Changed
- By configuring `prefix` and `statsKey` the `Phalcon\Cache\Backend\Redis::queryKeys` no longer returns prefixed keys, now it returns original keys without prefix. [#13456](https://github.com/phalcon/cphalcon/pull/13456)
- Now Phalcon requires the [PSR PHP extension](https://github.com/jbboehr/php-psr) to be installed and enabled
- The `Phalcon\Mvc\Application`, `Phalcon\Mvc\Micro` and `Phalcon\Mvc\Router` now must have a URI to process [#12380](https://github.com/phalcon/cphalcon/pull/12380)
- Response headers and cookies are no longer prematurely sent [#12378](https://github.com/phalcon/cphalcon/pull/12378)
- You can no longer assign data to models whilst saving them [#12317](https://github.com/phalcon/cphalcon/issues/12317)
- The `Phalcon\Mvc\Model\Manager::load` no longer reuses already initialized models [#12317](https://github.com/phalcon/cphalcon/issues/12317)
- Changed `Phalcon\Db\Dialect\Postgresql::describeReferences` to generate correct SQL, added "on update" and "on delete" constraints
- Changed catch `Exception` to `Throwable` [#12288](https://github.com/phalcon/cphalcon/issues/12288)
- Changed `Phalcon\Mvc\Model\Query\Builder::addFrom` to remove third parameter `$with` [#13109](https://github.com/phalcon/cphalcon/pull/13109)
- `Phalcon\Forms\Form::clear` will no longer call `Phalcon\Forms\Element::clear`, instead it will clear/set default value itself, and `Phalcon\Forms\Element::clear` will now call `Phalcon\Forms\Form::clear` if it's assigned to the form, otherwise it will just clear itself. [#13500](https://github.com/phalcon/cphalcon/pull/13500)
- `Phalcon\Forms\Form::getValue` will now also try to get the value by calling `Tag::getValue` or element's `getDefault` method before returning `null`, and `Phalcon\Forms\Element::getValue` calls `Tag::getDefault` only if it's not added to the form. [#13500](https://github.com/phalcon/cphalcon/pull/13500)
- Changed `Phalcon\Mvc\Model` to use the `Phalcon\Messages\Message` object for its messages [#13114](https://github.com/phalcon/cphalcon/issues/13114)
- Changed `Phalcon\Validation\*` to use the `Phalcon\Messages\Message` object for its messages [#13114](https://github.com/phalcon/cphalcon/issues/13114)
- Collections now use the Validation component [#12376](https://github.com/phalcon/cphalcon/pull/12376)
<<<<<<< HEAD
- Refactored `Phalcon\Db\Adapter\Pdo::query` to use PDO's prepare and execute. `Phalcon\Db\Adapter::fetchAll` to use PDO's fetchAll
- Changed `Phalcon\Tag::getTitle()`. It returns only the text. It accepts `prepend`, `append` booleans to prepend or append the relevant text to the title. [13547](https://github.com/phalcon/cphalcon/issues/13547) 
=======
- Fixed  `\Phalcon\Http\Response::setFileToSend` filename last much _ 
>>>>>>> 2336fa53

## Removed
- PHP < 7.0 no longer supported
- Removed `Phalcon\Model::reset` [#12317](https://github.com/phalcon/cphalcon/issues/12317)
- Removed deprecated `Phalcon\Cli\Console::addModules`
- Removed deprecated `Phalcon\Debug::getMajorVersion`
- Removed deprecated `Phalcon\Mvc\Model\Criteria::addWhere`
- Removed deprecated `Phalcon\Mvc\Model\Criteria::order`
- Removed deprecated `Phalcon\Validation\Validator::isSetOption`
- Removed deprecated `Phalcon\Security::hasLibreSsl`
- Removed deprecated `Phalcon\Security::getSslVersionNumber`
- Removed `Phalcon\Http\RequestInterface::isSoapRequested` in favor of `Phalcon\Http\Request::isSoap`
- Removed `Phalcon\Http\RequestInterface::isSecureRequest` in favor of `Phalcon\Http\RequestInterface::isSecure`
- Removed `Phalcon\Validation\MessageInterface` and `Phalcon\Mvc\Model\MessageInterface` in favor of `Phalcon\Messages\MessageInterface`
- Removed `Phalcon\Validation\Message` and `Phalcon\Mvc\Model\Message` in favor of `Phalcon\Messages\Message`
- Removed `Phalcon\Validation\Message\Group` in favor of `Phalcon\Messages\Messages`
<|MERGE_RESOLUTION|>--- conflicted
+++ resolved
@@ -10,12 +10,8 @@
 - Added ability to set a custom template for the Flash Messenger. [#13445](https://github.com/phalcon/cphalcon/issues/13445)
 - Added `forUpdate` in the Sqlite dialect to override the method from the base dialect. [#13539](https://github.com/phalcon/cphalcon/issues/13539)
 - Added `TYPE_ENUM` in the Mysql adapter. [#11368](https://github.com/phalcon/cphalcon/issues/11368)
-<<<<<<< HEAD
+- Added `Phalcon\Acl\Adapter\Memory::addRole` support multiple inherited
 - Added `Phalcon\Tag::renderTitle()` that renders the title enclosed in `<title>` tags. [13547](https://github.com/phalcon/cphalcon/issues/13547)
-=======
-- Added `Phalcon\Acl\Adapter\Memory::addRole` support multiple inherited
-- Refactored `Phalcon\Db\Adapter\Pdo::query` to use PDO's prepare and execute. `Phalcon\Db\Adapter::fetchAll` to use PDO's fetchAll
->>>>>>> 2336fa53
 
 ## Changed
 - By configuring `prefix` and `statsKey` the `Phalcon\Cache\Backend\Redis::queryKeys` no longer returns prefixed keys, now it returns original keys without prefix. [#13456](https://github.com/phalcon/cphalcon/pull/13456)
@@ -32,12 +28,9 @@
 - Changed `Phalcon\Mvc\Model` to use the `Phalcon\Messages\Message` object for its messages [#13114](https://github.com/phalcon/cphalcon/issues/13114)
 - Changed `Phalcon\Validation\*` to use the `Phalcon\Messages\Message` object for its messages [#13114](https://github.com/phalcon/cphalcon/issues/13114)
 - Collections now use the Validation component [#12376](https://github.com/phalcon/cphalcon/pull/12376)
-<<<<<<< HEAD
 - Refactored `Phalcon\Db\Adapter\Pdo::query` to use PDO's prepare and execute. `Phalcon\Db\Adapter::fetchAll` to use PDO's fetchAll
+- Fixed  `\Phalcon\Http\Response::setFileToSend` filename last much _ 
 - Changed `Phalcon\Tag::getTitle()`. It returns only the text. It accepts `prepend`, `append` booleans to prepend or append the relevant text to the title. [13547](https://github.com/phalcon/cphalcon/issues/13547) 
-=======
-- Fixed  `\Phalcon\Http\Response::setFileToSend` filename last much _ 
->>>>>>> 2336fa53
 
 ## Removed
 - PHP < 7.0 no longer supported
