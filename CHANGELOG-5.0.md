# [5.0.0alpha7](https://github.com/phalcon/cphalcon/releases/tag/v5.0.0alpha6) (xxxx-xx-xx)

## Changed
- Changes to the `Phalcon\Acl`:
  - Renamed `Phalcon\Acl\ComponentAware` to `Phalcon\Acl\ComponentAwareInterface`
  - Renamed `Phalcon\Acl\RoleAware` to `Phalcon\Acl\RoleAwareInterface` [#15691](https://github.com/phalcon/cphalcon/issues/15691)
- Changed `require` to `require_once` in `Phalcon\Loader` to avoid conflicts with other loaders [#15489](https://github.com/phalcon/cphalcon/issues/15489)
- Changed `require` to `require_once` in `Phalcon\Cli\Console` and `Phalcon\Mvc\Application` for a bit of extra performance [#15489](https://github.com/phalcon/cphalcon/issues/15489)
- `Phalcon\Collection` has been moved under the `Support` namespace:
  - Renamed  `Phalcon\Collection` to `Phalcon\Support\Collection`
  - Renamed  `Phalcon\Collection\Exception` to `Phalcon\Support\Collection\Exception`
  - Renamed  `Phalcon\Collection\ReadOnly` to `Phalcon\Support\Collection\ReadOnly`
  - Renamed  `Phalcon\Collection` to `Phalcon\Support\Collection` [#15700](https://github.com/phalcon/cphalcon/issues/15700)
- Changes to `Phalcon\Session\Bag`:
  - Changed `Phalcon\Session\Bag::construct` to accept a container instead of internally calling the default
  - Changed `Phalcon\Session\Bag::construct` to throw an exception if the container is not specified
  - Changed `Phalcon\Session\Bag::init` to store the data in the session [#15494](https://github.com/phalcon/cphalcon/issues/15494)
- Changed `Phalcon\Events\Event::construct()` to allow `source` to be nullable [#15133](https://github.com/phalcon/cphalcon/issues/15133)
- Changes to `Phalcon\Crypt`
  - Moved `Phalcon\Crypt` to `Phalcon\Crypt\Crypt`
  - Moved `Phalcon\Crypt\Exception` to `Phalcon\Crypt\Exception\Exception`
  - Moved `Phalcon\Crypt\Mismatch` to `Phalcon\Crypt\Exception\Mismatch`
  - Added `Phalcon\Crypt\Padding\PadInteface` and padding adapters
      - `Phalcon\Crypt\Padding\Ansi`
      - `Phalcon\Crypt\Padding\Iso10126`
      - `Phalcon\Crypt\Padding\IsoIek`
      - `Phalcon\Crypt\Padding\Noop`
      - `Phalcon\Crypt\Padding\PadInterface`
      - `Phalcon\Crypt\Padding\Pkcs7`
      - `Phalcon\Crypt\Padding\Space`
      - `Phalcon\Crypt\Padding\Zero`
  - Added `Phalcon\Crypt\PadFactory` to easily create padding adapters
  - Added more tests increasing coverage
  - Changed the ccm/gcm modes to store the `authTag` with the encryption string and process it with the decryption string [#15717](https://github.com/phalcon/cphalcon/issues/15717)
- Renamed 
    - `Phalcon\Crypt\Crypt::getHashAlgo()` to `Phalcon\Crypt\Crypt::getHashAlgorithm()` 
    - `Phalcon\Crypt\Crypt::getAvailableHashAlgos()` to `Phalcon\Crypt\Crypt::getAvailableHashAlgorithms()` 
    - `Phalcon\Crypt\Crypt::setHashAlgo()` to `Phalcon\Crypt\Crypt::setHashAlgorithm()` [#15717](https://github.com/phalcon/cphalcon/issues/15717)
- Renamed `Phalcon\Factory\AdapterFactory::getAdapters()` to `Phalcon\Factory\AdapterFactory::getServices()` [#15717](https://github.com/phalcon/cphalcon/issues/15717)
- Changed `Phalcon\Crypt\Crypt::__construct()` to have `useSigning` set to `true` by default [#15717](https://github.com/phalcon/cphalcon/issues/15717)
- Changes to `Phalcon\Config`
    - Moved `Phalcon\Config` to `Phalcon\Config\Config`
    - Changed `Phalcon\Config\Config::path` by making the `delimiter` parameter a `string` 
    - Changed `Phalcon\Config\Adapter\Ini::__construct` to not accept `null` as the mode. The default is now `INI_SCANNER_NORMAL` (2)
    - Refactored the code for more efficiency and speed [#15720](https://github.com/phalcon/cphalcon/issues/15720)
<<<<<<< HEAD
- Changed `Phalcon\Db\Adapter\AdapterInterface::getInternalHandler()` and `Phalcon\Db\Adapter\Pdo\AbstractPdo::getInternalHandler()` to return `var` instead of `\PDO` for custom adapters with different engines [#15119](https://github.com/phalcon/cphalcon/issues/15119) 
=======
- Moved `Phalcon\Filter` to `Phalcon\Filter\Filter`; added more tests [#15726](https://github.com/phalcon/cphalcon/issues/15726)
>>>>>>> 9c642613

## Added
- Added more tests in the suite for additional code coverage [#15691](https://github.com/phalcon/cphalcon/issues/15691)
- Added `Phalcon\Events\AbstractEventsAware` class to handle the Events Manager when necessary [#15691](https://github.com/phalcon/cphalcon/issues/15691)
- Added `Phalcon\Acl\Adapter\AdapterInterface::getInheritedRoles()` and `Phalcon\Acl\Adapter\Memory::getInheritedRoles()` that returns the inherited roles based on a passed role name (or all if no parameter supplied) [#15154](https://github.com/phalcon/cphalcon/issues/15154)

## Fixed
- Fixed `Query::getExpression()` return type [#15553](https://github.com/phalcon/cphalcon/issues/15553)
- Fixed `Phalcon\Mvc\Model::getRelated()` to correctly return relationships (cached or not) when the foreign key has changed [#15649](https://github.com/phalcon/cphalcon/issues/15649)
- Fixed `Phalcon\Db\Adapter\Pdo\*`, `Phalcon\Mvc\Model` and `Phalcon\Mvc\Model\MetaData\Strategy\Annotations` to treat `BIGINT` numbers as string [#15632](https://github.com/phalcon/cphalcon/issues/15632)
- Fixed `Phalcon\Crypt\Crypt::decrypt()` to correctly calculate the hash when using signed mode [#15717](https://github.com/phalcon/cphalcon/issues/15717)
- Fixed `Phalcon\Mvc\Model\Manager::isVisibleModelProperty()` to correctly check if setting property is visible [#15276](https://github.com/phalcon/cphalcon/issues/15276)
- Fixed `Phalcon\Config\Config::merge` to retain numeric indexes in deep merges [#14705](https://github.com/phalcon/cphalcon/issues/14705)

# [5.0.0alpha6](https://github.com/phalcon/cphalcon/releases/tag/v5.0.0alpha6) (2021-09-16)

## Changed
- Adjusted the constructor for `Phalcon\Storage\Adapter\*` and `Phalcon\Cache\Adapter\*` to allow an empty key prefix to be set if needed. [#15480](https://github.com/phalcon/cphalcon/issues/15480)
- Changed:
    - `Phalcon\Db\Adapter\AdapterInterface:lastInsertId()` to be identical as `Pdo:lastInsertId()`
    - `Phalcon\Db\Adapter\AdapterInterface:close()` now returns `void` instead of `bool`
    - `Phalcon\Db\Adapter\AdapterInterface:connect()` now returns `void` instead of `bool` and 1st argument default value is empty `array` instead of `null` [#15659](https://github.com/phalcon/cphalcon/issues/15659)

## Added
- Added `Phalcon\Security\JWT\Builder::addClaim` for custom JWT claims. [#15656](https://github.com/phalcon/cphalcon/issues/15656)

# [5.0.0alpha5](https://github.com/phalcon/cphalcon/releases/tag/v5.0.0alpha5) (2021-09-09)

## Changed
- Merged all architectures (`build/phalcon/32bits`, `build/phalcon/64bits` and `build/phalcon/safe`) into single universal inside `build/phalcon` [#15647](https://github.com/phalcon/cphalcon/issues/15647)

## Fixed
- Fixed C code in `build/` directory [#15647](https://github.com/phalcon/cphalcon/issues/15647)

# [5.0.0alpha4](https://github.com/phalcon/cphalcon/releases/tag/v5.0.0alpha4) (2021-09-05)

## Changed
- Changed `composer.json` to use PSR 1.1.x [#15504](https://github.com/phalcon/cphalcon/issues/15504)
- Changed `Phalcon\Di\Injectable:getDI()` to set default DI when no DI is set [#15629](https://github.com/phalcon/cphalcon/pull/15629)

## Added
- Added `Phalcon\Flash\Direct::setCssIconClasses` and `Phalcon\Flash\Session::setCssIconClasses` to allow setting icons in the flash messages (bootstrap related) [#15292](https://github.com/phalcon/cphalcon/issues/15292)
- Added `Phalcon\Http\Message\RequestMethodInterface` and `Phalcon\Http\Message\ResponseStatusCodeInterface` that contain constants to be used for any HTTP implementations (see PHP-FIG) [#15615](https://github.com/phalcon/cphalcon/issues/15615)

## Fixed
- Fixed `Phalcon\Container` interface to abide with `Psr\Container\ContainerInterface` after the upgrade to PSR 1.1.x [#15504](https://github.com/phalcon/cphalcon/issues/15504)
- Fixed `Phalcon\Forms\Form` when no entity is passed with isValid(), it uses the entity set in the form [#15567](https://github.com/phalcon/cphalcon/issues/15567)
- Fixed `Phalcon\Logger\Adapter\*` to not allow serialization of the object. Added an exception when destroying the object while in transaction mode [#15638](https://github.com/phalcon/cphalcon/issues/15638)

# [5.0.0alpha3](https://github.com/phalcon/cphalcon/releases/tag/v5.0.0alpha3) (2021-06-30)

## Changed
- Changed version format to allow alpha/beta/RC releases on PECL. 
- Changed:
    - `Phalcon\Mvc\Model\Resultset\Complex::__construct` now accepts `Psr\SimpleCache\CacheInterface` for the cache
    - `Phalcon\Mvc\Model\Resultset\Simple::__construct` now accepts `Psr\SimpleCache\CacheInterface` for the cache
    - `Phalcon\Mvc\Model\Resultset::__construct` now accepts `Psr\SimpleCache\CacheInterface` for the cache
    - `Phalcon\Mvc\Model\Resultset::getCache` now returns `Psr\SimpleCache\CacheInterface` [#15471](https://github.com/phalcon/cphalcon/issues/15471)
- Changed `Phalcon\Db\Adapter\AbstractAdapter:delete()` signature of optional parameters. [#15363](https://github.com/phalcon/cphalcon/issues/15363)
- Changed `bindCounts` argument to array type in:
    - `Phalcon\Db\Dialect:getColumnList()`
    - `Phalcon\Db\Dialect:getSqlColumn()`
    - `Phalcon\Db\Dialect:getSqlExpression()`
    - `Phalcon\Db\Dialect:getSqlExpressionBinaryOperations()`
    - `Phalcon\Db\Dialect:getSqlExpressionCase()`
    - `Phalcon\Db\Dialect:getSqlExpressionCastValue()`
    - `Phalcon\Db\Dialect:getSqlExpressionConvertValue()`
    - `Phalcon\Db\Dialect:getSqlExpressionFunctionCall()`
    - `Phalcon\Db\Dialect:getSqlExpressionGroupBy()`
    - `Phalcon\Db\Dialect:getSqlExpressionHaving()`
    - `Phalcon\Db\Dialect:getSqlExpressionJoins()`
    - `Phalcon\Db\Dialect:getSqlExpressionLimit()`
    - `Phalcon\Db\Dialect:getSqlExpressionList()`
    - `Phalcon\Db\Dialect:getSqlExpressionObject()`
    - `Phalcon\Db\Dialect:getSqlExpressionOrderBy()`
    - `Phalcon\Db\Dialect:getSqlExpressionScalar()`
    - `Phalcon\Db\Dialect:getSqlExpressionUnaryOperations()`
    - `Phalcon\Db\Dialect:getSqlExpressionWhere()`
    - `Phalcon\Db\DialectInterface:getSqlExpression()`

## Fixed
- Fixed `Phalcon\Db\Adapter\AbstractAdapter:delete()` when `bindTypes` argument is passed. [#15363](https://github.com/phalcon/cphalcon/issues/15363)
- Fixed `Phalcon\Storage\Adapter\Redis::getAdapter` to use passed `connectionTimeout`, `retryInterval` and `readTimeout` options for the connection [#15484](https://github.com/phalcon/cphalcon/issues/15484)
- Fixed `Phalcon\Mvc\View\Engine\Volt\Compiler` for a use case when a block will return null vs an array for `statementList` in PHP 8 [#15556](https://github.com/phalcon/cphalcon/issues/15556)

# [5.0.0-alpha.2](https://github.com/phalcon/cphalcon/releases/tag/v5.0.0-alpha.2) (2021-05-05)

## Changed
- Changed `Phalcon\Translate\Adapter\Gettext::setLocale` signature to allow the category and an array of locales [#14764](https://github.com/phalcon/cphalcon/issues/14764)
- `Phalcon\Version` is now moved to `Phalcon\Support\Version`
    - `_getSpecialVersion` and `_getVersion` have been removed (marked deprecated in v4)
    - The class is no longer static; it has to be instantiated first
    - References to `Phalcon\Debug` and the Volt compiler have been adjusted [#15422](https://github.com/phalcon/cphalcon/issues/15422)
- `Phalcon\Debug` is now moved to `Phalcon\Support\Debug`; CSS/JS references updated [#14817](https://github.com/phalcon/cphalcon/issues/14817)
- Changed the logging names types to uppercase [#15375](https://github.com/phalcon/cphalcon/issues/15375)
- Changes to the `Phalcon\Logger`:
    - Renamed `Phalcon\Logger\Item::getName` to `Phalcon\Logger\Item::getLevelName`
    - Renamed `Phalcon\Logger\Item::getType` to `Phalcon\Logger\Item::getLevel`
    - Changed the logger timestamp to be `DateTimeImmutable` on a per item basis - more accurate timing
    - Changed `Phalcon\Logger` to accept a `DateTimeZone` in the constructor
    - Changed placeholder `%type%` to `%level%` to align with the variables [#15411](https://github.com/phalcon/cphalcon/issues/15411)
- Changed `Phalcon\Mvc\Model::getSchema()`, `Phalcon\Mvc\ModelInterface::getSchema()`, `Phalcon\Mvc\Model\Manager::getModelSchema()` `Phalcon\Mvc\Model\ManagerInterface::getModelSchema()` to return `string | null` so as to abide with the latest Zephir [#15411](https://github.com/phalcon/cphalcon/issues/15411)
- Changed the interpolation for the formatters to use the `Phalcon\Support\Helper\Str\Interpolate` [#15411](https://github.com/phalcon/cphalcon/issues/15411)
- Changed the exceptions thrown from factories to be more specific to their namespaces vs. the Factory generic one [#15411](https://github.com/phalcon/cphalcon/issues/15411)
- Changed `Phalcon\Mvc\Model\ManagerInterface:getRelationByAlias()` return type from `Relation|bool` to `RelationInterface|bool` [#15343](https://github.com/phalcon/cphalcon/issues/15343)
- Changed `Phalcon\Paginator\Repository:getItems()` return type from `array` to `ResultsetInterface` [#15074](https://github.com/phalcon/cphalcon/issues/15074)

## Added
- Added `BINARY` and `VARBINARY` support for Phalcon\Db\Adapter\Mysql [#14927](https://github.com/phalcon/cphalcon/issues/14927)
- Added `Phalcon\Db\Profiler\Item::getTotalElapsedNanoseconds()` and `Phalcon\Db\Profiler\Item::getTotalElapsedMilliseconds()` for more precision [#15249](https://github.com/phalcon/cphalcon/issues/15249)
- Added `Phalcon\Http\Response\Cookies::isSent()` and `Phalcon\Http\Response\Headers::isSent()`; Added logic to not send the headers or cookies twice. [#15334](https://github.com/phalcon/cphalcon/issues/15334)
- Added `Phalcon\Validation\Validator\File\AbstractFile::checkIsUploadedFile()` method to allow overriding when adding files to the `$_FILES` array directly (not uploading). [#15051](https://github.com/phalcon/cphalcon/issues/15051)
- Added `Phalcon\Support\Helper\Str\Interpolate` to be used throughout the code for interpolation (Logger/Translator) `%type%` to `%level%` to align with the variables [#15411](https://github.com/phalcon/cphalcon/issues/15411)
- Added `Phalcon\Support\HelperFactory` for an easier creation/access of helpers [#15411](https://github.com/phalcon/cphalcon/issues/15411)

## Fixed
- Corrected the `Phalcon\Db\Profiler\Item` calculation for seconds [#15249](https://github.com/phalcon/cphalcon/issues/15249) 
- Corrected `Phalcon\Http\Message\ServerRequestFactory` to populate with superglobals [#15286](https://github.com/phalcon/cphalcon/issues/15286)
- Corrected `Phalcon\Mvc\Model\Query\BuilderInterface::orderBy` to use `var` instead of `string` [#15415](https://github.com/phalcon/cphalcon/issues/15415)
- Corrected `Phalcon\Db\Adapter\Pdo\AbstractPdo::connect` to take into account the `persistent` option for relevant connections [#15241](https://github.com/phalcon/cphalcon/issues/15241)
- Corrected `Phalcon\Image\Adapter\Gd::processText` to correctly call `imagettfbbox` when a font is specified [#15188](https://github.com/phalcon/cphalcon/issues/15188)
- Corrected `Phalcon\Cache` to cast keys as strings before sending them to adapters [#15249](https://github.com/phalcon/cphalcon/issues/15249)
- Binding form values with specified whitelist [#15070](https://github.com/phalcon/cphalcon/issues/15070)

# [5.0.0-alpha.1](https://github.com/phalcon/cphalcon/releases/tag/v5.0.0-alpha.1) (2021-03-31)

## Fixed
- Support for PHP 7.4 and PHP 8.0
- Fixed `Logger\Log::log()` `log` to recognize all log levels [#15214](https://github.com/phalcon/cphalcon/issues/15214)
- Changed `setClaims` to be protected so that the `Phalcon\Security\JWT\Builder` class can be properly extended. [#15322](https://github.com/phalcon/cphalcon/issues/15322)
- Fixed `Phalcon\Mvc\Model::average()` to return `float` value when is `string` [#15287](https://github.com/phalcon/cphalcon/pull/15287)
- Fixed `Phalcon\Storage\Serializer\Igbinary` to store `is_numeric` and `bool` values properly [#15240](https://github.com/phalcon/cphalcon/pull/15240)
- Fixed `Phalcon\Validation\Validator\Confirmation` was failing to compare cases such as 000123 = 123 [#15347](https://github.com/phalcon/cphalcon/pull/15347)
- Fixed `Phalcon\Storage\Adapter` failing to retrieve empty like stored data (such as [], 0, false) [15125](https://github.com/phalcon/cphalcon/issues/15125) 
- Fixed declarations for `function getEventsManager()` to allow null return [15010](https://github.com/phalcon/cphalcon/issues/15010)
- Removed underscore from method names (starting) to abide with PSR-12 [15345](https://github.com/phalcon/cphalcon/issues/15345)
- Fixed `Phalcon\Flash\Session::has()` to properly check if any messages are existing [15204](https://github.com/phalcon/cphalcon/issues/15204)
- Fixed signature of `Phalcon\Forms\Element\Select::__construct()`
- Fixed signature of `Phalcon\Assets\Manager::addCss()`
- Fixed signature of `Phalcon\Assets\Manager::addJs()`
- Fixed signature of `Phalcon\Db\Adapter\AdapterInterface::execute()`, `Phalcon\Db\Adapter\AdapterInterface::fetchOne()` and `Phalcon\Db\Adapter\AdapterInterface::query()`<|MERGE_RESOLUTION|>--- conflicted
+++ resolved
@@ -43,11 +43,8 @@
     - Changed `Phalcon\Config\Config::path` by making the `delimiter` parameter a `string` 
     - Changed `Phalcon\Config\Adapter\Ini::__construct` to not accept `null` as the mode. The default is now `INI_SCANNER_NORMAL` (2)
     - Refactored the code for more efficiency and speed [#15720](https://github.com/phalcon/cphalcon/issues/15720)
-<<<<<<< HEAD
 - Changed `Phalcon\Db\Adapter\AdapterInterface::getInternalHandler()` and `Phalcon\Db\Adapter\Pdo\AbstractPdo::getInternalHandler()` to return `var` instead of `\PDO` for custom adapters with different engines [#15119](https://github.com/phalcon/cphalcon/issues/15119) 
-=======
 - Moved `Phalcon\Filter` to `Phalcon\Filter\Filter`; added more tests [#15726](https://github.com/phalcon/cphalcon/issues/15726)
->>>>>>> 9c642613
 
 ## Added
 - Added more tests in the suite for additional code coverage [#15691](https://github.com/phalcon/cphalcon/issues/15691)
