--- conflicted
+++ resolved
@@ -19,11 +19,7 @@
 /**
  * Class GetAttributesCest
  *
-<<<<<<< HEAD
- * @package Phalcon\Test\Unit\Assets\Inline\Js
-=======
  * @package Phalcon\Test\Unit\Assets\Inline
->>>>>>> d61c708b
  */
 class GetAttributesCest
 {
