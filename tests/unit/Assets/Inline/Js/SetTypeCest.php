<?php
declare(strict_types=1);

/**
 * This file is part of the Phalcon Framework.
 *
 * (c) Phalcon Team <team@phalconphp.com>
 *
 * For the full copyright and license information, please view the LICENSE.txt
 * file that was distributed with this source code.
 */

namespace Phalcon\Test\Unit\Assets\Inline\Js;

use Phalcon\Assets\Inline\Js;
use Phalcon\Test\Fixtures\Traits\AssetsTrait;
use UnitTester;

/**
 * Class SetTypeCest
 *
<<<<<<< HEAD
 * @package Phalcon\Test\Unit\Assets\Inline\Js
=======
 * @package Phalcon\Test\Unit\Assets\Inline
>>>>>>> d61c708b
 */
class SetTypeCest
{
    use AssetsTrait;

    /**
     * Tests Phalcon\Assets\Inline :: setType()
     *
     * @param UnitTester $I
     *
     * @param UnitTester $I
     *
     * @author Phalcon Team <team@phalconphp.com>
     * @since  2018-11-13
     */
<<<<<<< HEAD
    public function assetsInlineJsSetType(UnitTester $I)
    {
        $I->wantToTest("Assets\Inline\Js - setType()");
        $I->skipTest("Need implementation");
=======
    public function assetsInlineSetType(UnitTester $I)
    {
        $I->wantToTest('Assets\Inline - setType()');
        $content = '<script>alert("Hello");</script>';
        $asset   = new Js($content);

        $expected = 'css';
        $asset->setType($expected);
        $this->assetGetType($I, $asset, $expected);
>>>>>>> d61c708b
    }
}<|MERGE_RESOLUTION|>--- conflicted
+++ resolved
@@ -19,11 +19,7 @@
 /**
  * Class SetTypeCest
  *
-<<<<<<< HEAD
- * @package Phalcon\Test\Unit\Assets\Inline\Js
-=======
  * @package Phalcon\Test\Unit\Assets\Inline
->>>>>>> d61c708b
  */
 class SetTypeCest
 {
@@ -34,17 +30,9 @@
      *
      * @param UnitTester $I
      *
-     * @param UnitTester $I
-     *
      * @author Phalcon Team <team@phalconphp.com>
      * @since  2018-11-13
      */
-<<<<<<< HEAD
-    public function assetsInlineJsSetType(UnitTester $I)
-    {
-        $I->wantToTest("Assets\Inline\Js - setType()");
-        $I->skipTest("Need implementation");
-=======
     public function assetsInlineSetType(UnitTester $I)
     {
         $I->wantToTest('Assets\Inline - setType()');
@@ -54,6 +42,5 @@
         $expected = 'css';
         $asset->setType($expected);
         $this->assetGetType($I, $asset, $expected);
->>>>>>> d61c708b
     }
 }