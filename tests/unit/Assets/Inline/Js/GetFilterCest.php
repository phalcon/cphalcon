<?php
declare(strict_types=1);

/**
 * This file is part of the Phalcon Framework.
 *
 * (c) Phalcon Team <team@phalconphp.com>
 *
 * For the full copyright and license information, please view the LICENSE.txt
 * file that was distributed with this source code.
 */

namespace Phalcon\Test\Unit\Assets\Inline\Js;

use Phalcon\Assets\Inline\Js;
use Phalcon\Test\Fixtures\Traits\AssetsTrait;
use UnitTester;

/**
 * Class GetFilterCest
 *
<<<<<<< HEAD
 * @package Phalcon\Test\Unit\Assets\Inline\Js
=======
 * @package Phalcon\Test\Unit\Assets\Inline
>>>>>>> d61c708b
 */
class GetFilterCest
{
    use AssetsTrait;

    /**
     * Tests Phalcon\Assets\Inline :: getFilter()
     *
     * @param UnitTester $I
     *
     * @param UnitTester $I
     *
     * @author Phalcon Team <team@phalconphp.com>
     * @since  2018-11-13
     */
<<<<<<< HEAD
    public function assetsInlineJsGetFilter(UnitTester $I)
    {
        $I->wantToTest("Assets\Inline\Js - getFilter()");
        $I->skipTest("Need implementation");
=======
    public function assetsInlineGetFilter(UnitTester $I)
    {
        $I->wantToTest('Assets\Inline - getFilter()');
        $content = '<script>alert("Hello");</script>';
        $asset   = new Js($content);

        $expected = true;
        $this->assetGetFilter($I, $asset, $expected);
>>>>>>> d61c708b
    }
}<|MERGE_RESOLUTION|>--- conflicted
+++ resolved
@@ -19,11 +19,7 @@
 /**
  * Class GetFilterCest
  *
-<<<<<<< HEAD
- * @package Phalcon\Test\Unit\Assets\Inline\Js
-=======
  * @package Phalcon\Test\Unit\Assets\Inline
->>>>>>> d61c708b
  */
 class GetFilterCest
 {
@@ -34,17 +30,9 @@
      *
      * @param UnitTester $I
      *
-     * @param UnitTester $I
-     *
      * @author Phalcon Team <team@phalconphp.com>
      * @since  2018-11-13
      */
-<<<<<<< HEAD
-    public function assetsInlineJsGetFilter(UnitTester $I)
-    {
-        $I->wantToTest("Assets\Inline\Js - getFilter()");
-        $I->skipTest("Need implementation");
-=======
     public function assetsInlineGetFilter(UnitTester $I)
     {
         $I->wantToTest('Assets\Inline - getFilter()');
@@ -53,6 +41,5 @@
 
         $expected = true;
         $this->assetGetFilter($I, $asset, $expected);
->>>>>>> d61c708b
     }
 }