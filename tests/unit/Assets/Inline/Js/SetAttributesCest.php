--- conflicted
+++ resolved
@@ -19,11 +19,7 @@
 /**
  * Class SetAttributesCest
  *
-<<<<<<< HEAD
- * @package Phalcon\Test\Unit\Assets\Inline\Js
-=======
  * @package Phalcon\Test\Unit\Assets\Inline
->>>>>>> d61c708b
  */
 class SetAttributesCest
 {
@@ -34,17 +30,9 @@
      *
      * @param UnitTester $I
      *
-     * @param UnitTester $I
-     *
      * @author Phalcon Team <team@phalconphp.com>
      * @since  2018-11-13
      */
-<<<<<<< HEAD
-    public function assetsInlineJsSetAttributes(UnitTester $I)
-    {
-        $I->wantToTest("Assets\Inline\Js - setAttributes()");
-        $I->skipTest("Need implementation");
-=======
     public function assetsInlineSetAttributes(UnitTester $I)
     {
         $I->wantToTest('Assets\Inline - setAttributes()');
@@ -54,6 +42,5 @@
         $expected = ['data-key' => 'phalcon'];
         $asset->setAttributes($expected);
         $this->assetGetAttributes($I, $asset, $expected);
->>>>>>> d61c708b
     }
 }