--- conflicted
+++ resolved
@@ -19,11 +19,7 @@
 /**
  * Class SetFilterCest
  *
-<<<<<<< HEAD
- * @package Phalcon\Test\Unit\Assets\Inline\Js
-=======
  * @package Phalcon\Test\Unit\Assets\Inline
->>>>>>> d61c708b
  */
 class SetFilterCest
 {
@@ -34,17 +30,9 @@
      *
      * @param UnitTester $I
      *
-     * @param UnitTester $I
-     *
      * @author Phalcon Team <team@phalconphp.com>
      * @since  2018-11-13
      */
-<<<<<<< HEAD
-    public function assetsInlineJsSetFilter(UnitTester $I)
-    {
-        $I->wantToTest("Assets\Inline\Js - setFilter()");
-        $I->skipTest("Need implementation");
-=======
     public function assetsInlineSetFilter(UnitTester $I)
     {
         $I->wantToTest('Assets\Inline - setFilter()');
@@ -57,6 +45,5 @@
         $expected = false;
         $asset->setFilter($expected);
         $this->assetGetFilter($I, $asset, $expected);
->>>>>>> d61c708b
     }
 }