<?php
declare(strict_types=1);

/**
 * This file is part of the Phalcon Framework.
 *
 * (c) Phalcon Team <team@phalconphp.com>
 *
 * For the full copyright and license information, please view the LICENSE.txt
 * file that was distributed with this source code.
 */

namespace Phalcon\Test\Unit\Assets\Inline;

<<<<<<< HEAD
=======
use Phalcon\Assets\Inline;
use Phalcon\Test\Fixtures\Traits\AssetsTrait;
>>>>>>> d61c708b
use UnitTester;

/**
 * Class GetContentCest
 *
 * @package Phalcon\Test\Unit\Assets\Inline
 */
class GetContentCest
{
    use AssetsTrait;

    /**
     * Tests Phalcon\Assets\Inline :: getContent() - css
     *
     * @param UnitTester $I
     *
     * @author Phalcon Team <team@phalconphp.com>
     * @since  2018-11-13
     */
    public function assetsInlineGetContentCss(UnitTester $I)
    {
        $I->wantToTest('Assets\Inline - getContent() - css');
        $content = 'p {color: #000099}';
        $asset   = new Inline('css', $content);

        $expected = $content;
        $this->assetGetContent($I, $asset, $expected);
    }

    /**
<<<<<<< HEAD
     * Tests Phalcon\Assets\Inline :: getContent()
=======
     * Tests Phalcon\Assets\Inline :: getContent() - js
>>>>>>> d61c708b
     *
     * @param UnitTester $I
     *
     * @author Phalcon Team <team@phalconphp.com>
     * @since  2018-11-13
     */
<<<<<<< HEAD
    public function assetsInlineGetContent(UnitTester $I)
    {
        $I->wantToTest("Assets\Inline - getContent()");
        $I->skipTest("Need implementation");
=======
    public function assetsInlineGetContentJs(UnitTester $I)
    {
        $I->wantToTest('Assets\Inline - getContent() - js');
        $content = '<script>alert("Hello");</script>';
        $asset   = new Inline('js', $content);

        $expected = $content;
        $this->assetGetContent($I, $asset, $expected);
>>>>>>> d61c708b
    }
}<|MERGE_RESOLUTION|>--- conflicted
+++ resolved
@@ -12,11 +12,8 @@
 
 namespace Phalcon\Test\Unit\Assets\Inline;
 
-<<<<<<< HEAD
-=======
 use Phalcon\Assets\Inline;
 use Phalcon\Test\Fixtures\Traits\AssetsTrait;
->>>>>>> d61c708b
 use UnitTester;
 
 /**
@@ -47,23 +44,13 @@
     }
 
     /**
-<<<<<<< HEAD
-     * Tests Phalcon\Assets\Inline :: getContent()
-=======
      * Tests Phalcon\Assets\Inline :: getContent() - js
->>>>>>> d61c708b
      *
      * @param UnitTester $I
      *
      * @author Phalcon Team <team@phalconphp.com>
      * @since  2018-11-13
      */
-<<<<<<< HEAD
-    public function assetsInlineGetContent(UnitTester $I)
-    {
-        $I->wantToTest("Assets\Inline - getContent()");
-        $I->skipTest("Need implementation");
-=======
     public function assetsInlineGetContentJs(UnitTester $I)
     {
         $I->wantToTest('Assets\Inline - getContent() - js');
@@ -72,6 +59,5 @@
 
         $expected = $content;
         $this->assetGetContent($I, $asset, $expected);
->>>>>>> d61c708b
     }
 }