<?php

/**
 * This file is part of the Phalcon Framework.
 *
 * (c) Phalcon Team <team@phalcon.io>
 *
 * For the full copyright and license information, please view the LICENSE.txt
 * file that was distributed with this source code.
 */

declare(strict_types=1);

namespace Phalcon\Test\Unit\Assets\Collection;

use Phalcon\Assets\Collection;
use UnitTester;

class ConstructCest
{
    /**
     * Tests Phalcon\Assets\Collection :: __construct()
     *
<<<<<<< HEAD
     * @author Jeremy PASTOURET <https://github.com/jenovateurs>
     * @since  2020-02-06
=======
     * @author Naut de Jong <https://github.com/andejong>
     * @since  2020-02-14
>>>>>>> 22897741
     */
    public function assetsCollectionConstruct(UnitTester $I)
    {
        $I->wantToTest('Assets\Collection - __construct()');

        $collection = new Collection();

        $I->assertInstanceOf(
            Collection::class,
            $collection
        );
    }
}<|MERGE_RESOLUTION|>--- conflicted
+++ resolved
@@ -21,13 +21,8 @@
     /**
      * Tests Phalcon\Assets\Collection :: __construct()
      *
-<<<<<<< HEAD
-     * @author Jeremy PASTOURET <https://github.com/jenovateurs>
-     * @since  2020-02-06
-=======
      * @author Naut de Jong <https://github.com/andejong>
      * @since  2020-02-14
->>>>>>> 22897741
      */
     public function assetsCollectionConstruct(UnitTester $I)
     {
