--- conflicted
+++ resolved
@@ -56,7 +56,7 @@
     public function testJavascriptIncludeWithArrayLocal()
     {
         $this->specify(
-            "iavascriptInclude with array parameter local link returns invalid HTML",
+            "javascriptInclude with array parameter local link returns invalid HTML",
             function () {
 
                 $options  = ['js/phalcon.js'];
@@ -81,13 +81,8 @@
             function () {
 
                 $options  = ['js/phalcon.js'];
-<<<<<<< HEAD
                 $expected = '<script type="text/javascript" src="/js/phalcon.js"></script>' . PHP_EOL;
                 $actual   = PhTTag::javascriptInclude($options, 'hello');
-=======
-                $expected = '<script type="text/javascript" src="js/phalcon.js"></script>' . PHP_EOL;
-                $actual   = PhTag::javascriptInclude($options, 'hello');
->>>>>>> 28d045c7
 
                 expect($actual)->equals($expected);
             }
