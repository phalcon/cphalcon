--- conflicted
+++ resolved
@@ -30,7 +30,6 @@
      */
     public function mvcUrlPath(UnitTester $I)
     {
-<<<<<<< HEAD
         $I->wantToTest("Mvc\Url - path()");
         $url = new Url();
 
@@ -40,9 +39,5 @@
         $expected = '/en/team';
         $actual   = $url->path('/team');
         $I->assertEquals($expected, $actual);
-=======
-        $I->wantToTest('Mvc\Url - path()');
-        $I->skipTest('Need implementation');
->>>>>>> e26ffdde
     }
 }