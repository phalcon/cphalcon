--- conflicted
+++ resolved
@@ -30,7 +30,6 @@
      */
     public function mvcUrlGetStatic(UnitTester $I)
     {
-<<<<<<< HEAD
         $I->wantToTest("Mvc\Url - getStatic()");
         $url = new Url();
 
@@ -39,9 +38,5 @@
         $expected = 'https://phalconphp.com/en/team';
         $actual   = $url->getStatic('/en/team');
         $I->assertEquals($expected, $actual);
-=======
-        $I->wantToTest('Mvc\Url - getStatic()');
-        $I->skipTest('Need implementation');
->>>>>>> e26ffdde
     }
 }