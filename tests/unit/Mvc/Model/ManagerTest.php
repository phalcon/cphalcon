--- conflicted
+++ resolved
@@ -117,11 +117,7 @@
      * Tests Model::getRelated with the desired fields
      *
      * @test
-<<<<<<< HEAD
-     * @issue  12972
-=======
      * @issue  https://github.com/phalcon/cphalcon/issues/12972
->>>>>>> b3b083d3
      * @author Serghei Iakovlev <serghei@phalconphp.com>
      * @since  2017-10-02
      */
