<?php

/*
 +------------------------------------------------------------------------+
 | Phalcon Framework                                                      |
 +------------------------------------------------------------------------+
 | Copyright (c) 2011-present Phalcon Team (https://phalconphp.com)       |
 +------------------------------------------------------------------------+
 | This source file is subject to the New BSD License that is bundled     |
 | with this package in the file LICENSE.txt.                             |
 |                                                                        |
 | If you did not receive a copy of the license and are unable to         |
 | obtain it through the world-wide-web, please send an email             |
 | to license@phalconphp.com so we can send you a copy immediately.       |
 +------------------------------------------------------------------------+
 */

namespace Phalcon\Test\Unit\Mvc\Model;

use Phalcon\Di;
use Phalcon\Test\Models\Users;
use Phalcon\Mvc\Model\Manager;
use Phalcon\Test\Module\UnitTest;
use Phalcon\Mvc\Model\Metadata\Memory;
use Phalcon\Mvc\Model\Resultset\Simple;

/**
 * Phalcon\Test\Unit\Mvc\Model\CriteriaTest
 *
 * Tests the Phalcon\Mvc\Model\Criteria component
 *
 * @package Phalcon\Test\Unit\Mvc\Model
 */
class CriteriaTest extends UnitTest
{
    /**
     * executed before each test
     */
    protected function _before()
    {
        parent::_before();

        $di = $this->tester->getApplication()->getDI();

        $di->set('modelsManager', function () {
            return new Manager;
        });

        $di->set('modelsMetadata', function () {
            return new Memory;
        });

        Di::setDefault($di);
    }

    /**
     * Tests Criteria::inWhere with empty array.
     *
     * @test
     * @issue  10676
     * @author Serghei Iakovlev <serghei@phalconphp.com>
     * @since  2016-08-11
     */
    public function shouldExecuteInWhereQueryWithEmptyArray()
    {
        $this->specify(
            'The Criteria::inWhere with empty array does not work as expected',
            function () {
                $criteria = Users::query()->inWhere(Users::class . '.id', []);

                expect($criteria->getWhere())->equals(Users::class . '.id != ' . Users::class . '.id');
                expect($criteria->execute())->isInstanceOf(Simple::class);
            }
        );
    }

    /**
     * Tests work with limit / offset
     *
     * @test
     * @issue  12419
     * @author Serghei Iakovelv <serghei@phalconphp.com>
     * @since  2016-12-18
     */
    public function shouldCorrectHandleLimitAndOffset()
    {
        $this->specify(
            'The criteria object works with limit / offset incorrectly',
            function ($limit, $offset, $expected) {
                /** @var \Phalcon\Mvc\Model\Criteria $query */
                $query = Users::query();

                $query->limit($limit, $offset);

                expect($query->getLimit())->equals($expected);
            },
            [
                'examples' => include_once PATH_FIXTURES . 'mvc/model/criteria_test/limit_offset_provider.php'
            ]
        );
    }
<<<<<<< HEAD

    /**
     * Tests work with count
     *
     * @test
     * @author limx <715557344@qq.com>
     * @since  2018-01-24
     */
    public function shouldCountCorrect()
    {
        $this->specify(
            'The criteria object works with count incorrectly',
            function () {
                /** @var \Phalcon\Mvc\Model\Criteria $query */
                $query = Users::query();

                $query->where('id <= :id:', ['id' => 4]);

                expect($query->count())->equals(4);
            }
        );
    }

    protected function limitOffsetProvider()
    {
        return [
            [-7,      null,  7                                  ],
            ["-7234", null,  7234                               ],
            ["18",    null,  18                                 ],
            ["18",    2,     ['number' => 18, 'offset' => 2]    ],
            ["-1000", -200,  ['number' => 1000, 'offset' => 200]],
            ["1000", "-200", ['number' => 1000, 'offset' => 200]],
            ["0",    "-200", null                               ],
            ["%3CMETA%20HTTP-EQUIV%3D%22refresh%22%20CONT ENT%3D%220%3Burl%3Djavascript%3Aqss%3D7%22%3E", 50, null],
        ];
    }
=======
>>>>>>> db7b96a3
}<|MERGE_RESOLUTION|>--- conflicted
+++ resolved
@@ -99,7 +99,6 @@
             ]
         );
     }
-<<<<<<< HEAD
 
     /**
      * Tests work with count
@@ -136,6 +135,4 @@
             ["%3CMETA%20HTTP-EQUIV%3D%22refresh%22%20CONT ENT%3D%220%3Burl%3Djavascript%3Aqss%3D7%22%3E", 50, null],
         ];
     }
-=======
->>>>>>> db7b96a3
 }