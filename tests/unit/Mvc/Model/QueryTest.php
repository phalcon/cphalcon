--- conflicted
+++ resolved
@@ -1,15 +1,13 @@
 <?php
+
 namespace Phalcon\Test\Unit\Mvc\Model;
 
 use Phalcon\DiInterface;
 use Phalcon\Mvc\Model\Query;
 use Phalcon\Mvc\Model\Transaction;
-<<<<<<< HEAD
-=======
 use Phalcon\Mvc\Model\Manager;
 use Phalcon\Mvc\Model\Metadata\Memory;
 use Phalcon\Mvc\Model\Transaction\Manager as TransactionManager;
->>>>>>> a2562e9b
 use Phalcon\Test\Models\Users;
 use Phalcon\Test\Module\UnitTest;
 use Phalcon\Test\Models\Deles;
@@ -23,10 +21,6 @@
 use Phalcon\Test\Models\RobottersDeles;
 use Phalcon\Test\Models\Some\Robotters as SomeRobotters;
 use Phalcon\Test\Models\Some\Products as SomeProducts;
-use Phalcon\Mvc\Model\Manager;
-use Phalcon\Mvc\Model\Metadata\Memory;
-use Phalcon\Test\Proxy\Mvc\Model\Transaction\Manager as TransactionManager;
-
 
 /**
  * \Phalcon\Test\Unit\Mvc\Model\QueryTest
@@ -92,14 +86,6 @@
         return $reflectionMethod->invokeArgs($object, $paramSet);
     }
 
-    /**
-     * executed before each test
-     */
-    protected function _before()
-    {
-        parent::_before();
-
-<<<<<<< HEAD
         /** @var \Phalcon\Mvc\Application $app */
         $app = $this->tester->getApplication();
         $this->di = $app->getDI();
@@ -114,20 +100,6 @@
 
         $this->di->set('transactionManager', function() {
             return new TransactionManager;
-=======
-        $this->di = $this->tester->getApplication()->getDI();
-
-        $this->di->set('modelsManager', function() {
-            return new Manager();
-        });
-
-        $this->di->set('modelsMetadata', function() {
-            return new Memory();
-        });
-
-        $this->di->set('transactionManager', function() {
-            return new TransactionManager();
->>>>>>> a2562e9b
         });
     }
 
@@ -559,7 +531,6 @@
                 expect($transaction->getConnection())->equals($result);
             }
         );
-    }
 
     /**
      * @medium
