<?php

namespace Phalcon\Test\Unit\Mvc\Model;

use Phalcon\DiInterface;
use Phalcon\Mvc\Model\Query;
use Phalcon\Mvc\Model\Transaction;
<<<<<<< HEAD
=======
use Phalcon\Mvc\Model\Manager;
use Phalcon\Mvc\Model\Metadata\Memory;
use Phalcon\Mvc\Model\Transaction\Manager as TransactionManager;
>>>>>>> 9de52362
use Phalcon\Test\Models\Users;
use Phalcon\Test\Module\UnitTest;
use Phalcon\Test\Models\Deles;
use Phalcon\Test\Models\Parts;
use Phalcon\Test\Models\Personers;
use Phalcon\Test\Models\People;
use Phalcon\Test\Models\Products;
use Phalcon\Test\Models\Robots;
use Phalcon\Test\Models\Robotters;
use Phalcon\Test\Models\RobotsParts;
use Phalcon\Test\Models\RobottersDeles;
use Phalcon\Test\Models\Some\Robotters as SomeRobotters;
use Phalcon\Test\Models\Some\Products as SomeProducts;
use Phalcon\Mvc\Model\Manager;
use Phalcon\Mvc\Model\Metadata\Memory;
use Phalcon\Test\Proxy\Mvc\Model\Transaction\Manager as TransactionManager;

/**
 * \Phalcon\Test\Unit\Mvc\Model\QueryTest
 * Tests the Phalcon\Mvc\Model\Query component
 *
 * @copyright (c) 2011-2016 Phalcon Team
 * @link      http://www.phalconphp.com
 * @author    Andres Gutierrez <andres@phalconphp.com>
 * @author    Serghei Iakovlev <serghei@phalconphp.com>
 * @author    Jakob Oberhummer <cphalcon@chilimatic.com>
 * @package   Phalcon\Test\Unit\Mvc\Model
 *
 * The contents of this file are subject to the New BSD License that is
 * bundled with this package in the file docs/LICENSE.txt
 *
 * If you did not receive a copy of the license and are unable to obtain it
 * through the world-wide-web, please send an email to license@phalconphp.com
 * so that we can send you a copy immediately.
 */
class QueryTest extends UnitTest
{

    /**
     * @var DiInterface
     */
    private $di;

    /**
<<<<<<< HEAD
     * executed before each test
     */
    protected function _before()
=======
     * helper method DRY -> any object should be reflectable
     *
     * @param Object $object
     * @param string $propertyName
     * @return mixed
     */
    protected function getInaccessibleObjectProperty($object, $propertyName)
    {
        if (!$object || !$propertyName) {
            throw new \InvalidArgumentException('Object or property has to be passed');
        }

        $reflectionClass = new \ReflectionClass($object);
        $reflectionProperty = $reflectionClass->getProperty($propertyName);
        $reflectionProperty->setAccessible(true);
        return $reflectionProperty->getValue($object);
    }

    /**
     * @param $object
     * @param string $methodName
     * @param array $paramSet
     * @return mixed
     */
    protected function getInaccessibleObjectMethodReturn($object, $methodName, array $paramSet = [])
>>>>>>> 9de52362
    {
        if (!$object || !$methodName) {
            throw new \InvalidArgumentException('Object or property has to be passed');
        }

        $reflectionClass = new \ReflectionClass($object);
        $reflectionMethod = $reflectionClass->getMethod($methodName);
        $reflectionMethod->setAccessible(true);

        return $reflectionMethod->invokeArgs($object, $paramSet);
    }

        /** @var \Phalcon\Mvc\Application $app */
        $app = $this->tester->getApplication();
        $this->di = $app->getDI();

        $this->di->set('modelsManager', function() {
            return new Manager;
        });

        $this->di->set('modelsMetadata', function() {
            return new Memory;
        });

        $this->di->set('transactionManager', function() {
            return new TransactionManager;
        });
    }

<<<<<<< HEAD
    /**
     * helper method DRY -> any object should be reflectable
     *
     * @param Object $object
     * @param string $propertyName
     * @return mixed
     */
    protected function getInaccessibleObjectProperty($object, $propertyName)
    {
        if (!$object || !$propertyName) {
            throw new \InvalidArgumentException('Object or property has to be passed');
        }

        $reflectionClass = new \ReflectionClass($object);
        $reflectionProperty = $reflectionClass->getProperty($propertyName);
        $reflectionProperty->setAccessible(true);
        return $reflectionProperty->getValue($object);
    }

    /**
     * @param $object
     * @param string $methodName
     * @param array $paramSet
     * @return mixed
     */
    protected function getInaccessibleObjectMethodReturn($object, $methodName, array $paramSet = [])
    {
        if (!$object || !$methodName) {
            throw new \InvalidArgumentException('Object or property has to be passed');
        }

        $reflectionClass = new \ReflectionClass($object);
        $reflectionMethod = $reflectionClass->getMethod($methodName);
        $reflectionMethod->setAccessible(true);

        return $reflectionMethod->invokeArgs($object, $paramSet);
    }
=======
>>>>>>> 9de52362

    /**
     * Tests Query::__construct behaviour
     *
     * @author Jakob Oberhummer <cphalcon@chilimatic.com>
     * @since 2016-11-28
     */
    public function testQueryConstructorWithPHQLString() {
        $this->specify(
            'The Query::__construct sets _phql string in the object',
            function() {
                $query = 'SELECT 1';
                $q = new Query($query);
<<<<<<< HEAD
                $testValue = $this->getInaccessibleObjectProperty($q, '_phql');
=======
                $queryReflection = new \ReflectionClass($q);
                $phqlReflection = $queryReflection->getProperty('_phql');
                $phqlReflection->setAccessible(true);
                $testValue = $phqlReflection->getValue($q);
>>>>>>> 9de52362

                expect($testValue)->equals($query);
            }
        );
    }



    /**
     * Tests Query::__construct behaviour
     *
     * @author Jakob Oberhummer <cphalcon@chilimatic.com>
     * @since 2016-11-28
     */
    public function testQueryConstructorWithoutPHQL() {
        $this->specify(
            'The Query::__construct sets _phql in the object',
            function() {
                $q = new Query();
                $testValue = $this->getInaccessibleObjectProperty($q, '_phql');

<<<<<<< HEAD
                expect($testValue)->equals(null);
            }
        );
    }


    /**
     * Tests Query::__construct behaviour
     *
     * @issue 12409
     * @author Jakob Oberhummer <cphalcon@chilimatic.com>
     * @since 2016-11-28
     */
    public function testIfQueryConstructorSetsDI() {
        $this->specify(
            'The Query::__construct sets DI in the object',
            function() {
                $q = new Query(null, $this->di);
                expect($this->di)->equals($q->getDI());
            }
        );
    }

    /**
     * Tests Query::__construct behaviour
     *
     * @issue 12409
     * @author Jakob Oberhummer <cphalcon@chilimatic.com>
     * @since 2016-11-28
     */
    public function testConstructorSetsImplicitJoins() {
        $this->specify(
            'The Query::__construct sets DI in the object',
            function() {
                $options = [
                    'enable_implicit_joins' => true
                ];
                $q = new Query(null, $this->di, $options);
                $enableImplicitJoins = $this->getInaccessibleObjectProperty($q, '_enableImplicitJoins');
                expect(true)->equals($enableImplicitJoins);
            }
        );
    }

    /**
     * Tests Query::setBindParams default behaviour
     *
     * @issue 12409
     * @author Jakob Oberhummer <cphalcon@chilimatic.com>
     * @since 2016-11-28
     */
    public function testSetBindParams() {
        $this->specify(
            'The Query::setBindParams sets bind params',
            function() {
                $bindParams = [
                    'myField' => 1,
                    'myOtherField' => 'test'
                ];

                $q = new Query(null, $this->di);
                $q->setBindParams($bindParams);

                expect($bindParams)->equals($q->getBindParams());
            }
        );
    }

    /**
     * Tests Query::setBindParams default behaviour
     *
     * @issue 12409
     * @author Jakob Oberhummer <cphalcon@chilimatic.com>
     * @since 2016-11-28
     */
    public function testSetBindParamsMerge() {
        $this->specify(
            'The Query::setBindParams union merge',
            function() {
                $bindParams = [
                    'myField' => 1,
                    'myOtherField' => 'test'
                ];

                $mergeParams = [
                    'myField' => 12,
                    'myThirdField' => 14
                ];

                $result = [
                    'myField' => 1,
                    'myOtherField' => 'test',
                    'myThirdField' => 14
                ];

                $q = new Query(null, $this->di);
                $q->setBindParams($bindParams);
                $q->setBindParams($mergeParams, true);

                expect($result)->equals($q->getBindParams());
            }
        );
    }

    /**
     * Tests Query::setType
     *
     * @issue 12409
     * @author Jakob Oberhummer <cphalcon@chilimatic.com>
     * @since 2016-11-28
     */
    public function testSetType() {
        $this->specify(
            'The Query::setType ',
            function() {
                $q = new Query(null, $this->di);
                $q->setType(1);

                expect(1)->equals($q->getType());
            }
        );
    }


    /**
     * Tests Query::set unique row
     *
     * @issue 12409
     * @author Jakob Oberhummer <cphalcon@chilimatic.com>
     * @since 2016-11-28
     */
    public function testSetUniqueRow() {
        $this->specify(
            'The Query::setUniqueRow',
            function() {
                $q = new Query(null, $this->di);
                $q->setUniqueRow(true);

                expect(true)->equals($q->getUniqueRow());
            }
        );
    }

    /**
     * Tests Query::getTransactionConnection
     *
     * @issue 12409
     * @author Jakob Oberhummer <cphalcon@chilimatic.com>
     * @since 2016-11-28
     */
    public function testGetTransactionConnectionWithNoModelTransaction() {
        $this->specify(
            'The Query::getTransaction should return the connection of the query transaction',
            function() {
                $q = new Query(null, $this->di);
                $q->setUniqueRow(true);
                /**
                 * @var TransactionManager $transactionManager
                 */
                $transactionManager = $this->di->get('transactionManager');
                $transaction = $transactionManager->getOrCreateTransaction();
                $q->setTransaction($transaction);
                $model = new Users();

                $result = $this->getInaccessibleObjectMethodReturn($q, 'getTransactionConnection', [$model]);

                expect($transaction->getConnection())->equals($result);
            }
        );
    }

    /**
     * Tests Query::getTransactionConnection
     *
     * @issue 12409
     * @author Jakob Oberhummer <cphalcon@chilimatic.com>
     * @since 2016-11-28
     */
    public function testGetTransactionConnectionWithModelTransaction() {
        $this->specify(
            'The Query::getTransactionConnection should return the transaction of the query object',
            function() {
                $q = new Query(null, $this->di);
                $q->setUniqueRow(true);
                /**
                 * @var TransactionManager $transactionManager
                 */
                $transactionManager = $this->di->get('transactionManager');
                $transaction = $transactionManager->getOrCreateTransaction();
                $q->setTransaction($transaction);
                $model = new Users();
                $modelTransaction = new Transaction($this->di);
                $model->setTransaction($modelTransaction);
                $result = $this->getInaccessibleObjectMethodReturn($q, 'getTransactionConnection', [$model]);
                expect($transaction->getConnection())->equals($result);
            }
        );
    }

    /**
     * Tests Query::getTransactionConnection
     *
     * @issue 12409
     * @author Jakob Oberhummer <cphalcon@chilimatic.com>
     * @since 2016-11-28
     */
    public function testGetTransactionConnectionWithModelTransactionButNoQueryTransaction() {
        $this->specify(
            'The Query::getTransactionConnection should return the connection of the model transaction',
            function() {
                $q = new Query(null, $this->di);
                $q->setUniqueRow(true);

                /**
                 * @var TransactionManager $transactionManager
                 */
                $transactionManager = $this->di->get('transactionManager');
                $model = new Users();
                $modelTransaction = $transactionManager->getOrCreateTransaction();
                $model->setTransaction($modelTransaction);
                $result = $this->getInaccessibleObjectMethodReturn($q, 'getTransactionConnection', [$model]);
                expect($modelTransaction->getConnection())->equals($result);
            }
        );
    }


    /**
     * Tests Query::getReadConnection
     *
     * @issue 12409
     * @author Jakob Oberhummer <cphalcon@chilimatic.com>
     * @since 2016-11-28
     */
    public function testGetReadConnectionWithModelTransactionButNoQueryTransaction() {
        $this->specify(
            'The Query::getReadConnection should return the connection of the model transaction',
            function() {
                $q = new Query(null, $this->di);
                $q->setUniqueRow(true);

                /**
                 * @var TransactionManager $transactionManager
                 */
                $transactionManager = $this->di->get('transactionManager');
                $model = new Users();
                $modelTransaction = $transactionManager->getOrCreateTransaction();
                $model->setTransaction($modelTransaction);
                $result = $this->getInaccessibleObjectMethodReturn($q, 'getReadConnection', [$model, [], [], []]);
                expect($modelTransaction->getConnection())->equals($result);
            }
        );
    }

    /**
     * Tests Query::getReadConnection
     *
     * @issue 12409
     * @author Jakob Oberhummer <cphalcon@chilimatic.com>
     * @since 2016-11-28
     */
    public function testGetReadConnectionWithModelTransactionAndQueryTransaction() {
        $this->specify(
            'The Query::getReadConnection should return connection of the transaction of the query object',
            function() {
                $q = new Query(null, $this->di);
                $q->setUniqueRow(true);
                /**
                 * @var TransactionManager $transactionManager
                 */
                $transactionManager = $this->di->get('transactionManager');
                $transaction = $transactionManager->getOrCreateTransaction();
                $q->setTransaction($transaction);
                $model = new Users();
                $modelTransaction = new Transaction($this->di);
                $model->setTransaction($modelTransaction);

                $result = $this->getInaccessibleObjectMethodReturn($q, 'getReadConnection', [$model, [], [], []]);
                expect($transaction->getConnection())->equals($result);
            }
        );
    }

    /**
     * Tests Query::getReadConnection
     *
     * @issue 12409
     * @author Jakob Oberhummer <cphalcon@chilimatic.com>
     * @since 2016-11-28
     */
    public function testGetReadConnectionWithNoModelTransactionButQueryTransaction() {
        $this->specify(
            'The Query::getReadConnection should return the connection of the query transaction',
            function() {
                $q = new Query(null, $this->di);
                $q->setUniqueRow(true);
                /**
                 * @var TransactionManager $transactionManager
                 */
                $transactionManager = $this->di->get('transactionManager');
                $transaction = $transactionManager->getOrCreateTransaction();
                $q->setTransaction($transaction);
                $model = new Users();
                $result = $this->getInaccessibleObjectMethodReturn($q, 'getReadConnection', [$model, [], [], []]);
                expect($transaction->getConnection())->equals($result);
            }
        );
    }


    /**
     * Tests Query::getReadConnection
     *
     * @issue 12409
     * @author Jakob Oberhummer <cphalcon@chilimatic.com>
     * @since 2016-11-28
     */
    public function testGetWriteConnectionWithModelTransactionButNoQueryTransaction() {
        $this->specify(
            'The Query::getWriteConnection should return the connection of the model transaction',
            function() {
                $q = new Query(null, $this->di);
                $q->setUniqueRow(true);

                /**
                 * @var TransactionManager $transactionManager
                 */
                $transactionManager = $this->di->get('transactionManager');
                $model = new Users();
                $modelTransaction = $transactionManager->getOrCreateTransaction();
                $model->setTransaction($modelTransaction);
                $result = $this->getInaccessibleObjectMethodReturn($q, 'getWriteConnection', [$model, [], [], []]);
                expect($modelTransaction->getConnection())->equals($result);
            }
        );
    }

    /**
     * Tests Query::getWriteConnection
     *
     * @issue 12409
     * @author Jakob Oberhummer <cphalcon@chilimatic.com>
     * @since 2016-11-28
     */
    public function testGetWriteConnectionWithModelTransactionAndQueryTransaction() {
        $this->specify(
            'The Query::getWriteConnection should return connection of the transaction of the query object',
            function() {
                $q = new Query(null, $this->di);
                $q->setUniqueRow(true);
                /**
                 * @var TransactionManager $transactionManager
                 */
                $transactionManager = $this->di->get('transactionManager');
                $transaction = $transactionManager->getOrCreateTransaction();
                $q->setTransaction($transaction);
                $model = new Users();
                $modelTransaction = new Transaction($this->di);
                $model->setTransaction($modelTransaction);
                $result = $this->getInaccessibleObjectMethodReturn($q, 'getWriteConnection', [$model, [], [], []]);
                expect($transaction->getConnection())->equals($result);
            }
        );
    }

    /**
     * Tests Query::getWriteConnection
     *
     * @issue 12409
     * @author Jakob Oberhummer <cphalcon@chilimatic.com>
     * @since 2016-11-28
     */
    public function testGetWriteConnectionWithNoModelTransactionButQueryTransaction() {
        $this->specify(
            'The Query::getReadConnection should return the connection of the query transaction',
            function() {
                $q = new Query(null, $this->di);
                $q->setUniqueRow(true);
                /**
                 * @var TransactionManager $transactionManager
                 */
                $transactionManager = $this->di->get('transactionManager');
                $transaction = $transactionManager->getOrCreateTransaction();
                $q->setTransaction($transaction);
                $model = new Users();
                $result = $this->getInaccessibleObjectMethodReturn($q, 'getWriteConnection', [$model, [], [], []]);
                expect($transaction->getConnection())->equals($result);
=======

                expect($testValue)->equals(null);
>>>>>>> 9de52362
            }
        );
    }


    /**
     * Tests Query::__construct behaviour
     *
     * @issue 12409
     * @author Jakob Oberhummer <cphalcon@chilimatic.com>
     * @since 2016-11-28
     */
    public function testIfQueryConstructorSetsDI() {
        $this->specify(
            'The Query::__construct sets DI in the object',
            function() {
                $q = new Query(null, $this->di);
                expect($this->di)->equals($q->getDI());
            }
        );
    }

    /**
     * Tests Query::__construct behaviour
     *
     * @issue 12409
     * @author Jakob Oberhummer <cphalcon@chilimatic.com>
     * @since 2016-11-28
     */
    public function testConstructorSetsImplicitJoins() {
        $this->specify(
            'The Query::__construct sets DI in the object',
            function() {
                $options = [
                    'enable_implicit_joins' => true
                ];
                $q = new Query(null, $this->di, $options);
                $enableImplicitJoins = $this->getInaccessibleObjectProperty($q, '_enableImplicitJoins');
                expect(true)->equals($enableImplicitJoins);
            }
        );
    }

    /**
     * Tests Query::setBindParams default behaviour
     *
     * @issue 12409
     * @author Jakob Oberhummer <cphalcon@chilimatic.com>
     * @since 2016-11-28
     */
    public function testSetBindParams() {
        $this->specify(
            'The Query::setBindParams sets bind params',
            function() {
                $bindParams = [
                    'myField' => 1,
                    'myOtherField' => 'test'
                ];

                $q = new Query(null, $this->di);
                $q->setBindParams($bindParams);

                expect($bindParams)->equals($q->getBindParams());
            }
        );
    }

    /**
     * Tests Query::setBindParams default behaviour
     *
     * @issue 12409
     * @author Jakob Oberhummer <cphalcon@chilimatic.com>
     * @since 2016-11-28
     */
    public function testSetBindParamsMerge() {
        $this->specify(
            'The Query::setBindParams union merge',
            function() {
                $bindParams = [
                    'myField' => 1,
                    'myOtherField' => 'test'
                ];

                $mergeParams = [
                    'myField' => 12,
                    'myThirdField' => 14
                ];

                $result = [
                    'myField' => 1,
                    'myOtherField' => 'test',
                    'myThirdField' => 14
                ];

                $q = new Query(null, $this->di);
                $q->setBindParams($bindParams);
                $q->setBindParams($mergeParams, true);

                expect($result)->equals($q->getBindParams());
            }
        );
    }

    /**
     * Tests Query::setType
     *
     * @issue 12409
     * @author Jakob Oberhummer <cphalcon@chilimatic.com>
     * @since 2016-11-28
     */
    public function testSetType() {
        $this->specify(
            'The Query::setType ',
            function() {
                $q = new Query(null, $this->di);
                $q->setType(1);

                expect(1)->equals($q->getType());
            }
        );
    }


    /**
     * Tests Query::set unique row
     *
     * @issue 12409
     * @author Jakob Oberhummer <cphalcon@chilimatic.com>
     * @since 2016-11-28
     */
    public function testSetUniqueRow() {
        $this->specify(
            'The Query::setUniqueRow',
            function() {
                $q = new Query(null, $this->di);
                $q->setUniqueRow(true);

                expect(true)->equals($q->getUniqueRow());
            }
        );
    }

    /**
     * Tests Query::getTransactionConnection
     *
     * @issue 12409
     * @author Jakob Oberhummer <cphalcon@chilimatic.com>
     * @since 2016-11-28
     */
    public function testGetTransactionConnectionWithNoModelTransaction() {
        $this->specify(
            'The Query::getTransaction should return the connection of the query transaction',
            function() {
                $q = new Query(null, $this->di);
                $q->setUniqueRow(true);
                /**
                 * @var TransactionManager $transactionManager
                 */
                $transactionManager = $this->di->get('transactionManager');
                $transaction = $transactionManager->getOrCreateTransaction();
                $q->setTransaction($transaction);
                $model = new Users();

                $result = $this->getInaccessibleObjectMethodReturn($q, 'getTransactionConnection', [$model]);

                expect($transaction->getConnection())->equals($result);
            }
        );
    }

    /**
     * Tests Query::getTransactionConnection
     *
     * @issue 12409
     * @author Jakob Oberhummer <cphalcon@chilimatic.com>
     * @since 2016-11-28
     */
    public function testGetTransactionConnectionWithModelTransaction() {
        $this->specify(
            'The Query::getTransactionConnection should return the transaction of the query object',
            function() {
                $q = new Query(null, $this->di);
                $q->setUniqueRow(true);
                /**
                 * @var TransactionManager $transactionManager
                 */
                $transactionManager = $this->di->get('transactionManager');
                $transaction = $transactionManager->getOrCreateTransaction();
                $q->setTransaction($transaction);
                $model = new Users();
                $modelTransaction = new Transaction($this->di);
                $model->setTransaction($modelTransaction);
                $result = $this->getInaccessibleObjectMethodReturn($q, 'getTransactionConnection', [$model]);
                expect($transaction->getConnection())->equals($result);
            }
        );
    }

    /**
     * Tests Query::getTransactionConnection
     *
     * @issue 12409
     * @author Jakob Oberhummer <cphalcon@chilimatic.com>
     * @since 2016-11-28
     */
    public function testGetTransactionConnectionWithModelTransactionButNoQueryTransaction() {
        $this->specify(
            'The Query::getTransactionConnection should return the connection of the model transaction',
            function() {
                $q = new Query(null, $this->di);
                $q->setUniqueRow(true);

                /**
                 * @var TransactionManager $transactionManager
                 */
                $transactionManager = $this->di->get('transactionManager');
                $model = new Users();
                $modelTransaction = $transactionManager->getOrCreateTransaction();
                $model->setTransaction($modelTransaction);
                $result = $this->getInaccessibleObjectMethodReturn($q, 'getTransactionConnection', [$model]);
                expect($modelTransaction->getConnection())->equals($result);
            }
        );
    }


    /**
     * Tests Query::getReadConnection
     *
     * @issue 12409
     * @author Jakob Oberhummer <cphalcon@chilimatic.com>
     * @since 2016-11-28
     */
    public function testGetReadConnectionWithModelTransactionButNoQueryTransaction() {
        $this->specify(
            'The Query::getReadConnection should return the connection of the model transaction',
            function() {
                $q = new Query(null, $this->di);
                $q->setUniqueRow(true);

                /**
                 * @var TransactionManager $transactionManager
                 */
                $transactionManager = $this->di->get('transactionManager');
                $model = new Users();
                $modelTransaction = $transactionManager->getOrCreateTransaction();
                $model->setTransaction($modelTransaction);
                $result = $this->getInaccessibleObjectMethodReturn($q, 'getReadConnection', [$model, [], [], []]);
                expect($modelTransaction->getConnection())->equals($result);
            }
        );
    }

    /**
     * Tests Query::getReadConnection
     *
     * @issue 12409
     * @author Jakob Oberhummer <cphalcon@chilimatic.com>
     * @since 2016-11-28
     */
    public function testGetReadConnectionWithModelTransactionAndQueryTransaction() {
        $this->specify(
            'The Query::getReadConnection should return connection of the transaction of the query object',
            function() {
                $q = new Query(null, $this->di);
                $q->setUniqueRow(true);
                /**
                 * @var TransactionManager $transactionManager
                 */
                $transactionManager = $this->di->get('transactionManager');
                $transaction = $transactionManager->getOrCreateTransaction();
                $q->setTransaction($transaction);
                $model = new Users();
                $modelTransaction = new Transaction($this->di);
                $model->setTransaction($modelTransaction);

                $result = $this->getInaccessibleObjectMethodReturn($q, 'getReadConnection', [$model, [], [], []]);
                expect($transaction->getConnection())->equals($result);
            }
        );
    }

    /**
     * Tests Query::getReadConnection
     *
     * @issue 12409
     * @author Jakob Oberhummer <cphalcon@chilimatic.com>
     * @since 2016-11-28
     */
    public function testGetReadConnectionWithNoModelTransactionButQueryTransaction() {
        $this->specify(
            'The Query::getReadConnection should return the connection of the query transaction',
            function() {
                $q = new Query(null, $this->di);
                $q->setUniqueRow(true);
                /**
                 * @var TransactionManager $transactionManager
                 */
                $transactionManager = $this->di->get('transactionManager');
                $transaction = $transactionManager->getOrCreateTransaction();
                $q->setTransaction($transaction);
                $model = new Users();
                $result = $this->getInaccessibleObjectMethodReturn($q, 'getReadConnection', [$model, [], [], []]);
                expect($transaction->getConnection())->equals($result);
            }
        );
    }


    /**
     * Tests Query::getReadConnection
     *
     * @issue 12409
     * @author Jakob Oberhummer <cphalcon@chilimatic.com>
     * @since 2016-11-28
     */
    public function testGetWriteConnectionWithModelTransactionButNoQueryTransaction() {
        $this->specify(
            'The Query::getWriteConnection should return the connection of the model transaction',
            function() {
                $q = new Query(null, $this->di);
                $q->setUniqueRow(true);

                /**
                 * @var TransactionManager $transactionManager
                 */
                $transactionManager = $this->di->get('transactionManager');
                $model = new Users();
                $modelTransaction = $transactionManager->getOrCreateTransaction();
                $model->setTransaction($modelTransaction);
                $result = $this->getInaccessibleObjectMethodReturn($q, 'getWriteConnection', [$model, [], [], []]);
                expect($modelTransaction->getConnection())->equals($result);
            }
        );
    }

    /**
     * Tests Query::getWriteConnection
     *
     * @issue 12409
     * @author Jakob Oberhummer <cphalcon@chilimatic.com>
     * @since 2016-11-28
     */
    public function testGetWriteConnectionWithModelTransactionAndQueryTransaction() {
        $this->specify(
            'The Query::getWriteConnection should return connection of the transaction of the query object',
            function() {
                $q = new Query(null, $this->di);
                $q->setUniqueRow(true);
                /**
                 * @var TransactionManager $transactionManager
                 */
                $transactionManager = $this->di->get('transactionManager');
                $transaction = $transactionManager->getOrCreateTransaction();
                $q->setTransaction($transaction);
                $model = new Users();
                $modelTransaction = new Transaction($this->di);
                $model->setTransaction($modelTransaction);
                $result = $this->getInaccessibleObjectMethodReturn($q, 'getWriteConnection', [$model, [], [], []]);
                expect($transaction->getConnection())->equals($result);
            }
        );
    }

    /**
     * Tests Query::getWriteConnection
     *
     * @issue 12409
     * @author Jakob Oberhummer <cphalcon@chilimatic.com>
     * @since 2016-11-28
     */
    public function testGetWriteConnectionWithNoModelTransactionButQueryTransaction() {
        $this->specify(
            'The Query::getReadConnection should return the connection of the query transaction',
            function() {
                $q = new Query(null, $this->di);
                $q->setUniqueRow(true);
                /**
                 * @var TransactionManager $transactionManager
                 */
                $transactionManager = $this->di->get('transactionManager');
                $transaction = $transactionManager->getOrCreateTransaction();
                $q->setTransaction($transaction);
                $model = new Users();
                $result = $this->getInaccessibleObjectMethodReturn($q, 'getWriteConnection', [$model, [], [], []]);
                expect($transaction->getConnection())->equals($result);
            }
        );

    /**
     * @medium
     */
    public function testSelectParsing()
    {
        $this->specify(
            "SELECT PHQL queries don't work as expected",
            function ($phql, $expected) {
                $query = new Query($phql);

                $query->setDI($this->di);

                expect($query->parse())->equals($expected);
            },
            [
                "examples" => [
                    [
                        "phql"     => 'SELECT * FROM ' . Robots::class,
                        "expected" => array(
                            'models' => array(
                                Robots::class,
                            ),
                            'tables' => array(
                                'robots',
                            ),
                            'columns' => array(
                                lcfirst(Robots::class) => array(
                                    'type' => 'object',
                                    'model' => Robots::class,
                                    'column' => 'robots',
                                    'balias' => lcfirst(Robots::class),
                                ),
                            ),
                        ),
                    ],
                    [
                        "phql"     => 'SELECT * FROM ' . SomeProducts::class,
                        "expected" => array(
                            'models' => array(
                                SomeProducts::class,
                            ),
                            'tables' => array(
                                'le_products',
                            ),
                            'columns' => array(
                                lcfirst(SomeProducts::class) => array(
                                    'type' => 'object',
                                    'model' => SomeProducts::class,
                                    'column' => 'le_products',
                                    'balias' => lcfirst(SomeProducts::class),
                                ),
                            ),
                        )
                    ],
                    [
                        "phql"     => 'SELECT ' . SomeProducts::class . '.* FROM ' . SomeProducts::class,
                        "expected" => array(
                            'models' => array(
                                SomeProducts::class,
                            ),
                            'tables' => array(
                                'le_products',
                            ),
                            'columns' => array(
                                lcfirst(SomeProducts::class) => array(
                                    'type' => 'object',
                                    'model' => SomeProducts::class,
                                    'column' => 'le_products',
                                    'balias' => lcfirst(SomeProducts::class),
                                ),
                            ),
                        )
                    ],
                    [
                        "phql"     => 'SELECT p.* FROM ' . SomeProducts::class . ' p',
                        "expected" => array(
                            'models' => array(
                                SomeProducts::class,
                            ),
                            'tables' => array(
                                array(
                                    'le_products',
                                    null,
                                    'p',
                                ),
                            ),
                            'columns' => array(
                                'p' => array(
                                    'type' => 'object',
                                    'model' => SomeProducts::class,
                                    'column' => 'p',
                                    'balias' => 'p',
                                ),
                            ),
                        )
                    ],
                    [
                        "phql"     => 'SELECT ' . Robots::class . '.* FROM ' . Robots::class,
                        "expected" => array(
                            'models' => array(
                                Robots::class,
                            ),
                            'tables' => array(
                                'robots',
                            ),
                            'columns' => array(
                                lcfirst(Robots::class) => array(
                                    'type' => 'object',
                                    'model' => Robots::class,
                                    'column' => 'robots',
                                    'balias' => lcfirst(Robots::class),
                                ),
                            ),
                        )
                    ],
                    [
                        "phql"     => 'SELECT r.* FROM ' . Robots::class . ' r',
                        "expected" => array(
                            'models' => array(
                                Robots::class,
                            ),
                            'tables' => array(
                                array(
                                    'robots',
                                    null,
                                    'r',
                                ),
                            ),
                            'columns' => array(
                                'r' => array(
                                    'type' => 'object',
                                    'model' => Robots::class,
                                    'column' => 'r',
                                    'balias' => 'r',
                                ),
                            ),
                        )
                    ],
                    [
                        "phql"     => 'SELECT r.* FROM ' . Robots::class . ' AS r',
                        "expected" => array(
                            'models' => array(
                                Robots::class,
                            ),
                            'tables' => array(
                                array(
                                    'robots',
                                    null,
                                    'r',
                                ),
                            ),
                            'columns' => array(
                                'r' => array(
                                    'type' => 'object',
                                    'model' => Robots::class,
                                    'column' => 'r',
                                    'balias' => 'r',
                                ),
                            ),
                        )
                    ],
                    [
                        "phql"     => 'SELECT id, name FROM ' . Robots::class,
                        "expected" => array(
                            'models' => array(
                                Robots::class,
                            ),
                            'tables' => array(
                                'robots',
                            ),
                            'columns' => array(
                                'id' => array(
                                    'type' => 'scalar',
                                    'balias' => 'id',
                                    'sqlAlias' => 'id',
                                    'column' => array(
                                        'type' => 'qualified',
                                        'domain' => 'robots',
                                        'name' => 'id',
                                        'balias' => 'id',
                                    ),
                                ),
                                'name' => array(
                                    'type' => 'scalar',
                                    'balias' => 'name',
                                    'sqlAlias' => 'name',
                                    'column' => array(
                                        'type' => 'qualified',
                                        'domain' => 'robots',
                                        'name' => 'name',
                                        'balias' => 'name',
                                    ),
                                ),
                            ),
                        )
                    ],
                    [
                        "phql"     => 'SELECT r.id, r.name FROM ' . Robots::class . ' AS r',
                        "expected" => array(
                            'models' => array(
                                Robots::class,
                            ),
                            'tables' => array(
                                array(
                                    'robots',
                                    null,
                                    'r',
                                ),
                            ),
                            'columns' => array(
                                'id' => array(
                                    'type' => 'scalar',
                                    'balias' => 'id',
                                    'sqlAlias' => 'id',
                                    'column' => array(
                                        'type' => 'qualified',
                                        'domain' => 'r',
                                        'name' => 'id',
                                        'balias' => 'id',
                                    ),
                                ),
                                'name' => array(
                                    'type' => 'scalar',
                                    'balias' => 'name',
                                    'sqlAlias' => 'name',
                                    'column' => array(
                                        'type' => 'qualified',
                                        'domain' => 'r',
                                        'name' => 'name',
                                        'balias' => 'name',
                                    ),
                                ),
                            ),
                        )
                    ],
                    [
                        "phql"     => 'SELECT r.id AS le_id, r.name AS le_name FROM ' . Robots::class . ' AS r',
                        "expected" => array(
                            'models' => array(
                                Robots::class,
                            ),
                            'tables' => array(
                                array(
                                    'robots',
                                    null,
                                    'r',
                                ),
                            ),
                            'columns' => array(
                                'le_id' => array(
                                    'type' => 'scalar',
                                    'balias' => 'le_id',
                                    'sqlAlias' => 'le_id',
                                    'column' => array(
                                        'type' => 'qualified',
                                        'domain' => 'r',
                                        'name' => 'id',
                                        'balias' => 'id',
                                    ),
                                ),
                                'le_name' => array(
                                    'type' => 'scalar',
                                    'balias' => 'le_name',
                                    'sqlAlias' => 'le_name',
                                    'column' => array(
                                        'type' => 'qualified',
                                        'domain' => 'r',
                                        'name' => 'name',
                                        'balias' => 'name',
                                    ),
                                ),
                            ),
                        )
                    ],
                    [
                        "phql"     => 'SELECT ' . Robots::class . '.id AS le_id, ' . Robots::class . '.name AS le_name FROM ' . Robots::class,
                        "expected" => array(
                            'models' => array(
                                Robots::class,
                            ),
                            'tables' => array(
                                'robots',
                            ),
                            'columns' => array(
                                'le_id' => array(
                                    'type' => 'scalar',
                                    'balias' => 'le_id',
                                    'sqlAlias' => 'le_id',
                                    'column' => array(
                                        'type' => 'qualified',
                                        'domain' => 'robots',
                                        'name' => 'id',
                                        'balias' => 'id',
                                    ),
                                ),
                                'le_name' => array(
                                    'type' => 'scalar',
                                    'balias' => 'le_name',
                                    'sqlAlias' => 'le_name',
                                    'column' => array(
                                        'type' => 'qualified',
                                        'domain' => 'robots',
                                        'name' => 'name',
                                        'balias' => 'name',
                                    ),
                                ),
                            ),
                        )
                    ],
                    [
                        "phql"     => 'SELECT \'\' empty_str, 10.5 double_number, 1000 AS long_number FROM ' . Robots::class,
                        "expected" => array(
                            'models' => array(
                                Robots::class,
                            ),
                            'tables' => array(
                                'robots',
                            ),
                            'columns' => array(
                                'empty_str' => array(
                                    'type' => 'scalar',
                                    'column' => array(
                                        'type' => 'literal',
                                        'value' => '\'\'',
                                    ),
                                    'balias' => 'empty_str',
                                    'sqlAlias' => 'empty_str',
                                ),
                                'double_number' => array(
                                    'type' => 'scalar',
                                    'column' => array(
                                        'type' => 'literal',
                                        'value' => '10.5',
                                    ),
                                    'balias' => 'double_number',
                                    'sqlAlias' => 'double_number',
                                ),
                                'long_number' => array(
                                    'type' => 'scalar',
                                    'column' => array(
                                        'type' => 'literal',
                                        'value' => '1000',
                                    ),
                                    'balias' => 'long_number',
                                    'sqlAlias' => 'long_number',
                                ),
                            ),
                        )
                    ],
                    [
                        "phql"     => 'SELECT ' . People::class . '.cedula FROM ' . People::class,
                        "expected" => array(
                            'models' => array(
                                People::class,
                            ),
                            'tables' => array(
                                'personas',
                            ),
                            'columns' => array(
                                'cedula' => array(
                                    'type' => 'scalar',
                                    'balias' => 'cedula',
                                    'sqlAlias' => 'cedula',
                                    'column' => array(
                                        'type' => 'qualified',
                                        'domain' => 'personas',
                                        'name' => 'cedula',
                                        'balias' => 'cedula',
                                    ),
                                ),
                            ),
                        )
                    ],
                    [
                        "phql"     => 'select ' . strtolower(People::class) . '.cedula from ' . strtolower(People::class),
                        "expected" => array(
                            'models' => array(
                                strtolower(People::class),
                            ),
                            'tables' => array(
                                'personas',
                            ),
                            'columns' => array(
                                'cedula' => array(
                                    'type' => 'scalar',
                                    'balias' => 'cedula',
                                    'sqlAlias' => 'cedula',
                                    'column' => array(
                                        'type' => 'qualified',
                                        'domain' => 'personas',
                                        'name' => 'cedula',
                                        'balias' => 'cedula',
                                    ),
                                ),
                            ),
                        )
                    ],
                    [
                        "phql"     => 'SELECT p.cedula AS cedula FROM ' . People::class . ' p',
                        "expected" => array(
                            'models' => array(
                                People::class,
                            ),
                            'tables' => array(
                                array(
                                    'personas',
                                    null,
                                    'p',
                                ),
                            ),
                            'columns' => array(
                                'cedula' => array(
                                    'type' => 'scalar',
                                    'balias' => 'cedula',
                                    'sqlAlias' => 'cedula',
                                    'column' => array(
                                        'type' => 'qualified',
                                        'domain' => 'p',
                                        'name' => 'cedula',
                                        'balias' => 'cedula',
                                    ),
                                ),
                            ),
                        )
                    ],
                    [
                        "phql"     => 'SELECT CONCAT(cedula,\'-\',nombres) AS nombre FROM ' . People::class,
                        "expected" => array(
                            'models' => array(
                                People::class,
                            ),
                            'tables' => array(
                                'personas',
                            ),
                            'columns' => array(
                                'nombre' => array(
                                    'type' => 'scalar',
                                    'column' => array(
                                        'type' => 'functionCall',
                                        'name' => 'CONCAT',
                                        'arguments' => array(
                                            array(
                                                'type' => 'qualified',
                                                'domain' => 'personas',
                                                'name' => 'cedula',
                                                'balias' => 'cedula',
                                            ),
                                            array(
                                                'type' => 'literal',
                                                'value' => '\'-\'',
                                            ),
                                            array(
                                                'type' => 'qualified',
                                                'domain' => 'personas',
                                                'name' => 'nombres',
                                                'balias' => 'nombres',
                                            ),
                                        ),
                                    ),
                                    'balias' => 'nombre',
                                    'sqlAlias' => 'nombre',
                                ),
                            ),
                        )
                    ],
                    [
                        "phql"     => 'SELECT CONCAT(' . People::class . '.cedula,\'-\',' . People::class . '.nombres) AS nombre FROM ' . People::class,
                        "expected" => array(
                            'models' => array(
                                People::class,
                            ),
                            'tables' => array(
                                'personas',
                            ),
                            'columns' => array(
                                'nombre' => array(
                                    'type' => 'scalar',
                                    'column' => array(
                                        'type' => 'functionCall',
                                        'name' => 'CONCAT',
                                        'arguments' => array(
                                            array(
                                                'type' => 'qualified',
                                                'domain' => 'personas',
                                                'name' => 'cedula',
                                                'balias' => 'cedula',
                                            ),
                                            array(
                                                'type' => 'literal',
                                                'value' => '\'-\'',
                                            ),
                                            array(
                                                'type' => 'qualified',
                                                'domain' => 'personas',
                                                'name' => 'nombres',
                                                'balias' => 'nombres',
                                            ),
                                        ),
                                    ),
                                    'balias' => 'nombre',
                                    'sqlAlias' => 'nombre',
                                ),
                            ),
                        )
                    ],
                    [
                        "phql"     => 'SELECT * FROM ' . Robots::class . ' JOIN ' . RobotsParts::class,
                        "expected" => array(
                            'models' => array(
                                Robots::class,
                            ),
                            'tables' => array(
                                'robots',
                            ),
                            'columns' => array(
                                lcfirst(Robots::class) => array(
                                    'type' => 'object',
                                    'model' => Robots::class,
                                    'column' => 'robots',
                                    'balias' => lcfirst(Robots::class),
                                ),
                                lcfirst(RobotsParts::class) => array(
                                    'type' => 'object',
                                    'model' => RobotsParts::class,
                                    'column' => 'robots_parts',
                                    'balias' => lcfirst(RobotsParts::class),
                                ),
                            ),
                            'joins' => array(
                                array(
                                    'type' => 'INNER',
                                    'source' => array(
                                        'robots_parts',
                                        null,
                                    ),
                                    'conditions' => array(
                                        array(
                                            'type' => 'binary-op',
                                            'op' => '=',
                                            'left' => array(
                                                'type' => 'qualified',
                                                'domain' => 'robots',
                                                'name' => 'id',
                                                'balias' => 'id',
                                            ),
                                            'right' => array(
                                                'type' => 'qualified',
                                                'domain' => 'robots_parts',
                                                'name' => 'robots_id',
                                                'balias' => 'robots_id',
                                            ),
                                        ),
                                    ),
                                ),
                            ),
                        )
                    ],
                    [
                        "phql"     => 'SELECT * FROM ' . Robots::class . ' CROSS JOIN ' . RobotsParts::class,
                        "expected" => array(
                            'models' => array(
                                Robots::class,
                            ),
                            'tables' => array(
                                'robots',
                            ),
                            'columns' => array(
                                lcfirst(Robots::class) => array(
                                    'type' => 'object',
                                    'model' => Robots::class,
                                    'column' => 'robots',
                                    'balias' => lcfirst(Robots::class),
                                ),
                                lcfirst(RobotsParts::class) => array(
                                    'type' => 'object',
                                    'model' => RobotsParts::class,
                                    'column' => 'robots_parts',
                                    'balias' => lcfirst(RobotsParts::class),
                                ),
                            ),
                            'joins' => array(
                                array(
                                    'type' => 'CROSS',
                                    'source' => array(
                                        'robots_parts',
                                        null,
                                    ),
                                    'conditions' => array(
                                        array(
                                            'type' => 'binary-op',
                                            'op' => '=',
                                            'left' => array(
                                                'type' => 'qualified',
                                                'domain' => 'robots',
                                                'name' => 'id',
                                                'balias' => 'id',
                                            ),
                                            'right' => array(
                                                'type' => 'qualified',
                                                'domain' => 'robots_parts',
                                                'name' => 'robots_id',
                                                'balias' => 'robots_id',
                                            ),
                                        ),
                                    ),
                                ),
                            ),
                        )
                    ],
                    [
                        "phql"     => 'SELECT * FROM ' . Robots::class . ' LEFT JOIN ' . RobotsParts::class . ' RIGHT JOIN ' . Parts::class,
                        "expected" => array(
                            'models' => array(
                                Robots::class,
                            ),
                            'tables' => array(
                                'robots',
                            ),
                            'columns' => array(
                                lcfirst(RobotsParts::class) => array(
                                    'type' => 'object',
                                    'model' => RobotsParts::class,
                                    'column' => 'robots_parts',
                                    'balias' => lcfirst(RobotsParts::class),
                                ),
                                lcfirst(Robots::class) => array(
                                    'type' => 'object',
                                    'model' => Robots::class,
                                    'column' => 'robots',
                                    'balias' => lcfirst(Robots::class),
                                ),
                                lcfirst(Parts::class) => array(
                                    'type' => 'object',
                                    'model' => Parts::class,
                                    'column' => 'parts',
                                    'balias' => lcfirst(Parts::class),
                                ),
                            ),
                            'joins' => array(
                                array(
                                    'type' => 'LEFT',
                                    'source' => array(
                                        'robots_parts',
                                        null,
                                    ),
                                    'conditions' => array(
                                        array(
                                            'type' => 'binary-op',
                                            'op' => '=',
                                            'left' => array(
                                                'type' => 'qualified',
                                                'domain' => 'robots',
                                                'name' => 'id',
                                                'balias' => 'id',
                                            ),
                                            'right' => array(
                                                'type' => 'qualified',
                                                'domain' => 'robots_parts',
                                                'name' => 'robots_id',
                                                'balias' => 'robots_id',
                                            ),
                                        ),
                                    ),
                                ),
                                array(
                                    'type' => 'RIGHT',
                                    'source' => array(
                                        'parts',
                                        null,
                                    ),
                                    'conditions' => array(
                                    ),
                                ),
                            ),
                        )
                    ],
                    [
                        "phql"     => 'SELECT * FROM ' . RobotsParts::class . ' LEFT OUTER JOIN ' . Robots::class . ' RIGHT OUTER JOIN ' . Parts::class,
                        "expected" => array(
                            'models' => array(
                                RobotsParts::class,
                            ),
                            'tables' => array(
                                'robots_parts',
                            ),
                            'columns' => array(
                                lcfirst(RobotsParts::class) => array(
                                    'type' => 'object',
                                    'model' => RobotsParts::class,
                                    'column' => 'robots_parts',
                                    'balias' => lcfirst(RobotsParts::class),
                                ),
                                lcfirst(Robots::class) => array(
                                    'type' => 'object',
                                    'model' => Robots::class,
                                    'column' => 'robots',
                                    'balias' => lcfirst(Robots::class),
                                ),
                                lcfirst(Parts::class) => array(
                                    'type' => 'object',
                                    'model' => Parts::class,
                                    'column' => 'parts',
                                    'balias' => lcfirst(Parts::class),
                                ),
                            ),
                            'joins' => array(
                                array(
                                    'type' => 'LEFT',
                                    'source' => array(
                                        'robots',
                                        null,
                                    ),
                                    'conditions' => array(
                                        array(
                                            'type' => 'binary-op',
                                            'op' => '=',
                                            'left' => array(
                                                'type' => 'qualified',
                                                'domain' => 'robots_parts',
                                                'name' => 'robots_id',
                                                'balias' => 'robots_id',
                                            ),
                                            'right' => array(
                                                'type' => 'qualified',
                                                'domain' => 'robots',
                                                'name' => 'id',
                                                'balias' => 'id',
                                            ),
                                        ),
                                    ),
                                ),
                                array(
                                    'type' => 'RIGHT',
                                    'source' => array(
                                        'parts',
                                        null,
                                    ),
                                    'conditions' => array(
                                        array(
                                            'type' => 'binary-op',
                                            'op' => '=',
                                            'left' => array(
                                                'type' => 'qualified',
                                                'domain' => 'robots_parts',
                                                'name' => 'parts_id',
                                                'balias' => 'parts_id',
                                            ),
                                            'right' => array(
                                                'type' => 'qualified',
                                                'domain' => 'parts',
                                                'name' => 'id',
                                                'balias' => 'id',
                                            ),
                                        ),
                                    ),
                                ),
                            ),
                        )
                    ],
                    [
                        "phql"     => 'SELECT * FROM ' . Robots::class . ' JOIN ' . RobotsParts::class . ' ON ' . Robots::class . '.id = ' . RobotsParts::class . '.robots_id',
                        "expected" => array(
                            'models' => array(
                                Robots::class,
                            ),
                            'tables' => array(
                                'robots',
                            ),
                            'columns' => array(
                                lcfirst(Robots::class) => array(
                                    'type' => 'object',
                                    'model' => Robots::class,
                                    'column' => 'robots',
                                    'balias' => lcfirst(Robots::class),
                                ),
                                lcfirst(RobotsParts::class) => array(
                                    'type' => 'object',
                                    'model' => RobotsParts::class,
                                    'column' => 'robots_parts',
                                    'balias' => lcfirst(RobotsParts::class),
                                ),
                            ),
                            'joins' => array(
                                array(
                                    'type' => 'INNER',
                                    'source' => array(
                                        'robots_parts',
                                        null,
                                    ),
                                    'conditions' => array(
                                        array(
                                            'type' => 'binary-op',
                                            'op' => '=',
                                            'left' => array(
                                                'type' => 'qualified',
                                                'domain' => 'robots',
                                                'name' => 'id',
                                                'balias' => 'id',
                                            ),
                                            'right' => array(
                                                'type' => 'qualified',
                                                'domain' => 'robots_parts',
                                                'name' => 'robots_id',
                                                'balias' => 'robots_id',
                                            ),
                                        ),
                                    ),
                                ),
                            ),
                        )
                    ],
                    [
                        "phql"     => 'SELECT * FROM ' . Robots::class . ' LEFT OUTER JOIN ' . RobotsParts::class . ' ON ' . Robots::class . '.id = ' . RobotsParts::class . '.robots_id AND ' . RobotsParts::class . '.robots_id = ' . Robots::class . '.id WHERE ' . Robots::class . '.id IS NULL',
                        "expected" => array(
                            'models' => array(
                                Robots::class,
                            ),
                            'tables' => array(
                                'robots',
                            ),
                            'columns' => array(
                                lcfirst(Robots::class) => array(
                                    'type' => 'object',
                                    'model' => Robots::class,
                                    'column' => 'robots',
                                    'balias' => lcfirst(Robots::class),
                                ),
                                lcfirst(RobotsParts::class) => array(
                                    'type' => 'object',
                                    'model' => RobotsParts::class,
                                    'column' => 'robots_parts',
                                    'balias' => lcfirst(RobotsParts::class),
                                ),
                            ),
                            'joins' => array(
                                array(
                                    'type' => 'LEFT',
                                    'source' => array(
                                        'robots_parts',
                                        null,
                                    ),
                                    'conditions' => array(
                                        array(
                                            'type' => 'binary-op',
                                            'op' => '=',
                                            'left' => array(
                                                'type' => 'binary-op',
                                                'op' => '=',
                                                'left' => array(
                                                    'type' => 'qualified',
                                                    'domain' => 'robots',
                                                    'name' => 'id',
                                                    'balias' => 'id',
                                                ),
                                                'right' => array(
                                                    'type' => 'binary-op',
                                                    'op' => 'AND',
                                                    'left' => array(
                                                        'type' => 'qualified',
                                                        'domain' => 'robots_parts',
                                                        'name' => 'robots_id',
                                                        'balias' => 'robots_id',
                                                    ),
                                                    'right' => array(
                                                        'type' => 'qualified',
                                                        'domain' => 'robots_parts',
                                                        'name' => 'robots_id',
                                                        'balias' => 'robots_id',
                                                    ),
                                                ),
                                            ),
                                            'right' => array(
                                                'type' => 'qualified',
                                                'domain' => 'robots',
                                                'name' => 'id',
                                                'balias' => 'id',
                                            ),
                                        ),
                                    ),
                                ),
                            ),
                            'where' => array(
                                'type' => 'unary-op',
                                'op' => ' IS NULL',
                                'left' => array(
                                    'type' => 'qualified',
                                    'domain' => 'robots',
                                    'name' => 'id',
                                    'balias' => 'id',
                                ),
                            ),
                        )
                    ],
                    [
                        "phql"     => 'SELECT * FROM ' . Robots::class . ' RIGHT OUTER JOIN ' . RobotsParts::class . ' ON ' . Robots::class . '.id = ' . RobotsParts::class . '.robots_id AND ' . RobotsParts::class . '.robots_id = ' . Robots::class . '.id WHERE ' . RobotsParts::class . '.robots_id IS NOT NULL',
                        "expected" => array(
                            'models' => array(
                                Robots::class,
                            ),
                            'tables' => array(
                                'robots',
                            ),
                            'columns' => array(
                                lcfirst(Robots::class) => array(
                                    'type' => 'object',
                                    'model' => Robots::class,
                                    'column' => 'robots',
                                    'balias' => lcfirst(Robots::class),
                                ),
                                lcfirst(RobotsParts::class) => array(
                                    'type' => 'object',
                                    'model' => RobotsParts::class,
                                    'column' => 'robots_parts',
                                    'balias' => lcfirst(RobotsParts::class),
                                ),
                            ),
                            'joins' => array(
                                array(
                                    'type' => 'RIGHT',
                                    'source' => array(
                                        'robots_parts',
                                        null,
                                    ),
                                    'conditions' => array(
                                        array(
                                            'type' => 'binary-op',
                                            'op' => '=',
                                            'left' => array(
                                                'type' => 'binary-op',
                                                'op' => '=',
                                                'left' => array(
                                                    'type' => 'qualified',
                                                    'domain' => 'robots',
                                                    'name' => 'id',
                                                    'balias' => 'id',
                                                ),
                                                'right' => array(
                                                    'type' => 'binary-op',
                                                    'op' => 'AND',
                                                    'left' => array(
                                                        'type' => 'qualified',
                                                        'domain' => 'robots_parts',
                                                        'name' => 'robots_id',
                                                        'balias' => 'robots_id',
                                                    ),
                                                    'right' => array(
                                                        'type' => 'qualified',
                                                        'domain' => 'robots_parts',
                                                        'name' => 'robots_id',
                                                        'balias' => 'robots_id',
                                                    ),
                                                ),
                                            ),
                                            'right' => array(
                                                'type' => 'qualified',
                                                'domain' => 'robots',
                                                'name' => 'id',
                                                'balias' => 'id',
                                            ),
                                        ),
                                    ),
                                ),
                            ),
                            'where' => array(
                                'type' => 'unary-op',
                                'op' => ' IS NOT NULL',
                                'left' => array(
                                    'type' => 'qualified',
                                    'domain' => 'robots_parts',
                                    'name' => 'robots_id',
                                    'balias' => 'robots_id',
                                ),
                            ),
                        )
                    ],
                    [
                        "phql"     => 'SELECT * FROM ' . Robots::class . ' FULL OUTER JOIN ' . RobotsParts::class,
                        "expected" => array(
                            'models' => array(
                                Robots::class,
                            ),
                            'tables' => array(
                                'robots',
                            ),
                            'columns' => array(
                                lcfirst(Robots::class) => array(
                                    'type' => 'object',
                                    'model' => Robots::class,
                                    'column' => 'robots',
                                    'balias' => lcfirst(Robots::class),
                                ),
                                lcfirst(RobotsParts::class) => array(
                                    'type' => 'object',
                                    'model' => RobotsParts::class,
                                    'column' => 'robots_parts',
                                    'balias' => lcfirst(RobotsParts::class),
                                ),
                            ),
                            'joins' => array(
                                array(
                                    'type' => 'FULL OUTER',
                                    'source' => array(
                                        'robots_parts',
                                        null,
                                    ),
                                    'conditions' => array(
                                        array(
                                            'type' => 'binary-op',
                                            'op' => '=',
                                            'left' => array(
                                                'type' => 'qualified',
                                                'domain' => 'robots',
                                                'name' => 'id',
                                                'balias' => 'id',
                                            ),
                                            'right' => array(
                                                'type' => 'qualified',
                                                'domain' => 'robots_parts',
                                                'name' => 'robots_id',
                                                'balias' => 'robots_id',
                                            ),
                                        ),
                                    ),
                                ),
                            ),
                        )
                    ],
                    [
                        "phql"     => 'SELECT * FROM ' . RobotsParts::class . ' JOIN ' . Robots::class,
                        "expected" => array(
                            'models' => array(
                                RobotsParts::class,
                            ),
                            'tables' => array(
                                'robots_parts',
                            ),
                            'columns' => array(
                                lcfirst(RobotsParts::class) => array(
                                    'type' => 'object',
                                    'model' => RobotsParts::class,
                                    'column' => 'robots_parts',
                                    'balias' => lcfirst(RobotsParts::class),
                                ),
                                lcfirst(Robots::class) => array(
                                    'type' => 'object',
                                    'model' => Robots::class,
                                    'column' => 'robots',
                                    'balias' => lcfirst(Robots::class),
                                ),
                            ),
                            'joins' => array(
                                array(
                                    'type' => 'INNER',
                                    'source' => array(
                                        'robots',
                                        null,
                                    ),
                                    'conditions' => array(
                                        array(
                                            'type' => 'binary-op',
                                            'op' => '=',
                                            'left' => array(
                                                'type' => 'qualified',
                                                'domain' => 'robots_parts',
                                                'name' => 'robots_id',
                                                'balias' => 'robots_id',
                                            ),
                                            'right' => array(
                                                'type' => 'qualified',
                                                'domain' => 'robots',
                                                'name' => 'id',
                                                'balias' => 'id',
                                            ),
                                        ),
                                    ),
                                ),
                            ),
                        )
                    ],
                    [
                        "phql"     => 'SELECT r.*, p.* FROM ' . Robots::class . ' AS r JOIN ' . RobotsParts::class . ' AS p',
                        "expected" => array(
                            'models' => array(
                                Robots::class,
                            ),
                            'tables' => array(
                                array(
                                    'robots',
                                    null,
                                    'r',
                                ),
                            ),
                            'columns' => array(
                                'r' => array(
                                    'type' => 'object',
                                    'model' => Robots::class,
                                    'column' => 'r',
                                    'balias' => 'r',
                                ),
                                'p' => array(
                                    'type' => 'object',
                                    'model' => RobotsParts::class,
                                    'column' => 'p',
                                    'balias' => 'p',
                                ),
                            ),
                            'joins' => array(
                                array(
                                    'type' => 'INNER',
                                    'source' => array(
                                        'robots_parts',
                                        null,
                                        'p',
                                    ),
                                    'conditions' => array(
                                        array(
                                            'type' => 'binary-op',
                                            'op' => '=',
                                            'left' => array(
                                                'type' => 'qualified',
                                                'domain' => 'r',
                                                'name' => 'id',
                                                'balias' => 'id',
                                            ),
                                            'right' => array(
                                                'type' => 'qualified',
                                                'domain' => 'p',
                                                'name' => 'robots_id',
                                                'balias' => 'robots_id',
                                            ),
                                        ),
                                    ),
                                ),
                            ),
                        )
                    ],
                    [
                        "phql"     => 'SELECT * FROM ' . Robots::class . ' AS r JOIN ' . RobotsParts::class . ' AS p',
                        "expected" => array(
                            'models' => array(
                                Robots::class,
                            ),
                            'tables' => array(
                                array(
                                    'robots',
                                    null,
                                    'r',
                                ),
                            ),
                            'columns' => array(
                                lcfirst(Robots::class) => array(
                                    'type' => 'object',
                                    'model' => Robots::class,
                                    'column' => 'r',
                                    'balias' => lcfirst(Robots::class),
                                ),
                                lcfirst(RobotsParts::class) => array(
                                    'type' => 'object',
                                    'model' => RobotsParts::class,
                                    'column' => 'p',
                                    'balias' => lcfirst(RobotsParts::class),
                                ),
                            ),
                            'joins' => array(
                                array(
                                    'type' => 'INNER',
                                    'source' => array(
                                        'robots_parts',
                                        null,
                                        'p',
                                    ),
                                    'conditions' => array(
                                        array(
                                            'type' => 'binary-op',
                                            'op' => '=',
                                            'left' => array(
                                                'type' => 'qualified',
                                                'domain' => 'r',
                                                'name' => 'id',
                                                'balias' => 'id',
                                            ),
                                            'right' => array(
                                                'type' => 'qualified',
                                                'domain' => 'p',
                                                'name' => 'robots_id',
                                                'balias' => 'robots_id',
                                            ),
                                        ),
                                    ),
                                ),
                            ),
                        )
                    ],
                    [
                        "phql"     => 'SELECT r.* FROM ' . Robots::class . ' r INNER JOIN ' . RobotsParts::class,
                        "expected" => array(
                            'models' => array(
                                Robots::class,
                            ),
                            'tables' => array(
                                array(
                                    'robots',
                                    null,
                                    'r',
                                ),
                            ),
                            'columns' => array(
                                'r' => array(
                                    'type' => 'object',
                                    'model' => Robots::class,
                                    'column' => 'r',
                                    'balias' => 'r',
                                ),
                            ),
                            'joins' => array(
                                array(
                                    'type' => 'INNER',
                                    'source' => array(
                                        'robots_parts',
                                        null,
                                    ),
                                    'conditions' => array(
                                        array(
                                            'type' => 'binary-op',
                                            'op' => '=',
                                            'left' => array(
                                                'type' => 'qualified',
                                                'domain' => 'r',
                                                'name' => 'id',
                                                'balias' => 'id',
                                            ),
                                            'right' => array(
                                                'type' => 'qualified',
                                                'domain' => 'robots_parts',
                                                'name' => 'robots_id',
                                                'balias' => 'robots_id',
                                            ),
                                        ),
                                    ),
                                ),
                            ),
                        )
                    ],
                    [
                        "phql"     => 'SELECT ( ' . People::class . '.cupo + 100) / (' . Products::class . '.price * 0.15) FROM ' . People::class . ' JOIN ' . Products::class,
                        "expected" => array(
                            'models' => array(
                                People::class,
                            ),
                            'tables' => array(
                                'personas',
                            ),
                            'columns' => array(
                                '_0' => array(
                                    'type' => 'scalar',
                                    'column' => array(
                                        'type' => 'binary-op',
                                        'op' => '/',
                                        'left' => array(
                                            'type' => 'parentheses',
                                            'left' => array(
                                                'type' => 'binary-op',
                                                'op' => '+',
                                                'left' => array(
                                                    'type' => 'qualified',
                                                    'domain' => 'personas',
                                                    'name' => 'cupo',
                                                    'balias' => 'cupo',
                                                ),
                                                'right' => array(
                                                    'type' => 'literal',
                                                    'value' => '100',
                                                ),
                                            ),
                                        ),
                                        'right' => array(
                                            'type' => 'parentheses',
                                            'left' => array(
                                                'type' => 'binary-op',
                                                'op' => '*',
                                                'left' => array(
                                                    'type' => 'qualified',
                                                    'domain' => 'products',
                                                    'name' => 'price',
                                                    'balias' => 'price',
                                                ),
                                                'right' => array(
                                                    'type' => 'literal',
                                                    'value' => '0.15',
                                                ),
                                            ),
                                        ),
                                    ),
                                ),
                            ),
                            'joins' => array(
                                array(
                                    'type' => 'INNER',
                                    'source' => array(
                                        'products',
                                        null,
                                    ),
                                    'conditions' => array(
                                    ),
                                ),
                            ),
                        )
                    ],
                    [
                        "phql"     => 'SELECT ( ' . People::class . '.cupo + 100) / (' . SomeProducts::class . '.price * 0.15) AS price FROM ' . People::class . ' JOIN ' . SomeProducts::class,
                        "expected" => array(
                            'models' => array(
                                People::class,
                            ),
                            'tables' => array(
                                'personas',
                            ),
                            'columns' => array(
                                'price' => array(
                                    'type' => 'scalar',
                                    'column' => array(
                                        'type' => 'binary-op',
                                        'op' => '/',
                                        'left' => array(
                                            'type' => 'parentheses',
                                            'left' => array(
                                                'type' => 'binary-op',
                                                'op' => '+',
                                                'left' => array(
                                                    'type' => 'qualified',
                                                    'domain' => 'personas',
                                                    'name' => 'cupo',
                                                    'balias' => 'cupo',
                                                ),
                                                'right' => array(
                                                    'type' => 'literal',
                                                    'value' => '100',
                                                ),
                                            ),
                                        ),
                                        'right' => array(
                                            'type' => 'parentheses',
                                            'left' => array(
                                                'type' => 'binary-op',
                                                'op' => '*',
                                                'left' => array(
                                                    'type' => 'qualified',
                                                    'domain' => 'le_products',
                                                    'name' => 'price',
                                                    'balias' => 'price',
                                                ),
                                                'right' => array(
                                                    'type' => 'literal',
                                                    'value' => '0.15',
                                                ),
                                            ),
                                        ),
                                    ),
                                    'balias' => 'price',
                                    'sqlAlias' => 'price',
                                ),
                            ),
                            'joins' => array(
                                array(
                                    'type' => 'INNER',
                                    'source' => array(
                                        'le_products',
                                        null,
                                    ),
                                    'conditions' => array(
                                    ),
                                ),
                            ),
                        )
                    ],
                    [
                        "phql"     => 'SELECT (p.cupo + 100) / (s.price * 0.15) AS price FROM ' . People::class . ' AS p JOIN ' . SomeProducts::class . ' AS s',
                        "expected" => array(
                            'models' => array(
                                People::class,
                            ),
                            'tables' => array(
                                array(
                                    'personas',
                                    null,
                                    'p',
                                ),
                            ),
                            'columns' => array(
                                'price' => array(
                                    'type' => 'scalar',
                                    'column' => array(
                                        'type' => 'binary-op',
                                        'op' => '/',
                                        'left' => array(
                                            'type' => 'parentheses',
                                            'left' => array(
                                                'type' => 'binary-op',
                                                'op' => '+',
                                                'left' => array(
                                                    'type' => 'qualified',
                                                    'domain' => 'p',
                                                    'name' => 'cupo',
                                                    'balias' => 'cupo',
                                                ),
                                                'right' => array(
                                                    'type' => 'literal',
                                                    'value' => '100',
                                                ),
                                            ),
                                        ),
                                        'right' => array(
                                            'type' => 'parentheses',
                                            'left' => array(
                                                'type' => 'binary-op',
                                                'op' => '*',
                                                'left' => array(
                                                    'type' => 'qualified',
                                                    'domain' => 's',
                                                    'name' => 'price',
                                                    'balias' => 'price',
                                                ),
                                                'right' => array(
                                                    'type' => 'literal',
                                                    'value' => '0.15',
                                                ),
                                            ),
                                        ),
                                    ),
                                    'balias' => 'price',
                                    'sqlAlias' => 'price',
                                ),
                            ),
                            'joins' => array(
                                array(
                                    'type' => 'INNER',
                                    'source' => array(
                                        'le_products',
                                        null,
                                        's',
                                    ),
                                    'conditions' => array(
                                    ),
                                ),
                            ),
                        )
                    ],
                    [
                        "phql"     => 'SELECT * FROM ' . Robots::class . ', ' . RobotsParts::class,
                        "expected" => array(
                            'models' => array(
                                Robots::class,
                                RobotsParts::class,
                            ),
                            'tables' => array(
                                'robots',
                                'robots_parts',
                            ),
                            'columns' => array(
                                lcfirst(Robots::class) => array(
                                    'type' => 'object',
                                    'model' => Robots::class,
                                    'column' => 'robots',
                                    'balias' => lcfirst(Robots::class),
                                ),
                                lcfirst(RobotsParts::class) => array(
                                    'type' => 'object',
                                    'model' => RobotsParts::class,
                                    'column' => 'robots_parts',
                                    'balias' => lcfirst(RobotsParts::class),
                                ),
                            ),
                        )
                    ],
                    [
                        "phql"     => 'SELECT * FROM ' . Robots::class . ' r, ' . RobotsParts::class . ' p',
                        "expected" => array(
                            'models' => array(
                                Robots::class,
                                RobotsParts::class,
                            ),
                            'tables' => array(
                                array(
                                    'robots',
                                    null,
                                    'r',
                                ),
                                array(
                                    'robots_parts',
                                    null,
                                    'p',
                                ),
                            ),
                            'columns' => array(
                                lcfirst(Robots::class) => array(
                                    'type' => 'object',
                                    'model' => Robots::class,
                                    'column' => 'r',
                                    'balias' => lcfirst(Robots::class),
                                ),
                                lcfirst(RobotsParts::class) => array(
                                    'type' => 'object',
                                    'model' => RobotsParts::class,
                                    'column' => 'p',
                                    'balias' => lcfirst(RobotsParts::class),
                                ),
                            ),
                        )
                    ],
                    [
                        "phql"     => 'SELECT * FROM ' . Robots::class . ' AS r, ' . RobotsParts::class . ' AS p',
                        "expected" => array(
                            'models' => array(
                                Robots::class,
                                RobotsParts::class,
                            ),
                            'tables' => array(
                                array(
                                    'robots',
                                    null,
                                    'r',
                                ),
                                array(
                                    'robots_parts',
                                    null,
                                    'p',
                                ),
                            ),
                            'columns' => array(
                                lcfirst(Robots::class) => array(
                                    'type' => 'object',
                                    'model' => Robots::class,
                                    'column' => 'r',
                                    'balias' => lcfirst(Robots::class),
                                ),
                                lcfirst(RobotsParts::class) => array(
                                    'type' => 'object',
                                    'model' => RobotsParts::class,
                                    'column' => 'p',
                                    'balias' => lcfirst(RobotsParts::class),
                                ),
                            ),
                        )
                    ],
                    [
                        "phql"     => 'SELECT name, parts_id FROM ' . Robots::class . ' AS r, ' . RobotsParts::class . ' AS p',
                        "expected" => array(
                            'models' => array(
                                Robots::class,
                                RobotsParts::class,
                            ),
                            'tables' => array(
                                array(
                                    'robots',
                                    null,
                                    'r',
                                ),
                                array(
                                    'robots_parts',
                                    null,
                                    'p',
                                ),
                            ),
                            'columns' => array(
                                'name' => array(
                                    'type' => 'scalar',
                                    'balias' => 'name',
                                    'sqlAlias' => 'name',
                                    'column' => array(
                                        'type' => 'qualified',
                                        'domain' => 'r',
                                        'name' => 'name',
                                        'balias' => 'name',
                                    ),
                                ),
                                'parts_id' => array(
                                    'type' => 'scalar',
                                    'balias' => 'parts_id',
                                    'sqlAlias' => 'parts_id',
                                    'column' => array(
                                        'type' => 'qualified',
                                        'domain' => 'p',
                                        'name' => 'parts_id',
                                        'balias' => 'parts_id',
                                    ),
                                ),
                            ),
                        )
                    ],
                    [
                        "phql"     => 'SELECT * FROM ' . Robots::class . ' AS r, ' . RobotsParts::class . ' AS p WHERE r.id = p.robots_id',
                        "expected" => array(
                            'models' => array(
                                Robots::class,
                                RobotsParts::class,
                            ),
                            'tables' => array(
                                array(
                                    'robots',
                                    null,
                                    'r',
                                ),
                                array(
                                    'robots_parts',
                                    null,
                                    'p',
                                ),
                            ),
                            'columns' => array(
                                lcfirst(Robots::class) => array(
                                    'type' => 'object',
                                    'model' => Robots::class,
                                    'column' => 'r',
                                    'balias' => lcfirst(Robots::class),
                                ),
                                lcfirst(RobotsParts::class) => array(
                                    'type' => 'object',
                                    'model' => RobotsParts::class,
                                    'column' => 'p',
                                    'balias' => lcfirst(RobotsParts::class),
                                ),
                            ),
                            'where' => array(
                                'type' => 'binary-op',
                                'op' => '=',
                                'left' => array(
                                    'type' => 'qualified',
                                    'domain' => 'r',
                                    'name' => 'id',
                                    'balias' => 'id',
                                ),
                                'right' => array(
                                    'type' => 'qualified',
                                    'domain' => 'p',
                                    'name' => 'robots_id',
                                    'balias' => 'robots_id',
                                ),
                            ),
                        )
                    ],
                    [
                        "phql"     => 'SELECT * FROM ' . Robots::class . ', ' . RobotsParts::class . ' WHERE ' . Robots::class . '.id = ' . RobotsParts::class . '.robots_id',
                        "expected" => array(
                            'models' => array(
                                Robots::class,
                                RobotsParts::class,
                            ),
                            'tables' => array(
                                'robots',
                                'robots_parts',
                            ),
                            'columns' => array(
                                lcfirst(Robots::class) => array(
                                    'type' => 'object',
                                    'model' => Robots::class,
                                    'column' => 'robots',
                                    'balias' => lcfirst(Robots::class),
                                ),
                                lcfirst(RobotsParts::class) => array(
                                    'type' => 'object',
                                    'model' => RobotsParts::class,
                                    'column' => 'robots_parts',
                                    'balias' => lcfirst(RobotsParts::class),
                                ),
                            ),
                            'where' => array(
                                'type' => 'binary-op',
                                'op' => '=',
                                'left' => array(
                                    'type' => 'qualified',
                                    'domain' => 'robots',
                                    'name' => 'id',
                                    'balias' => 'id',
                                ),
                                'right' => array(
                                    'type' => 'qualified',
                                    'domain' => 'robots_parts',
                                    'name' => 'robots_id',
                                    'balias' => 'robots_id',
                                ),
                            ),
                        )
                    ],
                    [
                        "phql"     => 'SELECT * FROM ' . Robots::class . ' WHERE ' . Robots::class . '.id = 100',
                        "expected" => array(
                            'models' => array(
                                Robots::class,
                            ),
                            'tables' => array(
                                'robots',
                            ),
                            'columns' => array(
                                lcfirst(Robots::class) => array(
                                    'type' => 'object',
                                    'model' => Robots::class,
                                    'column' => 'robots',
                                    'balias' => lcfirst(Robots::class),
                                ),
                            ),
                            'where' => array(
                                'type' => 'binary-op',
                                'op' => '=',
                                'left' => array(
                                    'type' => 'qualified',
                                    'domain' => 'robots',
                                    'name' => 'id',
                                    'balias' => 'id',
                                ),
                                'right' => array(
                                    'type' => 'literal',
                                    'value' => '100',
                                ),
                            ),
                        )
                    ],
                    [
                        "phql"     => 'SELECT * FROM ' . Robots::class . ' WHERE ' . Robots::class . '.id != 100',
                        "expected" => array(
                            'models' => array(
                                Robots::class,
                            ),
                            'tables' => array(
                                'robots',
                            ),
                            'columns' => array(
                                lcfirst(Robots::class) => array(
                                    'type' => 'object',
                                    'model' => Robots::class,
                                    'column' => 'robots',
                                    'balias' => lcfirst(Robots::class),
                                ),
                            ),
                            'where' => array(
                                'type' => 'binary-op',
                                'op' => '<>',
                                'left' => array(
                                    'type' => 'qualified',
                                    'domain' => 'robots',
                                    'name' => 'id',
                                    'balias' => 'id',
                                ),
                                'right' => array(
                                    'type' => 'literal',
                                    'value' => '100',
                                ),
                            ),
                        )
                    ],
                    [
                        "phql"     => 'SELECT * FROM ' . Robots::class . ' WHERE ' . Robots::class . '.id > 100',
                        "expected" => array(
                            'models' => array(
                                Robots::class,
                            ),
                            'tables' => array(
                                'robots',
                            ),
                            'columns' => array(
                                lcfirst(Robots::class) => array(
                                    'type' => 'object',
                                    'model' => Robots::class,
                                    'column' => 'robots',
                                    'balias' => lcfirst(Robots::class),
                                ),
                            ),
                            'where' => array(
                                'type' => 'binary-op',
                                'op' => '>',
                                'left' => array(
                                    'type' => 'qualified',
                                    'domain' => 'robots',
                                    'name' => 'id',
                                    'balias' => 'id',
                                ),
                                'right' => array(
                                    'type' => 'literal',
                                    'value' => '100',
                                ),
                            ),
                        )
                    ],
                    [
                        "phql"     => 'SELECT * FROM ' . Robots::class . ' WHERE ' . Robots::class . '.id < 100',
                        "expected" => array(
                            'models' => array(
                                Robots::class,
                            ),
                            'tables' => array(
                                'robots',
                            ),
                            'columns' => array(
                                lcfirst(Robots::class) => array(
                                    'type' => 'object',
                                    'model' => Robots::class,
                                    'column' => 'robots',
                                    'balias' => lcfirst(Robots::class),
                                ),
                            ),
                            'where' => array(
                                'type' => 'binary-op',
                                'op' => '<',
                                'left' => array(
                                    'type' => 'qualified',
                                    'domain' => 'robots',
                                    'name' => 'id',
                                    'balias' => 'id',
                                ),
                                'right' => array(
                                    'type' => 'literal',
                                    'value' => '100',
                                ),
                            ),
                        )
                    ],
                    [
                        "phql"     => 'SELECT * FROM ' . Robots::class . ' WHERE ' . Robots::class . '.id >= 100',
                        "expected" => array(
                            'models' => array(
                                Robots::class,
                            ),
                            'tables' => array(
                                'robots',
                            ),
                            'columns' => array(
                                lcfirst(Robots::class) => array(
                                    'type' => 'object',
                                    'model' => Robots::class,
                                    'column' => 'robots',
                                    'balias' => lcfirst(Robots::class),
                                ),
                            ),
                            'where' => array(
                                'type' => 'binary-op',
                                'op' => '>=',
                                'left' => array(
                                    'type' => 'qualified',
                                    'domain' => 'robots',
                                    'name' => 'id',
                                    'balias' => 'id',
                                ),
                                'right' => array(
                                    'type' => 'literal',
                                    'value' => '100',
                                ),
                            ),
                        )
                    ],
                    [
                        "phql"     => 'SELECT * FROM ' . Robots::class . ' WHERE ' . Robots::class . '.id <= 100',
                        "expected" => array(
                            'models' => array(
                                Robots::class,
                            ),
                            'tables' => array(
                                'robots',
                            ),
                            'columns' => array(
                                lcfirst(Robots::class) => array(
                                    'type' => 'object',
                                    'model' => Robots::class,
                                    'column' => 'robots',
                                    'balias' => lcfirst(Robots::class),
                                ),
                            ),
                            'where' => array(
                                'type' => 'binary-op',
                                'op' => '<=',
                                'left' => array(
                                    'type' => 'qualified',
                                    'domain' => 'robots',
                                    'name' => 'id',
                                    'balias' => 'id',
                                ),
                                'right' => array(
                                    'type' => 'literal',
                                    'value' => '100',
                                ),
                            ),
                        )
                    ],
                    [
                        "phql"     => 'SELECT * FROM ' . Robots::class . ' WHERE ' . Robots::class . '.name LIKE \'as%\'',
                        "expected" => array(
                            'models' => array(
                                Robots::class,
                            ),
                            'tables' => array(
                                'robots',
                            ),
                            'columns' => array(
                                lcfirst(Robots::class) => array(
                                    'type' => 'object',
                                    'model' => Robots::class,
                                    'column' => 'robots',
                                    'balias' => lcfirst(Robots::class),
                                ),
                            ),
                            'where' => array(
                                'type' => 'binary-op',
                                'op' => 'LIKE',
                                'left' => array(
                                    'type' => 'qualified',
                                    'domain' => 'robots',
                                    'name' => 'name',
                                    'balias' => 'name',
                                ),
                                'right' => array(
                                    'type' => 'literal',
                                    'value' => '\'as%\'',
                                ),
                            ),
                        )
                    ],
                    [
                        "phql"     => 'SELECT * FROM ' . Robots::class . ' WHERE ' . Robots::class . '.name NOT LIKE \'as%\'',
                        "expected" => array(
                            'models' => array(
                                Robots::class,
                            ),
                            'tables' => array(
                                'robots',
                            ),
                            'columns' => array(
                                lcfirst(Robots::class) => array(
                                    'type' => 'object',
                                    'model' => Robots::class,
                                    'column' => 'robots',
                                    'balias' => lcfirst(Robots::class),
                                ),
                            ),
                            'where' => array(
                                'type' => 'binary-op',
                                'op' => 'NOT LIKE',
                                'left' => array(
                                    'type' => 'qualified',
                                    'domain' => 'robots',
                                    'name' => 'name',
                                    'balias' => 'name',
                                ),
                                'right' => array(
                                    'type' => 'literal',
                                    'value' => '\'as%\'',
                                ),
                            ),
                        )
                    ],
                    [
                        "phql"     => 'SELECT * FROM ' . Robots::class . ' WHERE ' . Robots::class . '.name BETWEEN \'john\' AND \'mike\'',
                        "expected" => array(
                            'models' => array(
                                Robots::class,
                            ),
                            'tables' => array(
                                'robots',
                            ),
                            'columns' => array(
                                lcfirst(Robots::class) => array(
                                    'type' => 'object',
                                    'model' => Robots::class,
                                    'column' => 'robots',
                                    'balias' => lcfirst(Robots::class),
                                ),
                            ),
                            'where' => array(
                                'type' => 'binary-op',
                                'op' => 'BETWEEN',
                                'left' => array(
                                    'type' => 'qualified',
                                    'domain' => 'robots',
                                    'name' => 'name',
                                    'balias' => 'name',
                                ),
                                'right' => array(
                                    'type' => 'binary-op',
                                    'op' => 'AND',
                                    'left' => array(
                                        'type' => 'literal',
                                        'value' => '\'john\'',
                                    ),
                                    'right' => array(
                                        'type' => 'literal',
                                        'value' => '\'mike\'',
                                    ),
                                ),
                            ),
                        )
                    ],
                    [
                        "phql"     => 'SELECT * FROM ' . SomeProducts::class . ' WHERE DATE(' . SomeProducts::class . '.created_at) = "2010-10-02"',
                        "expected" => array(
                            'models' => array(
                                SomeProducts::class,
                            ),
                            'tables' => array(
                                'le_products',
                            ),
                            'columns' => array(
                                lcfirst(SomeProducts::class) => array(
                                    'type' => 'object',
                                    'model' => SomeProducts::class,
                                    'column' => 'le_products',
                                    'balias' => lcfirst(SomeProducts::class),
                                ),
                            ),
                            'where' => array(
                                'type' => 'binary-op',
                                'op' => '=',
                                'left' => array(
                                    'type' => 'functionCall',
                                    'name' => 'DATE',
                                    'arguments' => array(
                                        array(
                                            'type' => 'qualified',
                                            'domain' => 'le_products',
                                            'name' => 'created_at',
                                            'balias' => 'created_at',
                                        ),
                                    ),
                                ),
                                'right' => array(
                                    'type' => 'literal',
                                    'value' => '\'2010-10-02\'',
                                ),
                            ),
                        )
                    ],
                    [
                        "phql"     => 'SELECT * FROM ' . SomeProducts::class . ' WHERE ' . SomeProducts::class . '.created_at < now()',
                        "expected" => array(
                            'models' => array(
                                SomeProducts::class,
                            ),
                            'tables' => array(
                                'le_products',
                            ),
                            'columns' => array(
                                lcfirst(SomeProducts::class) => array(
                                    'type' => 'object',
                                    'model' => SomeProducts::class,
                                    'column' => 'le_products',
                                    'balias' => lcfirst(SomeProducts::class),
                                ),
                            ),
                            'where' => array(
                                'type' => 'binary-op',
                                'op' => '<',
                                'left' => array(
                                    'type' => 'qualified',
                                    'domain' => 'le_products',
                                    'name' => 'created_at',
                                    'balias' => 'created_at',
                                ),
                                'right' => array(
                                    'type' => 'functionCall',
                                    'name' => 'now',
                                ),
                            ),
                        )
                    ],
                    [
                        "phql"     => 'SELECT * FROM ' . Robots::class . ' WHERE ' . Robots::class . '.id IN (1)',
                        "expected" => array(
                            'models' => array(
                                Robots::class,
                            ),
                            'tables' => array(
                                'robots',
                            ),
                            'columns' => array(
                                lcfirst(Robots::class) => array(
                                    'type' => 'object',
                                    'model' => Robots::class,
                                    'column' => 'robots',
                                    'balias' => lcfirst(Robots::class),
                                ),
                            ),
                            'where' => array(
                                'type' => 'binary-op',
                                'op' => 'IN',
                                'left' => array(
                                    'type' => 'qualified',
                                    'domain' => 'robots',
                                    'name' => 'id',
                                    'balias' => 'id',
                                ),
                                'right' => array(
                                    'type' => 'list',
                                    array(
                                        array(
                                            'type' => 'literal',
                                            'value' => '1',
                                        )
                                    ),
                                ),
                            ),
                        )
                    ],
                    [
                        "phql"     => 'SELECT * FROM ' . Robots::class . ' WHERE ' . Robots::class . '.id IN (1, 2, 3, 4)',
                        "expected" => array(
                            'models' => array(
                                Robots::class,
                            ),
                            'tables' => array(
                                'robots',
                            ),
                            'columns' => array(
                                lcfirst(Robots::class) => array(
                                    'type' => 'object',
                                    'model' => Robots::class,
                                    'column' => 'robots',
                                    'balias' => lcfirst(Robots::class),
                                ),
                            ),
                            'where' => array(
                                'type' => 'binary-op',
                                'op' => 'IN',
                                'left' => array(
                                    'type' => 'qualified',
                                    'domain' => 'robots',
                                    'name' => 'id',
                                    'balias' => 'id',
                                ),
                                'right' => array(
                                    'type' => 'list',
                                    array(
                                        array(
                                            'type' => 'literal',
                                            'value' => '1',
                                        ),
                                        array(
                                            'type' => 'literal',
                                            'value' => '2',
                                        ),
                                        array(
                                            'type' => 'literal',
                                            'value' => '3',
                                        ),
                                        array(
                                            'type' => 'literal',
                                            'value' => '4',
                                        ),
                                    ),
                                ),
                            ),
                        )
                    ],
                    [
                        "phql"     => 'SELECT * FROM ' . Robots::class . ' r WHERE r.id IN (r.id+1, r.id+2)',
                        "expected" => array(
                            'models' => array(
                                Robots::class,
                            ),
                            'tables' => array(
                                array(
                                    'robots',
                                    null,
                                    'r',
                                ),
                            ),
                            'columns' => array(
                                lcfirst(Robots::class) => array(
                                    'type' => 'object',
                                    'model' => Robots::class,
                                    'column' => 'r',
                                    'balias' => lcfirst(Robots::class),
                                ),
                            ),
                            'where' => array(
                                'type' => 'binary-op',
                                'op' => 'IN',
                                'left' => array(
                                    'type' => 'qualified',
                                    'domain' => 'r',
                                    'name' => 'id',
                                    'balias' => 'id',
                                ),
                                'right' => array(
                                    'type' => 'list',
                                    array(
                                        array(
                                            'type' => 'binary-op',
                                            'op' => '+',
                                            'left' => array(
                                                'type' => 'qualified',
                                                'domain' => 'r',
                                                'name' => 'id',
                                                'balias' => 'id',
                                            ),
                                            'right' => array(
                                                'type' => 'literal',
                                                'value' => '1',
                                            ),
                                        ),
                                        array(
                                            'type' => 'binary-op',
                                            'op' => '+',
                                            'left' => array(
                                                'type' => 'qualified',
                                                'domain' => 'r',
                                                'name' => 'id',
                                                'balias' => 'id',
                                            ),
                                            'right' => array(
                                                'type' => 'literal',
                                                'value' => '2',
                                            ),
                                        ),
                                    ),
                                ),
                            ),
                        )
                    ],
                    [
                        "phql"     => 'SELECT * FROM ' . Robots::class . ' WHERE ' . Robots::class . '.name = :name:',
                        "expected" => array(
                            'models' => array(
                                Robots::class,
                            ),
                            'tables' => array(
                                'robots',
                            ),
                            'columns' => array(
                                lcfirst(Robots::class) => array(
                                    'type' => 'object',
                                    'model' => Robots::class,
                                    'column' => 'robots',
                                    'balias' => lcfirst(Robots::class),
                                ),
                            ),
                            'where' => array(
                                'type' => 'binary-op',
                                'op' => '=',
                                'left' => array(
                                    'type' => 'qualified',
                                    'domain' => 'robots',
                                    'name' => 'name',
                                    'balias' => 'name',
                                ),
                                'right' => array(
                                    'type' => 'placeholder',
                                    'value' => ':name',
                                ),
                            ),
                        )
                    ],
                    [
                        "phql"     => 'SELECT * FROM ' . Robots::class . ' WHERE ' . Robots::class . '.name = ?0',
                        "expected" => array(
                            'models' => array(
                                Robots::class,
                            ),
                            'tables' => array(
                                'robots',
                            ),
                            'columns' => array(
                                lcfirst(Robots::class) => array(
                                    'type' => 'object',
                                    'model' => Robots::class,
                                    'column' => 'robots',
                                    'balias' => lcfirst(Robots::class),
                                ),
                            ),
                            'where' => array(
                                'type' => 'binary-op',
                                'op' => '=',
                                'left' => array(
                                    'type' => 'qualified',
                                    'domain' => 'robots',
                                    'name' => 'name',
                                    'balias' => 'name',
                                ),
                                'right' => array(
                                    'type' => 'placeholder',
                                    'value' => ':0',
                                ),
                            ),
                        )
                    ],
                    [
                        "phql"     => 'SELECT * FROM ' . Robots::class . ' WHERE ' . Robots::class . '.name = \'R2D2\' OR ' . Robots::class . '.name <> \'C3PO\'',
                        "expected" => array(
                            'models' => array(
                                Robots::class,
                            ),
                            'tables' => array(
                                'robots',
                            ),
                            'columns' => array(
                                lcfirst(Robots::class) => array(
                                    'type' => 'object',
                                    'model' => Robots::class,
                                    'column' => 'robots',
                                    'balias' => lcfirst(Robots::class),
                                ),
                            ),
                            'where' => array(
                                'type' => 'binary-op',
                                'op' => '<>',
                                'left' => array(
                                    'type' => 'binary-op',
                                    'op' => '=',
                                    'left' => array(
                                        'type' => 'qualified',
                                        'domain' => 'robots',
                                        'name' => 'name',
                                        'balias' => 'name',
                                    ),
                                    'right' => array(
                                        'type' => 'binary-op',
                                        'op' => 'OR',
                                        'left' => array(
                                            'type' => 'literal',
                                            'value' => '\'R2D2\'',
                                        ),
                                        'right' => array(
                                            'type' => 'qualified',
                                            'domain' => 'robots',
                                            'name' => 'name',
                                            'balias' => 'name',
                                        ),
                                    ),
                                ),
                                'right' => array(
                                    'type' => 'literal',
                                    'value' => '\'C3PO\'',
                                ),
                            ),
                        )
                    ],
                    [
                        "phql"     => 'SELECT * FROM ' . Robots::class . ' WHERE ' . Robots::class . '.name = \'R2D2\' AND ' . Robots::class . '.name <> \'C3PO\'',
                        "expected" => array(
                            'models' => array(
                                Robots::class,
                            ),
                            'tables' => array(
                                'robots',
                            ),
                            'columns' => array(
                                lcfirst(Robots::class) => array(
                                    'type' => 'object',
                                    'model' => Robots::class,
                                    'column' => 'robots',
                                    'balias' => lcfirst(Robots::class),
                                ),
                            ),
                            'where' => array(
                                'type' => 'binary-op',
                                'op' => '<>',
                                'left' => array(
                                    'type' => 'binary-op',
                                    'op' => '=',
                                    'left' => array(
                                        'type' => 'qualified',
                                        'domain' => 'robots',
                                        'name' => 'name',
                                        'balias' => 'name',
                                    ),
                                    'right' => array(
                                        'type' => 'binary-op',
                                        'op' => 'AND',
                                        'left' => array(
                                            'type' => 'literal',
                                            'value' => '\'R2D2\'',
                                        ),
                                        'right' => array(
                                            'type' => 'qualified',
                                            'domain' => 'robots',
                                            'name' => 'name',
                                            'balias' => 'name',
                                        ),
                                    ),
                                ),
                                'right' => array(
                                    'type' => 'literal',
                                    'value' => '\'C3PO\'',
                                ),
                            ),
                        )
                    ],
                    [
                        "phql"     => 'SELECT * FROM ' . Robots::class . ' WHERE ' . Robots::class . '.name = :first_name: AND ' . Robots::class . '.name <> :second_name:',
                        "expected" => array(
                            'models' => array(
                                Robots::class,
                            ),
                            'tables' => array(
                                'robots',
                            ),
                            'columns' => array(
                                lcfirst(Robots::class) => array(
                                    'type' => 'object',
                                    'model' => Robots::class,
                                    'column' => 'robots',
                                    'balias' => lcfirst(Robots::class),
                                ),
                            ),
                            'where' => array(
                                'type' => 'binary-op',
                                'op' => '<>',
                                'left' => array(
                                    'type' => 'binary-op',
                                    'op' => '=',
                                    'left' => array(
                                        'type' => 'qualified',
                                        'domain' => 'robots',
                                        'name' => 'name',
                                        'balias' => 'name',
                                    ),
                                    'right' => array(
                                        'type' => 'binary-op',
                                        'op' => 'AND',
                                        'left' => array(
                                            'type' => 'placeholder',
                                            'value' => ':first_name',
                                        ),
                                        'right' => array(
                                            'type' => 'qualified',
                                            'domain' => 'robots',
                                            'name' => 'name',
                                            'balias' => 'name',
                                        ),
                                    ),
                                ),
                                'right' => array(
                                    'type' => 'placeholder',
                                    'value' => ':second_name',
                                ),
                            ),
                        )
                    ],
                    [
                        "phql"     => 'SELECT * FROM ' . Robots::class . ' WHERE ' . Robots::class . '.name = \'R2D2\' AND ' . Robots::class . '.name <> \'C3PO\' AND ' . Robots::class . '.id > 100',
                        "expected" => array(
                            'models' => array(
                                Robots::class,
                            ),
                            'tables' => array(
                                'robots',
                            ),
                            'columns' => array(
                                lcfirst(Robots::class) => array(
                                    'type' => 'object',
                                    'model' => Robots::class,
                                    'column' => 'robots',
                                    'balias' => lcfirst(Robots::class),
                                ),
                            ),
                            'where' => array(
                                'type' => 'binary-op',
                                'op' => '>',
                                'left' => array(
                                    'type' => 'binary-op',
                                    'op' => '<>',
                                    'left' => array(
                                        'type' => 'binary-op',
                                        'op' => '=',
                                        'left' => array(
                                            'type' => 'qualified',
                                            'domain' => 'robots',
                                            'name' => 'name',
                                            'balias' => 'name',
                                        ),
                                        'right' => array(
                                            'type' => 'binary-op',
                                            'op' => 'AND',
                                            'left' => array(
                                                'type' => 'literal',
                                                'value' => '\'R2D2\'',
                                            ),
                                            'right' => array(
                                                'type' => 'qualified',
                                                'domain' => 'robots',
                                                'name' => 'name',
                                                'balias' => 'name',
                                            ),
                                        ),
                                    ),
                                    'right' => array(
                                        'type' => 'binary-op',
                                        'op' => 'AND',
                                        'left' => array(
                                            'type' => 'literal',
                                            'value' => '\'C3PO\'',
                                        ),
                                        'right' => array(
                                            'type' => 'qualified',
                                            'domain' => 'robots',
                                            'name' => 'id',
                                            'balias' => 'id',
                                        ),
                                    ),
                                ),
                                'right' => array(
                                    'type' => 'literal',
                                    'value' => '100',
                                ),
                            ),
                        )
                    ],
                    [
                        "phql"     => 'SELECT * FROM ' . Robots::class . ' WHERE (' . Robots::class . '.name = \'R2D2\' AND ' . Robots::class . '.name <> \'C3PO\') OR ' . Robots::class . '.id > 100',
                        "expected" => array(
                            'models' => array(
                                Robots::class,
                            ),
                            'tables' => array(
                                'robots',
                            ),
                            'columns' => array(
                                lcfirst(Robots::class) => array(
                                    'type' => 'object',
                                    'model' => Robots::class,
                                    'column' => 'robots',
                                    'balias' => lcfirst(Robots::class),
                                ),
                            ),
                            'where' => array(
                                'type' => 'binary-op',
                                'op' => '>',
                                'left' => array(
                                    'type' => 'binary-op',
                                    'op' => 'OR',
                                    'left' => array(
                                        'type' => 'parentheses',
                                        'left' => array(
                                            'type' => 'binary-op',
                                            'op' => '<>',
                                            'left' => array(
                                                'type' => 'binary-op',
                                                'op' => '=',
                                                'left' => array(
                                                    'type' => 'qualified',
                                                    'domain' => 'robots',
                                                    'name' => 'name',
                                                    'balias' => 'name',
                                                ),
                                                'right' => array(
                                                    'type' => 'binary-op',
                                                    'op' => 'AND',
                                                    'left' => array(
                                                        'type' => 'literal',
                                                        'value' => '\'R2D2\'',
                                                    ),
                                                    'right' => array(
                                                        'type' => 'qualified',
                                                        'domain' => 'robots',
                                                        'name' => 'name',
                                                        'balias' => 'name',
                                                    ),
                                                ),
                                            ),
                                            'right' => array(
                                                'type' => 'literal',
                                                'value' => '\'C3PO\'',
                                            ),
                                        ),
                                    ),
                                    'right' => array(
                                        'type' => 'qualified',
                                        'domain' => 'robots',
                                        'name' => 'id',
                                        'balias' => 'id',
                                    ),
                                ),
                                'right' => array(
                                    'type' => 'literal',
                                    'value' => '100',
                                ),
                            ),
                        )
                    ],
                    [
                        "phql"     => 'SELECT * FROM ' . Robots::class . ' WHERE (' . Robots::class . '.name = \'R2D2\' AND ' . Robots::class . '.name <> \'C3PO\') OR (' . Robots::class . '.id > 100 AND ' . Robots::class . '.id <= 150)',
                        "expected" => array(
                            'models' => array(
                                Robots::class,
                            ),
                            'tables' => array(
                                'robots',
                            ),
                            'columns' => array(
                                lcfirst(Robots::class) => array(
                                    'type' => 'object',
                                    'model' => Robots::class,
                                    'column' => 'robots',
                                    'balias' => lcfirst(Robots::class),
                                ),
                            ),
                            'where' => array(
                                'type' => 'binary-op',
                                'op' => 'OR',
                                'left' => array(
                                    'type' => 'parentheses',
                                    'left' => array(
                                        'type' => 'binary-op',
                                        'op' => '<>',
                                        'left' => array(
                                            'type' => 'binary-op',
                                            'op' => '=',
                                            'left' => array(
                                                'type' => 'qualified',
                                                'domain' => 'robots',
                                                'name' => 'name',
                                                'balias' => 'name',
                                            ),
                                            'right' => array(
                                                'type' => 'binary-op',
                                                'op' => 'AND',
                                                'left' => array(
                                                    'type' => 'literal',
                                                    'value' => '\'R2D2\'',
                                                ),
                                                'right' => array(
                                                    'type' => 'qualified',
                                                    'domain' => 'robots',
                                                    'name' => 'name',
                                                    'balias' => 'name',
                                                ),
                                            ),
                                        ),
                                        'right' => array(
                                            'type' => 'literal',
                                            'value' => '\'C3PO\'',
                                        ),
                                    ),
                                ),
                                'right' => array(
                                    'type' => 'parentheses',
                                    'left' => array(
                                        'type' => 'binary-op',
                                        'op' => '<=',
                                        'left' => array(
                                            'type' => 'binary-op',
                                            'op' => '>',
                                            'left' => array(
                                                'type' => 'qualified',
                                                'domain' => 'robots',
                                                'name' => 'id',
                                                'balias' => 'id',
                                            ),
                                            'right' => array(
                                                'type' => 'binary-op',
                                                'op' => 'AND',
                                                'left' => array(
                                                    'type' => 'literal',
                                                    'value' => '100',
                                                ),
                                                'right' => array(
                                                    'type' => 'qualified',
                                                    'domain' => 'robots',
                                                    'name' => 'id',
                                                    'balias' => 'id',
                                                ),
                                            ),
                                        ),
                                        'right' => array(
                                            'type' => 'literal',
                                            'value' => '150',
                                        ),
                                    ),
                                ),
                            ),
                        )
                    ],
                    [
                        "phql"     => 'SELECT * FROM ' . Robots::class . ' r WHERE r.id NOT IN (r.id+1, r.id+2)',
                        "expected" => array(
                            'models' => array(
                                Robots::class,
                            ),
                            'tables' => array(
                                array(
                                    'robots',
                                    null,
                                    'r',
                                ),
                            ),
                            'columns' => array(
                                lcfirst(Robots::class) => array(
                                    'type' => 'object',
                                    'model' => Robots::class,
                                    'column' => 'r',
                                    'balias' => lcfirst(Robots::class),
                                ),
                            ),
                            'where' => array(
                                'type' => 'binary-op',
                                'op' => 'NOT IN',
                                'left' => array(
                                    'type' => 'qualified',
                                    'domain' => 'r',
                                    'name' => 'id',
                                    'balias' => 'id',
                                ),
                                'right' => array(
                                    'type' => 'list',
                                    array(
                                        array(
                                            'type' => 'binary-op',
                                            'op' => '+',
                                            'left' => array(
                                                'type' => 'qualified',
                                                'domain' => 'r',
                                                'name' => 'id',
                                                'balias' => 'id',
                                            ),
                                            'right' => array(
                                                'type' => 'literal',
                                                'value' => '1',
                                            ),
                                        ),
                                        array(
                                            'type' => 'binary-op',
                                            'op' => '+',
                                            'left' => array(
                                                'type' => 'qualified',
                                                'domain' => 'r',
                                                'name' => 'id',
                                                'balias' => 'id',
                                            ),
                                            'right' => array(
                                                'type' => 'literal',
                                                'value' => '2',
                                            ),
                                        ),
                                    ),
                                ),
                            ),
                        )
                    ],
                    [
                        "phql"     => 'SELECT * FROM ' . Robots::class . ' r LIMIT 100',
                        "expected" => array(
                            'models' => array(
                                Robots::class,
                            ),
                            'tables' => array(
                                array(
                                    'robots',
                                    null,
                                    'r',
                                ),
                            ),
                            'columns' => array(
                                lcfirst(Robots::class) => array(
                                    'type' => 'object',
                                    'model' => Robots::class,
                                    'column' => 'r',
                                    'balias' => lcfirst(Robots::class),
                                ),
                            ),
                            'limit' => array(
                                'number' => array(
                                    'type' => 'literal',
                                    'value' => '100',
                                ),
                            ),
                        )
                    ],
                    [
                        "phql"     => 'SELECT * FROM ' . Robots::class . ' r LIMIT 10,100',
                        "expected" => array(
                            'models' => array(
                                Robots::class,
                            ),
                            'tables' => array(
                                array(
                                    'robots',
                                    null,
                                    'r',
                                ),
                            ),
                            'columns' => array(
                                lcfirst(Robots::class) => array(
                                    'type' => 'object',
                                    'model' => Robots::class,
                                    'column' => 'r',
                                    'balias' => lcfirst(Robots::class),
                                ),
                            ),
                            'limit' => array(
                                'number' => array(
                                    'type' => 'literal',
                                    'value' => '100',
                                ),
                                'offset' => array(
                                    'type' => 'literal',
                                    'value' => '10',
                                ),
                            ),
                        )
                    ],
                    [
                        "phql"     => 'SELECT * FROM ' . Robots::class . ' r LIMIT 100 OFFSET 10',
                        "expected" => array(
                            'models' => array(
                                Robots::class,
                            ),
                            'tables' => array(
                                array(
                                    'robots',
                                    null,
                                    'r',
                                ),
                            ),
                            'columns' => array(
                                lcfirst(Robots::class) => array(
                                    'type' => 'object',
                                    'model' => Robots::class,
                                    'column' => 'r',
                                    'balias' => lcfirst(Robots::class),
                                ),
                            ),
                            'limit' => array(
                                'number' => array(
                                    'type' => 'literal',
                                    'value' => '100',
                                ),
                                'offset' => array(
                                    'type' => 'literal',
                                    'value' => '10',
                                ),
                            ),
                        )
                    ],
                    [
                        "phql"     => 'SELECT * FROM ' . SomeProducts::class . ' p WHERE p.name = "Artichoke" LIMIT 100',
                        "expected" => array(
                            'models' => array(
                                SomeProducts::class,
                            ),
                            'tables' => array(
                                array(
                                    'le_products',
                                    null,
                                    'p',
                                ),
                            ),
                            'columns' => array(
                                lcfirst(SomeProducts::class) => array(
                                    'type' => 'object',
                                    'model' => SomeProducts::class,
                                    'column' => 'p',
                                    'balias' => lcfirst(SomeProducts::class),
                                ),
                            ),
                            'where' => array(
                                'type' => 'binary-op',
                                'op' => '=',
                                'left' => array(
                                    'type' => 'qualified',
                                    'domain' => 'p',
                                    'name' => 'name',
                                    'balias' => 'name',
                                ),
                                'right' => array(
                                    'type' => 'literal',
                                    'value' => '\'Artichoke\'',
                                ),
                            ),
                            'limit' => array(
                                'number' => array(
                                    'type' => 'literal',
                                    'value' => '100',
                                ),
                            ),
                        )
                    ],
                    [
                        "phql"     => 'SELECT * FROM ' . SomeProducts::class . ' p ORDER BY p.name',
                        "expected" => array(
                            'models' => array(
                                SomeProducts::class,
                            ),
                            'tables' => array(
                                array(
                                    'le_products',
                                    null,
                                    'p',
                                ),
                            ),
                            'columns' => array(
                                lcfirst(SomeProducts::class) => array(
                                    'type' => 'object',
                                    'model' => SomeProducts::class,
                                    'column' => 'p',
                                    'balias' => lcfirst(SomeProducts::class),
                                ),
                            ),
                            'order' => array(
                                array(
                                    array(
                                        'type' => 'qualified',
                                        'domain' => 'p',
                                        'name' => 'name',
                                        'balias' => 'name',
                                    ),
                                ),
                            ),
                        )
                    ],
                    [
                        "phql"     => 'SELECT * FROM ' . SomeProducts::class . ' ORDER BY ' . SomeProducts::class . '.name',
                        "expected" => array(
                            'models' => array(
                                SomeProducts::class,
                            ),
                            'tables' => array(
                                'le_products',
                            ),
                            'columns' => array(
                                lcfirst(SomeProducts::class) => array(
                                    'type' => 'object',
                                    'model' => SomeProducts::class,
                                    'column' => 'le_products',
                                    'balias' => lcfirst(SomeProducts::class),
                                ),
                            ),
                            'order' => array(
                                array(
                                    array(
                                        'type' => 'qualified',
                                        'domain' => 'le_products',
                                        'name' => 'name',
                                        'balias' => 'name',
                                    ),
                                ),
                            ),
                        )
                    ],
                    [
                        "phql"     => 'SELECT * FROM ' . SomeProducts::class . ' ORDER BY id, ' . SomeProducts::class . '.name, 3',
                        "expected" => array(
                            'models' => array(
                                SomeProducts::class,
                            ),
                            'tables' => array(
                                'le_products',
                            ),
                            'columns' => array(
                                lcfirst(SomeProducts::class) => array(
                                    'type' => 'object',
                                    'model' => SomeProducts::class,
                                    'column' => 'le_products',
                                    'balias' => lcfirst(SomeProducts::class),
                                ),
                            ),
                            'order' => array(
                                array(
                                    array(
                                        'type' => 'qualified',
                                        'domain' => 'le_products',
                                        'name' => 'id',
                                        'balias' => 'id',
                                    ),
                                ),
                                array(
                                    array(
                                        'type' => 'qualified',
                                        'domain' => 'le_products',
                                        'name' => 'name',
                                        'balias' => 'name',
                                    ),
                                ),
                                array(
                                    array(
                                        'type' => 'literal',
                                        'value' => '3',
                                    ),
                                ),
                            ),
                        )
                    ],
                    [
                        "phql"     => 'SELECT * FROM ' . Robots::class . ' r WHERE NOT (r.name = "shaggy") ORDER BY 1, r.name',
                        "expected" => array(
                            'models' => array(
                                Robots::class,
                            ),
                            'tables' => array(
                                array(
                                    'robots',
                                    null,
                                    'r',
                                ),
                            ),
                            'columns' => array(
                                lcfirst(Robots::class) => array(
                                    'type' => 'object',
                                    'model' => Robots::class,
                                    'column' => 'r',
                                    'balias' => lcfirst(Robots::class),
                                ),
                            ),
                            'where' => array(
                                'type' => 'unary-op',
                                'op' => 'NOT ',
                                'right' => array(
                                    'type' => 'parentheses',
                                    'left' => array(
                                        'type' => 'binary-op',
                                        'op' => '=',
                                        'left' => array(
                                            'type' => 'qualified',
                                            'domain' => 'r',
                                            'name' => 'name',
                                            'balias' => 'name',
                                        ),
                                        'right' => array(
                                            'type' => 'literal',
                                            'value' => '\'shaggy\'',
                                        ),
                                    ),
                                ),
                            ),
                            'order' => array(
                                array(
                                    array(
                                        'type' => 'literal',
                                        'value' => '1',
                                    ),
                                ),
                                array(
                                    array(
                                        'type' => 'qualified',
                                        'domain' => 'r',
                                        'name' => 'name',
                                        'balias' => 'name',
                                    ),
                                ),
                            ),
                        )
                    ],
                    [
                        "phql"     => 'SELECT * FROM ' . Robots::class . ' r WHERE NOT (r.name = "shaggy") ORDER BY 1 DESC, r.name',
                        "expected" => array(
                            'models' => array(
                                Robots::class,
                            ),
                            'tables' => array(
                                array(
                                    'robots',
                                    null,
                                    'r',
                                ),
                            ),
                            'columns' => array(
                                lcfirst(Robots::class) => array(
                                    'type' => 'object',
                                    'model' => Robots::class,
                                    'column' => 'r',
                                    'balias' => lcfirst(Robots::class),
                                ),
                            ),
                            'where' => array(
                                'type' => 'unary-op',
                                'op' => 'NOT ',
                                'right' => array(
                                    'type' => 'parentheses',
                                    'left' => array(
                                        'type' => 'binary-op',
                                        'op' => '=',
                                        'left' => array(
                                            'type' => 'qualified',
                                            'domain' => 'r',
                                            'name' => 'name',
                                            'balias' => 'name',
                                        ),
                                        'right' => array(
                                            'type' => 'literal',
                                            'value' => '\'shaggy\'',
                                        ),
                                    ),
                                ),
                            ),
                            'order' => array(
                                array(
                                    array(
                                        'type' => 'literal',
                                        'value' => '1',
                                    ),
                                    'DESC',
                                ),
                                array(
                                    array(
                                        'type' => 'qualified',
                                        'domain' => 'r',
                                        'name' => 'name',
                                        'balias' => 'name',
                                    ),
                                ),
                            ),
                        )
                    ],
                    [
                        "phql"     => 'SELECT * FROM ' . Robots::class . ' r WHERE NOT (r.name = "shaggy") ORDER BY 1, r.name',
                        "expected" => array(
                            'models' => array(
                                Robots::class,
                            ),
                            'tables' => array(
                                array(
                                    'robots',
                                    null,
                                    'r',
                                ),
                            ),
                            'columns' => array(
                                lcfirst(Robots::class) => array(
                                    'type' => 'object',
                                    'model' => Robots::class,
                                    'column' => 'r',
                                    'balias' => lcfirst(Robots::class),
                                ),
                            ),
                            'where' => array(
                                'type' => 'unary-op',
                                'op' => 'NOT ',
                                'right' => array(
                                    'type' => 'parentheses',
                                    'left' => array(
                                        'type' => 'binary-op',
                                        'op' => '=',
                                        'left' => array(
                                            'type' => 'qualified',
                                            'domain' => 'r',
                                            'name' => 'name',
                                            'balias' => 'name',
                                        ),
                                        'right' => array(
                                            'type' => 'literal',
                                            'value' => '\'shaggy\'',
                                        ),
                                    ),
                                ),
                            ),
                            'order' => array(
                                array(
                                    array(
                                        'type' => 'literal',
                                        'value' => '1',
                                    ),
                                ),
                                array(
                                    array(
                                        'type' => 'qualified',
                                        'domain' => 'r',
                                        'name' => 'name',
                                        'balias' => 'name',
                                    ),
                                ),
                            ),
                        )
                    ],
                    [
                        "phql"     => 'SELECT * FROM ' . Robots::class . ' r WHERE r.name <> "shaggy" ORDER BY 1, 2 LIMIT 5',
                        "expected" => array(
                            'models' => array(
                                Robots::class,
                            ),
                            'tables' => array(
                                array(
                                    'robots',
                                    null,
                                    'r',
                                ),
                            ),
                            'columns' => array(
                                lcfirst(Robots::class) => array(
                                    'type' => 'object',
                                    'model' => Robots::class,
                                    'column' => 'r',
                                    'balias' => lcfirst(Robots::class),
                                ),
                            ),
                            'where' => array(
                                'type' => 'binary-op',
                                'op' => '<>',
                                'left' => array(
                                    'type' => 'qualified',
                                    'domain' => 'r',
                                    'name' => 'name',
                                    'balias' => 'name',
                                ),
                                'right' => array(
                                    'type' => 'literal',
                                    'value' => '\'shaggy\'',
                                ),
                            ),
                            'order' => array(
                                array(
                                    array(
                                        'type' => 'literal',
                                        'value' => '1',
                                    ),
                                ),
                                array(
                                    array(
                                        'type' => 'literal',
                                        'value' => '2',
                                    ),
                                ),
                            ),
                            'limit' => array(
                                'number' => array(
                                    'type' => 'literal',
                                    'value' => '5',
                                ),
                            ),
                        )
                    ],
                    [
                        "phql"     => 'SELECT * FROM ' . Robots::class . ' r WHERE r.name <> "shaggy" ORDER BY 1 ASC, 2 DESC LIMIT 5',
                        "expected" => array(
                            'models' => array(
                                Robots::class,
                            ),
                            'tables' => array(
                                array(
                                    'robots',
                                    null,
                                    'r',
                                ),
                            ),
                            'columns' => array(
                                lcfirst(Robots::class) => array(
                                    'type' => 'object',
                                    'model' => Robots::class,
                                    'column' => 'r',
                                    'balias' => lcfirst(Robots::class),
                                ),
                            ),
                            'where' => array(
                                'type' => 'binary-op',
                                'op' => '<>',
                                'left' => array(
                                    'type' => 'qualified',
                                    'domain' => 'r',
                                    'name' => 'name',
                                    'balias' => 'name',
                                ),
                                'right' => array(
                                    'type' => 'literal',
                                    'value' => '\'shaggy\'',
                                ),
                            ),
                            'order' => array(
                                array(
                                    array(
                                        'type' => 'literal',
                                        'value' => '1',
                                    ),
                                    'ASC',
                                ),
                                array(
                                    array(
                                        'type' => 'literal',
                                        'value' => '2',
                                    ),
                                    'DESC',
                                ),
                            ),
                            'limit' => array(
                                'number' => array(
                                    'type' => 'literal',
                                    'value' => '5',
                                ),
                            ),
                        )
                    ],
                    [
                        "phql"     => 'SELECT * FROM ' . Robots::class . ' GROUP BY ' . Robots::class . '.name',
                        "expected" => array(
                            'models' => array(
                                Robots::class,
                            ),
                            'tables' => array(
                                'robots',
                            ),
                            'columns' => array(
                                lcfirst(Robots::class) => array(
                                    'type' => 'object',
                                    'model' => Robots::class,
                                    'column' => 'robots',
                                    'balias' => lcfirst(Robots::class),
                                ),
                            ),
                            'group' => array(
                                array(
                                    'type' => 'qualified',
                                    'domain' => 'robots',
                                    'name' => 'name',
                                    'balias' => 'name',
                                ),
                            ),
                        )
                    ],
                    [
                        "phql"     => 'SELECT * FROM ' . Robots::class . ' GROUP BY ' . Robots::class . '.name, ' . Robots::class . '.id',
                        "expected" => array(
                            'models' => array(
                                Robots::class,
                            ),
                            'tables' => array(
                                'robots',
                            ),
                            'columns' => array(
                                lcfirst(Robots::class) => array(
                                    'type' => 'object',
                                    'model' => Robots::class,
                                    'column' => 'robots',
                                    'balias' => lcfirst(Robots::class),
                                ),
                            ),
                            'group' => array(
                                array(
                                    'type' => 'qualified',
                                    'domain' => 'robots',
                                    'name' => 'name',
                                    'balias' => 'name',
                                ),
                                array(
                                    'type' => 'qualified',
                                    'domain' => 'robots',
                                    'name' => 'id',
                                    'balias' => 'id',
                                ),
                            ),
                        )
                    ],
                    [
                        "phql"     => 'SELECT ' . Robots::class . '.name, SUM(' . Robots::class . '.price) AS summatory FROM ' . Robots::class . ' GROUP BY ' . Robots::class . '.name',
                        "expected" => array(
                            'models' => array(
                                Robots::class,
                            ),
                            'tables' => array(
                                'robots',
                            ),
                            'columns' => array(
                                'name' => array(
                                    'type' => 'scalar',
                                    'balias' => 'name',
                                    'sqlAlias' => 'name',
                                    'column' => array(
                                        'type' => 'qualified',
                                        'domain' => 'robots',
                                        'name' => 'name',
                                        'balias' => 'name',
                                    ),
                                ),
                                'summatory' => array(
                                    'type' => 'scalar',
                                    'column' => array(
                                        'type' => 'functionCall',
                                        'name' => 'SUM',
                                        'arguments' => array(
                                            array(
                                                'type' => 'qualified',
                                                'domain' => 'robots',
                                                'name' => 'price',
                                                'balias' => 'price',
                                            ),
                                        ),
                                    ),
                                    'balias' => 'summatory',
                                    'sqlAlias' => 'summatory',
                                ),
                            ),
                            'group' => array(
                                array(
                                    'type' => 'qualified',
                                    'domain' => 'robots',
                                    'name' => 'name',
                                    'balias' => 'name',
                                ),
                            ),
                        )
                    ],
                    [
                        "phql"     => 'SELECT r.id, r.name, SUM(r.price) AS summatory, MIN(r.price) FROM ' . Robots::class . ' r GROUP BY r.id, r.name',
                        "expected" => array(
                            'models' => array(
                                Robots::class,
                            ),
                            'tables' => array(
                                array(
                                    'robots',
                                    null,
                                    'r',
                                ),
                            ),
                            'columns' => array(
                                'id' => array(
                                    'type' => 'scalar',
                                    'balias' => 'id',
                                    'sqlAlias' => 'id',
                                    'column' => array(
                                        'type' => 'qualified',
                                        'domain' => 'r',
                                        'name' => 'id',
                                        'balias' => 'id',
                                    ),
                                ),
                                'name' => array(
                                    'type' => 'scalar',
                                    'balias' => 'name',
                                    'sqlAlias' => 'name',
                                    'column' => array(
                                        'type' => 'qualified',
                                        'domain' => 'r',
                                        'name' => 'name',
                                        'balias' => 'name',
                                    ),
                                ),
                                'summatory' => array(
                                    'type' => 'scalar',
                                    'column' => array(
                                        'type' => 'functionCall',
                                        'name' => 'SUM',
                                        'arguments' => array(
                                            array(
                                                'type' => 'qualified',
                                                'domain' => 'r',
                                                'name' => 'price',
                                                'balias' => 'price',
                                            ),
                                        ),
                                    ),
                                    'balias' => 'summatory',
                                    'sqlAlias' => 'summatory',
                                ),
                                '_3' => array(
                                    'type' => 'scalar',
                                    'column' => array(
                                        'type' => 'functionCall',
                                        'name' => 'MIN',
                                        'arguments' => array(
                                            array(
                                                'type' => 'qualified',
                                                'domain' => 'r',
                                                'name' => 'price',
                                                'balias' => 'price',
                                            ),
                                        ),
                                    ),
                                ),
                            ),
                            'group' => array(
                                array(
                                    'type' => 'qualified',
                                    'domain' => 'r',
                                    'name' => 'id',
                                    'balias' => 'id',
                                ),
                                array(
                                    'type' => 'qualified',
                                    'domain' => 'r',
                                    'name' => 'name',
                                    'balias' => 'name',
                                ),
                            ),
                        )
                    ],
                    [
                        "phql"     => 'SELECT * FROM ' . Robots::class . ' WHERE ' . Robots::class . '.id > 5 GROUP BY ' . Robots::class . '.name',
                        "expected" => array(
                            'models' => array(
                                Robots::class,
                            ),
                            'tables' => array(
                                'robots',
                            ),
                            'columns' => array(
                                lcfirst(Robots::class) => array(
                                    'type' => 'object',
                                    'model' => Robots::class,
                                    'column' => 'robots',
                                    'balias' => lcfirst(Robots::class),
                                ),
                            ),
                            'where' => array(
                                'type' => 'binary-op',
                                'op' => '>',
                                'left' => array(
                                    'type' => 'qualified',
                                    'domain' => 'robots',
                                    'name' => 'id',
                                    'balias' => 'id',
                                ),
                                'right' => array(
                                    'type' => 'literal',
                                    'value' => '5',
                                ),
                            ),
                            'group' => array(
                                array(
                                    'type' => 'qualified',
                                    'domain' => 'robots',
                                    'name' => 'name',
                                    'balias' => 'name',
                                ),
                            ),
                        )
                    ],
                    [
                        "phql"     => 'SELECT * FROM ' . Robots::class . ' WHERE ' . Robots::class . '.id > 5 GROUP BY ' . Robots::class . '.name LIMIT 10',
                        "expected" => array(
                            'models' => array(
                                Robots::class,
                            ),
                            'tables' => array(
                                'robots',
                            ),
                            'columns' => array(
                                lcfirst(Robots::class) => array(
                                    'type' => 'object',
                                    'model' => Robots::class,
                                    'column' => 'robots',
                                    'balias' => lcfirst(Robots::class),
                                ),
                            ),
                            'where' => array(
                                'type' => 'binary-op',
                                'op' => '>',
                                'left' => array(
                                    'type' => 'qualified',
                                    'domain' => 'robots',
                                    'name' => 'id',
                                    'balias' => 'id',
                                ),
                                'right' => array(
                                    'type' => 'literal',
                                    'value' => '5',
                                ),
                            ),
                            'group' => array(
                                array(
                                    'type' => 'qualified',
                                    'domain' => 'robots',
                                    'name' => 'name',
                                    'balias' => 'name',
                                ),
                            ),
                            'limit' => array(
                                'number' => array(
                                    'type' => 'literal',
                                    'value' => '10',
                                ),
                            ),
                        )
                    ],
                    [
                        "phql"     => 'SELECT * FROM ' . Robots::class . ' WHERE ' . Robots::class . '.id > 5 GROUP BY ' . Robots::class . '.name ORDER BY ' . Robots::class . '.id LIMIT 10',
                        "expected" => array(
                            'models' => array(
                                Robots::class,
                            ),
                            'tables' => array(
                                'robots',
                            ),
                            'columns' => array(
                                lcfirst(Robots::class) => array(
                                    'type' => 'object',
                                    'model' => Robots::class,
                                    'column' => 'robots',
                                    'balias' => lcfirst(Robots::class),
                                ),
                            ),
                            'where' => array(
                                'type' => 'binary-op',
                                'op' => '>',
                                'left' => array(
                                    'type' => 'qualified',
                                    'domain' => 'robots',
                                    'name' => 'id',
                                    'balias' => 'id',
                                ),
                                'right' => array(
                                    'type' => 'literal',
                                    'value' => '5',
                                ),
                            ),
                            'group' => array(
                                array(
                                    'type' => 'qualified',
                                    'domain' => 'robots',
                                    'name' => 'name',
                                    'balias' => 'name',
                                ),
                            ),
                            'order' => array(
                                array(
                                    array(
                                        'type' => 'qualified',
                                        'domain' => 'robots',
                                        'name' => 'id',
                                        'balias' => 'id',
                                    ),
                                ),
                            ),
                            'limit' => array(
                                'number' => array(
                                    'type' => 'literal',
                                    'value' => '10',
                                ),
                            ),
                        )
                    ],
                    [
                        "phql"     => 'SELECT * FROM ' . Robots::class . ' GROUP BY ' . Robots::class . '.name ORDER BY ' . Robots::class . '.id',
                        "expected" => array(
                            'models' => array(
                                Robots::class,
                            ),
                            'tables' => array(
                                'robots',
                            ),
                            'columns' => array(
                                lcfirst(Robots::class) => array(
                                    'type' => 'object',
                                    'model' => Robots::class,
                                    'column' => 'robots',
                                    'balias' => lcfirst(Robots::class),
                                ),
                            ),
                            'group' => array(
                                array(
                                    'type' => 'qualified',
                                    'domain' => 'robots',
                                    'name' => 'name',
                                    'balias' => 'name',
                                ),
                            ),
                            'order' => array(
                                array(
                                    array(
                                        'type' => 'qualified',
                                        'domain' => 'robots',
                                        'name' => 'id',
                                        'balias' => 'id',
                                    ),
                                ),
                            ),
                        )
                    ],
                    [
                        "phql"     => 'SELECT * FROM ' . Robots::class . ' WHERE ' . Robots::class . '.id != 10 GROUP BY ' . Robots::class . '.name ORDER BY ' . Robots::class . '.id',
                        "expected" => array(
                            'models' => array(
                                Robots::class,
                            ),
                            'tables' => array(
                                'robots',
                            ),
                            'columns' => array(
                                lcfirst(Robots::class) => array(
                                    'type' => 'object',
                                    'model' => Robots::class,
                                    'column' => 'robots',
                                    'balias' => lcfirst(Robots::class),
                                ),
                            ),
                            'where' => array(
                                'type' => 'binary-op',
                                'op' => '<>',
                                'left' => array(
                                    'type' => 'qualified',
                                    'domain' => 'robots',
                                    'name' => 'id',
                                    'balias' => 'id',
                                ),
                                'right' => array(
                                    'type' => 'literal',
                                    'value' => '10',
                                ),
                            ),
                            'group' => array(
                                array(
                                    'type' => 'qualified',
                                    'domain' => 'robots',
                                    'name' => 'name',
                                    'balias' => 'name',
                                ),
                            ),
                            'order' => array(
                                array(
                                    array(
                                        'type' => 'qualified',
                                        'domain' => 'robots',
                                        'name' => 'id',
                                        'balias' => 'id',
                                    ),
                                ),
                            ),
                        )
                    ],
                    [
                        "phql"     => 'SELECT ' . Robots::class . '.name, COUNT(*) FROM ' . Robots::class . ' GROUP BY ' . Robots::class . '.name HAVING COUNT(*)>100',
                        "expected" => array(
                            'models' => array(
                                Robots::class,
                            ),
                            'tables' => array(
                                'robots',
                            ),
                            'columns' => array(
                                'name' => array(
                                    'type' => 'scalar',
                                    'balias' => 'name',
                                    'sqlAlias' => 'name',
                                    'column' => array(
                                        'type' => 'qualified',
                                        'domain' => 'robots',
                                        'name' => 'name',
                                        'balias' => 'name',
                                    ),
                                ),
                                '_1' => array(
                                    'type' => 'scalar',
                                    'column' => array(
                                        'type' => 'functionCall',
                                        'name' => 'COUNT',
                                        'arguments' => array(
                                            array(
                                                'type' => 'all',
                                            ),
                                        ),
                                    ),
                                ),
                            ),
                            'group' => array(
                                array(
                                    'type' => 'qualified',
                                    'domain' => 'robots',
                                    'name' => 'name',
                                    'balias' => 'name',
                                ),
                            ),
                            'having' => array(
                                'type' => 'binary-op',
                                'op' => '>',
                                'left' => array(
                                    'type' => 'functionCall',
                                    'name' => 'COUNT',
                                    'arguments' => array(
                                        array(
                                            'type' => 'all',
                                        ),
                                    ),
                                ),
                                'right' => array(
                                    'type' => 'literal',
                                    'value' => '100',
                                ),
                            ),
                        )
                    ],
                    [
                        "phql"     => 'SELECT ' . SomeProducts::class . '.type, SUM(' . SomeProducts::class . '.price) AS price FROM ' . SomeProducts::class . ' GROUP BY ' . SomeProducts::class . '.type HAVING SUM(' . SomeProducts::class . '.price)<100',
                        "expected" => array(
                            'models' => array(
                                SomeProducts::class,
                            ),
                            'tables' => array(
                                'le_products',
                            ),
                            'columns' => array(
                                'type' => array(
                                    'type' => 'scalar',
                                    'balias' => 'type',
                                    'sqlAlias' => 'type',
                                    'column' => array(
                                        'type' => 'qualified',
                                        'domain' => 'le_products',
                                        'name' => 'type',
                                        'balias' => 'type',
                                    ),
                                ),
                                'price' => array(
                                    'type' => 'scalar',
                                    'column' => array(
                                        'type' => 'functionCall',
                                        'name' => 'SUM',
                                        'arguments' => array(
                                            array(
                                                'type' => 'qualified',
                                                'domain' => 'le_products',
                                                'name' => 'price',
                                                'balias' => 'price',
                                            ),
                                        ),
                                    ),
                                    'balias' => 'price',
                                    'sqlAlias' => 'price',
                                ),
                            ),
                            'group' => array(
                                array(
                                    'type' => 'qualified',
                                    'domain' => 'le_products',
                                    'name' => 'type',
                                    'balias' => 'type',
                                ),
                            ),
                            'having' => array(
                                'type' => 'binary-op',
                                'op' => '<',
                                'left' => array(
                                    'type' => 'functionCall',
                                    'name' => 'SUM',
                                    'arguments' => array(
                                        array(
                                            'type' => 'qualified',
                                            'name' => 'price',
                                        ),
                                    ),
                                ),
                                'right' => array(
                                    'type' => 'literal',
                                    'value' => '100',
                                ),
                            ),
                        )
                    ],
                    [
                        "phql"     => 'SELECT type, SUM(price) AS price FROM ' . SomeProducts::class . ' GROUP BY 1 HAVING SUM(price)<100',
                        "expected" => array(
                            'models' => array(
                                SomeProducts::class,
                            ),
                            'tables' => array(
                                'le_products',
                            ),
                            'columns' => array(
                                'type' => array(
                                    'type' => 'scalar',
                                    'balias' => 'type',
                                    'sqlAlias' => 'type',
                                    'column' => array(
                                        'type' => 'qualified',
                                        'domain' => 'le_products',
                                        'name' => 'type',
                                        'balias' => 'type',
                                    ),
                                ),
                                'price' => array(
                                    'type' => 'scalar',
                                    'column' => array(
                                        'type' => 'functionCall',
                                        'name' => 'SUM',
                                        'arguments' => array(
                                            array(
                                                'type' => 'qualified',
                                                'domain' => 'le_products',
                                                'name' => 'price',
                                                'balias' => 'price',
                                            ),
                                        ),
                                    ),
                                    'balias' => 'price',
                                    'sqlAlias' => 'price',
                                ),
                            ),
                            'group' => array(
                                array(
                                    'type' => 'literal',
                                    'value' => '1',
                                ),
                            ),
                            'having' => array(
                                'type' => 'binary-op',
                                'op' => '<',
                                'left' => array(
                                    'type' => 'functionCall',
                                    'name' => 'SUM',
                                    'arguments' => array(
                                        array(
                                            'type' => 'qualified',
                                            'name' => 'price',
                                        ),
                                    ),
                                ),
                                'right' => array(
                                    'type' => 'literal',
                                    'value' => '100',
                                ),
                            ),
                        )
                    ],
                    [
                        "phql"     => 'SELECT COUNT(DISTINCT ' . SomeProducts::class . '.type) AS price FROM ' . SomeProducts::class,
                        "expected" => array(
                            'models' => array(
                                SomeProducts::class,
                            ),
                            'tables' => array(
                                'le_products',
                            ),
                            'columns' => array(
                                'price' => array(
                                    'type' => 'scalar',
                                    'column' => array(
                                        'type' => 'functionCall',
                                        'name' => 'COUNT',
                                        'arguments' => array(
                                            array(
                                                'type' => 'qualified',
                                                'domain' => 'le_products',
                                                'name' => 'type',
                                                'balias' => 'type',
                                            ),
                                        ),
                                        'distinct' => 1,
                                    ),
                                    'balias' => 'price',
                                    'sqlAlias' => 'price',
                                ),
                            ),
                        )
                    ],
                    [
                        "phql"     => 'SELECT COUNT(DISTINCT ' . SomeProducts::class . '.type) price FROM ' . SomeProducts::class,
                        "expected" => array(
                            'models' => array(
                                SomeProducts::class,
                            ),
                            'tables' => array(
                                'le_products',
                            ),
                            'columns' => array(
                                'price' => array(
                                    'type' => 'scalar',
                                    'column' => array(
                                        'type' => 'functionCall',
                                        'name' => 'COUNT',
                                        'arguments' => array(
                                            array(
                                                'type' => 'qualified',
                                                'domain' => 'le_products',
                                                'name' => 'type',
                                                'balias' => 'type',
                                            ),
                                        ),
                                        'distinct' => 1,
                                    ),
                                    'balias' => 'price',
                                    'sqlAlias' => 'price',
                                ),
                            ),
                        )
                    ],
                    [
                        "phql"     => 'SELECT ' . Robots::class . '.name, COUNT(*) FROM ' . Robots::class . ' WHERE ' . Robots::class . '.type = "virtual" GROUP BY ' . Robots::class . '.name HAVING COUNT(*)>100',
                        "expected" => array(
                            'models' => array(
                                Robots::class,
                            ),
                            'tables' => array(
                                'robots',
                            ),
                            'columns' => array(
                                'name' => array(
                                    'type' => 'scalar',
                                    'balias' => 'name',
                                    'sqlAlias' => 'name',
                                    'column' => array(
                                        'type' => 'qualified',
                                        'domain' => 'robots',
                                        'name' => 'name',
                                        'balias' => 'name',
                                    ),
                                ),
                                '_1' => array(
                                    'type' => 'scalar',
                                    'column' => array(
                                        'type' => 'functionCall',
                                        'name' => 'COUNT',
                                        'arguments' => array(
                                            array(
                                                'type' => 'all',
                                            ),
                                        ),
                                    ),
                                ),
                            ),
                            'where' => array(
                                'type' => 'binary-op',
                                'op' => '=',
                                'left' => array(
                                    'type' => 'qualified',
                                    'domain' => 'robots',
                                    'name' => 'type',
                                    'balias' => 'type',
                                ),
                                'right' => array(
                                    'type' => 'literal',
                                    'value' => '\'virtual\'',
                                ),
                            ),
                            'group' => array(
                                array(
                                    'type' => 'qualified',
                                    'domain' => 'robots',
                                    'name' => 'name',
                                    'balias' => 'name',
                                ),
                            ),
                            'having' => array(
                                'type' => 'binary-op',
                                'op' => '>',
                                'left' => array(
                                    'type' => 'functionCall',
                                    'name' => 'COUNT',
                                    'arguments' => array(
                                        array(
                                            'type' => 'all',
                                        ),
                                    ),
                                ),
                                'right' => array(
                                    'type' => 'literal',
                                    'value' => '100',
                                ),
                            ),
                        )
                    ],
                    [
                        "phql"     => 'SELECT ' . Robots::class . '.name, COUNT(*) FROM ' . Robots::class . ' WHERE ' . Robots::class . '.type = "virtual" GROUP BY ' . Robots::class . '.name HAVING COUNT(*)>100 ORDER BY 2',
                        "expected" => array(
                            'models' => array(
                                Robots::class,
                            ),
                            'tables' => array(
                                'robots',
                            ),
                            'columns' => array(
                                'name' => array(
                                    'type' => 'scalar',
                                    'balias' => 'name',
                                    'sqlAlias' => 'name',
                                    'column' => array(
                                        'type' => 'qualified',
                                        'domain' => 'robots',
                                        'name' => 'name',
                                        'balias' => 'name',
                                    ),
                                ),
                                '_1' => array(
                                    'type' => 'scalar',
                                    'column' => array(
                                        'type' => 'functionCall',
                                        'name' => 'COUNT',
                                        'arguments' => array(
                                            array(
                                                'type' => 'all',
                                            ),
                                        ),
                                    ),
                                ),
                            ),
                            'where' => array(
                                'type' => 'binary-op',
                                'op' => '=',
                                'left' => array(
                                    'type' => 'qualified',
                                    'domain' => 'robots',
                                    'name' => 'type',
                                    'balias' => 'type',
                                ),
                                'right' => array(
                                    'type' => 'literal',
                                    'value' => '\'virtual\'',
                                ),
                            ),
                            'group' => array(
                                array(
                                    'type' => 'qualified',
                                    'domain' => 'robots',
                                    'name' => 'name',
                                    'balias' => 'name',
                                ),
                            ),
                            'having' => array(
                                'type' => 'binary-op',
                                'op' => '>',
                                'left' => array(
                                    'type' => 'functionCall',
                                    'name' => 'COUNT',
                                    'arguments' => array(
                                        array(
                                            'type' => 'all',
                                        ),
                                    ),
                                ),
                                'right' => array(
                                    'type' => 'literal',
                                    'value' => '100',
                                ),
                            ),
                            'order' => array(
                                array(
                                    array(
                                        'type' => 'literal',
                                        'value' => '2',
                                    ),
                                ),
                            ),
                        )
                    ],
                    [
                        "phql"     => 'SELECT ' . Robots::class . '.name, COUNT(*) FROM ' . Robots::class . ' WHERE ' . Robots::class . '.type = "virtual" GROUP BY ' . Robots::class . '.name HAVING COUNT(*)>100 ORDER BY 2 LIMIT 15',
                        "expected" => array(
                            'models' => array(
                                Robots::class,
                            ),
                            'tables' => array(
                                'robots',
                            ),
                            'columns' => array(
                                'name' => array(
                                    'type' => 'scalar',
                                    'balias' => 'name',
                                    'sqlAlias' => 'name',
                                    'column' => array(
                                        'type' => 'qualified',
                                        'domain' => 'robots',
                                        'name' => 'name',
                                        'balias' => 'name',
                                    ),
                                ),
                                '_1' => array(
                                    'type' => 'scalar',
                                    'column' => array(
                                        'type' => 'functionCall',
                                        'name' => 'COUNT',
                                        'arguments' => array(
                                            array(
                                                'type' => 'all',
                                            ),
                                        ),
                                    ),
                                ),
                            ),
                            'where' => array(
                                'type' => 'binary-op',
                                'op' => '=',
                                'left' => array(
                                    'type' => 'qualified',
                                    'domain' => 'robots',
                                    'name' => 'type',
                                    'balias' => 'type',
                                ),
                                'right' => array(
                                    'type' => 'literal',
                                    'value' => '\'virtual\'',
                                ),
                            ),
                            'group' => array(
                                array(
                                    'type' => 'qualified',
                                    'domain' => 'robots',
                                    'name' => 'name',
                                    'balias' => 'name',
                                ),
                            ),
                            'having' => array(
                                'type' => 'binary-op',
                                'op' => '>',
                                'left' => array(
                                    'type' => 'functionCall',
                                    'name' => 'COUNT',
                                    'arguments' => array(
                                        array(
                                            'type' => 'all',
                                        ),
                                    ),
                                ),
                                'right' => array(
                                    'type' => 'literal',
                                    'value' => '100',
                                ),
                            ),
                            'order' => array(
                                array(
                                    array(
                                        'type' => 'literal',
                                        'value' => '2',
                                    ),
                                ),
                            ),
                            'limit' => array(
                                'number' => array(
                                    'type' => 'literal',
                                    'value' => '15',
                                ),
                            ),
                        )
                    ],
                    [
                        "phql"     => 'SELECT ' . Robots::class . '.name, COUNT(*) FROM ' . Robots::class . ' GROUP BY ' . Robots::class . '.name HAVING COUNT(*)>100 ORDER BY 2 LIMIT 15',
                        "expected" => array(
                            'models' => array(
                                Robots::class,
                            ),
                            'tables' => array(
                                'robots',
                            ),
                            'columns' => array(
                                'name' => array(
                                    'type' => 'scalar',
                                    'balias' => 'name',
                                    'sqlAlias' => 'name',
                                    'column' => array(
                                        'type' => 'qualified',
                                        'domain' => 'robots',
                                        'name' => 'name',
                                        'balias' => 'name',
                                    ),
                                ),
                                '_1' => array(
                                    'type' => 'scalar',
                                    'column' => array(
                                        'type' => 'functionCall',
                                        'name' => 'COUNT',
                                        'arguments' => array(
                                            array(
                                                'type' => 'all',
                                            ),
                                        ),
                                    ),
                                ),
                            ),
                            'group' => array(
                                array(
                                    'type' => 'qualified',
                                    'domain' => 'robots',
                                    'name' => 'name',
                                    'balias' => 'name',
                                ),
                            ),
                            'having' => array(
                                'type' => 'binary-op',
                                'op' => '>',
                                'left' => array(
                                    'type' => 'functionCall',
                                    'name' => 'COUNT',
                                    'arguments' => array(
                                        array(
                                            'type' => 'all',
                                        ),
                                    ),
                                ),
                                'right' => array(
                                    'type' => 'literal',
                                    'value' => '100',
                                ),
                            ),
                            'order' => array(
                                array(
                                    array(
                                        'type' => 'literal',
                                        'value' => '2',
                                    ),
                                ),
                            ),
                            'limit' => array(
                                'number' => array(
                                    'type' => 'literal',
                                    'value' => '15',
                                ),
                            ),
                        )
                    ],
                    [
                        "phql"     => 'SELECT name, COUNT(*) FROM ' . Robots::class . ' WHERE type = "virtual" GROUP BY name HAVING COUNT(*)>100 LIMIT 15',
                        "expected" => array(
                            'models' => array(
                                Robots::class,
                            ),
                            'tables' => array(
                                'robots',
                            ),
                            'columns' => array(
                                'name' => array(
                                    'type' => 'scalar',
                                    'balias' => 'name',
                                    'sqlAlias' => 'name',
                                    'column' => array(
                                        'type' => 'qualified',
                                        'domain' => 'robots',
                                        'name' => 'name',
                                        'balias' => 'name',
                                    ),
                                ),
                                '_1' => array(
                                    'type' => 'scalar',
                                    'column' => array(
                                        'type' => 'functionCall',
                                        'name' => 'COUNT',
                                        'arguments' => array(
                                            array(
                                                'type' => 'all',
                                            ),
                                        ),
                                    ),
                                ),
                            ),
                            'where' => array(
                                'type' => 'binary-op',
                                'op' => '=',
                                'left' => array(
                                    'type' => 'qualified',
                                    'domain' => 'robots',
                                    'name' => 'type',
                                    'balias' => 'type',
                                ),
                                'right' => array(
                                    'type' => 'literal',
                                    'value' => '\'virtual\'',
                                ),
                            ),
                            'group' => array(
                                array(
                                    'type' => 'qualified',
                                    'domain' => 'robots',
                                    'name' => 'name',
                                    'balias' => 'name',
                                ),
                            ),
                            'having' => array(
                                'type' => 'binary-op',
                                'op' => '>',
                                'left' => array(
                                    'type' => 'functionCall',
                                    'name' => 'COUNT',
                                    'arguments' => array(
                                        array(
                                            'type' => 'all',
                                        ),
                                    ),
                                ),
                                'right' => array(
                                    'type' => 'literal',
                                    'value' => '100',
                                ),
                            ),
                            'limit' => array(
                                'number' => array(
                                    'type' => 'literal',
                                    'value' => '15',
                                ),
                            ),
                        )
                    ],
                    [
                        "phql"     => 'SELECT ' . Robots::class . '.name, COUNT(*) FROM ' . Robots::class . ' WHERE ' . Robots::class . '.type = "virtual" GROUP BY ' . Robots::class . '.name HAVING COUNT(*)>100 LIMIT 15',
                        "expected" => array(
                            'models' => array(
                                Robots::class,
                            ),
                            'tables' => array(
                                'robots',
                            ),
                            'columns' => array(
                                'name' => array(
                                    'type' => 'scalar',
                                    'balias' => 'name',
                                    'sqlAlias' => 'name',
                                    'column' => array(
                                        'type' => 'qualified',
                                        'domain' => 'robots',
                                        'name' => 'name',
                                        'balias' => 'name',
                                    ),
                                ),
                                '_1' => array(
                                    'type' => 'scalar',
                                    'column' => array(
                                        'type' => 'functionCall',
                                        'name' => 'COUNT',
                                        'arguments' => array(
                                            array(
                                                'type' => 'all',
                                            ),
                                        ),
                                    ),
                                ),
                            ),
                            'where' => array(
                                'type' => 'binary-op',
                                'op' => '=',
                                'left' => array(
                                    'type' => 'qualified',
                                    'domain' => 'robots',
                                    'name' => 'type',
                                    'balias' => 'type',
                                ),
                                'right' => array(
                                    'type' => 'literal',
                                    'value' => '\'virtual\'',
                                ),
                            ),
                            'group' => array(
                                array(
                                    'type' => 'qualified',
                                    'domain' => 'robots',
                                    'name' => 'name',
                                    'balias' => 'name',
                                ),
                            ),
                            'having' => array(
                                'type' => 'binary-op',
                                'op' => '>',
                                'left' => array(
                                    'type' => 'functionCall',
                                    'name' => 'COUNT',
                                    'arguments' => array(
                                        array(
                                            'type' => 'all',
                                        ),
                                    ),
                                ),
                                'right' => array(
                                    'type' => 'literal',
                                    'value' => '100',
                                ),
                            ),
                            'limit' => array(
                                'number' => array(
                                    'type' => 'literal',
                                    'value' => '15',
                                ),
                            ),
                        )
                    ],
                    [
                        "phql"     => 'SELECT ' . Robots::class . '.name, COUNT(*) FROM ' . Robots::class . ' GROUP BY ' . Robots::class . '.name HAVING COUNT(*)>100 LIMIT 15',
                        "expected" => array(
                            'models' => array(
                                Robots::class,
                            ),
                            'tables' => array(
                                'robots',
                            ),
                            'columns' => array(
                                'name' => array(
                                    'type' => 'scalar',
                                    'balias' => 'name',
                                    'sqlAlias' => 'name',
                                    'column' => array(
                                        'type' => 'qualified',
                                        'domain' => 'robots',
                                        'name' => 'name',
                                        'balias' => 'name',
                                    ),
                                ),
                                '_1' => array(
                                    'type' => 'scalar',
                                    'column' => array(
                                        'type' => 'functionCall',
                                        'name' => 'COUNT',
                                        'arguments' => array(
                                            array(
                                                'type' => 'all',
                                            ),
                                        ),
                                    ),
                                ),
                            ),
                            'group' => array(
                                array(
                                    'type' => 'qualified',
                                    'domain' => 'robots',
                                    'name' => 'name',
                                    'balias' => 'name',
                                ),
                            ),
                            'having' => array(
                                'type' => 'binary-op',
                                'op' => '>',
                                'left' => array(
                                    'type' => 'functionCall',
                                    'name' => 'COUNT',
                                    'arguments' => array(
                                        array(
                                            'type' => 'all',
                                        ),
                                    ),
                                ),
                                'right' => array(
                                    'type' => 'literal',
                                    'value' => '100',
                                ),
                            ),
                            'limit' => array(
                                'number' => array(
                                    'type' => 'literal',
                                    'value' => '15',
                                ),
                            ),
                        )
                    ],
                    [
                        "phql"     => 'SELECT * FROM ' . Robotters::class,
                        "expected" => array(
                            'models' => array(
                                Robotters::class,
                            ),
                            'tables' => array(
                                'robots',
                            ),
                            'columns' => array(
                                lcfirst(Robotters::class) => array(
                                    'type' => 'object',
                                    'model' => Robotters::class,
                                    'column' => 'robots',
                                    'balias' => lcfirst(Robotters::class),
                                ),
                            ),
                        )
                    ],
                    [
                        "phql"     => 'SELECT * FROM ' . SomeRobotters::class,
                        "expected" => array(
                            'models' => array(
                                SomeRobotters::class,
                            ),
                            'tables' => array(
                                'robots',
                            ),
                            'columns' => array(
                                lcfirst(SomeRobotters::class) => array(
                                    'type' => 'object',
                                    'model' => SomeRobotters::class,
                                    'column' => 'robots',
                                    'balias' => lcfirst(SomeRobotters::class),
                                ),
                            ),
                        )
                    ],
                    [
                        "phql"     => 'SELECT ' . SomeRobotters::class . '.* FROM ' . SomeRobotters::class,
                        "expected" => array(
                            'models' => array(
                                SomeRobotters::class,
                            ),
                            'tables' => array(
                                'robots',
                            ),
                            'columns' => array(
                                lcfirst(SomeRobotters::class) => array(
                                    'type' => 'object',
                                    'model' => SomeRobotters::class,
                                    'column' => 'robots',
                                    'balias' => lcfirst(SomeRobotters::class),
                                ),
                            ),
                        )
                    ],
                    [
                        "phql"     => 'SELECT r.* FROM ' . SomeRobotters::class . ' r',
                        "expected" => array(
                            'models' => array(
                                SomeRobotters::class,
                            ),
                            'tables' => array(
                                array(
                                    'robots',
                                    null,
                                    'r',
                                ),
                            ),
                            'columns' => array(
                                'r' => array(
                                    'type' => 'object',
                                    'model' => SomeRobotters::class,
                                    'column' => 'r',
                                    'balias' => 'r',
                                ),
                            ),
                        )
                    ],
                    [
                        "phql"     => 'SELECT ' . Robotters:: class . '.* FROM ' . Robotters::class,
                        "expected" => array(
                            'models' => array(
                                Robotters::class,
                            ),
                            'tables' => array(
                                'robots',
                            ),
                            'columns' => array(
                                lcfirst(Robotters::class) => array(
                                    'type' => 'object',
                                    'model' => Robotters::class,
                                    'column' => 'robots',
                                    'balias' => lcfirst(Robotters::class),
                                ),
                            ),
                        )
                    ],
                    [
                        "phql"     => 'SELECT r.* FROM ' . Robotters::class . ' r',
                        "expected" => array(
                            'models' => array(
                                Robotters::class,
                            ),
                            'tables' => array(
                                array(
                                    'robots',
                                    null,
                                    'r',
                                ),
                            ),
                            'columns' => array(
                                'r' => array(
                                    'type' => 'object',
                                    'model' => Robotters::class,
                                    'column' => 'r',
                                    'balias' => 'r',
                                ),
                            ),
                        )
                    ],
                    [
                        "phql"     => 'SELECT r.* FROM ' . Robotters::class . ' AS r',
                        "expected" => array(
                            'models' => array(
                                Robotters::class,
                            ),
                            'tables' => array(
                                array(
                                    'robots',
                                    null,
                                    'r',
                                ),
                            ),
                            'columns' => array(
                                'r' => array(
                                    'type' => 'object',
                                    'model' => Robotters::class,
                                    'column' => 'r',
                                    'balias' => 'r',
                                ),
                            ),
                        )
                    ],
                    [
                        "phql"     => 'SELECT code, theName FROM ' . Robotters::class,
                        "expected" => array(
                            'models' => array(
                                Robotters::class,
                            ),
                            'tables' => array(
                                'robots',
                            ),
                            'columns' => array(
                                'code' => array(
                                    'type' => 'scalar',
                                    'balias' => 'code',
                                    'sqlAlias' => 'code',
                                    'column' => array(
                                        'type' => 'qualified',
                                        'domain' => 'robots',
                                        'name' => 'id',
                                        'balias' => 'code',
                                    ),
                                ),
                                'theName' => array(
                                    'type' => 'scalar',
                                    'balias' => 'theName',
                                    'sqlAlias' => 'theName',
                                    'column' => array(
                                        'type' => 'qualified',
                                        'domain' => 'robots',
                                        'name' => 'name',
                                        'balias' => 'theName',
                                    ),
                                ),
                            ),
                        )
                    ],
                    [
                        "phql"     => 'SELECT r.code, r.theName FROM ' . Robotters::class . ' AS r',
                        "expected" => array(
                            'models' => array(
                                Robotters::class,
                            ),
                            'tables' => array(
                                array(
                                    'robots',
                                    null,
                                    'r',
                                ),
                            ),
                            'columns' => array(
                                'code' => array(
                                    'type' => 'scalar',
                                    'balias' => 'code',
                                    'sqlAlias' => 'code',
                                    'column' => array(
                                        'type' => 'qualified',
                                        'domain' => 'r',
                                        'name' => 'id',
                                        'balias' => 'code',
                                    ),
                                ),
                                'theName' => array(
                                    'type' => 'scalar',
                                    'balias' => 'theName',
                                    'sqlAlias' => 'theName',
                                    'column' => array(
                                        'type' => 'qualified',
                                        'domain' => 'r',
                                        'name' => 'name',
                                        'balias' => 'theName',
                                    ),
                                ),
                            ),
                        )
                    ],
                    [
                        "phql"     => 'SELECT r.code AS le_id, r.theName AS le_name FROM ' . Robotters::class . ' AS r',
                        "expected" => array(
                            'models' => array(
                                Robotters::class,
                            ),
                            'tables' => array(
                                array(
                                    'robots',
                                    null,
                                    'r',
                                ),
                            ),
                            'columns' => array(
                                'le_id' => array(
                                    'type' => 'scalar',
                                    'balias' => 'le_id',
                                    'sqlAlias' => 'le_id',
                                    'column' => array(
                                        'type' => 'qualified',
                                        'domain' => 'r',
                                        'name' => 'id',
                                        'balias' => 'code',
                                    ),
                                ),
                                'le_name' => array(
                                    'type' => 'scalar',
                                    'balias' => 'le_name',
                                    'sqlAlias' => 'le_name',
                                    'column' => array(
                                        'type' => 'qualified',
                                        'domain' => 'r',
                                        'name' => 'name',
                                        'balias' => 'theName',
                                    ),
                                ),
                            ),
                        )
                    ],
                    [
                        "phql"     => 'SELECT ' . Robotters::class . '.code AS le_id, ' . Robotters::class . '.theName AS le_name FROM ' . Robotters::class,
                        "expected" => array(
                            'models' => array(
                                Robotters::class,
                            ),
                            'tables' => array(
                                'robots',
                            ),
                            'columns' => array(
                                'le_id' => array(
                                    'type' => 'scalar',
                                    'balias' => 'le_id',
                                    'sqlAlias' => 'le_id',
                                    'column' => array(
                                        'type' => 'qualified',
                                        'domain' => 'robots',
                                        'name' => 'id',
                                        'balias' => 'code',
                                    ),
                                ),
                                'le_name' => array(
                                    'type' => 'scalar',
                                    'balias' => 'le_name',
                                    'sqlAlias' => 'le_name',
                                    'column' => array(
                                        'type' => 'qualified',
                                        'domain' => 'robots',
                                        'name' => 'name',
                                        'balias' => 'theName',
                                    ),
                                ),
                            ),
                        )
                    ],
                    [
                        "phql"     => 'SELECT \'\' empty_str, 10.5 double_number, 1000 AS long_number FROM ' . Robotters::class,
                        "expected" => array(
                            'models' => array(
                                Robotters::class,
                            ),
                            'tables' => array(
                                'robots',
                            ),
                            'columns' => array(
                                'empty_str' => array(
                                    'type' => 'scalar',
                                    'column' => array(
                                        'type' => 'literal',
                                        'value' => '\'\'',
                                    ),
                                    'balias' => 'empty_str',
                                    'sqlAlias' => 'empty_str',
                                ),
                                'double_number' => array(
                                    'type' => 'scalar',
                                    'column' => array(
                                        'type' => 'literal',
                                        'value' => '10.5',
                                    ),
                                    'balias' => 'double_number',
                                    'sqlAlias' => 'double_number',
                                ),
                                'long_number' => array(
                                    'type' => 'scalar',
                                    'column' => array(
                                        'type' => 'literal',
                                        'value' => '1000',
                                    ),
                                    'balias' => 'long_number',
                                    'sqlAlias' => 'long_number',
                                ),
                            ),
                        )
                    ],
                    [
                        "phql"     => 'SELECT ' . Personers::class . '.borgerId FROM ' . Personers::class,
                        "expected" => array(
                            'models' => array(
                                Personers::class,
                            ),
                            'tables' => array(
                                'personas',
                            ),
                            'columns' => array(
                                'borgerId' => array(
                                    'type' => 'scalar',
                                    'balias' => 'borgerId',
                                    'sqlAlias' => 'borgerId',
                                    'column' => array(
                                        'type' => 'qualified',
                                        'domain' => 'personas',
                                        'name' => 'cedula',
                                        'balias' => 'borgerId',
                                    ),
                                ),
                            ),
                        )
                    ],
                    [
                        "phql"     => 'select ' . strtolower(Personers::class) . '.borgerId from ' . strtolower(Personers::class),
                        "expected" => array(
                            'models' => array(
                                strtolower(Personers::class),
                            ),
                            'tables' => array(
                                'personas',
                            ),
                            'columns' => array(
                                'borgerId' => array(
                                    'type' => 'scalar',
                                    'balias' => 'borgerId',
                                    'sqlAlias' => 'borgerId',
                                    'column' => array(
                                        'type' => 'qualified',
                                        'domain' => 'personas',
                                        'name' => 'cedula',
                                        'balias' => 'borgerId',
                                    ),
                                ),
                            ),
                        )
                    ],
                    [
                        "phql"     => 'SELECT p.borgerId AS cedula FROM ' . Personers::class . ' p',
                        "expected" => array(
                            'models' => array(
                                Personers::class,
                            ),
                            'tables' => array(
                                array(
                                    'personas',
                                    null,
                                    'p',
                                ),
                            ),
                            'columns' => array(
                                'cedula' => array(
                                    'type' => 'scalar',
                                    'balias' => 'cedula',
                                    'sqlAlias' => 'cedula',
                                    'column' => array(
                                        'type' => 'qualified',
                                        'domain' => 'p',
                                        'name' => 'cedula',
                                        'balias' => 'borgerId',
                                    ),
                                ),
                            ),
                        )
                    ],
                    [
                        "phql"     => 'SELECT CONCAT(' . Personers::class . '.borgerId,\'-\',' . Personers::class . '.navnes) AS navne FROM ' . Personers::class,
                        "expected" => array(
                            'models' => array(
                                Personers::class,
                            ),
                            'tables' => array(
                                'personas',
                            ),
                            'columns' => array(
                                'navne' => array(
                                    'type' => 'scalar',
                                    'column' => array(
                                        'type' => 'functionCall',
                                        'name' => 'CONCAT',
                                        'arguments' => array(
                                            array(
                                                'type' => 'qualified',
                                                'domain' => 'personas',
                                                'name' => 'cedula',
                                                'balias' => 'borgerId',
                                            ),
                                            array(
                                                'type' => 'literal',
                                                'value' => '\'-\'',
                                            ),
                                            array(
                                                'type' => 'qualified',
                                                'domain' => 'personas',
                                                'name' => 'nombres',
                                                'balias' => 'navnes',
                                            ),
                                        ),
                                    ),
                                    'balias' => 'navne',
                                    'sqlAlias' => 'navne',
                                ),
                            ),
                        )
                    ],
                    [
                        "phql"     => 'SELECT * FROM ' . Robotters::class . ' JOIN ' . RobottersDeles::class,
                        "expected" => array(
                            'models' => array(
                                Robotters::class,
                            ),
                            'tables' => array(
                                'robots',
                            ),
                            'columns' => array(
                                lcfirst(Robotters::class) => array(
                                    'type' => 'object',
                                    'model' => Robotters::class,
                                    'column' => 'robots',
                                    'balias' => lcfirst(Robotters::class),
                                ),
                                lcfirst(RobottersDeles::class) => array(
                                    'type' => 'object',
                                    'model' => RobottersDeles::class,
                                    'column' => 'robots_parts',
                                    'balias' => lcfirst(RobottersDeles::class),
                                ),
                            ),
                            'joins' => array(
                                array(
                                    'type' => 'INNER',
                                    'source' => array(
                                        'robots_parts',
                                        null,
                                    ),
                                    'conditions' => array(
                                        array(
                                            'type' => 'binary-op',
                                            'op' => '=',
                                            'left' => array(
                                                'type' => 'qualified',
                                                'domain' => 'robots',
                                                'name' => 'id',
                                                'balias' => 'code',
                                            ),
                                            'right' => array(
                                                'type' => 'qualified',
                                                'domain' => 'robots_parts',
                                                'name' => 'robots_id',
                                                'balias' => 'robottersCode',
                                            ),
                                        ),
                                    ),
                                ),
                            ),
                        )
                    ],
                    [
                        "phql"     => 'SELECT * FROM ' . Robotters::class . ' CROSS JOIN ' . RobottersDeles::class,
                        "expected" => array(
                            'models' => array(
                                Robotters::class,
                            ),
                            'tables' => array(
                                'robots',
                            ),
                            'columns' => array(
                                lcfirst(Robotters::class) => array(
                                    'type' => 'object',
                                    'model' => Robotters::class,
                                    'column' => 'robots',
                                    'balias' => lcfirst(Robotters::class),
                                ),
                                lcfirst(RobottersDeles::class) => array(
                                    'type' => 'object',
                                    'model' => RobottersDeles::class,
                                    'column' => 'robots_parts',
                                    'balias' => lcfirst(RobottersDeles::class),
                                ),
                            ),
                            'joins' => array(
                                array(
                                    'type' => 'CROSS',
                                    'source' => array(
                                        'robots_parts',
                                        null,
                                    ),
                                    'conditions' => array(
                                        array(
                                            'type' => 'binary-op',
                                            'op' => '=',
                                            'left' => array(
                                                'type' => 'qualified',
                                                'domain' => 'robots',
                                                'name' => 'id',
                                                'balias' => 'code',
                                            ),
                                            'right' => array(
                                                'type' => 'qualified',
                                                'domain' => 'robots_parts',
                                                'name' => 'robots_id',
                                                'balias' => 'robottersCode',
                                            ),
                                        ),
                                    ),
                                ),
                            ),
                        )
                    ],
                    [
                        "phql"     => 'SELECT * FROM ' . Robotters::class . ' LEFT JOIN ' . RobottersDeles::class . ' RIGHT JOIN ' . Deles::class,
                        "expected" => array(
                            'models' => array(
                                Robotters::class,
                            ),
                            'tables' => array(
                                'robots',
                            ),
                            'columns' => array(
                                lcfirst(Robotters::class) => array(
                                    'type' => 'object',
                                    'model' => Robotters::class,
                                    'column' => 'robots',
                                    'balias' => lcfirst(Robotters::class),
                                ),
                                lcfirst(RobottersDeles::class) => array(
                                    'type' => 'object',
                                    'model' => RobottersDeles::class,
                                    'column' => 'robots_parts',
                                    'balias' => lcfirst(RobottersDeles::class),
                                ),
                                lcfirst(Deles::class) => array(
                                    'type' => 'object',
                                    'model' => Deles::class,
                                    'column' => 'parts',
                                    'balias' => lcfirst(Deles::class),
                                ),
                            ),
                            'joins' => array(
                                array(
                                    'type' => 'LEFT',
                                    'source' => array(
                                        'robots_parts',
                                        null,
                                    ),
                                    'conditions' => array(
                                        array(
                                            'type' => 'binary-op',
                                            'op' => '=',
                                            'left' => array(
                                                'type' => 'qualified',
                                                'domain' => 'robots',
                                                'name' => 'id',
                                                'balias' => 'code',
                                            ),
                                            'right' => array(
                                                'type' => 'qualified',
                                                'domain' => 'robots_parts',
                                                'name' => 'robots_id',
                                                'balias' => 'robottersCode',
                                            ),
                                        ),
                                    ),
                                ),
                                array(
                                    'type' => 'RIGHT',
                                    'source' => array(
                                        'parts',
                                        null,
                                    ),
                                    'conditions' => array(
                                    ),
                                ),
                            ),
                        )
                    ],
                    [
                        "phql"     => 'SELECT * FROM ' . RobottersDeles::class . ' LEFT OUTER JOIN ' . Robotters::class . ' RIGHT OUTER JOIN ' . Deles::class,
                        "expected" => array(
                            'models' => array(
                                RobottersDeles::class,
                            ),
                            'tables' => array(
                                'robots_parts',
                            ),
                            'columns' => array(
                                lcfirst(RobottersDeles::class) => array(
                                    'type' => 'object',
                                    'model' => RobottersDeles::class,
                                    'column' => 'robots_parts',
                                    'balias' => lcfirst(RobottersDeles::class),
                                ),
                                lcfirst(Robotters::class) => array(
                                    'type' => 'object',
                                    'model' => Robotters::class,
                                    'column' => 'robots',
                                    'balias' => lcfirst(Robotters::class),
                                ),
                                lcfirst(Deles::class) => array(
                                    'type' => 'object',
                                    'model' => Deles::class,
                                    'column' => 'parts',
                                    'balias' => lcfirst(Deles::class),
                                ),
                            ),
                            'joins' => array(
                                array(
                                    'type' => 'LEFT',
                                    'source' => array(
                                        'robots',
                                        null,
                                    ),
                                    'conditions' => array(
                                        array(
                                            'type' => 'binary-op',
                                            'op' => '=',
                                            'left' => array(
                                                'type' => 'qualified',
                                                'domain' => 'robots_parts',
                                                'name' => 'robots_id',
                                                'balias' => 'robottersCode',
                                            ),
                                            'right' => array(
                                                'type' => 'qualified',
                                                'domain' => 'robots',
                                                'name' => 'id',
                                                'balias' => 'code',
                                            ),
                                        ),
                                    ),
                                ),
                                array(
                                    'type' => 'RIGHT',
                                    'source' => array(
                                        'parts',
                                        null,
                                    ),
                                    'conditions' => array(
                                        array(
                                            'type' => 'binary-op',
                                            'op' => '=',
                                            'left' => array(
                                                'type' => 'qualified',
                                                'domain' => 'robots_parts',
                                                'name' => 'parts_id',
                                                'balias' => 'delesCode',
                                            ),
                                            'right' => array(
                                                'type' => 'qualified',
                                                'domain' => 'parts',
                                                'name' => 'id',
                                                'balias' => 'code',
                                            ),
                                        ),
                                    ),
                                ),
                            ),
                        )
                    ],
                    [
                        "phql"     => 'SELECT * FROM ' . Robotters::class . ' JOIN ' . RobottersDeles::class . ' ON ' . Robotters::class . '.code = ' . RobottersDeles::class . '.robottersCode',
                        "expected" => array(
                            'models' => array(
                                Robotters::class,
                            ),
                            'tables' => array(
                                'robots',
                            ),
                            'columns' => array(
                                lcfirst(Robotters::class) => array(
                                    'type' => 'object',
                                    'model' => Robotters::class,
                                    'column' => 'robots',
                                    'balias' => lcfirst(Robotters::class),
                                ),
                                lcfirst(RobottersDeles::class) => array(
                                    'type' => 'object',
                                    'model' => RobottersDeles::class,
                                    'column' => 'robots_parts',
                                    'balias' => lcfirst(RobottersDeles::class),
                                ),
                            ),
                            'joins' => array(
                                array(
                                    'type' => 'INNER',
                                    'source' => array(
                                        'robots_parts',
                                        null,
                                    ),
                                    'conditions' => array(
                                        array(
                                            'type' => 'binary-op',
                                            'op' => '=',
                                            'left' => array(
                                                'type' => 'qualified',
                                                'domain' => 'robots',
                                                'name' => 'id',
                                                'balias' => 'code',
                                            ),
                                            'right' => array(
                                                'type' => 'qualified',
                                                'domain' => 'robots_parts',
                                                'name' => 'robots_id',
                                                'balias' => 'robottersCode',
                                            ),
                                        ),
                                    ),
                                ),
                            ),
                        )
                    ],
                    [
                        "phql"     => 'SELECT * FROM ' . Robotters::class . ' LEFT OUTER JOIN ' . RobottersDeles::class . ' ON ' . Robotters::class . '.code = ' . RobottersDeles::class . '.robottersCode AND ' . RobottersDeles::class . '.robottersCode = ' . Robotters::class . '.code WHERE ' . Robotters::class . '.code IS NULL',
                        "expected" => array(
                            'models' => array(
                                Robotters::class,
                            ),
                            'tables' => array(
                                'robots',
                            ),
                            'columns' => array(
                                lcfirst(Robotters::class) => array(
                                    'type' => 'object',
                                    'model' => Robotters::class,
                                    'column' => 'robots',
                                    'balias' => lcfirst(Robotters::class),
                                ),
                                lcfirst(RobottersDeles::class) => array(
                                    'type' => 'object',
                                    'model' => RobottersDeles::class,
                                    'column' => 'robots_parts',
                                    'balias' => lcfirst(RobottersDeles::class),
                                ),
                            ),
                            'joins' => array(
                                array(
                                    'type' => 'LEFT',
                                    'source' => array(
                                        'robots_parts',
                                        null,
                                    ),
                                    'conditions' => array(
                                        array(
                                            'type' => 'binary-op',
                                            'op' => '=',
                                            'left' => array(
                                                'type' => 'binary-op',
                                                'op' => '=',
                                                'left' => array(
                                                    'type' => 'qualified',
                                                    'domain' => 'robots',
                                                    'name' => 'id',
                                                    'balias' => 'code',
                                                ),
                                                'right' => array(
                                                    'type' => 'binary-op',
                                                    'op' => 'AND',
                                                    'left' => array(
                                                        'type' => 'qualified',
                                                        'domain' => 'robots_parts',
                                                        'name' => 'robots_id',
                                                        'balias' => 'robottersCode',
                                                    ),
                                                    'right' => array(
                                                        'type' => 'qualified',
                                                        'domain' => 'robots_parts',
                                                        'name' => 'robots_id',
                                                        'balias' => 'robottersCode',
                                                    ),
                                                ),
                                            ),
                                            'right' => array(
                                                'type' => 'qualified',
                                                'domain' => 'robots',
                                                'name' => 'id',
                                                'balias' => 'code',
                                            ),
                                        ),
                                    ),
                                ),
                            ),
                            'where' => array(
                                'type' => 'unary-op',
                                'op' => ' IS NULL',
                                'left' => array(
                                    'type' => 'qualified',
                                    'domain' => 'robots',
                                    'name' => 'id',
                                    'balias' => 'code',
                                ),
                            ),
                        )
                    ],
                    [
                        "phql"     => 'SELECT * FROM ' . Robotters::class . ' RIGHT OUTER JOIN ' . RobottersDeles::class . ' ON ' . Robotters::class . '.code = ' . RobottersDeles::class . '.robottersCode AND ' . RobottersDeles::class . '.robottersCode = ' . Robotters::class . '.code WHERE ' . RobottersDeles::class . '.robottersCode IS NOT NULL',
                        "expected" => array(
                            'models' => array(
                                Robotters::class,
                            ),
                            'tables' => array(
                                'robots',
                            ),
                            'columns' => array(
                                lcfirst(Robotters::class) => array(
                                    'type' => 'object',
                                    'model' => Robotters::class,
                                    'column' => 'robots',
                                    'balias' => lcfirst(Robotters::class),
                                ),
                                lcfirst(RobottersDeles::class) => array(
                                    'type' => 'object',
                                    'model' => RobottersDeles::class,
                                    'column' => 'robots_parts',
                                    'balias' => lcfirst(RobottersDeles::class),
                                ),
                            ),
                            'joins' => array(
                                array(
                                    'type' => 'RIGHT',
                                    'source' => array(
                                        'robots_parts',
                                        null,
                                    ),
                                    'conditions' => array(
                                        array(
                                            'type' => 'binary-op',
                                            'op' => '=',
                                            'left' => array(
                                                'type' => 'binary-op',
                                                'op' => '=',
                                                'left' => array(
                                                    'type' => 'qualified',
                                                    'domain' => 'robots',
                                                    'name' => 'id',
                                                    'balias' => 'code',
                                                ),
                                                'right' => array(
                                                    'type' => 'binary-op',
                                                    'op' => 'AND',
                                                    'left' => array(
                                                        'type' => 'qualified',
                                                        'domain' => 'robots_parts',
                                                        'name' => 'robots_id',
                                                        'balias' => 'robottersCode',
                                                    ),
                                                    'right' => array(
                                                        'type' => 'qualified',
                                                        'domain' => 'robots_parts',
                                                        'name' => 'robots_id',
                                                        'balias' => 'robottersCode',
                                                    ),
                                                ),
                                            ),
                                            'right' => array(
                                                'type' => 'qualified',
                                                'domain' => 'robots',
                                                'name' => 'id',
                                                'balias' => 'code',
                                            ),
                                        ),
                                    ),
                                ),
                            ),
                            'where' => array(
                                'type' => 'unary-op',
                                'op' => ' IS NOT NULL',
                                'left' => array(
                                    'type' => 'qualified',
                                    'domain' => 'robots_parts',
                                    'name' => 'robots_id',
                                    'balias' => 'robottersCode',
                                ),
                            ),
                        )
                    ],
                    [
                        "phql"     => 'SELECT * FROM ' . Robotters::class . ' FULL OUTER JOIN ' . RobottersDeles::class,
                        "expected" => array(
                            'models' => array(
                                Robotters::class,
                            ),
                            'tables' => array(
                                'robots',
                            ),
                            'columns' => array(
                                lcfirst(Robotters::class) => array(
                                    'type' => 'object',
                                    'model' => Robotters::class,
                                    'column' => 'robots',
                                    'balias' => lcfirst(Robotters::class),
                                ),
                                lcfirst(RobottersDeles::class) => array(
                                    'type' => 'object',
                                    'model' => RobottersDeles::class,
                                    'column' => 'robots_parts',
                                    'balias' => lcfirst(RobottersDeles::class),
                                ),
                            ),
                            'joins' => array(
                                array(
                                    'type' => 'FULL OUTER',
                                    'source' => array(
                                        'robots_parts',
                                        null,
                                    ),
                                    'conditions' => array(
                                        array(
                                            'type' => 'binary-op',
                                            'op' => '=',
                                            'left' => array(
                                                'type' => 'qualified',
                                                'domain' => 'robots',
                                                'name' => 'id',
                                                'balias' => 'code',
                                            ),
                                            'right' => array(
                                                'type' => 'qualified',
                                                'domain' => 'robots_parts',
                                                'name' => 'robots_id',
                                                'balias' => 'robottersCode',
                                            ),
                                        ),
                                    ),
                                ),
                            ),
                        )
                    ],
                    [
                        "phql"     => 'SELECT * FROM ' . RobottersDeles::class . ' JOIN ' . Robotters::class,
                        "expected" => array(
                            'models' => array(
                                RobottersDeles::class,
                            ),
                            'tables' => array(
                                'robots_parts',
                            ),
                            'columns' => array(
                                lcfirst(RobottersDeles::class) => array(
                                    'type' => 'object',
                                    'model' => RobottersDeles::class,
                                    'column' => 'robots_parts',
                                    'balias' => lcfirst(RobottersDeles::class),
                                ),
                                lcfirst(Robotters::class) => array(
                                    'type' => 'object',
                                    'model' => Robotters::class,
                                    'column' => 'robots',
                                    'balias' => lcfirst(Robotters::class),
                                ),
                            ),
                            'joins' => array(
                                array(
                                    'type' => 'INNER',
                                    'source' => array(
                                        'robots',
                                        null,
                                    ),
                                    'conditions' => array(
                                        array(
                                            'type' => 'binary-op',
                                            'op' => '=',
                                            'left' => array(
                                                'type' => 'qualified',
                                                'domain' => 'robots_parts',
                                                'name' => 'robots_id',
                                                'balias' => 'robottersCode',
                                            ),
                                            'right' => array(
                                                'type' => 'qualified',
                                                'domain' => 'robots',
                                                'name' => 'id',
                                                'balias' => 'code',
                                            ),
                                        ),
                                    ),
                                ),
                            ),
                        )
                    ],
                    [
                        "phql"     => 'SELECT r.*, p.* FROM ' . Robotters::class . ' AS r JOIN ' . RobottersDeles::class . ' AS p',
                        "expected" => array(
                            'models' => array(
                                Robotters::class,
                            ),
                            'tables' => array(
                                array(
                                    'robots',
                                    null,
                                    'r',
                                ),
                            ),
                            'columns' => array(
                                'r' => array(
                                    'type' => 'object',
                                    'model' => Robotters::class,
                                    'column' => 'r',
                                    'balias' => 'r',
                                ),
                                'p' => array(
                                    'type' => 'object',
                                    'model' => RobottersDeles::class,
                                    'column' => 'p',
                                    'balias' => 'p',
                                ),
                            ),
                            'joins' => array(
                                array(
                                    'type' => 'INNER',
                                    'source' => array(
                                        'robots_parts',
                                        null,
                                        'p',
                                    ),
                                    'conditions' => array(
                                        array(
                                            'type' => 'binary-op',
                                            'op' => '=',
                                            'left' => array(
                                                'type' => 'qualified',
                                                'domain' => 'r',
                                                'name' => 'id',
                                                'balias' => 'code',
                                            ),
                                            'right' => array(
                                                'type' => 'qualified',
                                                'domain' => 'p',
                                                'name' => 'robots_id',
                                                'balias' => 'robottersCode',
                                            ),
                                        ),
                                    ),
                                ),
                            ),
                        )
                    ],
                    [
                        "phql"     => 'SELECT * FROM ' . Robotters::class . ' AS r JOIN ' . RobottersDeles::class . ' AS p',
                        "expected" => array(
                            'models' => array(
                                Robotters::class,
                            ),
                            'tables' => array(
                                array(
                                    'robots',
                                    null,
                                    'r',
                                ),
                            ),
                            'columns' => array(
                                lcfirst(Robotters::class) => array(
                                    'type' => 'object',
                                    'model' => Robotters::class,
                                    'column' => 'r',
                                    'balias' => lcfirst(Robotters::class),
                                ),
                                lcfirst(RobottersDeles::class) => array(
                                    'type' => 'object',
                                    'model' => RobottersDeles::class,
                                    'column' => 'p',
                                    'balias' => lcfirst(RobottersDeles::class),
                                ),
                            ),
                            'joins' => array(
                                array(
                                    'type' => 'INNER',
                                    'source' => array(
                                        'robots_parts',
                                        null,
                                        'p',
                                    ),
                                    'conditions' => array(
                                        array(
                                            'type' => 'binary-op',
                                            'op' => '=',
                                            'left' => array(
                                                'type' => 'qualified',
                                                'domain' => 'r',
                                                'name' => 'id',
                                                'balias' => 'code',
                                            ),
                                            'right' => array(
                                                'type' => 'qualified',
                                                'domain' => 'p',
                                                'name' => 'robots_id',
                                                'balias' => 'robottersCode',
                                            ),
                                        ),
                                    ),
                                ),
                            ),
                        )
                    ],
                    [
                        "phql"     => 'SELECT r.* FROM ' . Robotters::class . ' r INNER JOIN ' . RobottersDeles::class,
                        "expected" => array(
                            'models' => array(
                                Robotters::class,
                            ),
                            'tables' => array(
                                array(
                                    'robots',
                                    null,
                                    'r',
                                ),
                            ),
                            'columns' => array(
                                'r' => array(
                                    'type' => 'object',
                                    'model' => Robotters::class,
                                    'column' => 'r',
                                    'balias' => 'r',
                                ),
                            ),
                            'joins' => array(
                                array(
                                    'type' => 'INNER',
                                    'source' => array(
                                        'robots_parts',
                                        null,
                                    ),
                                    'conditions' => array(
                                        array(
                                            'type' => 'binary-op',
                                            'op' => '=',
                                            'left' => array(
                                                'type' => 'qualified',
                                                'domain' => 'r',
                                                'name' => 'id',
                                                'balias' => 'code',
                                            ),
                                            'right' => array(
                                                'type' => 'qualified',
                                                'domain' => 'robots_parts',
                                                'name' => 'robots_id',
                                                'balias' => 'robottersCode',
                                            ),
                                        ),
                                    ),
                                ),
                            ),
                        )
                    ],
                    [
                        "phql"     => 'SELECT * FROM ' . RobottersDeles::class . ' JOIN ' . Robotters::class,
                        "expected" => array(
                            'models' => array(
                                RobottersDeles::class,
                            ),
                            'tables' => array(
                                'robots_parts',
                            ),
                            'columns' => array(
                                lcfirst(RobottersDeles::class) => array(
                                    'type' => 'object',
                                    'model' => RobottersDeles::class,
                                    'column' => 'robots_parts',
                                    'balias' => lcfirst(RobottersDeles::class),
                                ),
                                lcfirst(Robotters::class) => array(
                                    'type' => 'object',
                                    'model' => Robotters::class,
                                    'column' => 'robots',
                                    'balias' => lcfirst(Robotters::class),
                                ),
                            ),
                            'joins' => array(
                                array(
                                    'type' => 'INNER',
                                    'source' => array(
                                        'robots',
                                        null,
                                    ),
                                    'conditions' => array(
                                        array(
                                            'type' => 'binary-op',
                                            'op' => '=',
                                            'left' => array(
                                                'type' => 'qualified',
                                                'domain' => 'robots_parts',
                                                'name' => 'robots_id',
                                                'balias' => 'robottersCode',
                                            ),
                                            'right' => array(
                                                'type' => 'qualified',
                                                'domain' => 'robots',
                                                'name' => 'id',
                                                'balias' => 'code',
                                            ),
                                        ),
                                    ),
                                ),
                            ),
                        )
                    ],
                    [
                        "phql"     => 'SELECT r.*, p.* FROM ' . Robotters::class . ' AS r JOIN ' . RobottersDeles::class . ' AS p',
                        "expected" => array(
                            'models' => array(
                                Robotters::class,
                            ),
                            'tables' => array(
                                array(
                                    'robots',
                                    null,
                                    'r',
                                ),
                            ),
                            'columns' => array(
                                'r' => array(
                                    'type' => 'object',
                                    'model' => Robotters::class,
                                    'column' => 'r',
                                    'balias' => 'r',
                                ),
                                'p' => array(
                                    'type' => 'object',
                                    'model' => RobottersDeles::class,
                                    'column' => 'p',
                                    'balias' => 'p',
                                ),
                            ),
                            'joins' => array(
                                array(
                                    'type' => 'INNER',
                                    'source' => array(
                                        'robots_parts',
                                        null,
                                        'p',
                                    ),
                                    'conditions' => array(
                                        array(
                                            'type' => 'binary-op',
                                            'op' => '=',
                                            'left' => array(
                                                'type' => 'qualified',
                                                'domain' => 'r',
                                                'name' => 'id',
                                                'balias' => 'code',
                                            ),
                                            'right' => array(
                                                'type' => 'qualified',
                                                'domain' => 'p',
                                                'name' => 'robots_id',
                                                'balias' => 'robottersCode',
                                            ),
                                        ),
                                    ),
                                ),
                            ),
                        )
                    ],
                    [
                        "phql"     => 'SELECT * FROM ' . Robotters::class . ' AS r JOIN ' . RobottersDeles::class . ' AS p',
                        "expected" => array(
                            'models' => array(
                                Robotters::class,
                            ),
                            'tables' => array(
                                array(
                                    'robots',
                                    null,
                                    'r',
                                ),
                            ),
                            'columns' => array(
                                lcfirst(Robotters::class) => array(
                                    'type' => 'object',
                                    'model' => Robotters::class,
                                    'column' => 'r',
                                    'balias' => lcfirst(Robotters::class),
                                ),
                                lcfirst(RobottersDeles::class) => array(
                                    'type' => 'object',
                                    'model' => RobottersDeles::class,
                                    'column' => 'p',
                                    'balias' => lcfirst(RobottersDeles::class),
                                ),
                            ),
                            'joins' => array(
                                array(
                                    'type' => 'INNER',
                                    'source' => array(
                                        'robots_parts',
                                        null,
                                        'p',
                                    ),
                                    'conditions' => array(
                                        array(
                                            'type' => 'binary-op',
                                            'op' => '=',
                                            'left' => array(
                                                'type' => 'qualified',
                                                'domain' => 'r',
                                                'name' => 'id',
                                                'balias' => 'code',
                                            ),
                                            'right' => array(
                                                'type' => 'qualified',
                                                'domain' => 'p',
                                                'name' => 'robots_id',
                                                'balias' => 'robottersCode',
                                            ),
                                        ),
                                    ),
                                ),
                            ),
                        )
                    ],
                    [
                        "phql"     => 'SELECT r.* FROM ' . Robotters::class . ' r INNER JOIN ' . RobottersDeles::class,
                        "expected" => array(
                            'models' => array(
                                Robotters::class,
                            ),
                            'tables' => array(
                                array(
                                    'robots',
                                    null,
                                    'r',
                                ),
                            ),
                            'columns' => array(
                                'r' => array(
                                    'type' => 'object',
                                    'model' => Robotters::class,
                                    'column' => 'r',
                                    'balias' => 'r',
                                ),
                            ),
                            'joins' => array(
                                array(
                                    'type' => 'INNER',
                                    'source' => array(
                                        'robots_parts',
                                        null,
                                    ),
                                    'conditions' => array(
                                        array(
                                            'type' => 'binary-op',
                                            'op' => '=',
                                            'left' => array(
                                                'type' => 'qualified',
                                                'domain' => 'r',
                                                'name' => 'id',
                                                'balias' => 'code',
                                            ),
                                            'right' => array(
                                                'type' => 'qualified',
                                                'domain' => 'robots_parts',
                                                'name' => 'robots_id',
                                                'balias' => 'robottersCode',
                                            ),
                                        ),
                                    ),
                                ),
                            ),
                        )
                    ],
                    [
                        "phql"     => 'SELECT ( ' . Personers::class . '.kredit + 100) / (' . Products::class . '.price * 0.15) FROM ' . Personers::class . ' JOIN ' . Products::class,
                        "expected" => array(
                            'models' => array(
                                Personers::class,
                            ),
                            'tables' => array(
                                'personas',
                            ),
                            'columns' => array(
                                '_0' => array(
                                    'type' => 'scalar',
                                    'column' => array(
                                        'type' => 'binary-op',
                                        'op' => '/',
                                        'left' => array(
                                            'type' => 'parentheses',
                                            'left' => array(
                                                'type' => 'binary-op',
                                                'op' => '+',
                                                'left' => array(
                                                    'type' => 'qualified',
                                                    'domain' => 'personas',
                                                    'name' => 'cupo',
                                                    'balias' => 'kredit',
                                                ),
                                                'right' => array(
                                                    'type' => 'literal',
                                                    'value' => '100',
                                                ),
                                            ),
                                        ),
                                        'right' => array(
                                            'type' => 'parentheses',
                                            'left' => array(
                                                'type' => 'binary-op',
                                                'op' => '*',
                                                'left' => array(
                                                    'type' => 'qualified',
                                                    'domain' => 'products',
                                                    'name' => 'price',
                                                    'balias' => 'price',
                                                ),
                                                'right' => array(
                                                    'type' => 'literal',
                                                    'value' => '0.15',
                                                ),
                                            ),
                                        ),
                                    ),
                                ),
                            ),
                            'joins' => array(
                                array(
                                    'type' => 'INNER',
                                    'source' => array(
                                        'products',
                                        null,
                                    ),
                                    'conditions' => array(
                                    ),
                                ),
                            ),
                        )
                    ],
                    [
                        "phql"     => 'SELECT ( ' . Personers::class . '.kredit + 100) / (' . SomeProducts::class . '.price * 0.15) AS price FROM ' . Personers::class . ' JOIN ' . SomeProducts::class,
                        "expected" => array(
                            'models' => array(
                                Personers::class,
                            ),
                            'tables' => array(
                                'personas',
                            ),
                            'columns' => array(
                                'price' => array(
                                    'type' => 'scalar',
                                    'column' => array(
                                        'type' => 'binary-op',
                                        'op' => '/',
                                        'left' => array(
                                            'type' => 'parentheses',
                                            'left' => array(
                                                'type' => 'binary-op',
                                                'op' => '+',
                                                'left' => array(
                                                    'type' => 'qualified',
                                                    'domain' => 'personas',
                                                    'name' => 'cupo',
                                                    'balias' => 'kredit',
                                                ),
                                                'right' => array(
                                                    'type' => 'literal',
                                                    'value' => '100',
                                                ),
                                            ),
                                        ),
                                        'right' => array(
                                            'type' => 'parentheses',
                                            'left' => array(
                                                'type' => 'binary-op',
                                                'op' => '*',
                                                'left' => array(
                                                    'type' => 'qualified',
                                                    'domain' => 'le_products',
                                                    'name' => 'price',
                                                    'balias' => 'price',
                                                ),
                                                'right' => array(
                                                    'type' => 'literal',
                                                    'value' => '0.15',
                                                ),
                                            ),
                                        ),
                                    ),
                                    'balias' => 'price',
                                    'sqlAlias' => 'price',
                                ),
                            ),
                            'joins' => array(
                                array(
                                    'type' => 'INNER',
                                    'source' => array(
                                        'le_products',
                                        null,
                                    ),
                                    'conditions' => array(
                                    ),
                                ),
                            ),
                        )
                    ],
                    [
                        "phql"     => 'SELECT (p.kredit + 100) / (s.price * 0.15) AS price FROM ' . Personers::class . ' AS p JOIN ' . SomeProducts::class . ' AS s',
                        "expected" => array(
                            'models' => array(
                                Personers::class,
                            ),
                            'tables' => array(
                                array(
                                    'personas',
                                    null,
                                    'p',
                                ),
                            ),
                            'columns' => array(
                                'price' => array(
                                    'type' => 'scalar',
                                    'column' => array(
                                        'type' => 'binary-op',
                                        'op' => '/',
                                        'left' => array(
                                            'type' => 'parentheses',
                                            'left' => array(
                                                'type' => 'binary-op',
                                                'op' => '+',
                                                'left' => array(
                                                    'type' => 'qualified',
                                                    'domain' => 'p',
                                                    'name' => 'cupo',
                                                    'balias' => 'kredit',
                                                ),
                                                'right' => array(
                                                    'type' => 'literal',
                                                    'value' => '100',
                                                ),
                                            ),
                                        ),
                                        'right' => array(
                                            'type' => 'parentheses',
                                            'left' => array(
                                                'type' => 'binary-op',
                                                'op' => '*',
                                                'left' => array(
                                                    'type' => 'qualified',
                                                    'domain' => 's',
                                                    'name' => 'price',
                                                    'balias' => 'price',
                                                ),
                                                'right' => array(
                                                    'type' => 'literal',
                                                    'value' => '0.15',
                                                ),
                                            ),
                                        ),
                                    ),
                                    'balias' => 'price',
                                    'sqlAlias' => 'price',
                                ),
                            ),
                            'joins' => array(
                                array(
                                    'type' => 'INNER',
                                    'source' => array(
                                        'le_products',
                                        null,
                                        's',
                                    ),
                                    'conditions' => array(
                                    ),
                                ),
                            ),
                        )
                    ],
                    [
                        "phql"     => 'SELECT * FROM ' . Robotters::class . ', ' . RobottersDeles::class,
                        "expected" => array(
                            'models' => array(
                                Robotters::class,
                                RobottersDeles::class,
                            ),
                            'tables' => array(
                                'robots',
                                'robots_parts',
                            ),
                            'columns' => array(
                                lcfirst(Robotters::class) => array(
                                    'type' => 'object',
                                    'model' => Robotters::class,
                                    'column' => 'robots',
                                    'balias' => lcfirst(Robotters::class),
                                ),
                                lcfirst(RobottersDeles::class) => array(
                                    'type' => 'object',
                                    'model' => RobottersDeles::class,
                                    'column' => 'robots_parts',
                                    'balias' => lcfirst(RobottersDeles::class),
                                ),
                            ),
                        )
                    ],
                    [
                        "phql"     => 'SELECT * FROM ' . Robotters::class . ' r, ' . RobottersDeles::class . ' p',
                        "expected" => array(
                            'models' => array(
                                Robotters::class,
                                RobottersDeles::class,
                            ),
                            'tables' => array(
                                array(
                                    'robots',
                                    null,
                                    'r',
                                ),
                                array(
                                    'robots_parts',
                                    null,
                                    'p',
                                ),
                            ),
                            'columns' => array(
                                lcfirst(Robotters::class) => array(
                                    'type' => 'object',
                                    'model' => Robotters::class,
                                    'column' => 'r',
                                    'balias' => lcfirst(Robotters::class),
                                ),
                                lcfirst(RobottersDeles::class) => array(
                                    'type' => 'object',
                                    'model' => RobottersDeles::class,
                                    'column' => 'p',
                                    'balias' => lcfirst(RobottersDeles::class),
                                ),
                            ),
                        )
                    ],
                    [
                        "phql"     => 'SELECT * FROM ' . Robotters::class . ' AS r, ' . RobottersDeles::class . ' AS p',
                        "expected" => array(
                            'models' => array(
                                Robotters::class,
                                RobottersDeles::class,
                            ),
                            'tables' => array(
                                array(
                                    'robots',
                                    null,
                                    'r',
                                ),
                                array(
                                    'robots_parts',
                                    null,
                                    'p',
                                ),
                            ),
                            'columns' => array(
                                lcfirst(Robotters::class) => array(
                                    'type' => 'object',
                                    'model' => Robotters::class,
                                    'column' => 'r',
                                    'balias' => lcfirst(Robotters::class),
                                ),
                                lcfirst(RobottersDeles::class) => array(
                                    'type' => 'object',
                                    'model' => RobottersDeles::class,
                                    'column' => 'p',
                                    'balias' => lcfirst(RobottersDeles::class),
                                ),
                            ),
                        )
                    ],
                    [
                        "phql"     => 'SELECT theName, delesCode FROM ' . Robotters::class . ' AS r, ' . RobottersDeles::class . ' AS p',
                        "expected" => array(
                            'models' => array(
                                Robotters::class,
                                RobottersDeles::class,
                            ),
                            'tables' => array(
                                array(
                                    'robots',
                                    null,
                                    'r',
                                ),
                                array(
                                    'robots_parts',
                                    null,
                                    'p',
                                ),
                            ),
                            'columns' => array(
                                'theName' => array(
                                    'type' => 'scalar',
                                    'balias' => 'theName',
                                    'sqlAlias' => 'theName',
                                    'column' => array(
                                        'type' => 'qualified',
                                        'domain' => 'r',
                                        'name' => 'name',
                                        'balias' => 'theName',
                                    ),
                                ),
                                'delesCode' => array(
                                    'type' => 'scalar',
                                    'balias' => 'delesCode',
                                    'sqlAlias' => 'delesCode',
                                    'column' => array(
                                        'type' => 'qualified',
                                        'domain' => 'p',
                                        'name' => 'parts_id',
                                        'balias' => 'delesCode',
                                    ),
                                ),
                            ),
                        )
                    ],
                    [
                        "phql"     => 'SELECT * FROM ' . Robotters::class . ' AS r, ' . RobottersDeles::class . ' AS p WHERE r.code = p.robottersCode',
                        "expected" => array(
                            'models' => array(
                                Robotters::class,
                                RobottersDeles::class,
                            ),
                            'tables' => array(
                                array(
                                    'robots',
                                    null,
                                    'r',
                                ),
                                array(
                                    'robots_parts',
                                    null,
                                    'p',
                                ),
                            ),
                            'columns' => array(
                                lcfirst(Robotters::class) => array(
                                    'type' => 'object',
                                    'model' => Robotters::class,
                                    'column' => 'r',
                                    'balias' => lcfirst(Robotters::class),
                                ),
                                lcfirst(RobottersDeles::class) => array(
                                    'type' => 'object',
                                    'model' => RobottersDeles::class,
                                    'column' => 'p',
                                    'balias' => lcfirst(RobottersDeles::class),
                                ),
                            ),
                            'where' => array(
                                'type' => 'binary-op',
                                'op' => '=',
                                'left' => array(
                                    'type' => 'qualified',
                                    'domain' => 'r',
                                    'name' => 'id',
                                    'balias' => 'code',
                                ),
                                'right' => array(
                                    'type' => 'qualified',
                                    'domain' => 'p',
                                    'name' => 'robots_id',
                                    'balias' => 'robottersCode',
                                ),
                            ),
                        )
                    ],
                    [
                        "phql"     => 'SELECT * FROM ' . Robotters::class . ', ' . RobottersDeles::class . ' WHERE ' . Robotters::class . '.code = ' . RobottersDeles::class . '.robottersCode',
                        "expected" => array(
                            'models' => array(
                                Robotters::class,
                                RobottersDeles::class,
                            ),
                            'tables' => array(
                                'robots',
                                'robots_parts',
                            ),
                            'columns' => array(
                                lcfirst(Robotters::class) => array(
                                    'type' => 'object',
                                    'model' => Robotters::class,
                                    'column' => 'robots',
                                    'balias' => lcfirst(Robotters::class),
                                ),
                                lcfirst(RobottersDeles::class) => array(
                                    'type' => 'object',
                                    'model' => RobottersDeles::class,
                                    'column' => 'robots_parts',
                                    'balias' => lcfirst(RobottersDeles::class),
                                ),
                            ),
                            'where' => array(
                                'type' => 'binary-op',
                                'op' => '=',
                                'left' => array(
                                    'type' => 'qualified',
                                    'domain' => 'robots',
                                    'name' => 'id',
                                    'balias' => 'code',
                                ),
                                'right' => array(
                                    'type' => 'qualified',
                                    'domain' => 'robots_parts',
                                    'name' => 'robots_id',
                                    'balias' => 'robottersCode',
                                ),
                            ),
                        )
                    ],
                    [
                        "phql"     => 'SELECT * FROM ' . Robotters::class . ' r WHERE NOT (r.theName = "shaggy") ORDER BY 1, r.theName',
                        "expected" => array(
                            'models' => array(
                                Robotters::class,
                            ),
                            'tables' => array(
                                array(
                                    'robots',
                                    null,
                                    'r',
                                ),
                            ),
                            'columns' => array(
                                lcfirst(Robotters::class) => array(
                                    'type' => 'object',
                                    'model' => Robotters::class,
                                    'column' => 'r',
                                    'balias' => lcfirst(Robotters::class),
                                ),
                            ),
                            'where' => array(
                                'type' => 'unary-op',
                                'op' => 'NOT ',
                                'right' => array(
                                    'type' => 'parentheses',
                                    'left' => array(
                                        'type' => 'binary-op',
                                        'op' => '=',
                                        'left' => array(
                                            'type' => 'qualified',
                                            'domain' => 'r',
                                            'name' => 'name',
                                            'balias' => 'theName',
                                        ),
                                        'right' => array(
                                            'type' => 'literal',
                                            'value' => '\'shaggy\'',
                                        ),
                                    ),
                                ),
                            ),
                            'order' => array(
                                array(
                                    array(
                                        'type' => 'literal',
                                        'value' => '1',
                                    ),
                                ),
                                array(
                                    array(
                                        'type' => 'qualified',
                                        'domain' => 'r',
                                        'name' => 'name',
                                        'balias' => 'theName',
                                    ),
                                ),
                            ),
                        )
                    ],
                    [
                        "phql"     => 'SELECT * FROM ' . Robotters::class . ' r WHERE NOT (r.theName = "shaggy") ORDER BY 1 DESC, r.theName',
                        "expected" => array(
                            'models' => array(
                                Robotters::class,
                            ),
                            'tables' => array(
                                array(
                                    'robots',
                                    null,
                                    'r',
                                ),
                            ),
                            'columns' => array(
                                lcfirst(Robotters::class) => array(
                                    'type' => 'object',
                                    'model' => Robotters::class,
                                    'column' => 'r',
                                    'balias' => lcfirst(Robotters::class),
                                ),
                            ),
                            'where' => array(
                                'type' => 'unary-op',
                                'op' => 'NOT ',
                                'right' => array(
                                    'type' => 'parentheses',
                                    'left' => array(
                                        'type' => 'binary-op',
                                        'op' => '=',
                                        'left' => array(
                                            'type' => 'qualified',
                                            'domain' => 'r',
                                            'name' => 'name',
                                            'balias' => 'theName',
                                        ),
                                        'right' => array(
                                            'type' => 'literal',
                                            'value' => '\'shaggy\'',
                                        ),
                                    ),
                                ),
                            ),
                            'order' => array(
                                array(
                                    array(
                                        'type' => 'literal',
                                        'value' => '1',
                                    ),
                                    'DESC',
                                ),
                                array(
                                    array(
                                        'type' => 'qualified',
                                        'domain' => 'r',
                                        'name' => 'name',
                                        'balias' => 'theName',
                                    ),
                                ),
                            ),
                        )
                    ],
                    [
                        "phql"     => 'SELECT * FROM ' . Robotters::class . ' r WHERE NOT (r.theName = "shaggy") ORDER BY 1, r.theName',
                        "expected" => array(
                            'models' => array(
                                Robotters::class,
                            ),
                            'tables' => array(
                                array(
                                    'robots',
                                    null,
                                    'r',
                                ),
                            ),
                            'columns' => array(
                                lcfirst(Robotters::class) => array(
                                    'type' => 'object',
                                    'model' => Robotters::class,
                                    'column' => 'r',
                                    'balias' => lcfirst(Robotters::class),
                                ),
                            ),
                            'where' => array(
                                'type' => 'unary-op',
                                'op' => 'NOT ',
                                'right' => array(
                                    'type' => 'parentheses',
                                    'left' => array(
                                        'type' => 'binary-op',
                                        'op' => '=',
                                        'left' => array(
                                            'type' => 'qualified',
                                            'domain' => 'r',
                                            'name' => 'name',
                                            'balias' => 'theName',
                                        ),
                                        'right' => array(
                                            'type' => 'literal',
                                            'value' => '\'shaggy\'',
                                        ),
                                    ),
                                ),
                            ),
                            'order' => array(
                                array(
                                    array(
                                        'type' => 'literal',
                                        'value' => '1',
                                    ),
                                ),
                                array(
                                    array(
                                        'type' => 'qualified',
                                        'domain' => 'r',
                                        'name' => 'name',
                                        'balias' => 'theName',
                                    ),
                                ),
                            ),
                        )
                    ],
                    [
                        "phql"     => 'SELECT * FROM ' . Robotters::class . ' r WHERE r.theName <> "shaggy" ORDER BY 1, 2 LIMIT 5',
                        "expected" => array(
                            'models' => array(
                                Robotters::class,
                            ),
                            'tables' => array(
                                array(
                                    'robots',
                                    null,
                                    'r',
                                ),
                            ),
                            'columns' => array(
                                lcfirst(Robotters::class) => array(
                                    'type' => 'object',
                                    'model' => Robotters::class,
                                    'column' => 'r',
                                    'balias' => lcfirst(Robotters::class),
                                ),
                            ),
                            'where' => array(
                                'type' => 'binary-op',
                                'op' => '<>',
                                'left' => array(
                                    'type' => 'qualified',
                                    'domain' => 'r',
                                    'name' => 'name',
                                    'balias' => 'theName',
                                ),
                                'right' => array(
                                    'type' => 'literal',
                                    'value' => '\'shaggy\'',
                                ),
                            ),
                            'order' => array(
                                array(
                                    array(
                                        'type' => 'literal',
                                        'value' => '1',
                                    ),
                                ),
                                array(
                                    array(
                                        'type' => 'literal',
                                        'value' => '2',
                                    ),
                                ),
                            ),
                            'limit' => array(
                                'number' => array(
                                    'type' => 'literal',
                                    'value' => '5',
                                ),
                            ),
                        )
                    ],
                    [
                        "phql"     => 'SELECT * FROM ' . Robotters::class . ' r WHERE r.theName <> "shaggy" ORDER BY 1 ASC, 2 DESC LIMIT 5',
                        "expected" => array(
                            'models' => array(
                                Robotters::class,
                            ),
                            'tables' => array(
                                array(
                                    'robots',
                                    null,
                                    'r',
                                ),
                            ),
                            'columns' => array(
                                lcfirst(Robotters::class) => array(
                                    'type' => 'object',
                                    'model' => Robotters::class,
                                    'column' => 'r',
                                    'balias' => lcfirst(Robotters::class),
                                ),
                            ),
                            'where' => array(
                                'type' => 'binary-op',
                                'op' => '<>',
                                'left' => array(
                                    'type' => 'qualified',
                                    'domain' => 'r',
                                    'name' => 'name',
                                    'balias' => 'theName',
                                ),
                                'right' => array(
                                    'type' => 'literal',
                                    'value' => '\'shaggy\'',
                                ),
                            ),
                            'order' => array(
                                array(
                                    array(
                                        'type' => 'literal',
                                        'value' => '1',
                                    ),
                                    'ASC',
                                ),
                                array(
                                    array(
                                        'type' => 'literal',
                                        'value' => '2',
                                    ),
                                    'DESC',
                                ),
                            ),
                            'limit' => array(
                                'number' => array(
                                    'type' => 'literal',
                                    'value' => '5',
                                ),
                            ),
                        )
                    ],
                    [
                        "phql"     => 'SELECT * FROM ' . Robotters::class . ' GROUP BY ' . Robotters::class . '.theName',
                        "expected" => array(
                            'models' => array(
                                Robotters::class,
                            ),
                            'tables' => array(
                                'robots',
                            ),
                            'columns' => array(
                                lcfirst(Robotters::class) => array(
                                    'type' => 'object',
                                    'model' => Robotters::class,
                                    'column' => 'robots',
                                    'balias' => lcfirst(Robotters::class),
                                ),
                            ),
                            'group' => array(
                                array(
                                    'type' => 'qualified',
                                    'domain' => 'robots',
                                    'name' => 'name',
                                    'balias' => 'theName',
                                ),
                            ),
                        )
                    ],
                    [
                        "phql"     => 'SELECT * FROM ' . Robotters::class . ' GROUP BY ' . Robotters::class . '.theName, ' . Robotters::class . '.code',
                        "expected" => array(
                            'models' => array(
                                Robotters::class,
                            ),
                            'tables' => array(
                                'robots',
                            ),
                            'columns' => array(
                                lcfirst(Robotters::class) => array(
                                    'type' => 'object',
                                    'model' => Robotters::class,
                                    'column' => 'robots',
                                    'balias' => lcfirst(Robotters::class),
                                ),
                            ),
                            'group' => array(
                                array(
                                    'type' => 'qualified',
                                    'domain' => 'robots',
                                    'name' => 'name',
                                    'balias' => 'theName',
                                ),
                                array(
                                    'type' => 'qualified',
                                    'domain' => 'robots',
                                    'name' => 'id',
                                    'balias' => 'code',
                                ),
                            ),
                        )
                    ],
                    [
                        // Issue 1011
                        "phql"     => 'SELECT * FROM ' . Robots::class . ' r LIMIT ?1,:limit:',
                        "expected" => array(
                            'models' => array(
                                Robots::class,
                            ),
                            'tables' => array(
                                array(
                                    'robots',
                                    null,
                                    'r',
                                ),
                            ),
                            'columns' => array(
                                lcfirst(Robots::class) => array(
                                    'type' => 'object',
                                    'model' => Robots::class,
                                    'column' => 'r',
                                    'balias' => lcfirst(Robots::class),
                                ),
                            ),
                            'limit' => array(
                                'number' => array(
                                    'type' => 'placeholder',
                                    'value' => ':limit',
                                ),
                                'offset' => array(
                                    'type' => 'placeholder',
                                    'value' => ':1',
                                ),
                            ),
                        )
                    ],
                    [
                        // SELECT DISTINCT
                        "phql"     => 'SELECT DISTINCT id, name FROM ' . Robots::class,
                        "expected" => array(
                            'distinct' => 1,
                            'models' => array(
                                Robots::class,
                            ),
                            'tables' => array(
                                'robots',
                            ),
                            'columns' => array(
                                'id' => array(
                                    'type' => 'scalar',
                                    'balias' => 'id',
                                    'sqlAlias' => 'id',
                                    'column' => array(
                                        'type' => 'qualified',
                                        'domain' => 'robots',
                                        'name' => 'id',
                                        'balias' => 'id',
                                    ),
                                ),
                                'name' => array(
                                    'type' => 'scalar',
                                    'balias' => 'name',
                                    'sqlAlias' => 'name',
                                    'column' => array(
                                        'type' => 'qualified',
                                        'domain' => 'robots',
                                        'name' => 'name',
                                        'balias' => 'name',
                                    ),
                                ),
                            ),
                        )
                    ],
                    [
                        // SELECT ALL
                        "phql"     => 'SELECT ALL id, name FROM ' . Robots::class,
                        "expected" => array(
                            'distinct' => 0,
                            'models' => array(
                                Robots::class,
                            ),
                            'tables' => array(
                                'robots',
                            ),
                            'columns' => array(
                                'id' => array(
                                    'type' => 'scalar',
                                    'balias' => 'id',
                                    'sqlAlias' => 'id',
                                    'column' => array(
                                        'type' => 'qualified',
                                        'domain' => 'robots',
                                        'name' => 'id',
                                        'balias' => 'id',
                                    ),
                                ),
                                'name' => array(
                                    'type' => 'scalar',
                                    'balias' => 'name',
                                    'sqlAlias' => 'name',
                                    'column' => array(
                                        'type' => 'qualified',
                                        'domain' => 'robots',
                                        'name' => 'name',
                                        'balias' => 'name',
                                    ),
                                ),
                            ),
                        )
                    ],
                    [
                        "phql"     => 'SELECT * FROM ' . Robots::class . ' WHERE id IN (SELECT robots_id FROM ' . RobotsParts::class . ')',
                        "expected" => array(
                            'models' => array(
                                Robots::class,
                            ),
                            'tables' => array(
                                'robots',
                            ),
                            'columns' => array(
                                lcfirst(Robots::class) => array(
                                    'type' => 'object',
                                    'model' => Robots::class,
                                    'column' => 'robots',
                                    'balias' => lcfirst(Robots::class),
                                ),
                            ),
                            'where' => array(
                                'type' => 'binary-op',
                                'op' => 'IN',
                                'left' => array(
                                    'type' => 'qualified',
                                    'domain' => 'robots',
                                    'name' => 'id',
                                    'balias' => 'id',
                                ),
                                'right' => array(
                                    'type' => 'select',
                                    'value' => array(
                                        'models' => array(
                                            RobotsParts::class,
                                        ),
                                        'tables' => array(
                                            'robots_parts',
                                        ),
                                        'columns' => array(
                                            'robots_id' => array(
                                                'type' => 'scalar',
                                                'balias' => 'robots_id',
                                                'sqlAlias' => 'robots_id',
                                                'sqlAlias' => 'robots_id',
                                                'column' => array(
                                                    'type' => 'qualified',
                                                    'domain' => 'robots_parts',
                                                    'name' => 'robots_id',
                                                    'balias' => 'robots_id',
                                                ),
                                            ),
                                        ),
                                    ),
                                ),
                            ),
                        )
                    ]
                ]
            ]
        );
    }



    public function testInsertParsing()
    {
        $this->specify(
            "INSERT PHQL queries don't work as expected",
            function () {
                $expected = array(
                    'model' => Robots::class,
                    'table' => 'robots',
                    'values' => array(
                        array(
                            'type' => 322,
                            'value' => array(
                                'type' => 'literal',
                                'value' => 'NULL',
                            ),
                        ),
                        array(
                            'type' => 260,
                            'value' => array(
                                'type' => 'literal',
                                'value' => 'some robot',
                            ),
                        ),
                        array(
                            'type' => 258,
                            'value' => array(
                                'type' => 'literal',
                                'value' => '1945',
                            ),
                        ),
                    ),
                );
                $query = new Query('INSERT INTO ' . Robots::class . ' VALUES (NULL, \'some robot\', 1945)');
                $query->setDI($this->di);
                expect($query->parse())->equals($expected);

                $expected = array(
                    'model' => strtolower(Robots::class),
                    'table' => 'robots',
                    'values' => array(
                        array(
                            'type' => 322,
                            'value' => array(
                                'type' => 'literal',
                                'value' => 'NULL',
                            ),
                        ),
                        array(
                            'type' => 260,
                            'value' => array(
                                'type' => 'literal',
                                'value' => 'some robot',
                            ),
                        ),
                        array(
                            'type' => 258,
                            'value' => array(
                                'type' => 'literal',
                                'value' => '1945',
                            ),
                        ),
                    ),
                );
                $query = new Query('insert into ' . strtolower(Robots::class) . ' values (null, \'some robot\', 1945)');
                $query->setDI($this->di);
                expect($query->parse())->equals($expected);

                $expected = array(
                    'model' => SomeProducts::class,
                    'table' => 'le_products',
                    'values' => array(
                        array(
                            'type' => 260,
                            'value' => array(
                                'type' => 'literal',
                                'value' => 'Some name',
                            ),
                        ),
                        array(
                            'type' => 259,
                            'value' => array(
                                'type' => 'literal',
                                'value' => '100.15',
                            ),
                        ),
                        array(
                            'type' => 350,
                            'value' => array(
                                'type' => 'functionCall',
                                'name' => 'current_date',
                            ),
                        ),
                        array(
                            'type' => 350,
                            'value' => array(
                                'type' => 'functionCall',
                                'name' => 'now',
                            ),
                        ),
                    ),
                );
                $query = new Query('INSERT INTO ' . SomeProducts::class . ' VALUES ("Some name", 100.15, current_date(), now())');
                $query->setDI($this->di);
                expect($query->parse())->equals($expected);

                $expected = array(
                    'model' => Robots::class,
                    'table' => 'robots',
                    'values' => array(
                        array(
                            'type' => 356,
                            'value' => array(
                                'type' => 'parentheses',
                                'left' => array(
                                    'type' => 'binary-op',
                                    'op' => '*',
                                    'left' => array(
                                        'type' => 'binary-op',
                                        'op' => '+',
                                        'left' => array(
                                            'type' => 'literal',
                                            'value' => '1',
                                        ),
                                        'right' => array(
                                            'type' => 'literal',
                                            'value' => '1000',
                                        ),
                                    ),
                                    'right' => array(
                                        'type' => 'placeholder',
                                        'value' => ':le_id',
                                    ),
                                ),
                            ),
                        ),
                        array(
                            'type' => 350,
                            'value' => array(
                                'type' => 'functionCall',
                                'name' => 'CONCAT',
                                'arguments' => array(
                                    array(
                                        'type' => 'literal',
                                        'value' => '\'some\'',
                                    ),
                                    array(
                                        'type' => 'literal',
                                        'value' => '\'robot\'',
                                    ),
                                ),
                            ),
                        ),
                        array(
                            'type' => 258,
                            'value' => array(
                                'type' => 'literal',
                                'value' => '2011',
                            ),
                        ),
                    ),
                );
                $query = new Query('INSERT INTO ' . Robots::class . ' VALUES ((1+1000*:le_id:), CONCAT(\'some\', \'robot\'), 2011)');
                $query->setDI($this->di);
                expect($query->parse())->equals($expected);

                $expected = array(
                    'model' => Robots::class,
                    'table' => 'robots',
                    'fields' => array(
                        'name',
                        'type',
                        'year',
                    ),
                    'values' => array(
                        array(
                            'type' => 260,
                            'value' => array(
                                'type' => 'literal',
                                'value' => 'a name',
                            ),
                        ),
                        array(
                            'type' => 260,
                            'value' => array(
                                'type' => 'literal',
                                'value' => 'virtual',
                            ),
                        ),
                        array(
                            'type' => 273,
                            'value' => array(
                                'type' => 'placeholder',
                                'value' => ':0',
                            ),
                        ),
                    ),
                );
                $query = new Query('INSERT INTO ' . Robots::class . ' (name, type, year) VALUES (\'a name\', \'virtual\', ?0)');
                $query->setDI($this->di);
                expect($query->parse())->equals($expected);

                $expected = array(
                    'model' => Robotters::class,
                    'table' => 'robots',
                    'values' => array(
                        array(
                            'type' => 322,
                            'value' => array(
                                'type' => 'literal',
                                'value' => 'NULL',
                            ),
                        ),
                        array(
                            'type' => 260,
                            'value' => array(
                                'type' => 'literal',
                                'value' => 'some robot',
                            ),
                        ),
                        array(
                            'type' => 258,
                            'value' => array(
                                'type' => 'literal',
                                'value' => '1945',
                            ),
                        ),
                    ),
                );
                $query = new Query('INSERT INTO ' . Robotters::class . ' VALUES (NULL, \'some robot\', 1945)');
                $query->setDI($this->di);
                expect($query->parse())->equals($expected);

                $expected = array(
                    'model' => strtolower(Robotters::class),
                    'table' => 'robots',
                    'values' => array(
                        array(
                            'type' => 322,
                            'value' => array(
                                'type' => 'literal',
                                'value' => 'NULL',
                            ),
                        ),
                        array(
                            'type' => 260,
                            'value' => array(
                                'type' => 'literal',
                                'value' => 'some robot',
                            ),
                        ),
                        array(
                            'type' => 258,
                            'value' => array(
                                'type' => 'literal',
                                'value' => '1945',
                            ),
                        ),
                    ),
                );
                $query = new Query('insert into ' . strtolower(Robotters::class) . ' values (null, \'some robot\', 1945)');
                $query->setDI($this->di);
                expect($query->parse())->equals($expected);

                $expected = array(
                    'model' => Robotters::class,
                    'table' => 'robots',
                    'values' => array(
                        array(
                            'type' => 356,
                            'value' => array(
                                'type' => 'parentheses',
                                'left' => array(
                                    'type' => 'binary-op',
                                    'op' => '*',
                                    'left' => array(
                                        'type' => 'binary-op',
                                        'op' => '+',
                                        'left' => array(
                                            'type' => 'literal',
                                            'value' => '1',
                                        ),
                                        'right' => array(
                                            'type' => 'literal',
                                            'value' => '1000',
                                        ),
                                    ),
                                    'right' => array(
                                        'type' => 'placeholder',
                                        'value' => ':le_id',
                                    ),
                                ),
                            ),
                        ),
                        array(
                            'type' => 350,
                            'value' => array(
                                'type' => 'functionCall',
                                'name' => 'CONCAT',
                                'arguments' => array(
                                    array(
                                        'type' => 'literal',
                                        'value' => '\'some\'',
                                    ),
                                    array(
                                        'type' => 'literal',
                                        'value' => '\'robot\'',
                                    ),
                                ),
                            ),
                        ),
                        array(
                            'type' => 258,
                            'value' => array(
                                'type' => 'literal',
                                'value' => '2011',
                            ),
                        ),
                    ),
                );
                $query = new Query('INSERT INTO ' . Robotters::class . ' VALUES ((1+1000*:le_id:), CONCAT(\'some\', \'robot\'), 2011)');
                $query->setDI($this->di);
                expect($query->parse())->equals($expected);

                $expected = array(
                    'model' => Robotters::class,
                    'table' => 'robots',
                    'fields' => array(
                        'theName',
                        'theType',
                        'theYear',
                    ),
                    'values' => array(
                        array(
                            'type' => 260,
                            'value' => array(
                                'type' => 'literal',
                                'value' => 'a name',
                            ),
                        ),
                        array(
                            'type' => 260,
                            'value' => array(
                                'type' => 'literal',
                                'value' => 'virtual',
                            ),
                        ),
                        array(
                            'type' => 273,
                            'value' => array(
                                'type' => 'placeholder',
                                'value' => ':0',
                            ),
                        ),
                    ),
                );
                $query = new Query('INSERT INTO ' . Robotters::class . ' (theName, theType, theYear) VALUES (\'a name\', \'virtual\', ?0)');
                $query->setDI($this->di);
                expect($query->parse())->equals($expected);
            }
        );
    }

    public function testUpdateParsing()
    {
        $this->specify(
            "UPDATE PHQL queries don't work as expected",
            function () {
                $expected = array(
                    'tables' => array(
                        'robots',
                    ),
                    'models' => array(
                        Robots::class,
                    ),
                    'fields' => array(
                        array(
                            'type' => 'qualified',
                            'domain' => 'robots',
                            'name' => 'name',
                            'balias' => 'name',
                        ),
                    ),
                    'values' => array(
                        array(
                            'type' => 260,
                            'value' => array(
                                'type' => 'literal',
                                'value' => 'some name',
                            ),
                        ),
                    ),
                );
                $query = new Query('UPDATE ' . Robots::class . ' SET name = \'some name\'');
                $query->setDI($this->di);
                expect($query->parse())->equals($expected);

                $expected = array(
                    'tables' => array(
                        'robots',
                    ),
                    'models' => array(
                        Robots::class,
                    ),
                    'fields' => array(
                        array(
                            'type' => 'qualified',
                            'domain' => 'robots',
                            'name' => 'name',
                            'balias' => 'name',
                        ),
                    ),
                    'values' => array(
                        array(
                            'type' => 260,
                            'value' => array(
                                'type' => 'literal',
                                'value' => 'some name',
                            ),
                        ),
                    ),
                );
                $query = new Query('UPDATE ' . Robots::class . ' SET ' . Robots::class . '.name = \'some name\'');
                $query->setDI($this->di);
                expect($query->parse())->equals($expected);

                $expected = array(
                    'tables' => array(
                        'le_products',
                    ),
                    'models' => array(
                        SomeProducts::class,
                    ),
                    'fields' => array(
                        array(
                            'type' => 'qualified',
                            'domain' => 'le_products',
                            'name' => 'name',
                            'balias' => 'name',
                        ),
                    ),
                    'values' => array(
                        array(
                            'type' => 260,
                            'value' => array(
                                'type' => 'literal',
                                'value' => 'some name',
                            ),
                        ),
                    ),
                );
                $query = new Query('UPDATE ' . SomeProducts::class . ' SET ' . SomeProducts::class . '.name = "some name"');
                $query->setDI($this->di);
                expect($query->parse())->equals($expected);

                $expected = array(
                    'tables' => array(
                        array(
                            'le_products',
                            null,
                            'p',
                        ),
                    ),
                    'models' => array(
                        SomeProducts::class,
                    ),
                    'fields' => array(
                        array(
                            'type' => 'qualified',
                            'domain' => 'p',
                            'name' => 'name',
                            'balias' => 'name',
                        ),
                    ),
                    'values' => array(
                        array(
                            'type' => 260,
                            'value' => array(
                                'type' => 'literal',
                                'value' => 'some name',
                            ),
                        ),
                    ),
                );
                $query = new Query('UPDATE ' . SomeProducts::class . ' p SET p.name = "some name"');
                $query->setDI($this->di);
                expect($query->parse())->equals($expected);

                $expected = array(
                    'tables' => array(
                        'robots',
                    ),
                    'models' => array(
                        Robots::class,
                    ),
                    'fields' => array(
                        array(
                            'type' => 'qualified',
                            'domain' => 'robots',
                            'name' => 'name',
                            'balias' => 'name',
                        ),
                        array(
                            'type' => 'qualified',
                            'domain' => 'robots',
                            'name' => 'year',
                            'balias' => 'year',
                        ),
                    ),
                    'values' => array(
                        array(
                            'type' => 260,
                            'value' => array(
                                'type' => 'literal',
                                'value' => 'some name',
                            ),
                        ),
                        array(
                            'type' => 258,
                            'value' => array(
                                'type' => 'literal',
                                'value' => '1990',
                            ),
                        ),
                    ),
                );
                $query = new Query('UPDATE ' . Robots::class . ' SET ' . Robots::class . '.name = \'some name\', ' . Robots::class . '.year = 1990');
                $query->setDI($this->di);
                expect($query->parse())->equals($expected);

                $expected = array(
                    'tables' => array(
                        array(
                            'le_products',
                            null,
                            'p',
                        ),
                    ),
                    'models' => array(
                        SomeProducts::class,
                    ),
                    'fields' => array(
                        array(
                            'type' => 'qualified',
                            'domain' => 'p',
                            'name' => 'name',
                            'balias' => 'name',
                        ),
                        array(
                            'type' => 'qualified',
                            'domain' => 'p',
                            'name' => 'year',
                            'balias' => 'year',
                        ),
                    ),
                    'values' => array(
                        array(
                            'type' => 260,
                            'value' => array(
                                'type' => 'literal',
                                'value' => 'some name',
                            ),
                        ),
                        array(
                            'type' => 258,
                            'value' => array(
                                'type' => 'literal',
                                'value' => '1990',
                            ),
                        ),
                    ),
                );
                $query = new Query('UPDATE ' . SomeProducts::class . ' p SET p.name = "some name", p.year = 1990');
                $query->setDI($this->di);
                expect($query->parse())->equals($expected);

                $expected = array(
                    'tables' => array(
                        'robots',
                    ),
                    'models' => array(
                        Robots::class,
                    ),
                    'fields' => array(
                        array(
                            'type' => 'qualified',
                            'domain' => 'robots',
                            'name' => 'name',
                            'balias' => 'name',
                        ),
                        array(
                            'type' => 'qualified',
                            'domain' => 'robots',
                            'name' => 'year',
                            'balias' => 'year',
                        ),
                    ),
                    'values' => array(
                        array(
                            'type' => 260,
                            'value' => array(
                                'type' => 'literal',
                                'value' => 'some name',
                            ),
                        ),
                        array(
                            'type' => 43,
                            'value' => array(
                                'type' => 'binary-op',
                                'op' => '+',
                                'left' => array(
                                    'type' => 'functionCall',
                                    'name' => 'YEAR',
                                    'arguments' => array(
                                        array(
                                            'type' => 'functionCall',
                                            'name' => 'current_date',
                                        ),
                                    ),
                                ),
                                'right' => array(
                                    'type' => 'qualified',
                                    'domain' => 'robots',
                                    'name' => 'year',
                                    'balias' => 'year',
                                ),
                            ),
                        ),
                    ),
                );
                $query = new Query('UPDATE ' . Robots::class . ' SET ' . Robots::class . '.name = \'some name\', ' . Robots::class . '.year = YEAR(current_date()) + ' . Robots::class . '.year');
                $query->setDI($this->di);
                expect($query->parse())->equals($expected);

                $expected = array(
                    'tables' => array(
                        array(
                            'robots',
                            null,
                            'r',
                        ),
                    ),
                    'models' => array(
                        Robots::class,
                    ),
                    'fields' => array(
                        array(
                            'type' => 'qualified',
                            'domain' => 'r',
                            'name' => 'name',
                            'balias' => 'name',
                        ),
                        array(
                            'type' => 'qualified',
                            'domain' => 'r',
                            'name' => 'year',
                            'balias' => 'year',
                        ),
                    ),
                    'values' => array(
                        array(
                            'type' => 260,
                            'value' => array(
                                'type' => 'literal',
                                'value' => 'some name',
                            ),
                        ),
                        array(
                            'type' => 43,
                            'value' => array(
                                'type' => 'binary-op',
                                'op' => '+',
                                'left' => array(
                                    'type' => 'functionCall',
                                    'name' => 'YEAR',
                                    'arguments' => array(
                                        array(
                                            'type' => 'functionCall',
                                            'name' => 'current_date',
                                        ),
                                    ),
                                ),
                                'right' => array(
                                    'type' => 'qualified',
                                    'domain' => 'r',
                                    'name' => 'year',
                                    'balias' => 'year',
                                ),
                            ),
                        ),
                    ),
                );
                $query = new Query('UPDATE ' . Robots::class . ' AS r SET r.name = \'some name\', r.year = YEAR(current_date()) + r.year');
                $query->setDI($this->di);
                expect($query->parse())->equals($expected);

                $expected = array(
                    'tables' => array(
                        array(
                            'robots',
                            null,
                            'r',
                        ),
                    ),
                    'models' => array(
                        Robots::class,
                    ),
                    'fields' => array(
                        array(
                            'type' => 'qualified',
                            'domain' => 'r',
                            'name' => 'name',
                            'balias' => 'name',
                        ),
                    ),
                    'values' => array(
                        array(
                            'type' => 260,
                            'value' => array(
                                'type' => 'literal',
                                'value' => 'some name',
                            ),
                        ),
                    ),
                    'where' => array(
                        'type' => 'binary-op',
                        'op' => '>',
                        'left' => array(
                            'type' => 'qualified',
                            'domain' => 'r',
                            'name' => 'id',
                            'balias' => 'id',
                        ),
                        'right' => array(
                            'type' => 'literal',
                            'value' => '100',
                        ),
                    ),
                );
                $query = new Query('UPDATE ' . Robots::class . ' AS r SET r.name = \'some name\' WHERE r.id > 100');
                $query->setDI($this->di);
                expect($query->parse())->equals($expected);

                $expected = array(
                    'tables' => array(
                        array(
                            'robots',
                            null,
                            'r',
                        ),
                    ),
                    'models' => array(
                        Robots::class,
                    ),
                    'fields' => array(
                        array(
                            'type' => 'qualified',
                            'domain' => 'r',
                            'name' => 'name',
                            'balias' => 'name',
                        ),
                        array(
                            'type' => 'qualified',
                            'domain' => 'r',
                            'name' => 'year',
                            'balias' => 'year',
                        ),
                    ),
                    'values' => array(
                        array(
                            'type' => 260,
                            'value' => array(
                                'type' => 'literal',
                                'value' => 'some name',
                            ),
                        ),
                        array(
                            'type' => 42,
                            'value' => array(
                                'type' => 'binary-op',
                                'op' => '*',
                                'left' => array(
                                    'type' => 'qualified',
                                    'domain' => 'r',
                                    'name' => 'year',
                                    'balias' => 'year',
                                ),
                                'right' => array(
                                    'type' => 'literal',
                                    'value' => '2',
                                ),
                            ),
                        ),
                    ),
                    'where' => array(
                        'type' => 'binary-op',
                        'op' => '<=',
                        'left' => array(
                            'type' => 'binary-op',
                            'op' => '>',
                            'left' => array(
                                'type' => 'qualified',
                                'domain' => 'r',
                                'name' => 'id',
                                'balias' => 'id',
                            ),
                            'right' => array(
                                'type' => 'binary-op',
                                'op' => 'AND',
                                'left' => array(
                                    'type' => 'literal',
                                    'value' => '100',
                                ),
                                'right' => array(
                                    'type' => 'qualified',
                                    'domain' => 'r',
                                    'name' => 'id',
                                    'balias' => 'id',
                                ),
                            ),
                        ),
                        'right' => array(
                            'type' => 'literal',
                            'value' => '200',
                        ),
                    ),
                );
                $query = new Query('UPDATE ' . Robots::class . ' as r set r.name = \'some name\', r.year = r.year*2 where r.id > 100 and r.id <= 200');
                $query->setDI($this->di);
                expect($query->parse())->equals($expected);

                $expected = array(
                    'tables' => array(
                        array(
                            'robots',
                            null,
                            'r',
                        ),
                    ),
                    'models' => array(
                        strtolower(Robots::class),
                    ),
                    'fields' => array(
                        array(
                            'type' => 'qualified',
                            'domain' => 'r',
                            'name' => 'name',
                            'balias' => 'name',
                        ),
                    ),
                    'values' => array(
                        array(
                            'type' => 260,
                            'value' => array(
                                'type' => 'literal',
                                'value' => 'some name',
                            ),
                        ),
                    ),
                    'limit' => array(
                        'number' => array(
                            'type' => 'literal',
                            'value' => '10',
                        ),
                    ),
                );
                $query = new Query('update ' . strtolower(Robots::class) . ' as r set r.name = \'some name\' LIMIT 10');
                $query->setDI($this->di);
                expect($query->parse())->equals($expected);

                $expected = array(
                    'tables' => array(
                        array(
                            'robots',
                            null,
                            'r',
                        ),
                    ),
                    'models' => array(
                        Robots::class,
                    ),
                    'fields' => array(
                        array(
                            'type' => 'qualified',
                            'domain' => 'r',
                            'name' => 'name',
                            'balias' => 'name',
                        ),
                    ),
                    'values' => array(
                        array(
                            'type' => 260,
                            'value' => array(
                                'type' => 'literal',
                                'value' => 'some name',
                            ),
                        ),
                    ),
                    'limit' => array(
                        'number' => array(
                            'type' => 'literal',
                            'value' => '10',
                        ),
                    ),
                );
                $query = new Query('UPDATE ' . Robots::class . ' r SET r.name = \'some name\' LIMIT 10');
                $query->setDI($this->di);
                expect($query->parse())->equals($expected);

                $expected = array(
                    'tables' => array(
                        array(
                            'robots',
                            null,
                            'r',
                        ),
                    ),
                    'models' => array(
                        Robots::class,
                    ),
                    'fields' => array(
                        array(
                            'type' => 'qualified',
                            'domain' => 'r',
                            'name' => 'name',
                            'balias' => 'name',
                        ),
                    ),
                    'values' => array(
                        array(
                            'type' => 260,
                            'value' => array(
                                'type' => 'literal',
                                'value' => 'some name',
                            ),
                        ),
                    ),
                    'where' => array(
                        'type' => 'binary-op',
                        'op' => '>',
                        'left' => array(
                            'type' => 'qualified',
                            'domain' => 'r',
                            'name' => 'id',
                            'balias' => 'id',
                        ),
                        'right' => array(
                            'type' => 'literal',
                            'value' => '100',
                        ),
                    ),
                    'limit' => array(
                        'number' => array(
                            'type' => 'literal',
                            'value' => '10',
                        ),
                    ),
                );
                $query = new Query('UPDATE ' . Robots::class . ' AS r SET r.name = \'some name\' WHERE r.id > 100 LIMIT 10');
                $query->setDI($this->di);
                expect($query->parse())->equals($expected);

                // Issue 1011
                $expected = array(
                    'tables' => array(
                        array(
                            'robots',
                            null,
                            'r',
                        ),
                    ),
                    'models' => array(
                        Robots::class,
                    ),
                    'fields' => array(
                        array(
                            'type' => 'qualified',
                            'domain' => 'r',
                            'name' => 'name',
                            'balias' => 'name',
                        ),
                    ),
                    'values' => array(
                        array(
                            'type' => 260,
                            'value' => array(
                                'type' => 'literal',
                                'value' => 'some name',
                            ),
                        ),
                    ),
                    'limit' => array(
                        'number' => array(
                            'type' => 'placeholder',
                            'value' => ':1',
                        ),
                    ),
                );
                $query = new Query('UPDATE ' . Robots::class . ' r SET r.name = \'some name\' LIMIT ?1');
                $query->setDI($this->di);
                expect($query->parse())->equals($expected);
            }
        );
    }

    public function testDeleteParsing()
    {
        $this->specify(
            "DELETE PHQL queries don't work as expected",
            function () {
                $expected = array(
                    'tables' => array(
                        'robots',
                    ),
                    'models' => array(
                        Robots::class,
                    ),
                );
                $query = new Query('DELETE FROM ' . Robots::class);
                $query->setDI($this->di);
                expect($query->parse())->equals($expected);

                $expected = array(
                    'tables' => array(
                        array(
                            'robots',
                            null,
                            'r',
                        ),
                    ),
                    'models' => array(
                        Robots::class,
                    ),
                    'where' => array(
                        'type' => 'binary-op',
                        'op' => '>',
                        'left' => array(
                            'type' => 'qualified',
                            'domain' => 'r',
                            'name' => 'id',
                            'balias' => 'id',
                        ),
                        'right' => array(
                            'type' => 'literal',
                            'value' => '100',
                        ),
                    ),
                );
                $query = new Query('DELETE FROM ' . Robots::class . ' AS r WHERE r.id > 100');
                $query->setDI($this->di);
                expect($query->parse())->equals($expected);

                $expected = array(
                    'tables' => array(
                        array(
                            'robots',
                            null,
                            'r',
                        ),
                    ),
                    'models' => array(
                        Robots::class,
                    ),
                    'where' => array(
                        'type' => 'binary-op',
                        'op' => '>',
                        'left' => array(
                            'type' => 'qualified',
                            'domain' => 'r',
                            'name' => 'id',
                            'balias' => 'id',
                        ),
                        'right' => array(
                            'type' => 'literal',
                            'value' => '100',
                        ),
                    ),
                );
                $query = new Query('DELETE FROM ' . Robots::class . ' r WHERE r.id > 100');
                $query->setDI($this->di);
                expect($query->parse())->equals($expected);

                $expected = array(
                    'tables' => array(
                        array(
                            'robots',
                            null,
                            'r',
                        ),
                    ),
                    'models' => array(
                        Robots::class,
                    ),
                    'where' => array(
                        'type' => 'binary-op',
                        'op' => '>',
                        'left' => array(
                            'type' => 'qualified',
                            'domain' => 'r',
                            'name' => 'id',
                            'balias' => 'id',
                        ),
                        'right' => array(
                            'type' => 'literal',
                            'value' => '100',
                        ),
                    ),
                );
                $query = new Query('DELETE FROM ' . Robots::class . ' as r WHERE r.id > 100');
                $query->setDI($this->di);
                expect($query->parse())->equals($expected);

                $expected = array(
                    'tables' => array(
                        array(
                            'robots',
                            null,
                            'r',
                        ),
                    ),
                    'models' => array(
                        Robots::class,
                    ),
                    'limit' => array(
                        'number' => array(
                            'type' => 'literal',
                            'value' => '10',
                        ),
                    ),
                );
                $query = new Query('DELETE FROM ' . Robots::class . ' r LIMIT 10');
                $query->setDI($this->di);
                expect($query->parse())->equals($expected);

                $expected = array(
                    'tables' => array(
                        array(
                            'robots',
                            null,
                            'r',
                        ),
                    ),
                    'models' => array(
                        Robots::class,
                    ),
                    'where' => array(
                        'type' => 'binary-op',
                        'op' => '>',
                        'left' => array(
                            'type' => 'qualified',
                            'domain' => 'r',
                            'name' => 'id',
                            'balias' => 'id',
                        ),
                        'right' => array(
                            'type' => 'literal',
                            'value' => '100',
                        ),
                    ),
                    'limit' => array(
                        'number' => array(
                            'type' => 'literal',
                            'value' => '10',
                        ),
                    ),
                );
                $query = new Query('DELETE FROM ' . Robots::class . ' r WHERE r.id > 100 LIMIT 10');
                $query->setDI($this->di);
                expect($query->parse())->equals($expected);

                // Issue 1011
                $expected = array(
                    'tables' => array(
                        array(
                            'robots',
                            null,
                            'r',
                        ),
                    ),
                    'models' => array(
                        Robots::class,
                    ),
                    'where' => array(
                        'type' => 'binary-op',
                        'op' => '>',
                        'left' => array(
                            'type' => 'qualified',
                            'domain' => 'r',
                            'name' => 'id',
                            'balias' => 'id',
                        ),
                        'right' => array(
                            'type' => 'literal',
                            'value' => '100',
                        ),
                    ),
                    'limit' => array(
                        'number' => array(
                            'type' => 'placeholder',
                            'value' => ':limit',
                        ),
                    ),
                );
                $query = new Query('DELETE FROM ' . Robots::class . ' r WHERE r.id > 100 LIMIT :limit:');
                $query->setDI($this->di);
                expect($query->parse())->equals($expected);
            }
        );
    }
}<|MERGE_RESOLUTION|>--- conflicted
+++ resolved
@@ -5,12 +5,6 @@
 use Phalcon\DiInterface;
 use Phalcon\Mvc\Model\Query;
 use Phalcon\Mvc\Model\Transaction;
-<<<<<<< HEAD
-=======
-use Phalcon\Mvc\Model\Manager;
-use Phalcon\Mvc\Model\Metadata\Memory;
-use Phalcon\Mvc\Model\Transaction\Manager as TransactionManager;
->>>>>>> 9de52362
 use Phalcon\Test\Models\Users;
 use Phalcon\Test\Module\UnitTest;
 use Phalcon\Test\Models\Deles;
@@ -55,48 +49,11 @@
     private $di;
 
     /**
-<<<<<<< HEAD
      * executed before each test
      */
     protected function _before()
-=======
-     * helper method DRY -> any object should be reflectable
-     *
-     * @param Object $object
-     * @param string $propertyName
-     * @return mixed
-     */
-    protected function getInaccessibleObjectProperty($object, $propertyName)
     {
-        if (!$object || !$propertyName) {
-            throw new \InvalidArgumentException('Object or property has to be passed');
-        }
-
-        $reflectionClass = new \ReflectionClass($object);
-        $reflectionProperty = $reflectionClass->getProperty($propertyName);
-        $reflectionProperty->setAccessible(true);
-        return $reflectionProperty->getValue($object);
-    }
-
-    /**
-     * @param $object
-     * @param string $methodName
-     * @param array $paramSet
-     * @return mixed
-     */
-    protected function getInaccessibleObjectMethodReturn($object, $methodName, array $paramSet = [])
->>>>>>> 9de52362
-    {
-        if (!$object || !$methodName) {
-            throw new \InvalidArgumentException('Object or property has to be passed');
-        }
-
-        $reflectionClass = new \ReflectionClass($object);
-        $reflectionMethod = $reflectionClass->getMethod($methodName);
-        $reflectionMethod->setAccessible(true);
-
-        return $reflectionMethod->invokeArgs($object, $paramSet);
-    }
+        parent::_before();
 
         /** @var \Phalcon\Mvc\Application $app */
         $app = $this->tester->getApplication();
@@ -115,7 +72,6 @@
         });
     }
 
-<<<<<<< HEAD
     /**
      * helper method DRY -> any object should be reflectable
      *
@@ -153,8 +109,6 @@
 
         return $reflectionMethod->invokeArgs($object, $paramSet);
     }
-=======
->>>>>>> 9de52362
 
     /**
      * Tests Query::__construct behaviour
@@ -168,14 +122,7 @@
             function() {
                 $query = 'SELECT 1';
                 $q = new Query($query);
-<<<<<<< HEAD
                 $testValue = $this->getInaccessibleObjectProperty($q, '_phql');
-=======
-                $queryReflection = new \ReflectionClass($q);
-                $phqlReflection = $queryReflection->getProperty('_phql');
-                $phqlReflection->setAccessible(true);
-                $testValue = $phqlReflection->getValue($q);
->>>>>>> 9de52362
 
                 expect($testValue)->equals($query);
             }
@@ -197,7 +144,6 @@
                 $q = new Query();
                 $testValue = $this->getInaccessibleObjectProperty($q, '_phql');
 
-<<<<<<< HEAD
                 expect($testValue)->equals(null);
             }
         );
@@ -585,398 +531,9 @@
                 $model = new Users();
                 $result = $this->getInaccessibleObjectMethodReturn($q, 'getWriteConnection', [$model, [], [], []]);
                 expect($transaction->getConnection())->equals($result);
-=======
-
-                expect($testValue)->equals(null);
->>>>>>> 9de52362
             }
         );
     }
-
-
-    /**
-     * Tests Query::__construct behaviour
-     *
-     * @issue 12409
-     * @author Jakob Oberhummer <cphalcon@chilimatic.com>
-     * @since 2016-11-28
-     */
-    public function testIfQueryConstructorSetsDI() {
-        $this->specify(
-            'The Query::__construct sets DI in the object',
-            function() {
-                $q = new Query(null, $this->di);
-                expect($this->di)->equals($q->getDI());
-            }
-        );
-    }
-
-    /**
-     * Tests Query::__construct behaviour
-     *
-     * @issue 12409
-     * @author Jakob Oberhummer <cphalcon@chilimatic.com>
-     * @since 2016-11-28
-     */
-    public function testConstructorSetsImplicitJoins() {
-        $this->specify(
-            'The Query::__construct sets DI in the object',
-            function() {
-                $options = [
-                    'enable_implicit_joins' => true
-                ];
-                $q = new Query(null, $this->di, $options);
-                $enableImplicitJoins = $this->getInaccessibleObjectProperty($q, '_enableImplicitJoins');
-                expect(true)->equals($enableImplicitJoins);
-            }
-        );
-    }
-
-    /**
-     * Tests Query::setBindParams default behaviour
-     *
-     * @issue 12409
-     * @author Jakob Oberhummer <cphalcon@chilimatic.com>
-     * @since 2016-11-28
-     */
-    public function testSetBindParams() {
-        $this->specify(
-            'The Query::setBindParams sets bind params',
-            function() {
-                $bindParams = [
-                    'myField' => 1,
-                    'myOtherField' => 'test'
-                ];
-
-                $q = new Query(null, $this->di);
-                $q->setBindParams($bindParams);
-
-                expect($bindParams)->equals($q->getBindParams());
-            }
-        );
-    }
-
-    /**
-     * Tests Query::setBindParams default behaviour
-     *
-     * @issue 12409
-     * @author Jakob Oberhummer <cphalcon@chilimatic.com>
-     * @since 2016-11-28
-     */
-    public function testSetBindParamsMerge() {
-        $this->specify(
-            'The Query::setBindParams union merge',
-            function() {
-                $bindParams = [
-                    'myField' => 1,
-                    'myOtherField' => 'test'
-                ];
-
-                $mergeParams = [
-                    'myField' => 12,
-                    'myThirdField' => 14
-                ];
-
-                $result = [
-                    'myField' => 1,
-                    'myOtherField' => 'test',
-                    'myThirdField' => 14
-                ];
-
-                $q = new Query(null, $this->di);
-                $q->setBindParams($bindParams);
-                $q->setBindParams($mergeParams, true);
-
-                expect($result)->equals($q->getBindParams());
-            }
-        );
-    }
-
-    /**
-     * Tests Query::setType
-     *
-     * @issue 12409
-     * @author Jakob Oberhummer <cphalcon@chilimatic.com>
-     * @since 2016-11-28
-     */
-    public function testSetType() {
-        $this->specify(
-            'The Query::setType ',
-            function() {
-                $q = new Query(null, $this->di);
-                $q->setType(1);
-
-                expect(1)->equals($q->getType());
-            }
-        );
-    }
-
-
-    /**
-     * Tests Query::set unique row
-     *
-     * @issue 12409
-     * @author Jakob Oberhummer <cphalcon@chilimatic.com>
-     * @since 2016-11-28
-     */
-    public function testSetUniqueRow() {
-        $this->specify(
-            'The Query::setUniqueRow',
-            function() {
-                $q = new Query(null, $this->di);
-                $q->setUniqueRow(true);
-
-                expect(true)->equals($q->getUniqueRow());
-            }
-        );
-    }
-
-    /**
-     * Tests Query::getTransactionConnection
-     *
-     * @issue 12409
-     * @author Jakob Oberhummer <cphalcon@chilimatic.com>
-     * @since 2016-11-28
-     */
-    public function testGetTransactionConnectionWithNoModelTransaction() {
-        $this->specify(
-            'The Query::getTransaction should return the connection of the query transaction',
-            function() {
-                $q = new Query(null, $this->di);
-                $q->setUniqueRow(true);
-                /**
-                 * @var TransactionManager $transactionManager
-                 */
-                $transactionManager = $this->di->get('transactionManager');
-                $transaction = $transactionManager->getOrCreateTransaction();
-                $q->setTransaction($transaction);
-                $model = new Users();
-
-                $result = $this->getInaccessibleObjectMethodReturn($q, 'getTransactionConnection', [$model]);
-
-                expect($transaction->getConnection())->equals($result);
-            }
-        );
-    }
-
-    /**
-     * Tests Query::getTransactionConnection
-     *
-     * @issue 12409
-     * @author Jakob Oberhummer <cphalcon@chilimatic.com>
-     * @since 2016-11-28
-     */
-    public function testGetTransactionConnectionWithModelTransaction() {
-        $this->specify(
-            'The Query::getTransactionConnection should return the transaction of the query object',
-            function() {
-                $q = new Query(null, $this->di);
-                $q->setUniqueRow(true);
-                /**
-                 * @var TransactionManager $transactionManager
-                 */
-                $transactionManager = $this->di->get('transactionManager');
-                $transaction = $transactionManager->getOrCreateTransaction();
-                $q->setTransaction($transaction);
-                $model = new Users();
-                $modelTransaction = new Transaction($this->di);
-                $model->setTransaction($modelTransaction);
-                $result = $this->getInaccessibleObjectMethodReturn($q, 'getTransactionConnection', [$model]);
-                expect($transaction->getConnection())->equals($result);
-            }
-        );
-    }
-
-    /**
-     * Tests Query::getTransactionConnection
-     *
-     * @issue 12409
-     * @author Jakob Oberhummer <cphalcon@chilimatic.com>
-     * @since 2016-11-28
-     */
-    public function testGetTransactionConnectionWithModelTransactionButNoQueryTransaction() {
-        $this->specify(
-            'The Query::getTransactionConnection should return the connection of the model transaction',
-            function() {
-                $q = new Query(null, $this->di);
-                $q->setUniqueRow(true);
-
-                /**
-                 * @var TransactionManager $transactionManager
-                 */
-                $transactionManager = $this->di->get('transactionManager');
-                $model = new Users();
-                $modelTransaction = $transactionManager->getOrCreateTransaction();
-                $model->setTransaction($modelTransaction);
-                $result = $this->getInaccessibleObjectMethodReturn($q, 'getTransactionConnection', [$model]);
-                expect($modelTransaction->getConnection())->equals($result);
-            }
-        );
-    }
-
-
-    /**
-     * Tests Query::getReadConnection
-     *
-     * @issue 12409
-     * @author Jakob Oberhummer <cphalcon@chilimatic.com>
-     * @since 2016-11-28
-     */
-    public function testGetReadConnectionWithModelTransactionButNoQueryTransaction() {
-        $this->specify(
-            'The Query::getReadConnection should return the connection of the model transaction',
-            function() {
-                $q = new Query(null, $this->di);
-                $q->setUniqueRow(true);
-
-                /**
-                 * @var TransactionManager $transactionManager
-                 */
-                $transactionManager = $this->di->get('transactionManager');
-                $model = new Users();
-                $modelTransaction = $transactionManager->getOrCreateTransaction();
-                $model->setTransaction($modelTransaction);
-                $result = $this->getInaccessibleObjectMethodReturn($q, 'getReadConnection', [$model, [], [], []]);
-                expect($modelTransaction->getConnection())->equals($result);
-            }
-        );
-    }
-
-    /**
-     * Tests Query::getReadConnection
-     *
-     * @issue 12409
-     * @author Jakob Oberhummer <cphalcon@chilimatic.com>
-     * @since 2016-11-28
-     */
-    public function testGetReadConnectionWithModelTransactionAndQueryTransaction() {
-        $this->specify(
-            'The Query::getReadConnection should return connection of the transaction of the query object',
-            function() {
-                $q = new Query(null, $this->di);
-                $q->setUniqueRow(true);
-                /**
-                 * @var TransactionManager $transactionManager
-                 */
-                $transactionManager = $this->di->get('transactionManager');
-                $transaction = $transactionManager->getOrCreateTransaction();
-                $q->setTransaction($transaction);
-                $model = new Users();
-                $modelTransaction = new Transaction($this->di);
-                $model->setTransaction($modelTransaction);
-
-                $result = $this->getInaccessibleObjectMethodReturn($q, 'getReadConnection', [$model, [], [], []]);
-                expect($transaction->getConnection())->equals($result);
-            }
-        );
-    }
-
-    /**
-     * Tests Query::getReadConnection
-     *
-     * @issue 12409
-     * @author Jakob Oberhummer <cphalcon@chilimatic.com>
-     * @since 2016-11-28
-     */
-    public function testGetReadConnectionWithNoModelTransactionButQueryTransaction() {
-        $this->specify(
-            'The Query::getReadConnection should return the connection of the query transaction',
-            function() {
-                $q = new Query(null, $this->di);
-                $q->setUniqueRow(true);
-                /**
-                 * @var TransactionManager $transactionManager
-                 */
-                $transactionManager = $this->di->get('transactionManager');
-                $transaction = $transactionManager->getOrCreateTransaction();
-                $q->setTransaction($transaction);
-                $model = new Users();
-                $result = $this->getInaccessibleObjectMethodReturn($q, 'getReadConnection', [$model, [], [], []]);
-                expect($transaction->getConnection())->equals($result);
-            }
-        );
-    }
-
-
-    /**
-     * Tests Query::getReadConnection
-     *
-     * @issue 12409
-     * @author Jakob Oberhummer <cphalcon@chilimatic.com>
-     * @since 2016-11-28
-     */
-    public function testGetWriteConnectionWithModelTransactionButNoQueryTransaction() {
-        $this->specify(
-            'The Query::getWriteConnection should return the connection of the model transaction',
-            function() {
-                $q = new Query(null, $this->di);
-                $q->setUniqueRow(true);
-
-                /**
-                 * @var TransactionManager $transactionManager
-                 */
-                $transactionManager = $this->di->get('transactionManager');
-                $model = new Users();
-                $modelTransaction = $transactionManager->getOrCreateTransaction();
-                $model->setTransaction($modelTransaction);
-                $result = $this->getInaccessibleObjectMethodReturn($q, 'getWriteConnection', [$model, [], [], []]);
-                expect($modelTransaction->getConnection())->equals($result);
-            }
-        );
-    }
-
-    /**
-     * Tests Query::getWriteConnection
-     *
-     * @issue 12409
-     * @author Jakob Oberhummer <cphalcon@chilimatic.com>
-     * @since 2016-11-28
-     */
-    public function testGetWriteConnectionWithModelTransactionAndQueryTransaction() {
-        $this->specify(
-            'The Query::getWriteConnection should return connection of the transaction of the query object',
-            function() {
-                $q = new Query(null, $this->di);
-                $q->setUniqueRow(true);
-                /**
-                 * @var TransactionManager $transactionManager
-                 */
-                $transactionManager = $this->di->get('transactionManager');
-                $transaction = $transactionManager->getOrCreateTransaction();
-                $q->setTransaction($transaction);
-                $model = new Users();
-                $modelTransaction = new Transaction($this->di);
-                $model->setTransaction($modelTransaction);
-                $result = $this->getInaccessibleObjectMethodReturn($q, 'getWriteConnection', [$model, [], [], []]);
-                expect($transaction->getConnection())->equals($result);
-            }
-        );
-    }
-
-    /**
-     * Tests Query::getWriteConnection
-     *
-     * @issue 12409
-     * @author Jakob Oberhummer <cphalcon@chilimatic.com>
-     * @since 2016-11-28
-     */
-    public function testGetWriteConnectionWithNoModelTransactionButQueryTransaction() {
-        $this->specify(
-            'The Query::getReadConnection should return the connection of the query transaction',
-            function() {
-                $q = new Query(null, $this->di);
-                $q->setUniqueRow(true);
-                /**
-                 * @var TransactionManager $transactionManager
-                 */
-                $transactionManager = $this->di->get('transactionManager');
-                $transaction = $transactionManager->getOrCreateTransaction();
-                $q->setTransaction($transaction);
-                $model = new Users();
-                $result = $this->getInaccessibleObjectMethodReturn($q, 'getWriteConnection', [$model, [], [], []]);
-                expect($transaction->getConnection())->equals($result);
-            }
-        );
 
     /**
      * @medium
