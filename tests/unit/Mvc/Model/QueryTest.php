--- conflicted
+++ resolved
@@ -19,15 +19,8 @@
 
 use Phalcon\DiInterface;
 use Phalcon\Mvc\Model\Query;
-<<<<<<< HEAD
-use Phalcon\Test\Models\Robots;
-use Phalcon\Test\Module\UnitTest;
-use Phalcon\Test\Models\Robotters;
-use Phalcon\Test\Models\Some\Products as SomeProducts;
-=======
 use Phalcon\Mvc\Model\Transaction;
 use Phalcon\Test\Module\UnitTest;
->>>>>>> b3b083d3
 
 /**
  * Phalcon\Test\Unit\Mvc\Model\QueryTest
@@ -82,13 +75,9 @@
 
                 expect($query->parse())->equals($expected);
             },
-<<<<<<< HEAD
-            ["examples" => require PATH_FIXTURES . 'query/select_parsing.php']
-=======
             [
                 "examples" => require PATH_FIXTURES . 'query/select_parsing.php'
             ]
->>>>>>> b3b083d3
         );
     }
 
