--- conflicted
+++ resolved
@@ -231,11 +231,7 @@
      *
      * @author Serghei Iakovlev <serghei@phalconphp.com>
      * @since  2017-09-24
-<<<<<<< HEAD
-     * @issue  13046
-=======
      * @issue  https://github.com/phalcon/cphalcon/issues/13046
->>>>>>> b3b083d3
      */
     public function shouldRenderWithParams()
     {
