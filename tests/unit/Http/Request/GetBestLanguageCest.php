--- conflicted
+++ resolved
@@ -13,11 +13,7 @@
 
 namespace Phalcon\Test\Unit\Http\Request;
 
-<<<<<<< HEAD
 use Phalcon\Test\Fixtures\Traits\DiTrait;
-=======
-use Phalcon\Http\Request;
->>>>>>> 2273ff56
 use UnitTester;
 
 class GetBestLanguageCest
@@ -34,7 +30,6 @@
     {
         $I->wantToTest('Http\Request - getBestLanguage()');
 
-<<<<<<< HEAD
         $store = $_SERVER ?? [];
 
         $this->setNewFactoryDefault();
@@ -84,20 +79,6 @@
         );
 
         $I->assertEquals('es', $request->getBestLanguage());
-=======
-        $store   = $_SERVER ?? [];
-        $time    = $_SERVER['REQUEST_TIME_FLOAT'];
-        $_SERVER = [
-            'REQUEST_TIME_FLOAT'   => $time,
-            'HTTP_ACCEPT_LANGUAGE' => 'es,es-ar;q=0.8,en;q=0.5,en-us;q=0.3,de-de; q=0.9',
-        ];
-
-        $request = new Request();
-
-        $expected = 'es';
-        $actual   = $request->getBestLanguage();
-        $I->assertEquals($expected, $actual);
->>>>>>> 2273ff56
 
         $_SERVER = $store;
     }
