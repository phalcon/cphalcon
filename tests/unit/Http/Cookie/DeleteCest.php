<?php

/**
 * This file is part of the Phalcon Framework.
 *
 * (c) Phalcon Team <team@phalcon.io>
 *
 * For the full copyright and license information, please view the LICENSE.txt
 * file that was distributed with this source code.
 */

declare(strict_types=1);

namespace Phalcon\Test\Unit\Http\Cookie;

use Phalcon\Http\Cookie;
use UnitTester;

class DeleteCest
{
    /**
     * Tests Phalcon\Http\Cookie :: delete()
     *
     * @author Phalcon Team <team@phalcon.io>
     * @since  2019-12-23
     */
    public function httpCookieDelete(UnitTester $I)
    {
        $I->wantToTest('Http\Cookie - delete()');

<<<<<<< HEAD
        $name = "tets";
        $value = "phalcon";

        $cookie = new Cookie($name);
        $I->assertNull($cookie->getValue());
        $cookie->setValue($value);
        $I->assertEquals($value, $cookie->getValue());
        $cookie->delete();
=======
        $cookie = new Cookie(
            'test-cookie',
            'test',
            time() + 3600
        );

        $cookie->delete();

>>>>>>> 4be361db
        $I->assertNull($cookie->getValue());
    }
}<|MERGE_RESOLUTION|>--- conflicted
+++ resolved
@@ -28,16 +28,6 @@
     {
         $I->wantToTest('Http\Cookie - delete()');
 
-<<<<<<< HEAD
-        $name = "tets";
-        $value = "phalcon";
-
-        $cookie = new Cookie($name);
-        $I->assertNull($cookie->getValue());
-        $cookie->setValue($value);
-        $I->assertEquals($value, $cookie->getValue());
-        $cookie->delete();
-=======
         $cookie = new Cookie(
             'test-cookie',
             'test',
@@ -46,7 +36,6 @@
 
         $cookie->delete();
 
->>>>>>> 4be361db
         $I->assertNull($cookie->getValue());
     }
 }