<?php

/**
 * This file is part of the Phalcon Framework.
 *
 * (c) Phalcon Team <team@phalconphp.com>
 *
 * For the full copyright and license information, please view the LICENSE.txt
 * file that was distributed with this source code.
 */

namespace Phalcon\Test\Integration\Validation\Validator;

use Codeception\Example;
use IntegrationTester;
use Phalcon\Messages\Message;
use Phalcon\Messages\Messages;
use Phalcon\Validation;
use Phalcon\Validation\Validator\PresenceOf;

class PresenceOfCest
{
    /**
     * Tests presence of validator with single field
     *
     * @author       Wojciech Ślawski <jurigag@gmail.com>
     * @since        2016-06-05
     *
     * @dataProvider shouldValidateSingleFieldProvider
     */
    public function shouldValidateSingleField(IntegrationTester $I, Example $example)
    {
        $validation = new Validation();

        $validation->add(
            'name',
            new PresenceOf()
        );

        $messages = $validation->validate(
            [
                'name' => $example['name'],
            ]
        );

        $I->assertEquals(
            $example['expected'],
            $messages->count()
        );
    }

    /**
     * Tests presence of validator with multiple field
     *
     * @author Wojciech Ślawski <jurigag@gmail.com>
     * @since  2016-06-05
     */
    public function shouldValidateMultipleField(IntegrationTester $I)
    {
        $validation = new Validation();

        $validationMessages = [
            'name' => 'Name cant be empty.',
            'type' => 'Type cant be empty.',
        ];

        $validation->add(
            ['name', 'type'],
            new PresenceOf(
                [
                    'message' => $validationMessages,
                ]
            )
        );


        $messages = $validation->validate(
            [
                'name' => 'SomeValue',
                'type' => 'SomeValue',
            ]
        );

        $I->assertEquals(
            0,
            $messages->count()
        );


        $messages = $validation->validate(
            [
                'name' => '',
                'type' => 'SomeValue',
            ]
        );

        $I->assertEquals(
            1,
            $messages->count()
        );


        $I->assertEquals(
            $validationMessages['name'],
            $messages->offsetGet(0)->getMessage()
        );

        $expected = new Messages(
            [
                new Message(
                    'Name cant be empty.',
                    'name',
                    PresenceOf::class,
                    0
                ),
            ]
        );

        $I->assertEquals($expected, $messages);


        $messages = $validation->validate(
            [
                'name' => '',
                'type' => '',
            ]
        );

        $I->assertEquals(
            2,
            $messages->count()
        );

        $I->assertEquals(
            $validationMessages['name'],
            $messages->offsetGet(0)->getMessage()
        );

        $I->assertEquals(
            $validationMessages['type'],
            $messages->offsetGet(1)->getMessage()
        );

        $expected = new Messages(
            [
                new Message(
                    'Name cant be empty.',
                    'name',
                    PresenceOf::class,
                    0
                ),
                new Message(
                    'Type cant be empty.',
                    'type',
                    PresenceOf::class,
                    0
                ),
            ]
        );

        $I->assertEquals($expected, $messages);
    }

    /**
     * Tests mixed fields
     *
     * @author Phalcon Team <team@phalconphp.com>
     * @since  2013-03-01
     */
    public function shouldValidateMixedFields(IntegrationTester $I)
    {
        $validation = new Validation();

        $validation
            ->add('name', new PresenceOf(['message' => 'The name is required']))
            ->add('email', new PresenceOf(['message' => 'The email is required']))
            ->add('login', new PresenceOf(['message' => 'The login is required']))
        ;

        $expected = new Messages(
            [
                new Message(
                    'The name is required',
                    'name',
                    PresenceOf::class,
                    0
                ),
                new Message(
                    'The email is required',
                    'email',
                    PresenceOf::class,
                    0
                ),
                new Message(
                    'The login is required',
                    'login',
                    PresenceOf::class,
                    0
                ),
            ]
        );

        $actual = $validation->validate(
            []
        );

        $I->assertEquals($expected, $actual);
    }

    /**
     * Tests cancel validation on first fail
     *
     * @author Phalcon Team <team@phalconphp.com>
     * @since  2013-03-01
     */
    public function shouldCancelOnFail(IntegrationTester $I)
    {
        $validation = new Validation();

        $validation
            ->add('name', new PresenceOf(['message' => 'The name is required']))
            ->add('email', new PresenceOf([
                'message'      => 'The email is required',
                'cancelOnFail' => true,
            ]))
            ->add('login', new PresenceOf(['message' => 'The login is required']))
        ;

        $expected = new Messages(
            [
                new Message(
                    'The name is required',
                    'name',
<<<<<<< HEAD
                    PresenceOf::class,
                    0
=======
                    'PresenceOf'
>>>>>>> 536236f1
                ),
                new Message(
                    'The email is required',
                    'email',
<<<<<<< HEAD
                    PresenceOf::class,
                    0
=======
                    'PresenceOf'
                ),
                new Message(
                    'The login is required',
                    'login',
                    'PresenceOf'
>>>>>>> 536236f1
                ),
            ]
        );

        $actual = $validation->validate(
            []
        );

        $I->assertEquals($expected, $actual);
    }

    private function shouldValidateSingleFieldProvider(): array
    {
        return [
            [
                'name'     => 'SomeValue',
                'expected' => 0,
            ],

            [
                'name'     => '',
                'expected' => 1,
            ],
        ];
    }
}<|MERGE_RESOLUTION|>--- conflicted
+++ resolved
@@ -231,27 +231,17 @@
                 new Message(
                     'The name is required',
                     'name',
-<<<<<<< HEAD
-                    PresenceOf::class,
-                    0
-=======
-                    'PresenceOf'
->>>>>>> 536236f1
+                    PresenceOf::class
                 ),
                 new Message(
                     'The email is required',
                     'email',
-<<<<<<< HEAD
-                    PresenceOf::class,
-                    0
-=======
-                    'PresenceOf'
+                    PresenceOf::class
                 ),
                 new Message(
                     'The login is required',
                     'login',
-                    'PresenceOf'
->>>>>>> 536236f1
+                    PresenceOf::class
                 ),
             ]
         );
