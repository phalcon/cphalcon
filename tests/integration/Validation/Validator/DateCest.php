<?php

/**
 * This file is part of the Phalcon Framework.
 *
 * (c) Phalcon Team <team@phalconphp.com>
 *
 * For the full copyright and license information, please view the LICENSE.txt
 * file that was distributed with this source code.
 */

namespace Phalcon\Test\Integration\Validation\Validator;

use Codeception\Example;
use IntegrationTester;
use Phalcon\Messages\Message;
use Phalcon\Messages\Messages;
use Phalcon\Validation;
use Phalcon\Validation\Validator\Date;
use stdClass;

class DateCest
{
    /**
     * Tests date validator with single field
     *
     * @author Wojciech Ślawski <jurigag@gmail.com>
     * @since  2016-06-05
     */
    public function validationValidatorSingleField(IntegrationTester $I)
    {
        $validation = new Validation();

        $validation->add(
            'date',
            new Date()
        );


        $messages = $validation->validate(
            [
                'date' => '2016-06-05',
            ]
        );

        $I->assertEquals(
            0,
            $messages->count()
        );


        $messages = $validation->validate(
            [
                'date' => '2016-06-32',
            ]
        );

        $I->assertEquals(
            1,
            $messages->count()
        );
    }

    /**
     * Tests date validator with multiple field
     *
     * @author Wojciech Ślawski <jurigag@gmail.com>
     * @since  2016-06-05
     */
    public function validationValidatorMultipleField(IntegrationTester $I)
    {
        $validation = new Validation();

        $validationMessages = [
            'date'        => 'Date must be correct date format Y-m-d.',
            'anotherDate' => 'AnotherDate must be correct date format d-m-Y.',
        ];

        $validation->add(
            ['date', 'anotherDate'],
            new Date(
                [
                    'format'  => [
                        'date'        => 'Y-m-d',
                        'anotherDate' => 'd-m-Y',
                    ],
                    'message' => $validationMessages,
                ]
            )
        );

        $messages = $validation->validate(
            [
                'date'        => '2016-06-05',
                'anotherDate' => '05-06-2017',
            ]
        );

        $I->assertEquals(
            0,
            $messages->count()
        );

        $messages = $validation->validate(
            [
                'date'        => '2016-06-32',
                'anotherDate' => '05-06-2017',
            ]
        );

        $I->assertEquals(
            1,
            $messages->count()
        );

        $expected = $validationMessages['date'];
        $actual   = $messages->offsetGet(0)->getMessage();
        $I->assertEquals($expected, $actual);

        $messages = $validation->validate(
            [
                'date'        => '2016-06-32',
                'anotherDate' => '32-06-2017',
            ]
        );

        $I->assertEquals(
            2,
            $messages->count()
        );

        $expected = $validationMessages['date'];
        $actual   = $messages->offsetGet(0)->getMessage();
        $I->assertEquals($expected, $actual);

        $expected = $validationMessages['anotherDate'];
        $actual   = $messages->offsetGet(1)->getMessage();
        $I->assertEquals($expected, $actual);
    }

    /**
     * Tests detect valid dates
     *
     * @author Gustavo Verzola <verzola@gmail.com>
     * @since  2015-03-09
     *
     * @dataProvider shouldDetectValidDatesProvider
     */
    public function shouldDetectValidDates(IntegrationTester $I, Example $example)
    {
        $date   = $example[0];
        $format = $example[1];

        $validation = new Validation();

        $validation->add(
            'date',
            new Date(
                [
                    'format' => $format,
                ]
            )
        );

        $messages = $validation->validate(
            [
                'date' => $date,
            ]
        );

        $I->assertEquals(
            0,
            $messages->count()
        );
    }

    /**
     * Tests detect invalid dates
     *
     * @author Gustavo Verzola <verzola@gmail.com>
     * @since  2015-03-09
     *
     * @dataProvider shouldDetectInvalidDatesProvider
     */
    public function shouldDetectInvalidDates(IntegrationTester $I, Example $example)
    {
        $date   = $example[0];
        $format = $example[1];

        $validation = new Validation();

        $validation->add(
            'date',
            new Date(
                [
                    'format' => $format,
                ]
            )
        );

        $expected = new Messages(
            [
                new Message(
                    'Field date is not a valid date',
                    'date',
                    'Date',
                    0
                ),
            ]
        );

        $actual = $validation->validate(
            [
                'date' => $date,
            ]
        );

        $I->assertEquals($expected, $actual);
    }

    protected function shouldDetectValidDatesProvider(): array
    {
        return [
            ['2012-01-01', 'Y-m-d'],
            ['2013-31-12', 'Y-d-m'],
            ['01/01/2014', 'd/m/Y'],
            ['12@12@2015', 'd@m@Y'],
        ];
    }

    protected function shouldDetectInvalidDatesProvider(): array
    {
        return [
            ['', 'Y-m-d'],
            [false, 'Y-m-d'],
            [null, 'Y-m-d'],
            [new stdClass(), 'Y-m-d'],
            ['2015-13-01', 'Y-m-d'],
            ['2015-01-32', 'Y-m-d'],
            ['2015-01', 'Y-m-d'],
            ['2015-01-01', 'd-m-Y'],
        ];
<<<<<<< HEAD

        foreach ($dates as $item) {
            $date   = $item[0];
            $format = $item[1];

            $validation = new Validation();

            $validation->add(
                'date',
                new Date(
                    [
                        'format' => $format,
                    ]
                )
            );

            $expected = new Messages(
                [
                    new Message(
                        'Field date is not a valid date',
                        'date',
                        Date::class,
                        0
                    ),
                ]
            );

            $actual = $validation->validate(
                [
                    'date' => $date,
                ]
            );

            $I->assertEquals($expected, $actual);
        }
=======
>>>>>>> a804de55
    }
}<|MERGE_RESOLUTION|>--- conflicted
+++ resolved
@@ -240,7 +240,6 @@
             ['2015-01', 'Y-m-d'],
             ['2015-01-01', 'd-m-Y'],
         ];
-<<<<<<< HEAD
 
         foreach ($dates as $item) {
             $date   = $item[0];
@@ -276,7 +275,5 @@
 
             $I->assertEquals($expected, $actual);
         }
-=======
->>>>>>> a804de55
     }
 }