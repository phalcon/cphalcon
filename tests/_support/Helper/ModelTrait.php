<?php

namespace Helper;

use Phalcon\Di;
use Phalcon\Db\Adapter\Pdo;
use Phalcon\Mvc\Model\Manager;
use Phalcon\Mvc\Model\MetaData\Memory;
use Phalcon\Mvc\Model\Transaction\Manager as TransactionManager;

/**
 * Helper\ModelTrait
 * Helper class to test Phalcon\Mvc\Model component
 *
 * @copyright (c) 2011-2017 Phalcon Team
 * @link      https://phalconphp.com
 * @author    Andres Gutierrez <andres@phalconphp.com>
 * @author    Serghei Iakovlev <serghei@phalconphp.com>
 * @author    Wojciech Ślawski <jurigag@gmail.com>
 * @package   Phalcon\Test\Unit\Mvc
 *
 * The contents of this file are subject to the New BSD License that is
 * bundled with this package in the file LICENSE.txt
 *
 * If you did not receive a copy of the license and are unable to obtain it
 * through the world-wide-web, please send an email to license@phalconphp.com
 * so that we can send you a copy immediately.
 */
trait ModelTrait
{
<<<<<<< HEAD
=======
    /**
     * @param Pdo|null $connection
     * @return Manager
     */
>>>>>>> b3b083d3
    protected function setUpModelsManager(Pdo $connection = null)
    {
        $di = Di::getDefault();
        $connection = $connection ?: $di->getShared('db');

        Di::reset();

        $di = new Di();

        $manager = new Manager();
        $manager->setDI($di);

        $di->setShared('db', $connection);
        $di->setShared('modelsManager', $manager);
        $di->setShared('modelsMetadata', Memory::class);

        Di::setDefault($di);

        return $manager;
    }

    /**
     * @return TransactionManager
     */
    protected function setUpTransactionManager()
    {
        $di = Di::getDefault();
        $db = $di->getShared('db');

        Di::reset();

        $di = new Di();

        $transactionManager = new TransactionManager($di);
        $manager = new Manager();
        $manager->setDI($di);
        $di->setShared('db', $db);
        $di->setShared('transactionManager', $transactionManager);
        $di->setShared('modelsManager', $manager);
        $di->setShared('modelsMetadata', Memory::class);

        Di::setDefault($di);

        return $transactionManager;
    }
}<|MERGE_RESOLUTION|>--- conflicted
+++ resolved
@@ -28,13 +28,10 @@
  */
 trait ModelTrait
 {
-<<<<<<< HEAD
-=======
     /**
      * @param Pdo|null $connection
      * @return Manager
      */
->>>>>>> b3b083d3
     protected function setUpModelsManager(Pdo $connection = null)
     {
         $di = Di::getDefault();
