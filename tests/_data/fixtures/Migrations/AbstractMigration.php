--- conflicted
+++ resolved
@@ -14,7 +14,6 @@
 namespace Phalcon\Test\Fixtures\Migrations;
 
 use PDO;
-use Phalcon\DataMapper\Pdo\Connection;
 
 /**
  * Class AbstractMigration
@@ -37,22 +36,12 @@
     /**
      * Migration constructor.
      *
-     * @param PDO|Connection|null $connection
+     * @param PDO|null $connection
      */
-<<<<<<< HEAD
-    public function __construct($connection = null)
-    {
-        if ($connection instanceof Connection) {
-            $this->connection = $connection->getAdapter();
-        } else {
-            $this->connection = $connection;
-        }
-=======
     final public function __construct(PDO $connection = null)
     {
         $this->connection = $connection;
 
->>>>>>> 00fb495e
         $this->clear();
     }
 
