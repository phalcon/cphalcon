--- conflicted
+++ resolved
@@ -15,11 +15,6 @@
 
 use PDO;
 use Phalcon\DataMapper\Pdo\Connection;
-<<<<<<< HEAD
-use function get_class;
-use function var_dump;
-=======
->>>>>>> 9c5d0d84
 
 /**
  * Class AbstractMigration
@@ -51,10 +46,6 @@
         } else {
             $this->connection = $connection;
         }
-<<<<<<< HEAD
-
-=======
->>>>>>> 9c5d0d84
         $this->clear();
     }
 
@@ -83,12 +74,7 @@
                 ->connection
                 ->getAttribute(PDO::ATTR_DRIVER_NAME)
             ;
-<<<<<<< HEAD
-
-            if ('sqlite' !== $driver) {
-=======
             if ($driver === 'mysql') {
->>>>>>> 9c5d0d84
                 $this->connection->exec(
                     'truncate table ' . $this->table . ';'
                 );
