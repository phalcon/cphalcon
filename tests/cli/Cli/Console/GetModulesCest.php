--- conflicted
+++ resolved
@@ -34,15 +34,10 @@
      */
     public function cliConsoleGetModules(CliTester $I)
     {
-<<<<<<< HEAD
         $I->wantToTest("Cli\Console - getModules()");
         $console = $this->newCliConsole();
         $expected = [];
         $actual = $console->getModules();
 		$I->assertEquals($expected, $actual);
-=======
-        $I->wantToTest('Cli\Console - getModules()');
-        $I->skipTest('Need implementation');
->>>>>>> cf0f9f28
     }
 }