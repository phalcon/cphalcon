<?php
declare(strict_types=1);

/**
 * This file is part of the Phalcon Framework.
 *
 * (c) Phalcon Team <team@phalconphp.com>
 *
 * For the full copyright and license information, please view the LICENSE.txt
 * file that was distributed with this source code.
 */

namespace Phalcon\Test\Cli\Cli\Console;

use CliTester;
use Phalcon\Test\Fixtures\Traits\DiTrait;

<<<<<<< HEAD
class RegisterModulesCest {
	use DiTrait;

	/**
	 * Tests Phalcon\Cli\Console :: registerModules()
	 *
	 * @param CliTester $I
	 *
	 * @author Phalcon Team <team@phalconphp.com>
	 * @since  2018-11-13
	 *
	 * @author Nathan Edwards <npfedwards@gmail.com>
	 * @since 2018-26-12
	 */
	public function cliConsoleRegisterModules( CliTester $I ) {
		$I->wantToTest( "Cli\Console - registerModules()" );

		$console = $this->newCliConsole();
		$console->registerModules(
			[
				"frontend" => [
					"className" => "Phalcon\\Test\\Modules\\Frontend\\Module",
					"path"      => __DIR__ . "/../../../_data/modules/frontend/Module.php",
				]
			]
		);
		$I->assertCount(1, $console->getModules());
		$I->assertArrayHasKey("frontend", $console->getModules());

		$console->registerModules(
			[
				"backend" => [
					"className" => "Phalcon\\Test\\Modules\\Backend\\Module",
					"path"      => __DIR__ . "/../../../_data/modules/backend/Module.php",
				]
			]
		);
		$I->assertCount(1, $console->getModules());
		$I->assertArrayHasKey("backend", $console->getModules());

		$console->registerModules(
			[
				"frontend" => [
					"className" => "Phalcon\\Test\\Modules\\Frontend\\Module",
					"path"      => __DIR__ . "/../../../_data/modules/frontend/Module.php",
				]
			],
			$merge = true
		);
		$I->assertCount(2, $console->getModules());
		$I->assertArrayHasKey("frontend", $console->getModules());
		$I->assertArrayHasKey("backend", $console->getModules());
	}
=======
/**
 * Class RegisterModulesCest
 */
class RegisterModulesCest
{
    /**
     * Tests Phalcon\Cli\Console :: registerModules()
     *
     * @param CliTester $I
     *
     * @author Phalcon Team <team@phalconphp.com>
     * @since  2018-11-13
     */
    public function cliConsoleRegisterModules(CliTester $I)
    {
        $I->wantToTest('Cli\Console - registerModules()');
        $I->skipTest('Need implementation');
    }
>>>>>>> cf0f9f28
}<|MERGE_RESOLUTION|>--- conflicted
+++ resolved
@@ -15,7 +15,9 @@
 use CliTester;
 use Phalcon\Test\Fixtures\Traits\DiTrait;
 
-<<<<<<< HEAD
+/**
+ * Class RegisterModulesCest
+ */
 class RegisterModulesCest {
 	use DiTrait;
 
@@ -69,24 +71,4 @@
 		$I->assertArrayHasKey("frontend", $console->getModules());
 		$I->assertArrayHasKey("backend", $console->getModules());
 	}
-=======
-/**
- * Class RegisterModulesCest
- */
-class RegisterModulesCest
-{
-    /**
-     * Tests Phalcon\Cli\Console :: registerModules()
-     *
-     * @param CliTester $I
-     *
-     * @author Phalcon Team <team@phalconphp.com>
-     * @since  2018-11-13
-     */
-    public function cliConsoleRegisterModules(CliTester $I)
-    {
-        $I->wantToTest('Cli\Console - registerModules()');
-        $I->skipTest('Need implementation');
-    }
->>>>>>> cf0f9f28
 }