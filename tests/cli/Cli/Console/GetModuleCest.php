--- conflicted
+++ resolved
@@ -35,7 +35,6 @@
      */
     public function cliConsoleGetModule(CliTester $I)
     {
-<<<<<<< HEAD
         $I->wantToTest("Cli\Console - getModule()");
         $console = $this->newCliConsole();
 
@@ -64,9 +63,5 @@
 			    $console->getModule( "foo" );
 		    }
 	    );
-=======
-        $I->wantToTest('Cli\Console - getModule()');
-        $I->skipTest('Need implementation');
->>>>>>> cf0f9f28
     }
 }