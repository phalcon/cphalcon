--- conflicted
+++ resolved
@@ -13,17 +13,16 @@
 namespace Phalcon\Test\Cli\Cli\Console;
 
 use CliTester;
-<<<<<<< HEAD
 use Phalcon\Events\Event;
 use Phalcon\Test\Fixtures\Traits\DiTrait;
-=======
->>>>>>> cf0f9f28
 
 /**
  * Class HandleCest
  */
 class HandleCest
 {
+    use DiTrait;
+
     /**
      * Tests Phalcon\Cli\Console :: handle()
      *
@@ -34,7 +33,6 @@
      */
     public function cliConsoleHandle(CliTester $I)
     {
-<<<<<<< HEAD
 	    require_once dataFolder('fixtures/tasks/MainTask.php');
 	    require_once dataFolder('fixtures/tasks/EchoTask.php');
         $I->wantToTest("Cli\Console - handle()");
@@ -121,10 +119,6 @@
         $expected = 'Hello World######';
         $actual   = $dispatcher->getReturnedValue();
         $I->assertEquals($expected, $actual);
-=======
-        $I->wantToTest('Cli\Console - handle()');
-        $I->skipTest('Need implementation');
->>>>>>> cf0f9f28
     }
 
 	/**
