<?php
declare(strict_types=1);

/**
 * This file is part of the Phalcon Framework.
 *
 * (c) Phalcon Team <team@phalconphp.com>
 *
 * For the full copyright and license information, please view the LICENSE.txt
 * file that was distributed with this source code.
 */

namespace Phalcon\Test\Cli\Cli\Console;

use CliTester;
use Phalcon\Cli\Dispatcher;
use Phalcon\Test\Fixtures\Traits\DiTrait;

/**
 * Class UnderscoreGetCest
 */
class UnderscoreGetCest
{

	use DiTrait;
    /**
     * Tests Phalcon\Cli\Console :: __get()
     *
     * @param CliTester $I
     *
     * @author Phalcon Team <team@phalconphp.com>
     * @since  2018-11-13
     */
    public function cliConsoleUnderscoreGet(CliTester $I)
    {
<<<<<<< HEAD
        $I->wantToTest("Cli\Console - __get()");
        $this->setNewCliFactoryDefault();
        $console = $this->newCliConsole();
        $console->setDI($this->container);

        $expected = Dispatcher::class;
        $actual = $console->dispatcher;
        $I->assertInstanceOf($expected, $actual);

        $expected = $this->container;
        $actual = $console->di;
        $I->assertSame($expected, $actual);
=======
        $I->wantToTest('Cli\Console - __get()');
        $I->skipTest('Need implementation');
>>>>>>> cf0f9f28
    }
}<|MERGE_RESOLUTION|>--- conflicted
+++ resolved
@@ -33,7 +33,6 @@
      */
     public function cliConsoleUnderscoreGet(CliTester $I)
     {
-<<<<<<< HEAD
         $I->wantToTest("Cli\Console - __get()");
         $this->setNewCliFactoryDefault();
         $console = $this->newCliConsole();
@@ -46,9 +45,5 @@
         $expected = $this->container;
         $actual = $console->di;
         $I->assertSame($expected, $actual);
-=======
-        $I->wantToTest('Cli\Console - __get()');
-        $I->skipTest('Need implementation');
->>>>>>> cf0f9f28
     }
 }