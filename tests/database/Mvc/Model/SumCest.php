<?php

/**
 * This file is part of the Phalcon Framework.
 *
 * (c) Phalcon Team <team@phalcon.io>
 *
 * For the full copyright and license information, please view the
 * LICENSE.txt file that was distributed with this source code.
 */

declare(strict_types=1);

namespace Phalcon\Test\Database\Mvc\Model;

use DatabaseTester;
use Phalcon\Mvc\Model\Resultset\Simple;
use Phalcon\Storage\Exception;
use Phalcon\Test\Fixtures\Migrations\InvoicesMigration;
use Phalcon\Test\Fixtures\Traits\DiTrait;
use Phalcon\Test\Fixtures\Traits\RecordsTrait;
use Phalcon\Test\Models\Invoices;

class SumCest
{
    use DiTrait;
    use RecordsTrait;

    /**
     * @var InvoicesMigration
     */
    private $invoiceMigration;

    /**
     * Executed before each test
     *
     * @param  DatabaseTester $I
     * @return void
     */
    public function _before(DatabaseTester $I): void
    {
        try {
            $this->setNewFactoryDefault();
        } catch (Exception $e) {
            $I->fail($e->getMessage());
        }

        $this->setDatabase($I);

<<<<<<< HEAD
        /** @var PDO $connection */
        $connection = $I->getConnection();
        (new InvoicesMigration($connection));
=======
        $this->invoiceMigration = new InvoicesMigration($I->getConnection());
>>>>>>> 00fb495e
    }

    /**
     * Tests Phalcon\Mvc\Model :: sum()
     *
     * @param  DatabaseTester $I
     *
     * @author Phalcon Team <team@phalcon.io>
     * @since  2020-01-30
     *
     * @group  mysql
     * @group  pgsql
     */
    public function mvcModelSum(DatabaseTester $I)
    {
        /**
         * @todo The following tests are skipped for sqlite because we will get
         *       a General Error 5 database is locked error.
         */
        $invId = ('sqlite' === $I->getDriver()) ? 'null' : 'default';

        $this->insertDataInvoices($this->invoiceMigration, 7, $invId, 2, 'ccc');
        $this->insertDataInvoices($this->invoiceMigration, 1, $invId, 3, 'aaa');
        $this->insertDataInvoices($this->invoiceMigration, 11, $invId, 1, 'aaa');


        $total = Invoices::sum(
            [
                'column' => 'inv_total',
            ]
        );
        $I->assertEquals(266.00, $total);

        $total = Invoices::sum(
            [
                'column'   => 'inv_total',
                'distinct' => 'inv_cst_id',
            ]
        );
        $I->assertEquals(6, $total);

        $total = Invoices::sum(
            [
                'column' => 'inv_total',
                'inv_cst_id = 2',
            ]
        );
        $I->assertEquals(33.00, $total);

        $total = Invoices::sum(
            [
                'column' => 'inv_total',
                'where'  => 'inv_cst_id = 2',
            ]
        );
        $I->assertEquals(266.00, $total);

        $total = Invoices::sum(
            [
                'column'     => 'inv_total',
                'conditions' => 'inv_cst_id = :custId:',
                'bind'       => [
                    'custId' => 2,
                ],
            ]
        );
        $I->assertEquals(33.00, $total);

        $results = Invoices::sum(
            [
                'column' => 'inv_total',
                'group'  => 'inv_cst_id',
                'order'  => 'inv_cst_id',
            ]
        );
        $I->assertInstanceOf(Simple::class, $results);
        $I->assertEquals(1, (int) $results[0]->inv_cst_id);
        $I->assertEquals(232, (int) $results[0]->sumatory);
        $I->assertEquals(2, (int) $results[1]->inv_cst_id);
        $I->assertEquals(33, (int) $results[1]->sumatory);
        $I->assertEquals(3, (int) $results[2]->inv_cst_id);
        $I->assertEquals(1, (int) $results[2]->sumatory);

        $results = Invoices::sum(
            [
                'column' => 'inv_total',
                'group'  => 'inv_cst_id',
                'order'  => 'inv_cst_id DESC',
            ]
        );
        $I->assertInstanceOf(Simple::class, $results);
        $I->assertEquals(3, (int) $results[0]->inv_cst_id);
        $I->assertEquals(1, (int) $results[0]->sumatory);
        $I->assertEquals(2, (int) $results[1]->inv_cst_id);
        $I->assertEquals(33, (int) $results[1]->sumatory);
        $I->assertEquals(1, (int) $results[2]->inv_cst_id);
        $I->assertEquals(232, (int) $results[2]->sumatory);
    }
}<|MERGE_RESOLUTION|>--- conflicted
+++ resolved
@@ -47,13 +47,7 @@
 
         $this->setDatabase($I);
 
-<<<<<<< HEAD
-        /** @var PDO $connection */
-        $connection = $I->getConnection();
-        (new InvoicesMigration($connection));
-=======
         $this->invoiceMigration = new InvoicesMigration($I->getConnection());
->>>>>>> 00fb495e
     }
 
     /**
