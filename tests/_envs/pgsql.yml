--- conflicted
+++ resolved
@@ -9,10 +9,6 @@
         populate: true
         cleanup: false
         reconnect: true
-<<<<<<< HEAD
-        waitlock: 10
-=======
         waitlock: 10
         initial_queries:
-          - 'CREATE SCHEMA IF NOT EXISTS private;'
->>>>>>> 2ce20b7d
+          - 'CREATE SCHEMA IF NOT EXISTS private;'