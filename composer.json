{
  "name": "phalcon/cphalcon",
  "description": "Phalcon is an open source web framework delivered as a C extension for the PHP language providing high performance and lower resource consumption.",
  "keywords": [
    "extension",
    "phalcon",
    "framework",
    "high load",
    "mvc"
  ],
  "license": "BSD-3-Clause",
  "authors": [
    {
      "name": "Phalcon Team",
      "email": "team@phalcon.io",
      "homepage": "https://phalcon.io/en/team"
    },
    {
      "name": "Contributors",
      "homepage": "https://github.com/phalcon/cphalcon/graphs/contributors"
    }
  ],
  "require": {
    "php": ">=8.0"
  },
  "require-dev": {
    "ext-apcu": "*",
    "ext-dom": "*",
    "ext-gd": "*",
    "ext-iconv": "*",
    "ext-igbinary": "*",
    "ext-imagick": "*",
    "ext-intl": "*",
    "ext-json": "*",
    "ext-libxml": "*",
    "ext-mbstring": "*",
    "ext-msgpack": "*",
    "ext-pdo": "*",
    "ext-redis": "*",
    "ext-sqlite3": "*",
    "ext-xml": "*",
    "codeception/codeception": "^4.0",
    "codeception/module-apc": "^1.0.0",
    "codeception/module-asserts": "^1.0.0",
    "codeception/module-cli": "^1.0.0",
    "codeception/module-db": "^1.0.0",
    "codeception/module-filesystem": "^1.0.0",
    "codeception/module-memcache": "^2.0",
    "codeception/module-phalcon5": "^1.0.0",
    "codeception/module-redis": "^1.0.0",
    "friendsofphp/php-cs-fixer": "~3.0",
    "mustache/mustache": "^2.14.1",
    "phalcon/ide-stubs": "^5.4",
    "phalcon/zephir": "dev-development",
    "phpunit/phpunit": "^9.0",
    "predis/predis": "^1.1",
    "squizlabs/php_codesniffer": "^3.4",
    "twig/twig": "~1.36",
    "vimeo/psalm": "^5.18",
    "vlucas/phpdotenv": "^v5.4"
  },
  "config": {
    "optimize-autoloader": true,
    "preferred-install": "dist",
    "sort-packages": true,
    "allow-plugins": {
      "composer/package-versions-deprecated": true
    }
  },
  "autoload-dev": {
    "psr-4": {
      "Zephir\\Optimizers\\FunctionCall\\": "optimizers/",
      "Phalcon\\Tests\\Cli\\": "tests/cli/",
      "Phalcon\\Tests\\Unit\\": "tests/unit/",
      "Phalcon\\Tests\\Integration\\": "tests/integration/",
      "Phalcon\\Tests\\Database\\": "tests/database/",
      "Phalcon\\Tests\\Controllers\\": "tests/_data/fixtures/controllers/",
      "Phalcon\\Tests\\Fixtures\\": "tests/_data/fixtures/",
      "Phalcon\\Tests\\Models\\": "tests/_data/fixtures/models/",
      "Phalcon\\Tests\\Module\\": "tests/_support/Module/",
      "Phalcon\\Tests\\Listener\\": "tests/_data/listener/",
      "Phalcon\\Tests\\Db\\": "tests/_data/db/"
    }
  },
  "support": {
    "email": "support@phalcon.io",
    "issues": "https://github.com/phalcon/cphalcon/issues",
    "forum": "https://phalcon.io/forum/",
    "source": "https://github.com/phalcon/cphalcon",
    "docs": "https://phalcon.io/docs/",
    "rss": "https://blog.phalcon.io/rss"
  },
  "scripts": {
    "cs": "php -d extension=ext/modules/phalcon.so ./vendor/bin/phpcs --standard=phpcs.xml",
    "cs-fix": "php -d extension=ext/modules/phalcon.so  ./vendor/bin/phpcbf --standard=phpcs.xml",
    "test-unit": "php -d extension=ext/modules/phalcon.so ./vendor/bin/codecept run --ext DotReporter unit",
    "test-cli": "php -d extension=ext/modules/phalcon.so ./vendor/bin/codecept run --ext DotReporter cli",
    "test-integration": "php -d extension=ext/modules/phalcon.so ./vendor/bin/codecept run --ext DotReporter integration",
    "test-db-common": "php -d extension=ext/modules/phalcon.so ./vendor/bin/codecept run --ext DotReporter database -g common",
    "test-db-mysql": "php -d extension=ext/modules/phalcon.so ./vendor/bin/codecept run --ext DotReporter database --env mysql -g mysql",
    "test-db-pgsql": "php -d extension=ext/modules/phalcon.so ./vendor/bin/codecept run --ext DotReporter database --env pgsql -g pgsql",
    "test-db-sqlite": "php -d extension=ext/modules/phalcon.so ./vendor/bin/codecept run --ext DotReporter database --env sqlite -g sqlite",
<<<<<<< HEAD
    "test-db": "composer test-db-common && composer test-db-mysql && composer test-db-sqlite",
    "test-all": "composer test-unit && composer test-cli && composer test-integration && composer test-db",
    "analyze": "php -d extension=ext/modules/phalcon.so ./vendor/bin/psalm --no-cache"
=======
    "test-db": [
      "@test-db-common",
      "@test-db-mysql",
      "@test-db-sqlite"
    ],
    "test-all": [
      "@test-unit",
      "@test-cli",
      "@test-integration",
      "@test-db"
    ],
    "analyze": "php -d extension=ext/modules/phalcon.so ./vendor/bin/psalm --no-cache",
    "clean-build-stubs": [
      "./vendor/bin/zephir fullclean",
      "Composer\\Config::disableProcessTimeout",
      "./vendor/bin/zephir build",
      "./vendor/bin/zephir stubs"
    ]
>>>>>>> fbb8318e
  }
}<|MERGE_RESOLUTION|>--- conflicted
+++ resolved
@@ -100,11 +100,6 @@
     "test-db-mysql": "php -d extension=ext/modules/phalcon.so ./vendor/bin/codecept run --ext DotReporter database --env mysql -g mysql",
     "test-db-pgsql": "php -d extension=ext/modules/phalcon.so ./vendor/bin/codecept run --ext DotReporter database --env pgsql -g pgsql",
     "test-db-sqlite": "php -d extension=ext/modules/phalcon.so ./vendor/bin/codecept run --ext DotReporter database --env sqlite -g sqlite",
-<<<<<<< HEAD
-    "test-db": "composer test-db-common && composer test-db-mysql && composer test-db-sqlite",
-    "test-all": "composer test-unit && composer test-cli && composer test-integration && composer test-db",
-    "analyze": "php -d extension=ext/modules/phalcon.so ./vendor/bin/psalm --no-cache"
-=======
     "test-db": [
       "@test-db-common",
       "@test-db-mysql",
@@ -123,6 +118,5 @@
       "./vendor/bin/zephir build",
       "./vendor/bin/zephir stubs"
     ]
->>>>>>> fbb8318e
   }
 }