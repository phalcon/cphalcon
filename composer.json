{
    "name": "phalcon/cphalcon",
    "description": "Phalcon is an open source web framework delivered as a C extension for the PHP language providing high performance and lower resource consumption.",
    "keywords": [
        "extension",
        "phalcon",
        "framework",
        "high load",
        "mvc"
    ],
    "require": {
        "php": ">=7.0"
    },
    "require-dev": {
<<<<<<< HEAD
        "mustache/mustache": "^2.11",
        "twig/twig": "~1.34",
        "predis/predis": "^1.1",
        "codeception/codeception": "^2.3",
        "codeception/verify": "^0.3",
        "codeception/specify": "^0.4",
        "squizlabs/php_codesniffer": "^2.9",
=======
        "ext-dom": "*",
        "ext-json": "*",
        "ext-libxml": "*",
        "ext-mbstring": "*",
        "ext-xml": "*",
        "phpunit/phpunit": "^6.4",
        "mustache/mustache": "^2.11",
        "twig/twig": "~1.35",
        "predis/predis": "^1.1",
        "codeception/codeception": "^2.4",
        "codeception/verify": "^1.0",
        "codeception/specify": "^1.1",
        "squizlabs/php_codesniffer": "^3.2",
>>>>>>> b3b083d3
        "phalcon/zephir": "^0.10"
    },
    "license": "BSD-3-Clause",
    "authors": [
        {
            "name": "Phalcon Team",
            "email": "team@phalconphp.com",
            "homepage": "https://phalconphp.com/en/team"
        },
        {
            "name": "Contributors",
            "homepage": "https://github.com/phalcon/cphalcon/graphs/contributors"
        }
    ],
    "autoload-dev": {
        "psr-4": {
            "Zephir\\Optimizers\\": "optimizers/",
            "Phalcon\\Test\\Unit\\": "tests/unit/",
            "Phalcon\\Test\\Integration\\": "tests/integration/",
            "Phalcon\\Test\\Module\\": "tests/_support/Module/",
            "Phalcon\\Test\\Listener\\": "tests/_data/listener/"
        }
    },
    "support": {
        "issues": "https://github.com/phalcon/cphalcon/issues",
        "source": "https://github.com/phalcon/cphalcon",
        "forum": "https://forum.phalconphp.com/",
        "docs": "https://docs.phalconphp.com/",
        "wiki": "https://github.com/phalcon/cphalcon/wiki",
        "irc": "irc://irc.freenode.org/phalconphp",
        "rss" : "https://blog.phalconphp.com/rss",
        "email": "support@phalconphp.com"
    }
}<|MERGE_RESOLUTION|>--- conflicted
+++ resolved
@@ -12,15 +12,6 @@
         "php": ">=7.0"
     },
     "require-dev": {
-<<<<<<< HEAD
-        "mustache/mustache": "^2.11",
-        "twig/twig": "~1.34",
-        "predis/predis": "^1.1",
-        "codeception/codeception": "^2.3",
-        "codeception/verify": "^0.3",
-        "codeception/specify": "^0.4",
-        "squizlabs/php_codesniffer": "^2.9",
-=======
         "ext-dom": "*",
         "ext-json": "*",
         "ext-libxml": "*",
@@ -34,7 +25,6 @@
         "codeception/verify": "^1.0",
         "codeception/specify": "^1.1",
         "squizlabs/php_codesniffer": "^3.2",
->>>>>>> b3b083d3
         "phalcon/zephir": "^0.10"
     },
     "license": "BSD-3-Clause",
